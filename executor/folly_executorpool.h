--- conflicted
+++ resolved
@@ -146,14 +146,10 @@
      *                   use number of CPU cores.
      * @param maxReaders Number of Reader threads to create.
      * @param maxWriters Number of Writer threads to create.
-<<<<<<< HEAD
      * @param maxAuxIO Number of AuxIO threads to create (Default =
      * auto-configure).
-     * @param maxNonIO Number of NonIO threads to create (0 = auto-configure).
-=======
-     * @param maxAuxIO Number of AuxIO threads to create (Default = auto-configure).
-     * @param maxNonIO Number of NonIO threads to create (Default = auto-configure).
->>>>>>> fffa122a
+     * @param maxNonIO Number of NonIO threads to create (Default =
+     * auto-configure).
      */
     FollyExecutorPool(size_t maxThreads,
                       ThreadPoolConfig::ThreadCount maxReaders,
@@ -173,18 +169,12 @@
     size_t getNumReadersExactly() const override;
     void setNumWriters(ThreadPoolConfig::ThreadCount v) override;
     void setNumAuxIO(ThreadPoolConfig::AuxIoThreadCount v) override;
-<<<<<<< HEAD
-    void setNumNonIO(uint16_t v) override;
+    void setNumNonIO(ThreadPoolConfig::NonIoThreadCount v) override;
     size_t getNumSleepers() const override;
     size_t getNumReadyTasks() const override;
     std::string_view getName() const override {
         return "Folly";
     }
-=======
-    void setNumNonIO(ThreadPoolConfig::NonIoThreadCount v) override;
-    size_t getNumSleepers() override;
-    size_t getNumReadyTasks() override;
->>>>>>> fffa122a
 
     void registerTaskable(Taskable& taskable) override;
     void unregisterTaskable(Taskable& taskable, bool force) override;

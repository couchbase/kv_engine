/*
 *     Copyright 2015-Present Couchbase, Inc.
 *
 *   Use of this software is governed by the Business Source License included
 *   in the file licenses/BSL-Couchbase.txt.  As of the Change Date specified
 *   in that file, in accordance with the Business Source License, use of this
 *   software will be governed by the Apache License, Version 2.0, included in
 *   the file licenses/APL2.txt.
 */
#include "connection.h"

#include "buckets.h"
#include "connection_folly.h"
#include "connection_libevent.h"
#include "cookie.h"
#include "external_auth_manager_thread.h"
#include "front_end_thread.h"
#include "listening_port.h"
#include "mc_time.h"
#include "mcaudit.h"
#include "memcached.h"
#include "network_interface_manager.h"
#include "sendbuffer.h"
#include "settings.h"
#include "ssl_utils.h"
#include "tracing.h"
#include <gsl/gsl-lite.hpp>
#include <logger/logger.h>
#include <mcbp/codec/dcp_snapshot_marker.h>
#include <mcbp/mcbp.h>
#include <mcbp/protocol/framebuilder.h>
#include <mcbp/protocol/header.h>
#include <memcached/durability_spec.h>
#include <nlohmann/json.hpp>
#include <phosphor/phosphor.h>
#include <platform/backtrace.h>
#include <platform/checked_snprintf.h>
#include <platform/exceptions.h>
#include <platform/scope_timer.h>
#include <platform/socket.h>
#include <platform/strerror.h>
#include <platform/string_hex.h>
#include <platform/timeutils.h>
#include <utilities/logtags.h>

#include <exception>

#ifdef __linux__
#include <linux/sockios.h>
#include <netinet/in.h>
#include <sys/ioctl.h>
#include <sys/socket.h>
#endif

#ifndef WIN32
#include <netinet/tcp.h> // For TCP_NODELAY etc
#endif

struct ConnectionLru {
    /// pointer to the least recently used connection
    Connection* head = nullptr;
    /// pointer to the most recently used connection
    Connection* tail = nullptr;
};

/**
 * All of the connections pinned to a thread is stored within a LRU list
 * which gets updated (by the connection) in the command processing
 * code. This makes it easy to pick out an old connection when we need
 * to shut down connections without having to traverse "all" connections
 * to find a victim. Given that we spread out the connections to the threads
 * we can might as well just use a thread-specific LRU and pick a victim
 * there instead of using a shared structure and locks.
 *
 * Ideally this should have been thread_local within the Connection class
 * scope to minimize the visibility, but file scope is the second best thing ;)
 */
static thread_local ConnectionLru thread_connection_lru;

/// Remove the connection from the LRU list:
///
///  HEAD -> +---------+      +---------+      +----------+ <- TAIL
///          | A       |      | B       |      | C        |
///          |   next  | ---> |   next  | ---> |    next  | --> NIL
///  NIL <-- |   prev  | <--- |   prev  | <--  |    prev  |
///          +---------+      +---------+      +----------+
///
/// After we remove B it looks like:
///  HEAD -> +---------+                       +----------+ <- TAIL
///          | A       |                       | C        |
///          |   next  | --------------------> |    next  | --> NIL
///  NIL <-- |   prev  | <-------------------  |    prev  |
///          +---------+                       +----------+
void Connection::unlinkLru() {
    // make the previous element point to our next unless we're the head
    // of the list
    if (lru.prev) {
        lru.prev->lru.next = lru.next;
    }

    // make our next's previous pointer point to our previous unless we're
    // at the tail of the list
    if (lru.next) {
        lru.next->lru.prev = lru.prev;
    }

    // If we're the current tail of the list we need to update the
    // list tail pointer to our previous element
    if (thread_connection_lru.tail == this) {
        thread_connection_lru.tail = lru.prev;
    }

    // If we're the current head of the list we need to update the
    // list head pointer to our next element
    if (thread_connection_lru.head == this) {
        thread_connection_lru.head = lru.next;
    }

    // Forget about all positions, so we don't have any dangling pointers
    lru.next = lru.prev = nullptr;
}

/// Update the connections position in the threads LRU list
void Connection::updateLru() {
    // Don't insert connections to the system port to the LRU
    // as they're accounted to the system connection count and limit
    // Some unit tests use the mock connection which don't provide an
    // instance of the listening port, so we need to check that its there...
    if (listening_port && listening_port->system) {
        return;
    }

#ifdef CB_DEVELOPMENT_ASSERTS
    Expects(thread.eventBase.isInEventBaseThread());
#endif

    // Forget about our current position in the head
    unlinkLru();
    Expects(!lru.next);
    Expects(!lru.prev);

    // Insert ourselves as the tail of the list
    if (thread_connection_lru.head) {
        // The already contains an element, the tail should also point
        // to something
        Expects(thread_connection_lru.tail);
        thread_connection_lru.tail->lru.next = this;
        lru.prev = thread_connection_lru.tail;
        thread_connection_lru.tail = this;
    } else {
        // This is the first entry into the list. This element should
        // be both the head and the tail.
        Expects(!thread_connection_lru.tail);
        thread_connection_lru.head = thread_connection_lru.tail = this;
    }
}

void Connection::shutdown() {
    state = State::closing;
}

bool Connection::setTcpNoDelay(bool enable) {
    if (socketDescriptor == INVALID_SOCKET) {
        // Our unit test run without a connected socket (and there is
        // no point of running setsockopt on an invalid socket and
        // get the error message from there).. But we don't want them
        // (the unit tests) to flood the console with error messages
        // that setsockopt failed
        return false;
    }

    const int flags = enable ? 1 : 0;
    int error = cb::net::setsockopt(
            socketDescriptor, IPPROTO_TCP, TCP_NODELAY, &flags, sizeof(flags));

    if (error != 0) {
        std::string errmsg = cb_strerror(cb::net::get_socket_error());
        LOG_WARNING("setsockopt(TCP_NODELAY): {}", errmsg);
        nodelay = false;
        return false;
    } else {
        nodelay = enable;
    }

    return true;
}

nlohmann::json Connection::to_json() const {
    nlohmann::json ret;

    ret["connection"] = cb::to_hex(uint64_t(this));

    if (socketDescriptor == INVALID_SOCKET) {
        ret["socket"] = "disconnected";
        return ret;
    }

    ret["socket"] = socketDescriptor;
    ret["yields"] = yields.load();
    ret["protocol"] = "memcached";
<<<<<<< HEAD
    ret["peername"] = peername;
    ret["sockname"] = sockname;
=======
    ret["peername"] = getPeername();
    ret["sockname"] = getSockname();
    ret["parent_port"] = parent_port;
>>>>>>> 23562d3a
    ret["bucket_index"] = getBucketIndex();
    ret["internal"] = isInternal();

    if (authenticated) {
        if (internal) {
            // We want to be able to map these connections, and given
            // that it is internal we don't reveal any user data
            ret["user"]["name"] = user.name;
        } else {
            ret["user"]["name"] = cb::tagUserData(user.name);
        }
        ret["user"]["domain"] = to_string(user.domain);
    }

    ret["refcount"] = refcount;

    nlohmann::json features = nlohmann::json::array();
    if (isSupportsMutationExtras()) {
        features.push_back("mutation extras");
    }
    if (isXerrorSupport()) {
        features.push_back("xerror");
    }
    if (nodelay) {
        features.push_back("tcp nodelay");
    }
    if (allowUnorderedExecution()) {
        features.push_back("unordered execution");
    }
    if (tracingEnabled) {
        features.push_back("tracing");
    }

    if (isCollectionsSupported()) {
        features.push_back("collections");
    }

    if (isDuplexSupported()) {
        features.push_back("duplex");
    }

    if (isClustermapChangeNotificationSupported()) {
        features.push_back("CCN");
    }

    if (isNonBlockingThrottlingMode()) {
        features.push_back("NonBlockingThrottlingMode");
    }

    ret["features"] = features;

    ret["thread"] = getThread().index;
    ret["priority"] = to_string(priority);
    ret["clustermap"] = pushed_clustermap.to_json();

    ret["total_cpu_time"] = std::to_string(total_cpu_time.count());
    ret["min_sched_time"] = std::to_string(min_sched_time.count());
    ret["max_sched_time"] = std::to_string(max_sched_time.count());

    nlohmann::json arr = nlohmann::json::array();
    for (const auto& c : cookies) {
        arr.push_back(c->to_json());
    }
    ret["cookies"] = arr;

    if (agentName.front() != '\0') {
        ret["agent_name"] = std::string(agentName.data());
    }
    if (connectionId.front() != '\0') {
        ret["connection_id"] = std::string(connectionId.data());
    }

    ret["sasl_enabled"] = saslAuthEnabled;
    ret["dcp"] = isDCP();
    switch (type) {
    case Type::Normal:
        ret["type"] = "normal";
        break;
    case Type::Producer:
        ret["type"] = "producer";
        ret["flow_ctrl_buffer_size"] = dcpFlowControlBufferSize;
        break;
    case Type::Consumer:
        ret["type"] = "consumer";
        break;
    }
    ret["dcp_xattr_aware"] = isDcpXattrAware();
    ret["dcp_deleted_user_xattr"] = isDcpDeletedUserXattr();
    ret["dcp_no_value"] = isDcpNoValue();
    ret["max_reqs_per_event"] = max_reqs_per_event;
    ret["nevents"] = numEvents;

    switch (state) {
    case State::running:
        ret["state"] = "running";
        break;
    case State::closing:
        ret["state"] = "closing";
        break;
    case State::pending_close:
        ret["state"] = "pending close";
        break;
    case State::immediate_close:
        ret["state"] = "immediate close";
        break;
    }

    ret["ssl"] = isTlsEnabled();
    ret["total_recv"] = totalRecv;
    ret["total_queued_send"] = totalSend;
    ret["total_send"] = totalSend - getSendQueueSize();

    ret["datatype"] = cb::mcbp::datatype::to_string(datatypeFilter.getRaw());

    ret["sendqueue"]["size"] = sendQueueInfo.size;
    ret["sendqueue"]["last"] = sendQueueInfo.last.time_since_epoch().count();
    ret["sendqueue"]["term"] = sendQueueInfo.term;

#ifdef __linux__
    int value;
    if (ioctl(socketDescriptor, SIOCINQ, &value) == 0) {
        ret["SIOCINQ"] = value;
    }
    if (ioctl(socketDescriptor, SIOCOUTQ, &value) == 0) {
        ret["SIOCOUTQ"] = value;
    }
    socklen_t intsize = sizeof(int);
    int iobufsize;
    if (cb::net::getsockopt(socketDescriptor,
                            SOL_SOCKET,
                            SO_SNDBUF,
                            reinterpret_cast<void*>(&iobufsize),
                            &intsize) == 0) {
        ret["SNDBUF"] = iobufsize;
    }
    if (cb::net::getsockopt(socketDescriptor,
                            SOL_SOCKET,
                            SO_RCVBUF,
                            reinterpret_cast<void*>(&iobufsize),
                            &intsize) == 0) {
        ret["RCVBUF"] = iobufsize;
    }
#endif

    ret["last_used"] =
            cb::time2text(std::chrono::duration_cast<std::chrono::nanoseconds>(
                    std::chrono::steady_clock::now() - last_used_timestamp));
    return ret;
}

void Connection::restartAuthentication() {
    if (authenticated) {
        if (user.domain == cb::sasl::Domain::External) {
            externalAuthManager->logoff(user.name);
        }
    }
    internal = false;
    authenticated = false;
    user = cb::rbac::UserIdent{"unknown", cb::rbac::Domain::Local};
}

void Connection::updatePrivilegeContext() {
    for (std::size_t ii = 0; ii < droppedPrivileges.size(); ++ii) {
        if (droppedPrivileges.test(ii)) {
            privilegeContext.dropPrivilege(cb::rbac::Privilege(ii));
        }
    }
    subject_to_metering.store(
            privilegeContext.check(cb::rbac::Privilege::Unmetered, {}, {})
                    .failed(),
            std::memory_order::memory_order_release);
    subject_to_throttling.store(
            privilegeContext.check(cb::rbac::Privilege::Unthrottled, {}, {})
                    .failed(),
            std::memory_order::memory_order_release);
    node_supervisor.store(
            privilegeContext.check(cb::rbac::Privilege::NodeSupervisor, {}, {})
                    .success(),
            std::memory_order::memory_order_release);
}

cb::engine_errc Connection::dropPrivilege(cb::rbac::Privilege privilege) {
    if (isDCP() && privilege == cb::rbac::Privilege::Unthrottled) {
        // DCP connections set up as unmetered can't drop the privilege
        // as we only registered throttled DCP connections
        return cb::engine_errc::failed;
    }
    droppedPrivileges.set(int(privilege), true);
    updatePrivilegeContext();
    return cb::engine_errc::success;
}

in_port_t Connection::getParentPort() const {
    return listening_port->port;
}

cb::rbac::PrivilegeContext Connection::getPrivilegeContext() {
    if (privilegeContext.isStale()) {
        try {
            privilegeContext = cb::rbac::createContext(user, getBucket().name);
        } catch (const cb::rbac::NoSuchBucketException&) {
            // Remove all access to the bucket
            privilegeContext = cb::rbac::createContext(user, "");
            LOG_INFO(
                    "{}: RBAC: {} No access to bucket [{}]. "
                    "New privilege set: {}",
                    getId(),
                    getDescription(),
                    getBucket().name,
                    privilegeContext.to_string());
        } catch (const cb::rbac::NoSuchUserException&) {
            // Remove all access to the bucket
            privilegeContext = cb::rbac::PrivilegeContext{user.domain};
            if (isAuthenticated()) {
                LOG_INFO("{}: RBAC: {} No RBAC definition for the user.",
                         getId(),
                         getDescription());
            }
        }
        updatePrivilegeContext();
    }

    return privilegeContext;
}

Bucket& Connection::getBucket() const {
    return all_buckets[getBucketIndex()];
}

EngineIface& Connection::getBucketEngine() const {
    return getBucket().getEngine();
}

cb::engine_errc Connection::remapErrorCode(cb::engine_errc code) {
    if (xerror_support) {
        return code;
    }

    switch (code) {
    case cb::engine_errc::success: // FALLTHROUGH
    case cb::engine_errc::no_such_key: // FALLTHROUGH
    case cb::engine_errc::key_already_exists: // FALLTHROUGH
    case cb::engine_errc::no_memory: // FALLTHROUGH
    case cb::engine_errc::not_stored: // FALLTHROUGH
    case cb::engine_errc::invalid_arguments: // FALLTHROUGH
    case cb::engine_errc::not_supported: // FALLTHROUGH
    case cb::engine_errc::would_block: // FALLTHROUGH
    case cb::engine_errc::too_big: // FALLTHROUGH
    case cb::engine_errc::disconnect: // FALLTHROUGH
    case cb::engine_errc::not_my_vbucket: // FALLTHROUGH
    case cb::engine_errc::temporary_failure: // FALLTHROUGH
    case cb::engine_errc::out_of_range: // FALLTHROUGH
    case cb::engine_errc::rollback: // FALLTHROUGH
    case cb::engine_errc::too_busy: // FALLTHROUGH
    case cb::engine_errc::delta_badval: // FALLTHROUGH
    case cb::engine_errc::predicate_failed:
    case cb::engine_errc::failed:
        /**
         * For cb::engine_errc::stream_not_found and
         * cb::engine_errc::opaque_no_match, fallthrough as these will only ever
         * be used if the DcpConsumer has successfully enabled them using the
         * DcpControl msg with key=v7_dcp_status_codes value=true
         */
    case cb::engine_errc::stream_not_found:
    case cb::engine_errc::opaque_no_match:
    case cb::engine_errc::throttled:
    case cb::engine_errc::bucket_paused:
        return code;

    case cb::engine_errc::too_many_connections:
    case cb::engine_errc::scope_size_limit_exceeded:
        return cb::engine_errc::too_big;

    case cb::engine_errc::locked:
        return cb::engine_errc::key_already_exists;
    case cb::engine_errc::locked_tmpfail:
        return cb::engine_errc::temporary_failure;
    case cb::engine_errc::unknown_collection:
    case cb::engine_errc::unknown_scope:
        return isCollectionsSupported() ? code
                                        : cb::engine_errc::invalid_arguments;
    case cb::engine_errc::sync_write_in_progress:
    case cb::engine_errc::sync_write_re_commit_in_progress:
        // we can return tmpfail to old clients and have them retry the
        // operation
        return cb::engine_errc::temporary_failure;
    case cb::engine_errc::cannot_apply_collections_manifest:
        // Don't disconnect for this error, just return failed. This keeps
        // ns_server connected.
        return cb::engine_errc::failed;
    case cb::engine_errc::no_access:
    case cb::engine_errc::no_bucket:
    case cb::engine_errc::authentication_stale:
    case cb::engine_errc::durability_invalid_level:
    case cb::engine_errc::durability_impossible:
    case cb::engine_errc::sync_write_pending:
    case cb::engine_errc::sync_write_ambiguous:
    case cb::engine_errc::dcp_streamid_invalid:
    case cb::engine_errc::range_scan_cancelled:
    case cb::engine_errc::range_scan_more:
    case cb::engine_errc::range_scan_complete:
    case cb::engine_errc::vbuuid_not_equal:
    case cb::engine_errc::cancelled:
        break;
    }

    // Seems like the rest of the components in our system isn't
    // prepared to receive access denied or authentincation stale.
    // For now we should just disconnect them
    auto errc = cb::make_error_condition(cb::engine_errc(code));
    LOG_WARNING(
            "{} - Client {} not aware of extended error code ({}). "
            "Disconnecting",
            getId(),
            getDescription().c_str(),
            errc.message().c_str());
    setTerminationReason("XError not enabled on client");

    return cb::engine_errc::disconnect;
}

void Connection::updateDescription() {
<<<<<<< HEAD
    description.assign("[ " + peername.dump() + " - " + sockname.dump());
=======
    description.assign("[ " + getPeername().dump() + " - " +
                       getSockname().dump());
>>>>>>> 23562d3a
    if (authenticated) {
        description += " (";
        if (isInternal()) {
            description += "System, ";
        }
        description += cb::tagUserData(user.name);

        if (user.domain == cb::sasl::Domain::External) {
            description += " (LDAP)";
        }
        description += ")";
    } else {
        description += " (not authenticated)";
    }
    description += " ]";
}

void Connection::setBucketIndex(int index, Cookie* cookie) {
    bucketIndex.store(index, std::memory_order_release);

    using cb::tracing::Code;
    using cb::tracing::SpanStopwatch;
    ScopeTimer1<SpanStopwatch> timer(cookie, Code::UpdatePrivilegeContext);

    // Update the privilege context. If a problem occurs within the RBAC
    // module we'll assign an empty privilege context to the connection.
    try {
        if (authenticated) {
            // The user have logged in, so we should create a context
            // representing the users context in the desired bucket.
            privilegeContext =
                    cb::rbac::createContext(user, all_buckets[index].name);
        } else {
            // The user has not authenticated. Assign an empty profile which
            // won't give you any privileges.
            privilegeContext = cb::rbac::PrivilegeContext{user.domain};
        }
    } catch (const cb::rbac::Exception&) {
        privilegeContext = cb::rbac::PrivilegeContext{user.domain};
    }

    if (index == 0) {
        // If we're connected to the no bucket we should return
        // no bucket instead of EACCESS. Lets give the connection all
        // possible bucket privileges
        privilegeContext.setBucketPrivileges();
    }
    updatePrivilegeContext();
}

void Connection::addCpuTime(std::chrono::nanoseconds ns) {
    total_cpu_time += ns;
    min_sched_time = std::min(min_sched_time, ns);
    max_sched_time = std::max(min_sched_time, ns);
}

void Connection::shutdownIfSendQueueStuck(
        std::chrono::steady_clock::time_point now) {
    auto currentSendBufferSize = getSendQueueSize();
    if (currentSendBufferSize == 0) {
        // The current buffer is empty!
        sendQueueInfo.size = currentSendBufferSize;
        return;
    }

    if (sendQueueInfo.size != currentSendBufferSize) {
        // The current buffer have a different size than the last
        // time we checked.. record the new size
        sendQueueInfo.size = currentSendBufferSize;
        sendQueueInfo.last = now;
        return;
    }

    // We've seen that some clients isn't draining their socket fast
    // enough causing data to back up in the send pipe. We don't want
    // to disconnect those clients too fast as that may generate more
    // work on the server if they just reconnect and start a large
    // task which consume a lot of resources on the server to fill the
    // pipe again. During bucket deletion we want to disconnect the
    // clients relatively fast.
    const auto limit = is_memcached_shutting_down()
                               ? std::chrono::seconds(0)
                               : (getBucket().state == Bucket::State::Ready)
                                         ? std::chrono::seconds(360)
                                         : std::chrono::seconds(1);
    if ((now - sendQueueInfo.last) > limit) {
        LOG_WARNING(
                "{}: send buffer stuck at {} for ~{} seconds. Shutting "
                "down connection {}",
                getId(),
                sendQueueInfo.size,
                std::chrono::duration_cast<std::chrono::seconds>(
                        now - sendQueueInfo.last)
                        .count(),
                getDescription());

        // We've not had any progress on the socket for "n" secs
        // Forcibly shut down the connection!
        cb::net::shutdown(socketDescriptor, SHUT_WR);
        sendQueueInfo.term = true;
        setTerminationReason("Failed to send data to client");
        shutdown();
    }
}

bool Connection::reEvaluateThrottledCookies() {
    bool throttled = false;
    for (auto& c : cookies) {
        if (c->isThrottled()) {
            if (getBucket().shouldThrottle(*c, false, 0)) {
                throttled = true;
            } else {
                c->setThrottled(false);
                c->notifyIoComplete(cb::engine_errc::success);
            }
        }
    }

    return throttled;
}

bool Connection::processAllReadyCookies() {
    // Look at the existing commands and check possibly execute them
    bool active = false;
    auto iter = cookies.begin();
    // Iterate over all of the cookies and try to execute them
    // (and nuke the entries as they complete so that we may start
    // new ones)
    while (iter != cookies.end()) {
        auto& cookie = *iter;

        if (cookie->empty()) {
            ++iter;
            continue;
        }

        if (cookie->isEwouldblock()) {
            // This cookie is waiting for an engine notification.
            // Look at the next one
            ++iter;
            active = true;
            continue;
        }

        if (active && !cookie->mayReorder()) {
            // we've got active commands, and this command can't be
            // reordered... stop executing!
            break;
        }

        if (cookie->execute()) {
            // The command executed successfully
            if (iter == cookies.begin() || cookie->getRefcount()) {
                cookie->reset();
                ++iter;
            } else {
                iter = cookies.erase(iter);
            }
        } else {
            ++iter;
            active = true;
        }

        if (--numEvents == 0) {
            // We've used out time slice
            break;
        }
    }

    return active;
}

void Connection::executeCommandPipeline() {
    // We don't want to look up if this is a serverless deployment every
    // time (as it can't change).
    static const auto serverless = isServerlessDeployment();

    numEvents = max_reqs_per_event;
    const auto maxActiveCommands =
            Settings::instance().getMaxConcurrentCommandsPerConnection();

    bool active = processAllReadyCookies();

    // We might add more commands to the queue
    if (is_bucket_dying(*this)) {
        // we need to shut down the bucket
        return;
    }

    const auto maxSendQueueSize = Settings::instance().getMaxSendQueueSize();
    if (!active || cookies.back()->mayReorder()) {
        // Only look at new commands if we don't have any active commands
        // or the active command allows for reordering.
        bool stop = !isDCP() && (getSendQueueSize() >= maxSendQueueSize);
        while (!stop && cookies.size() < maxActiveCommands &&
               isPacketAvailable() && numEvents > 0 &&
               state == State::running) {
            if (!cookies.back()->empty()) {
                // Create a new entry if we can't reuse the last entry
                cookies.emplace_back(std::make_unique<Cookie>(*this));
            }

            auto& cookie = *cookies.back();
            // We always want to collect trace information if we're running
            // for a serverless configuration
            cookie.initialize(getPacket(), serverless || isTracingEnabled());
            auto drainSize = cookie.getPacket().size();

            updateRecvBytes(drainSize);

            const auto status = cookie.validate();
            if (status == cb::mcbp::Status::Success) {
                // We may only start execute the packet if:
                //  * We shouldn't be throttled
                //  * We don't have any ongoing commands
                //  * We have an ongoing command and this command allows
                //    for reorder
                if (getBucket().shouldThrottle(cookie, true, 0)) {
                    if (isNonBlockingThrottlingMode()) {
                        using namespace std::chrono;
                        const auto now = steady_clock::now();
                        const auto sec =
                                duration_cast<seconds>(now.time_since_epoch());
                        const auto usec = duration_cast<microseconds>(
                                                  now.time_since_epoch()) -
                                          sec;
                        const auto delta =
                                duration_cast<microseconds>(seconds{1}) - usec;
                        cookie.setErrorJsonExtras(nlohmann::json{
                                {"next_tick_us", delta.count()}});
                        cookie.sendResponse(cb::mcbp::Status::EWouldThrottle);
                        cookie.reset();
                    } else {
                        cookie.setThrottled(true);
                        // Set the cookie to true to block the destruction
                        // of the command (and the connection)
                        cookie.setEwouldblock(true);
                        cookie.preserveRequest();
                        if (!cookie.mayReorder()) {
                            // Don't add commands as we need the last one to
                            // complete
                            stop = true;
                        }
                    }
                } else if ((!active || cookie.mayReorder()) &&
                           cookie.execute(true)) {
                    // Command executed successfully, reset the cookie to
                    // allow it to be reused
                    cookie.reset();
                    // Check that we're not reserving too much memory for
                    // this client...
                    stop = !isDCP() && (getSendQueueSize() >= maxSendQueueSize);
                } else {
                    active = true;
                    // We need to block so we need to preserve the request
                    // as we'll drain the data from the buffer)
                    cookie.preserveRequest();
                    if (!cookie.mayReorder()) {
                        // Don't add commands as we need the last one to
                        // complete
                        stop = true;
                    }
                }
                --numEvents;
            } else {
                cookie.getConnection().getBucket().rejectCommand(cookie);
                // Packet validation failed
                cookie.sendResponse(status);
                cookie.reset();
            }

            drainInputPipe(drainSize);
        }
    }

    if (numEvents == 0) {
        yields++;
        // Update the aggregated stat
        get_thread_stats(this)->conn_yields++;
    }

    // We have to make sure that we drain the send queue back to a "normal"
    // size if it grows too big. At the same time we don't want to signal
    // the thread to be run again if we've got a pending notification for
    // the thread (an active command running which is waiting for the engine)
    // If the last command in the pipeline may be reordered we can add more
    if ((isDCP() || (getSendQueueSize() < maxSendQueueSize)) &&
        (!active || (cookies.back()->mayReorder() &&
                     cookies.size() < maxActiveCommands))) {
        enableReadEvent();
        if ((!active || numEvents == 0) && isPacketAvailable()) {
            triggerCallback();
        }
    } else {
        disableReadEvent();
    }
}

void Connection::resumeThrottledDcpStream() {
    dcpStreamThrottled = false;
}

void Connection::tryToProgressDcpStream() {
    if (cookies.empty()) {
        throw std::runtime_error(
                "Connection::executeCommandsCallback(): no cookies "
                "available!");
    }

    if (dcpStreamThrottled) {
        return;
    }

    // Currently working on an incomming packet
    if (!cookies.front()->empty()) {
        return;
    }

    // Reset the privilegeContext in the cookie (this will also ensure
    // that we update the privilege context in the connection to the
    // current revision)
    cookies.front()->reset();

    // Verify that we still have access to DCP
    if (privilegeContext
                .checkForPrivilegeAtLeastInOneCollection(
                        type == Type::Consumer
                                ? cb::rbac::Privilege::DcpConsumer
                                : cb::rbac::Privilege::DcpProducer)
                .failed()) {
        setTerminationReason(fmt::format(
                "{} privilege no longer available",
                to_string(type == Type::Consumer
                                  ? cb::rbac::Privilege::DcpConsumer
                                  : cb::rbac::Privilege::DcpProducer)));
        LOG_WARNING(
                "{}: Shutting down connection ({}) as the {} privilege is lost",
                getId(),
                getDescription(),
                to_string(type == Type::Consumer
                                  ? cb::rbac::Privilege::DcpConsumer
                                  : cb::rbac::Privilege::DcpProducer));
        shutdown();
        return;
    }

    // MB-38007: We see an increase in rebalance time for
    // "in memory" workloads when allowing DCP to fill up to
    // 40MB (thats the default) batch size into the output buffer.
    // We've not been able to figure out exactly _why_ this is
    // happening and have assumptions that it may be caused
    // that it doesn't align too much with the flow control being
    // used. Before moving to bufferevent we would copy the entire
    // message into kernel space before trying to read (and process)
    // any input messages before trying to send the next one.
    // It could be that it would be better at processing the
    // incoming flow control messages instead of the current
    // model where the input socket gets drained and put in
    // userspace buffers, the send queue is tried to be drained
    // before we do the callback and process the already queued
    // input and generate more output before returning to the
    // layer doing the actual IO.
    std::size_t dcpMaxQSize =
            (dcpFlowControlBufferSize == 0)
                    ? Settings::instance().getMaxSendQueueSize()
                    : 1024 * 1024;
    bool more = (getSendQueueSize() < dcpMaxQSize);
    if (type == Type::Consumer) {
        // We want the consumer to perform some steps because
        // it could be pending bufferAcks
        numEvents = max_reqs_per_event;
    }
    while (more && numEvents > 0) {
        const auto ret = getBucket().getDcpIface()->step(
                *cookies.front().get(),
                getBucket().shouldThrottleDcp(*this),
                *this);
        switch (remapErrorCode(ret)) {
        case cb::engine_errc::success:
            more = (getSendQueueSize() < dcpMaxQSize);
            --numEvents;
            break;
        case cb::engine_errc::throttled:
            dcpStreamThrottled = true;
            // fallthrough
        case cb::engine_errc::would_block:
            more = false;
            break;
        default:
            LOG_WARNING(R"({}: step returned {} - closing connection {})",
                        getId(),
                        cb::to_string(ret),
                        getDescription());
            if (ret == cb::engine_errc::disconnect) {
                setTerminationReason("Engine forced disconnect");
            }
            shutdown();
            more = false;
        }
    }
    if (more && numEvents == 0) {
        // We used the entire timeslice... schedule a new one
        triggerCallback();
    }
}

void Connection::processNotifiedCookie(Cookie& cookie, cb::engine_errc status) {
    using std::chrono::duration_cast;
    using std::chrono::microseconds;
    using std::chrono::nanoseconds;

    const auto start = last_used_timestamp = std::chrono::steady_clock::now();
    try {
        updateLru();
        Expects(cookie.isEwouldblock());
        cookie.setAiostat(status);
        cookie.setEwouldblock(false);
        if (cookie.execute()) {
            // completed!!! time to clean up after it and process the
            // command pipeline? / schedule more?
            if (cookies.front().get() == &cookie) {
                cookies.front()->reset();
            } else {
                cookies.erase(
                        std::remove_if(cookies.begin(),
                                       cookies.end(),
                                       [ptr = &cookie](const auto& cookie) {
                                           return ptr == cookie.get();
                                       }),
                        cookies.end());
            }
            triggerCallback();
        }
    } catch (const std::exception& e) {
        logExecutionException("processNotifiedCookie", e);
    }

    const auto stop = std::chrono::steady_clock::now();
    const auto ns = duration_cast<nanoseconds>(stop - start);
    scheduler_info[getThread().index].add(duration_cast<microseconds>(ns));
    addCpuTime(ns);
}

void Connection::commandExecuted(Cookie& cookie) {
    getBucket().commandExecuted(cookie);
}

void Connection::logExecutionException(const std::string_view where,
                                       const std::exception& e) {
    setTerminationReason(std::string("Received exception: ") + e.what());
    shutdown();

    try {
        auto array = nlohmann::json::array();
        for (const auto& c : cookies) {
            if (c && !c->empty()) {
                array.push_back(c->to_json());
            }
        }
        auto callstack = nlohmann::json::array();
        if (const auto* backtrace = cb::getBacktrace(e)) {
            print_backtrace_frames(*backtrace, [&callstack](const char* frame) {
                callstack.emplace_back(frame);
            });
            LOG_ERROR(
                    "{}: Exception occurred during {}. Closing connection "
                    "{}: {}. Cookies: {} Exception thrown from: {}",
                    getId(),
                    where,
                    getDescription(),
                    e.what(),
                    array.dump(),
                    callstack.dump());
        } else {
            LOG_ERROR(
                    "{}: Exception occurred during {}. Closing connection "
                    "{}: {}. Cookies: {}",
                    getId(),
                    where,
                    getDescription(),
                    e.what(),
                    array.dump());
        }
    } catch (const std::exception& exception2) {
        try {
            LOG_ERROR(
                    "{}: Second exception occurred during {}. Closing "
                    "connection {}: e:{} exception2:{}",
                    getId(),
                    where,
                    getDescription(),
                    e.what(),
                    exception2.what());
            if (const auto* backtrace = cb::getBacktrace(e)) {
                LOG_ERROR("{}: Exception thrown from:", getId());
                print_backtrace_frames(*backtrace, [this](const char* frame) {
                    LOG_ERROR("{} -    {}", getId(), frame);
                });
            }
        } catch (const std::bad_alloc&) {
            // Logging failed.
        }
    } catch (...) {
        // catch all, defensive as possible
    }
}

void Connection::reEvaluateParentPort() {
    if (listening_port->valid) {
        return;
    }

    bool localhost = false;
    if (Settings::instance().isLocalhostInterfaceAllowed()) {
        using namespace std::string_view_literals;
        // Make sure we don't tear down localhost connections
        if (listening_port->family == AF_INET) {
<<<<<<< HEAD
            localhost = peername["ip"].get<std::string_view>() == "127.0.0.1"sv;
        } else {
            localhost = peername["ip"].get<std::string_view>() == "::1"sv;
=======
            localhost = peername.value("ip", "") == "127.0.0.1";
        } else {
            localhost = peername.value("ip", "") == "::1";
>>>>>>> 23562d3a
        }
    }

    if (localhost) {
        LOG_INFO(
                "{} Keeping connection alive even if server port was removed: "
                "{}",
                getId(),
                getDescription());
    } else {
        LOG_INFO("{} Shutting down; server port was removed: {}",
                 getId(),
                 getDescription());
        setTerminationReason("Server port shut down");
        shutdown();
        signalIfIdle();
    }
}

bool Connection::executeCommandsCallback() {
    using std::chrono::duration_cast;
    using std::chrono::microseconds;
    using std::chrono::nanoseconds;

    const auto start = last_used_timestamp = std::chrono::steady_clock::now();
    updateLru();
    shutdownIfSendQueueStuck(start);
    if (state == State::running) {
        try {
            // continue to run the state machine
            executeCommandPipeline();
        } catch (const std::exception& e) {
            logExecutionException("packet execution", e);
        }
    }

    if (isDCP() && state == State::running) {
        try {
            tryToProgressDcpStream();
        } catch (const std::exception& e) {
            logExecutionException("DCP step()", e);
        }
    }

    const auto stop = std::chrono::steady_clock::now();
    const auto ns = duration_cast<nanoseconds>(stop - start);
    scheduler_info[getThread().index].add(duration_cast<microseconds>(ns));
    addCpuTime(ns);

    if (state != State::running) {
        if (state == State::closing) {
            externalAuthManager->remove(*this);
            close();
        }

        if (state == State::pending_close) {
            close();
        }

        if (state == State::immediate_close) {
            if (isDCP()) {
                thread.removeThrottleableDcpConnection(*this);
            }
            disassociate_bucket(*this);
            // delete the object
            return false;
        }
    }
    return true;
}

void Connection::setAuthenticated(bool authenticated_,
                                  bool internal_,
                                  cb::rbac::UserIdent ui) {
    authenticated = authenticated_;
    internal = internal_;
    user = std::move(ui);
    if (authenticated_) {
        updateDescription();
        droppedPrivileges.reset();
        privilegeContext = cb::rbac::createContext(user, "");
    } else {
        updateDescription();
        privilegeContext = cb::rbac::PrivilegeContext{user.domain};
    }
    updatePrivilegeContext();
}

bool Connection::isTlsEnabled() const {
    return listening_port->tls;
}

bool Connection::tryAuthUserFromX509Cert(std::string_view userName,
                                         std::string_view cipherName) {
    try {
        cb::rbac::UserIdent ident{std::string{userName.data(), userName.size()},
                                  cb::sasl::Domain::Local};
        auto context = cb::rbac::createInitialContext(ident);
        setAuthenticated(true, context.second, ident);
        audit_auth_success(*this);
        LOG_INFO(
                "{}: Client {} using cipher '{}' authenticated as '{}' via "
                "X.509 certificate",
                getId(),
                getPeername().dump(),
                cipherName,
                cb::UserDataView(ident.name));
        // External users authenticated by using X.509 certificates should not
        // be able to use SASL to change its identity.
        saslAuthEnabled = internal;
    } catch (const cb::rbac::NoSuchUserException& e) {
        setAuthenticated(false);
        LOG_WARNING("{}: User [{}] is not defined as a user in Couchbase",
                    getId(),
                    cb::UserDataView(e.what()));
        return false;
    }
    return true;
}

bool Connection::dcpUseWriteBuffer(size_t size) const {
    return isTlsEnabled() && size < thread.scratch_buffer.size();
}

void Connection::updateSendBytes(size_t nbytes) {
    totalSend += nbytes;
    get_thread_stats(this)->bytes_written += nbytes;
}

void Connection::updateRecvBytes(size_t nbytes) {
    totalRecv += nbytes;
    get_thread_stats(this)->bytes_read += nbytes;
}

Connection::Connection(FrontEndThread& thr)
<<<<<<< HEAD
    : peername({{"ip", "unknown"}, {"port", 0}}),
      sockname({{"ip", "unknown"}, {"port", 0}}),
=======
    : peername(R"({"ip":"unknown","port":0})"_json),
      sockname(R"({"ip":"unknown","port":0})"_json),
>>>>>>> 23562d3a
      thread(thr),
      listening_port(std::make_shared<ListeningPort>(
              "dummy", "127.0.0.1", 11210, AF_INET, false, false)),
      max_reqs_per_event(Settings::instance().getRequestsPerEventNotification(
              EventPriority::Default)),
      socketDescriptor(INVALID_SOCKET) {
    updateDescription();
    cookies.emplace_back(std::make_unique<Cookie>(*this));
    setConnectionId("unknown:0");
    stats.conn_structs++;
}

std::unique_ptr<Connection> Connection::create(
        SOCKET sfd, FrontEndThread& thr, std::shared_ptr<ListeningPort> descr) {
    static bool force_folly_backend = getenv("CB_USE_FOLLY_IO");
    const auto folly =
            (force_folly_backend ||
             Settings::instance().getEventFramework() == EventFramework::Folly);
    if (folly) {
        std::shared_ptr<folly::SSLContext> context;
        if (descr->tls) {
            try {
                context = networkInterfaceManager->getSslContext();
            } catch (const std::exception&) {
                if (descr->system) {
                    --stats.system_conns;
                }
                safe_close(sfd);
                throw;
            }
        }

        return std::make_unique<FollyConnection>(
                sfd, thr, std::move(descr), std::move(context));
    }

    uniqueSslPtr context;
    if (descr->tls) {
        try {
            context = networkInterfaceManager->createClientSslHandle();
        } catch (const std::exception&) {
            if (descr->system) {
                --stats.system_conns;
            }
            safe_close(sfd);
            throw;
        }
    }

    return std::make_unique<LibeventConnection>(
            sfd, thr, std::move(descr), std::move(context));
}

Connection::Connection(SOCKET sfd,
                       FrontEndThread& thr,
<<<<<<< HEAD
                       std::shared_ptr<ListeningPort> descr)
=======
                       std::shared_ptr<ListeningPort> descr,
                       uniqueSslPtr sslStructure)
>>>>>>> 23562d3a
    : peername(cb::net::getPeerNameAsJson(sfd)),
      sockname(cb::net::getSockNameAsJson(sfd)),
      thread(thr),
      listening_port(std::move(descr)),
      max_reqs_per_event(Settings::instance().getRequestsPerEventNotification(
              EventPriority::Default)),
<<<<<<< HEAD
      socketDescriptor(sfd) {
=======
      socketDescriptor(sfd),
      parent_port(listening_port->port),
      connectedToSystemPort(listening_port->system),
      ssl(sslStructure) {
    thread.onConnectionCreate(*this);
>>>>>>> 23562d3a
    updateLru();
    setTcpNoDelay(true);
    updateDescription();
    cookies.emplace_back(std::make_unique<Cookie>(*this));
    setConnectionId(cb::net::getpeername(socketDescriptor).c_str());
    stats.conn_structs++;
}

bool Connection::maybeInitiateShutdown() {
    if (isInternal() || state != State::running) {
        return false;
    }

    for (const auto& c : cookies) {
        if (c && !c->empty() && c->isEwouldblock()) {
            return false;
        }
    }

    thread.onConnectionForcedDisconnect(*this);
    LOG_INFO(
            "Initiate shutdown of connection: {} to avoid running out of "
            "connections",
            getDescription());
    setTerminationReason(
            "Server initiated disconnect to avoid running out of connections");
    shutdown();
    triggerCallback();
    return true;
}

void Connection::tryInitiateShutdown(size_t num) {
    Connection* ptr = thread_connection_lru.head;
    while (ptr && num > 0) {
        if (ptr->maybeInitiateShutdown()) {
            --num;
        }
        ptr = ptr->lru.next;
    }
}

Connection::~Connection() {
    thread.onConnectionDestroy(*this);
    unlinkLru();
    cb::audit::addSessionTerminated(*this);

    if (listening_port->system) {
        --stats.system_conns;
    }
    if (authenticated && user.domain == cb::sasl::Domain::External) {
        externalAuthManager->logoff(user.name);
    }

    --stats.conn_structs;
    stats.curr_conns.fetch_sub(1, std::memory_order_relaxed);
}

void Connection::setTerminationReason(std::string reason) {
    if (terminationReason.empty()) {
        terminationReason = std::move(reason);
    } else {
        terminationReason.append(";");
        terminationReason.append(reason);
    }
}

void Connection::setAgentName(std::string_view name) {
    auto size = std::min(name.size(), agentName.size() - 1);
    std::copy(name.begin(), name.begin() + size, agentName.begin());
    agentName[size] = '\0';
}

void Connection::setConnectionId(std::string_view uuid) {
    auto size = std::min(uuid.size(), connectionId.size() - 1);
    std::copy(uuid.begin(), uuid.begin() + size, connectionId.begin());
    // the uuid string shall always be zero terminated
    connectionId[size] = '\0';
    // Remove any occurrences of " so that the client won't be allowed
    // to mess up the output where we log the cid
    std::replace(connectionId.begin(), connectionId.end(), '"', ' ');
}

size_t Connection::getNumberOfCookies() const {
    size_t ret = 0;
    for (const auto& cookie : cookies) {
        if (cookie) {
            ++ret;
        }
    }

    return ret;
}

void Connection::close() {
    bool ewb = false;
    uint32_t rc = refcount;

    for (auto& cookie : cookies) {
        if (cookie) {
            rc += cookie->getRefcount();
            if (cookie->isEwouldblock()) {
                ewb = true;
                break;
            } else {
                cookie->reset();
            }
        }
    }

    if (state == State::closing) {
        // We don't want any network notifications anymore. Start by disabling
        // all read notifications (We may have data in the write buffers we
        // want to send. It seems like we don't immediately send the data over
        // the socket when writing to a bufferevent. it is scheduled to be sent
        // once we return from the dispatch function for the read event. If
        // we nuke the connection now, the error message we tried to send back
        // to the client won't be sent).
        disableReadEvent();
        if (!dynamic_cast<FollyConnection*>(this)) {
            // folly wasn't very happy when we shut down the socket underneath
            // it. We've disabled the read event, so we won't be receiving any
            // data from the client anyway.
            cb::net::shutdown(socketDescriptor, SHUT_RD);
        }
    }

    // Notify interested parties that the connection is currently being
    // disconnected
    propagateDisconnect();

    if (isDCP()) {
        // DCP channels work a bit different.. they use the refcount
        // to track if it has a reference in the engine
        ewb = false;
    }

    if (rc > 1 || ewb || havePendingData()) {
        state = State::pending_close;
    } else {
        state = State::immediate_close;
    }
}

void Connection::propagateDisconnect() const {
    auto& bucket = getBucket();
    if (bucket.type == BucketType::ClusterConfigOnly) {
        // We don't have an engine
        return;
    }
    auto& engine = bucket.getEngine();
    for (auto& cookie : cookies) {
        if (cookie) {
            engine.disconnect(*cookie);
        }
    }
    engine.disconnect(*this);
}

void Connection::resetThrottledCookies() {
    for (auto& c : cookies) {
        if (c->isThrottled()) {
            c->setEwouldblock(false);
            c->reset();
        }
    }
}

bool Connection::signalIfIdle() {
    for (const auto& c : cookies) {
        if (c && !c->empty() && c->isEwouldblock()) {
            return false;
        }
    }

    if (state != State::immediate_close) {
        triggerCallback();
        return true;
    }
    return false;
}

void Connection::setPriority(ConnectionPriority priority_) {
    priority.store(priority_);
    switch (priority_) {
    case ConnectionPriority::High:
        max_reqs_per_event =
                Settings::instance().getRequestsPerEventNotification(
                        EventPriority::High);
        return;
    case ConnectionPriority::Medium:
        max_reqs_per_event =
                Settings::instance().getRequestsPerEventNotification(
                        EventPriority::Medium);
        return;
    case ConnectionPriority::Low:
        max_reqs_per_event =
                Settings::instance().getRequestsPerEventNotification(
                        EventPriority::Low);
        return;
    }
    throw std::invalid_argument("Unknown priority: " +
                                std::to_string(int(priority_)));
}

bool Connection::selectedBucketIsXattrEnabled() const {
    // The unit tests call this method with no bucket
    if (bucketIndex == 0) {
        return Settings::instance().isXattrEnabled();
    }
    return Settings::instance().isXattrEnabled() &&
           getBucketEngine().isXattrEnabled();
}

bool Connection::havePendingData() const {
    if (sendQueueInfo.term) {
        return false;
    }

    return getSendQueueSize() != 0;
}

void Connection::setDcpFlowControlBufferSize(std::size_t size) {
    if (type == Type::Producer) {
        LOG_INFO("{} - using DCP buffer size of {}", getId(), size);
        dcpFlowControlBufferSize = size;
    } else {
        throw std::logic_error(
                "Connection::setDcpFlowControlBufferSize should only be called "
                "on DCP Producers");
    }
}

static constexpr size_t MaxFrameInfoSize =
        cb::mcbp::response::ServerRecvSendDurationFrameInfoSize +
        cb::mcbp::response::ReadUnitsFrameInfoSize +
        cb::mcbp::response::WriteUnitsFrameInfoSize;

std::string_view Connection::formatResponseHeaders(Cookie& cookie,
                                                   cb::char_buffer dest,
                                                   cb::mcbp::Status status,
                                                   std::size_t extras_len,
                                                   std::size_t key_len,
                                                   std::size_t value_len,
                                                   uint8_t datatype) {
    if (dest.size() < sizeof(cb::mcbp::Response) + MaxFrameInfoSize) {
        throw std::runtime_error(
                "Connection::formatResponseHeaders: The provided buffer must "
                "be big enough to hold header and ALL possible response "
                "frame infos");
    }

    const auto& request = cookie.getRequest();
    auto wbuf = dest;
    auto& response = *reinterpret_cast<cb::mcbp::Response*>(wbuf.data());

    response.setOpcode(request.getClientOpcode());
    response.setKeylen(gsl::narrow_cast<uint16_t>(key_len));
    response.setExtlen(gsl::narrow_cast<uint8_t>(extras_len));
    response.setDatatype(cb::mcbp::Datatype(datatype));
    response.setStatus(status);
    response.setOpaque(request.getOpaque());
    response.setCas(cookie.getCas());

    const auto tracing = isTracingEnabled() && cookie.isTracingEnabled();
    auto cutracing = isReportUnitUsage();
    size_t ru = 0;
    size_t wu = 0;
    uint16_t throttled = 0;

    if (cutracing) {
        auto [nru, nwu] = cookie.getDocumentMeteringRWUnits();
        throttled = cb::tracing::Tracer::encodeMicros(
                cookie.getTotalThrottleTime());
        if (!nru && !nwu && !throttled) {
            // no values to report
            cutracing = false;
        } else {
            ru = nru;
            wu = nwu;
        }
    }

    if (tracing || cutracing) {
        using namespace cb::mcbp::response;
        response.setMagic(cb::mcbp::Magic::AltClientResponse);
        // We can't use a 16 bits key length when using the alternative
        // response header. Verify that the key fits in a single byte.
        if (key_len > 255) {
            throw std::runtime_error(
                    "formatResponseHeaders: The provided key can't be put in "
                    "an AltClientResponse (" +
                    std::to_string(key_len) + " > 255)");
        }
        uint8_t framing_extras_size = 0;
        if (tracing) {
            framing_extras_size += ServerRecvSendDurationFrameInfoSize;
        }
        if (ru) {
            framing_extras_size += ReadUnitsFrameInfoSize;
        }
        if (wu) {
            framing_extras_size += WriteUnitsFrameInfoSize;
        }
        if (throttled) {
            framing_extras_size += ThrottleDurationFrameInfoSize;
        }
        response.setFramingExtraslen(framing_extras_size);
        response.setBodylen(value_len + extras_len + key_len +
                            framing_extras_size);
        auto* ptr = wbuf.data() + sizeof(cb::mcbp::Response);

        auto add_frame_info = [&ptr](auto id, uint16_t val) {
            *ptr = id;
            ++ptr;
            val = htons(val);
            memcpy(ptr, &val, sizeof(val));
            ptr += sizeof(val);
        };

        if (tracing) {
            auto& tracer = cookie.getTracer();
            add_frame_info(ServerRecvSendDurationFrameInfoMagic,
                           tracer.getEncodedMicros());
        }

        if (ru) {
            add_frame_info(ReadUnitsFrameInfoMagic,
                           gsl::narrow_cast<uint16_t>(ru));
        }

        if (wu) {
            add_frame_info(WriteUnitsFrameInfoMagic,
                           gsl::narrow_cast<uint16_t>(wu));
        }

        if (throttled) {
            add_frame_info(ThrottleDurationFrameInfoMagic, throttled);
        }

        wbuf = {wbuf.data(), sizeof(cb::mcbp::Response) + framing_extras_size};
    } else {
        response.setMagic(cb::mcbp::Magic::ClientResponse);
        response.setFramingExtraslen(0);
        response.setBodylen(value_len + extras_len + key_len);
        wbuf = {wbuf.data(), sizeof(cb::mcbp::Response)};
    }

    if (Settings::instance().getVerbose() > 1) {
        auto* header = reinterpret_cast<const cb::mcbp::Header*>(wbuf.data());
        try {
            LOG_TRACE("<{} Sending: {}", getId(), header->to_json(true).dump());
        } catch (const std::exception&) {
            // Failed.. do a raw dump instead
            LOG_TRACE("<{} Sending: {}",
                      getId(),
                      cb::to_hex({reinterpret_cast<const uint8_t*>(wbuf.data()),
                                  sizeof(cb::mcbp::Header)}));
        }
    }
    ++getBucket().responseCounters[uint16_t(status)];

    return {wbuf.data(), wbuf.size()};
}

void Connection::sendResponseHeaders(Cookie& cookie,
                                     cb::mcbp::Status status,
                                     std::string_view extras,
                                     std::string_view key,
                                     std::size_t value_len,
                                     uint8_t datatype) {
    std::array<char, sizeof(cb::mcbp::Response) + MaxFrameInfoSize> buffer;
    cookie.setResponseStatus(status);
    auto wbuf = formatResponseHeaders(cookie,
                                      {buffer.data(), buffer.size()},
                                      status,
                                      extras.size(),
                                      key.size(),
                                      value_len,
                                      datatype);
    copyToOutputStream(wbuf, extras, key);
}

bool Connection::sendResponse(Cookie& cookie,
                              cb::mcbp::Status status,
                              std::string_view extras,
                              std::string_view key,
                              std::string_view value,
                              uint8_t datatype,
                              std::unique_ptr<SendBuffer> sendbuffer) {
    cookie.setResponseStatus(status);
    if (sendbuffer) {
        if (sendbuffer->getPayload().size() != value.size()) {
            throw std::runtime_error(
                    "Connection::sendResponse: The sendbuffers payload must "
                    "match the value encoded in the response");
        }
        sendResponseHeaders(
                cookie, status, extras, key, value.size(), datatype);
        chainDataToOutputStream(std::move(sendbuffer));
    } else {
        std::array<char, sizeof(cb::mcbp::Response) + MaxFrameInfoSize> buffer;
        auto wbuf = formatResponseHeaders(cookie,
                                          {buffer.data(), buffer.size()},
                                          status,
                                          extras.size(),
                                          key.size(),
                                          value.size(),
                                          datatype);
        copyToOutputStream(wbuf, extras, key, value);
    }
    return !sendQueueInfo.term;
}

cb::engine_errc Connection::add_packet_to_send_pipe(
        cb::const_byte_buffer packet) {
    try {
        copyToOutputStream(packet);
    } catch (const std::bad_alloc&) {
        return cb::engine_errc::too_big;
    }

    return cb::engine_errc::success;
}

////////////////////////////////////////////////////////////////////////////
//                                                                        //
//                   DCP Message producer interface                       //
//                                                                        //
////////////////////////////////////////////////////////////////////////////

cb::engine_errc Connection::get_failover_log(uint32_t opaque, Vbid vbucket) {
    cb::mcbp::Request req = {};
    req.setMagic(cb::mcbp::Magic::ClientRequest);
    req.setOpcode(cb::mcbp::ClientOpcode::DcpGetFailoverLog);
    req.setOpaque(opaque);
    req.setVBucket(vbucket);

    return add_packet_to_send_pipe(req.getFrame());
}

cb::engine_errc Connection::stream_req(uint32_t opaque,
                                       Vbid vbucket,
                                       uint32_t flags,
                                       uint64_t start_seqno,
                                       uint64_t end_seqno,
                                       uint64_t vbucket_uuid,
                                       uint64_t snap_start_seqno,
                                       uint64_t snap_end_seqno,
                                       const std::string& request_value) {
    using Framebuilder = cb::mcbp::FrameBuilder<cb::mcbp::Request>;
    using cb::mcbp::Request;
    using cb::mcbp::request::DcpStreamReqPayload;

    auto size = sizeof(Request) + sizeof(DcpStreamReqPayload) +
                request_value.size();

    std::vector<uint8_t> buffer(size);

    Framebuilder builder({buffer.data(), buffer.size()});
    builder.setMagic(cb::mcbp::Magic::ClientRequest);
    builder.setOpcode(cb::mcbp::ClientOpcode::DcpStreamReq);
    builder.setOpaque(opaque);
    builder.setVBucket(vbucket);

    DcpStreamReqPayload payload;
    payload.setFlags(flags);
    payload.setStartSeqno(start_seqno);
    payload.setEndSeqno(end_seqno);
    payload.setVbucketUuid(vbucket_uuid);
    payload.setSnapStartSeqno(snap_start_seqno);
    payload.setSnapEndSeqno(snap_end_seqno);

    builder.setExtras(
            {reinterpret_cast<const uint8_t*>(&payload), sizeof(payload)});

    if (request_value.empty()) {
        builder.setValue(request_value);
    }

    return add_packet_to_send_pipe(builder.getFrame()->getFrame());
}

cb::engine_errc Connection::add_stream_rsp(uint32_t opaque,
                                           uint32_t dialogopaque,
                                           cb::mcbp::Status status) {
    cb::mcbp::response::DcpAddStreamPayload extras;
    extras.setOpaque(dialogopaque);
    cb::mcbp::ResponseBuilder builder(thread.getScratchBuffer());
    builder.setMagic(cb::mcbp::Magic::ClientResponse);
    builder.setOpcode(cb::mcbp::ClientOpcode::DcpAddStream);
    builder.setStatus(status);
    builder.setOpaque(opaque);
    builder.setExtras(extras.getBuffer());

    return add_packet_to_send_pipe(builder.getFrame()->getFrame());
}

cb::engine_errc Connection::marker_rsp(uint32_t opaque,
                                       cb::mcbp::Status status) {
    cb::mcbp::Response response{};
    response.setMagic(cb::mcbp::Magic::ClientResponse);
    response.setOpcode(cb::mcbp::ClientOpcode::DcpSnapshotMarker);
    response.setExtlen(0);
    response.setStatus(status);
    response.setBodylen(0);
    response.setOpaque(opaque);

    return add_packet_to_send_pipe(
            {reinterpret_cast<const uint8_t*>(&response), sizeof(response)});
}

cb::engine_errc Connection::set_vbucket_state_rsp(uint32_t opaque,
                                                  cb::mcbp::Status status) {
    cb::mcbp::ResponseBuilder builder(thread.getScratchBuffer());
    builder.setMagic(cb::mcbp::Magic::ClientResponse);
    builder.setOpcode(cb::mcbp::ClientOpcode::DcpSetVbucketState);
    builder.setStatus(status);
    builder.setOpaque(opaque);

    return add_packet_to_send_pipe(builder.getFrame()->getFrame());
}

cb::engine_errc Connection::stream_end(uint32_t opaque,
                                       Vbid vbucket,
                                       cb::mcbp::DcpStreamEndStatus status,
                                       cb::mcbp::DcpStreamId sid) {
    using Framebuilder = cb::mcbp::FrameBuilder<cb::mcbp::Request>;
    Framebuilder builder(thread.getScratchBuffer());
    builder.setMagic(sid ? cb::mcbp::Magic::AltClientRequest
                         : cb::mcbp::Magic::ClientRequest);
    builder.setOpcode(cb::mcbp::ClientOpcode::DcpStreamEnd);
    builder.setOpaque(opaque);
    builder.setVBucket(vbucket);

    cb::mcbp::request::DcpStreamEndPayload payload;
    payload.setStatus(status);

    builder.setExtras(
            {reinterpret_cast<const uint8_t*>(&payload), sizeof(payload)});

    if (sid) {
        cb::mcbp::DcpStreamIdFrameInfo framedSid(sid);
        builder.setFramingExtras(framedSid.getBuf());
    }

    return add_packet_to_send_pipe(builder.getFrame()->getFrame());
}

cb::engine_errc Connection::marker(uint32_t opaque,
                                   Vbid vbucket,
                                   uint64_t start_seqno,
                                   uint64_t end_seqno,
                                   uint32_t flags,
                                   std::optional<uint64_t> hcs,
                                   std::optional<uint64_t> mvs,
                                   std::optional<uint64_t> timestamp,
                                   cb::mcbp::DcpStreamId sid) {
    using Framebuilder = cb::mcbp::FrameBuilder<cb::mcbp::Request>;
    using cb::mcbp::Request;
    using cb::mcbp::request::DcpSnapshotMarkerV1Payload;
    using cb::mcbp::request::DcpSnapshotMarkerV2_1Value;
    using cb::mcbp::request::DcpSnapshotMarkerV2xPayload;

    // Allocate the buffer to be big enough for all cases, which will be the
    // v2.0 packet
    const auto size = sizeof(Request) + sizeof(cb::mcbp::DcpStreamIdFrameInfo) +
                      sizeof(DcpSnapshotMarkerV2xPayload) +
                      sizeof(DcpSnapshotMarkerV2_1Value);
    std::vector<uint8_t> buffer(size);

    Framebuilder builder({buffer.data(), buffer.size()});
    builder.setMagic(sid ? cb::mcbp::Magic::AltClientRequest
                         : cb::mcbp::Magic::ClientRequest);
    builder.setOpcode(cb::mcbp::ClientOpcode::DcpSnapshotMarker);
    builder.setOpaque(opaque);
    builder.setVBucket(vbucket);

    if (sid) {
        cb::mcbp::DcpStreamIdFrameInfo framedSid(sid);
        builder.setFramingExtras(framedSid.getBuf());
    }

    cb::mcbp::DcpSnapshotMarker marker(
            start_seqno, end_seqno, flags, hcs, mvs, timestamp);
    marker.encode(builder);

    return add_packet_to_send_pipe(builder.getFrame()->getFrame());
}

cb::engine_errc Connection::mutation(uint32_t opaque,
                                     cb::unique_item_ptr it,
                                     Vbid vbucket,
                                     uint64_t by_seqno,
                                     uint64_t rev_seqno,
                                     uint32_t lock_time,
                                     uint8_t nru,
                                     cb::mcbp::DcpStreamId sid) {
    auto key = it->getDocKey();

    const auto doc_read_bytes = key.size() + it->getValueView().size();

    // The client doesn't support collections, so must not send an encoded key
    if (!isCollectionsSupported()) {
        key = key.makeDocKeyWithoutCollectionID();
    }

    cb::mcbp::request::DcpMutationPayload extras(
            by_seqno,
            rev_seqno,
            it->getFlags(),
            gsl::narrow<uint32_t>(it->getExptime()),
            lock_time,
            nru);

    cb::mcbp::DcpStreamIdFrameInfo frameExtras(sid);

    const auto value = it->getValueView();
    const auto total = sizeof(extras) + key.size() + value.size() +
                       (sid ? sizeof(cb::mcbp::DcpStreamIdFrameInfo) : 0) +
                       sizeof(cb::mcbp::Request);
    if (dcpUseWriteBuffer(total)) {
        cb::mcbp::RequestBuilder builder(thread.getScratchBuffer());
        builder.setMagic(sid ? cb::mcbp::Magic::AltClientRequest
                             : cb::mcbp::Magic::ClientRequest);
        builder.setOpcode(cb::mcbp::ClientOpcode::DcpMutation);
        if (sid) {
            builder.setFramingExtras(frameExtras.getBuf());
        }
        builder.setExtras(extras.getBuffer());
        builder.setKey({key.data(), key.size()});
        builder.setValue(value);
        builder.setOpaque(opaque);
        builder.setVBucket(vbucket);
        builder.setCas(it->getCas());
        builder.setDatatype(cb::mcbp::Datatype(it->getDataType()));
        const auto ret =
                add_packet_to_send_pipe(builder.getFrame()->getFrame());
        if (ret == cb::engine_errc::success) {
            getBucket().recordDcpMeteringReadBytes(*this, doc_read_bytes);
        }
        return ret;
    }

    cb::mcbp::Request req = {};
    req.setMagic(sid ? cb::mcbp::Magic::AltClientRequest
                     : cb::mcbp::Magic::ClientRequest);
    req.setOpcode(cb::mcbp::ClientOpcode::DcpMutation);
    req.setExtlen(gsl::narrow<uint8_t>(sizeof(extras)));
    req.setKeylen(gsl::narrow<uint16_t>(key.size()));
    req.setBodylen(gsl::narrow<uint32_t>(
            sizeof(extras) + key.size() + value.size() +
            (sid ? sizeof(cb::mcbp::DcpStreamIdFrameInfo) : 0)));
    req.setOpaque(opaque);
    req.setVBucket(vbucket);
    req.setCas(it->getCas());
    req.setDatatype(cb::mcbp::Datatype(it->getDataType()));

    if (sid) {
        req.setFramingExtraslen(sizeof(cb::mcbp::DcpStreamIdFrameInfo));
    }

    try {
        std::string_view sidbuffer;
        if (sid) {
            sidbuffer = frameExtras.getBuffer();
        }

        if (value.size() > SendBuffer::MinimumDataSize) {
            copyToOutputStream(
                    {reinterpret_cast<const char*>(&req), sizeof(req)},
                    sidbuffer,
                    extras.getBuffer(),
                    key.getBuffer());
            chainDataToOutputStream(std::make_unique<ItemSendBuffer>(
                    std::move(it), value, getBucket()));
        } else {
            copyToOutputStream(
                    {reinterpret_cast<const char*>(&req), sizeof(req)},
                    sidbuffer,
                    extras.getBuffer(),
                    key.getBuffer(),
                    value);
        }
    } catch (const std::bad_alloc&) {
        /// We might have written a partial message into the buffer so
        /// we need to disconnect the client
        return cb::engine_errc::disconnect;
    }

    getBucket().recordDcpMeteringReadBytes(*this, doc_read_bytes);
    return cb::engine_errc::success;
}

cb::engine_errc Connection::deletionInner(const ItemIface& item,
                                          cb::const_byte_buffer packet,
                                          const DocKey& key) {
    try {
        copyToOutputStream(
                {reinterpret_cast<const char*>(packet.data()), packet.size()},
                key.getBuffer(),
                item.getValueView());
    } catch (const std::bad_alloc&) {
        // We might have written a partial message into the buffer so
        // we need to disconnect the client
        return cb::engine_errc::disconnect;
    }

    return cb::engine_errc::success;
}

cb::engine_errc Connection::deletion(uint32_t opaque,
                                     cb::unique_item_ptr it,
                                     Vbid vbucket,
                                     uint64_t by_seqno,
                                     uint64_t rev_seqno,
                                     cb::mcbp::DcpStreamId sid) {
    auto key = it->getDocKey();
    const auto doc_read_bytes = key.size() + it->getValueView().size();

    if (!isCollectionsSupported()) {
        key = key.makeDocKeyWithoutCollectionID();
    }
    auto value = it->getValueView();

    cb::mcbp::DcpStreamIdFrameInfo frameInfo(sid);
    cb::mcbp::request::DcpDeletionV1Payload extdata(by_seqno, rev_seqno);

    const auto total = sizeof(extdata) + key.size() + value.size() +
                       (sid ? sizeof(cb::mcbp::DcpStreamIdFrameInfo) : 0) +
                       sizeof(cb::mcbp::Request);

    if (dcpUseWriteBuffer(total)) {
        cb::mcbp::RequestBuilder builder(thread.getScratchBuffer());

        builder.setMagic(sid ? cb::mcbp::Magic::AltClientRequest
                             : cb::mcbp::Magic::ClientRequest);
        builder.setOpcode(cb::mcbp::ClientOpcode::DcpDeletion);
        if (sid) {
            builder.setFramingExtras(frameInfo.getBuf());
        }
        builder.setExtras(extdata.getBuffer());
        builder.setKey({key.data(), key.size()});
        builder.setValue(value);
        builder.setOpaque(opaque);
        builder.setVBucket(vbucket);
        builder.setCas(it->getCas());
        builder.setDatatype(cb::mcbp::Datatype(it->getDataType()));

        const auto ret =
                add_packet_to_send_pipe(builder.getFrame()->getFrame());
        if (ret == cb::engine_errc::success) {
            getBucket().recordDcpMeteringReadBytes(*this, doc_read_bytes);
        }
        return ret;
    }

    using cb::mcbp::Request;
    using cb::mcbp::request::DcpDeletionV1Payload;
    std::array<uint8_t,
               sizeof(Request) + sizeof(DcpDeletionV1Payload) +
                       sizeof(cb::mcbp::DcpStreamIdFrameInfo)>
            blob;
    auto& req = *reinterpret_cast<Request*>(blob.data());
    req.setMagic(sid ? cb::mcbp::Magic::AltClientRequest
                     : cb::mcbp::Magic::ClientRequest);
    req.setOpcode(cb::mcbp::ClientOpcode::DcpDeletion);
    req.setExtlen(gsl::narrow<uint8_t>(sizeof(DcpDeletionV1Payload)));
    req.setKeylen(gsl::narrow<uint16_t>(key.size()));
    req.setBodylen(gsl::narrow<uint32_t>(
            sizeof(DcpDeletionV1Payload) + key.size() + value.size() +
            (sid ? sizeof(cb::mcbp::DcpStreamIdFrameInfo) : 0)));
    req.setOpaque(opaque);
    req.setVBucket(vbucket);
    req.setCas(it->getCas());
    req.setDatatype(cb::mcbp::Datatype(it->getDataType()));

    auto* ptr = blob.data() + sizeof(Request);
    if (sid) {
        auto buf = frameInfo.getBuf();
        std::copy(buf.begin(), buf.end(), ptr);
        ptr += buf.size();
        req.setFramingExtraslen(buf.size());
    }

    std::copy(extdata.getBuffer().begin(), extdata.getBuffer().end(), ptr);
    cb::const_byte_buffer packetBuffer{
            blob.data(),
            sizeof(Request) + sizeof(DcpDeletionV1Payload) +
                    (sid ? sizeof(cb::mcbp::DcpStreamIdFrameInfo) : 0)};

    const auto ret = deletionInner(*it, packetBuffer, key);
    if (ret == cb::engine_errc::success) {
        getBucket().recordDcpMeteringReadBytes(*this, doc_read_bytes);
    }
    return ret;
}

cb::engine_errc Connection::deletion_v2(uint32_t opaque,
                                        cb::unique_item_ptr it,
                                        Vbid vbucket,
                                        uint64_t by_seqno,
                                        uint64_t rev_seqno,
                                        uint32_t delete_time,
                                        cb::mcbp::DcpStreamId sid) {
    auto key = it->getDocKey();
    const auto doc_read_bytes = key.size() + it->getValueView().size();

    if (!isCollectionsSupported()) {
        key = key.makeDocKeyWithoutCollectionID();
    }

    cb::mcbp::request::DcpDeletionV2Payload extras(
            by_seqno, rev_seqno, delete_time);
    cb::mcbp::DcpStreamIdFrameInfo frameInfo(sid);
    auto value = it->getValueView();

    const auto total = sizeof(extras) + key.size() + value.size() +
                       (sid ? sizeof(cb::mcbp::DcpStreamIdFrameInfo) : 0) +
                       sizeof(cb::mcbp::Request);

    if (dcpUseWriteBuffer(total)) {
        cb::mcbp::RequestBuilder builder(thread.getScratchBuffer());
        builder.setMagic(sid ? cb::mcbp::Magic::AltClientRequest
                             : cb::mcbp::Magic::ClientRequest);
        builder.setOpcode(cb::mcbp::ClientOpcode::DcpDeletion);
        if (sid) {
            builder.setFramingExtras(frameInfo.getBuf());
        }
        builder.setExtras(extras.getBuffer());
        builder.setKey({key.data(), key.size()});
        builder.setValue(value);
        builder.setOpaque(opaque);
        builder.setVBucket(vbucket);
        builder.setCas(it->getCas());
        builder.setDatatype(cb::mcbp::Datatype(it->getDataType()));
        const auto ret =
                add_packet_to_send_pipe(builder.getFrame()->getFrame());
        if (ret == cb::engine_errc::success) {
            getBucket().recordDcpMeteringReadBytes(*this, doc_read_bytes);
        }
        return ret;
    }

    // Make blob big enough for either delete or expiry
    std::array<uint8_t,
               sizeof(cb::mcbp::Request) + sizeof(extras) + sizeof(frameInfo)>
            blob = {};
    const size_t payloadLen = sizeof(extras);
    const size_t frameInfoLen = sid ? sizeof(frameInfo) : 0;

    auto& req = *reinterpret_cast<cb::mcbp::Request*>(blob.data());
    req.setMagic(sid ? cb::mcbp::Magic::AltClientRequest
                     : cb::mcbp::Magic::ClientRequest);

    req.setOpcode(cb::mcbp::ClientOpcode::DcpDeletion);
    req.setExtlen(gsl::narrow<uint8_t>(payloadLen));
    req.setKeylen(gsl::narrow<uint16_t>(key.size()));
    req.setBodylen(gsl::narrow<uint32_t>(payloadLen +
                                         gsl::narrow<uint16_t>(key.size()) +
                                         value.size() + frameInfoLen));
    req.setOpaque(opaque);
    req.setVBucket(vbucket);
    req.setCas(it->getCas());
    req.setDatatype(cb::mcbp::Datatype(it->getDataType()));
    auto size = sizeof(cb::mcbp::Request);
    auto* ptr = blob.data() + size;
    if (sid) {
        auto buf = frameInfo.getBuf();
        std::copy(buf.begin(), buf.end(), ptr);
        ptr += buf.size();
        size += buf.size();
    }

    auto buffer = extras.getBuffer();
    std::copy(buffer.begin(), buffer.end(), ptr);
    size += buffer.size();

    const auto ret = deletionInner(*it, {blob.data(), size}, key);
    if (ret == cb::engine_errc::success) {
        getBucket().recordDcpMeteringReadBytes(*this, doc_read_bytes);
    }
    return ret;
}

cb::engine_errc Connection::expiration(uint32_t opaque,
                                       cb::unique_item_ptr it,
                                       Vbid vbucket,
                                       uint64_t by_seqno,
                                       uint64_t rev_seqno,
                                       uint32_t delete_time,
                                       cb::mcbp::DcpStreamId sid) {
    auto key = it->getDocKey();
    const auto doc_read_bytes = key.size() + it->getValueView().size();

    if (!isCollectionsSupported()) {
        key = key.makeDocKeyWithoutCollectionID();
    }

    cb::mcbp::request::DcpExpirationPayload extras(
            by_seqno, rev_seqno, delete_time);
    cb::mcbp::DcpStreamIdFrameInfo frameInfo(sid);
    auto value = it->getValueView();

    const auto total = sizeof(extras) + key.size() + value.size() +
                       (sid ? sizeof(cb::mcbp::DcpStreamIdFrameInfo) : 0) +
                       sizeof(cb::mcbp::Request);

    if (dcpUseWriteBuffer(total)) {
        cb::mcbp::RequestBuilder builder(thread.getScratchBuffer());
        builder.setMagic(sid ? cb::mcbp::Magic::AltClientRequest
                             : cb::mcbp::Magic::ClientRequest);
        builder.setOpcode(cb::mcbp::ClientOpcode::DcpExpiration);
        if (sid) {
            builder.setFramingExtras(frameInfo.getBuf());
        }
        builder.setExtras(extras.getBuffer());
        builder.setKey({key.data(), key.size()});
        builder.setValue(value);
        builder.setOpaque(opaque);
        builder.setVBucket(vbucket);
        builder.setCas(it->getCas());
        builder.setDatatype(cb::mcbp::Datatype(it->getDataType()));
        const auto ret =
                add_packet_to_send_pipe(builder.getFrame()->getFrame());
        if (ret == cb::engine_errc::success) {
            getBucket().recordDcpMeteringReadBytes(*this, doc_read_bytes);
        }
        return ret;
    }

    // Make blob big enough for either delete or expiry
    std::array<uint8_t,
               sizeof(cb::mcbp::Request) + sizeof(extras) + sizeof(frameInfo)>
            blob = {};
    const size_t payloadLen = sizeof(extras);
    const size_t frameInfoLen = sid ? sizeof(frameInfo) : 0;

    auto& req = *reinterpret_cast<cb::mcbp::Request*>(blob.data());
    req.setMagic(sid ? cb::mcbp::Magic::AltClientRequest
                     : cb::mcbp::Magic::ClientRequest);

    req.setOpcode(cb::mcbp::ClientOpcode::DcpExpiration);
    req.setExtlen(gsl::narrow<uint8_t>(payloadLen));
    req.setKeylen(gsl::narrow<uint16_t>(key.size()));
    req.setBodylen(gsl::narrow<uint32_t>(payloadLen +
                                         gsl::narrow<uint16_t>(key.size()) +
                                         value.size() + frameInfoLen));
    req.setOpaque(opaque);
    req.setVBucket(vbucket);
    req.setCas(it->getCas());
    req.setDatatype(cb::mcbp::Datatype(it->getDataType()));
    auto size = sizeof(cb::mcbp::Request);
    auto* ptr = blob.data() + size;
    if (sid) {
        auto buf = frameInfo.getBuf();
        std::copy(buf.begin(), buf.end(), ptr);
        ptr += buf.size();
        size += buf.size();
    }

    auto buffer = extras.getBuffer();
    std::copy(buffer.begin(), buffer.end(), ptr);
    size += buffer.size();

    const auto ret = deletionInner(*it, {blob.data(), size}, key);
    if (ret == cb::engine_errc::success) {
        getBucket().recordDcpMeteringReadBytes(*this, doc_read_bytes);
    }
    return ret;
}

cb::engine_errc Connection::set_vbucket_state(uint32_t opaque,
                                              Vbid vbucket,
                                              vbucket_state_t st) {
    if (!is_valid_vbucket_state_t(st)) {
        return cb::engine_errc::invalid_arguments;
    }

    cb::mcbp::request::DcpSetVBucketState extras;
    extras.setState(static_cast<uint8_t>(st));
    cb::mcbp::RequestBuilder builder(thread.getScratchBuffer());
    builder.setMagic(cb::mcbp::Magic::ClientRequest);
    builder.setOpcode(cb::mcbp::ClientOpcode::DcpSetVbucketState);
    builder.setOpaque(opaque);
    builder.setVBucket(vbucket);
    builder.setExtras(extras.getBuffer());

    return add_packet_to_send_pipe(builder.getFrame()->getFrame());
}

cb::engine_errc Connection::noop(uint32_t opaque) {
    cb::mcbp::RequestBuilder builder(thread.getScratchBuffer());
    builder.setMagic(cb::mcbp::Magic::ClientRequest);
    builder.setOpcode(cb::mcbp::ClientOpcode::DcpNoop);
    builder.setOpaque(opaque);

    return add_packet_to_send_pipe(builder.getFrame()->getFrame());
}

cb::engine_errc Connection::buffer_acknowledgement(uint32_t opaque,
                                                   uint32_t buffer_bytes) {
    cb::mcbp::request::DcpBufferAckPayload extras;
    extras.setBufferBytes(buffer_bytes);
    cb::mcbp::RequestBuilder builder(thread.getScratchBuffer());
    builder.setMagic(cb::mcbp::Magic::ClientRequest);
    builder.setOpcode(cb::mcbp::ClientOpcode::DcpBufferAcknowledgement);
    builder.setOpaque(opaque);
    builder.setExtras(extras.getBuffer());

    return add_packet_to_send_pipe(builder.getFrame()->getFrame());
}

cb::engine_errc Connection::control(uint32_t opaque,
                                    std::string_view key,
                                    std::string_view value) {
    std::vector<uint8_t> buffer;
    buffer.resize(sizeof(cb::mcbp::Request) + key.size() + value.size());
    cb::mcbp::RequestBuilder builder({buffer.data(), buffer.size()});

    builder.setMagic(cb::mcbp::Magic::ClientRequest);
    builder.setOpcode(cb::mcbp::ClientOpcode::DcpControl);
    builder.setOpaque(opaque);
    builder.setKey({reinterpret_cast<const uint8_t*>(key.data()), key.size()});
    builder.setValue(
            {reinterpret_cast<const uint8_t*>(value.data()), value.size()});
    return add_packet_to_send_pipe(builder.getFrame()->getFrame());
}

cb::engine_errc Connection::system_event(uint32_t opaque,
                                         Vbid vbucket,
                                         mcbp::systemevent::id event,
                                         uint64_t bySeqno,
                                         mcbp::systemevent::version version,
                                         cb::const_byte_buffer key,
                                         cb::const_byte_buffer eventData,
                                         cb::mcbp::DcpStreamId sid) {
    cb::mcbp::request::DcpSystemEventPayload extras(bySeqno, event, version);
    std::vector<uint8_t> buffer;
    buffer.resize(sizeof(cb::mcbp::Request) + sizeof(extras) + key.size() +
                  eventData.size() + sizeof(cb::mcbp::DcpStreamIdFrameInfo));
    cb::mcbp::RequestBuilder builder({buffer.data(), buffer.size()});

    builder.setMagic(sid ? cb::mcbp::Magic::AltClientRequest
                         : cb::mcbp::Magic::ClientRequest);
    builder.setOpcode(cb::mcbp::ClientOpcode::DcpSystemEvent);
    builder.setOpaque(opaque);
    builder.setVBucket(vbucket);
    builder.setDatatype(cb::mcbp::Datatype::Raw);
    builder.setExtras(extras.getBuffer());
    if (sid) {
        cb::mcbp::DcpStreamIdFrameInfo framedSid(sid);
        builder.setFramingExtras(framedSid.getBuf());
    }
    builder.setKey(key);
    builder.setValue(eventData);

    return add_packet_to_send_pipe(builder.getFrame()->getFrame());
}

cb::engine_errc Connection::get_error_map(uint32_t opaque, uint16_t version) {
    cb::mcbp::request::GetErrmapPayload body;
    body.setVersion(version);
    cb::mcbp::RequestBuilder builder(thread.getScratchBuffer());
    builder.setMagic(cb::mcbp::Magic::ClientRequest);
    builder.setOpcode(cb::mcbp::ClientOpcode::GetErrorMap);
    builder.setOpaque(opaque);
    builder.setValue(body.getBuffer());

    return add_packet_to_send_pipe(builder.getFrame()->getFrame());
}

cb::engine_errc Connection::prepare(uint32_t opaque,
                                    cb::unique_item_ptr it,
                                    Vbid vbucket,
                                    uint64_t by_seqno,
                                    uint64_t rev_seqno,
                                    uint32_t lock_time,
                                    uint8_t nru,
                                    DocumentState document_state,
                                    cb::durability::Level level) {
    auto buffer = it->getValueView();

    auto key = it->getDocKey();

    // The client doesn't support collections, so must not send an encoded key
    if (!isCollectionsSupported()) {
        key = key.makeDocKeyWithoutCollectionID();
    }

    cb::mcbp::request::DcpPreparePayload extras(
            by_seqno,
            rev_seqno,
            it->getFlags(),
            gsl::narrow<uint32_t>(it->getExptime()),
            lock_time,
            nru);
    if (document_state == DocumentState::Deleted) {
        extras.setDeleted(uint8_t(1));
    }
    extras.setDurabilityLevel(level);

    size_t total = sizeof(extras) + key.size() + buffer.size() +
                   sizeof(cb::mcbp::Request);
    if (dcpUseWriteBuffer(total)) {
        // Format a local copy and send
        cb::mcbp::RequestBuilder builder(thread.getScratchBuffer());
        builder.setMagic(cb::mcbp::Magic::ClientRequest);
        builder.setOpcode(cb::mcbp::ClientOpcode::DcpPrepare);
        builder.setExtras(extras.getBuffer());
        builder.setKey({key.data(), key.size()});
        builder.setOpaque(opaque);
        builder.setVBucket(vbucket);
        builder.setCas(it->getCas());
        builder.setDatatype(cb::mcbp::Datatype(it->getDataType()));
        builder.setValue(buffer);
        return add_packet_to_send_pipe(builder.getFrame()->getFrame());
    }

    cb::mcbp::Request req = {};
    req.setMagic(cb::mcbp::Magic::ClientRequest);
    req.setOpcode(cb::mcbp::ClientOpcode::DcpPrepare);
    req.setExtlen(gsl::narrow<uint8_t>(sizeof(extras)));
    req.setKeylen(gsl::narrow<uint16_t>(key.size()));
    req.setBodylen(
            gsl::narrow<uint32_t>(sizeof(extras) + key.size() + buffer.size()));
    req.setOpaque(opaque);
    req.setVBucket(vbucket);
    req.setCas(it->getCas());
    req.setDatatype(cb::mcbp::Datatype(it->getDataType()));

    try {
        if (buffer.size() > SendBuffer::MinimumDataSize) {
            copyToOutputStream(
                    {reinterpret_cast<const char*>(&req), sizeof(req)},
                    {reinterpret_cast<const char*>(&extras), sizeof(extras)},
                    key.getBuffer());
            auto sendbuffer = std::make_unique<ItemSendBuffer>(
                    std::move(it), buffer, getBucket());
            chainDataToOutputStream(std::move(sendbuffer));
        } else {
            copyToOutputStream(
                    {reinterpret_cast<const char*>(&req), sizeof(req)},
                    {reinterpret_cast<const char*>(&extras), sizeof(extras)},
                    key.getBuffer(),
                    buffer);
        }
    } catch (const std::bad_alloc&) {
        /// We might have written a partial message into the buffer so
        /// we need to disconnect the client
        return cb::engine_errc::disconnect;
    }

    return cb::engine_errc::success;
}

cb::engine_errc Connection::seqno_acknowledged(uint32_t opaque,
                                               Vbid vbucket,
                                               uint64_t prepared_seqno) {
    cb::mcbp::request::DcpSeqnoAcknowledgedPayload extras(prepared_seqno);
    cb::mcbp::RequestBuilder builder(thread.getScratchBuffer());
    builder.setMagic(cb::mcbp::Magic::ClientRequest);
    builder.setOpcode(cb::mcbp::ClientOpcode::DcpSeqnoAcknowledged);
    builder.setOpaque(opaque);
    builder.setVBucket(vbucket);
    builder.setExtras(extras.getBuffer());
    return add_packet_to_send_pipe(builder.getFrame()->getFrame());
}

cb::engine_errc Connection::commit(uint32_t opaque,
                                   Vbid vbucket,
                                   const DocKey& key_,
                                   uint64_t prepare_seqno,
                                   uint64_t commit_seqno) {
    cb::mcbp::request::DcpCommitPayload extras(prepare_seqno, commit_seqno);
    auto key = key_;
    if (!isCollectionsSupported()) {
        // The client doesn't support collections, don't send an encoded key
        key = key.makeDocKeyWithoutCollectionID();
    }
    const size_t totalBytes =
            sizeof(cb::mcbp::Request) + sizeof(extras) + key.size();
    std::vector<uint8_t> buffer(totalBytes);
    cb::mcbp::RequestBuilder builder({buffer.data(), buffer.size()});
    builder.setMagic(cb::mcbp::Magic::ClientRequest);
    builder.setOpcode(cb::mcbp::ClientOpcode::DcpCommit);
    builder.setOpaque(opaque);
    builder.setVBucket(vbucket);
    builder.setExtras(extras.getBuffer());
    builder.setKey(std::string_view(key));
    return add_packet_to_send_pipe(builder.getFrame()->getFrame());
}

cb::engine_errc Connection::abort(uint32_t opaque,
                                  Vbid vbucket,
                                  const DocKey& key_,
                                  uint64_t prepared_seqno,
                                  uint64_t abort_seqno) {
    cb::mcbp::request::DcpAbortPayload extras(prepared_seqno, abort_seqno);
    auto key = key_;
    if (!isCollectionsSupported()) {
        // The client doesn't support collections, don't send an encoded key
        key = key.makeDocKeyWithoutCollectionID();
    }
    const size_t totalBytes =
            sizeof(cb::mcbp::Request) + sizeof(extras) + key.size();
    std::vector<uint8_t> buffer(totalBytes);
    cb::mcbp::RequestBuilder builder({buffer.data(), buffer.size()});
    builder.setMagic(cb::mcbp::Magic::ClientRequest);
    builder.setOpcode(cb::mcbp::ClientOpcode::DcpAbort);
    builder.setOpaque(opaque);
    builder.setVBucket(vbucket);
    builder.setExtras(extras.getBuffer());
    builder.setKey(std::string_view(key));
    return add_packet_to_send_pipe(builder.getFrame()->getFrame());
}

cb::engine_errc Connection::oso_snapshot(uint32_t opaque,
                                         Vbid vbucket,
                                         uint32_t flags,
                                         cb::mcbp::DcpStreamId sid) {
    cb::mcbp::request::DcpOsoSnapshotPayload extras(flags);
    const size_t totalBytes = sizeof(cb::mcbp::Request) + sizeof(extras) +
                              sizeof(cb::mcbp::DcpStreamIdFrameInfo);
    std::vector<uint8_t> buffer(totalBytes);
    cb::mcbp::RequestBuilder builder({buffer.data(), buffer.size()});
    builder.setMagic(sid ? cb::mcbp::Magic::AltClientRequest
                         : cb::mcbp::Magic::ClientRequest);
    builder.setOpcode(cb::mcbp::ClientOpcode::DcpOsoSnapshot);
    builder.setOpaque(opaque);
    builder.setVBucket(vbucket);
    builder.setExtras(extras.getBuffer());
    if (sid) {
        cb::mcbp::DcpStreamIdFrameInfo framedSid(sid);
        builder.setFramingExtras(framedSid.getBuf());
    }
    return add_packet_to_send_pipe(builder.getFrame()->getFrame());
}

cb::engine_errc Connection::seqno_advanced(uint32_t opaque,
                                           Vbid vbucket,
                                           uint64_t seqno,
                                           cb::mcbp::DcpStreamId sid) {
    cb::mcbp::request::DcpSeqnoAdvancedPayload extras(seqno);
    const size_t totalBytes = sizeof(cb::mcbp::Request) + sizeof(extras) +
                              sizeof(cb::mcbp::DcpStreamIdFrameInfo);
    std::vector<uint8_t> buffer(totalBytes);
    cb::mcbp::RequestBuilder builder({buffer.data(), buffer.size()});
    builder.setMagic(sid ? cb::mcbp::Magic::AltClientRequest
                         : cb::mcbp::Magic::ClientRequest);
    builder.setOpcode(cb::mcbp::ClientOpcode::DcpSeqnoAdvanced);
    builder.setOpaque(opaque);
    builder.setVbucket(vbucket);
    builder.setExtras(extras.getBuffer());
    if (sid) {
        cb::mcbp::DcpStreamIdFrameInfo frameSid(sid);
        builder.setFramingExtras(frameSid.getBuf());
    }

    return add_packet_to_send_pipe(builder.getFrame()->getFrame());
}
////////////////////////////////////////////////////////////////////////////
//                                                                        //
//               End DCP Message producer interface                       //
//                                                                        //
////////////////////////////////////////////////////////////////////////////

void Connection::onTlsConnect(const SSL* ssl_st) {
    const auto verifyMode = SSL_get_verify_mode(ssl_st);
    const auto enabled = ((verifyMode & SSL_VERIFY_PEER) == SSL_VERIFY_PEER);

    bool disconnect = false;
    cb::openssl::unique_x509_ptr cert(SSL_get_peer_certificate(ssl_st));
    if (enabled) {
        const auto mandatory =
                ((verifyMode & SSL_VERIFY_FAIL_IF_NO_PEER_CERT) ==
                 SSL_VERIFY_FAIL_IF_NO_PEER_CERT);
        // Check certificate
        if (cert) {
            class ServerAuthMapper {
            public:
                static std::pair<cb::x509::Status, std::string> lookup(
                        X509* cert) {
                    static ServerAuthMapper inst;
                    return inst.mapper->lookupUser(cert);
                }

            protected:
                ServerAuthMapper() {
                    mapper = cb::x509::ClientCertConfig::create(R"({
"prefixes": [
    {
        "path": "san.email",
        "prefix": "",
        "delimiter": "",
        "suffix":"@internal.couchbase.com"
    }
]
})"_json);
                }

                std::unique_ptr<cb::x509::ClientCertConfig> mapper;
            };

            auto [status, name] = ServerAuthMapper::lookup(cert.get());
            if (status == cb::x509::Status::Success) {
                if (name == "internal") {
                    name = "@internal";
                } else {
                    status = cb::x509::Status::NoMatch;
                }
            } else {
                auto pair = Settings::instance().lookupUser(cert.get());
                status = pair.first;
                name = std::move(pair.second);
            }

            switch (status) {
            case cb::x509::Status::NoMatch:
                audit_auth_failure(*this,
                                   {"unknown", cb::sasl::Domain::Local},
                                   "Failed to map a user from the client "
                                   "provided X.509 certificate");
                setTerminationReason(
                        "Failed to map a user from the client provided X.509 "
                        "certificate");
                LOG_WARNING(
                        "{}: Failed to map a user from the "
                        "client provided X.509 certificate: [{}]",
                        getId(),
                        name);
                disconnect = true;
                break;
            case cb::x509::Status::Error:
                audit_auth_failure(
                        *this,
                        {"unknown", cb::sasl::Domain::Local},
                        "Failed to use client provided X.509 certificate");
                setTerminationReason(
                        "Failed to use client provided X.509 certificate");
                LOG_WARNING(
                        "{}: Disconnection client due to error with the X.509 "
                        "certificate [{}]",
                        getId(),
                        name);
                disconnect = true;
                break;
            case cb::x509::Status::NotPresent:
                // Note: NotPresent in this context is that there is no
                //       mapper present in the _configuration_ which is
                //       allowed in "Enabled" mode as it just means that we'll
                //       try to verify the peer.
                if (mandatory) {
                    const char* reason =
                            "The server does not have any mapping rules "
                            "configured for certificate authentication";
                    audit_auth_failure(*this,
                                       {"unknown", cb::sasl::Domain::Local},
                                       reason);
                    setTerminationReason(reason);
                    disconnect = true;
                    LOG_WARNING(
                            "{}: Disconnecting client: {}", getId(), reason);
                }
                break;
            case cb::x509::Status::Success:
                if (!tryAuthUserFromX509Cert(name,
                                             SSL_get_cipher_name(ssl_st))) {
                    // Already logged
                    const std::string reason =
                            "User [" + name + "] not defined in Couchbase";
                    audit_auth_failure(*this,
                                       {name, cb::sasl::Domain::Local},
                                       reason.c_str());
                    setTerminationReason(reason.c_str());
                    disconnect = true;
                }
            }
        }
    }

    if (disconnect) {
        shutdown();
    } else if (!authenticated) {
        // tryAuthFromSslCertificate logged the cipher
        LOG_INFO("{}: Using cipher '{}', peer certificate {}provided",
                 getId(),
                 SSL_get_cipher_name(ssl_st),
                 cert ? "" : "not ");
    }
}

std::string Connection::getSaslMechanisms() const {
    if (!saslAuthEnabled) {
        return {};
    }
    const auto tls = isTlsEnabled();
    if (tls && Settings::instance().has.ssl_sasl_mechanisms) {
        return Settings::instance().getSslSaslMechanisms();
    }

    if (!tls && Settings::instance().has.sasl_mechanisms) {
        return Settings::instance().getSaslMechanisms();
    }

    // None configured, return the full list
    return cb::sasl::server::listmech();
}

void Connection::scheduleDcpStep() {
    if (!isDCP()) {
        LOG_ERROR(
                "Connection::scheduleDcpStep: Must only be called with a DCP "
                "connection: {}",
                to_json().dump());
        throw std::logic_error(
                "Connection::scheduleDcpStep(): Provided cookie is not bound "
                "to a connection set up for DCP");
    }

    // @todo we've not switched the backed off the logic with the first
    //       cookie
    if (cookies.front()->getRefcount() == 0) {
        LOG_ERROR(
                "scheduleDcpStep: DCP connection did not reserve the "
                "cookie: {}",
                to_json().dump());
        throw std::logic_error("scheduleDcpStep: cookie must be reserved!");
    }

    getThread().eventBase.runInEventBaseThreadAlwaysEnqueue([this]() {
        TRACE_LOCKGUARD_TIMED(getThread().mutex,
                              "mutex",
                              "scheduleDcpStep",
                              SlowMutexThreshold);
        triggerCallback();
    });
}<|MERGE_RESOLUTION|>--- conflicted
+++ resolved
@@ -198,14 +198,8 @@
     ret["socket"] = socketDescriptor;
     ret["yields"] = yields.load();
     ret["protocol"] = "memcached";
-<<<<<<< HEAD
     ret["peername"] = peername;
     ret["sockname"] = sockname;
-=======
-    ret["peername"] = getPeername();
-    ret["sockname"] = getSockname();
-    ret["parent_port"] = parent_port;
->>>>>>> 23562d3a
     ret["bucket_index"] = getBucketIndex();
     ret["internal"] = isInternal();
 
@@ -528,12 +522,7 @@
 }
 
 void Connection::updateDescription() {
-<<<<<<< HEAD
     description.assign("[ " + peername.dump() + " - " + sockname.dump());
-=======
-    description.assign("[ " + getPeername().dump() + " - " +
-                       getSockname().dump());
->>>>>>> 23562d3a
     if (authenticated) {
         description += " (";
         if (isInternal()) {
@@ -1051,15 +1040,9 @@
         using namespace std::string_view_literals;
         // Make sure we don't tear down localhost connections
         if (listening_port->family == AF_INET) {
-<<<<<<< HEAD
             localhost = peername["ip"].get<std::string_view>() == "127.0.0.1"sv;
         } else {
             localhost = peername["ip"].get<std::string_view>() == "::1"sv;
-=======
-            localhost = peername.value("ip", "") == "127.0.0.1";
-        } else {
-            localhost = peername.value("ip", "") == "::1";
->>>>>>> 23562d3a
         }
     }
 
@@ -1195,13 +1178,8 @@
 }
 
 Connection::Connection(FrontEndThread& thr)
-<<<<<<< HEAD
     : peername({{"ip", "unknown"}, {"port", 0}}),
       sockname({{"ip", "unknown"}, {"port", 0}}),
-=======
-    : peername(R"({"ip":"unknown","port":0})"_json),
-      sockname(R"({"ip":"unknown","port":0})"_json),
->>>>>>> 23562d3a
       thread(thr),
       listening_port(std::make_shared<ListeningPort>(
               "dummy", "127.0.0.1", 11210, AF_INET, false, false)),
@@ -1257,27 +1235,15 @@
 
 Connection::Connection(SOCKET sfd,
                        FrontEndThread& thr,
-<<<<<<< HEAD
                        std::shared_ptr<ListeningPort> descr)
-=======
-                       std::shared_ptr<ListeningPort> descr,
-                       uniqueSslPtr sslStructure)
->>>>>>> 23562d3a
     : peername(cb::net::getPeerNameAsJson(sfd)),
       sockname(cb::net::getSockNameAsJson(sfd)),
       thread(thr),
       listening_port(std::move(descr)),
       max_reqs_per_event(Settings::instance().getRequestsPerEventNotification(
               EventPriority::Default)),
-<<<<<<< HEAD
       socketDescriptor(sfd) {
-=======
-      socketDescriptor(sfd),
-      parent_port(listening_port->port),
-      connectedToSystemPort(listening_port->system),
-      ssl(sslStructure) {
     thread.onConnectionCreate(*this);
->>>>>>> 23562d3a
     updateLru();
     setTcpNoDelay(true);
     updateDescription();

/*
 *     Copyright 2018-Present Couchbase, Inc.
 *
 *   Use of this software is governed by the Business Source License included
 *   in the file licenses/BSL-Couchbase.txt.  As of the Change Date specified
 *   in that file, in accordance with the Business Source License, use of this
 *   software will be governed by the Apache License, Version 2.0, included in
 *   the file licenses/APL2.txt.
 */

#include "executors.h"
#include "platform/json_log.h"

#include <daemon/cookie.h>
#include <daemon/settings.h>
#include <logger/logger.h>
#include <memcached/protocol_binary.h>
#include <nlohmann/json.hpp>

#include <daemon/buckets.h>
#include <mcbp/protocol/status.h>
#include <serverless/config.h>

#include <set>

using cb::mcbp::Feature;
// We can't use a set of enums that easily in an unordered_set.. just use an
// ordered for now..
using FeatureSet = std::set<Feature>;

/**
 * Convert the input array of requested features into the Feature set which
 * don't include any illegal / unsupported features or any duplicates.
 *
 * In addition to that we'll also make sure that all dependent features is
 * enabled (and that we don't request features which are mutually exclusive)
 *
 * @param requested The set to populate with the requested features
 * @param input The input array
 */
void buildRequestVector(FeatureSet& requested,
                        cb::sized_buffer<const uint16_t> input) {
    for (const auto& value : input) {
        const uint16_t in = ntohs(value);
        const auto feature = static_cast<Feature>(in);

        switch (feature) {
        case Feature::Invalid:
        case Feature::Invalid2:
        case Feature::Invalid3:
        case Feature::TLS:
            // known, but we don't support them
            break;
        case Feature::TcpNoDelay:
        case Feature::TCPDELAY_Unsupported:
        case Feature::MUTATION_SEQNO:
        case Feature::XATTR:
        case Feature::JSON:
        case Feature::SNAPPY:
        case Feature::XERROR:
        case Feature::SELECT_BUCKET:
        case Feature::Collections:
        case Feature::SnappyEverywhere:
        case Feature::PreserveTtl:
        case Feature::Duplex:
        case Feature::ClustermapChangeNotification:
        case Feature::UnorderedExecution:
        case Feature::Tracing:
        case Feature::AltRequestSupport:
        case Feature::SyncReplication:
        case Feature::VAttr:
        case Feature::SubdocCreateAsDeleted:
        case Feature::SubdocDocumentMacroSupport:
        case Feature::SubdocReplaceBodyWithXattr:
        case Feature::ReportUnitUsage:
        case Feature::NonBlockingThrottlingMode:
        case Feature::SubdocReplicaRead:
        case Feature::GetClusterConfigWithKnownVersion:
        case Feature::DedupeNotMyVbucketClustermap:
        case Feature::ClustermapChangeNotificationBrief:
        case Feature::SubdocAllowsAccessOnMultipleXattrKeys:
        case Feature::SubdocBinaryXattr:
        case Feature::RangeScanIncludeXattr:
        case Feature::SubdocAllowReplicaReadOnDeletedDocs:
        case Feature::GetRandomKeyIncludeXattr:

            // This isn't very optimal, but we've only got a handfull of
            // elements ;)
            if (!requested.contains(feature)) {
                requested.insert(feature);
            }

            break;
        }
    }

    // Run through the requested array and make sure we don't have
    // illegal combinations
    for (const auto& feature : requested) {
        switch (Feature(feature)) {
        case Feature::Invalid:
        case Feature::Invalid3:
        case Feature::TLS:
        case Feature::MUTATION_SEQNO:
        case Feature::XATTR:
        case Feature::XERROR:
        case Feature::SELECT_BUCKET:
        case Feature::Invalid2:
        case Feature::SNAPPY:
        case Feature::JSON:
        case Feature::Tracing:
        case Feature::AltRequestSupport:
        case Feature::SyncReplication:
        case Feature::Duplex:
        case Feature::UnorderedExecution:
        case Feature::Collections:
        case Feature::SnappyEverywhere:
        case Feature::PreserveTtl:
        case Feature::SubdocCreateAsDeleted:
        case Feature::SubdocReplaceBodyWithXattr:
        case Feature::ReportUnitUsage:
        case Feature::NonBlockingThrottlingMode:
        case Feature::SubdocReplicaRead:
        case Feature::GetClusterConfigWithKnownVersion:
        case Feature::DedupeNotMyVbucketClustermap:
        case Feature::SubdocAllowsAccessOnMultipleXattrKeys:
        case Feature::SubdocBinaryXattr:
        case Feature::TcpNoDelay:
        case Feature::TCPDELAY_Unsupported:
        case Feature::SubdocAllowReplicaReadOnDeletedDocs:
            // No other dependency
            break;

        case Feature::ClustermapChangeNotification:
        case Feature::ClustermapChangeNotificationBrief:
            // Needs duplex
            if (!requested.contains(Feature::Duplex)) {
                throw std::invalid_argument(
                        fmt::format("{} needs {}", feature, Feature::Duplex));
            }
            break;
        case Feature::SubdocDocumentMacroSupport:
        case Feature::VAttr:
        case Feature::RangeScanIncludeXattr:
            // Needs XATTR
            if (!requested.contains(Feature::XATTR)) {
                throw std::invalid_argument(
                        fmt::format("{} needs {}", feature, Feature::XATTR));
            }
            break;
        case Feature::GetRandomKeyIncludeXattr:
            // Needs XATTR and JSON and SnappyEverywhere
            if (!requested.contains(Feature::XATTR) ||
                !requested.contains(Feature::JSON) ||
                !requested.contains(Feature::SnappyEverywhere)) {
                throw std::invalid_argument(fmt::format(
                        "{} needs XATTR, JSON and SnappyEverywhere", feature));
            }
            break;
        }
    }

    // Make sure that we only enable the "brief" version if the client
    // asked for both
    if (requested.contains(Feature::ClustermapChangeNotificationBrief)) {
        requested.erase(Feature::ClustermapChangeNotification);
    }
}

void process_hello_packet_executor(Cookie& cookie) {
    auto& connection = cookie.getConnection();
    auto& req = cookie.getRequest();

    std::string_view key = req.getKeyString();
    auto valuebuf = req.getValue();
    const cb::sized_buffer<const uint16_t> input{
            reinterpret_cast<const uint16_t*>(valuebuf.data()),
            valuebuf.size() / 2};

    std::vector<uint16_t> out;

    // We can't switch bucket if we've got multiple commands in flight
    if (connection.getNumberOfCookies() > 1) {
        LOG_INFO_CTX(
                "Changing options via HELO is not possible with multiple "
                "commands in flight",
                {"conn_id", connection.getId()},
                {"description", connection.getDescription()});
        cookie.sendResponse(cb::mcbp::Status::NotSupported);
        return;
    }

    FeatureSet requested;
    try {
        buildRequestVector(requested, input);
    } catch (const std::invalid_argument& e) {
        LOG_INFO_CTX("Invalid combination of options",
                     {"conn_id", connection.getId()},
                     {"description", connection.getDescription()},
                     {"error", e.what()});
        cookie.setErrorContext(e.what());
        cookie.sendResponse(cb::mcbp::Status::Einval);
        return;
    }

    /*
     * Disable all features the hello packet may enable, so that
     * the client can toggle features on/off during a connection
     */
    connection.disableAllDatatypes();
    connection.setSupportsMutationExtras(false);
    connection.setXerrorSupport(false);
    connection.setCollectionsSupported(false);
    connection.setDuplexSupported(false);
    connection.setClustermapChangeNotification(
            ClustermapChangeNotification::None);
    connection.setTracingEnabled(false);
    connection.setAllowUnorderedExecution(false);
    connection.setReportUnitUsage(false);
    connection.setNonBlockingThrottlingMode(false);
    connection.setDedupeNmvbMaps(false);
    connection.setSupportsSnappyEverywhere(false);

    // The connection key as a JSON object.
    cb::logger::Json client;
    if (!key.empty()) {
        if (key.front() == '{') {
            // This may be JSON
            try {
                client = cb::logger::Json::parse(key);
                auto obj = client.find("i");
                if (obj != client.end() && (*obj).is_string()) {
                    try {
                        connection.setConnectionId(obj->get<std::string>());
                    } catch (const std::exception& exception) {
                        LOG_INFO_CTX("Failed to parse connection uuid",
                                     {"conn_id", connection.getId()},
                                     {"error", exception.what()});
                    }
                }
                obj = client.find("a");
                if (obj != client.end() && obj->is_string()) {
                    connection.setAgentName(obj->get<std::string>());
                }
<<<<<<< HEAD
            } catch (const nlohmann::json::exception&) {
                client = {{"a", key}};
                connection.setAgentName(key);
            }
        } else {
            client = {{"a", key}};
            connection.setAgentName(key);
=======
            } catch (const nlohmann::json::exception& e) {
                // MB-68697: Not valid JSON, sanitise the key as this could be
                // invalid UTF-8 which could later crash stat requests.
                LOG_INFO("{}: Failed to parse agent name: {}",
                         connection.getId(),
                         e.what());
                connection.setAgentName(req.getPrintableKey());
            }
        } else {
            // MB-68697: Store a sanitised version of the key as the agent name
            // may be invalid UTF-8 which could later crash stat requests.
            connection.setAgentName(req.getPrintableKey());
>>>>>>> 2f43da9e
        }
    }

    // JSON array of enabled features.
    cb::logger::Json features = cb::logger::Json::array();
    for (const auto& feature : requested) {
        bool added = false;

        switch (feature) {
        case Feature::TCPDELAY_Unsupported:
        case Feature::Invalid:
        case Feature::Invalid2:
        case Feature::Invalid3:
        case Feature::TLS:
            break;

        case Feature::MUTATION_SEQNO:
            connection.setSupportsMutationExtras(true);
            added = true;
            break;
        case Feature::XATTR:
            if (Settings::instance().isXattrEnabled() ||
                connection.isInternal()) {
                connection.enableDatatype(Feature::XATTR);
                added = true;
            }
            break;
        case Feature::JSON:
            if (Settings::instance().isDatatypeJsonEnabled()) {
                connection.enableDatatype(Feature::JSON);
                added = true;
            }
            break;
        case Feature::SNAPPY:
            if (Settings::instance().isDatatypeSnappyEnabled()) {
                connection.enableDatatype(Feature::SNAPPY);
                added = true;
            }
            break;
        case Feature::XERROR:
            connection.setXerrorSupport(true);
            added = true;
            break;
        case Feature::Collections: {
            auto& bucket = connection.getBucket();
            // Abort if the engine cannot support collections
            if (bucket.supports(cb::engine::Feature::Collections)) {
                connection.setCollectionsSupported(true);
                added = true;
            }
        } break;
        case Feature::DedupeNotMyVbucketClustermap:
            connection.setDedupeNmvbMaps(true);
            added = true;
            break;
        case Feature::SnappyEverywhere:
            if (Settings::instance().isDatatypeSnappyEnabled()) {
                connection.setSupportsSnappyEverywhere(true);
                connection.enableDatatype(Feature::SNAPPY);
                added = true;
            }
            break;
        case Feature::Duplex:
            connection.setDuplexSupported(true);
            added = true;
            break;
        case Feature::ClustermapChangeNotificationBrief:
            if (Settings::instance().isClustermapPushNotificationsEnabled()) {
                connection.setClustermapChangeNotification(
                        ClustermapChangeNotification::Brief);
                added = true;
            }
            break;
        case Feature::ClustermapChangeNotification:
            if (Settings::instance().isClustermapPushNotificationsEnabled()) {
                connection.setClustermapChangeNotification(
                        ClustermapChangeNotification::Full);
                added = true;
            }
            break;
        case Feature::UnorderedExecution:
            if (connection.isDCP()) {
                LOG_INFO_CTX(
                        "Unordered execution is not supported for DCP "
                        "connections",
                        {"conn_id", connection.getId()},
                        {"description", connection.getDescription()});
            } else {
                connection.setAllowUnorderedExecution(true);
                added = true;
            }
            break;

        case Feature::Tracing:
            if (Settings::instance().isTracingEnabled()) {
                connection.setTracingEnabled(true);
                added = true;
            }
            break;

        case Feature::ReportUnitUsage:
            if (cb::serverless::isEnabled()) {
                connection.setReportUnitUsage(true);
                added = true;
            }
            break;
        case Feature::NonBlockingThrottlingMode:
            connection.setNonBlockingThrottlingMode(true);
            added = true;
            break;
        case Feature::TcpNoDelay:
        case Feature::PreserveTtl:
        case Feature::VAttr:
        case Feature::SubdocDocumentMacroSupport:
        case Feature::SubdocCreateAsDeleted:
        case Feature::SubdocReplaceBodyWithXattr:
        case Feature::SubdocReplicaRead:
        case Feature::GetClusterConfigWithKnownVersion:
        case Feature::SubdocAllowsAccessOnMultipleXattrKeys:
        case Feature::SubdocBinaryXattr:
        case Feature::SELECT_BUCKET:
        case Feature::AltRequestSupport:
        case Feature::SyncReplication:
        case Feature::RangeScanIncludeXattr:
        case Feature::SubdocAllowReplicaReadOnDeletedDocs:
        case Feature::GetRandomKeyIncludeXattr:
            // Informative features don't need special handling
            added = true;
            break;
        } // end switch

        if (added) {
            out.push_back(htons(uint16_t(feature)));
            features.push_back(feature);
        }
    }

    cookie.sendResponse(
            cb::mcbp::Status::Success,
            {},
            {},
            {reinterpret_cast<const char*>(out.data()), 2 * out.size()},
            cb::mcbp::Datatype::Raw,
            0);

    LOG_INFO_CTX("HELO",
                 {"conn_id", connection.getId()},
                 {"client", std::move(client)},
                 {"features", std::move(features)},
                 {"description", connection.getDescription()});
}<|MERGE_RESOLUTION|>--- conflicted
+++ resolved
@@ -242,28 +242,20 @@
                 if (obj != client.end() && obj->is_string()) {
                     connection.setAgentName(obj->get<std::string>());
                 }
-<<<<<<< HEAD
-            } catch (const nlohmann::json::exception&) {
-                client = {{"a", key}};
-                connection.setAgentName(key);
-            }
-        } else {
-            client = {{"a", key}};
-            connection.setAgentName(key);
-=======
             } catch (const nlohmann::json::exception& e) {
                 // MB-68697: Not valid JSON, sanitise the key as this could be
                 // invalid UTF-8 which could later crash stat requests.
-                LOG_INFO("{}: Failed to parse agent name: {}",
-                         connection.getId(),
-                         e.what());
+                LOG_INFO_CTX("Failed to parse agent name",
+                             {"conn_id", connection.getId()},
+                             {"error", e.what()});
+                client = {{"a", req.getPrintableKey()}};
                 connection.setAgentName(req.getPrintableKey());
             }
         } else {
             // MB-68697: Store a sanitised version of the key as the agent name
             // may be invalid UTF-8 which could later crash stat requests.
+            client = {{"a", req.getPrintableKey()}};
             connection.setAgentName(req.getPrintableKey());
->>>>>>> 2f43da9e
         }
     }
 

/*
 *     Copyright 2018-Present Couchbase, Inc.
 *
 *   Use of this software is governed by the Business Source License included
 *   in the file licenses/BSL-Couchbase.txt.  As of the Change Date specified
 *   in that file, in accordance with the Business Source License, use of this
 *   software will be governed by the Apache License, Version 2.0, included in
 *   the file licenses/APL2.txt.
 */

#include "executors.h"
#include "platform/json_log.h"

#include <daemon/cookie.h>
#include <daemon/settings.h>
#include <logger/logger.h>
#include <memcached/protocol_binary.h>
#include <nlohmann/json.hpp>

#include <daemon/buckets.h>
#include <mcbp/protocol/status.h>
#include <serverless/config.h>

#include <set>

using cb::mcbp::Feature;
// We can't use a set of enums that easily in an unordered_set.. just use an
// ordered for now..
using FeatureSet = std::set<Feature>;

/**
 * Convert the input array of requested features into the Feature set which
 * don't include any illegal / unsupported features or any duplicates.
 *
 * In addition to that we'll also make sure that all dependent features is
 * enabled (and that we don't request features which are mutually exclusive)
 *
 * @param requested The set to populate with the requested features
 * @param input The input array
 */
void buildRequestVector(FeatureSet& requested,
                        cb::sized_buffer<const uint16_t> input) {
    for (const auto& value : input) {
        const uint16_t in = ntohs(value);
        const auto feature = static_cast<Feature>(in);

        switch (feature) {
        case Feature::Invalid:
        case Feature::Invalid2:
        case Feature::Invalid3:
        case Feature::TLS:
            // known, but we don't support them
            break;
        case Feature::TcpNoDelay:
        case Feature::TCPDELAY_Unsupported:
        case Feature::MUTATION_SEQNO:
        case Feature::XATTR:
        case Feature::JSON:
        case Feature::SNAPPY:
        case Feature::XERROR:
        case Feature::SELECT_BUCKET:
        case Feature::Collections:
        case Feature::SnappyEverywhere:
        case Feature::PreserveTtl:
        case Feature::Duplex:
        case Feature::ClustermapChangeNotification:
        case Feature::UnorderedExecution:
        case Feature::Tracing:
        case Feature::AltRequestSupport:
        case Feature::SyncReplication:
        case Feature::VAttr:
        case Feature::SubdocCreateAsDeleted:
        case Feature::SubdocDocumentMacroSupport:
        case Feature::SubdocReplaceBodyWithXattr:
        case Feature::ReportUnitUsage:
        case Feature::NonBlockingThrottlingMode:
        case Feature::SubdocReplicaRead:
        case Feature::GetClusterConfigWithKnownVersion:
        case Feature::DedupeNotMyVbucketClustermap:
        case Feature::ClustermapChangeNotificationBrief:
        case Feature::SubdocAllowsAccessOnMultipleXattrKeys:
        case Feature::SubdocBinaryXattr:
        case Feature::RangeScanIncludeXattr:
        case Feature::SubdocAllowReplicaReadOnDeletedDocs:
        case Feature::GetRandomKeyIncludeXattr:

            // This isn't very optimal, but we've only got a handfull of
            // elements ;)
            if (!requested.contains(feature)) {
                requested.insert(feature);
            }

            break;
        }
    }

    // Run through the requested array and make sure we don't have
    // illegal combinations
    for (const auto& feature : requested) {
        switch (Feature(feature)) {
        case Feature::Invalid:
        case Feature::Invalid3:
        case Feature::TLS:
        case Feature::MUTATION_SEQNO:
        case Feature::XATTR:
        case Feature::XERROR:
        case Feature::SELECT_BUCKET:
        case Feature::Invalid2:
        case Feature::SNAPPY:
        case Feature::JSON:
        case Feature::Tracing:
        case Feature::AltRequestSupport:
        case Feature::SyncReplication:
        case Feature::Duplex:
        case Feature::UnorderedExecution:
        case Feature::Collections:
        case Feature::SnappyEverywhere:
        case Feature::PreserveTtl:
        case Feature::SubdocCreateAsDeleted:
        case Feature::SubdocReplaceBodyWithXattr:
        case Feature::ReportUnitUsage:
        case Feature::NonBlockingThrottlingMode:
        case Feature::SubdocReplicaRead:
        case Feature::GetClusterConfigWithKnownVersion:
        case Feature::DedupeNotMyVbucketClustermap:
        case Feature::SubdocAllowsAccessOnMultipleXattrKeys:
        case Feature::SubdocBinaryXattr:
        case Feature::TcpNoDelay:
        case Feature::TCPDELAY_Unsupported:
        case Feature::SubdocAllowReplicaReadOnDeletedDocs:
            // No other dependency
            break;

        case Feature::ClustermapChangeNotification:
        case Feature::ClustermapChangeNotificationBrief:
            // Needs duplex
            if (!requested.contains(Feature::Duplex)) {
                throw std::invalid_argument(
                        fmt::format("{} needs {}", feature, Feature::Duplex));
            }
            break;
        case Feature::SubdocDocumentMacroSupport:
        case Feature::VAttr:
        case Feature::RangeScanIncludeXattr:
            // Needs XATTR
            if (!requested.contains(Feature::XATTR)) {
                throw std::invalid_argument(
                        fmt::format("{} needs {}", feature, Feature::XATTR));
            }
            break;
        case Feature::GetRandomKeyIncludeXattr:
            // Needs XATTR and JSON and SnappyEverywhere
            if (!requested.contains(Feature::XATTR) ||
                !requested.contains(Feature::JSON) ||
                !requested.contains(Feature::SnappyEverywhere)) {
                throw std::invalid_argument(fmt::format(
                        "{} needs XATTR, JSON and SnappyEverywhere", feature));
            }
            break;
        }
    }

    // Make sure that we only enable the "brief" version if the client
    // asked for both
    if (requested.contains(Feature::ClustermapChangeNotificationBrief)) {
        requested.erase(Feature::ClustermapChangeNotification);
    }
}

void process_hello_packet_executor(Cookie& cookie) {
    auto& connection = cookie.getConnection();
    auto& req = cookie.getRequest();

    std::string_view key = req.getKeyString();
    auto valuebuf = req.getValue();
    const cb::sized_buffer<const uint16_t> input{
            reinterpret_cast<const uint16_t*>(valuebuf.data()),
            valuebuf.size() / 2};

    std::vector<uint16_t> out;

    // We can't switch bucket if we've got multiple commands in flight
    if (connection.getNumberOfCookies() > 1) {
        LOG_INFO_CTX(
                "Changing options via HELO is not possible with multiple "
                "commands in flight",
                {"conn_id", connection.getId()},
                {"description", connection.getDescription()});
        cookie.sendResponse(cb::mcbp::Status::NotSupported);
        return;
    }

    FeatureSet requested;
    try {
        buildRequestVector(requested, input);
    } catch (const std::invalid_argument& e) {
        LOG_INFO_CTX("Invalid combination of options",
                     {"conn_id", connection.getId()},
                     {"description", connection.getDescription()},
                     {"error", e.what()});
        cookie.setErrorContext(e.what());
        cookie.sendResponse(cb::mcbp::Status::Einval);
        return;
    }

    /*
     * Disable all features the hello packet may enable, so that
     * the client can toggle features on/off during a connection
     */
    connection.disableAllDatatypes();
    connection.setSupportsMutationExtras(false);
    connection.setXerrorSupport(false);
    connection.setCollectionsSupported(false);
    connection.setDuplexSupported(false);
    connection.setClustermapChangeNotification(
            ClustermapChangeNotification::None);
    connection.setTracingEnabled(false);
    connection.setAllowUnorderedExecution(false);
    connection.setReportUnitUsage(false);
    connection.setNonBlockingThrottlingMode(false);
    connection.setDedupeNmvbMaps(false);
    connection.setSupportsSnappyEverywhere(false);

    // The connection key as a JSON object.
    cb::logger::BasicJsonType client;
    if (!key.empty()) {
        if (key.front() == '{') {
            // This may be JSON
            try {
                client = cb::logger::BasicJsonType::parse(key);
                auto obj = client.find("i");
                if (obj != client.end() && (*obj).is_string()) {
                    try {
                        connection.setConnectionId(obj->get<std::string>());
                    } catch (const std::exception& exception) {
                        LOG_INFO_CTX("Failed to parse connection uuid",
                                     {"conn_id", connection.getId()},
                                     {"error", exception.what()});
                    }
                }
                obj = client.find("a");
                if (obj != client.end() && obj->is_string()) {
                    connection.setAgentName(obj->get<std::string>());
                }
            } catch (const nlohmann::json::exception&) {
                client = {{"a", key}};
                connection.setAgentName(key);
            }
        } else {
            client = {{"a", key}};
            connection.setAgentName(key);
        }
    }

    // JSON array of enabled features.
    cb::logger::BasicJsonType features = cb::logger::BasicJsonType::array();
    for (const auto& feature : requested) {
        bool added = false;

        switch (feature) {
        case Feature::TCPDELAY_Unsupported:
        case Feature::Invalid:
        case Feature::Invalid2:
        case Feature::Invalid3:
        case Feature::TLS:
            break;

        case Feature::MUTATION_SEQNO:
            connection.setSupportsMutationExtras(true);
            added = true;
            break;
        case Feature::XATTR:
            if (Settings::instance().isXattrEnabled() ||
                connection.isInternal()) {
                connection.enableDatatype(Feature::XATTR);
                added = true;
            }
            break;
        case Feature::JSON:
            if (Settings::instance().isDatatypeJsonEnabled()) {
                connection.enableDatatype(Feature::JSON);
                added = true;
            }
            break;
        case Feature::SNAPPY:
            if (Settings::instance().isDatatypeSnappyEnabled()) {
                connection.enableDatatype(Feature::SNAPPY);
                added = true;
            }
            break;
        case Feature::XERROR:
            connection.setXerrorSupport(true);
            added = true;
            break;
        case Feature::Collections: {
            auto& bucket = connection.getBucket();
            // Abort if the engine cannot support collections
            if (bucket.supports(cb::engine::Feature::Collections)) {
                connection.setCollectionsSupported(true);
                added = true;
            }
        } break;
        case Feature::DedupeNotMyVbucketClustermap:
            connection.setDedupeNmvbMaps(true);
            added = true;
            break;
        case Feature::SnappyEverywhere:
            if (Settings::instance().isDatatypeSnappyEnabled()) {
                connection.setSupportsSnappyEverywhere(true);
                connection.enableDatatype(Feature::SNAPPY);
                added = true;
            }
            break;
        case Feature::Duplex:
            connection.setDuplexSupported(true);
            added = true;
            break;
<<<<<<< HEAD
        case Feature::ClustermapChangeNotificationBrief:
            connection.setClustermapChangeNotification(
                    ClustermapChangeNotification::Brief);
            added = true;
            break;
        case Feature::ClustermapChangeNotification:
            connection.setClustermapChangeNotification(
                    ClustermapChangeNotification::Full);
            added = true;
=======
        case cb::mcbp::Feature::ClustermapChangeNotificationBrief:
            if (Settings::instance().isClustermapPushNotificationsEnabled()) {
                connection.setClustermapChangeNotification(
                        ClustermapChangeNotification::Brief);
                added = true;
            }
            break;
        case cb::mcbp::Feature::ClustermapChangeNotification:
            if (Settings::instance().isClustermapPushNotificationsEnabled()) {
                connection.setClustermapChangeNotification(
                        ClustermapChangeNotification::Full);
                added = true;
            }
>>>>>>> 2eb569c0
            break;
        case Feature::UnorderedExecution:
            if (connection.isDCP()) {
                LOG_INFO_CTX(
                        "Unordered execution is not supported for DCP "
                        "connections",
                        {"conn_id", connection.getId()},
                        {"description", connection.getDescription()});
            } else {
                connection.setAllowUnorderedExecution(true);
                added = true;
            }
            break;

        case Feature::Tracing:
            if (Settings::instance().isTracingEnabled()) {
                connection.setTracingEnabled(true);
                added = true;
            }
            break;

        case Feature::ReportUnitUsage:
            if (cb::serverless::isEnabled()) {
                connection.setReportUnitUsage(true);
                added = true;
            }
            break;
        case Feature::NonBlockingThrottlingMode:
            connection.setNonBlockingThrottlingMode(true);
            added = true;
            break;
        case Feature::TcpNoDelay:
        case Feature::PreserveTtl:
        case Feature::VAttr:
        case Feature::SubdocDocumentMacroSupport:
        case Feature::SubdocCreateAsDeleted:
        case Feature::SubdocReplaceBodyWithXattr:
        case Feature::SubdocReplicaRead:
        case Feature::GetClusterConfigWithKnownVersion:
        case Feature::SubdocAllowsAccessOnMultipleXattrKeys:
        case Feature::SubdocBinaryXattr:
        case Feature::SELECT_BUCKET:
        case Feature::AltRequestSupport:
        case Feature::SyncReplication:
        case Feature::RangeScanIncludeXattr:
        case Feature::SubdocAllowReplicaReadOnDeletedDocs:
        case Feature::GetRandomKeyIncludeXattr:
            // Informative features don't need special handling
            added = true;
            break;
        } // end switch

        if (added) {
            out.push_back(htons(uint16_t(feature)));
            features.push_back(format_as(feature));
        }
    }

    cookie.sendResponse(
            cb::mcbp::Status::Success,
            {},
            {},
            {reinterpret_cast<const char*>(out.data()), 2 * out.size()},
            cb::mcbp::Datatype::Raw,
            0);

    LOG_INFO_CTX("HELO",
                 {"conn_id", connection.getId()},
                 {"client", std::move(client)},
                 {"features", std::move(features)},
                 {"description", connection.getDescription()});
}<|MERGE_RESOLUTION|>--- conflicted
+++ resolved
@@ -315,31 +315,19 @@
             connection.setDuplexSupported(true);
             added = true;
             break;
-<<<<<<< HEAD
         case Feature::ClustermapChangeNotificationBrief:
-            connection.setClustermapChangeNotification(
-                    ClustermapChangeNotification::Brief);
-            added = true;
-            break;
-        case Feature::ClustermapChangeNotification:
-            connection.setClustermapChangeNotification(
-                    ClustermapChangeNotification::Full);
-            added = true;
-=======
-        case cb::mcbp::Feature::ClustermapChangeNotificationBrief:
             if (Settings::instance().isClustermapPushNotificationsEnabled()) {
                 connection.setClustermapChangeNotification(
                         ClustermapChangeNotification::Brief);
                 added = true;
             }
             break;
-        case cb::mcbp::Feature::ClustermapChangeNotification:
+        case Feature::ClustermapChangeNotification:
             if (Settings::instance().isClustermapPushNotificationsEnabled()) {
                 connection.setClustermapChangeNotification(
                         ClustermapChangeNotification::Full);
                 added = true;
             }
->>>>>>> 2eb569c0
             break;
         case Feature::UnorderedExecution:
             if (connection.isDCP()) {

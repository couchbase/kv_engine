/* -*- Mode: C++; tab-width: 4; c-basic-offset: 4; indent-tabs-mode: nil -*- */
/*
 *     Copyright 2017-Present Couchbase, Inc.
 *
 *   Use of this software is governed by the Business Source License included
 *   in the file licenses/BSL-Couchbase.txt.  As of the Change Date specified
 *   in that file, in accordance with the Business Source License, use of this
 *   software will be governed by the Apache License, Version 2.0, included in
 *   the file licenses/APL2.txt.
 */
#include "dcp_deletion.h"
#include "engine_wrapper.h"
#include "executors.h"
#include "utilities.h"
#include <mcbp/protocol/header.h>
#include <mcbp/protocol/request.h>
#include <memcached/limits.h>
#include <memcached/protocol_binary.h>
#include <xattr/blob.h>

static bool invalidXattrSize(cb::const_byte_buffer value,
                             protocol_binary_datatype_t datatype) {
    const char* payload = reinterpret_cast<const char*>(value.data());
    cb::xattr::Blob blob({const_cast<char*>(payload), value.size()},
                         mcbp::datatype::is_snappy(datatype));
    return blob.get_system_size() > cb::limits::PrivilegedBytes;
}

static cb::engine_errc dcp_deletion_v1_executor(Cookie& cookie) {
    auto& request = cookie.getHeader().getRequest();
    const auto key = cookie.getConnection().makeDocKey(request.getKey());
    const auto opaque = request.getOpaque();
    const auto datatype = uint8_t(request.getDatatype());
    const auto cas = request.getCas();
    const Vbid vbucket = request.getVBucket();

    auto extras = request.getExtdata();
    using cb::mcbp::request::DcpDeletionV1Payload;

    if (extras.size() != sizeof(DcpDeletionV1Payload)) {
        return cb::engine_errc::invalid_arguments;
    }

    const auto& payload = request.getCommandSpecifics<DcpDeletionV1Payload>();
    const uint64_t by_seqno = payload.getBySeqno();
    const uint64_t rev_seqno = payload.getRevSeqno();
    const uint16_t nmeta = payload.getNmeta();

    auto value = request.getValue();
    cb::const_byte_buffer meta{value.data() + value.size() - nmeta, nmeta};
    value = {value.data(), value.size() - nmeta};

<<<<<<< HEAD
    uint32_t priv_bytes = 0;
    if (cb::mcbp::datatype::is_xattr(datatype)) {
        priv_bytes = gsl::narrow<uint32_t>(value.size());
    }
    if (priv_bytes <= cb::limits::PrivilegedBytes) {
        return dcpDeletion(cookie,
                           opaque,
                           key,
                           value,
                           datatype,
                           cas,
                           vbucket,
                           by_seqno,
                           rev_seqno,
                           meta);
=======
    if (mcbp::datatype::is_xattr(datatype) &&
        invalidXattrSize(value, datatype)) {
        return cb::engine_errc::too_big;
>>>>>>> ee919457
    }

    return dcpDeletion(cookie,
                       opaque,
                       key,
                       value,
                       0, // @todo: remove priv_bytes. unused.
                       datatype,
                       cas,
                       vbucket,
                       by_seqno,
                       rev_seqno,
                       meta);
}

// The updated deletion sends no extended meta, but does send a deletion time
// and the collection_len
static cb::engine_errc dcp_deletion_v2_executor(Cookie& cookie) {
    auto& request = cookie.getHeader().getRequest();

    auto& connection = cookie.getConnection();
    const auto key = connection.makeDocKey(request.getKey());

    const auto opaque = request.getOpaque();
    const auto datatype = uint8_t(request.getDatatype());
    const auto cas = request.getCas();
    const Vbid vbucket = request.getVBucket();

    auto extras = request.getExtdata();
    using cb::mcbp::request::DcpDeletionV2Payload;

    if (extras.size() != sizeof(DcpDeletionV2Payload)) {
        return cb::engine_errc::invalid_arguments;
    }
    const auto& payload = request.getCommandSpecifics<DcpDeletionV2Payload>();
    const uint64_t by_seqno = payload.getBySeqno();
    const uint64_t rev_seqno = payload.getRevSeqno();
    const uint32_t delete_time = payload.getDeleteTime();

    auto value = request.getValue();
<<<<<<< HEAD
    uint32_t priv_bytes = 0;
    if (cb::mcbp::datatype::is_xattr(datatype)) {
        priv_bytes = gsl::narrow<uint32_t>(value.size());
    }

    if (priv_bytes <= cb::limits::PrivilegedBytes) {
        return dcpDeletionV2(cookie,
                             opaque,
                             key,
                             value,
                             datatype,
                             cas,
                             vbucket,
                             by_seqno,
                             rev_seqno,
                             delete_time);
    }
    return cb::engine_errc::too_big;
=======
    if (mcbp::datatype::is_xattr(datatype) &&
        invalidXattrSize(value, datatype)) {
        return cb::engine_errc::too_big;
    }

    return dcpDeletionV2(cookie,
                         opaque,
                         key,
                         value,
                         0, // @todo: remove this unused parameter
                         datatype,
                         cas,
                         vbucket,
                         by_seqno,
                         rev_seqno,
                         delete_time);
>>>>>>> ee919457
}

void dcp_deletion_executor(Cookie& cookie) {
    auto& connection = cookie.getConnection();

    auto ret = cookie.swapAiostat(cb::engine_errc::success);

    if (ret == cb::engine_errc::success) {
        if (connection.isDcpDeleteV2()) {
            ret = dcp_deletion_v2_executor(cookie);
        } else {
            ret = dcp_deletion_v1_executor(cookie);
        }
    }

    if (ret != cb::engine_errc::success) {
        handle_executor_status(cookie, ret);
    }
}<|MERGE_RESOLUTION|>--- conflicted
+++ resolved
@@ -14,17 +14,8 @@
 #include "utilities.h"
 #include <mcbp/protocol/header.h>
 #include <mcbp/protocol/request.h>
-#include <memcached/limits.h>
 #include <memcached/protocol_binary.h>
 #include <xattr/blob.h>
-
-static bool invalidXattrSize(cb::const_byte_buffer value,
-                             protocol_binary_datatype_t datatype) {
-    const char* payload = reinterpret_cast<const char*>(value.data());
-    cb::xattr::Blob blob({const_cast<char*>(payload), value.size()},
-                         mcbp::datatype::is_snappy(datatype));
-    return blob.get_system_size() > cb::limits::PrivilegedBytes;
-}
 
 static cb::engine_errc dcp_deletion_v1_executor(Cookie& cookie) {
     auto& request = cookie.getHeader().getRequest();
@@ -49,35 +40,10 @@
     auto value = request.getValue();
     cb::const_byte_buffer meta{value.data() + value.size() - nmeta, nmeta};
     value = {value.data(), value.size() - nmeta};
-
-<<<<<<< HEAD
-    uint32_t priv_bytes = 0;
-    if (cb::mcbp::datatype::is_xattr(datatype)) {
-        priv_bytes = gsl::narrow<uint32_t>(value.size());
-    }
-    if (priv_bytes <= cb::limits::PrivilegedBytes) {
-        return dcpDeletion(cookie,
-                           opaque,
-                           key,
-                           value,
-                           datatype,
-                           cas,
-                           vbucket,
-                           by_seqno,
-                           rev_seqno,
-                           meta);
-=======
-    if (mcbp::datatype::is_xattr(datatype) &&
-        invalidXattrSize(value, datatype)) {
-        return cb::engine_errc::too_big;
->>>>>>> ee919457
-    }
-
     return dcpDeletion(cookie,
                        opaque,
                        key,
                        value,
-                       0, // @todo: remove priv_bytes. unused.
                        datatype,
                        cas,
                        vbucket,
@@ -110,44 +76,16 @@
     const uint64_t rev_seqno = payload.getRevSeqno();
     const uint32_t delete_time = payload.getDeleteTime();
 
-    auto value = request.getValue();
-<<<<<<< HEAD
-    uint32_t priv_bytes = 0;
-    if (cb::mcbp::datatype::is_xattr(datatype)) {
-        priv_bytes = gsl::narrow<uint32_t>(value.size());
-    }
-
-    if (priv_bytes <= cb::limits::PrivilegedBytes) {
-        return dcpDeletionV2(cookie,
-                             opaque,
-                             key,
-                             value,
-                             datatype,
-                             cas,
-                             vbucket,
-                             by_seqno,
-                             rev_seqno,
-                             delete_time);
-    }
-    return cb::engine_errc::too_big;
-=======
-    if (mcbp::datatype::is_xattr(datatype) &&
-        invalidXattrSize(value, datatype)) {
-        return cb::engine_errc::too_big;
-    }
-
     return dcpDeletionV2(cookie,
                          opaque,
                          key,
-                         value,
-                         0, // @todo: remove this unused parameter
+                         request.getValue(),
                          datatype,
                          cas,
                          vbucket,
                          by_seqno,
                          rev_seqno,
                          delete_time);
->>>>>>> ee919457
 }
 
 void dcp_deletion_executor(Cookie& cookie) {

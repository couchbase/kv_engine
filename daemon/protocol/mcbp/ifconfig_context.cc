/*
 *     Copyright 2021-Present Couchbase, Inc.
 *
 *   Use of this software is governed by the Business Source License included
 *   in the file licenses/BSL-Couchbase.txt.  As of the Change Date specified
 *   in that file, in accordance with the Business Source License, use of this
 *   software will be governed by the Apache License, Version 2.0, included in
 *   the file licenses/APL2.txt.
 */
#include "ifconfig_context.h"

#include <daemon/concurrency_semaphores.h>
#include <daemon/connection.h>
#include <daemon/memcached.h>
#include <daemon/network_interface_manager.h>
#include <daemon/one_shot_limited_concurrency_task.h>
#include <executor/executorpool.h>

cb::engine_errc IfconfigCommandContext::scheduleTask() {
    const auto keybuf = cookie.getRequest().getKey();
    const std::string_view key{reinterpret_cast<const char*>(keybuf.data()),
                               keybuf.size()};
    auto val = cookie.getRequest().getValue();
    std::string value(reinterpret_cast<const char*>(val.data()), val.size());
    auto& semaphore = ConcurrencySemaphores::instance().ifconfig;

    if (key == "define") {
<<<<<<< HEAD
        ExecutorPool::get()->schedule(
                std::make_shared<OneShotLimitedConcurrencyTask>(
                        TaskId::Core_Ifconfig,
                        "Ifconfig define",
                        [this, spec = std::move(value)]() {
                            auto json = nlohmann::json::parse(spec);
                            auto [s, p] =
                                    networkInterfaceManager->doDefineInterface(
                                            json);
                            status = s;
                            payload = std::move(p);
                            cookie.notifyIoComplete(cb::engine_errc::success);
                        },
                        semaphore));
    } else if (key == "delete") {
        ExecutorPool::get()->schedule(
                std::make_shared<OneShotLimitedConcurrencyTask>(
                        TaskId::Core_Ifconfig,
                        "Ifconfig delete",
                        [this, uuid = std::move(value)]() {
                            auto [s, p] =
                                    networkInterfaceManager->doDeleteInterface(
                                            uuid);
                            status = s;
                            payload = std::move(p);
                            cookie.notifyIoComplete(cb::engine_errc::success);
                        },
                        semaphore));
    } else if (key == "list") {
        ExecutorPool::get()->schedule(
                std::make_shared<OneShotLimitedConcurrencyTask>(
                        TaskId::Core_Ifconfig,
                        "Ifconfig list",
                        [this]() {
                            auto [s, p] =
                                    networkInterfaceManager->doListInterface();
                            status = s;
                            payload = std::move(p);
                            cookie.notifyIoComplete(cb::engine_errc::success);
                        },
                        semaphore));
    } else if (key == "tls") {
        if (value.empty()) {
            ExecutorPool::get()->schedule(
                    std::make_shared<OneShotLimitedConcurrencyTask>(
                            TaskId::Core_Ifconfig,
                            "Ifconfig get TLS configuration",
                            [this]() {
                                auto [s, p] = networkInterfaceManager
                                                      ->doGetTlsConfig();
                                status = s;
                                payload = std::move(p);
                                cookie.notifyIoComplete(
                                        cb::engine_errc::success);
                            },
                            semaphore));
        } else {
            ExecutorPool::get()->schedule(
                    std::make_shared<OneShotLimitedConcurrencyTask>(
                            TaskId::Core_Ifconfig,
                            "Ifconfig set TLS configuration",
                            [this, spec = std::move(value)]() {
                                auto json = nlohmann::json::parse(spec);
                                auto [s, p] = networkInterfaceManager
                                                      ->doTlsReconfigure(json);
                                status = s;
                                payload = std::move(p);
                                cookie.notifyIoComplete(
                                        cb::engine_errc::success);
                            },
                            semaphore));
=======
        ExecutorPool::get()->schedule(std::make_shared<OneShotTask>(
                TaskId::Core_Ifconfig,
                "Ifconfig define",
                [this, spec = std::move(value)]() {
                    auto json = nlohmann::json::parse(spec);
                    auto [s, p] =
                            networkInterfaceManager->defineInterface(json);
                    status = s;
                    payload = std::move(p);
                    ::notifyIoComplete(cookie, cb::engine_errc::success);
                }));
    } else if (key == "delete") {
        ExecutorPool::get()->schedule(std::make_shared<OneShotTask>(
                TaskId::Core_Ifconfig,
                "Ifconfig delete",
                [this, uuid = std::move(value)]() {
                    auto [s, p] =
                            networkInterfaceManager->deleteInterface(uuid);
                    status = s;
                    payload = std::move(p);
                    ::notifyIoComplete(cookie, cb::engine_errc::success);
                }));
    } else if (key == "list") {
        ExecutorPool::get()->schedule(std::make_shared<OneShotTask>(
                TaskId::Core_Ifconfig, "Ifconfig list", [this]() {
                    auto [s, p] = networkInterfaceManager->listInterface();
                    status = s;
                    payload = std::move(p);
                    ::notifyIoComplete(cookie, cb::engine_errc::success);
                }));
    } else if (key == "tls") {
        if (value.empty()) {
            ExecutorPool::get()->schedule(std::make_shared<OneShotTask>(
                    TaskId::Core_Ifconfig,
                    "Ifconfig get TLS configuration",
                    [this]() {
                        auto [s, p] = networkInterfaceManager->getTlsConfig();
                        status = s;
                        payload = std::move(p);
                        ::notifyIoComplete(cookie, cb::engine_errc::success);
                    }));
        } else {
            ExecutorPool::get()->schedule(std::make_shared<OneShotTask>(
                    TaskId::Core_Ifconfig,
                    "Ifconfig set TLS configuration",
                    [this, spec = std::move(value)]() {
                        auto json = nlohmann::json::parse(spec);
                        auto [s, p] =
                                networkInterfaceManager->reconfigureTlsConfig(json);
                        status = s;
                        payload = std::move(p);
                        ::notifyIoComplete(cookie, cb::engine_errc::success);
                    }));
>>>>>>> 58a022b8
        }
    } else {
        throw std::runtime_error(
                "IfconfigCommandContext::scheduleTask(): unknown command");
    }

    state = State::Done;
    return cb::engine_errc::would_block;
}

cb::engine_errc IfconfigCommandContext::done() {
    if (status != cb::mcbp::Status::Success) {
        cookie.setErrorContext(std::string{payload.data(), payload.size()});
    }
    cookie.sendResponse(status,
                        {},
                        {},
                        payload,
                        payload.empty() ? cb::mcbp::Datatype::Raw
                                        : cb::mcbp::Datatype::JSON,
                        cb::mcbp::cas::Wildcard);
    return cb::engine_errc::success;
}

cb::engine_errc IfconfigCommandContext::step() {
    auto ret = cb::engine_errc::success;
    do {
        switch (state) {
        case State::Done:
            return done();

        case State::scheduleTask:
            ret = scheduleTask();
            break;
        }
    } while (ret == cb::engine_errc::success);

    return ret;
}

IfconfigCommandContext::IfconfigCommandContext(Cookie& cookie)
    : SteppableCommandContext(cookie) {
}<|MERGE_RESOLUTION|>--- conflicted
+++ resolved
@@ -25,7 +25,6 @@
     auto& semaphore = ConcurrencySemaphores::instance().ifconfig;
 
     if (key == "define") {
-<<<<<<< HEAD
         ExecutorPool::get()->schedule(
                 std::make_shared<OneShotLimitedConcurrencyTask>(
                         TaskId::Core_Ifconfig,
@@ -33,7 +32,7 @@
                         [this, spec = std::move(value)]() {
                             auto json = nlohmann::json::parse(spec);
                             auto [s, p] =
-                                    networkInterfaceManager->doDefineInterface(
+                                    networkInterfaceManager->defineInterface(
                                             json);
                             status = s;
                             payload = std::move(p);
@@ -47,7 +46,7 @@
                         "Ifconfig delete",
                         [this, uuid = std::move(value)]() {
                             auto [s, p] =
-                                    networkInterfaceManager->doDeleteInterface(
+                                    networkInterfaceManager->deleteInterface(
                                             uuid);
                             status = s;
                             payload = std::move(p);
@@ -61,7 +60,7 @@
                         "Ifconfig list",
                         [this]() {
                             auto [s, p] =
-                                    networkInterfaceManager->doListInterface();
+                                    networkInterfaceManager->listInterface();
                             status = s;
                             payload = std::move(p);
                             cookie.notifyIoComplete(cb::engine_errc::success);
@@ -74,8 +73,8 @@
                             TaskId::Core_Ifconfig,
                             "Ifconfig get TLS configuration",
                             [this]() {
-                                auto [s, p] = networkInterfaceManager
-                                                      ->doGetTlsConfig();
+                                auto [s, p] =
+                                        networkInterfaceManager->getTlsConfig();
                                 status = s;
                                 payload = std::move(p);
                                 cookie.notifyIoComplete(
@@ -89,69 +88,15 @@
                             "Ifconfig set TLS configuration",
                             [this, spec = std::move(value)]() {
                                 auto json = nlohmann::json::parse(spec);
-                                auto [s, p] = networkInterfaceManager
-                                                      ->doTlsReconfigure(json);
+                                auto [s, p] =
+                                        networkInterfaceManager
+                                                ->reconfigureTlsConfig(json);
                                 status = s;
                                 payload = std::move(p);
                                 cookie.notifyIoComplete(
                                         cb::engine_errc::success);
                             },
                             semaphore));
-=======
-        ExecutorPool::get()->schedule(std::make_shared<OneShotTask>(
-                TaskId::Core_Ifconfig,
-                "Ifconfig define",
-                [this, spec = std::move(value)]() {
-                    auto json = nlohmann::json::parse(spec);
-                    auto [s, p] =
-                            networkInterfaceManager->defineInterface(json);
-                    status = s;
-                    payload = std::move(p);
-                    ::notifyIoComplete(cookie, cb::engine_errc::success);
-                }));
-    } else if (key == "delete") {
-        ExecutorPool::get()->schedule(std::make_shared<OneShotTask>(
-                TaskId::Core_Ifconfig,
-                "Ifconfig delete",
-                [this, uuid = std::move(value)]() {
-                    auto [s, p] =
-                            networkInterfaceManager->deleteInterface(uuid);
-                    status = s;
-                    payload = std::move(p);
-                    ::notifyIoComplete(cookie, cb::engine_errc::success);
-                }));
-    } else if (key == "list") {
-        ExecutorPool::get()->schedule(std::make_shared<OneShotTask>(
-                TaskId::Core_Ifconfig, "Ifconfig list", [this]() {
-                    auto [s, p] = networkInterfaceManager->listInterface();
-                    status = s;
-                    payload = std::move(p);
-                    ::notifyIoComplete(cookie, cb::engine_errc::success);
-                }));
-    } else if (key == "tls") {
-        if (value.empty()) {
-            ExecutorPool::get()->schedule(std::make_shared<OneShotTask>(
-                    TaskId::Core_Ifconfig,
-                    "Ifconfig get TLS configuration",
-                    [this]() {
-                        auto [s, p] = networkInterfaceManager->getTlsConfig();
-                        status = s;
-                        payload = std::move(p);
-                        ::notifyIoComplete(cookie, cb::engine_errc::success);
-                    }));
-        } else {
-            ExecutorPool::get()->schedule(std::make_shared<OneShotTask>(
-                    TaskId::Core_Ifconfig,
-                    "Ifconfig set TLS configuration",
-                    [this, spec = std::move(value)]() {
-                        auto json = nlohmann::json::parse(spec);
-                        auto [s, p] =
-                                networkInterfaceManager->reconfigureTlsConfig(json);
-                        status = s;
-                        payload = std::move(p);
-                        ::notifyIoComplete(cookie, cb::engine_errc::success);
-                    }));
->>>>>>> 58a022b8
         }
     } else {
         throw std::runtime_error(

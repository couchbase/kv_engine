/*
 *     Copyright 2017-Present Couchbase, Inc.
 *
 *   Use of this software is governed by the Business Source License included
 *   in the file licenses/BSL-Couchbase.txt.  As of the Change Date specified
 *   in that file, in accordance with the Business Source License, use of this
 *   software will be governed by the Apache License, Version 2.0, included in
 *   the file licenses/APL2.txt.
 */

#include "cookie.h"

#include "buckets.h"
#include "connection.h"
#include "cookie_trace_context.h"
#include "external_auth_manager_thread.h"
#include "front_end_thread.h"
#include "get_authorization_task.h"
#include "mcaudit.h"
#include "mcbp_executors.h"
#include "mcbp_validators.h"
#include "memcached.h"
#include "resource_allocation_domain.h"
#include "settings.h"
#include "tracing.h"

#include <folly/io/IOBuf.h>
#include <logger/logger.h>
#include <mcbp/mcbp.h>
#include <mcbp/protocol/framebuilder.h>
#include <nlohmann/json.hpp>
#include <phosphor/phosphor.h>
#include <platform/compress.h>
#include <platform/histogram.h>
#include <platform/json_log_conversions.h>
#include <platform/scope_timer.h>
#include <platform/string_hex.h>
#include <platform/timeutils.h>
#include <platform/uuid.h>
#include <serverless/config.h>
#include <utilities/engine_errc_2_mcbp.h>
#include <utilities/logtags.h>
#include <cctype>
#include <chrono>

nlohmann::json Cookie::to_json() const {
    nlohmann::json ret;

    if (packet == nullptr) {
        ret["packet"] = nlohmann::json();
    } else {
        const auto& header = getHeader();
        try {
            ret["packet"] = header.to_json(validated);
        } catch (const std::exception& e) {
            ret["packet"]["error"] = e.what();
        }
    }

    if (!error_json.empty()) {
        ret["error_json"] = error_json;
    }

    if (cas != 0) {
        ret["cas"] = std::to_string(cas);
    }

    ret["ewouldblock"] = to_string(ewouldblock);
    ret["aiostat"] = to_string(aiostat);
    ret["throttled"] = throttled.load();
    ret["refcount"] = uint32_t(refcount);
    ret["started"] = fmt::format(
            "{} ({} ago)",
            start.time_since_epoch().count(),
            cb::time2text(std::chrono::duration_cast<std::chrono::nanoseconds>(
                    std::chrono::steady_clock::now() - start)));

    auto es = engine_storage.withLock([](const auto& ptr) -> nlohmann::json {
        if (ptr) {
            auto json = ptr->to_json();
            if (json.empty()) {
                return cb::to_hex(uint64_t(ptr.get()));
            }
        }
        return {};
    });
    if (!es.empty()) {
        ret["engine_storage"] = es;
    }
    return ret;
}

std::string Cookie::getEventId() {
    if (!error_json.contains("error") || !error_json["error"].contains("ref")) {
        error_json["error"]["ref"] = to_string(cb::uuid::random());
    }

    return error_json["error"]["ref"];
}

void Cookie::setEventId(std::string uuid) {
    error_json["error"]["ref"] = std::move(uuid);
}

void Cookie::setErrorJsonExtras(const nlohmann::json& json) {
    // verify that we don't override the generated ref and context
    if (json.contains("error")) {
        if (json["error"].contains("ref")) {
            throw std::runtime_error(fmt::format(
                    "Cookie::setErrorJsonExtras: cannot specify a value for "
                    "\"error.ref\". Provided JSON: {}",
                    json.dump()));
        }
        if (json["error"].contains("context")) {
            throw std::runtime_error(fmt::format(
                    "Cookie::setErrorJsonExtras: cannot specify a value for "
                    "\"error.context\". Provided JSON: {}",
                    json.dump()));
        }
    }

    error_json.update(json);
}

void Cookie::setErrorContext(std::string message) {
    error_json["error"]["context"] = std::move(message);
}

std::string Cookie::getErrorContext() const {
    if (error_json.contains("error")) {
        return error_json["error"].value("context", std::string{});
    }
    return {};
}

std::string Cookie::getErrorJson() {
    if (error_json.empty()) {
        return {};
    }

    return error_json.dump();
}

bool Cookie::doExecute() {
    if (!validated) {
        throw std::runtime_error("Cookie::execute: validate() not called");
    }

    Expects(!isEwouldblock() &&
            "Cookie::doExecute(): Executing while ewouldblock is true could "
            "result in a background task notifying while executing.");

    if (euid && !euidPrivilegeContext && !connection.isInternal()) {
        // We're supposed to run as a different user, but we don't
        // have the privilege set configured yet...
        // Internal services perform the access checks by using cbauth
        // before running impersonate
        if (!fetchEuidPrivilegeSet()) {
            // we failed  to fetch the access privileges for the requested user
            audit_command_access_failed(*this);
            return true;
        }

        if (isEwouldblock()) {
            return false;
        }
    }

    const auto& header = getHeader();
    using cb::mcbp::Magic;
    // We've already verified that the packet is a legal packet
    switch (Magic(header.getMagic())) {
    case Magic::ClientRequest:
    case Magic::AltClientRequest:
        execute_client_request_packet(*this, header.getRequest());
        break;

    case Magic::ClientResponse:
    case Magic::AltClientResponse:
        execute_client_response_packet(*this, header.getResponse());
        break;

    case Magic::ServerRequest:
        throw std::runtime_error(
                "cookie::doExecute(): processing server requests is not "
                "(yet) supported");
        break;
    case Magic::ServerResponse:
        execute_server_response_packet(*this, header.getResponse());
        break;
    }

    if (isEwouldblock() || isOutputbufferFull()) {
        return false;
    }

    return true;
}

uint32_t Cookie::getConnectionId() const {
    return connection.getId();
}

std::string_view Cookie::getAgentName() const {
    return connection.getAgentName();
}

bool Cookie::execute(bool useStartTime) {
    auto ts = useStartTime ? start : std::chrono::steady_clock::now();

    auto done = doExecute();

    auto te = std::chrono::steady_clock::now();
    tracer.record(cb::tracing::Code::Execute, ts, te);

    if (done) {
        static const bool command_log_enabled =
                getenv("MEMCACHED_ENABLE_COMMAND_LOGGING");
        collectTimings(te);
        connection.commandExecuted(*this);
        if (command_log_enabled && getHeader().isRequest()) {
            LOG_INFO_CTX("Command executed",
                         {"conn_id", getConnectionId()},
                         {"time", te - ts},
                         {"command", getRequest().to_json(true)});
        }

        return true;
    }
    return false;
}

void Cookie::setPacket(const cb::mcbp::Header& header, bool copy) {
    if (copy) {
        auto frame = header.getFrame();
        frame_copy = std::make_unique<uint8_t[]>(frame.size());
        std::ranges::copy(frame, frame_copy.get());
        packet = reinterpret_cast<const cb::mcbp::Header*>(frame_copy.get());
    } else {
        packet = &header;
    }
}

cb::const_byte_buffer Cookie::getPacket() const {
    if (packet == nullptr) {
        return {};
    }

    return packet->getFrame();
}

const cb::mcbp::Header& Cookie::getHeader() const {
    if (packet == nullptr) {
        throw std::logic_error("Cookie::getHeader(): packet not available");
    }

    return *packet;
}

const cb::mcbp::Request& Cookie::getRequest() const {
    if (packet == nullptr) {
        throw std::logic_error("Cookie::getRequest(): packet not available");
    }

    return packet->getRequest();
}

cb::engine_errc Cookie::swapAiostat(cb::engine_errc value) {
    auto ret = getAiostat();
    setAiostat(value);
    return ret;
}

cb::engine_errc Cookie::getAiostat() const {
    return aiostat;
}

void Cookie::setAiostat(cb::engine_errc value) {
    aiostat = value;
}

void Cookie::setEwouldblockVariable(cb::engine_errc value) {
    Expects(value == cb::engine_errc::success ||
            value == cb::engine_errc::would_block ||
            value == cb::engine_errc::too_much_data_in_output_buffer);
    if (value == cb::engine_errc::would_block && !connection.isDCP()) {
        setAiostat(value);
    }

    ewouldblock = value;
}

void Cookie::sendNotMyVBucket() {
    auto pushed = connection.getPushedClustermapRevno();
    auto config =
            connection.getBucket().clusterConfiguration.maybeGetConfiguration(
                    pushed,
                    Settings::instance().isDedupeNmvbMaps() ||
                            connection.dedupeNmvbMaps());

    if (config) {
        if (connection.supportsSnappyEverywhere()) {
            connection.sendResponse(*this,
                                    cb::mcbp::Status::NotMyVbucket,
                                    {},
                                    {},
                                    config->compressed,
                                    connection.getEnabledDatatypes(
                                            PROTOCOL_BINARY_DATATYPE_JSON |
                                            PROTOCOL_BINARY_DATATYPE_SNAPPY),
                                    {});

        } else {
            connection.sendResponse(*this,
                                    cb::mcbp::Status::NotMyVbucket,
                                    {},
                                    {},
                                    config->uncompressed,
                                    connection.getEnabledDatatypes(
                                            PROTOCOL_BINARY_DATATYPE_JSON),
                                    {});
        }
        connection.setPushedClustermapRevno(config->version);
    } else {
        // We don't have a vbucket map, or we've already sent it to the
        // client
        connection.sendResponse(*this,
                                cb::mcbp::Status::NotMyVbucket,
                                {},
                                {},
                                {},
                                PROTOCOL_BINARY_RAW_BYTES,
                                {});
    }
}

void Cookie::sendResponse(cb::mcbp::Status status) {
    if (status == cb::mcbp::Status::Success) {
        const auto& request = getHeader().getRequest();
        const auto quiet = request.isQuiet();
        if (quiet) {
            // The responseCounter is updated here as this is non-responding
            // code hence mcbp_add_header will not be called (which is what
            // normally updates the responseCounters).
            auto& bucket = connection.getBucket();
            ++bucket.responseCounters[int(cb::mcbp::Status::Success)];
            return;
        }

        connection.sendResponse(
                *this, status, {}, {}, {}, PROTOCOL_BINARY_RAW_BYTES, {});
        return;
    }

    if (status == cb::mcbp::Status::NotMyVbucket) {
        sendNotMyVBucket();
        return;
    }

    // fall back sending the error message (and include the JSON payload etc)
    sendResponse(status, {}, {}, {}, cb::mcbp::Datatype::Raw, cas);
}

void Cookie::sendResponse(cb::engine_errc code) {
    sendResponse(cb::mcbp::to_status(code));
}

void Cookie::sendResponse(cb::mcbp::Status status,
                          std::string_view extras,
                          std::string_view key,
                          std::string_view value,
                          cb::mcbp::Datatype datatype,
                          uint64_t casValue) {
    if (status == cb::mcbp::Status::NotMyVbucket) {
        sendNotMyVBucket();
        return;
    }

    const auto error_json_string = getErrorJson();

    if (cb::mcbp::isStatusSuccess(status)) {
        setCas(casValue);
    } else {
        // This is an error message.. Inject the error JSON!
        extras = {};
        key = {};
        value = error_json_string;
        datatype = value.empty() ? cb::mcbp::Datatype::Raw
                                 : cb::mcbp::Datatype::JSON;
    }

    connection.sendResponse(*this,
                            status,
                            extras,
                            key,
                            value,
                            connection.getEnabledDatatypes(
                                    protocol_binary_datatype_t(datatype)),
                            {});
}

void Cookie::sendResponse(cb::engine_errc status,
                          std::string_view extras,
                          std::string_view key,
                          std::string_view value,
                          cb::mcbp::Datatype datatype,
                          uint64_t casval) {
    sendResponse(
            cb::mcbp::to_status(status), extras, key, value, datatype, casval);
}

const DocKeyView Cookie::getRequestKey() const {
    return connection.makeDocKey(getRequest().getKey());
}

void Cookie::setCommandContext(CommandContext* ctx) {
    commandContext.reset(ctx);
}

void Cookie::maybeLogSlowCommand(
        std::chrono::steady_clock::duration elapsed) const {
    const auto opcode = getRequest().getClientOpcode();
    const auto limit = cb::mcbp::sla::getSlowOpThreshold(opcode);

    // We don't want to spam the logs with slow ops entries just because
    // the system throttled the operation due to the user pushing too many
    // operations at the system.
    if ((elapsed - total_throttle_time) > limit) {
        std::chrono::nanoseconds timings(elapsed);
        auto& c = getConnection();

        // Trace as an Async event as we record at the thread level, and there
        // could be many other events which overlap this one.
        TRACE_ASYNC_COMPLETE2("memcached/slow",
                              "Slow cmd",
                              this,
                              start,
                              start + elapsed,
                              "opcode",
                              getHeader().getOpcode(),
                              "connection_id",
                              c.getId());

        cb::logger::Json details{{"conn_id", c.getId()},
                                 {"bucket", c.getBucket().name},
                                 {"command", opcode},
                                 {"duration", timings},
                                 {"trace", tracer.to_string()},
                                 {"cid",
                                  fmt::format("{}/{:x}",
                                              c.getConnectionId().data(),
                                              getHeader().getOpaque())},
                                 {"peer", c.getPeername()},
                                 {"packet", getHeader().to_json(validated)},
                                 {"worker_tid", folly::getCurrentThreadID()}};
        if (responseStatus != cb::mcbp::Status::COUNT) {
            details["status"] = to_string(responseStatus);
        }

        const auto [read, write] = getDocumentRWBytes();
        if (read > 0) {
            details["document_bytes_read"] = read;
        }
        if (write > 0) {
            details["document_bytes_write"] = write;
        }

        LOG_WARNING_CTX("Slow operation", std::move(details));
    }
}

Cookie::Cookie(Connection& conn)
    : connection(conn),
      resource_allocation_domain(ResourceAllocationDomain::None) {
}

void Cookie::initialize(std::chrono::steady_clock::time_point now,
                        const cb::mcbp::Header& header) {
    reset();
    setPacket(header);
    start = now;
}

cb::mcbp::Status Cookie::validate() {
    using cb::mcbp::Status;

    static McbpValidator packetValidator;

    // Note: validate is called after the connection fetched the frame
    //       off the network, and in order to know when the frame ends
    //       it needed to validate the frame layout (known magic and
    //       all the length fields inside the raw header adds up so
    //       that the bodylen() contains the entire data).
    const auto& header = getHeader();
    if (header.isResponse()) {
        // We don't have packet validators for responses (yet)
        validated = true;
        return cb::mcbp::Status::Success;
    }

    const auto& request = header.getRequest();
    if (cb::mcbp::is_server_magic((request.getMagic()))) {
        // We should not be receiving a server command.
        auto opcode = request.getServerOpcode();
        if (!cb::mcbp::is_valid_opcode(opcode)) {
            return cb::mcbp::Status::UnknownCommand;
        }

        audit_invalid_packet(connection, getPacket());
        return cb::mcbp::Status::NotSupported;
    }

    auto opcode = request.getClientOpcode();

    if (!connection.isAuthenticated()) {
        // We're not authenticated. To reduce the attack vector we'll only
        // allow certain commands to be executed
        constexpr std::array<cb::mcbp::ClientOpcode, 5> allowed{
                {cb::mcbp::ClientOpcode::Hello,
                 cb::mcbp::ClientOpcode::SaslListMechs,
                 cb::mcbp::ClientOpcode::SaslAuth,
                 cb::mcbp::ClientOpcode::SaslStep,
                 cb::mcbp::ClientOpcode::GetErrorMap}};
        if (std::ranges::find(allowed, opcode) == allowed.end()) {
#if CB_DEVELOPMENT_ASSERTS
            if (cb::mcbp::is_valid_opcode(opcode)) {
                LOG_WARNING_CTX(
                        "Trying to execute before authentication. Returning "
                        "eaccess",
                        {"conn_id", getConnectionId()},
                        {"opcode", opcode});
            }
#endif
            return cb::mcbp::Status::Eaccess;
        }
    }

    if (!cb::mcbp::is_valid_opcode(opcode)) {
        // We don't know about this command. Stop processing
        // It is legal to send unknown commands, so we don't log or audit this
        return cb::mcbp::Status::UnknownCommand;
    }

    // A cluster-only bucket don't have an associated engine parameter
    // so we don't even want to try to validate the packet unless it is
    // one of the few commands allowed to be executed in such a bucket
    // (to avoid a potential call throug a nil pointer)
    if (connection.getBucket().type == BucketType::ClusterConfigOnly) {
        constexpr std::array<cb::mcbp::ClientOpcode, 4> allowed{
                {cb::mcbp::ClientOpcode::Hello,
                 cb::mcbp::ClientOpcode::GetErrorMap,
                 cb::mcbp::ClientOpcode::GetClusterConfig,
                 cb::mcbp::ClientOpcode::SelectBucket}};
        if (std::ranges::find(allowed, opcode) == allowed.end()) {
            if (connection.isXerrorSupport()) {
                return cb::mcbp::Status::EConfigOnly;
            }
            return cb::mcbp::Status::NotSupported;
        }
    }

    auto result = packetValidator.validate(opcode, *this);
    if (!cb::mcbp::isStatusSuccess(result)) {
        if (result != Status::UnknownCollection &&
            result != Status::NotMyVbucket &&
            result != Status::BucketSizeLimitExceeded &&
            result != Status::BucketResidentRatioTooLow &&
            result != Status::BucketDataSizeTooBig &&
            result != Status::BucketDiskSpaceTooLow) {
            LOG_WARNING_CTX("Packet validation failed",
                            {"conn_id", connection.getId()},
                            {"request", request.to_json(false)},
                            {"error", error_json},
                            {"status", result});
            audit_invalid_packet(getConnection(), getPacket());
        }
        return result;
    }

    // Add a barrier to the command if we don't support reordering it!
    if (reorder && !is_reorder_supported(request.getClientOpcode())) {
        setBarrier();
    }

    if (must_preserve_buffer(request.getClientOpcode())) {
        // MB-52884:
        // The command may try to call operations on the cookie to get
        // information from the input packet from a different thread than
        // the front end thread (for instance sending a response).
        // To avoid this from racing with where we preserve the packet
        // in the ewb case just copy out the packet
        preserveRequest();
    }

    validated = true;
    return Status::Success;
}

Cookie::~Cookie() {
<<<<<<< HEAD
    if (ewouldblock) {
        LOG_CRITICAL_CTX(
                "Ewouldblock should NOT be set in the destructor as that "
                "indicates that someone is using the cookie",
                {"conn_id", connection.getId()},
                {"cookie", to_json()},
                {"description", connection.to_json()});
=======
    if (isEwouldblock()) {
        LOG_CRITICAL(
                "{} ewouldblock should NOT be set in the destructor as that "
                "indicates that someone is using the cookie. This cookie: {}, "
                "Connection: {}",
                connection.getId(),
                to_json().dump(),
                connection.to_json().dump());
>>>>>>> 3fa0b848
        cb::logger::flush();
        std::terminate();
    }
}

void Cookie::reset() {
    setEngineStorage({});
    document_bytes_read = 0;
    document_bytes_written = 0;
    total_throttle_time = total_throttle_time.zero();
    error_json.clear();
    packet = {};
    validated = false;
    cas = 0;
    commandContext.reset();
    tracer.clear();
    Expects(!isEwouldblock() &&
            "Cookie::reset() when ewouldblock is true could result in an "
            "outstanding notifyIoComplete occuring on wrong cookie");
    authorized = false;
    preserveTtl = false;
    reorder = connection.allowUnorderedExecution();
    inflated_input_payload.reset();
    currentCollectionInfo.reset();
    privilegeContext = connection.getPrivilegeContext();
    euid.reset();
    euidPrivilegeContext.reset();
    frame_copy.reset();
    responseStatus = cb::mcbp::Status::COUNT;
    euidExtraPrivileges.reset();
    read_thottling_factor = 1.0;
    write_thottling_factor = 1.0;
    resource_allocation_domain = ResourceAllocationDomain::None;
}

void Cookie::setThrottled(bool val) {
    throttled.store(val, std::memory_order_release);
    const auto now = std::chrono::steady_clock::now();
    if (val) {
        throttle_start = now;
    } else {
        total_throttle_time +=
                std::chrono::duration_cast<std::chrono::microseconds>(now -
                                                                      start);
        tracer.record(cb::tracing::Code::Throttled, throttle_start, now);
    }
}

void Cookie::collectTimings(
        const std::chrono::steady_clock::time_point& endTime) {
    // The state machinery cause this method to be called for all kinds
    // of packets, but the header musts be a client request for the timings
    // to make sense (and not when we handled a ServerResponse message etc ;)
    if (!packet->isRequest()) {
        return;
    }

    const auto opcode = packet->getRequest().getClientOpcode();
    const auto elapsed = endTime - start;
    tracer.record(cb::tracing::Code::Request, start, endTime);

    BucketManager::instance().aggregatedTimings.collect(opcode, elapsed);

    // Bucket index will be zero initially before you run SASL auth,
    // or if someone tries to delete the bucket you're associated with
    // and you're idle.
    // We record timings to the "current" bucket; even for the no-bucket (0),
    // so we include timings for commands like HELO, SASL_* which occur before
    // bucket selection.
    connection.getBucket().timings.collect(opcode, elapsed);

    // Log operations taking longer than the "slow" threshold for the opcode.
    maybeLogSlowCommand(elapsed);
}

std::string_view Cookie::getInflatedInputPayload() const {
    if (inflated_input_payload) {
        return folly::StringPiece{inflated_input_payload->coalesce()};
    }

    return getHeader().getValueString();
}

bool Cookie::inflateInputPayload(const cb::mcbp::Header& header) {
    inflated_input_payload.reset();
    if (!cb::mcbp::datatype::is_snappy(header.getDatatype())) {
        return true;
    }

    try {
        inflated_input_payload = inflateSnappy(header.getValueString());
        return true;
    } catch (const std::range_error&) {
        setErrorContext("Inflated data is too big");
    } catch (const std::runtime_error&) {
        setErrorContext("Failed to inflate payload");
    } catch (const std::bad_alloc&) {
        setErrorContext("Failed to allocate memory");
    }

    return false;
}

std::unique_ptr<folly::IOBuf> Cookie::inflateSnappy(std::string_view input) {
    using namespace cb::tracing;
    ScopeTimer2<HdrMicroSecStopwatch, SpanStopwatch<Code>> timer(
            std::forward_as_tuple(
                    getConnection().getBucket().snappyDecompressionTimes),
            std::forward_as_tuple(*this, Code::SnappyDecompress));

    return cb::compression::inflateSnappy(input);
}

nlohmann::json Cookie::getPrivilegeFailedErrorMessage(
        std::string opcode,
        cb::rbac::Privilege privilege,
        std::optional<ScopeID> sid,
        std::optional<CollectionID> cid) {
    nlohmann::json json;
    json["bucket"] = connection.getBucket().name;
    if (euid) {
        auto nm = nlohmann::json(*euid);
        json["euid"] = nm;
        json["euid"]["user"] = cb::tagUserData(nm["user"]);
        if (euidPrivilegeContext) {
            json["euid"]["context"] = euidPrivilegeContext->to_string();
        }
    }
    if (sid) {
        json["scope"] = sid->to_string();
    }
    if (cid) {
        json["collection"] = cid->to_string();
    }
    json["context"] = privilegeContext->to_string();
    json["UUID"] = getEventId();
    json["privilege"] = to_string(privilege);
    json["command"] = std::move(opcode);
    return json;
}

cb::rbac::PrivilegeAccess Cookie::checkPrivilege(
        cb::rbac::Privilege privilege,
        std::optional<ScopeID> sid,
        std::optional<CollectionID> cid) {
    using cb::rbac::PrivilegeAccess;
    auto ret = testPrivilege(privilege, sid, cid);
    if (ret.success()) {
        return ret;
    }

    auto command = to_string(getRequest().getClientOpcode());
    auto json = getPrivilegeFailedErrorMessage(command, privilege, sid, cid);

    audit_command_access_failed(*this);
    LOG_WARNING_CTX("RBAC missing privilege",
                    {"conn_id", connection.getId()},
                    {"description", connection.getDescription()},
                    {"error", json});

    // Add a textual error as well
    setErrorContext(
            fmt::format("Authorization failure: can't execute {} operation "
                        "without the {} privilege",
                        command,
                        to_string(privilege)));

    return ret;
}

cb::rbac::PrivilegeAccess Cookie::testPrivilege(
        cb::rbac::Privilege privilege,
        std::optional<ScopeID> sid,
        std::optional<CollectionID> cid) const {
    using cb::rbac::PrivilegeAccess;

    const auto ret = privilegeContext->check(privilege, sid, cid);
    if (ret.failed()) {
        return ret;
    }

    if (euidPrivilegeContext) {
        const auto idx = size_t(privilege);
        if (euidExtraPrivileges.test(idx)) {
            // the caller explicitly granted the privilege
            return cb::rbac::PrivilegeAccessOk;
        }
        return euidPrivilegeContext->check(privilege, sid, cid);
    }

    return ret;
}

cb::rbac::PrivilegeAccess Cookie::checkForPrivilegeAtLeastInOneCollection(
        cb::rbac::Privilege privilege) const {
    auto ret = privilegeContext->checkForPrivilegeAtLeastInOneCollection(
            privilege);

    if (ret.success() && euidPrivilegeContext) {
        const auto idx = size_t(privilege);
        if (euidExtraPrivileges.test(idx)) {
            // the caller explicitly granted the privilege
            return cb::rbac::PrivilegeAccessOk;
        }
        return euidPrivilegeContext->checkForPrivilegeAtLeastInOneCollection(
                privilege);
    }

    return ret;
}

cb::mcbp::Status Cookie::setEffectiveUser(const cb::rbac::UserIdent& e) {
    if (e.name.empty()) {
        setErrorContext("Username must be at least one character");
        return cb::mcbp::Status::Einval;
    }

    euid = std::make_unique<cb::rbac::UserIdent>(e);

    return cb::mcbp::Status::Success;
}

bool Cookie::fetchEuidPrivilegeSet() {
    if (privilegeContext->check(cb::rbac::Privilege::Impersonate, {}, {})
                .failed()) {
        const auto command = to_string(getRequest().getClientOpcode());
        auto json = getPrivilegeFailedErrorMessage(
                command, cb::rbac::Privilege::Impersonate, {}, {});
        audit_command_access_failed(*this);
        LOG_WARNING_CTX("RBAC missing privilege",
                        {"conn_id", connection.getId()},
                        {"description", connection.getDescription()},
                        {"error", json});
        // Add a textual error as well
        setErrorContext(
                fmt::format("Authorization failure: can't execute {} operation "
                            "without the Impersonate privilege",
                            command));
        sendResponse(cb::mcbp::Status::Eaccess);
        return false;
    }

    if (euid->domain == cb::rbac::Domain::External) {
        if (!Settings::instance().isExternalAuthServiceEnabled()) {
            setErrorContext("External authentication service not configured");
            sendResponse(cb::mcbp::Status::NotSupported);
            return false;
        }

        if (getAuthorizationTask) {
            auto* task = getAuthorizationTask.get();
            const auto ret = task->getStatus();
            getAuthorizationTask.reset();
            if (ret != cb::sasl::Error::OK) {
                sendResponse(cb::mcbp::Status::Eaccess);
                return false;
            }
        } else if (!externalAuthManager->haveRbacEntryForUser(euid->name)) {
            getAuthorizationTask =
                    std::make_shared<GetAuthorizationTask>(*this, *euid);
            externalAuthManager->enqueueRequest(*getAuthorizationTask);
            ewouldblock = cb::engine_errc::would_block;
            return true;
        }
    }

    try {
        euidPrivilegeContext = std::make_unique<cb::rbac::PrivilegeContext>(
                cb::rbac::createContext(*euid, connection.getBucket().name));
    } catch (const cb::rbac::NoSuchBucketException&) {
        // The user exists, but don't have access to the bucket.
        // Let the command continue to execute, but set create an empty
        // privilege set (this make sure that we get the correcct audit
        // event at a later time.
        euidPrivilegeContext =
                std::make_unique<cb::rbac::PrivilegeContext>(euid->domain);
    } catch (const cb::rbac::Exception&) {
        setErrorContext("User \"" + euid->name + "\" is not a Couchbase user");
        sendResponse(cb::mcbp::Status::Eaccess);
        return false;
    }

    return true;
}

void Cookie::setUnknownCollectionErrorContext() {
    setUnknownCollectionErrorContext(currentCollectionInfo.manifestUid);
}

void Cookie::setUnknownCollectionErrorContext(uint64_t manifestUid) {
    nlohmann::json json;
    // return the uid without the 0x prefix
    json["manifest_uid"] = fmt::format("{0:x}", manifestUid);
    setErrorJsonExtras(json);
    // For simplicity set one error message for either unknown scope or
    // collection. This message is only here to ensure we don't also send
    // back a privilege violation message when collection visibility checks
    // occur.
    setErrorContext("Unknown scope or collection in operation");

    // ensure that a valid collection which is 'invisible' from a priv check
    // doesn't expose the priv check failure via an event_id
    error_json["error"].erase("ref");
}

bool Cookie::isMutationExtrasSupported() const {
    return connection.isSupportsMutationExtras();
}
bool Cookie::isCollectionsSupported() const {
    return connection.isCollectionsSupported();
}
bool Cookie::isDatatypeSupported(protocol_binary_datatype_t datatype) const {
    return connection.isDatatypeEnabled(datatype);
}

bool Cookie::isDurable() const {
    if (packet->isRequest()) {
        bool found = false;
        getRequest().parseFrameExtras(
                [&found](cb::mcbp::request::FrameInfoId id,
                         cb::const_byte_buffer data) -> bool {
                    if (id ==
                        cb::mcbp::request::FrameInfoId::DurabilityRequirement) {
                        found = true;
                        // stop parsing
                        return false;
                    }
                    // Continue parsing
                    return true;
                });
        return found;
    }
    return false;
}

std::pair<size_t, size_t> Cookie::getDocumentMeteringRWUnits() const {
    if (!cb::mcbp::isStatusSuccess(responseStatus) ||
        !currentCollectionInfo.metered ||
        testPrivilege(cb::rbac::Privilege::Unmetered).success()) {
        return {size_t{0}, {0}};
    }
    auto& inst = cb::serverless::Config::instance();

    size_t wb =
            inst.to_wu(document_bytes_written.load(std::memory_order_acquire));
    if (wb) {
        if (isDurable()) {
            return {size_t{0}, wb * 2};
        }
        return {size_t{0}, wb};
    }
    return {inst.to_ru(document_bytes_read.load(std::memory_order_acquire)),
            size_t{0}};
}

ConnectionIface& Cookie::getConnectionIface() {
    return connection;
}

void Cookie::notifyIoComplete(cb::engine_errc status) {
    auto& thr = getConnection().getThread();
    thr.eventBase.runInEventBaseThreadAlwaysEnqueue([this, status]() {
        TRACE_LOCKGUARD_TIMED(getConnection().getThread().mutex,
                              "mutex",
                              "notifyIoComplete",
                              SlowMutexThreshold);
        getConnection().processNotifiedCookie(*this, status);
    });
}

bool Cookie::checkThrottle(size_t pendingRBytes, size_t pendingWBytes) {
    return connection.getBucket().shouldThrottle(
            *this, true, pendingRBytes + pendingWBytes);
}

bool Cookie::sendResponse(cb::engine_errc status,
                          std::string_view extras,
                          std::string_view value) {
    return connection.sendResponse(*this,
                                   cb::mcbp::to_status(status),
                                   extras,
                                   {},
                                   value,
                                   uint8_t(cb::mcbp::Datatype::Raw),
                                   {});
}

bool Cookie::mayAccessBucket(std::string_view bucket) {
    using cb::tracing::Code;
    using cb::tracing::SpanStopwatch;
    ScopeTimer1<SpanStopwatch<cb::tracing::Code>> timer(
            *this, Code::CreateRbacContext);
    return connection.mayAccessBucket(bucket);
}

uint32_t Cookie::getPrivilegeContextRevision() {
    Expects(privilegeContext);
    return privilegeContext->getGeneration();
}

bool Cookie::isValidJson(std::string_view view) {
    return getConnection().getThread().isValidJson(*this, view);
}

void Cookie::reserve() {
    incrementRefcount();
}

void Cookie::release() {
    connection.getThread().eventBase.runInEventBaseThreadAlwaysEnqueue(
            [this]() {
                TRACE_LOCKGUARD_TIMED(connection.getThread().mutex,
                                      "mutex",
                                      "release",
                                      SlowMutexThreshold);
                decrementRefcount();
                getConnection().triggerCallback();
            });
}

void Cookie::auditDocumentAccess(cb::audit::document::Operation operation) {
    cb::audit::document::add(*this, operation, getRequestKey());
}
cb::engine_errc Cookie::preLinkDocument(item_info& info) {
    if (commandContext) {
        return commandContext->pre_link_document(info);
    }

    return cb::engine_errc::success;
}<|MERGE_RESOLUTION|>--- conflicted
+++ resolved
@@ -597,24 +597,13 @@
 }
 
 Cookie::~Cookie() {
-<<<<<<< HEAD
-    if (ewouldblock) {
+    if (isEwouldblock()) {
         LOG_CRITICAL_CTX(
                 "Ewouldblock should NOT be set in the destructor as that "
                 "indicates that someone is using the cookie",
                 {"conn_id", connection.getId()},
                 {"cookie", to_json()},
                 {"description", connection.to_json()});
-=======
-    if (isEwouldblock()) {
-        LOG_CRITICAL(
-                "{} ewouldblock should NOT be set in the destructor as that "
-                "indicates that someone is using the cookie. This cookie: {}, "
-                "Connection: {}",
-                connection.getId(),
-                to_json().dump(),
-                connection.to_json().dump());
->>>>>>> 3fa0b848
         cb::logger::flush();
         std::terminate();
     }

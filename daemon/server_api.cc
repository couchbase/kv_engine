/*
 *     Copyright 2017-Present Couchbase, Inc.
 *
 *   Use of this software is governed by the Business Source License included
 *   in the file licenses/BSL-Couchbase.txt.  As of the Change Date specified
 *   in that file, in accordance with the Business Source License, use of this
 *   software will be governed by the Apache License, Version 2.0, included in
 *   the file licenses/APL2.txt.
 */

#include "buckets.h"
#include "environment.h"
#include "mc_time.h"
#include "memcached.h"
#include "settings.h"
#include <executor/executorpool.h>
#include <memcached/document_expired.h>
#include <memcached/engine.h>
#include <memcached/server_bucket_iface.h>
#include <memcached/server_core_iface.h>

struct ServerBucketApi : public ServerBucketIface {
    std::optional<AssociatedBucketHandle> tryAssociateBucket(
            EngineIface* engine) const override {
        auto* bucket = BucketManager::instance().tryAssociateBucket(engine);
        if (!bucket) {
            return {};
        }

        return AssociatedBucketHandle(engine, [bucket](EngineIface*) {
            BucketManager::instance().disassociateBucket(bucket);
        });
    }
};

struct ServerCoreApi : public ServerCoreIface {
    std::chrono::steady_clock::time_point get_uptime_now() override {
        return mc_time_uptime_now();
    }

    rel_time_t get_current_time() override {
        return mc_time_get_current_time();
    }

    rel_time_t realtime(rel_time_t exptime) override {
        return mc_time_convert_to_real_time(exptime);
    }

    time_t abstime(rel_time_t exptime) override {
        return mc_time_convert_to_abs_time(exptime);
    }

    time_t limit_abstime(time_t t, std::chrono::seconds limit) override {
        return mc_time_limit_abstime(t, limit);
    }

    size_t getMaxEngineFileDescriptors() override {
        return environment.engine_file_descriptors;
    }

    size_t getQuotaSharingPagerConcurrency() override {
        auto& instance = Settings::instance();
        auto numNonIO = ExecutorPool::get()->getNumNonIO();
        // Calculate number of concurrent paging visitors to use as a percentage
        // of the number of NonIO threads.
        auto userValue = instance.getQuotaSharingPagerConcurrencyPercentage() *
                         numNonIO / 100;
        return std::clamp(userValue, size_t(1), numNonIO);
    }

    std::chrono::milliseconds getQuotaSharingPagerSleepTime() override {
        return Settings::instance().getQuotaSharingPagerSleepTime();
    }

    std::chrono::seconds getDcpDisconnectWhenStuckTimeout() override {
        return Settings::instance().getDcpDisconnectWhenStuckTimeout();
    }

    std::string getDcpDisconnectWhenStuckNameRegex() override {
        return Settings::instance().getDcpDisconnectWhenStuckNameRegex();
    }

    bool getNotLockedReturnsTmpfail() override {
        return Settings::instance().getNotLockedReturnsTmpfail();
    }

<<<<<<< HEAD
    double getDcpConsumerMaxMarkerVersion() override {
        return Settings::instance().getDcpConsumerMaxMarkerVersion();
    }

    bool isDcpSnapshotMarkerHPSEnabled() override {
        return Settings::instance().isDcpSnapshotMarkerHPSEnabled();
    }

    bool isDcpSnapshotMarkerPurgeSeqnoEnabled() override {
        return Settings::instance().isDcpSnapshotMarkerPurgeSeqnoEnabled();
=======
    bool isMagmaBlindWriteOptimisationEnabled() override {
        return Settings::instance().isMagmaBlindWriteOptimisationEnabled();
>>>>>>> 96f822f4
    }
};

void cb::server::document_expired(const EngineIface& engine, size_t nbytes) {
    BucketManager::instance().forEach([&engine, nbytes](Bucket& bucket) {
        if (bucket.type != BucketType::ClusterConfigOnly &&
            &engine == &bucket.getEngine()) {
            bucket.documentExpired(nbytes);
            return false;
        }
        return true;
    });
}

class ServerApiImpl : public ServerApi {
public:
    ServerApiImpl() : ServerApi() {
        core = &core_api;
        bucket = &bucket_api;
    }

protected:
    ServerCoreApi core_api;
    ServerBucketApi bucket_api;
};

/**
 * Callback the engines may call to get the public server interface
 * @return pointer to a structure containing the interface. The client should
 *         know the layout and perform the proper casts.
 */
ServerApi* get_server_api() {
    static ServerApiImpl rv;
    return &rv;
}<|MERGE_RESOLUTION|>--- conflicted
+++ resolved
@@ -84,7 +84,6 @@
         return Settings::instance().getNotLockedReturnsTmpfail();
     }
 
-<<<<<<< HEAD
     double getDcpConsumerMaxMarkerVersion() override {
         return Settings::instance().getDcpConsumerMaxMarkerVersion();
     }
@@ -95,10 +94,10 @@
 
     bool isDcpSnapshotMarkerPurgeSeqnoEnabled() override {
         return Settings::instance().isDcpSnapshotMarkerPurgeSeqnoEnabled();
-=======
+    }
+
     bool isMagmaBlindWriteOptimisationEnabled() override {
         return Settings::instance().isMagmaBlindWriteOptimisationEnabled();
->>>>>>> 96f822f4
     }
 };
 

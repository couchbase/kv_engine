--- conflicted
+++ resolved
@@ -61,12 +61,9 @@
 /**
  * The structure representing a connection in memcached.
  */
-<<<<<<< HEAD
-class Connection : public ConnectionIface, public DcpMessageProducersIface {
-=======
-class Connection : public DcpMessageProducersIface,
+class Connection : public ConnectionIface,
+                   public DcpMessageProducersIface,
                    public boost::intrusive::list_base_hook<> {
->>>>>>> bdab2813
 public:
     /// A class representing the states the connection may be in
     enum class State : int8_t {
@@ -881,26 +878,6 @@
                 std::memory_order::memory_order_release);
     }
 
-<<<<<<< HEAD
-    /// Try to shut down a given number of connections
-    static void tryInitiateShutdown(size_t num);
-
-protected:
-    /// Protected constructor so that it may only be used from create();
-    Connection(SOCKET sfd,
-               FrontEndThread& thr,
-               std::shared_ptr<ListeningPort> descr);
-
-    /**
-     * Protected constructor so that it may only be used by MockSubclasses
-     */
-    explicit Connection(FrontEndThread& thr);
-
-    /// connected to a TLS enabled port or not
-    bool isTlsEnabled() const;
-
-=======
->>>>>>> bdab2813
     /**
      * Initiate disconnect of this connection if all of the following
      * is true:
@@ -914,10 +891,18 @@
     bool maybeInitiateShutdown();
 
 protected:
+    /// Protected constructor so that it may only be used from create();
+    Connection(SOCKET sfd,
+               FrontEndThread& thr,
+               std::shared_ptr<ListeningPort> descr);
+
     /**
      * Protected constructor so that it may only be used by MockSubclasses
      */
     explicit Connection(FrontEndThread& thr);
+
+    /// connected to a TLS enabled port or not
+    bool isTlsEnabled() const;
 
     /**
      * Close the connection. If there is any references to the connection
@@ -1009,27 +994,10 @@
     void updateSendBytes(size_t nbytes);
     void updateRecvBytes(size_t nbytes);
 
-<<<<<<< HEAD
     /// Update the privilege context and drop all of the previously dropped
     /// privileges and update any cached variables
     void updatePrivilegeContext();
 
-    /// Update this connections location in the LRU list
-    void updateLru();
-
-    /// Remove this connection from the LRU list
-    void unlinkLru();
-
-    /// This connection LRU related information
-    struct {
-        /// Pointer to the next connection in the LRU list
-        Connection* next = {nullptr};
-        /// Pointer to the previous connection in the LRU list
-        Connection* prev = {nullptr};
-    } lru;
-
-=======
->>>>>>> bdab2813
     /**
      * The "list" of commands currently being processed. We ALWAYS keep the
      * the first entry in the list (and try to reuse that) due to how DCP

--- conflicted
+++ resolved
@@ -1020,41 +1020,14 @@
             cookie);
 }
 
-<<<<<<< HEAD
 void execute_client_response_packet(Cookie& cookie,
                                     const cb::mcbp::Response& response) {
-=======
-void execute_request_packet(Cookie& cookie, const cb::mcbp::Request& request) {
-    switch (request.getMagic()) {
-    case cb::mcbp::Magic::AltClientRequest:
-    case cb::mcbp::Magic::ClientRequest:
-        execute_client_request_packet(cookie, request);
-        return;
-    case cb::mcbp::Magic::ServerRequest:
-        throw std::runtime_error(
-                "execute_request_packet: processing server requests is not "
-                "(yet) supported");
-    case cb::mcbp::Magic::AltClientResponse:
-        break;
-    case cb::mcbp::Magic::ClientResponse:
-        break;
-    case cb::mcbp::Magic::ServerResponse:
-        break;
-    }
-
-    throw std::logic_error(
-            "execute_request_packet: provided packet is not a request");
-}
-
-static void execute_client_response_packet(Cookie& cookie,
-                                           const cb::mcbp::Response& response) {
     auto& c = cookie.getConnection();
     if (!c.isAuthenticated()) {
         c.shutdown();
         c.setTerminationReason("Not authenticated");
         return;
     }
->>>>>>> daf78970
     const auto opcode = response.getClientOpcode();
     auto handler = response_handlers[uint8_t(opcode)];
     if (handler) {
@@ -1089,45 +1062,10 @@
         return;
     case cb::mcbp::ServerOpcode::Authenticate:
     case cb::mcbp::ServerOpcode::GetAuthorization:
-        if (cookie.checkPrivilege(cb::rbac::Privilege::SecurityManagement)
+        if (cookie.checkPrivilege(cb::rbac::Privilege::NodeSupervisor)
                     .success()) {
             externalAuthManager->responseReceived(response);
         }
         return;
     }
-<<<<<<< HEAD
-
-    LOG_INFO(
-            "{}: Ignoring unsupported server response packet received with "
-            "opcode: {:#x} ({})",
-            c.getId(),
-            uint32_t(opcode),
-            is_valid_opcode(opcode) ? to_string(opcode) : "<invalid opcode>");
-=======
-}
-
-/**
- * We've received a response packet. Parse and execute it
- *
- * @param cookie the current command context
- * @param response the actual response packet
- */
-void execute_response_packet(Cookie& cookie,
-                             const cb::mcbp::Response& response) {
-    switch (response.getMagic()) {
-    case cb::mcbp::Magic::ClientResponse:
-    case cb::mcbp::Magic::AltClientResponse:
-        execute_client_response_packet(cookie, response);
-        return;
-    case cb::mcbp::Magic::ServerResponse:
-        execute_server_response_packet(cookie, response);
-        return;
-    case cb::mcbp::Magic::ClientRequest:
-    case cb::mcbp::Magic::AltClientRequest:
-    case cb::mcbp::Magic::ServerRequest:;
-    }
-
-    throw std::logic_error(
-            "execute_response_packet: provided packet is not a response");
->>>>>>> daf78970
 }
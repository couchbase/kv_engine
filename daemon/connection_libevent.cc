/*
 *     Copyright 2022-Present Couchbase, Inc.
 *
 *   Use of this software is governed by the Business Source License included
 *   in the file licenses/BSL-Couchbase.txt.  As of the Change Date specified
 *   in that file, in accordance with the Business Source License, use of this
 *   software will be governed by the Apache License, Version 2.0, included in
 *   the file licenses/APL2.txt.
 */
#include "connection_libevent.h"

#include "buckets.h"
#include "cookie.h"
#include "front_end_thread.h"
#include "listening_port.h"
#include "mcaudit.h"
#include "platform/backtrace.h"
#include "sendbuffer.h"
#include "settings.h"
#include "tracing.h"

#include <event2/bufferevent.h>
#include <event2/bufferevent_ssl.h>
#include <logger/logger.h>
#include <mcbp/protocol/header.h>
#include <openssl/err.h>
#include <phosphor/phosphor.h>
#include <platform/string_hex.h>

/// Don't allow unauthenticated clients send large packets to
/// consume memory on the server (for instance send everything except
/// the last byte of a request and let the server be stuck waiting
/// for the last byte of a 20MB command)
static constexpr size_t MaxUnauthenticatedFrameSize = 16 * 1024;

LibeventConnection::LibeventConnection(SOCKET sfd,
                                       FrontEndThread& thr,
                                       std::shared_ptr<ListeningPort> descr,
                                       uniqueSslPtr sslStructure)
    : Connection(sfd, thr, std::move(descr)) {
    // We need to use BEV_OPT_UNLOCK_CALLBACKS (which again require
    // BEV_OPT_DEFER_CALLBACKS) to avoid lock ordering problem (and
    // potential deadlock) because otherwise we'll hold the internal mutex
    // in libevent as part of the callback and later on we acquire the
    // worker threads mutex, but when we try to signal another cookie we
    // hold the worker thread mutex when we try to acquire the mutex inside
    // libevent.
    constexpr auto options = BEV_OPT_THREADSAFE | BEV_OPT_UNLOCK_CALLBACKS |
                             BEV_OPT_CLOSE_ON_FREE | BEV_OPT_DEFER_CALLBACKS;
    if (sslStructure) {
        bev.reset(
                bufferevent_openssl_socket_new(thr.eventBase.getLibeventBase(),
                                               sfd,
                                               sslStructure.release(),
                                               BUFFEREVENT_SSL_ACCEPTING,
                                               options));
        bufferevent_setcb(bev.get(),
                          LibeventConnection::ssl_read_callback,
                          LibeventConnection::rw_callback,
                          LibeventConnection::event_callback,
                          this);
    } else {
        bev.reset(bufferevent_socket_new(
                thr.eventBase.getLibeventBase(), sfd, options));
        bufferevent_setcb(bev.get(),
                          LibeventConnection::rw_callback,
                          LibeventConnection::rw_callback,
                          LibeventConnection::event_callback,
                          this);
    }

    bufferevent_set_max_single_write(bev.get(), 64 * 1024);
    bufferevent_enable(bev.get(), EV_READ);
    bufferevent_setwatermark(bev.get(), EV_READ, sizeof(cb::mcbp::Header), 0);

    try {
        max_send_watermark_size =
                2 * cb::net::getSocketOption<int>(sfd, SOL_SOCKET, SO_SNDBUF);
    } catch (const std::exception&) {
        auto& settings = Settings::instance();
        max_send_watermark_size = std::min(
                static_cast<std::size_t>(settings.getMaxSoSndbufSize()),
                settings.getMaxSendQueueSize());
    }
}

LibeventConnection::~LibeventConnection() {
    if (isConnectedToSystemPort()) {
        LOG_INFO_CTX("Delete connection connected to system port",
                     {"conn_id", getId()},
                     {"reason", terminationReason});
    }
    if (isDCP() && getSendQueueSizeImpl() > 0) {
        LOG_INFO_CTX("Releasing DCP connection",
                     {"conn_id", socketDescriptor},
                     {"description", to_json_tcp()});
    }
}

std::vector<unsigned long> LibeventConnection::getOpenSslErrorCodes() {
    std::vector<unsigned long> ret;
    unsigned long err;
    while ((err = bufferevent_get_openssl_error(bev.get())) != 0) {
        ret.push_back(err);
    }

    return ret;
}

std::string LibeventConnection::formatOpenSslErrorCodes(
        const std::vector<unsigned long>& codes) {
    if (codes.empty()) {
        return {};
    }

    auto buffer = thread.getScratchBuffer();
    std::vector<std::string> messages;
    for (const auto& err : codes) {
        ERR_error_string_n(err, buffer.data(), buffer.size());
        messages.emplace_back(fmt::format("{{{}}},", buffer.data()));
    }

    if (messages.size() == 1) {
        // remove trailing ,
        messages.front().pop_back();
        return messages.front();
    }

    std::ranges::reverse(messages);
    std::string ret = "[";
    for (const auto& a : messages) {
        ret.append(a);
    }
    ret.back() = ']';
    return ret;
}

std::string LibeventConnection::getOpenSSLErrors() {
    return formatOpenSslErrorCodes(getOpenSslErrorCodes());
}

<<<<<<< HEAD
void LibeventConnection::read_callback() {
    if (isTlsEnabled()) {
        const auto ssl_errors = getOpenSSLErrors();
        if (!ssl_errors.empty()) {
            LOG_INFO_CTX("read_callback OpenSSL errors reported",
                         {"conn_id", this->getId()},
                         {"error", ssl_errors});
        }
    }

    TRACE_LOCKGUARD_TIMED(thread.mutex,
                          "mutex",
                          "LibeventConnection::read_callback::threadLock",
                          SlowMutexThreshold);

    if (!executeCommandsCallback()) {
        thread.destroy_connection(*this);
    }
}

void LibeventConnection::read_callback(bufferevent*, void* ctx) {
    reinterpret_cast<LibeventConnection*>(ctx)->read_callback();
}

void LibeventConnection::write_callback() {
=======
void LibeventConnection::rw_callback() {
>>>>>>> a386aa87
    if (isTlsEnabled()) {
        const auto ssl_errors = getOpenSSLErrors();
        if (!ssl_errors.empty()) {
            LOG_INFO_CTX("write_callback OpenSSL errors reported",
                         {"conn_id", getId()},
                         {"error", ssl_errors});
        }
    }

    TRACE_LOCKGUARD_TIMED(thread.mutex,
                          "mutex",
                          "LibeventConnection::rw_callback::threadLock",
                          SlowMutexThreshold);

    // reset the write watermark
    bufferevent_setwatermark(
            bev.get(), EV_WRITE, 0, std::numeric_limits<std::size_t>::max());
    if (executeCommandsCallback()) {
        // Increase the write watermark to provide a callback once we've
        // transferred at least 64k to getting notified *too* often.
        const auto length = getSendQueueSize();
        if (length) {
            const size_t chunk = 64 * 1024;
            if (length > chunk) {
                const auto watermark =
                        std::min(length - chunk, max_send_watermark_size);
                bufferevent_setwatermark(
                        bev.get(),
                        EV_WRITE,
                        watermark,
                        std::numeric_limits<std::size_t>::max());
            }
        }
    } else {
        thread.destroy_connection(*this);
    }
}

void LibeventConnection::rw_callback(bufferevent*, void* ctx) {
    reinterpret_cast<LibeventConnection*>(ctx)->rw_callback();
}

static nlohmann::json BevEvent2Json(short event) {
    if (!event) {
        return {};
    }
    nlohmann::json err = nlohmann::json::array();

    if ((event & BEV_EVENT_READING) == BEV_EVENT_READING) {
        err.push_back("reading");
    }
    if ((event & BEV_EVENT_WRITING) == BEV_EVENT_WRITING) {
        err.push_back("writing");
    }
    if ((event & BEV_EVENT_EOF) == BEV_EVENT_EOF) {
        err.push_back("EOF");
    }
    if ((event & BEV_EVENT_ERROR) == BEV_EVENT_ERROR) {
        err.push_back("error");
    }
    if ((event & BEV_EVENT_TIMEOUT) == BEV_EVENT_TIMEOUT) {
        err.push_back("timeout");
    }
    if ((event & BEV_EVENT_CONNECTED) == BEV_EVENT_CONNECTED) {
        err.push_back("connected");
    }

    constexpr short known = BEV_EVENT_READING | BEV_EVENT_WRITING |
                            BEV_EVENT_EOF | BEV_EVENT_ERROR |
                            BEV_EVENT_TIMEOUT | BEV_EVENT_CONNECTED;

    if (event & ~known) {
        err.push_back(cb::to_hex(uint16_t(event)));
    }

    return err;
}

void LibeventConnection::event_callback(bufferevent*, short event, void* ctx) {
    auto& instance = *static_cast<LibeventConnection*>(ctx);
    std::string details;

    auto term = (event & BEV_EVENT_EOF) == BEV_EVENT_EOF;
    if (term) {
        details = "EOF,";
    }
    if ((event & BEV_EVENT_ERROR) == BEV_EVENT_ERROR &&
        EVUTIL_SOCKET_ERROR() == ECONNRESET) {
        details.append("ECONNRESET,");
        term = true;
    }

    std::string ssl_errors;
    if (instance.isTlsEnabled() && !term) {
        auto errors = instance.getOpenSslErrorCodes();
        for (const auto& err : errors) {
            if (ERR_GET_REASON(err) == SSL_R_UNEXPECTED_EOF_WHILE_READING) {
                details.append("TLS unexpected EOF,");
                term = true;
                break;
            }
        }

        if (!term) {
            ssl_errors = instance.formatOpenSslErrorCodes(errors);
        }
    }

    if (term) {
        if (!details.empty() && details.back() == ',') {
            details.pop_back();
        }
        instance.setTerminationReason(
                fmt::format("Client closed connection: {}", details));
    } else if ((event & BEV_EVENT_ERROR) == BEV_EVENT_ERROR) {
        // Note: SSL connections may fail for reasons different than socket
        // error, so we avoid to dump errno:0 (ie, socket operation success).
        const auto sockErr = EVUTIL_SOCKET_ERROR();
        if (sockErr != 0) {
            const auto errStr = evutil_socket_error_to_string(sockErr);
            LOG_WARNING_CTX(
                    "Unrecoverable error encountered, socket_error, "
                    "shutting down connection",
                    {"conn_id", instance.getId()},
                    {"description", instance.getDescription()},
                    {"event", BevEvent2Json(event)},
                    {"error_code", sockErr},
                    {"error", errStr});
            instance.setTerminationReason(
                    fmt::format("socket_error: {}: {}", sockErr, errStr));
        } else if (!ssl_errors.empty()) {
            LOG_WARNING_CTX(
                    "Unrecoverable error encountered, ssl_error, shutting "
                    "down connection",
                    {"conn_id", instance.getId()},
                    {"description", instance.getDescription()},
                    {"event", BevEvent2Json(event)},
                    {"error", ssl_errors});
            instance.setTerminationReason("ssl_error: " + ssl_errors);
        } else {
            LOG_WARNING_CTX(
                    "Unrecoverable error encountered, shutting down "
                    "connection",
                    {"conn_id", instance.getId()},
                    {"description", instance.getDescription()},
                    {"event", BevEvent2Json(event)});
            instance.setTerminationReason("Network error");
        }

        term = true;
    }

    if (term) {
        auto& thread = instance.getThread();
        TRACE_LOCKGUARD_TIMED(thread.mutex,
                              "mutex",
                              "LibeventConnection::event_callback::threadLock",
                              SlowMutexThreshold);
        // MB-44460: If a connection disconnects before all of the data
        //           was moved to the kernels send buffer we would still
        //           wait for the send buffer to be drained before closing
        //           the connection. Given that the other side hung up that
        //           will never happen so we should just terminate the
        //           send queue immediately.
        //           note: This extra complexity was added so that we could
        //           send error messages back to the client and then
        //           disconnect the socket once all data was sent to the
        //           client (and bufferevent performs the actual send/recv
        //           on the socket after the callback returned)
        instance.sendQueueInfo.term = true;

        if (instance.state == State::running) {
            instance.shutdown();
        }

        if (!instance.executeCommandsCallback()) {
            thread.destroy_connection(instance);
        }
    }
}

void LibeventConnection::ssl_read_callback(bufferevent* bev, void* ctx) {
    auto& instance = *reinterpret_cast<LibeventConnection*>(ctx);

    const auto ssl_errors = instance.getOpenSSLErrors();
    if (!ssl_errors.empty()) {
        LOG_INFO_CTX("ssl_read_callback OpenSSL errors reported",
                     {"conn_id", instance.getId()},
                     {"error", ssl_errors});
    }

    // Let's inspect the certificate before we'll do anything further
    auto* ssl_st = bufferevent_openssl_get_ssl(bev);
    instance.onTlsConnect(ssl_st);

    // update the callback to call the normal read callback
    bufferevent_setcb(bev,
                      LibeventConnection::rw_callback,
                      LibeventConnection::rw_callback,
                      LibeventConnection::event_callback,
                      ctx);

    // and let's call it to make sure we step through the state machinery
    LibeventConnection::rw_callback(bev, ctx);
}

void LibeventConnection::triggerCallback(bool force) {
    if (!force && getSendQueueSize() != 0) {
        // The framework will send a notification once the data is sent
        return;
    }
<<<<<<< HEAD
    constexpr auto opt = BEV_TRIG_IGNORE_WATERMARKS | BEV_TRIG_DEFER_CALLBACKS;
=======
    const auto opt = BEV_TRIG_IGNORE_WATERMARKS | BEV_TRIG_DEFER_CALLBACKS;
>>>>>>> a386aa87
    bufferevent_trigger(bev.get(), EV_READ, opt);
}

void LibeventConnection::copyToOutputStream(std::string_view data) {
    Expects(getThread().eventBase.isInEventBaseThread());
    if (bufferevent_write(bev.get(), data.data(), data.size()) == -1) {
        throw std::bad_alloc();
    }

    updateSendBytes(data.size());
}

void LibeventConnection::copyToOutputStream(gsl::span<std::string_view> data) {
    Expects(getThread().eventBase.isInEventBaseThread());
    size_t nb = 0;
    for (const auto& d : data) {
        if (bufferevent_write(bev.get(), d.data(), d.size()) == -1) {
            throw std::bad_alloc();
        }
        nb += d.size();
    }
    updateSendBytes(nb);
}

static void sendbuffer_cleanup_cb(const void*, size_t, void* extra) {
    delete reinterpret_cast<SendBuffer*>(extra);
}

void LibeventConnection::chainDataToOutputStream(
        std::unique_ptr<SendBuffer> buffer) {
    Expects(getThread().eventBase.isInEventBaseThread());
    if (!buffer || buffer->getPayload().empty()) {
        throw std::logic_error(
                "LibeventConnection::chainDataToOutputStream: buffer must be "
                "set");
    }

    auto data = buffer->getPayload();
    if (evbuffer_add_reference(bufferevent_get_output(bev.get()),
                               data.data(),
                               data.size(),
                               sendbuffer_cleanup_cb,
                               buffer.get()) == -1) {
        throw std::bad_alloc();
    }

    // Buffer successfully added to libevent and the callback
    // (sendbuffer_cleanup_cb) will free the memory.
    // Move the ownership of the buffer!
    (void)buffer.release();
    updateSendBytes(data.size());
}

cb::engine_errc LibeventConnection::sendFile(int fd,
                                             off_t offset,
                                             off_t length) {
    if (evbuffer_add_file(
                bufferevent_get_output(bev.get()), fd, offset, length) == 0) {
        return cb::engine_errc::success;
    }
    throw std::bad_alloc();
}

bool LibeventConnection::isPacketAvailable() const {
    auto* event = bev.get();
    auto* input = bufferevent_get_input(event);
    auto size = evbuffer_get_length(input);
    if (size < sizeof(cb::mcbp::Header)) {
        return false;
    }

    const auto* header = reinterpret_cast<const cb::mcbp::Header*>(
            evbuffer_pullup(input, sizeof(cb::mcbp::Header)));
    if (header == nullptr) {
        throw std::runtime_error(
                fmt::format("LibeventConnection::isPacketAvailable(): Failed "
                            "to reallocate event input buffer: {}",
                            sizeof(cb::mcbp::Header)));
    }

    if (!header->isValid()) {
        audit_invalid_packet(*this, getAvailableBytes());
        throw std::runtime_error(
                fmt::format("LibeventConnection::isPacketAvailable(): Invalid "
                            "packet header detected: ({}) totalRecv:{}",
                            *header,
                            totalRecv));
    }

    const auto framesize = sizeof(*header) + header->getBodylen();

    if (!isAuthenticated() && framesize > MaxUnauthenticatedFrameSize) {
        throw std::runtime_error(fmt::format(
                "LibeventConnection::isPacketAvailable(): The packet size {} "
                "exceeds the max allowed packet size for unauthenticated "
                "connections {}",
                framesize,
                MaxUnauthenticatedFrameSize));
    }

    // Are we receiving an incredible big packet so that we want to
    // disconnect the client?
    if (framesize > Settings::instance().getMaxPacketSize()) {
        throw std::runtime_error(fmt::format(
                "LibeventConnection::isPacketAvailable(): The packet size {} "
                "exceeds the max allowed packet size {}",
                framesize,
                Settings::instance().getMaxPacketSize()));
    }

    if (size >= framesize) {
        // We've got the entire buffer available... make sure it is continuous
        if (evbuffer_pullup(input, framesize) == nullptr) {
            throw std::runtime_error(
                    fmt::format("LibeventConnection::isPacketAvailable(): "
                                "Failed to reallocate event input buffer: {}",
                                framesize));
        }

        bufferevent_setwatermark(
                bev.get(), EV_READ, sizeof(cb::mcbp::Header), 0);
        return true;
    }

    bufferevent_setwatermark(bev.get(), EV_READ, framesize, 0);
    return false;
}

const cb::mcbp::Header& LibeventConnection::getPacket() const {
    // Drain all the data available in bufferevent into the
    // socket read buffer
    auto* event = bev.get();
    auto* input = bufferevent_get_input(event);
    auto nb = evbuffer_get_length(input);
    if (nb < sizeof(cb::mcbp::Header)) {
        throw std::runtime_error(
                "LibeventConnection::getPacket(): packet not available");
    }

    return *reinterpret_cast<const cb::mcbp::Header*>(
            evbuffer_pullup(input, sizeof(cb::mcbp::Header)));
}

void LibeventConnection::nextPacket() {
    const size_t bytes = getPacket().getFrame().size();
    auto* event = bev.get();
    auto* input = bufferevent_get_input(event);
    if (evbuffer_drain(input, bytes) == -1) {
        throw std::runtime_error(
                "LibeventConnection::drainInputPipe(): Failed to drain buffer");
    }
}

cb::const_byte_buffer LibeventConnection::getAvailableBytes() const {
    constexpr size_t max = 1024;
    auto* input = bufferevent_get_input(bev.get());
    auto nb = std::min(evbuffer_get_length(input), max);
    return {evbuffer_pullup(input, nb), nb};
}

void LibeventConnection::disableReadEvent() {
    if ((bufferevent_get_enabled(bev.get()) & EV_READ) == EV_READ) {
        if (bufferevent_disable(bev.get(), EV_READ) == -1) {
            throw std::runtime_error(
                    "LibeventConnection::disableReadEvent: Failed to disable "
                    "read events");
        }
    }
}

void LibeventConnection::enableReadEvent() {
    if ((bufferevent_get_enabled(bev.get()) & EV_READ) == 0) {
        if (bufferevent_enable(bev.get(), EV_READ) == -1) {
            throw std::runtime_error(
                    "LibeventConnection::enableReadEvent: Failed to enable "
                    "read events");
        }
    }
}

size_t LibeventConnection::getSendQueueSize() const {
    return getSendQueueSizeImpl();
}

size_t LibeventConnection::getSendQueueSizeImpl() const {
    return evbuffer_get_length(bufferevent_get_output(bev.get()));
}<|MERGE_RESOLUTION|>--- conflicted
+++ resolved
@@ -139,39 +139,11 @@
     return formatOpenSslErrorCodes(getOpenSslErrorCodes());
 }
 
-<<<<<<< HEAD
-void LibeventConnection::read_callback() {
+void LibeventConnection::rw_callback() {
     if (isTlsEnabled()) {
         const auto ssl_errors = getOpenSSLErrors();
         if (!ssl_errors.empty()) {
-            LOG_INFO_CTX("read_callback OpenSSL errors reported",
-                         {"conn_id", this->getId()},
-                         {"error", ssl_errors});
-        }
-    }
-
-    TRACE_LOCKGUARD_TIMED(thread.mutex,
-                          "mutex",
-                          "LibeventConnection::read_callback::threadLock",
-                          SlowMutexThreshold);
-
-    if (!executeCommandsCallback()) {
-        thread.destroy_connection(*this);
-    }
-}
-
-void LibeventConnection::read_callback(bufferevent*, void* ctx) {
-    reinterpret_cast<LibeventConnection*>(ctx)->read_callback();
-}
-
-void LibeventConnection::write_callback() {
-=======
-void LibeventConnection::rw_callback() {
->>>>>>> a386aa87
-    if (isTlsEnabled()) {
-        const auto ssl_errors = getOpenSSLErrors();
-        if (!ssl_errors.empty()) {
-            LOG_INFO_CTX("write_callback OpenSSL errors reported",
+            LOG_INFO_CTX("rw_callback OpenSSL errors reported",
                          {"conn_id", getId()},
                          {"error", ssl_errors});
         }
@@ -379,11 +351,7 @@
         // The framework will send a notification once the data is sent
         return;
     }
-<<<<<<< HEAD
     constexpr auto opt = BEV_TRIG_IGNORE_WATERMARKS | BEV_TRIG_DEFER_CALLBACKS;
-=======
-    const auto opt = BEV_TRIG_IGNORE_WATERMARKS | BEV_TRIG_DEFER_CALLBACKS;
->>>>>>> a386aa87
     bufferevent_trigger(bev.get(), EV_READ, opt);
 }
 

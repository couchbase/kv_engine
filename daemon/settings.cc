--- conflicted
+++ resolved
@@ -461,7 +461,6 @@
         } else if (key == "dcp_disconnect_when_stuck_name_regex"sv) {
             setDcpDisconnectWhenStuckNameRegexFromBase64(
                     value.get<std::string>());
-<<<<<<< HEAD
         } else if (key == "subdoc_multi_max_paths"sv) {
             setSubdocMultiMaxPaths(value.get<size_t>());
         } else if (key == "abrupt_shutdown_timeout"sv) {
@@ -475,10 +474,8 @@
             setDcpSnapshotMarkerHPSEnabled(value.get<bool>());
         } else if (key == "dcp_snapshot_marker_purge_seqno_enabled"sv) {
             setDcpSnapshotMarkerPurgeSeqnoEnabled(value.get<bool>());
-=======
         } else if (key == "magma_blind_write_optimisation_enabled"sv) {
             setMagmaBlindWriteOptimisationEnabled(value.get<bool>());
->>>>>>> 96f822f4
         } else {
             LOG_WARNING_CTX("Ignoring unknown key in config", {"key", key});
         }
@@ -1192,7 +1189,6 @@
         }
     }
 
-<<<<<<< HEAD
     if (other.has.dcp_consumer_max_marker_version) {
         const auto newValue = other.getDcpConsumerMaxMarkerVersion();
         const auto current = getDcpConsumerMaxMarkerVersion();
@@ -1220,16 +1216,17 @@
                          {"from", getFileFragmentMaxChunkSize()},
                          {"to", other.getFileFragmentMaxChunkSize()});
             setFileFragmentMaxChunkSize(other.getFileFragmentMaxChunkSize());
-=======
+        }
+    }
+
     if (other.has.magma_blind_write_optimisation_enabled) {
         if (other.isMagmaBlindWriteOptimisationEnabled() !=
             isMagmaBlindWriteOptimisationEnabled()) {
-            LOG_INFO("{} magma blind write optimisation",
-                     other.isMagmaBlindWriteOptimisationEnabled() ? "Enable"
-                                                                  : "Disable");
+            LOG_INFO_CTX("Change magma_blind_write_optimisation_enabled",
+                         {"from", isMagmaBlindWriteOptimisationEnabled()},
+                         {"to", other.isMagmaBlindWriteOptimisationEnabled()});
             setMagmaBlindWriteOptimisationEnabled(
                     other.isMagmaBlindWriteOptimisationEnabled());
->>>>>>> 96f822f4
         }
     }
 }

/*
 *     Copyright 2015-Present Couchbase, Inc.
 *
 *   Use of this software is governed by the Business Source License included
 *   in the file licenses/BSL-Couchbase.txt.  As of the Change Date specified
 *   in that file, in accordance with the Business Source License, use of this
 *   software will be governed by the Apache License, Version 2.0, included in
 *   the file licenses/APL2.txt.
 */

#include "settings.h"
#include "log_macros.h"
#include "ssl_utils.h"
#include <fmt/chrono.h>
#include <mcbp/mcbp.h>
#include <memcached/util.h>
#include <nlohmann/json.hpp>
#include <phosphor/trace_config.h>
#include <platform/base64.h>
#include <platform/dirutils.h>
#include <platform/timeutils.h>
#include <utilities/json_utilities.h>
#include <utilities/logtags.h>
#include <algorithm>
#include <cstring>
#include <system_error>

std::string to_string(ConnectionLimitMode mode) {
    switch (mode) {
    case ConnectionLimitMode::Disconnect:
        return "disconnect";
    case ConnectionLimitMode::Recycle:
        return "recycle";
    }
    throw std::invalid_argument("Invalid ConnectionLimitMode: " +
                                std::to_string(int(mode)));
}

std::ostream& operator<<(std::ostream& os, const ConnectionLimitMode& mode) {
    return os << to_string(mode);
}

Settings::Settings() = default;
Settings::~Settings() = default;

Settings::Settings(const nlohmann::json& json) {
    reconfigure(json);
}

Settings& Settings::instance() {
    static Settings settings;
    return settings;
}

std::string storageThreadConfig2String(int val) {
    if (val == 0) {
        return "default";
    }

    return std::to_string(val);
}

std::string threadConfig2String(int val) {
    if (val == -1) {
        return "disk_io_optimized";
    }

    return storageThreadConfig2String(val);
}

static int parseStorageThreadConfigSpec(const std::string& variable,
                                        const std::string& spec) {
    if (spec == "default") {
        return 0;
    }

    uint64_t val;
    if (!safe_strtoull(spec, val)) {
        throw std::invalid_argument(
                variable +
                R"( must be specified as a numeric value or "default")");
    }
    return val;
}

static int parseThreadConfigSpec(const std::string& variable,
                                 const std::string& spec) {
    if (spec == "disk_io_optimized") {
        return -1;
    }

    try {
        return parseStorageThreadConfigSpec(variable, spec);
    } catch (std::invalid_argument& e) {
        std::string message{e.what()};
        message.append(R"( or "disk_io_optimized")");
        throw std::invalid_argument(message);
    }
}

<<<<<<< HEAD
void Settings::setMaxConcurrentAuthentications(size_t val) {
    if (val < 1) {
=======
static void handle_num_reader_threads(Settings& s,  const nlohmann::json& obj) {
    if (obj.is_number_unsigned()) {
        s.setNumReaderThreads(obj.get<size_t>());
    } else {
        const auto val = obj.get<std::string>();
        s.setNumReaderThreads(parseThreadConfigSpec("num_reader_threads", val));
    }
}

static void handle_num_writer_threads(Settings& s,  const nlohmann::json& obj) {
    if (obj.is_number_unsigned()) {
        s.setNumWriterThreads(obj.get<size_t>());
    } else {
        const auto val = obj.get<std::string>();
        s.setNumWriterThreads(parseThreadConfigSpec("num_writer_threads", val));
    }
}

static void handle_num_auxio_threads(Settings& s, const nlohmann::json& obj) {
    if (obj.is_number_unsigned()) {
        s.setNumAuxIoThreads(obj.get<size_t>());
    } else if (obj.is_string() && obj.get<std::string>() == "default") {
        s.setNumAuxIoThreads(
                static_cast<int>(ThreadPoolConfig::AuxIoThreadCount::Default));
    } else {
        throw std::invalid_argument(
                fmt::format("Value to set number of AuxIO threads must be an "
                            "unsigned integer or \"default\"! Value:'{}'",
                            obj.dump()));
    }
}

static void handle_num_nonio_threads(Settings& s, const nlohmann::json& obj) {
    if (obj.is_number_unsigned()) {
        s.setNumNonIoThreads(obj.get<size_t>());
    } else if (obj.is_string() && obj.get<std::string>() == "default") {
        s.setNumNonIoThreads(static_cast<int>(ThreadPoolConfig::NonIoThreadCount::Default));
    } else {
        throw std::invalid_argument(
                fmt::format("Value to set number of NonIO threads must be an "
                            "unsigned integer or \"default\"!! Value:'{}'",
                            obj.dump()));
    }
}

static void handle_num_io_threads_per_core(Settings& s, const nlohmann::json& obj) {
    if (obj.is_number_unsigned()) {
        s.setNumIOThreadsPerCore(obj.get<int>());
    } else if (obj.is_string() && obj.get<std::string>() == "default") {
        s.setNumIOThreadsPerCore(
                std::underlying_type_t<ThreadPoolConfig::IOThreadsPerCore>(
                        ThreadPoolConfig::IOThreadsPerCore::Default));
    } else {
        throw std::invalid_argument(
                fmt::format("Number of IO threads per core must be an "
                            "unsigned integer or \"default\"!! Value:'{}'",
                            obj.dump()));
    }
}

static void handle_num_storage_threads(Settings& s, const nlohmann::json& obj) {
    if (obj.is_number_unsigned()) {
        s.setNumStorageThreads(obj.get<size_t>());
    } else {
        const auto val = obj.get<std::string>();
        s.setNumStorageThreads(
                parseStorageThreadConfigSpec("num_storage_threads", val));
    }
}

static void handle_logger(Settings& s, const nlohmann::json& obj) {
    if (!obj.is_object()) {
        cb::throwJsonTypeError(R"("opcode_attributes_override" must be an
                              object)");
    }
    cb::logger::Config config(obj);
    s.setLoggerConfig(config);
}

static void handle_portnumber_file(Settings& s, const nlohmann::json& obj) {
    s.setPortnumberFile(obj.get<std::string>());
}

static void handle_parent_identifier(Settings& s, const nlohmann::json& obj) {
    s.setParentIdentifier(obj.get<int>());
}

/**
 * Handle the "interfaces" tag in the settings
 *
 *  The value must be an array
 *
 * @param s the settings object to update
 * @param obj the object in the configuration
 */
static void handle_interfaces(Settings& s, const nlohmann::json& obj) {
    if (obj.type() != nlohmann::json::value_t::array) {
        cb::throwJsonTypeError("\"interfaces\" must be an array");
    }

    for (const auto& o : obj) {
        if (o.type() != nlohmann::json::value_t::object) {
            throw std::invalid_argument(
                    "Elements in the \"interfaces\" array must be objects");
        }
        NetworkInterface ifc(o);
        if (ifc.port == 0 && ifc.tag.empty()) {
            throw std::invalid_argument("Ephemeral ports must have a tag");
        }
        s.addInterface(ifc);
    }
}

static void handle_breakpad(Settings& s, const nlohmann::json& obj) {
    cb::breakpad::Settings breakpad(obj);
    s.setBreakpadSettings(breakpad);
}

static void handle_prometheus(Settings& s, const nlohmann::json& obj) {
    if (!obj.is_object()) {
        cb::throwJsonTypeError(R"("prometheus" must be an object)");
    }
    auto iter = obj.find("port");
    if (iter == obj.end() || !iter->is_number()) {
>>>>>>> 1fc109bd
        throw std::invalid_argument(
                "max_concurrent_authentications must be at least 1");
    }
    max_concurrent_authentications.store(val, std::memory_order_release);
    has.max_concurrent_authentications = true;
    notify_changed("max_concurrent_authentications");
}

void Settings::reconfigure(const nlohmann::json& json) {
    // Nuke the default interface added to the system in settings_init and
    // use the ones in the configuration file (this is a bit messy).
    interfaces.wlock()->clear();

<<<<<<< HEAD
=======
    struct settings_config_tokens {
        /**
         * The key in the configuration
         */
        std::string key;

        /**
         * A callback method used by the Settings object when we're parsing
         * the config attributes.
         *
         * @param settings the Settings object to update
         * @param obj the current object in the configuration we're looking at
         * @throws nlohmann::json::exception if the json cannot be parsed
         * @throws std::invalid_argument for other json input errors
         */
        void (*handler)(Settings& settings, const nlohmann::json& obj);
    };

    std::vector<settings_config_tokens> handlers = {
            {"admin", ignore_entry},
            {"always_collect_trace_info", handle_always_collect_trace_info},
            {"rbac_file", handle_rbac_file},
            {"privilege_debug", handle_privilege_debug},
            {"audit_file", handle_audit_file},
            {"error_maps_dir", handle_error_maps_dir},
            {"threads", handle_threads},
            {"interfaces", handle_interfaces},
            {"logger", handle_logger},
            {"default_reqs_per_event", handle_default_reqs_event},
            {"reqs_per_event_high_priority", handle_high_reqs_event},
            {"reqs_per_event_med_priority", handle_med_reqs_event},
            {"reqs_per_event_low_priority", handle_low_reqs_event},
            {"verbosity", handle_verbosity},
            {"connection_idle_time", handle_connection_idle_time},
            {"datatype_json", handle_datatype_json},
            {"datatype_snappy", handle_datatype_snappy},
            {"root", handle_root},
            {"breakpad", handle_breakpad},
            {"max_packet_size", handle_max_packet_size},
            {"max_send_queue_size", handle_max_send_queue_size},
            {"max_connections", handle_max_connections},
            {"system_connections", handle_system_connections},
            {"free_connection_pool_size", handle_free_connection_pool_size},
            {"connection_limit_mode", handle_connection_limit_mode},
            {"max_client_connection_details",
             handle_max_client_connection_details},
            {"sasl_mechanisms", handle_sasl_mechanisms},
            {"ssl_sasl_mechanisms", handle_ssl_sasl_mechanisms},
            {"stdin_listener", handle_stdin_listener},
            {"dedupe_nmvb_maps", handle_dedupe_nmvb_maps},
            {"tcp_keepalive_idle", handle_tcp_keepalive_idle},
            {"tcp_keepalive_interval", handle_tcp_keepalive_interval},
            {"tcp_keepalive_probes", handle_tcp_keepalive_probes},
            {"xattr_enabled", handle_xattr_enabled},
            {"client_cert_auth", handle_client_cert_auth},
            {"collections_enabled", handle_collections_enabled},
            {"opcode_attributes_override", handle_opcode_attributes_override},
            {"num_reader_threads", handle_num_reader_threads},
            {"num_writer_threads", handle_num_writer_threads},
            {"num_storage_threads", handle_num_storage_threads},
            {"num_auxio_threads", handle_num_auxio_threads},
            {"num_nonio_threads", handle_num_nonio_threads},
            {"num_io_threads_per_core", handle_num_io_threads_per_core},
            {"tracing_enabled", handle_tracing_enabled},
            {"enforce_tenant_limits_enabled",
             handle_enforce_tenant_limits_enabled},
            {"scramsha_fallback_salt", handle_scramsha_fallback_salt},
            {"external_auth_service", handle_external_auth_service},
            {"active_external_users_push_interval",
             handle_active_external_users_push_interval},
            {"max_concurrent_commands_per_connection",
             handle_max_concurrent_commands_per_connection},
            {"phosphor_config", handle_phosphor_config},
            {"prometheus", handle_prometheus},
            {"portnumber_file", handle_portnumber_file},
            {"parent_identifier", handle_parent_identifier},
            {"whitelist_localhost_interface",
             handle_whitelist_localhost_interface}};

>>>>>>> 1fc109bd
    for (const auto& obj : json.items()) {
        const auto key = obj.key();
        const auto value = obj.value();
        using namespace std::string_view_literals;

        if (key == "always_collect_trace_info"sv) {
            setAlwaysCollectTraceInfo(value.get<bool>());
        } else if (key == "rbac_file"sv) {
            setRbacFile(value.get<std::string>());
        } else if (key == "privilege_debug"sv) {
            setPrivilegeDebug(value.get<bool>());
        } else if (key == "audit_file"sv) {
            setAuditFile(value.get<std::string>());
        } else if (key == "deployment_model"sv) {
            if (value.get<std::string>() == "serverless") {
                setDeploymentModel(DeploymentModel::Serverless);
            }
        } else if (key == "error_maps_dir"sv) {
            setErrorMapsDir(value.get<std::string>());
        } else if (key == "enable_deprecated_bucket_autoselect"sv) {
            setDeprecatedBucketAutoselectEnabled(value.get<bool>());
        } else if (key == "event_framework"sv) {
            auto val = value.get<std::string>();
            if (val == "bufferevent") {
                setEventFramework(EventFramework::Bufferevent);
            } else if (val == "folly") {
                setEventFramework(EventFramework::Folly);
            } else {
                throw std::invalid_argument(
                        R"("event_framework" must be "bufferevent" or "folly")");
            }
        } else if (key == "quota_sharing_pager_concurrency_percentage") {
            auto val = value.get<int>();
            if (val <= 0 || val > 100) {
                throw std::invalid_argument(
                        "\"quota_sharing_pager_concurrency_percentage\" must "
                        "be a valid non-zero percentage");
            }
            setQuotaSharingPagerConcurrencyPercentage(val);
        } else if (key == "quota_sharing_pager_sleep_time_ms") {
            auto val = value.get<int>();
            if (val <= 0) {
                throw std::invalid_argument(
                        "\"quota_sharing_pager_sleep_time_ms\" must "
                        "be a valid duration in milliseconds");
            }
            setQuotaSharingPagerSleepTime(std::chrono::milliseconds(val));
        } else if (key == "threads"sv) {
            setNumWorkerThreads(value.get<size_t>());
        } else if (key == "interfaces") {
            if (value.type() != nlohmann::json::value_t::array) {
                cb::throwJsonTypeError("\"interfaces\" must be an array");
            }
            for (const auto& o : value) {
                auto ifc = o.get<NetworkInterface>();
                if (ifc.port == 0 && ifc.tag.empty()) {
                    throw std::invalid_argument(
                            "Ephemeral ports must have a tag");
                }
                addInterface(ifc);
            }
        } else if (key == "logger"sv) {
            setLoggerConfig(value.get<cb::logger::Config>());
        } else if (key == "default_reqs_per_event"sv) {
            setRequestsPerEventNotification(value.get<int>(),
                                            EventPriority::Default);
        } else if (key == "reqs_per_event_high_priority"sv) {
            setRequestsPerEventNotification(value.get<int>(),
                                            EventPriority::High);
        } else if (key == "reqs_per_event_med_priority"sv) {
            setRequestsPerEventNotification(value.get<int>(),
                                            EventPriority::Medium);
        } else if (key == "reqs_per_event_low_priority"sv) {
            setRequestsPerEventNotification(value.get<int>(),
                                            EventPriority::Low);
        } else if (key == "command_time_slice"sv) {
            setCommandTimeSlice(
                    std::chrono::milliseconds(value.get<uint32_t>()));
        } else if (key == "verbosity"sv) {
            setVerbose(value.get<int>());
        } else if (key == "connection_idle_time"sv) {
            setConnectionIdleTime(value.get<unsigned int>());
        } else if (key == "datatype_json"sv) {
            setDatatypeJsonEnabled(value.get<bool>());
        } else if (key == "datatype_snappy"sv) {
            setDatatypeSnappyEnabled(value.get<bool>());
        } else if (key == "root"sv) {
            auto dir = value.get<std::string>();

            if (!cb::io::isDirectory(dir)) {
                throw std::system_error(
                        std::make_error_code(
                                std::errc::no_such_file_or_directory),
                        "'root': '" + dir + "'");
            }

            setRoot(dir);
        } else if (key == "breakpad"sv) {
            auto settings = value.get<cb::breakpad::Settings>();
            settings.validate();
            setBreakpadSettings(settings);
        } else if (key == "max_packet_size"sv) {
            setMaxPacketSize(value.get<uint32_t>() * uint32_t(1024) *
                             uint32_t(1024));
        } else if (key == "max_send_queue_size"sv) {
            setMaxSendQueueSize(value.get<size_t>() * 1024 * 1024);
        } else if (key == "max_so_sndbuf_size"sv) {
            setMaxSoSndbufSize(value.get<uint32_t>());
        } else if (key == "max_connections"sv) {
            setMaxConnections(value.get<size_t>());
        } else if (key == "system_connections"sv) {
            setSystemConnections(value.get<size_t>());
        } else if (key == "sasl_mechanisms"sv) {
            setSaslMechanisms(value.get<std::string>());
        } else if (key == "ssl_sasl_mechanisms"sv) {
            setSslSaslMechanisms(value.get<std::string>());
        } else if (key == "stdin_listener"sv) {
            setStdinListenerEnabled(value.get<bool>());
        } else if (key == "dedupe_nmvb_maps"sv) {
            setDedupeNmvbMaps(value.get<bool>());
        } else if (key == "tcp_keepalive_idle"sv) {
            setTcpKeepAliveIdle(std::chrono::seconds(value.get<uint32_t>()));
        } else if (key == "tcp_keepalive_interval"sv) {
            setTcpKeepAliveInterval(
                    std::chrono::seconds(value.get<uint32_t>()));
        } else if (key == "tcp_keepalive_probes"sv) {
            setTcpKeepAliveProbes(value.get<uint32_t>());
        } else if (key == "tcp_user_timeout"sv) {
#ifdef __linux__
            setTcpUserTimeout(std::chrono::seconds(value.get<uint32_t>()));
#else
            if (value.get<uint32_t>()) {
                LOG_WARNING_RAW("TCP_USER_TIMEOUT is only supported on Linux");
            }
#endif
        } else if (key == "tcp_unauthenticated_user_timeout"sv) {
#ifdef __linux__
            setTcpUnauthenticatedUserTimeout(
                    std::chrono::seconds(value.get<uint32_t>()));
#else
            if (value.get<uint32_t>()) {
                LOG_WARNING_RAW("TCP_USER_TIMEOUT is only supported on Linux");
            }
#endif
        } else if (key == "xattr_enabled"sv) {
            setXattrEnabled(value.get<bool>());
        } else if (key == "client_cert_auth"sv) {
            auto config = cb::x509::ClientCertConfig::create(value);
            reconfigureClientCertAuth(std::move(config));
        } else if (key == "collections_enabled"sv) {
            setCollectionsEnabled(value.get<bool>());
        } else if (key == "opcode_attributes_override"sv) {
            setOpcodeAttributesOverride(value.dump());
        } else if (key == "num_reader_threads"sv) {
            if (value.is_number_unsigned()) {
                setNumReaderThreads(value.get<size_t>());
            } else {
                const auto val = value.get<std::string>();
                setNumReaderThreads(
                        parseThreadConfigSpec("num_reader_threads", val));
            }
        } else if (key == "num_writer_threads"sv) {
            if (value.is_number_unsigned()) {
                setNumWriterThreads(value.get<size_t>());
            } else {
                const auto val = value.get<std::string>();
                setNumWriterThreads(
                        parseThreadConfigSpec("num_writer_threads", val));
            }
        } else if (key == "num_storage_threads"sv) {
            if (value.is_number_unsigned()) {
                setNumStorageThreads(value.get<size_t>());
            } else {
                setNumStorageThreads(parseStorageThreadConfigSpec(
                        "num_storage_threads", value.get<std::string>()));
            }
        } else if (key == "num_auxio_threads"sv) {
            if (value.is_number_unsigned()) {
                setNumAuxIoThreads(value.get<size_t>());
            } else if (value.is_string() &&
                       value.get<std::string>() == "default") {
                setNumAuxIoThreads(static_cast<int>(
                        ThreadPoolConfig::AuxIoThreadCount::Default));
            } else {
                throw std::invalid_argument(fmt::format(
                        "Value to set number of AuxIO threads must be an "
                        "unsigned integer or \"default\"! Value:'{}'",
                        value.dump()));
            }
        } else if (key == "num_nonio_threads"sv) {
            if (value.is_number_unsigned()) {
                setNumNonIoThreads(value.get<size_t>());
            } else if (value.is_string() &&
                       value.get<std::string>() == "default") {
                setNumNonIoThreads(static_cast<int>(
                        ThreadPoolConfig::NonIoThreadCount::Default));
            } else {
                throw std::invalid_argument(fmt::format(
                        "Value to set number of NonIO threads must be an "
                        "unsigned integer or \"default\"!! Value:'{}'",
                        value.dump()));
            }
        } else if (key == "tracing_enabled"sv) {
            setTracingEnabled(value.get<bool>());
        } else if (key == "scramsha_fallback_salt"sv) {
            // Try to base64 decode it to validate that it is a legal value..
            auto salt = value.get<std::string>();
            cb::base64::decode(salt);
            setScramshaFallbackSalt(salt);
        } else if (key == "external_auth_service"sv) {
            setExternalAuthServiceEnabled(value.get<bool>());
        } else if (key == "active_external_users_push_interval"sv) {
            switch (value.type()) {
            case nlohmann::json::value_t::number_unsigned:
                setActiveExternalUsersPushInterval(
                        std::chrono::seconds(value.get<int>()));
                break;
            case nlohmann::json::value_t::string:
                setActiveExternalUsersPushInterval(
                        std::chrono::duration_cast<std::chrono::microseconds>(
                                cb::text2time(value.get<std::string>())));
                break;
            default:
                cb::throwJsonTypeError(
                        "\"active_external_users_push_interval\" must be a "
                        "number or string");
            }
        } else if (key == "max_concurrent_commands_per_connection"sv) {
            setMaxConcurrentCommandsPerConnection(value.get<size_t>());
        } else if (key == "phosphor_config"sv) {
            auto config = value.get<std::string>();
            // throw an exception if the config is invalid
            phosphor::TraceConfig::fromString(config);
            setPhosphorConfig(config);
        } else if (key == "prometheus"sv) {
            if (!value.contains("port")) {
                throw std::invalid_argument(
                        "\"prometheus.port\" must be present");
            }
            if (!value.contains("family")) {
                throw std::invalid_argument(
                        "\"prometheus.family\" must be present");
            }
            const auto port = value["port"].get<in_port_t>();
            const auto val = value["family"].get<std::string>();
            sa_family_t family;
            if (val == "inet") {
                family = AF_INET;
            } else if (val == "inet6") {
                family = AF_INET6;
            } else {
                throw std::invalid_argument(
                        R"("prometheus.family" must be "inet" or "inet6")");
            }
            setPrometheusConfig({port, family});
        } else if (key == "portnumber_file"sv) {
            setPortnumberFile(value.get<std::string>());
        } else if (key == "parent_identifier"sv) {
            setParentIdentifier(value.get<int>());
        } else if (key == "allow_localhost_interface"sv) {
            setAllowLocalhostInterface(value.get<bool>());
        } else if (key == "free_connection_pool_size"sv) {
            setFreeConnectionPoolSize(value.get<size_t>());
        } else if (key == "connection_limit_mode"sv) {
            const auto str = value.get<std::string>();
            if (str == "disconnect") {
                setConnectionLimitMode(ConnectionLimitMode::Disconnect);
            } else if (str == "recycle") {
                setConnectionLimitMode(ConnectionLimitMode::Recycle);
            } else {
                throw std::invalid_argument(
                        R"(connection_limit_mode must be "disconnect" or "recycle")");
            }
        } else if (key == "max_client_connection_details"sv) {
            setMaxClientConnectionDetails(value.get<size_t>());
        } else if (key == "max_concurrent_authentications"sv) {
            setMaxConcurrentAuthentications(value.get<size_t>());
        } else {
            LOG_WARNING(R"(Unknown key "{}" in config ignored.)", key);
        }
    }
}

void Settings::setOpcodeAttributesOverride(const std::string& value) {
    if (!value.empty()) {
        // Verify the content...
        cb::mcbp::sla::reconfigure(nlohmann::json::parse(value), false);
    }

    opcode_attributes_override.wlock()->assign(value);
    has.opcode_attributes_override = true;
    notify_changed("opcode_attributes_override");
}

void Settings::setNumIOThreadsPerCore(int val) {
    num_io_threads_per_core.store(val, std::memory_order_release);
    has.num_io_threads_per_core = true;
    notify_changed("num_io_threads_per_core");
}

void Settings::updateSettings(const Settings& other, bool apply) {
    if (other.has.deployment_model &&
        other.deployment_model != deployment_model) {
        throw std::invalid_argument(
                "deployment_model can't be changed dynamically");
    }

    if (other.has.rbac_file) {
        if (other.rbac_file != rbac_file) {
            throw std::invalid_argument("rbac_file can't be changed dynamically");
        }
    }
    if (other.has.threads) {
        if (other.num_threads != num_threads) {
            throw std::invalid_argument("threads can't be changed dynamically");
        }
    }

    if (other.has.audit) {
        if (other.audit_file != audit_file) {
            throw std::invalid_argument("audit can't be changed dynamically");
        }
    }
    if (other.has.datatype_json) {
        if (other.datatype_json != datatype_json) {
            throw std::invalid_argument(
                    "datatype_json can't be changed dynamically");
        }
    }
    if (other.has.root) {
        if (other.root != root) {
            throw std::invalid_argument("root can't be changed dynamically");
        }
    }
    if (other.has.stdin_listener) {
        if (other.stdin_listener.load() != stdin_listener.load()) {
            throw std::invalid_argument(
                    "stdin_listener can't be changed dynamically");
        }
    }

    if (other.has.logger) {
        if (other.logger_settings != logger_settings)
            throw std::invalid_argument(
                    "logger configuration can't be changed dynamically");
    }

    if (other.has.error_maps) {
        if (other.error_maps_dir != error_maps_dir) {
            throw std::invalid_argument(
                    "error_maps_dir can't be changed dynamically");
        }
    }

    if (other.has.parent_identifier) {
        if (other.parent_identifier != parent_identifier) {
            throw std::invalid_argument(
                    "parent_monitor_file can't be changed dynamically");
        }
    }

    if (other.has.portnumber_file) {
        if (other.portnumber_file != portnumber_file) {
            throw std::invalid_argument(
                    "portnumber_file can't be changed dynamically");
        }
    }

    // All non-dynamic settings has been validated. If we're not supposed
    // to update anything we can bail out.
    if (!apply) {
        return;
    }

    // Ok, go ahead and update the settings!!
    if (other.has.tcp_keepalive_idle) {
        if (other.getTcpKeepAliveIdle() != getTcpKeepAliveIdle()) {
            LOG_INFO("Change TCP_KEEPIDLE time from {}s to {}s",
                     getTcpKeepAliveIdle().count(),
                     other.getTcpKeepAliveIdle().count());
            setTcpKeepAliveIdle(other.getTcpKeepAliveIdle());
        }
    }

    if (other.has.tcp_keepalive_interval) {
        if (other.getTcpKeepAliveInterval() != getTcpKeepAliveInterval()) {
            LOG_INFO("Change TCP_KEEPINTVL interval from {}s to {}s",
                     getTcpKeepAliveInterval().count(),
                     other.getTcpKeepAliveInterval().count());
            setTcpKeepAliveInterval(other.getTcpKeepAliveInterval());
        }
    }

    if (other.has.tcp_keepalive_probes) {
        if (other.tcp_keepalive_probes != tcp_keepalive_probes) {
            LOG_INFO("Change TCP_KEEPCNT from {} to {}",
                     getTcpKeepAliveProbes(),
                     other.getTcpKeepAliveProbes());
            setTcpKeepAliveProbes(other.getTcpKeepAliveProbes());
        }
    }

    if (other.has.tcp_user_timeout) {
        if (other.getTcpUserTimeout() != getTcpUserTimeout()) {
            using namespace std::chrono;
            LOG_INFO("Change TCP_USER_TIMEOUT from {}s to {}s",
                     duration_cast<seconds>(getTcpUserTimeout()).count(),
                     duration_cast<seconds>(other.getTcpUserTimeout()).count());
            setTcpUserTimeout(other.getTcpUserTimeout());
        }
    }

    if (other.has.tcp_unauthenticated_user_timeout) {
        if (other.getTcpUnauthenticatedUserTimeout() !=
            getTcpUnauthenticatedUserTimeout()) {
            using namespace std::chrono;
            LOG_INFO(
                    "Change TCP_USER_TIMEOUT for unauthenticated users from "
                    "{}s to {}s",
                    duration_cast<seconds>(getTcpUnauthenticatedUserTimeout())
                            .count(),
                    duration_cast<seconds>(
                            other.getTcpUnauthenticatedUserTimeout())
                            .count());
            setTcpUnauthenticatedUserTimeout(
                    other.getTcpUnauthenticatedUserTimeout());
        }
    }

    if (other.has.event_framework) {
        if (other.event_framework != event_framework) {
            LOG_INFO("Change event framework from {} to {}",
                     getEventFramework(),
                     other.getEventFramework());
            setEventFramework(other.getEventFramework());
        }
    }

    if (other.has.always_collect_trace_info) {
        if (other.alwaysCollectTraceInfo() != alwaysCollectTraceInfo()) {
            if (other.alwaysCollectTraceInfo()) {
                LOG_INFO_RAW("Always collect trace information");
            } else {
                LOG_INFO_RAW(
                        "Only collect trace information if the client asks for "
                        "it");
            }
            setAlwaysCollectTraceInfo(other.alwaysCollectTraceInfo());
        }
    }

    if (other.has.datatype_snappy) {
        if (other.datatype_snappy != datatype_snappy) {
            std::string curr_val_str = datatype_snappy ? "true" : "false";
            std::string other_val_str = other.datatype_snappy ? "true" : "false";
            LOG_INFO("Change datatype_snappy from {} to {}",
                     curr_val_str,
                     other_val_str);
            setDatatypeSnappyEnabled(other.datatype_snappy);
        }
    }

    if (other.has.enable_deprecated_bucket_autoselect &&
        other.enable_deprecated_bucket_autoselect !=
                enable_deprecated_bucket_autoselect) {
        LOG_INFO("{}able deprecated bucket autoselect",
                 other.enable_deprecated_bucket_autoselect ? "En" : "Dis");
        setDeprecatedBucketAutoselectEnabled(
                other.enable_deprecated_bucket_autoselect);
    }

    if (other.has.verbose) {
        if (other.verbose != verbose) {
            LOG_INFO("Change verbosity level from {} to {}",
                     verbose.load(),
                     other.verbose.load());
            setVerbose(other.verbose.load());
        }
    }

    if (other.has.reqs_per_event_high_priority) {
        if (other.reqs_per_event_high_priority !=
            reqs_per_event_high_priority) {
            LOG_INFO("Change high priority iterations per event from {} to {}",
                     reqs_per_event_high_priority,
                     other.reqs_per_event_high_priority);
            setRequestsPerEventNotification(other.reqs_per_event_high_priority,
                                            EventPriority::High);
        }
    }
    if (other.has.reqs_per_event_med_priority) {
        if (other.reqs_per_event_med_priority != reqs_per_event_med_priority) {
            LOG_INFO(
                    "Change medium priority iterations per event from {} to {}",
                    reqs_per_event_med_priority,
                    other.reqs_per_event_med_priority);
            setRequestsPerEventNotification(other.reqs_per_event_med_priority,
                                            EventPriority::Medium);
        }
    }
    if (other.has.reqs_per_event_low_priority) {
        if (other.reqs_per_event_low_priority != reqs_per_event_low_priority) {
            LOG_INFO("Change low priority iterations per event from {} to {}",
                     reqs_per_event_low_priority,
                     other.reqs_per_event_low_priority);
            setRequestsPerEventNotification(other.reqs_per_event_low_priority,
                                            EventPriority::Low);
        }
    }
    if (other.has.default_reqs_per_event) {
        if (other.default_reqs_per_event != default_reqs_per_event) {
            LOG_INFO("Change default iterations per event from {} to {}",
                     default_reqs_per_event,
                     other.default_reqs_per_event);
            setRequestsPerEventNotification(other.default_reqs_per_event,
                                            EventPriority::Default);
        }
    }

    if (other.has.command_time_slice) {
        if (other.getCommandTimeSlice() != getCommandTimeSlice()) {
            LOG_INFO("Change command time slize from {} to {}",
                     getCommandTimeSlice(),
                     other.getCommandTimeSlice());
            setCommandTimeSlice(other.getCommandTimeSlice());
        }
    }

    if (other.has.connection_idle_time) {
        if (other.connection_idle_time != connection_idle_time) {
            LOG_INFO("Change connection idle time from {} to {}",
                     connection_idle_time.load(),
                     other.connection_idle_time.load());
            setConnectionIdleTime(other.connection_idle_time);
        }
    }
    if (other.has.max_packet_size) {
        if (other.max_packet_size != max_packet_size) {
            LOG_INFO("Change max packet size from {} to {}",
                     max_packet_size,
                     other.max_packet_size);
            setMaxPacketSize(other.max_packet_size);
        }
    }
    if (other.has.max_send_queue_size) {
        if (other.max_send_queue_size != max_send_queue_size) {
            LOG_INFO("Change max packet size from {}MB to {}MB",
                     max_send_queue_size / (1024 * 1024),
                     other.max_send_queue_size / (1024 * 1024));
            setMaxSendQueueSize(other.max_send_queue_size);
        }
    }

    if (other.has.max_so_sndbuf_size) {
        if (other.max_so_sndbuf_size != max_so_sndbuf_size) {
            LOG_INFO("Change max SO_SNDBUF from {} to {}",
                     max_so_sndbuf_size,
                     other.max_so_sndbuf_size);
            setMaxSoSndbufSize(other.max_so_sndbuf_size);
        }
    }

    if (other.has.client_cert_auth) {
        const auto m = client_cert_mapper.to_string();
        const auto o = other.client_cert_mapper.to_string();

        if (m != o) {
            LOG_INFO(
                    R"(Change SSL client auth from "{}" to "{}")", m, o);
            // TODO MB-30041: Remove when we migrate settings
            nlohmann::json json = nlohmann::json::parse(o);
            auto config = cb::x509::ClientCertConfig::create(json);
            reconfigureClientCertAuth(std::move(config));
        }
    }

    if (other.has.dedupe_nmvb_maps) {
        if (other.dedupe_nmvb_maps != dedupe_nmvb_maps) {
            LOG_INFO("{} deduplication of NMVB maps",
                     other.dedupe_nmvb_maps.load() ? "Enable" : "Disable");
            setDedupeNmvbMaps(other.dedupe_nmvb_maps.load());
        }
    }

    if (other.has.max_connections) {
        if (other.max_connections != max_connections) {
            LOG_INFO(R"(Change max connections from {} to {})",
                     max_connections,
                     other.max_connections);
            setMaxConnections(other.max_connections);
        }
    }

    if (other.has.system_connections) {
        if (other.system_connections != system_connections) {
            LOG_INFO(R"(Change system connections from {} to {})",
                     system_connections,
                     other.system_connections);
            setSystemConnections(other.system_connections);
        }
    }

    if (other.getConnectionLimitMode() != getConnectionLimitMode()) {
        if (other.getConnectionLimitMode() == ConnectionLimitMode::Recycle) {
            setConnectionLimitMode(ConnectionLimitMode::Recycle);
            setFreeConnectionPoolSize(other.getFreeConnectionPoolSize());
            LOG_INFO(
                    "Change connection limit mode from disconnect to recycle "
                    "with a pool size of {}",
                    getFreeConnectionPoolSize());
        } else {
            setConnectionLimitMode(ConnectionLimitMode::Disconnect);
            setFreeConnectionPoolSize(0);
            LOG_INFO_RAW(
                    "Change connection limit mode from recycle to disconnect");
        }
    } else if (getConnectionLimitMode() == ConnectionLimitMode::Recycle &&
               other.getFreeConnectionPoolSize() !=
                       getFreeConnectionPoolSize()) {
        LOG_INFO("Change free connections pool size from {} to {}",
                 getFreeConnectionPoolSize(),
                 other.getFreeConnectionPoolSize());
        setFreeConnectionPoolSize(other.getFreeConnectionPoolSize());
    }

    if (other.has.max_client_connection_details) {
        if (other.max_client_connection_details !=
            max_client_connection_details) {
            LOG_INFO("Change max client connection details from {} to {}",
                     max_client_connection_details,
                     other.max_client_connection_details);
            setMaxClientConnectionDetails(other.max_client_connection_details);
        }
    }

    if (other.has.max_concurrent_authentications) {
        if (other.max_concurrent_authentications !=
            max_concurrent_authentications) {
            LOG_INFO("Change max concurrent authentications from {} to {}",
                     max_concurrent_authentications,
                     other.max_concurrent_authentications);
            setMaxConcurrentAuthentications(
                    other.max_concurrent_authentications);
        }
    }

    if (other.has.xattr_enabled) {
        if (other.xattr_enabled != xattr_enabled) {
            LOG_INFO("{} XATTR",
                     other.xattr_enabled.load() ? "Enable" : "Disable");
            setXattrEnabled(other.xattr_enabled.load());
        }
    }

    if (other.has.collections_enabled) {
        if (other.collections_enabled != collections_enabled) {
            LOG_INFO("{} collections_enabled",
                     other.collections_enabled.load() ? "Enable" : "Disable");
            setCollectionsEnabled(other.collections_enabled.load());
        }
    }

    if (other.has.breakpad) {
        bool changed = false;
        auto& b1 = breakpad;
        const auto& b2 = other.breakpad;

        if (b2.enabled != b1.enabled) {
            LOG_INFO("{} breakpad", b2.enabled ? "Enable" : "Disable");
            b1.enabled = b2.enabled;
            changed = true;
        }

        if (b2.minidump_dir != b1.minidump_dir) {
            LOG_INFO(
                    R"(Change minidump directory from "{}" to "{}")",
                    b1.minidump_dir,
                    b2.minidump_dir);
            b1.minidump_dir = b2.minidump_dir;
            changed = true;
        }

        if (b2.content != b1.content) {
            LOG_INFO("Change minidump content from {} to {}",
                     b1.content,
                     b2.content);
            b1.content = b2.content;
            changed = true;
        }

        if (changed) {
            notify_changed("breakpad");
        }
    }

    if (other.has.privilege_debug) {
        if (other.privilege_debug != privilege_debug) {
            bool value = other.isPrivilegeDebug();
            LOG_INFO("{} privilege debug", value ? "Enable" : "Disable");
            setPrivilegeDebug(value);
        }
    }

    if (other.has.opcode_attributes_override) {
        auto current = getOpcodeAttributesOverride();
        auto proposed = other.getOpcodeAttributesOverride();

        if (proposed != current) {
            LOG_INFO(
                    R"(Change opcode attributes from "{}" to "{}")",
                    current,
                    proposed);
            setOpcodeAttributesOverride(proposed);
        }
    }

    if (other.has.tracing_enabled) {
        if (other.isTracingEnabled() != isTracingEnabled()) {
            LOG_INFO("{} tracing support",
                     other.isTracingEnabled() ? "Enable" : "Disable");
        }
        setTracingEnabled(other.isTracingEnabled());
    }

    if (other.has.scramsha_fallback_salt) {
        const auto o = other.getScramshaFallbackSalt();
        const auto m = getScramshaFallbackSalt();

        if (o != m) {
            LOG_INFO(R"(Change scram fallback salt from {} to {})",
                     cb::UserDataView(m),
                     cb::UserDataView(o));
            setScramshaFallbackSalt(o);
        }
    }

    if (other.has.sasl_mechanisms) {
        auto mine = getSaslMechanisms();
        auto others = other.getSaslMechanisms();
        if (mine != others) {
            LOG_INFO(
                    R"(Change SASL mechanisms on normal connections from "{}" to "{}")",
                    mine,
                    others);
            setSaslMechanisms(others);
        }
    }

    if (other.has.ssl_sasl_mechanisms) {
        auto mine = getSslSaslMechanisms();
        auto others = other.getSslSaslMechanisms();
        if (mine != others) {
            LOG_INFO(
                    R"(Change SASL mechanisms on SSL connections from "{}" to "{}")",
                    mine,
                    others);
            setSslSaslMechanisms(others);
        }
    }

    if (other.has.external_auth_service) {
        if (isExternalAuthServiceEnabled() !=
            other.isExternalAuthServiceEnabled()) {
            LOG_INFO(
                    R"(Change external authentication service from "{}" to "{}")",
                    isExternalAuthServiceEnabled() ? "enabled" : "disabled",
                    other.isExternalAuthServiceEnabled() ? "enabled"
                                                         : "disabled");
            setExternalAuthServiceEnabled(other.isExternalAuthServiceEnabled());
        }
    }

    if (other.has.active_external_users_push_interval) {
        if (getActiveExternalUsersPushInterval() !=
            other.getActiveExternalUsersPushInterval()) {
            LOG_INFO(
                    R"(Change push interval for external users list from {}s to {}s)",
                    std::chrono::duration_cast<std::chrono::seconds>(
                            getActiveExternalUsersPushInterval())
                            .count(),
                    std::chrono::duration_cast<std::chrono::seconds>(
                            other.getActiveExternalUsersPushInterval())
                            .count());
            setActiveExternalUsersPushInterval(
                    other.getActiveExternalUsersPushInterval());
        }
    }

    if (other.has.allow_localhost_interface) {
        if (other.allow_localhost_interface != allow_localhost_interface) {
            LOG_INFO(R"(Change allow localhost interface from "{}" to "{}")",
                     isLocalhostInterfaceAllowed() ? "enabled" : "disabled",
                     other.isLocalhostInterfaceAllowed() ? "enabled"
                                                         : "disabled");
            setAllowLocalhostInterface(other.isLocalhostInterfaceAllowed());
        }
    }

    if (other.has.max_concurrent_commands_per_connection) {
        if (other.getMaxConcurrentCommandsPerConnection() !=
            getMaxConcurrentCommandsPerConnection()) {
            LOG_INFO(
                    "Change max number of concurrent commands per connection "
                    "from {} to {}",
                    other.getMaxConcurrentCommandsPerConnection(),
                    getMaxConcurrentCommandsPerConnection());
            setMaxConcurrentCommandsPerConnection(
                    other.getMaxConcurrentCommandsPerConnection());
        }
    }

    if (other.has.num_reader_threads &&
        other.getNumReaderThreads() != getNumReaderThreads()) {
        LOG_INFO("Change number of reader threads from: {} to {}",
                 threadConfig2String(getNumReaderThreads()),
                 threadConfig2String(other.getNumReaderThreads()));
        setNumReaderThreads(other.getNumReaderThreads());
    }

    if (other.has.num_writer_threads &&
        other.getNumWriterThreads() != getNumWriterThreads()) {
        LOG_INFO("Change number of writer threads from: {} to {}",
                 threadConfig2String(getNumWriterThreads()),
                 threadConfig2String(other.getNumWriterThreads()));
        setNumWriterThreads(other.getNumWriterThreads());
    }

    if (other.has.num_auxio_threads &&
        other.getNumAuxIoThreads() != getNumAuxIoThreads()) {
        LOG_INFO("Change number of AuxIO threads from: {} to {}",
                 getNumAuxIoThreads(),
                 other.getNumAuxIoThreads());
        setNumAuxIoThreads(other.getNumAuxIoThreads());
    }

    if (other.has.num_nonio_threads &&
        other.getNumNonIoThreads() != getNumNonIoThreads()) {
        LOG_INFO("Change number of NonIO threads from: {} to {}",
                 getNumNonIoThreads(),
                 other.getNumNonIoThreads());
        setNumNonIoThreads(other.getNumNonIoThreads());
    }

<<<<<<< HEAD
    if (other.has.quota_sharing_pager_concurrency_percentage &&
        other.getQuotaSharingPagerConcurrencyPercentage() !=
                getQuotaSharingPagerConcurrencyPercentage()) {
        LOG_INFO(
                "Change pager concurrency percentage for quota sharing from: "
                "{} to {}",
                getQuotaSharingPagerConcurrencyPercentage(),
                other.getQuotaSharingPagerConcurrencyPercentage());
        setQuotaSharingPagerConcurrencyPercentage(
                other.getQuotaSharingPagerConcurrencyPercentage());
    }

    if (other.has.quota_sharing_pager_sleep_time_ms &&
        other.getQuotaSharingPagerSleepTime() !=
                getQuotaSharingPagerSleepTime()) {
        LOG_INFO(
                "Change pager sleep time for quota sharing from: "
                "{} ms to {} ms",
                getQuotaSharingPagerSleepTime().count(),
                other.getQuotaSharingPagerSleepTime().count());
        setQuotaSharingPagerSleepTime(other.getQuotaSharingPagerSleepTime());
=======
    if (other.has.num_io_threads_per_core) {
        const auto oldTPC = getNumIOThreadsPerCore();
        const auto newTPC = other.getNumIOThreadsPerCore();
        if (oldTPC != newTPC) {
            LOG_INFO("Change number of IO threads per core from: {} to {}",
                     oldTPC,
                     newTPC);
            setNumIOThreadsPerCore(newTPC);
        }
>>>>>>> 1fc109bd
    }

    if (other.has.prometheus_config) {
        auto nval = *other.prometheus_config.rlock();
        if (nval != *prometheus_config.rlock()) {
            switch (nval.second) {
            case AF_INET:
                LOG_INFO("Change prometheus port to IPv4 port {}", nval.first);
                break;
            case AF_INET6:
                LOG_INFO("Change prometheus port to IPv6 port {}", nval.first);
                break;
            default:
                LOG_INFO_RAW("Disable prometheus port");
                nval.first = 0;
                nval.second = 0;
            }
            setPrometheusConfig(nval);
        }
    }

    if (other.has.num_storage_threads &&
        other.getNumStorageThreads() != getNumStorageThreads()) {
        LOG_INFO("Change number of storage threads from: {} to {}",
                 storageThreadConfig2String(getNumStorageThreads()),
                 storageThreadConfig2String(other.getNumStorageThreads()));
        setNumStorageThreads(other.getNumStorageThreads());

    }

    if (other.has.phosphor_config) {
        const auto o = other.getPhosphorConfig();
        const auto m = getPhosphorConfig();
        if (o != m) {
            LOG_INFO(R"(Change Phosphor config from "{}" to "{}")", o, m);
            setPhosphorConfig(o);
        }
    }
}

spdlog::level::level_enum Settings::getLogLevel() const {
    switch (getVerbose()) {
    case 0:
        return spdlog::level::level_enum::info;
    case 1:
        return spdlog::level::level_enum::debug;
    default:
        return spdlog::level::level_enum::trace;
    }
}

void Settings::notify_changed(const std::string& key) {
    auto iter = change_listeners.find(key);
    if (iter != change_listeners.end()) {
        for (auto& listener : iter->second) {
            listener(key, *this);
        }
    }
}

std::string Settings::getSaslMechanisms() const {
    return std::string{*sasl_mechanisms.rlock()};
}

void Settings::setSaslMechanisms(const std::string& mechanisms) {
    std::string mechs;
    std::transform(mechanisms.begin(),
                   mechanisms.end(),
                   std::back_inserter(mechs),
                   toupper);
    sasl_mechanisms.wlock()->assign(mechs);
    has.sasl_mechanisms = true;
    notify_changed("sasl_mechanisms");
}

std::string Settings::getSslSaslMechanisms() const {
    return std::string{*ssl_sasl_mechanisms.rlock()};
}

void Settings::setSslSaslMechanisms(const std::string& mechanisms) {
    std::string mechs;
    std::transform(mechanisms.begin(),
                   mechanisms.end(),
                   std::back_inserter(mechs),
                   toupper);
    ssl_sasl_mechanisms.wlock()->assign(mechs);
    has.ssl_sasl_mechanisms = true;
    notify_changed("ssl_sasl_mechanisms");
}

size_t Settings::getMaxConcurrentCommandsPerConnection() const {
    return max_concurrent_commands_per_connection.load(
            std::memory_order_consume);
}

void Settings::setMaxConcurrentCommandsPerConnection(size_t num) {
    max_concurrent_commands_per_connection.store(num,
                                                 std::memory_order_release);
    has.max_concurrent_commands_per_connection = true;
    notify_changed("max_concurrent_commands_per_connection");
}

static std::string to_string(const EventFramework& framework) {
    switch (framework) {
    case EventFramework::Bufferevent:
        return "bufferevent";
    case EventFramework::Folly:
        return "folly";
    }
    return "Invalid EventFramework: " + std::to_string(int(framework));
}

std::ostream& operator<<(std::ostream& os, const EventFramework& framework) {
    return os << to_string(framework);
}<|MERGE_RESOLUTION|>--- conflicted
+++ resolved
@@ -98,135 +98,8 @@
     }
 }
 
-<<<<<<< HEAD
 void Settings::setMaxConcurrentAuthentications(size_t val) {
     if (val < 1) {
-=======
-static void handle_num_reader_threads(Settings& s,  const nlohmann::json& obj) {
-    if (obj.is_number_unsigned()) {
-        s.setNumReaderThreads(obj.get<size_t>());
-    } else {
-        const auto val = obj.get<std::string>();
-        s.setNumReaderThreads(parseThreadConfigSpec("num_reader_threads", val));
-    }
-}
-
-static void handle_num_writer_threads(Settings& s,  const nlohmann::json& obj) {
-    if (obj.is_number_unsigned()) {
-        s.setNumWriterThreads(obj.get<size_t>());
-    } else {
-        const auto val = obj.get<std::string>();
-        s.setNumWriterThreads(parseThreadConfigSpec("num_writer_threads", val));
-    }
-}
-
-static void handle_num_auxio_threads(Settings& s, const nlohmann::json& obj) {
-    if (obj.is_number_unsigned()) {
-        s.setNumAuxIoThreads(obj.get<size_t>());
-    } else if (obj.is_string() && obj.get<std::string>() == "default") {
-        s.setNumAuxIoThreads(
-                static_cast<int>(ThreadPoolConfig::AuxIoThreadCount::Default));
-    } else {
-        throw std::invalid_argument(
-                fmt::format("Value to set number of AuxIO threads must be an "
-                            "unsigned integer or \"default\"! Value:'{}'",
-                            obj.dump()));
-    }
-}
-
-static void handle_num_nonio_threads(Settings& s, const nlohmann::json& obj) {
-    if (obj.is_number_unsigned()) {
-        s.setNumNonIoThreads(obj.get<size_t>());
-    } else if (obj.is_string() && obj.get<std::string>() == "default") {
-        s.setNumNonIoThreads(static_cast<int>(ThreadPoolConfig::NonIoThreadCount::Default));
-    } else {
-        throw std::invalid_argument(
-                fmt::format("Value to set number of NonIO threads must be an "
-                            "unsigned integer or \"default\"!! Value:'{}'",
-                            obj.dump()));
-    }
-}
-
-static void handle_num_io_threads_per_core(Settings& s, const nlohmann::json& obj) {
-    if (obj.is_number_unsigned()) {
-        s.setNumIOThreadsPerCore(obj.get<int>());
-    } else if (obj.is_string() && obj.get<std::string>() == "default") {
-        s.setNumIOThreadsPerCore(
-                std::underlying_type_t<ThreadPoolConfig::IOThreadsPerCore>(
-                        ThreadPoolConfig::IOThreadsPerCore::Default));
-    } else {
-        throw std::invalid_argument(
-                fmt::format("Number of IO threads per core must be an "
-                            "unsigned integer or \"default\"!! Value:'{}'",
-                            obj.dump()));
-    }
-}
-
-static void handle_num_storage_threads(Settings& s, const nlohmann::json& obj) {
-    if (obj.is_number_unsigned()) {
-        s.setNumStorageThreads(obj.get<size_t>());
-    } else {
-        const auto val = obj.get<std::string>();
-        s.setNumStorageThreads(
-                parseStorageThreadConfigSpec("num_storage_threads", val));
-    }
-}
-
-static void handle_logger(Settings& s, const nlohmann::json& obj) {
-    if (!obj.is_object()) {
-        cb::throwJsonTypeError(R"("opcode_attributes_override" must be an
-                              object)");
-    }
-    cb::logger::Config config(obj);
-    s.setLoggerConfig(config);
-}
-
-static void handle_portnumber_file(Settings& s, const nlohmann::json& obj) {
-    s.setPortnumberFile(obj.get<std::string>());
-}
-
-static void handle_parent_identifier(Settings& s, const nlohmann::json& obj) {
-    s.setParentIdentifier(obj.get<int>());
-}
-
-/**
- * Handle the "interfaces" tag in the settings
- *
- *  The value must be an array
- *
- * @param s the settings object to update
- * @param obj the object in the configuration
- */
-static void handle_interfaces(Settings& s, const nlohmann::json& obj) {
-    if (obj.type() != nlohmann::json::value_t::array) {
-        cb::throwJsonTypeError("\"interfaces\" must be an array");
-    }
-
-    for (const auto& o : obj) {
-        if (o.type() != nlohmann::json::value_t::object) {
-            throw std::invalid_argument(
-                    "Elements in the \"interfaces\" array must be objects");
-        }
-        NetworkInterface ifc(o);
-        if (ifc.port == 0 && ifc.tag.empty()) {
-            throw std::invalid_argument("Ephemeral ports must have a tag");
-        }
-        s.addInterface(ifc);
-    }
-}
-
-static void handle_breakpad(Settings& s, const nlohmann::json& obj) {
-    cb::breakpad::Settings breakpad(obj);
-    s.setBreakpadSettings(breakpad);
-}
-
-static void handle_prometheus(Settings& s, const nlohmann::json& obj) {
-    if (!obj.is_object()) {
-        cb::throwJsonTypeError(R"("prometheus" must be an object)");
-    }
-    auto iter = obj.find("port");
-    if (iter == obj.end() || !iter->is_number()) {
->>>>>>> 1fc109bd
         throw std::invalid_argument(
                 "max_concurrent_authentications must be at least 1");
     }
@@ -240,88 +113,6 @@
     // use the ones in the configuration file (this is a bit messy).
     interfaces.wlock()->clear();
 
-<<<<<<< HEAD
-=======
-    struct settings_config_tokens {
-        /**
-         * The key in the configuration
-         */
-        std::string key;
-
-        /**
-         * A callback method used by the Settings object when we're parsing
-         * the config attributes.
-         *
-         * @param settings the Settings object to update
-         * @param obj the current object in the configuration we're looking at
-         * @throws nlohmann::json::exception if the json cannot be parsed
-         * @throws std::invalid_argument for other json input errors
-         */
-        void (*handler)(Settings& settings, const nlohmann::json& obj);
-    };
-
-    std::vector<settings_config_tokens> handlers = {
-            {"admin", ignore_entry},
-            {"always_collect_trace_info", handle_always_collect_trace_info},
-            {"rbac_file", handle_rbac_file},
-            {"privilege_debug", handle_privilege_debug},
-            {"audit_file", handle_audit_file},
-            {"error_maps_dir", handle_error_maps_dir},
-            {"threads", handle_threads},
-            {"interfaces", handle_interfaces},
-            {"logger", handle_logger},
-            {"default_reqs_per_event", handle_default_reqs_event},
-            {"reqs_per_event_high_priority", handle_high_reqs_event},
-            {"reqs_per_event_med_priority", handle_med_reqs_event},
-            {"reqs_per_event_low_priority", handle_low_reqs_event},
-            {"verbosity", handle_verbosity},
-            {"connection_idle_time", handle_connection_idle_time},
-            {"datatype_json", handle_datatype_json},
-            {"datatype_snappy", handle_datatype_snappy},
-            {"root", handle_root},
-            {"breakpad", handle_breakpad},
-            {"max_packet_size", handle_max_packet_size},
-            {"max_send_queue_size", handle_max_send_queue_size},
-            {"max_connections", handle_max_connections},
-            {"system_connections", handle_system_connections},
-            {"free_connection_pool_size", handle_free_connection_pool_size},
-            {"connection_limit_mode", handle_connection_limit_mode},
-            {"max_client_connection_details",
-             handle_max_client_connection_details},
-            {"sasl_mechanisms", handle_sasl_mechanisms},
-            {"ssl_sasl_mechanisms", handle_ssl_sasl_mechanisms},
-            {"stdin_listener", handle_stdin_listener},
-            {"dedupe_nmvb_maps", handle_dedupe_nmvb_maps},
-            {"tcp_keepalive_idle", handle_tcp_keepalive_idle},
-            {"tcp_keepalive_interval", handle_tcp_keepalive_interval},
-            {"tcp_keepalive_probes", handle_tcp_keepalive_probes},
-            {"xattr_enabled", handle_xattr_enabled},
-            {"client_cert_auth", handle_client_cert_auth},
-            {"collections_enabled", handle_collections_enabled},
-            {"opcode_attributes_override", handle_opcode_attributes_override},
-            {"num_reader_threads", handle_num_reader_threads},
-            {"num_writer_threads", handle_num_writer_threads},
-            {"num_storage_threads", handle_num_storage_threads},
-            {"num_auxio_threads", handle_num_auxio_threads},
-            {"num_nonio_threads", handle_num_nonio_threads},
-            {"num_io_threads_per_core", handle_num_io_threads_per_core},
-            {"tracing_enabled", handle_tracing_enabled},
-            {"enforce_tenant_limits_enabled",
-             handle_enforce_tenant_limits_enabled},
-            {"scramsha_fallback_salt", handle_scramsha_fallback_salt},
-            {"external_auth_service", handle_external_auth_service},
-            {"active_external_users_push_interval",
-             handle_active_external_users_push_interval},
-            {"max_concurrent_commands_per_connection",
-             handle_max_concurrent_commands_per_connection},
-            {"phosphor_config", handle_phosphor_config},
-            {"prometheus", handle_prometheus},
-            {"portnumber_file", handle_portnumber_file},
-            {"parent_identifier", handle_parent_identifier},
-            {"whitelist_localhost_interface",
-             handle_whitelist_localhost_interface}};
-
->>>>>>> 1fc109bd
     for (const auto& obj : json.items()) {
         const auto key = obj.key();
         const auto value = obj.value();
@@ -524,6 +315,20 @@
                         "unsigned integer or \"default\"!! Value:'{}'",
                         value.dump()));
             }
+        } else if (key == "num_io_threads_per_core"sv) {
+            if (value.is_number_unsigned()) {
+                setNumIOThreadsPerCore(value.get<int>());
+            } else if (value.is_string() &&
+                       value.get<std::string>() == "default") {
+                setNumIOThreadsPerCore(std::underlying_type_t<
+                                       ThreadPoolConfig::IOThreadsPerCore>(
+                        ThreadPoolConfig::IOThreadsPerCore::Default));
+            } else {
+                throw std::invalid_argument(fmt::format(
+                        "Number of IO threads per core must be an "
+                        "unsigned integer or \"default\"!! Value:'{}'",
+                        value.dump()));
+            }
         } else if (key == "tracing_enabled"sv) {
             setTracingEnabled(value.get<bool>());
         } else if (key == "scramsha_fallback_salt"sv) {
@@ -1165,7 +970,17 @@
         setNumNonIoThreads(other.getNumNonIoThreads());
     }
 
-<<<<<<< HEAD
+    if (other.has.num_io_threads_per_core) {
+        const auto oldTPC = getNumIOThreadsPerCore();
+        const auto newTPC = other.getNumIOThreadsPerCore();
+        if (oldTPC != newTPC) {
+            LOG_INFO("Change number of IO threads per core from: {} to {}",
+                     oldTPC,
+                     newTPC);
+            setNumIOThreadsPerCore(newTPC);
+        }
+    }
+
     if (other.has.quota_sharing_pager_concurrency_percentage &&
         other.getQuotaSharingPagerConcurrencyPercentage() !=
                 getQuotaSharingPagerConcurrencyPercentage()) {
@@ -1187,17 +1002,6 @@
                 getQuotaSharingPagerSleepTime().count(),
                 other.getQuotaSharingPagerSleepTime().count());
         setQuotaSharingPagerSleepTime(other.getQuotaSharingPagerSleepTime());
-=======
-    if (other.has.num_io_threads_per_core) {
-        const auto oldTPC = getNumIOThreadsPerCore();
-        const auto newTPC = other.getNumIOThreadsPerCore();
-        if (oldTPC != newTPC) {
-            LOG_INFO("Change number of IO threads per core from: {} to {}",
-                     oldTPC,
-                     newTPC);
-            setNumIOThreadsPerCore(newTPC);
-        }
->>>>>>> 1fc109bd
     }
 
     if (other.has.prometheus_config) {

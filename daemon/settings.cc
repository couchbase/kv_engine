/*
 *     Copyright 2015-Present Couchbase, Inc.
 *
 *   Use of this software is governed by the Business Source License included
 *   in the file licenses/BSL-Couchbase.txt.  As of the Change Date specified
 *   in that file, in accordance with the Business Source License, use of this
 *   software will be governed by the Apache License, Version 2.0, included in
 *   the file licenses/APL2.txt.
 */

#include "settings.h"
#include "log_macros.h"
#include "ssl_utils.h"
#include <fmt/chrono.h>
#include <mcbp/mcbp.h>
#include <memcached/util.h>
#include <nlohmann/json.hpp>
#include <phosphor/trace_config.h>
#include <platform/base64.h>
#include <platform/dirutils.h>
#include <platform/json_log_conversions.h>
#include <platform/timeutils.h>
#include <utilities/json_utilities.h>
#include <utilities/logtags.h>
#include <algorithm>
#include <cstring>
#include <regex>
#include <system_error>

Settings::Settings() = default;
Settings::~Settings() = default;

Settings::Settings(const nlohmann::json& json) {
    reconfigure(json);
}

Settings& Settings::instance() {
    static Settings settings;
    return settings;
}

std::string storageThreadConfig2String(int val) {
    if (val == 0) {
        return "default";
    }

    return std::to_string(val);
}

std::string threadConfig2String(int val) {
    if (val == -1) {
        return "disk_io_optimized";
    }

    return storageThreadConfig2String(val);
}

static int parseThreadConfigSpec(const std::string& variable,
                                 const std::string& spec) {
    if (spec == "disk_io_optimized") {
        return -1;
    }
    if (spec == "default" || spec == "balanced") {
        // balanced is the new name for the default value. We continue
        // to support default for backwards compatibility.
        return 0;
    }
    uint64_t val;
    if (!safe_strtoull(spec, val)) {
        throw std::invalid_argument(
                variable +
                R"( must be specified as a numeric value, "balanced" or "disk_io_optimized")");
    }
    return val;
}

void Settings::setMaxConcurrentAuthentications(size_t val) {
    if (val < 1) {
        throw std::invalid_argument(
                "max_concurrent_authentications must be at least 1");
    }
    max_concurrent_authentications.store(val, std::memory_order_release);
    has.max_concurrent_authentications = true;
    notify_changed("max_concurrent_authentications");
}

void Settings::setDcpDisconnectWhenStuckTimeout(std::chrono::seconds val) {
    dcp_disconnect_when_stuck_timeout_seconds.store(val,
                                                    std::memory_order_release);
    has.dcp_disconnect_when_stuck_timeout_seconds = true;
    notify_changed("dcp_disconnect_when_stuck_timeout_seconds");
}

void Settings::setDcpDisconnectWhenStuckNameRegexFromBase64(
        const std::string& val) {
    // The string from the JSON is base64 encoded, decode and store the regex so
    // that it is immediately usable from the getter.
    setDcpDisconnectWhenStuckNameRegex(cb::base64::decode(val));
}

void Settings::setDcpDisconnectWhenStuckNameRegex(std::string val) {
    // This must be usable by std::regex, which will throw if not.
    try {
        std::regex regex(val);
    } catch (const std::exception& e) {
        // Log that we are ignoring the bad regex. If we throw here ns_server
        // may still push the "bad" config, and this throw would cause an outage
        // if we restart.
        LOG_WARNING(
                "dcp_disconnect_when_stuck_name_regex ignoring \"{}\" and "
                "using \"{}\". std::regex rejected the new value because "
                "\"{}\"",
                val,
                *dcp_disconnect_when_stuck_name_regex.lock(),
                e.what());
        return;
    }
    dcp_disconnect_when_stuck_name_regex.lock()->assign(std::move(val));
    has.dcp_disconnect_when_stuck_name_regex = true;
    notify_changed("dcp_disconnect_when_stuck_name_regex");
}

void Settings::reconfigure(const nlohmann::json& json) {
    // Nuke the default interface added to the system in settings_init and
    // use the ones in the configuration file (this is a bit messy).
    interfaces.wlock()->clear();

    for (const auto& obj : json.items()) {
        const auto key = obj.key();
        const auto value = obj.value();
        using namespace std::string_view_literals;

        if (key == "rbac_file"sv) {
            setRbacFile(value.get<std::string>());
        } else if (key == "audit_file"sv) {
            setAuditFile(value.get<std::string>());
        } else if (key == "deployment_model"sv) {
            if (value.get<std::string>() == "serverless") {
                setDeploymentModel(DeploymentModel::Serverless);
            }
        } else if (key == "error_maps_dir"sv) {
            setErrorMapsDir(value.get<std::string>());
        } else if (key == "enable_deprecated_bucket_autoselect"sv) {
            setDeprecatedBucketAutoselectEnabled(value.get<bool>());
        } else if (key == "quota_sharing_pager_concurrency_percentage") {
            auto val = value.get<int>();
            if (val <= 0 || val > 100) {
                throw std::invalid_argument(
                        "\"quota_sharing_pager_concurrency_percentage\" must "
                        "be a valid non-zero percentage");
            }
            setQuotaSharingPagerConcurrencyPercentage(val);
        } else if (key == "quota_sharing_pager_sleep_time_ms") {
            auto val = value.get<int>();
            if (val <= 0) {
                throw std::invalid_argument(
                        "\"quota_sharing_pager_sleep_time_ms\" must "
                        "be a valid duration in milliseconds");
            }
            setQuotaSharingPagerSleepTime(std::chrono::milliseconds(val));
        } else if (key == "threads"sv) {
            setNumWorkerThreads(value.get<size_t>());
        } else if (key == "interfaces") {
            if (value.type() != nlohmann::json::value_t::array) {
                cb::throwJsonTypeError("\"interfaces\" must be an array");
            }
            for (const auto& o : value) {
                auto ifc = o.get<NetworkInterface>();
                if (ifc.port == 0 && ifc.tag.empty()) {
                    throw std::invalid_argument(
                            "Ephemeral ports must have a tag");
                }
                addInterface(ifc);
            }
        } else if (key == "logger"sv) {
            setLoggerConfig(value.get<cb::logger::Config>());
        } else if (key == "default_reqs_per_event"sv) {
            setRequestsPerEventNotification(value.get<int>(),
                                            EventPriority::Default);
        } else if (key == "reqs_per_event_high_priority"sv) {
            setRequestsPerEventNotification(value.get<int>(),
                                            EventPriority::High);
        } else if (key == "reqs_per_event_med_priority"sv) {
            setRequestsPerEventNotification(value.get<int>(),
                                            EventPriority::Medium);
        } else if (key == "reqs_per_event_low_priority"sv) {
            setRequestsPerEventNotification(value.get<int>(),
                                            EventPriority::Low);
        } else if (key == "command_time_slice"sv) {
            setCommandTimeSlice(
                    std::chrono::milliseconds(value.get<uint32_t>()));
        } else if (key == "verbosity"sv) {
            setVerbose(value.get<int>());
        } else if (key == "connection_idle_time"sv) {
            setConnectionIdleTime(value.get<unsigned int>());
        } else if (key == "datatype_json"sv) {
            setDatatypeJsonEnabled(value.get<bool>());
        } else if (key == "datatype_snappy"sv) {
            setDatatypeSnappyEnabled(value.get<bool>());
        } else if (key == "root"sv) {
            auto dir = value.get<std::string>();

            if (!cb::io::isDirectory(dir)) {
                throw std::system_error(
                        std::make_error_code(
                                std::errc::no_such_file_or_directory),
                        "'root': '" + dir + "'");
            }

            setRoot(dir);
        } else if (key == "breakpad"sv) {
            auto settings = value.get<cb::breakpad::Settings>();
            settings.validate();
            setBreakpadSettings(settings);
        } else if (key == "max_packet_size"sv) {
            setMaxPacketSize(value.get<uint32_t>() * uint32_t(1024) *
                             uint32_t(1024));
        } else if (key == "max_send_queue_size"sv) {
            setMaxSendQueueSize(value.get<size_t>() * 1024 * 1024);
        } else if (key == "max_so_sndbuf_size"sv) {
            setMaxSoSndbufSize(value.get<uint32_t>());
        } else if (key == "max_connections"sv) {
            setMaxConnections(value.get<size_t>());
        } else if (key == "system_connections"sv) {
            setSystemConnections(value.get<size_t>());
        } else if (key == "sasl_mechanisms"sv) {
            setSaslMechanisms(value.get<std::string>());
        } else if (key == "ssl_sasl_mechanisms"sv) {
            setSslSaslMechanisms(value.get<std::string>());
        } else if (key == "stdin_listener"sv) {
            setStdinListenerEnabled(value.get<bool>());
        } else if (key == "clustermap_push_notifications_enabled"sv) {
            setClustermapPushNotificationsEnabled(value.get<bool>());
        } else if (key == "dedupe_nmvb_maps"sv) {
            setDedupeNmvbMaps(value.get<bool>());
        } else if (key == "tcp_keepalive_idle"sv) {
            setTcpKeepAliveIdle(std::chrono::seconds(value.get<uint32_t>()));
        } else if (key == "tcp_keepalive_interval"sv) {
            setTcpKeepAliveInterval(
                    std::chrono::seconds(value.get<uint32_t>()));
        } else if (key == "tcp_keepalive_probes"sv) {
            setTcpKeepAliveProbes(value.get<uint32_t>());
        } else if (key == "tcp_user_timeout"sv) {
            setTcpUserTimeout(std::chrono::seconds(value.get<uint32_t>()));
        } else if (key == "tcp_unauthenticated_user_timeout"sv) {
            setTcpUnauthenticatedUserTimeout(
                    std::chrono::seconds(value.get<uint32_t>()));
        } else if (key == "xattr_enabled"sv) {
            setXattrEnabled(value.get<bool>());
        } else if (key == "client_cert_auth"sv) {
            auto config = cb::x509::ClientCertConfig::create(value);
            reconfigureClientCertAuth(std::move(config));
        } else if (key == "collections_enabled"sv) {
            setCollectionsEnabled(value.get<bool>());
        } else if (key == "opcode_attributes_override"sv) {
            setOpcodeAttributesOverride(value.dump());
        } else if (key == "num_reader_threads"sv) {
            if (value.is_number_unsigned()) {
                setNumReaderThreads(value.get<size_t>());
            } else {
                const auto val = value.get<std::string>();
                setNumReaderThreads(
                        parseThreadConfigSpec("num_reader_threads", val));
            }
        } else if (key == "num_writer_threads"sv) {
            if (value.is_number_unsigned()) {
                setNumWriterThreads(value.get<size_t>());
            } else {
                const auto val = value.get<std::string>();
                setNumWriterThreads(
                        parseThreadConfigSpec("num_writer_threads", val));
            }
        } else if (key == "num_storage_threads"sv) {
            if (value.is_number_unsigned()) {
                setNumStorageThreads(value.get<size_t>());
            } else if (value.is_string() &&
                       value.get<std::string>() == "default") {
                setNumStorageThreads(static_cast<int>(
                        ThreadPoolConfig::StorageThreadCount::Default));
            } else {
                throw std::invalid_argument(fmt::format(
                        "Value to set number of storage threads must be an "
                        "unsigned integer or \"default\"! Value:'{}'",
                        value.dump()));
            }
        } else if (key == "num_auxio_threads"sv) {
            if (value.is_number_unsigned()) {
                setNumAuxIoThreads(value.get<size_t>());
            } else if (value.is_string() &&
                       value.get<std::string>() == "default") {
                setNumAuxIoThreads(static_cast<int>(
                        ThreadPoolConfig::AuxIoThreadCount::Default));
            } else {
                throw std::invalid_argument(fmt::format(
                        "Value to set number of AuxIO threads must be an "
                        "unsigned integer or \"default\"! Value:'{}'",
                        value.dump()));
            }
        } else if (key == "num_nonio_threads"sv) {
            if (value.is_number_unsigned()) {
                setNumNonIoThreads(value.get<size_t>());
            } else if (value.is_string() &&
                       value.get<std::string>() == "default") {
                setNumNonIoThreads(static_cast<int>(
                        ThreadPoolConfig::NonIoThreadCount::Default));
            } else {
                throw std::invalid_argument(fmt::format(
                        "Value to set number of NonIO threads must be an "
                        "unsigned integer or \"default\"!! Value:'{}'",
                        value.dump()));
            }
        } else if (key == "num_io_threads_per_core"sv) {
            if (value.is_number_unsigned()) {
                setNumIOThreadsPerCore(value.get<int>());
            } else if (value.is_string() &&
                       value.get<std::string>() == "default") {
                setNumIOThreadsPerCore(std::underlying_type_t<
                                       ThreadPoolConfig::IOThreadsPerCore>(
                        ThreadPoolConfig::IOThreadsPerCore::Default));
            } else {
                throw std::invalid_argument(fmt::format(
                        "Number of IO threads per core must be an "
                        "unsigned integer or \"default\"!! Value:'{}'",
                        value.dump()));
            }
        } else if (key == "not_locked_returns_tmpfail"sv) {
            if (value.is_boolean()) {
                setNotLockedReturnsTmpfail(value.get<bool>());
            } else {
                throw std::invalid_argument(
                        fmt::format("not_locked_returns_tmpfail must be a "
                                    "boolean! Value:'{}'",
                                    value.dump()));
            }
        } else if (key == "tracing_enabled"sv) {
            setTracingEnabled(value.get<bool>());
        } else if (key == "scramsha_fallback_salt"sv) {
            // Try to base64 decode it to validate that it is a legal value..
            auto salt = value.get<std::string>();
            cb::base64::decode(salt);
            setScramshaFallbackSalt(salt);
        } else if (key == "scramsha_fallback_iteration_count"sv) {
            setScramshaFallbackIterationCount(value.get<int>());
        } else if (key == "external_auth_service"sv) {
            setExternalAuthServiceEnabled(value.get<bool>());
        } else if (key == "external_auth_service_scram_support"sv) {
            setExternalAuthServiceScramSupport(value.get<bool>());
        } else if (key == "active_external_users_push_interval"sv) {
            switch (value.type()) {
            case nlohmann::json::value_t::number_unsigned:
                setActiveExternalUsersPushInterval(
                        std::chrono::seconds(value.get<int>()));
                break;
            case nlohmann::json::value_t::string:
                setActiveExternalUsersPushInterval(
                        std::chrono::duration_cast<std::chrono::microseconds>(
                                cb::text2time(value.get<std::string>())));
                break;
            default:
                cb::throwJsonTypeError(
                        "\"active_external_users_push_interval\" must be a "
                        "number or string");
            }
        } else if (key == "external_auth_slow_duration"sv) {
            switch (value.type()) {
            case nlohmann::json::value_t::number_unsigned:
                setExternalAuthSlowDuration(
                        std::chrono::seconds(value.get<int>()));
                break;
            case nlohmann::json::value_t::string:
                setExternalAuthSlowDuration(
                        std::chrono::duration_cast<std::chrono::microseconds>(
                                cb::text2time(value.get<std::string>())));
                break;
            default:
                cb::throwJsonTypeError(
                        "\"external_auth_slow_duration\" must be a "
                        "number or string");
            }
        } else if (key == "external_auth_request_timeout"sv) {
            switch (value.type()) {
            case nlohmann::json::value_t::number_unsigned:
                setExternalAuthRequestTimeout(
                        std::chrono::seconds(value.get<int>()));
                break;
            case nlohmann::json::value_t::string:
                setExternalAuthRequestTimeout(
                        std::chrono::duration_cast<std::chrono::microseconds>(
                                cb::text2time(value.get<std::string>())));
                break;
            default:
                cb::throwJsonTypeError(
                        "\"external_auth_request_timeout\" must be a "
                        "number or string");
            }
        } else if (key == "max_concurrent_commands_per_connection"sv) {
            setMaxConcurrentCommandsPerConnection(value.get<size_t>());
        } else if (key == "phosphor_config"sv) {
            auto config = value.get<std::string>();
            // throw an exception if the config is invalid
            phosphor::TraceConfig::fromString(config);
            setPhosphorConfig(config);
        } else if (key == "prometheus"sv) {
            if (!value.contains("port")) {
                throw std::invalid_argument(
                        "\"prometheus.port\" must be present");
            }
            if (!value.contains("family")) {
                throw std::invalid_argument(
                        "\"prometheus.family\" must be present");
            }
            const auto port = value["port"].get<in_port_t>();
            const auto val = value["family"].get<std::string>();
            sa_family_t family;
            if (val == "inet") {
                family = AF_INET;
            } else if (val == "inet6") {
                family = AF_INET6;
            } else {
                throw std::invalid_argument(
                        R"("prometheus.family" must be "inet" or "inet6")");
            }
            setPrometheusConfig({port, family});
        } else if (key == "portnumber_file"sv) {
            setPortnumberFile(value.get<std::string>());
        } else if (key == "parent_identifier"sv) {
            setParentIdentifier(value.get<int>());
        } else if (key == "allow_localhost_interface"sv) {
            setAllowLocalhostInterface(value.get<bool>());
        } else if (key == "free_connection_pool_size"sv ||
                   key == "connection_limit_mode"sv) {
            // Ignore
        } else if (key == "max_client_connection_details"sv) {
            setMaxClientConnectionDetails(value.get<size_t>());
        } else if (key == "max_concurrent_authentications"sv) {
            setMaxConcurrentAuthentications(value.get<size_t>());
        } else if (key == "slow_prometheus_scrape_duration"sv) {
            setSlowPrometheusScrapeDuration(
                    std::chrono::duration<float>(value.get<float>()));
        } else if (key == "dcp_disconnect_when_stuck_timeout_seconds"sv) {
            setDcpDisconnectWhenStuckTimeout(
                    std::chrono::seconds(value.get<size_t>()));
        } else if (key == "dcp_disconnect_when_stuck_name_regex"sv) {
            setDcpDisconnectWhenStuckNameRegexFromBase64(
                    value.get<std::string>());
        } else if (key == "subdoc_multi_max_paths"sv) {
            setSubdocMultiMaxPaths(value.get<size_t>());
        } else {
            LOG_WARNING_CTX("Ignoring unknown key in config", {"key", key});
        }
    }
}

void Settings::setOpcodeAttributesOverride(const std::string& value) {
    if (!value.empty()) {
        // Verify the content...
        cb::mcbp::sla::reconfigure(nlohmann::json::parse(value), false);
    }

    opcode_attributes_override.wlock()->assign(value);
    has.opcode_attributes_override = true;
    notify_changed("opcode_attributes_override");
}

void Settings::setNumIOThreadsPerCore(int val) {
    num_io_threads_per_core.store(val, std::memory_order_release);
    has.num_io_threads_per_core = true;
    notify_changed("num_io_threads_per_core");
}

void Settings::updateSettings(const Settings& other, bool apply) {
    if (other.has.deployment_model &&
        other.deployment_model != deployment_model) {
        throw std::invalid_argument(
                "deployment_model can't be changed dynamically");
    }

    if (other.has.rbac_file) {
        if (other.rbac_file != rbac_file) {
            throw std::invalid_argument("rbac_file can't be changed dynamically");
        }
    }
    if (other.has.threads) {
        if (other.num_threads != num_threads) {
            throw std::invalid_argument("threads can't be changed dynamically");
        }
    }

    if (other.has.audit) {
        if (other.audit_file != audit_file) {
            throw std::invalid_argument("audit can't be changed dynamically");
        }
    }
    if (other.has.datatype_json) {
        if (other.datatype_json != datatype_json) {
            throw std::invalid_argument(
                    "datatype_json can't be changed dynamically");
        }
    }
    if (other.has.root) {
        if (other.root != root) {
            throw std::invalid_argument("root can't be changed dynamically");
        }
    }
    if (other.has.stdin_listener) {
        if (other.stdin_listener.load() != stdin_listener.load()) {
            throw std::invalid_argument(
                    "stdin_listener can't be changed dynamically");
        }
    }

    if (other.has.logger) {
        if (other.logger_settings != logger_settings)
            throw std::invalid_argument(
                    "logger configuration can't be changed dynamically");
    }

    if (other.has.error_maps) {
        if (other.error_maps_dir != error_maps_dir) {
            throw std::invalid_argument(
                    "error_maps_dir can't be changed dynamically");
        }
    }

    if (other.has.parent_identifier) {
        if (other.parent_identifier != parent_identifier) {
            throw std::invalid_argument(
                    "parent_monitor_file can't be changed dynamically");
        }
    }

    if (other.has.portnumber_file) {
        if (other.portnumber_file != portnumber_file) {
            throw std::invalid_argument(
                    "portnumber_file can't be changed dynamically");
        }
    }

    // All non-dynamic settings has been validated. If we're not supposed
    // to update anything we can bail out.
    if (!apply) {
        return;
    }

    // Ok, go ahead and update the settings!!
    if (other.has.tcp_keepalive_idle) {
        if (other.getTcpKeepAliveIdle() != getTcpKeepAliveIdle()) {
            LOG_INFO_CTX("Change TCP_KEEPIDLE time",
                         {"from", getTcpKeepAliveIdle()},
                         {"to", other.getTcpKeepAliveIdle()});
            setTcpKeepAliveIdle(other.getTcpKeepAliveIdle());
        }
    }

    if (other.has.tcp_keepalive_interval) {
        if (other.getTcpKeepAliveInterval() != getTcpKeepAliveInterval()) {
            LOG_INFO_CTX("Change TCP_KEEPINTVL interval",
                         {"from", getTcpKeepAliveInterval()},
                         {"to", other.getTcpKeepAliveInterval()});
            setTcpKeepAliveInterval(other.getTcpKeepAliveInterval());
        }
    }

    if (other.has.tcp_keepalive_probes) {
        if (other.tcp_keepalive_probes != tcp_keepalive_probes) {
            LOG_INFO_CTX("Change TCP_KEEPCNT",
                         {"from", getTcpKeepAliveProbes()},
                         {"to", other.getTcpKeepAliveProbes()});
            setTcpKeepAliveProbes(other.getTcpKeepAliveProbes());
        }
    }

    if (other.has.tcp_user_timeout) {
        if (other.getTcpUserTimeout() != getTcpUserTimeout()) {
            using namespace std::chrono;
            LOG_INFO_CTX("Change TCP_USER_TIMEOUT",
                         {"from", getTcpUserTimeout()},
                         {"to", other.getTcpUserTimeout()});
            setTcpUserTimeout(other.getTcpUserTimeout());
        }
    }

    if (other.has.tcp_unauthenticated_user_timeout) {
        if (other.getTcpUnauthenticatedUserTimeout() !=
            getTcpUnauthenticatedUserTimeout()) {
            using namespace std::chrono;
            LOG_INFO_CTX("Change TCP_USER_TIMEOUT for unauthenticated users",
                         {"from", getTcpUnauthenticatedUserTimeout()},
                         {"to", other.getTcpUnauthenticatedUserTimeout()});
            setTcpUnauthenticatedUserTimeout(
                    other.getTcpUnauthenticatedUserTimeout());
        }
    }

<<<<<<< HEAD
=======
    if (other.has.clustermap_push_notifications_enabled) {
        if (other.isClustermapPushNotificationsEnabled() !=
            isClustermapPushNotificationsEnabled()) {
            LOG_INFO("{}able clustermap push notifications",
                     other.isClustermapPushNotificationsEnabled() ? "En"
                                                                  : "Dis");
            setClustermapPushNotificationsEnabled(
                    other.isClustermapPushNotificationsEnabled());
        }
    }

    if (other.has.always_collect_trace_info) {
        if (other.alwaysCollectTraceInfo() != alwaysCollectTraceInfo()) {
            if (other.alwaysCollectTraceInfo()) {
                LOG_INFO_RAW("Always collect trace information");
            } else {
                LOG_INFO_RAW(
                        "Only collect trace information if the client asks for "
                        "it");
            }
            setAlwaysCollectTraceInfo(other.alwaysCollectTraceInfo());
        }
    }

>>>>>>> 2eb569c0
    if (other.has.datatype_snappy) {
        if (other.datatype_snappy != datatype_snappy) {
            std::string curr_val_str = datatype_snappy ? "true" : "false";
            std::string other_val_str = other.datatype_snappy ? "true" : "false";
            LOG_INFO_CTX("Change datatype_snappy",
                         {"from", curr_val_str},
                         {"to", other_val_str});
            setDatatypeSnappyEnabled(other.datatype_snappy);
        }
    }

    if (other.has.enable_deprecated_bucket_autoselect &&
        other.enable_deprecated_bucket_autoselect !=
                enable_deprecated_bucket_autoselect) {
        LOG_INFO_CTX("Change deprecated bucket autoselect",
                     {"enabled", other.enable_deprecated_bucket_autoselect});
        setDeprecatedBucketAutoselectEnabled(
                other.enable_deprecated_bucket_autoselect);
    }

    if (other.has.verbose) {
        if (other.verbose != verbose) {
            LOG_INFO_CTX("Change verbosity level",
                         {"from", verbose.load()},
                         {"to", other.verbose.load()});
            setVerbose(other.verbose.load());
        }
    }

    if (other.has.reqs_per_event_high_priority) {
        if (other.reqs_per_event_high_priority !=
            reqs_per_event_high_priority) {
            LOG_INFO_CTX("Change high priority iterations per event",
                         {"from", reqs_per_event_high_priority},
                         {"to", other.reqs_per_event_high_priority});
            setRequestsPerEventNotification(other.reqs_per_event_high_priority,
                                            EventPriority::High);
        }
    }
    if (other.has.reqs_per_event_med_priority) {
        if (other.reqs_per_event_med_priority != reqs_per_event_med_priority) {
            LOG_INFO_CTX("Change medium priority iterations per event",
                         {"from", reqs_per_event_med_priority},
                         {"to", other.reqs_per_event_med_priority});
            setRequestsPerEventNotification(other.reqs_per_event_med_priority,
                                            EventPriority::Medium);
        }
    }
    if (other.has.reqs_per_event_low_priority) {
        if (other.reqs_per_event_low_priority != reqs_per_event_low_priority) {
            LOG_INFO_CTX("Change low priority iterations per event",
                         {"from", reqs_per_event_low_priority},
                         {"to", other.reqs_per_event_low_priority});
            setRequestsPerEventNotification(other.reqs_per_event_low_priority,
                                            EventPriority::Low);
        }
    }
    if (other.has.default_reqs_per_event) {
        if (other.default_reqs_per_event != default_reqs_per_event) {
            LOG_INFO_CTX("Change default iterations per event",
                         {"from", default_reqs_per_event},
                         {"to", other.default_reqs_per_event});
            setRequestsPerEventNotification(other.default_reqs_per_event,
                                            EventPriority::Default);
        }
    }

    if (other.has.command_time_slice) {
        if (other.getCommandTimeSlice() != getCommandTimeSlice()) {
            LOG_INFO_CTX("Change command time slice",
                         {"from", getCommandTimeSlice()},
                         {"to", other.getCommandTimeSlice()});
            setCommandTimeSlice(other.getCommandTimeSlice());
        }
    }

    if (other.has.connection_idle_time) {
        if (other.connection_idle_time != connection_idle_time) {
            LOG_INFO_CTX("Change connection idle time",
                         {"from", connection_idle_time.load()},
                         {"to", other.connection_idle_time.load()});
            setConnectionIdleTime(other.connection_idle_time);
        }
    }
    if (other.has.max_packet_size) {
        if (other.max_packet_size != max_packet_size) {
            LOG_INFO_CTX("Change max packet size",
                         {"from", max_packet_size},
                         {"to", other.max_packet_size});
            setMaxPacketSize(other.max_packet_size);
        }
    }
    if (other.has.max_send_queue_size) {
        if (other.max_send_queue_size != max_send_queue_size) {
            LOG_INFO_CTX("Change max packet size",
                         {"from", max_send_queue_size / (1024 * 1024)},
                         {"to", other.max_send_queue_size / (1024 * 1024)});
            setMaxSendQueueSize(other.max_send_queue_size);
        }
    }

    if (other.has.max_so_sndbuf_size) {
        if (other.max_so_sndbuf_size != max_so_sndbuf_size) {
            LOG_INFO_CTX("Change max SO_SNDBUF",
                         {"from", max_so_sndbuf_size},
                         {"to", other.max_so_sndbuf_size});
            setMaxSoSndbufSize(other.max_so_sndbuf_size);
        }
    }

    if (other.has.client_cert_auth) {
        const auto m = client_cert_mapper.to_string();
        const auto o = other.client_cert_mapper.to_string();

        if (m != o) {
            // @todo we should log them as JSON; not strings in json format
            LOG_INFO_CTX("Change SSL client auth", {"from", m}, {"to", o});
            // TODO MB-30041: Remove when we migrate settings
            nlohmann::json json = nlohmann::json::parse(o);
            auto config = cb::x509::ClientCertConfig::create(json);
            reconfigureClientCertAuth(std::move(config));
        }
    }

    if (other.has.dedupe_nmvb_maps) {
        if (other.dedupe_nmvb_maps != dedupe_nmvb_maps) {
            LOG_INFO_CTX("Change deduplication of NMVB maps",
                         {"enabled", other.dedupe_nmvb_maps.load()});
            setDedupeNmvbMaps(other.dedupe_nmvb_maps.load());
        }
    }

    if (other.has.max_connections) {
        if (other.max_connections != max_connections) {
            LOG_INFO_CTX("Change max connections",
                         {"from", max_connections},
                         {"to", other.max_connections});
            setMaxConnections(other.max_connections);
        }
    }

    if (other.has.system_connections) {
        if (other.system_connections != system_connections) {
            LOG_INFO_CTX("Change system connections",
                         {"from", system_connections},
                         {"to", other.system_connections});
            setSystemConnections(other.system_connections);
        }
    }

    if (other.has.max_client_connection_details) {
        if (other.max_client_connection_details !=
            max_client_connection_details) {
            LOG_INFO_CTX("Change max client connection details",
                         {"from", max_client_connection_details},
                         {"to", other.max_client_connection_details});
            setMaxClientConnectionDetails(other.max_client_connection_details);
        }
    }

    if (other.has.max_concurrent_authentications) {
        if (other.max_concurrent_authentications !=
            max_concurrent_authentications) {
            LOG_INFO_CTX("Change max concurrent authentications",
                         {"from", max_concurrent_authentications},
                         {"to", other.max_concurrent_authentications});
            setMaxConcurrentAuthentications(
                    other.max_concurrent_authentications);
        }
    }

    if (other.has.xattr_enabled) {
        if (other.xattr_enabled != xattr_enabled) {
            LOG_INFO_CTX("Change XATTR",
                         {"enabled", other.xattr_enabled.load()});
            setXattrEnabled(other.xattr_enabled.load());
        }
    }

    if (other.has.collections_enabled) {
        if (other.collections_enabled != collections_enabled) {
            LOG_INFO_CTX("Change collections_enabled",
                         {"enabled", other.collections_enabled.load()});
            setCollectionsEnabled(other.collections_enabled.load());
        }
    }

    if (other.has.breakpad) {
        bool changed = false;
        auto& b1 = breakpad;
        const auto& b2 = other.breakpad;

        if (b2.enabled != b1.enabled) {
            LOG_INFO_CTX("Change breakpad", {"enabled", b2.enabled});
            b1.enabled = b2.enabled;
            changed = true;
        }

        if (b2.minidump_dir != b1.minidump_dir) {
            LOG_INFO_CTX("Change minidump directory",
                         {"from", b1.minidump_dir},
                         {"to", b2.minidump_dir});
            b1.minidump_dir = b2.minidump_dir;
            changed = true;
        }

        if (b2.content != b1.content) {
            LOG_INFO_CTX("Change minidump content",
                         {"from", b1.content},
                         {"to", b2.content});
            b1.content = b2.content;
            changed = true;
        }

        if (changed) {
            notify_changed("breakpad");
        }
    }

    if (other.has.opcode_attributes_override) {
        auto current = getOpcodeAttributesOverride();
        auto proposed = other.getOpcodeAttributesOverride();

        if (proposed != current) {
            LOG_INFO_CTX("Change opcode attributes",
                         {"from", current},
                         {"to", proposed});
            setOpcodeAttributesOverride(proposed);
        }
    }

    if (other.has.tracing_enabled) {
        if (other.isTracingEnabled() != isTracingEnabled()) {
            LOG_INFO_CTX("Change tracing support",
                         {"enabled", other.isTracingEnabled()});
        }
        setTracingEnabled(other.isTracingEnabled());
    }

    if (other.has.scramsha_fallback_salt) {
        const auto o = other.getScramshaFallbackSalt();
        const auto m = getScramshaFallbackSalt();

        if (o != m) {
            LOG_INFO_CTX("Change scram fallback salt",
                         {"from", cb::UserDataView(m)},
                         {"to", cb::UserDataView(o)});
            setScramshaFallbackSalt(o);
        }
    }

    if (other.has.scramsha_fallback_iteration_count) {
        const auto o = other.getScramshaFallbackIterationCount();
        const auto m = getScramshaFallbackIterationCount();
        if (o != m) {
            LOG_INFO_CTX("Change scram fallback iteration count",
                         {"from", m},
                         {"to", o});
            setScramshaFallbackIterationCount(o);
        }
    }

    if (other.has.sasl_mechanisms) {
        auto mine = getSaslMechanisms();
        auto others = other.getSaslMechanisms();
        if (mine != others) {
            LOG_INFO_CTX("Change SASL mechanisms on normal connections",
                         {"from", mine},
                         {"to", others});
            setSaslMechanisms(others);
        }
    }

    if (other.has.ssl_sasl_mechanisms) {
        auto mine = getSslSaslMechanisms();
        auto others = other.getSslSaslMechanisms();
        if (mine != others) {
            LOG_INFO_CTX("Change SASL mechanisms on SSL connections",
                         {"from", mine},
                         {"to", others});
            setSslSaslMechanisms(others);
        }
    }

    if (other.has.external_auth_service) {
        if (isExternalAuthServiceEnabled() !=
            other.isExternalAuthServiceEnabled()) {
            LOG_INFO_CTX(
                    "Change external authentication service",
                    {"from",
                     isExternalAuthServiceEnabled() ? "enabled" : "disabled"},
                    {"to",
                     other.isExternalAuthServiceEnabled() ? "enabled"
                                                          : "disabled"});
            setExternalAuthServiceEnabled(other.isExternalAuthServiceEnabled());
        }
    }

    if (other.has.external_auth_service_scram_support) {
        if (doesExternalAuthServiceSupportScram() !=
            other.doesExternalAuthServiceSupportScram()) {
            LOG_INFO_CTX(
                    "Change external authentication SCRAM support",
                    {"from",
                     doesExternalAuthServiceSupportScram() ? "enabled"
                                                           : "disabled"},
                    {"to",
                     other.doesExternalAuthServiceSupportScram() ? "enabled"
                                                                 : "disabled"});
            setExternalAuthServiceScramSupport(
                    other.doesExternalAuthServiceSupportScram());
        }
    }

    if (other.has.active_external_users_push_interval) {
        if (getActiveExternalUsersPushInterval() !=
            other.getActiveExternalUsersPushInterval()) {
            LOG_INFO_CTX("Change push interval for external users list",
                         {"from", getActiveExternalUsersPushInterval()},
                         {"to", other.getActiveExternalUsersPushInterval()});
            setActiveExternalUsersPushInterval(
                    other.getActiveExternalUsersPushInterval());
        }
    }

    if (other.has.external_auth_slow_duration) {
        if (getExternalAuthSlowDuration() !=
            other.getExternalAuthSlowDuration()) {
            LOG_INFO_CTX(
                    "Change slow duration for external users authentication",
                    {"from", getExternalAuthSlowDuration()},
                    {"to", other.getExternalAuthSlowDuration()});
            setExternalAuthSlowDuration(other.getExternalAuthSlowDuration());
        }
    }

    if (other.has.external_auth_request_timeout) {
        if (getExternalAuthRequestTimeout() !=
            other.getExternalAuthRequestTimeout()) {
            LOG_INFO_CTX(
                    "Change request timeout for external users authentication",
                    {"from", getExternalAuthRequestTimeout()},
                    {"to", other.getExternalAuthRequestTimeout()});
            setExternalAuthRequestTimeout(
                    other.getExternalAuthRequestTimeout());
        }
    }

    if (other.has.allow_localhost_interface) {
        if (other.allow_localhost_interface != allow_localhost_interface) {
            LOG_INFO_CTX(
                    "Change allow localhost interface",
                    {"from",
                     isLocalhostInterfaceAllowed() ? "enabled" : "disabled"},
                    {"to",
                     other.isLocalhostInterfaceAllowed() ? "enabled"
                                                         : "disabled"});
            setAllowLocalhostInterface(other.isLocalhostInterfaceAllowed());
        }
    }

    if (other.has.max_concurrent_commands_per_connection) {
        if (other.getMaxConcurrentCommandsPerConnection() !=
            getMaxConcurrentCommandsPerConnection()) {
            LOG_INFO_CTX(
                    "Change max number of concurrent commands per connection",
                    {"from", getMaxConcurrentCommandsPerConnection()},
                    {"to", other.getMaxConcurrentCommandsPerConnection()});
            setMaxConcurrentCommandsPerConnection(
                    other.getMaxConcurrentCommandsPerConnection());
        }
    }

    if (other.has.num_reader_threads &&
        other.getNumReaderThreads() != getNumReaderThreads()) {
        LOG_INFO_CTX("Change number of reader threads",
                     {"from", threadConfig2String(getNumReaderThreads())},
                     {"to", threadConfig2String(other.getNumReaderThreads())});
        setNumReaderThreads(other.getNumReaderThreads());
    }

    if (other.has.num_writer_threads &&
        other.getNumWriterThreads() != getNumWriterThreads()) {
        LOG_INFO_CTX("Change number of writer threads",
                     {"from", threadConfig2String(getNumWriterThreads())},
                     {"to", threadConfig2String(other.getNumWriterThreads())});
        setNumWriterThreads(other.getNumWriterThreads());
    }

    if (other.has.num_auxio_threads &&
        other.getNumAuxIoThreads() != getNumAuxIoThreads()) {
        LOG_INFO_CTX("Change number of AuxIO threads",
                     {"from", getNumAuxIoThreads()},
                     {"to", other.getNumAuxIoThreads()});
        setNumAuxIoThreads(other.getNumAuxIoThreads());
    }

    if (other.has.num_nonio_threads &&
        other.getNumNonIoThreads() != getNumNonIoThreads()) {
        LOG_INFO_CTX("Change number of NonIO threads",
                     {"from", getNumNonIoThreads()},
                     {"to", other.getNumNonIoThreads()});
        setNumNonIoThreads(other.getNumNonIoThreads());
    }

    if (other.has.num_io_threads_per_core) {
        const auto oldTPC = getNumIOThreadsPerCore();
        const auto newTPC = other.getNumIOThreadsPerCore();
        if (oldTPC != newTPC) {
            LOG_INFO_CTX("Change number of IO threads per core",
                         {"from", oldTPC},
                         {"to", newTPC});
            setNumIOThreadsPerCore(newTPC);
        }
    }

    if (other.has.quota_sharing_pager_concurrency_percentage &&
        other.getQuotaSharingPagerConcurrencyPercentage() !=
                getQuotaSharingPagerConcurrencyPercentage()) {
        LOG_INFO_CTX("Change pager concurrency percentage for quota sharing",
                     {"from", getQuotaSharingPagerConcurrencyPercentage()},
                     {"to", other.getQuotaSharingPagerConcurrencyPercentage()});
        setQuotaSharingPagerConcurrencyPercentage(
                other.getQuotaSharingPagerConcurrencyPercentage());
    }

    if (other.has.quota_sharing_pager_sleep_time_ms &&
        other.getQuotaSharingPagerSleepTime() !=
                getQuotaSharingPagerSleepTime()) {
        LOG_INFO_CTX("Change pager sleep time for quota sharing",
                     {"from", getQuotaSharingPagerSleepTime()},
                     {"to", other.getQuotaSharingPagerSleepTime()});
        setQuotaSharingPagerSleepTime(other.getQuotaSharingPagerSleepTime());
    }

    if (other.has.prometheus_config) {
        auto nval = *other.prometheus_config.rlock();
        if (nval != *prometheus_config.rlock()) {
            switch (nval.second) {
            case AF_INET:
                LOG_INFO_CTX("Change prometheus port",
                             {"protocol", "IPv4"},
                             {"to", nval.first});
                break;
            case AF_INET6:
                LOG_INFO_CTX("Change prometheus port",
                             {"protocol", "IPv6"},
                             {"to", nval.first});
                break;
            default:
                LOG_INFO_RAW("Disable prometheus port");
                nval.first = 0;
                nval.second = 0;
            }
            setPrometheusConfig(nval);
        }
    }

    if (other.has.num_storage_threads &&
        other.getNumStorageThreads() != getNumStorageThreads()) {
        LOG_INFO_CTX(
                "Change number of storage threads",
                {"from", storageThreadConfig2String(getNumStorageThreads())},
                {"to",
                 storageThreadConfig2String(other.getNumStorageThreads())});
        setNumStorageThreads(other.getNumStorageThreads());

    }

    if (other.has.not_locked_returns_tmpfail) {
        if (other.getNotLockedReturnsTmpfail() !=
            getNotLockedReturnsTmpfail()) {
            LOG_INFO_CTX("Change not_locked_returns_tmpfail",
                         {"from", getNotLockedReturnsTmpfail()},
                         {"to", other.getNotLockedReturnsTmpfail()});
            setNotLockedReturnsTmpfail(other.getNotLockedReturnsTmpfail());
        }
    }

    if (other.has.phosphor_config) {
        const auto o = other.getPhosphorConfig();
        const auto m = getPhosphorConfig();
        if (o != m) {
            LOG_INFO_CTX("Change Phosphor config", {"from", m}, {"to", o});
            setPhosphorConfig(o);
        }
    }

    if (other.getSlowPrometheusScrapeDuration() !=
        getSlowPrometheusScrapeDuration()) {
        const auto o = getSlowPrometheusScrapeDuration();
        const auto n = other.getSlowPrometheusScrapeDuration();
        LOG_INFO_CTX("Changing slow prometheus scrape duration",
                     {"from", o},
                     {"to", n});
        setSlowPrometheusScrapeDuration(n);
    }

    if (other.has.dcp_disconnect_when_stuck_name_regex) {
        // Both these values are the decoded values, not base64 encoded
        const auto newValue = other.getDcpDisconnectWhenStuckNameRegex();
        const auto current = getDcpDisconnectWhenStuckNameRegex();
        if (newValue != current) {
            LOG_INFO_CTX("Change dcp_disconnect_when_stuck_name_regex",
                         {"from", current},
                         {"to", newValue});
            // Use the protected setter which validates newValue
            setDcpDisconnectWhenStuckNameRegex(std::move(newValue));
        }
    }

    if (other.has.dcp_disconnect_when_stuck_timeout_seconds) {
        const auto newValue = other.getDcpDisconnectWhenStuckTimeout();
        const auto current = getDcpDisconnectWhenStuckTimeout();
        if (newValue != current) {
            LOG_INFO_CTX("Change dcp_disconnect_when_stuck_timeout_seconds",
                         {"from", current.count()},
                         {"to", newValue.count()});
            setDcpDisconnectWhenStuckTimeout(newValue);
        }
    }

    if (other.has.subdoc_multi_max_paths) {
        if (other.getSubdocMultiMaxPaths() != getSubdocMultiMaxPaths()) {
            LOG_INFO_CTX("Change subdoc_multi_max_paths",
                         {"from", getSubdocMultiMaxPaths()},
                         {"to", other.getSubdocMultiMaxPaths()});
            setSubdocMultiMaxPaths(other.getSubdocMultiMaxPaths());
        }
    }
}

spdlog::level::level_enum Settings::getLogLevel() const {
    switch (getVerbose()) {
    case 0:
        return spdlog::level::level_enum::info;
    case 1:
        return spdlog::level::level_enum::debug;
    default:
        return spdlog::level::level_enum::trace;
    }
}

void Settings::notify_changed(const std::string& key) {
    auto iter = change_listeners.find(key);
    if (iter != change_listeners.end()) {
        for (auto& listener : iter->second) {
            listener(key, *this);
        }
    }
}

std::string Settings::getSaslMechanisms() const {
    return std::string{*sasl_mechanisms.rlock()};
}

void Settings::setSaslMechanisms(std::string mechanisms) {
    sasl_mechanisms = std::move(mechanisms);
    has.sasl_mechanisms = true;
    notify_changed("sasl_mechanisms");
}

std::string Settings::getSslSaslMechanisms() const {
    return std::string{*ssl_sasl_mechanisms.rlock()};
}

void Settings::setSslSaslMechanisms(std::string mechanisms) {
    ssl_sasl_mechanisms = std::move(mechanisms);
    has.ssl_sasl_mechanisms = true;
    notify_changed("ssl_sasl_mechanisms");
}

size_t Settings::getMaxConcurrentCommandsPerConnection() const {
    return max_concurrent_commands_per_connection.load(
            std::memory_order_consume);
}

void Settings::setMaxConcurrentCommandsPerConnection(size_t num) {
    max_concurrent_commands_per_connection.store(num,
                                                 std::memory_order_release);
    has.max_concurrent_commands_per_connection = true;
    notify_changed("max_concurrent_commands_per_connection");
}

void Settings::setSubdocMultiMaxPaths(size_t val) {
    // Can only change this for internal R&D, SDKs are generally hardcoded with
    // the default so this would be pointless/dangerous to change outside of a
    // controlled test.
    if (getenv("MEMCACHED_UNIT_TESTS") != nullptr) {
        subdoc_multi_max_paths.store(val, std::memory_order_release);
        has.subdoc_multi_max_paths = true;
        notify_changed("subdoc_multi_max_paths");
    } else {
        LOG_WARNING_RAW(
                "Settings::setSubdocMultiMaxPaths: ignoring request to change");
    }
}<|MERGE_RESOLUTION|>--- conflicted
+++ resolved
@@ -592,33 +592,22 @@
         }
     }
 
-<<<<<<< HEAD
-=======
     if (other.has.clustermap_push_notifications_enabled) {
         if (other.isClustermapPushNotificationsEnabled() !=
             isClustermapPushNotificationsEnabled()) {
-            LOG_INFO("{}able clustermap push notifications",
-                     other.isClustermapPushNotificationsEnabled() ? "En"
-                                                                  : "Dis");
+            LOG_INFO_CTX("Change clustermap push notifications",
+                         {"from",
+                          isClustermapPushNotificationsEnabled() ? "enabled"
+                                                                 : "disabled"},
+                         {"to",
+                          other.isClustermapPushNotificationsEnabled()
+                                  ? "enabled"
+                                  : "disabled"});
             setClustermapPushNotificationsEnabled(
                     other.isClustermapPushNotificationsEnabled());
         }
     }
 
-    if (other.has.always_collect_trace_info) {
-        if (other.alwaysCollectTraceInfo() != alwaysCollectTraceInfo()) {
-            if (other.alwaysCollectTraceInfo()) {
-                LOG_INFO_RAW("Always collect trace information");
-            } else {
-                LOG_INFO_RAW(
-                        "Only collect trace information if the client asks for "
-                        "it");
-            }
-            setAlwaysCollectTraceInfo(other.alwaysCollectTraceInfo());
-        }
-    }
-
->>>>>>> 2eb569c0
     if (other.has.datatype_snappy) {
         if (other.datatype_snappy != datatype_snappy) {
             std::string curr_val_str = datatype_snappy ? "true" : "false";

/*
 *     Copyright 2015-Present Couchbase, Inc.
 *
 *   Use of this software is governed by the Business Source License included
 *   in the file licenses/BSL-Couchbase.txt.  As of the Change Date specified
 *   in that file, in accordance with the Business Source License, use of this
 *   software will be governed by the Apache License, Version 2.0, included in
 *   the file licenses/APL2.txt.
 */

#include "settings.h"
#include "log_macros.h"
#include "ssl_utils.h"
#include <fmt/chrono.h>
#include <mcbp/mcbp.h>
#include <memcached/util.h>
#include <nlohmann/json.hpp>
#include <phosphor/trace_config.h>
#include <platform/base64.h>
#include <platform/dirutils.h>
#include <platform/timeutils.h>
#include <utilities/json_utilities.h>
#include <utilities/logtags.h>
#include <algorithm>
#include <cstring>
#include <system_error>

std::string to_string(ConnectionLimitMode mode) {
    switch (mode) {
    case ConnectionLimitMode::Disconnect:
        return "disconnect";
    case ConnectionLimitMode::Recycle:
        return "recycle";
    }
    throw std::invalid_argument("Invalid ConnectionLimitMode: " +
                                std::to_string(int(mode)));
}

std::ostream& operator<<(std::ostream& os, const ConnectionLimitMode& mode) {
    return os << to_string(mode);
}

Settings::Settings() = default;
Settings::~Settings() = default;

Settings::Settings(const nlohmann::json& json) {
    reconfigure(json);
}

Settings& Settings::instance() {
    static Settings settings;
    return settings;
}

std::string storageThreadConfig2String(int val) {
    if (val == 0) {
        return "default";
    }

    return std::to_string(val);
}

std::string threadConfig2String(int val) {
    if (val == -1) {
        return "disk_io_optimized";
    }

    return storageThreadConfig2String(val);
}

static int parseStorageThreadConfigSpec(const std::string& variable,
                                        const std::string& spec) {
    if (spec == "default") {
        return 0;
    }

    uint64_t val;
    if (!safe_strtoull(spec, val)) {
        throw std::invalid_argument(
                variable +
                R"( must be specified as a numeric value or "default")");
    }
    return val;
}

static int parseThreadConfigSpec(const std::string& variable,
                                 const std::string& spec) {
    if (spec == "disk_io_optimized") {
        return -1;
    }

    try {
        return parseStorageThreadConfigSpec(variable, spec);
    } catch (std::invalid_argument& e) {
        std::string message{e.what()};
        message.append(R"( or "disk_io_optimized")");
        throw std::invalid_argument(message);
    }
}

<<<<<<< HEAD
void Settings::setMaxConcurrentAuthentications(size_t val) {
    if (val < 1) {
=======
static void handle_num_reader_threads(Settings& s,  const nlohmann::json& obj) {
    if (obj.is_number_unsigned()) {
        s.setNumReaderThreads(obj.get<size_t>());
    } else {
        const auto val = obj.get<std::string>();
        s.setNumReaderThreads(parseThreadConfigSpec("num_reader_threads", val));
    }
}

static void handle_num_writer_threads(Settings& s,  const nlohmann::json& obj) {
    if (obj.is_number_unsigned()) {
        s.setNumWriterThreads(obj.get<size_t>());
    } else {
        const auto val = obj.get<std::string>();
        s.setNumWriterThreads(parseThreadConfigSpec("num_writer_threads", val));
    }
}

static void handle_num_auxio_threads(Settings& s, const nlohmann::json& obj) {
    if (obj.is_number_unsigned()) {
        s.setNumAuxIoThreads(obj.get<size_t>());
    } else if (obj.is_string() && obj.get<std::string>() == "default") {
        s.setNumAuxIoThreads(
                static_cast<int>(ThreadPoolConfig::AuxIoThreadCount::Default));
    } else {
        throw std::invalid_argument(
                fmt::format("Value to set number of AuxIO threads must be an "
                            "unsigned integer or \"default\"! Value:'{}'",
                            obj.dump()));
    }
}

static void handle_num_nonio_threads(Settings& s, const nlohmann::json& obj) {
    if (obj.is_number_unsigned()) {
        s.setNumNonIoThreads(obj.get<size_t>());
    } else if (obj.is_string() && obj.get<std::string>() == "default") {
        s.setNumNonIoThreads(0);
    } else {
        throw std::invalid_argument(
                fmt::format("Value to set number of NonIO threads must be an "
                            "unsigned integer or \"default\"!! Value:'{}'",
                            obj.dump()));
    }
}

static void handle_num_storage_threads(Settings& s, const nlohmann::json& obj) {
    if (obj.is_number_unsigned()) {
        s.setNumStorageThreads(obj.get<size_t>());
    } else {
        const auto val = obj.get<std::string>();
        s.setNumStorageThreads(
                parseStorageThreadConfigSpec("num_storage_threads", val));
    }
}

static void handle_logger(Settings& s, const nlohmann::json& obj) {
    if (!obj.is_object()) {
        cb::throwJsonTypeError(R"("opcode_attributes_override" must be an
                              object)");
    }
    cb::logger::Config config(obj);
    s.setLoggerConfig(config);
}

static void handle_portnumber_file(Settings& s, const nlohmann::json& obj) {
    s.setPortnumberFile(obj.get<std::string>());
}

static void handle_parent_identifier(Settings& s, const nlohmann::json& obj) {
    s.setParentIdentifier(obj.get<int>());
}

/**
 * Handle the "interfaces" tag in the settings
 *
 *  The value must be an array
 *
 * @param s the settings object to update
 * @param obj the object in the configuration
 */
static void handle_interfaces(Settings& s, const nlohmann::json& obj) {
    if (obj.type() != nlohmann::json::value_t::array) {
        cb::throwJsonTypeError("\"interfaces\" must be an array");
    }

    for (const auto& o : obj) {
        if (o.type() != nlohmann::json::value_t::object) {
            throw std::invalid_argument(
                    "Elements in the \"interfaces\" array must be objects");
        }
        NetworkInterface ifc(o);
        if (ifc.port == 0 && ifc.tag.empty()) {
            throw std::invalid_argument("Ephemeral ports must have a tag");
        }
        s.addInterface(ifc);
    }
}

static void handle_breakpad(Settings& s, const nlohmann::json& obj) {
    cb::breakpad::Settings breakpad(obj);
    s.setBreakpadSettings(breakpad);
}

static void handle_prometheus(Settings& s, const nlohmann::json& obj) {
    if (!obj.is_object()) {
        cb::throwJsonTypeError(R"("prometheus" must be an object)");
    }
    auto iter = obj.find("port");
    if (iter == obj.end() || !iter->is_number()) {
>>>>>>> 5b3d1671
        throw std::invalid_argument(
                "max_concurrent_authentications must be at least 1");
    }
    max_concurrent_authentications.store(val, std::memory_order_release);
    has.max_concurrent_authentications = true;
    notify_changed("max_concurrent_authentications");
}

void Settings::reconfigure(const nlohmann::json& json) {
    // Nuke the default interface added to the system in settings_init and
    // use the ones in the configuration file (this is a bit messy).
    interfaces.wlock()->clear();

    for (const auto& obj : json.items()) {
        const auto key = obj.key();
        const auto value = obj.value();
        using namespace std::string_view_literals;

        if (key == "always_collect_trace_info"sv) {
            setAlwaysCollectTraceInfo(value.get<bool>());
        } else if (key == "rbac_file"sv) {
            setRbacFile(value.get<std::string>());
        } else if (key == "privilege_debug"sv) {
            setPrivilegeDebug(value.get<bool>());
        } else if (key == "audit_file"sv) {
            setAuditFile(value.get<std::string>());
        } else if (key == "deployment_model"sv) {
            if (value.get<std::string>() == "serverless") {
                setDeploymentModel(DeploymentModel::Serverless);
            }
        } else if (key == "error_maps_dir"sv) {
            setErrorMapsDir(value.get<std::string>());
        } else if (key == "enable_deprecated_bucket_autoselect"sv) {
            setDeprecatedBucketAutoselectEnabled(value.get<bool>());
        } else if (key == "event_framework"sv) {
            auto val = value.get<std::string>();
            if (val == "bufferevent") {
                setEventFramework(EventFramework::Bufferevent);
            } else if (val == "folly") {
                setEventFramework(EventFramework::Folly);
            } else {
                throw std::invalid_argument(
                        R"("event_framework" must be "bufferevent" or "folly")");
            }
        } else if (key == "quota_sharing_pager_concurrency_percentage") {
            auto val = value.get<int>();
            if (val <= 0 || val > 100) {
                throw std::invalid_argument(
                        "\"quota_sharing_pager_concurrency_percentage\" must "
                        "be a valid non-zero percentage");
            }
            setQuotaSharingPagerConcurrencyPercentage(val);
        } else if (key == "quota_sharing_pager_sleep_time_ms") {
            auto val = value.get<int>();
            if (val <= 0) {
                throw std::invalid_argument(
                        "\"quota_sharing_pager_sleep_time_ms\" must "
                        "be a valid duration in milliseconds");
            }
            setQuotaSharingPagerSleepTime(std::chrono::milliseconds(val));
        } else if (key == "threads"sv) {
            setNumWorkerThreads(value.get<size_t>());
        } else if (key == "interfaces") {
            if (value.type() != nlohmann::json::value_t::array) {
                cb::throwJsonTypeError("\"interfaces\" must be an array");
            }
            for (const auto& o : value) {
                auto ifc = o.get<NetworkInterface>();
                if (ifc.port == 0 && ifc.tag.empty()) {
                    throw std::invalid_argument(
                            "Ephemeral ports must have a tag");
                }
                addInterface(ifc);
            }
        } else if (key == "logger"sv) {
            setLoggerConfig(value.get<cb::logger::Config>());
        } else if (key == "default_reqs_per_event"sv) {
            setRequestsPerEventNotification(value.get<int>(),
                                            EventPriority::Default);
        } else if (key == "reqs_per_event_high_priority"sv) {
            setRequestsPerEventNotification(value.get<int>(),
                                            EventPriority::High);
        } else if (key == "reqs_per_event_med_priority"sv) {
            setRequestsPerEventNotification(value.get<int>(),
                                            EventPriority::Medium);
        } else if (key == "reqs_per_event_low_priority"sv) {
            setRequestsPerEventNotification(value.get<int>(),
                                            EventPriority::Low);
        } else if (key == "command_time_slice"sv) {
            setCommandTimeSlice(
                    std::chrono::milliseconds(value.get<uint32_t>()));
        } else if (key == "verbosity"sv) {
            setVerbose(value.get<int>());
        } else if (key == "connection_idle_time"sv) {
            setConnectionIdleTime(value.get<unsigned int>());
        } else if (key == "datatype_json"sv) {
            setDatatypeJsonEnabled(value.get<bool>());
        } else if (key == "datatype_snappy"sv) {
            setDatatypeSnappyEnabled(value.get<bool>());
        } else if (key == "root"sv) {
            auto dir = value.get<std::string>();

            if (!cb::io::isDirectory(dir)) {
                throw std::system_error(
                        std::make_error_code(
                                std::errc::no_such_file_or_directory),
                        "'root': '" + dir + "'");
            }

            setRoot(dir);
        } else if (key == "breakpad"sv) {
            auto settings = value.get<cb::breakpad::Settings>();
            settings.validate();
            setBreakpadSettings(settings);
        } else if (key == "max_packet_size"sv) {
            setMaxPacketSize(value.get<uint32_t>() * uint32_t(1024) *
                             uint32_t(1024));
        } else if (key == "max_send_queue_size"sv) {
            setMaxSendQueueSize(value.get<size_t>() * 1024 * 1024);
        } else if (key == "max_so_sndbuf_size"sv) {
            setMaxSoSndbufSize(value.get<uint32_t>());
        } else if (key == "max_connections"sv) {
            setMaxConnections(value.get<size_t>());
        } else if (key == "system_connections"sv) {
            setSystemConnections(value.get<size_t>());
        } else if (key == "sasl_mechanisms"sv) {
            setSaslMechanisms(value.get<std::string>());
        } else if (key == "ssl_sasl_mechanisms"sv) {
            setSslSaslMechanisms(value.get<std::string>());
        } else if (key == "stdin_listener"sv) {
            setStdinListenerEnabled(value.get<bool>());
        } else if (key == "dedupe_nmvb_maps"sv) {
            setDedupeNmvbMaps(value.get<bool>());
        } else if (key == "tcp_keepalive_idle"sv) {
            setTcpKeepAliveIdle(std::chrono::seconds(value.get<uint32_t>()));
        } else if (key == "tcp_keepalive_interval"sv) {
            setTcpKeepAliveInterval(
                    std::chrono::seconds(value.get<uint32_t>()));
        } else if (key == "tcp_keepalive_probes"sv) {
            setTcpKeepAliveProbes(value.get<uint32_t>());
        } else if (key == "tcp_user_timeout"sv) {
#ifdef __linux__
            setTcpUserTimeout(std::chrono::seconds(value.get<uint32_t>()));
#else
            if (value.get<uint32_t>()) {
                LOG_WARNING_RAW("TCP_USER_TIMEOUT is only supported on Linux");
            }
#endif
        } else if (key == "tcp_unauthenticated_user_timeout"sv) {
#ifdef __linux__
            setTcpUnauthenticatedUserTimeout(
                    std::chrono::seconds(value.get<uint32_t>()));
#else
            if (value.get<uint32_t>()) {
                LOG_WARNING_RAW("TCP_USER_TIMEOUT is only supported on Linux");
            }
#endif
        } else if (key == "xattr_enabled"sv) {
            setXattrEnabled(value.get<bool>());
        } else if (key == "client_cert_auth"sv) {
            auto config = cb::x509::ClientCertConfig::create(value);
            reconfigureClientCertAuth(std::move(config));
        } else if (key == "collections_enabled"sv) {
            setCollectionsEnabled(value.get<bool>());
        } else if (key == "opcode_attributes_override"sv) {
            setOpcodeAttributesOverride(value.dump());
        } else if (key == "num_reader_threads"sv) {
            if (value.is_number_unsigned()) {
                setNumReaderThreads(value.get<size_t>());
            } else {
                const auto val = value.get<std::string>();
                setNumReaderThreads(
                        parseThreadConfigSpec("num_reader_threads", val));
            }
        } else if (key == "num_writer_threads"sv) {
            if (value.is_number_unsigned()) {
                setNumWriterThreads(value.get<size_t>());
            } else {
                const auto val = value.get<std::string>();
                setNumWriterThreads(
                        parseThreadConfigSpec("num_writer_threads", val));
            }
        } else if (key == "num_storage_threads"sv) {
            if (value.is_number_unsigned()) {
                setNumStorageThreads(value.get<size_t>());
            } else {
                setNumStorageThreads(parseStorageThreadConfigSpec(
                        "num_storage_threads", value.get<std::string>()));
            }
        } else if (key == "num_auxio_threads"sv) {
            if (value.is_number_unsigned()) {
                setNumAuxIoThreads(value.get<size_t>());
            } else if (value.is_string() &&
                       value.get<std::string>() == "default") {
                setNumAuxIoThreads(0);
            } else {
                throw std::invalid_argument(fmt::format(
                        "Value to set number of AuxIO threads must be an "
                        "unsigned integer or \"default\"! Value:'{}'",
                        value.dump()));
            }
        } else if (key == "num_nonio_threads"sv) {
            if (value.is_number_unsigned()) {
                setNumNonIoThreads(value.get<size_t>());
            } else if (value.is_string() &&
                       value.get<std::string>() == "default") {
                setNumNonIoThreads(0);
            } else {
                throw std::invalid_argument(fmt::format(
                        "Value to set number of NonIO threads must be an "
                        "unsigned integer or \"default\"!! Value:'{}'",
                        value.dump()));
            }
        } else if (key == "tracing_enabled"sv) {
            setTracingEnabled(value.get<bool>());
        } else if (key == "scramsha_fallback_salt"sv) {
            // Try to base64 decode it to validate that it is a legal value..
            auto salt = value.get<std::string>();
            cb::base64::decode(salt);
            setScramshaFallbackSalt(salt);
        } else if (key == "external_auth_service"sv) {
            setExternalAuthServiceEnabled(value.get<bool>());
        } else if (key == "active_external_users_push_interval"sv) {
            switch (value.type()) {
            case nlohmann::json::value_t::number_unsigned:
                setActiveExternalUsersPushInterval(
                        std::chrono::seconds(value.get<int>()));
                break;
            case nlohmann::json::value_t::string:
                setActiveExternalUsersPushInterval(
                        std::chrono::duration_cast<std::chrono::microseconds>(
                                cb::text2time(value.get<std::string>())));
                break;
            default:
                cb::throwJsonTypeError(
                        "\"active_external_users_push_interval\" must be a "
                        "number or string");
            }
        } else if (key == "max_concurrent_commands_per_connection"sv) {
            setMaxConcurrentCommandsPerConnection(value.get<size_t>());
        } else if (key == "phosphor_config"sv) {
            auto config = value.get<std::string>();
            // throw an exception if the config is invalid
            phosphor::TraceConfig::fromString(config);
            setPhosphorConfig(config);
        } else if (key == "prometheus"sv) {
            if (!value.contains("port")) {
                throw std::invalid_argument(
                        "\"prometheus.port\" must be present");
            }
            if (!value.contains("family")) {
                throw std::invalid_argument(
                        "\"prometheus.family\" must be present");
            }
            const auto port = value["port"].get<in_port_t>();
            const auto val = value["family"].get<std::string>();
            sa_family_t family;
            if (val == "inet") {
                family = AF_INET;
            } else if (val == "inet6") {
                family = AF_INET6;
            } else {
                throw std::invalid_argument(
                        R"("prometheus.family" must be "inet" or "inet6")");
            }
            setPrometheusConfig({port, family});
        } else if (key == "portnumber_file"sv) {
            setPortnumberFile(value.get<std::string>());
        } else if (key == "parent_identifier"sv) {
            setParentIdentifier(value.get<int>());
        } else if (key == "allow_localhost_interface"sv) {
            setAllowLocalhostInterface(value.get<bool>());
        } else if (key == "free_connection_pool_size"sv) {
            setFreeConnectionPoolSize(value.get<size_t>());
        } else if (key == "connection_limit_mode"sv) {
            const auto str = value.get<std::string>();
            if (str == "disconnect") {
                setConnectionLimitMode(ConnectionLimitMode::Disconnect);
            } else if (str == "recycle") {
                setConnectionLimitMode(ConnectionLimitMode::Recycle);
            } else {
                throw std::invalid_argument(
                        R"(connection_limit_mode must be "disconnect" or "recycle")");
            }
        } else if (key == "max_client_connection_details"sv) {
            setMaxClientConnectionDetails(value.get<size_t>());
        } else if (key == "max_concurrent_authentications"sv) {
            setMaxConcurrentAuthentications(value.get<size_t>());
        } else {
            LOG_WARNING(R"(Unknown key "{}" in config ignored.)", key);
        }
    }
}

void Settings::setOpcodeAttributesOverride(const std::string& value) {
    if (!value.empty()) {
        // Verify the content...
        cb::mcbp::sla::reconfigure(nlohmann::json::parse(value), false);
    }

    opcode_attributes_override.wlock()->assign(value);
    has.opcode_attributes_override = true;
    notify_changed("opcode_attributes_override");
}

void Settings::updateSettings(const Settings& other, bool apply) {
    if (other.has.deployment_model &&
        other.deployment_model != deployment_model) {
        throw std::invalid_argument(
                "deployment_model can't be changed dynamically");
    }

    if (other.has.rbac_file) {
        if (other.rbac_file != rbac_file) {
            throw std::invalid_argument("rbac_file can't be changed dynamically");
        }
    }
    if (other.has.threads) {
        if (other.num_threads != num_threads) {
            throw std::invalid_argument("threads can't be changed dynamically");
        }
    }

    if (other.has.audit) {
        if (other.audit_file != audit_file) {
            throw std::invalid_argument("audit can't be changed dynamically");
        }
    }
    if (other.has.datatype_json) {
        if (other.datatype_json != datatype_json) {
            throw std::invalid_argument(
                    "datatype_json can't be changed dynamically");
        }
    }
    if (other.has.root) {
        if (other.root != root) {
            throw std::invalid_argument("root can't be changed dynamically");
        }
    }
    if (other.has.stdin_listener) {
        if (other.stdin_listener.load() != stdin_listener.load()) {
            throw std::invalid_argument(
                    "stdin_listener can't be changed dynamically");
        }
    }

    if (other.has.logger) {
        if (other.logger_settings != logger_settings)
            throw std::invalid_argument(
                    "logger configuration can't be changed dynamically");
    }

    if (other.has.error_maps) {
        if (other.error_maps_dir != error_maps_dir) {
            throw std::invalid_argument(
                    "error_maps_dir can't be changed dynamically");
        }
    }

    if (other.has.parent_identifier) {
        if (other.parent_identifier != parent_identifier) {
            throw std::invalid_argument(
                    "parent_monitor_file can't be changed dynamically");
        }
    }

    if (other.has.portnumber_file) {
        if (other.portnumber_file != portnumber_file) {
            throw std::invalid_argument(
                    "portnumber_file can't be changed dynamically");
        }
    }

    // All non-dynamic settings has been validated. If we're not supposed
    // to update anything we can bail out.
    if (!apply) {
        return;
    }

    // Ok, go ahead and update the settings!!
    if (other.has.tcp_keepalive_idle) {
        if (other.getTcpKeepAliveIdle() != getTcpKeepAliveIdle()) {
            LOG_INFO("Change TCP_KEEPIDLE time from {}s to {}s",
                     getTcpKeepAliveIdle().count(),
                     other.getTcpKeepAliveIdle().count());
            setTcpKeepAliveIdle(other.getTcpKeepAliveIdle());
        }
    }

    if (other.has.tcp_keepalive_interval) {
        if (other.getTcpKeepAliveInterval() != getTcpKeepAliveInterval()) {
            LOG_INFO("Change TCP_KEEPINTVL interval from {}s to {}s",
                     getTcpKeepAliveInterval().count(),
                     other.getTcpKeepAliveInterval().count());
            setTcpKeepAliveInterval(other.getTcpKeepAliveInterval());
        }
    }

    if (other.has.tcp_keepalive_probes) {
        if (other.tcp_keepalive_probes != tcp_keepalive_probes) {
            LOG_INFO("Change TCP_KEEPCNT from {} to {}",
                     getTcpKeepAliveProbes(),
                     other.getTcpKeepAliveProbes());
            setTcpKeepAliveProbes(other.getTcpKeepAliveProbes());
        }
    }

    if (other.has.tcp_user_timeout) {
        if (other.getTcpUserTimeout() != getTcpUserTimeout()) {
            using namespace std::chrono;
            LOG_INFO("Change TCP_USER_TIMEOUT from {}s to {}s",
                     duration_cast<seconds>(getTcpUserTimeout()).count(),
                     duration_cast<seconds>(other.getTcpUserTimeout()).count());
            setTcpUserTimeout(other.getTcpUserTimeout());
        }
    }

    if (other.has.tcp_unauthenticated_user_timeout) {
        if (other.getTcpUnauthenticatedUserTimeout() !=
            getTcpUnauthenticatedUserTimeout()) {
            using namespace std::chrono;
            LOG_INFO(
                    "Change TCP_USER_TIMEOUT for unauthenticated users from "
                    "{}s to {}s",
                    duration_cast<seconds>(getTcpUnauthenticatedUserTimeout())
                            .count(),
                    duration_cast<seconds>(
                            other.getTcpUnauthenticatedUserTimeout())
                            .count());
            setTcpUnauthenticatedUserTimeout(
                    other.getTcpUnauthenticatedUserTimeout());
        }
    }

    if (other.has.event_framework) {
        if (other.event_framework != event_framework) {
            LOG_INFO("Change event framework from {} to {}",
                     getEventFramework(),
                     other.getEventFramework());
            setEventFramework(other.getEventFramework());
        }
    }

    if (other.has.always_collect_trace_info) {
        if (other.alwaysCollectTraceInfo() != alwaysCollectTraceInfo()) {
            if (other.alwaysCollectTraceInfo()) {
                LOG_INFO_RAW("Always collect trace information");
            } else {
                LOG_INFO_RAW(
                        "Only collect trace information if the client asks for "
                        "it");
            }
            setAlwaysCollectTraceInfo(other.alwaysCollectTraceInfo());
        }
    }

    if (other.has.datatype_snappy) {
        if (other.datatype_snappy != datatype_snappy) {
            std::string curr_val_str = datatype_snappy ? "true" : "false";
            std::string other_val_str = other.datatype_snappy ? "true" : "false";
            LOG_INFO("Change datatype_snappy from {} to {}",
                     curr_val_str,
                     other_val_str);
            setDatatypeSnappyEnabled(other.datatype_snappy);
        }
    }

    if (other.has.enable_deprecated_bucket_autoselect &&
        other.enable_deprecated_bucket_autoselect !=
                enable_deprecated_bucket_autoselect) {
        LOG_INFO("{}able deprecated bucket autoselect",
                 other.enable_deprecated_bucket_autoselect ? "En" : "Dis");
        setDeprecatedBucketAutoselectEnabled(
                other.enable_deprecated_bucket_autoselect);
    }

    if (other.has.verbose) {
        if (other.verbose != verbose) {
            LOG_INFO("Change verbosity level from {} to {}",
                     verbose.load(),
                     other.verbose.load());
            setVerbose(other.verbose.load());
        }
    }

    if (other.has.reqs_per_event_high_priority) {
        if (other.reqs_per_event_high_priority !=
            reqs_per_event_high_priority) {
            LOG_INFO("Change high priority iterations per event from {} to {}",
                     reqs_per_event_high_priority,
                     other.reqs_per_event_high_priority);
            setRequestsPerEventNotification(other.reqs_per_event_high_priority,
                                            EventPriority::High);
        }
    }
    if (other.has.reqs_per_event_med_priority) {
        if (other.reqs_per_event_med_priority != reqs_per_event_med_priority) {
            LOG_INFO(
                    "Change medium priority iterations per event from {} to {}",
                    reqs_per_event_med_priority,
                    other.reqs_per_event_med_priority);
            setRequestsPerEventNotification(other.reqs_per_event_med_priority,
                                            EventPriority::Medium);
        }
    }
    if (other.has.reqs_per_event_low_priority) {
        if (other.reqs_per_event_low_priority != reqs_per_event_low_priority) {
            LOG_INFO("Change low priority iterations per event from {} to {}",
                     reqs_per_event_low_priority,
                     other.reqs_per_event_low_priority);
            setRequestsPerEventNotification(other.reqs_per_event_low_priority,
                                            EventPriority::Low);
        }
    }
    if (other.has.default_reqs_per_event) {
        if (other.default_reqs_per_event != default_reqs_per_event) {
            LOG_INFO("Change default iterations per event from {} to {}",
                     default_reqs_per_event,
                     other.default_reqs_per_event);
            setRequestsPerEventNotification(other.default_reqs_per_event,
                                            EventPriority::Default);
        }
    }

    if (other.has.command_time_slice) {
        if (other.getCommandTimeSlice() != getCommandTimeSlice()) {
            LOG_INFO("Change command time slize from {} to {}",
                     getCommandTimeSlice(),
                     other.getCommandTimeSlice());
            setCommandTimeSlice(other.getCommandTimeSlice());
        }
    }

    if (other.has.connection_idle_time) {
        if (other.connection_idle_time != connection_idle_time) {
            LOG_INFO("Change connection idle time from {} to {}",
                     connection_idle_time.load(),
                     other.connection_idle_time.load());
            setConnectionIdleTime(other.connection_idle_time);
        }
    }
    if (other.has.max_packet_size) {
        if (other.max_packet_size != max_packet_size) {
            LOG_INFO("Change max packet size from {} to {}",
                     max_packet_size,
                     other.max_packet_size);
            setMaxPacketSize(other.max_packet_size);
        }
    }
    if (other.has.max_send_queue_size) {
        if (other.max_send_queue_size != max_send_queue_size) {
            LOG_INFO("Change max packet size from {}MB to {}MB",
                     max_send_queue_size / (1024 * 1024),
                     other.max_send_queue_size / (1024 * 1024));
            setMaxSendQueueSize(other.max_send_queue_size);
        }
    }

    if (other.has.max_so_sndbuf_size) {
        if (other.max_so_sndbuf_size != max_so_sndbuf_size) {
            LOG_INFO("Change max SO_SNDBUF from {} to {}",
                     max_so_sndbuf_size,
                     other.max_so_sndbuf_size);
            setMaxSoSndbufSize(other.max_so_sndbuf_size);
        }
    }

    if (other.has.client_cert_auth) {
        const auto m = client_cert_mapper.to_string();
        const auto o = other.client_cert_mapper.to_string();

        if (m != o) {
            LOG_INFO(
                    R"(Change SSL client auth from "{}" to "{}")", m, o);
            // TODO MB-30041: Remove when we migrate settings
            nlohmann::json json = nlohmann::json::parse(o);
            auto config = cb::x509::ClientCertConfig::create(json);
            reconfigureClientCertAuth(std::move(config));
        }
    }

    if (other.has.dedupe_nmvb_maps) {
        if (other.dedupe_nmvb_maps != dedupe_nmvb_maps) {
            LOG_INFO("{} deduplication of NMVB maps",
                     other.dedupe_nmvb_maps.load() ? "Enable" : "Disable");
            setDedupeNmvbMaps(other.dedupe_nmvb_maps.load());
        }
    }

    if (other.has.max_connections) {
        if (other.max_connections != max_connections) {
            LOG_INFO(R"(Change max connections from {} to {})",
                     max_connections,
                     other.max_connections);
            setMaxConnections(other.max_connections);
        }
    }

    if (other.has.system_connections) {
        if (other.system_connections != system_connections) {
            LOG_INFO(R"(Change system connections from {} to {})",
                     system_connections,
                     other.system_connections);
            setSystemConnections(other.system_connections);
        }
    }

    if (other.getConnectionLimitMode() != getConnectionLimitMode()) {
        if (other.getConnectionLimitMode() == ConnectionLimitMode::Recycle) {
            setConnectionLimitMode(ConnectionLimitMode::Recycle);
            setFreeConnectionPoolSize(other.getFreeConnectionPoolSize());
            LOG_INFO(
                    "Change connection limit mode from disconnect to recycle "
                    "with a pool size of {}",
                    getFreeConnectionPoolSize());
        } else {
            setConnectionLimitMode(ConnectionLimitMode::Disconnect);
            setFreeConnectionPoolSize(0);
            LOG_INFO_RAW(
                    "Change connection limit mode from recycle to disconnect");
        }
    } else if (getConnectionLimitMode() == ConnectionLimitMode::Recycle &&
               other.getFreeConnectionPoolSize() !=
                       getFreeConnectionPoolSize()) {
        LOG_INFO("Change free connections pool size from {} to {}",
                 getFreeConnectionPoolSize(),
                 other.getFreeConnectionPoolSize());
        setFreeConnectionPoolSize(other.getFreeConnectionPoolSize());
    }

    if (other.has.max_client_connection_details) {
        if (other.max_client_connection_details !=
            max_client_connection_details) {
            LOG_INFO("Change max client connection details from {} to {}",
                     max_client_connection_details,
                     other.max_client_connection_details);
            setMaxClientConnectionDetails(other.max_client_connection_details);
        }
    }

    if (other.has.max_concurrent_authentications) {
        if (other.max_concurrent_authentications !=
            max_concurrent_authentications) {
            LOG_INFO("Change max concurrent authentications from {} to {}",
                     max_concurrent_authentications,
                     other.max_concurrent_authentications);
            setMaxConcurrentAuthentications(
                    other.max_concurrent_authentications);
        }
    }

    if (other.has.xattr_enabled) {
        if (other.xattr_enabled != xattr_enabled) {
            LOG_INFO("{} XATTR",
                     other.xattr_enabled.load() ? "Enable" : "Disable");
            setXattrEnabled(other.xattr_enabled.load());
        }
    }

    if (other.has.collections_enabled) {
        if (other.collections_enabled != collections_enabled) {
            LOG_INFO("{} collections_enabled",
                     other.collections_enabled.load() ? "Enable" : "Disable");
            setCollectionsEnabled(other.collections_enabled.load());
        }
    }

    if (other.has.breakpad) {
        bool changed = false;
        auto& b1 = breakpad;
        const auto& b2 = other.breakpad;

        if (b2.enabled != b1.enabled) {
            LOG_INFO("{} breakpad", b2.enabled ? "Enable" : "Disable");
            b1.enabled = b2.enabled;
            changed = true;
        }

        if (b2.minidump_dir != b1.minidump_dir) {
            LOG_INFO(
                    R"(Change minidump directory from "{}" to "{}")",
                    b1.minidump_dir,
                    b2.minidump_dir);
            b1.minidump_dir = b2.minidump_dir;
            changed = true;
        }

        if (b2.content != b1.content) {
            LOG_INFO("Change minidump content from {} to {}",
                     b1.content,
                     b2.content);
            b1.content = b2.content;
            changed = true;
        }

        if (changed) {
            notify_changed("breakpad");
        }
    }

    if (other.has.privilege_debug) {
        if (other.privilege_debug != privilege_debug) {
            bool value = other.isPrivilegeDebug();
            LOG_INFO("{} privilege debug", value ? "Enable" : "Disable");
            setPrivilegeDebug(value);
        }
    }

    if (other.has.opcode_attributes_override) {
        auto current = getOpcodeAttributesOverride();
        auto proposed = other.getOpcodeAttributesOverride();

        if (proposed != current) {
            LOG_INFO(
                    R"(Change opcode attributes from "{}" to "{}")",
                    current,
                    proposed);
            setOpcodeAttributesOverride(proposed);
        }
    }

    if (other.has.tracing_enabled) {
        if (other.isTracingEnabled() != isTracingEnabled()) {
            LOG_INFO("{} tracing support",
                     other.isTracingEnabled() ? "Enable" : "Disable");
        }
        setTracingEnabled(other.isTracingEnabled());
    }

    if (other.has.scramsha_fallback_salt) {
        const auto o = other.getScramshaFallbackSalt();
        const auto m = getScramshaFallbackSalt();

        if (o != m) {
            LOG_INFO(R"(Change scram fallback salt from {} to {})",
                     cb::UserDataView(m),
                     cb::UserDataView(o));
            setScramshaFallbackSalt(o);
        }
    }

    if (other.has.sasl_mechanisms) {
        auto mine = getSaslMechanisms();
        auto others = other.getSaslMechanisms();
        if (mine != others) {
            LOG_INFO(
                    R"(Change SASL mechanisms on normal connections from "{}" to "{}")",
                    mine,
                    others);
            setSaslMechanisms(others);
        }
    }

    if (other.has.ssl_sasl_mechanisms) {
        auto mine = getSslSaslMechanisms();
        auto others = other.getSslSaslMechanisms();
        if (mine != others) {
            LOG_INFO(
                    R"(Change SASL mechanisms on SSL connections from "{}" to "{}")",
                    mine,
                    others);
            setSslSaslMechanisms(others);
        }
    }

    if (other.has.external_auth_service) {
        if (isExternalAuthServiceEnabled() !=
            other.isExternalAuthServiceEnabled()) {
            LOG_INFO(
                    R"(Change external authentication service from "{}" to "{}")",
                    isExternalAuthServiceEnabled() ? "enabled" : "disabled",
                    other.isExternalAuthServiceEnabled() ? "enabled"
                                                         : "disabled");
            setExternalAuthServiceEnabled(other.isExternalAuthServiceEnabled());
        }
    }

    if (other.has.active_external_users_push_interval) {
        if (getActiveExternalUsersPushInterval() !=
            other.getActiveExternalUsersPushInterval()) {
            LOG_INFO(
                    R"(Change push interval for external users list from {}s to {}s)",
                    std::chrono::duration_cast<std::chrono::seconds>(
                            getActiveExternalUsersPushInterval())
                            .count(),
                    std::chrono::duration_cast<std::chrono::seconds>(
                            other.getActiveExternalUsersPushInterval())
                            .count());
            setActiveExternalUsersPushInterval(
                    other.getActiveExternalUsersPushInterval());
        }
    }

    if (other.has.allow_localhost_interface) {
        if (other.allow_localhost_interface != allow_localhost_interface) {
            LOG_INFO(R"(Change allow localhost interface from "{}" to "{}")",
                     isLocalhostInterfaceAllowed() ? "enabled" : "disabled",
                     other.isLocalhostInterfaceAllowed() ? "enabled"
                                                         : "disabled");
            setAllowLocalhostInterface(other.isLocalhostInterfaceAllowed());
        }
    }

    if (other.has.max_concurrent_commands_per_connection) {
        if (other.getMaxConcurrentCommandsPerConnection() !=
            getMaxConcurrentCommandsPerConnection()) {
            LOG_INFO(
                    "Change max number of concurrent commands per connection "
                    "from {} to {}",
                    other.getMaxConcurrentCommandsPerConnection(),
                    getMaxConcurrentCommandsPerConnection());
            setMaxConcurrentCommandsPerConnection(
                    other.getMaxConcurrentCommandsPerConnection());
        }
    }

    if (other.has.num_reader_threads &&
        other.getNumReaderThreads() != getNumReaderThreads()) {
        LOG_INFO("Change number of reader threads from: {} to {}",
                 threadConfig2String(getNumReaderThreads()),
                 threadConfig2String(other.getNumReaderThreads()));
        setNumReaderThreads(other.getNumReaderThreads());
    }

    if (other.has.num_writer_threads &&
        other.getNumWriterThreads() != getNumWriterThreads()) {
        LOG_INFO("Change number of writer threads from: {} to {}",
                 threadConfig2String(getNumWriterThreads()),
                 threadConfig2String(other.getNumWriterThreads()));
        setNumWriterThreads(other.getNumWriterThreads());
    }

    if (other.has.num_auxio_threads &&
        other.getNumAuxIoThreads() != getNumAuxIoThreads()) {
        LOG_INFO("Change number of AuxIO threads from: {} to {}",
                 getNumAuxIoThreads(),
                 other.getNumAuxIoThreads());
        setNumAuxIoThreads(other.getNumAuxIoThreads());
    }

    if (other.has.num_nonio_threads &&
        other.getNumNonIoThreads() != getNumNonIoThreads()) {
        LOG_INFO("Change number of NonIO threads from: {} to {}",
                 getNumNonIoThreads(),
                 other.getNumNonIoThreads());
        setNumNonIoThreads(other.getNumNonIoThreads());
    }

    if (other.has.quota_sharing_pager_concurrency_percentage &&
        other.getQuotaSharingPagerConcurrencyPercentage() !=
                getQuotaSharingPagerConcurrencyPercentage()) {
        LOG_INFO(
                "Change pager concurrency percentage for quota sharing from: "
                "{} to {}",
                getQuotaSharingPagerConcurrencyPercentage(),
                other.getQuotaSharingPagerConcurrencyPercentage());
        setQuotaSharingPagerConcurrencyPercentage(
                other.getQuotaSharingPagerConcurrencyPercentage());
    }

    if (other.has.quota_sharing_pager_sleep_time_ms &&
        other.getQuotaSharingPagerSleepTime() !=
                getQuotaSharingPagerSleepTime()) {
        LOG_INFO(
                "Change pager sleep time for quota sharing from: "
                "{} ms to {} ms",
                getQuotaSharingPagerSleepTime().count(),
                other.getQuotaSharingPagerSleepTime().count());
        setQuotaSharingPagerSleepTime(other.getQuotaSharingPagerSleepTime());
    }

    if (other.has.prometheus_config) {
        auto nval = *other.prometheus_config.rlock();
        if (nval != *prometheus_config.rlock()) {
            switch (nval.second) {
            case AF_INET:
                LOG_INFO("Change prometheus port to IPv4 port {}", nval.first);
                break;
            case AF_INET6:
                LOG_INFO("Change prometheus port to IPv6 port {}", nval.first);
                break;
            default:
                LOG_INFO_RAW("Disable prometheus port");
                nval.first = 0;
                nval.second = 0;
            }
            setPrometheusConfig(nval);
        }
    }

    if (other.has.num_storage_threads &&
        other.getNumStorageThreads() != getNumStorageThreads()) {
        LOG_INFO("Change number of storage threads from: {} to {}",
                 storageThreadConfig2String(getNumStorageThreads()),
                 storageThreadConfig2String(other.getNumStorageThreads()));
        setNumStorageThreads(other.getNumStorageThreads());

    }

    if (other.has.phosphor_config) {
        const auto o = other.getPhosphorConfig();
        const auto m = getPhosphorConfig();
        if (o != m) {
            LOG_INFO(R"(Change Phosphor config from "{}" to "{}")", o, m);
            setPhosphorConfig(o);
        }
    }
}

spdlog::level::level_enum Settings::getLogLevel() const {
    switch (getVerbose()) {
    case 0:
        return spdlog::level::level_enum::info;
    case 1:
        return spdlog::level::level_enum::debug;
    default:
        return spdlog::level::level_enum::trace;
    }
}

void Settings::notify_changed(const std::string& key) {
    auto iter = change_listeners.find(key);
    if (iter != change_listeners.end()) {
        for (auto& listener : iter->second) {
            listener(key, *this);
        }
    }
}

std::string Settings::getSaslMechanisms() const {
    return std::string{*sasl_mechanisms.rlock()};
}

void Settings::setSaslMechanisms(const std::string& mechanisms) {
    std::string mechs;
    std::transform(mechanisms.begin(),
                   mechanisms.end(),
                   std::back_inserter(mechs),
                   toupper);
    sasl_mechanisms.wlock()->assign(mechs);
    has.sasl_mechanisms = true;
    notify_changed("sasl_mechanisms");
}

std::string Settings::getSslSaslMechanisms() const {
    return std::string{*ssl_sasl_mechanisms.rlock()};
}

void Settings::setSslSaslMechanisms(const std::string& mechanisms) {
    std::string mechs;
    std::transform(mechanisms.begin(),
                   mechanisms.end(),
                   std::back_inserter(mechs),
                   toupper);
    ssl_sasl_mechanisms.wlock()->assign(mechs);
    has.ssl_sasl_mechanisms = true;
    notify_changed("ssl_sasl_mechanisms");
}

size_t Settings::getMaxConcurrentCommandsPerConnection() const {
    return max_concurrent_commands_per_connection.load(
            std::memory_order_consume);
}

void Settings::setMaxConcurrentCommandsPerConnection(size_t num) {
    max_concurrent_commands_per_connection.store(num,
                                                 std::memory_order_release);
    has.max_concurrent_commands_per_connection = true;
    notify_changed("max_concurrent_commands_per_connection");
}

static std::string to_string(const EventFramework& framework) {
    switch (framework) {
    case EventFramework::Bufferevent:
        return "bufferevent";
    case EventFramework::Folly:
        return "folly";
    }
    return "Invalid EventFramework: " + std::to_string(int(framework));
}

std::ostream& operator<<(std::ostream& os, const EventFramework& framework) {
    return os << to_string(framework);
}<|MERGE_RESOLUTION|>--- conflicted
+++ resolved
@@ -98,120 +98,8 @@
     }
 }
 
-<<<<<<< HEAD
 void Settings::setMaxConcurrentAuthentications(size_t val) {
     if (val < 1) {
-=======
-static void handle_num_reader_threads(Settings& s,  const nlohmann::json& obj) {
-    if (obj.is_number_unsigned()) {
-        s.setNumReaderThreads(obj.get<size_t>());
-    } else {
-        const auto val = obj.get<std::string>();
-        s.setNumReaderThreads(parseThreadConfigSpec("num_reader_threads", val));
-    }
-}
-
-static void handle_num_writer_threads(Settings& s,  const nlohmann::json& obj) {
-    if (obj.is_number_unsigned()) {
-        s.setNumWriterThreads(obj.get<size_t>());
-    } else {
-        const auto val = obj.get<std::string>();
-        s.setNumWriterThreads(parseThreadConfigSpec("num_writer_threads", val));
-    }
-}
-
-static void handle_num_auxio_threads(Settings& s, const nlohmann::json& obj) {
-    if (obj.is_number_unsigned()) {
-        s.setNumAuxIoThreads(obj.get<size_t>());
-    } else if (obj.is_string() && obj.get<std::string>() == "default") {
-        s.setNumAuxIoThreads(
-                static_cast<int>(ThreadPoolConfig::AuxIoThreadCount::Default));
-    } else {
-        throw std::invalid_argument(
-                fmt::format("Value to set number of AuxIO threads must be an "
-                            "unsigned integer or \"default\"! Value:'{}'",
-                            obj.dump()));
-    }
-}
-
-static void handle_num_nonio_threads(Settings& s, const nlohmann::json& obj) {
-    if (obj.is_number_unsigned()) {
-        s.setNumNonIoThreads(obj.get<size_t>());
-    } else if (obj.is_string() && obj.get<std::string>() == "default") {
-        s.setNumNonIoThreads(0);
-    } else {
-        throw std::invalid_argument(
-                fmt::format("Value to set number of NonIO threads must be an "
-                            "unsigned integer or \"default\"!! Value:'{}'",
-                            obj.dump()));
-    }
-}
-
-static void handle_num_storage_threads(Settings& s, const nlohmann::json& obj) {
-    if (obj.is_number_unsigned()) {
-        s.setNumStorageThreads(obj.get<size_t>());
-    } else {
-        const auto val = obj.get<std::string>();
-        s.setNumStorageThreads(
-                parseStorageThreadConfigSpec("num_storage_threads", val));
-    }
-}
-
-static void handle_logger(Settings& s, const nlohmann::json& obj) {
-    if (!obj.is_object()) {
-        cb::throwJsonTypeError(R"("opcode_attributes_override" must be an
-                              object)");
-    }
-    cb::logger::Config config(obj);
-    s.setLoggerConfig(config);
-}
-
-static void handle_portnumber_file(Settings& s, const nlohmann::json& obj) {
-    s.setPortnumberFile(obj.get<std::string>());
-}
-
-static void handle_parent_identifier(Settings& s, const nlohmann::json& obj) {
-    s.setParentIdentifier(obj.get<int>());
-}
-
-/**
- * Handle the "interfaces" tag in the settings
- *
- *  The value must be an array
- *
- * @param s the settings object to update
- * @param obj the object in the configuration
- */
-static void handle_interfaces(Settings& s, const nlohmann::json& obj) {
-    if (obj.type() != nlohmann::json::value_t::array) {
-        cb::throwJsonTypeError("\"interfaces\" must be an array");
-    }
-
-    for (const auto& o : obj) {
-        if (o.type() != nlohmann::json::value_t::object) {
-            throw std::invalid_argument(
-                    "Elements in the \"interfaces\" array must be objects");
-        }
-        NetworkInterface ifc(o);
-        if (ifc.port == 0 && ifc.tag.empty()) {
-            throw std::invalid_argument("Ephemeral ports must have a tag");
-        }
-        s.addInterface(ifc);
-    }
-}
-
-static void handle_breakpad(Settings& s, const nlohmann::json& obj) {
-    cb::breakpad::Settings breakpad(obj);
-    s.setBreakpadSettings(breakpad);
-}
-
-static void handle_prometheus(Settings& s, const nlohmann::json& obj) {
-    if (!obj.is_object()) {
-        cb::throwJsonTypeError(R"("prometheus" must be an object)");
-    }
-    auto iter = obj.find("port");
-    if (iter == obj.end() || !iter->is_number()) {
->>>>>>> 5b3d1671
         throw std::invalid_argument(
                 "max_concurrent_authentications must be at least 1");
     }
@@ -406,7 +294,8 @@
                 setNumAuxIoThreads(value.get<size_t>());
             } else if (value.is_string() &&
                        value.get<std::string>() == "default") {
-                setNumAuxIoThreads(0);
+                setNumAuxIoThreads(static_cast<int>(
+                        ThreadPoolConfig::AuxIoThreadCount::Default));
             } else {
                 throw std::invalid_argument(fmt::format(
                         "Value to set number of AuxIO threads must be an "

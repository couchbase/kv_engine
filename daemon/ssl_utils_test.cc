--- conflicted
+++ resolved
@@ -12,13 +12,9 @@
 #include <folly/portability/GTest.h>
 #include <openssl/ssl.h>
 
-<<<<<<< HEAD
-static const long DefaultMask = (SSL_OP_NO_SSL_MASK | SSL_OP_NO_RENEGOTIATION) &
-                                ~(SSL_OP_NO_TLSv1_2 | SSL_OP_NO_TLSv1_3);
-=======
-static const long DefaultMask = SSL_OP_NO_SSLv2 | SSL_OP_NO_SSLv3 |
-                                SSL_OP_NO_RENEGOTIATION | SSL_OP_NO_TICKET;
->>>>>>> a2dd7bd6
+static const long DefaultMask =
+        (SSL_OP_NO_SSL_MASK | SSL_OP_NO_RENEGOTIATION | SSL_OP_NO_TICKET) &
+        ~(SSL_OP_NO_TLSv1_2 | SSL_OP_NO_TLSv1_3);
 
 TEST(ssl_decode_protocol, EmptyString) {
     EXPECT_EQ(DefaultMask, decode_ssl_protocol(""));

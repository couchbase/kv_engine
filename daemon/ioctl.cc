--- conflicted
+++ resolved
@@ -27,7 +27,6 @@
  * Implement ioctl-style memcached commands (ioctl_get / ioctl_set).
  */
 
-<<<<<<< HEAD
 /**
  * Function interface for ioctl_get callbacks
  */
@@ -35,28 +34,6 @@
         Connection* c,
         const StrToStrMap& arguments,
         std::string& value)>;
-
-/**
- * Callback for getting the TCMalloc aggressive decommit value
- */
-static ENGINE_ERROR_CODE getTCMallocAggrMemoryDecommit(Connection* c,
-                                                       const StrToStrMap&,
-                                                       std::string& value) {
-    size_t int_value;
-    if (AllocHooks::get_allocator_property(
-            "tcmalloc.aggressive_memory_decommit", &int_value)) {
-        value = std::to_string(int_value);
-        return ENGINE_SUCCESS;
-    } else {
-        return ENGINE_EINVAL;
-    }
-=======
-ENGINE_ERROR_CODE ioctl_get_property(const char* key, size_t keylen,
-                                     size_t* value)
-{
-    return ENGINE_EINVAL;
->>>>>>> 85f8b0cb
-}
 
 /**
  * Function interface for ioctl_set callbacks
@@ -78,36 +55,6 @@
 }
 
 /**
- * Callback for setting the TCMalloc aggressive decommit value
- */
-static ENGINE_ERROR_CODE setTCMallocAggrMemoryDecommit(Connection* c,
-                                                       const StrToStrMap&,
-                                                       const std::string& value) {
-    size_t intval;
-    try {
-        intval = std::stol(value);
-    } catch (const std::exception&) {
-        return ENGINE_EINVAL;
-    }
-
-    if (AllocHooks::set_allocator_property(
-            "tcmalloc.aggressive_memory_decommit", intval)) {
-        LOG_NOTICE(c,
-            "%u: IOCTL_SET: 'tcmalloc.aggressive_memory_decommit' set to %ld",
-            c->getId(), intval);
-        return ENGINE_SUCCESS;
-<<<<<<< HEAD
-=======
-    } else if (request_key.find("trace.connection.") == 0) {
-        return apply_connection_trace_mask(request_key,
-                                           std::string(value, vallen));
->>>>>>> 85f8b0cb
-    } else {
-        return ENGINE_EINVAL;
-    }
-}
-
-/**
  * Callback for setting the trace status of a specific connection
  */
 static ENGINE_ERROR_CODE setTraceConnection(Connection* c,
@@ -121,7 +68,6 @@
 }
 
 static const std::unordered_map<std::string, GetCallbackFunc> ioctl_get_map {
-    {"tcmalloc.aggressive_memory_decommit", getTCMallocAggrMemoryDecommit},
     {"trace.config", ioctlGetTracingConfig},
     {"trace.status", ioctlGetTracingStatus},
     {"trace.dump", ioctlGetTracingDump},
@@ -148,7 +94,6 @@
 
 
 static const std::unordered_map<std::string, SetCallbackFunc> ioctl_set_map {
-    {"tcmalloc.aggressive_memory_decommit", setTCMallocAggrMemoryDecommit},
     {"release_free_memory", setReleaseFreeMemory},
     {"trace.connection", setTraceConnection},
     {"trace.config", ioctlSetTracingConfig},

/*
 *     Copyright 2018-Present Couchbase, Inc.
 *
 *   Use of this software is governed by the Business Source License included
 *   in the file licenses/BSL-Couchbase.txt.  As of the Change Date specified
 *   in that file, in accordance with the Business Source License, use of this
 *   software will be governed by the Apache License, Version 2.0, included in
 *   the file licenses/APL2.txt.
 */

#pragma once

#include "client_cert_config.h"
#include "logger/logger_config.h"
#include "network_interface.h"

#include <memcached/engine.h>
#include <relaxed_atomic.h>
#include <utilities/breakpad_settings.h>

#include <folly/Synchronized.h>

#include <atomic>
#include <cstdarg>
#include <deque>
#include <functional>
#include <map>
#include <string>
#include <vector>

enum class EventFramework : uint8_t { Bufferevent, Folly };
std::ostream& operator<<(std::ostream& os, const EventFramework& framework);

enum class EventPriority {
    High,
    Medium,
    Low,
    Default
};

/// The various deployment models the server may be in
enum class DeploymentModel {
    /// The good old Couchbase server as we know and love
    Normal,
    /// The serverless mode
    Serverless
};

/// The different modes of operation when we hit the max number of connections
enum class ConnectionLimitMode {
    /// Disconnect new connections when we hit the max connections (default)
    Disconnect,
    /// Recycle one of the least recently used connections when we hit the
    /// max connections
    Recycle
};
std::string to_string(ConnectionLimitMode mode);
std::ostream& operator<<(std::ostream& os, const ConnectionLimitMode& mode);

/**
 * Globally accessible settings as derived from the commandline / JSON config
 * file.
 *
 * Typically only the singleton instance (accessible via instance() is used.
 */
class Settings {
public:
    Settings();
    ~Settings();

    /**
     * Create and initialize a settings object from the given JSON
     *
     * @param json
     * @throws nlohmann::json::exception for parsing errors
     * @throws std::invalid_argument for JSON structure errors
     */
    explicit Settings(const nlohmann::json& json);

    Settings(const Settings&) = delete;

    /// Returns a reference to the singleton instance of Settings.
    static Settings& instance();

    /**
     * Allow the global settings instance to be changed by loading the
     * JSON configuration file.
     *
     * The global Settings instance should have configured the
     * change listeners already so that it may update the internal cached
     * values (if used).
     *
     * @param other
     */
    void reconfigure(const nlohmann::json& json);

    bool alwaysCollectTraceInfo() const {
        return always_collect_trace_info.load(std::memory_order_consume);
    }

    void setAlwaysCollectTraceInfo(bool value) {
        always_collect_trace_info.store(value, std::memory_order_release);
        has.always_collect_trace_info = true;
        notify_changed("always_collect_trace_info");
    }

    /**
     * Get the name of the file containing the RBAC data
     *
     * @return the absolute path to the rbac file
     */
    const std::string& getRbacFile() const {
        return rbac_file;
    }

    /**
     * Set the name of the file containing the RBAC data
     *
     * @param file the absolute path to the rbac file
     */
    void setRbacFile(std::string file) {
        has.rbac_file = true;
        rbac_file = std::move(file);
    }

    /**
     * If enabled we'll always return true from the privilege checks
     *
     * @return true if we're running in privilege debug mode.
     */
    bool isPrivilegeDebug() const {
        return privilege_debug.load(std::memory_order_relaxed);
    }

    /**
     * Set if privilege mode is enabled or not
     * @param enable
     */
    void setPrivilegeDebug(bool enable) {
        has.privilege_debug = true;
        privilege_debug.store(enable, std::memory_order_relaxed);
        notify_changed("privilege_debug");
    }

    /**
     * Get the number of frontend worker threads
     *
     * @return the configured amount of worker threads
     */
    size_t getNumWorkerThreads() const {
        return num_threads;
    }

    /**
     * Set the number of frontend worker threads
     *
     * @param num the new number of threads
     */
    void setNumWorkerThreads(size_t num) {
        has.threads = true;
        num_threads = num;
        notify_changed("threads");
    }

    /**
     * Add a new interface definition to the list of interfaces provided
     * by the server.
     *
     * @param ifc the interface to add
     */
    void addInterface(const NetworkInterface& ifc) {
        interfaces.wlock()->push_back(ifc);
        has.interfaces = true;
        notify_changed("interfaces");
    }

    /**
     * Get vector containing all of the interfaces the system should
     * listen on
     *
     * @return the vector of interfaces
     */
    std::vector<NetworkInterface> getInterfaces() const {
        return std::vector<NetworkInterface>{*interfaces.rlock()};
    }

    /**
     * Should we use standard input listener?
     *
     * @return true if enabled, false otherwise
     */
    bool isStdinListenerEnabled() const {
        return stdin_listener.load();
    }

    /**
     * Set the mode for the standard input listener
     *
     * @param enabled the new value
     */
    void setStdinListenerEnabled(bool enabled) {
        stdin_listener.store(enabled);
        has.stdin_listener = true;
        notify_changed("stdin_listener");
    }

    cb::logger::Config getLoggerConfig() const {
        auto config = logger_settings;
        // log_level is synthesised from settings.verbose.
        config.log_level = getLogLevel();
        return config;
    };

    void setLoggerConfig(const cb::logger::Config& config) {
        has.logger = true;
        logger_settings = config;
        notify_changed("logger");
    };

    /**
     * Get the name of the file containing the audit configuration
     *
     * @return the name of the file containing audit configuration
     */
    const std::string& getAuditFile() const {
        return audit_file;
    }

    /**
     * Set the name of the file containing the audit configuration
     *
     * @param file the new name of the file containing audit configuration
     */
    void setAuditFile(std::string file) {
        has.audit = true;
        audit_file = std::move(file);
        notify_changed("audit_file");
    }

    const std::string& getErrorMapsDir() const {
        return Settings::error_maps_dir;
    }

    void setErrorMapsDir(std::string dir) {
        has.error_maps = true;
        error_maps_dir = std::move(dir);
        notify_changed("error_maps_dir");
    }

    /**
     * Get the verbosity level for the node
     *
     * @return the verbosity level
     */
    int getVerbose() const {
        return verbose.load();
    }

    /**
     * Set the verbosity level to use
     *
     * @param value the new value for the verbosity level
     */
    void setVerbose(int value) {
        verbose.store(value);
        has.verbose = true;
        notify_changed("verbosity");
    }

    // Return the log level as defined by the current verbosity.
    spdlog::level::level_enum getLogLevel() const;

    /**
     * Get the idle time for a connection. Connections that stays idle
     * longer than this limit is automatically disconnected.
     *
     * @return the idle time in seconds
     */
    size_t getConnectionIdleTime() const {
        return connection_idle_time;
    }

    /**
     * Set the connection idle time
     *
     * @param value the number of seconds connections should stay idle
     */
    void setConnectionIdleTime(size_t value) {
        Settings::connection_idle_time = value;
        has.connection_idle_time = true;
        notify_changed("connection_idle_time");
    }

    /**
     * Get the root directory of the couchbase installation
     *
     * This allows the process to locate files in <code>etc/security</code> and
     * other locations relative to the installation root
     *
     * @return
     */
    const std::string& getRoot() const {
        return root;
    }

    /**
     * Set the root directory for the Couchbase installation
     *
     * @param root The root directory of the installation
     */
    void setRoot(std::string value) {
        root = std::move(value);
        has.root = true;
        notify_changed("root");
    }

    size_t getMaxConnections() const {
        return max_connections.load(std::memory_order_consume);
    }

    void setMaxConnections(size_t num, bool notify = true) {
        max_connections.store(num, std::memory_order_release);
        has.max_connections = true;
        if (notify) {
            notify_changed("max_connections");
        }
    }

    size_t getSystemConnections() const {
        return system_connections.load(std::memory_order_consume);
    }

    void setSystemConnections(size_t num) {
        system_connections.store(num, std::memory_order_release);
        has.system_connections = true;
        notify_changed("system_connections");
    }

    size_t getMaxUserConnections() const {
        return getMaxConnections() - getSystemConnections();
    }

    size_t getFreeConnectionPoolSize() const {
        if (connection_limit_mode == ConnectionLimitMode::Recycle) {
            const auto ret =
                    free_connection_pool_size.load(std::memory_order_acquire);
            if (!ret) {
                return getMaxUserConnections() / 100;
            }

            return ret;
        }
        return 0;
    }

    void setFreeConnectionPoolSize(size_t num) {
        free_connection_pool_size.store(num, std::memory_order_release);
        has.free_connection_pool_size = true;
        notify_changed("free_connection_pool_size");
    }

    ConnectionLimitMode getConnectionLimitMode() const {
        return connection_limit_mode.load(std::memory_order_acquire);
    }

    void setConnectionLimitMode(ConnectionLimitMode mode) {
        connection_limit_mode.store(mode, std::memory_order_release);
        has.connection_limit_mode = true;
        notify_changed("connection_limit_mode");
    }

    size_t getMaxConcurrentCommandsPerConnection() const;

    void setMaxConcurrentCommandsPerConnection(size_t num);

    /**
     * Set the number of request to handle per notification from the
     * event library
     *
     * @param num the number of requests to handle
     * @param priority The priority to update
     */
    void setRequestsPerEventNotification(int num, EventPriority priority) {
        switch (priority) {
        case EventPriority::High:
            reqs_per_event_high_priority = num;
            has.reqs_per_event_high_priority = true;
            notify_changed("reqs_per_event_high_priority");
            return;
        case EventPriority::Medium:
            reqs_per_event_med_priority = num;
            has.reqs_per_event_med_priority = true;
            notify_changed("reqs_per_event_med_priority");
            return;
        case EventPriority::Low:
            reqs_per_event_low_priority = num;
            has.reqs_per_event_low_priority = true;
            notify_changed("reqs_per_event_low_priority");
            return;
        case EventPriority::Default:
            default_reqs_per_event = num;
            has.default_reqs_per_event = true;
            notify_changed("default_reqs_per_event");
            return;
        }
        throw std::invalid_argument(
            "setRequestsPerEventNotification: Unknown priority");
    }

    /**
     * Get the number of requests to handle per callback from the event
     * library
     *
     * @param priority the priority of interest
     * @return the number of request to handle per callback
     */
    int getRequestsPerEventNotification(EventPriority priority) const {
        switch (priority) {
        case EventPriority::High:
            return reqs_per_event_high_priority;
        case EventPriority::Medium:
            return reqs_per_event_med_priority;
        case EventPriority::Low:
            return reqs_per_event_low_priority;
        case EventPriority::Default:
            return default_reqs_per_event;
        }
        throw std::invalid_argument(
            "setRequestsPerEventNotification: Unknown priority");
    }

    std::chrono::milliseconds getCommandTimeSlice() const {
        return command_time_slice.load(std::memory_order_acquire);
    }

    void setCommandTimeSlice(std::chrono::milliseconds val) {
        command_time_slice.store(val, std::memory_order_release);
        has.command_time_slice = true;
        notify_changed("command_time_slice");
    }

    /**
     * Is PROTOCOL_BINARY_DATATYPE_JSON supported or not
     *
     * @return true if clients may use JSON support
     */
    bool isDatatypeJsonEnabled() const {
        return datatype_json;
    }

    /**
     * Is PROTOCOL_BINARY_DATATYPE_SNAPPY supported or not
     *
     * @return true if clients may use snappy support
     */
    bool isDatatypeSnappyEnabled() const {
        return datatype_snappy;
    }

    /**
     * Set if PROTOCOL_BINARY_DATATYPE_JSON support should be enabled or not
     *
     * @param enabled true if clients should be able to use json support
     */
    void setDatatypeJsonEnabled(bool enabled) {
        datatype_json = enabled;
        has.datatype_json = true;
        notify_changed("datatype_json");
    }

    /**
     * Set if PROTOCOL_BINARY_DATATYPE_SNAPPY support should be enabled or
     * not
     *
     * @param enabled true if clients should be able to use snappy support
     */
    void setDatatypeSnappyEnabled(bool enabled) {
        datatype_snappy = enabled;
        has.datatype_snappy = true;
        notify_changed("datatype_snappy");
    }

    /**
     * Get the maximum size of a packet the system should try to inspect.
     * Packets exceeding this limit will cause the client to be disconnected
     *
     * @return the maximum size in bytes
     */
    uint32_t getMaxPacketSize() const {
        return max_packet_size;
    }

    /**
     * Set the maximum size of a packet the system should try to inspect.
     * Packets exceeding this limit will cause the client to be disconnected
     *
     * @param max the new maximum size in bytes
     */
    void setMaxPacketSize(uint32_t max) {
        max_packet_size = max;
        has.max_packet_size = true;
        notify_changed("max_packet_size");
    }

    /// get the max number of bytes we want in the send queue before we
    /// stop executing new commands for the client until it drains the
    /// socket
    size_t getMaxSendQueueSize() const {
        return max_send_queue_size.load(std::memory_order_acquire);
    }

    /// Set the new maximum number of bytes we want to store in the send
    /// queue for the client before we stop executing new commands (or
    /// add data to a DCP pipe) for a given client to avoid clients
    /// reserving gigabytes of memory in the server
    void setMaxSendQueueSize(size_t max) {
        max_send_queue_size.store(max, std::memory_order_release);
        has.max_send_queue_size = true;
        notify_changed("max_send_queue_size");
    }

    /// get the max size to try to set SO_SNDBUF to
    uint32_t getMaxSoSndbufSize() const {
        return max_so_sndbuf_size.load(std::memory_order_acquire);
    }

    /// Set the new maximum number size for SO_SNDBUF
    void setMaxSoSndbufSize(uint32_t max) {
        max_so_sndbuf_size.store(max, std::memory_order_release);
        has.max_so_sndbuf_size = true;
        notify_changed("max_so_sndbuf_size");
    }

    void reconfigureClientCertAuth(
            std::unique_ptr<cb::x509::ClientCertConfig> config) {
        client_cert_mapper.reconfigure(std::move(config));
        has.client_cert_auth = true;
        notify_changed("client_cert_auth");
    }

    std::pair<cb::x509::Status, std::string> lookupUser(X509* cert) const {
        return client_cert_mapper.lookupUser(cert);
    }

    /**
     * Get the list of available SASL Mechanisms
     *
     * @return all SASL mechanisms the client may use
     */
    std::string getSaslMechanisms() const;

    /**
     * Set the list of available SASL Mechanisms
     *
     * @param sasl_mechanisms the new list of sasl mechanisms
     */
    void setSaslMechanisms(const std::string& sasl_mechanisms);

    /**
     * Get the list of available SASL Mechanisms to use for SSL
     *
     * @return all SASL mechanisms the client may use
     */
    std::string getSslSaslMechanisms() const;

    /**
     * Set the list of available SASL Mechanisms to use for SSL connections
     *
     * @param sasl_mechanisms the new list of sasl mechanisms
     */
    void setSslSaslMechanisms(const std::string& ssl_sasl_mechanisms);

    /**
     * Should the server return the cluster map it has already sent a
     * client as part of the payload of <em>not my vbucket</em> errors.
     *
     * @return true if the node should deduplicate such maps
     */
    bool isDedupeNmvbMaps() const {
        return dedupe_nmvb_maps.load();
    }

    /**
     * Set if the server should return the cluster map it has already sent a
     * client as part of the payload of <em>not my vbucket</em> errors.
     *
     * @param enable true if the node should deduplicate such maps
     */
    void setDedupeNmvbMaps(bool enable) {
        dedupe_nmvb_maps.store(enable);
        has.dedupe_nmvb_maps = true;
        notify_changed("dedupe_nmvb_maps");
    }

    /**
     * Get the breakpad settings
     *
     * @return the settings used for Breakpad
     */
    const cb::breakpad::Settings& getBreakpadSettings() const {
        return breakpad;
    }

    /**
     * Update the settings used by breakpad
     *
     * @param breakpad the new breakpad settings
     */
    void setBreakpadSettings(const cb::breakpad::Settings& config) {
        breakpad = config;
        has.breakpad = true;
        notify_changed("breakpad");
    }

    /**
     * Update this settings object with the properties explicitly set in
     * the other object
     *
     * @param other the object to copy the settings from
     * @param apply apply the changes if there is no errors during validation
     * @throws std::exception if an error occurs (like trying to change
     *              a value which isn't dynamically updateable)
     */
    void updateSettings(const Settings& other, bool apply = true);

    /**
     * Note that it is not safe to add new listeners after we've spun up
     * new threads as we don't try to lock the object.
     *
     * the use case for this is to be able to have logic elsewhere to update
     * state if a settings change.
     */
    void addChangeListener(
            const std::string& key,
            std::function<void(const std::string&, Settings&)> listener) {
        change_listeners[key].push_back(listener);
    }

    /**
     * May clients enable the XATTR feature?
     *
     * @return true if xattrs may be used
     */
    bool isXattrEnabled() const {
        return xattr_enabled.load();
    }

    /**
     * Set if the server should allow the use of xattrs
     *
     * @param enable true if the system may use xattrs
     */
    void setXattrEnabled(bool enable) {
        xattr_enabled.store(enable);
        has.xattr_enabled = true;
        notify_changed("xattr_enabled");
    }

    /// Set time until the first probe is sent
    void setTcpKeepAliveIdle(std::chrono::seconds val) {
        tcp_keepalive_idle.store(val, std::memory_order_release);
        has.tcp_keepalive_idle = true;
        notify_changed("tcp_keepalive_idle");
    }

    /// Get the time before the first probe is sent
    std::chrono::seconds getTcpKeepAliveIdle() const {
        return tcp_keepalive_idle.load(std::memory_order_acquire);
    }

    /// Set the interval between the probes is sent
    void setTcpKeepAliveInterval(std::chrono::seconds val) {
        tcp_keepalive_interval.store(val, std::memory_order_release);
        has.tcp_keepalive_interval = true;
        notify_changed("tcp_keepalive_interval");
    }

    /// Get the interval between the probes is sent
    std::chrono::seconds getTcpKeepAliveInterval() const {
        return tcp_keepalive_interval.load(std::memory_order_acquire);
    }

    /// Set the number of probes sent before the connection is marked as dead
    void setTcpKeepAliveProbes(uint32_t val) {
        tcp_keepalive_probes.store(val, std::memory_order_release);
        has.tcp_keepalive_probes = true;
        notify_changed("tcp_keepalive_probes");
    }

    /// Get the number of probes sent before the connection is marked as dead
    uint32_t getTcpKeepAliveProbes() const {
        return tcp_keepalive_probes.load(std::memory_order_acquire);
    }

    /// Set time to use for TCP_USER_TIMEOUT
    void setTcpUserTimeout(std::chrono::milliseconds val) {
        tcp_user_timeout.store(val, std::memory_order_release);
        has.tcp_user_timeout = true;
        notify_changed("tcp_user_timeout");
    }
    /// Get the time configured for TCP_USER_TIMEOUT
    std::chrono::milliseconds getTcpUserTimeout() const {
        return tcp_user_timeout.load(std::memory_order_acquire);
    }

    /// Set time to use for TCP_USER_TIMEOUT for unauthenticated users
    void setTcpUnauthenticatedUserTimeout(std::chrono::milliseconds val) {
        tcp_unauthenticated_user_timeout.store(val, std::memory_order_release);
        has.tcp_unauthenticated_user_timeout = true;
        notify_changed("tcp_unauthenticated_user_timeout");
    }

    /// Get the time configured for TCP_USER_TIMEOUT for unauthenticated users
    std::chrono::milliseconds getTcpUnauthenticatedUserTimeout() const {
        return tcp_unauthenticated_user_timeout.load(std::memory_order_acquire);
    }

    /**
     * Collections prototype means certain work-in-progress parts of collections
     * are enabled/disabled and also means DCP auto-enables collections for
     * replication streams (as opposed to ns_server requesting it).
     *
     * @return true if the collections prototype should be enabled
     */
    bool isCollectionsEnabled() const {
        return collections_enabled.load();
    }

    /**
     * Set if the server should enable collection support
     *
     * @param enable true if the system should enable collections
     */
    void setCollectionsEnabled(bool enable) {
        collections_enabled.store(enable);
        has.collections_enabled = true;
        notify_changed("collections_enabled");
    }

    std::string getOpcodeAttributesOverride() const {
        return std::string{*opcode_attributes_override.rlock()};
    }

    void setOpcodeAttributesOverride(const std::string& value);

    bool isTracingEnabled() const {
        return tracing_enabled.load(std::memory_order_acquire);
    }

    void setTracingEnabled(bool enabled) {
        Settings::tracing_enabled.store(enabled, std::memory_order_release);
        has.tracing_enabled = true;
        notify_changed("tracing_enabled");
    }

    void setScramshaFallbackSalt(const std::string& value) {
        scramsha_fallback_salt.wlock()->assign(value);
        has.scramsha_fallback_salt = true;
        notify_changed("scramsha_fallback_salt");
    }

    std::string getScramshaFallbackSalt() const {
        return std::string{*scramsha_fallback_salt.rlock()};
    }

    void setExternalAuthServiceEnabled(bool enable) {
        external_auth_service.store(enable, std::memory_order_release);
        has.external_auth_service = true;
        notify_changed("external_auth_service");
    }

    bool isExternalAuthServiceEnabled() const {
        return external_auth_service.load(std::memory_order_acquire);
    }

    std::chrono::microseconds getActiveExternalUsersPushInterval() const {
        return active_external_users_push_interval.load(
                std::memory_order_acquire);
    }

    void setActiveExternalUsersPushInterval(
            const std::chrono::microseconds interval) {
        active_external_users_push_interval.store(interval,
                                                  std::memory_order_release);
        has.active_external_users_push_interval = true;
        notify_changed("active_external_users_push_interval");
    }

    std::string getPortnumberFile() const {
        return portnumber_file;
    }

    void setPortnumberFile(std::string val) {
        portnumber_file = std::move(val);
        has.portnumber_file = true;
        notify_changed("portnumber_file");
    }

    int getParentIdentifier() const {
        return parent_identifier;
    }

    void setParentIdentifier(int val) {
        parent_identifier = val;
        has.parent_identifier = true;
        notify_changed("parent_identifier");
    }

    int getNumReaderThreads() const {
        return num_reader_threads.load(std::memory_order_acquire);
    }

    void setNumReaderThreads(int val) {
        num_reader_threads.store(val, std::memory_order_release);
        has.num_reader_threads = true;
        notify_changed("num_reader_threads");
    }

    int getNumWriterThreads() const {
        return num_writer_threads.load(std::memory_order_acquire);
    }

    void setNumWriterThreads(size_t val) {
        num_writer_threads.store(val, std::memory_order_release);
        has.num_writer_threads = true;
        notify_changed("num_writer_threads");
    }

    int getNumAuxIoThreads() const {
        return num_auxio_threads.load(std::memory_order_acquire);
    }

    void setNumAuxIoThreads(size_t val) {
        num_auxio_threads.store(val, std::memory_order_release);
        has.num_auxio_threads = true;
        notify_changed("num_auxio_threads");
    }

    int getNumNonIoThreads() const {
        return num_nonio_threads.load(std::memory_order_acquire);
    }

    void setNumNonIoThreads(size_t val) {
        num_nonio_threads.store(val, std::memory_order_release);
        has.num_nonio_threads = true;
        notify_changed("num_nonio_threads");
    }

    int getNumIOThreadsPerCore() const {
        return num_io_threads_per_core.load(std::memory_order_acquire);
    }

    void setNumIOThreadsPerCore(int val);

    std::pair<in_port_t, sa_family_t> getPrometheusConfig() {
        return *prometheus_config.rlock();
    }

    void setPrometheusConfig(std::pair<in_port_t, sa_family_t> config) {
        *prometheus_config.wlock() = std::move(config);
        has.prometheus_config = true;
        notify_changed("prometheus_config");
    }

    int getNumStorageThreads() const {
        return num_storage_threads.load(std::memory_order_acquire);
    }

    void setNumStorageThreads(size_t val) {
        num_storage_threads.store(val, std::memory_order_release);
        has.num_storage_threads = true;
        notify_changed("num_storage_threads");
    }

    void setPhosphorConfig(std::string value) {
        *phosphor_config.wlock() = std::move(value);
        has.phosphor_config = true;
        notify_changed("phosphor_config");
    }

    std::string getPhosphorConfig() const {
        return std::string{*phosphor_config.rlock()};
    }

    bool isLocalhostInterfaceAllowed() const {
        return allow_localhost_interface.load(std::memory_order_acquire);
    }

    void setAllowLocalhostInterface(bool val) {
        allow_localhost_interface.store(val, std::memory_order_release);
        has.allow_localhost_interface = true;
        notify_changed("allow_localhost_interface");
    }

    DeploymentModel getDeploymentModel() const {
        return deployment_model;
    }

    bool isDeprecatedBucketAutoselectEnabled() {
        return enable_deprecated_bucket_autoselect.load(
                std::memory_order_acquire);
    }

    void setDeprecatedBucketAutoselectEnabled(bool val) {
        enable_deprecated_bucket_autoselect.store(val,
                                                  std::memory_order_release);
        has.enable_deprecated_bucket_autoselect = true;
        notify_changed("enable_deprecated_bucket_autoselect");
    }

    EventFramework getEventFramework() const {
        return event_framework.load(std::memory_order_acquire);
    }

    void setEventFramework(EventFramework val) {
        event_framework.store(val, std::memory_order_release);
        has.event_framework = true;
        notify_changed("event_framework");
    }

    std::size_t getMaxClientConnectionDetails() const {
        return max_client_connection_details.load(std::memory_order_acquire);
    }

    void setMaxClientConnectionDetails(size_t val) {
        max_client_connection_details.store(val, std::memory_order_release);
        has.max_client_connection_details = true;
        notify_changed("max_client_connection_details");
    }

    size_t getMaxConcurrentAuthentications() const {
        return max_concurrent_authentications.load(std::memory_order_acquire);
    }

    void setMaxConcurrentAuthentications(size_t val);

    int getQuotaSharingPagerConcurrencyPercentage() const {
        return quota_sharing_pager_concurrency_percentage;
    }

    void setQuotaSharingPagerConcurrencyPercentage(int val) {
        quota_sharing_pager_concurrency_percentage = val;
        has.quota_sharing_pager_concurrency_percentage = true;
        notify_changed("quota_sharing_pager_concurrency_percentage");
    }

    std::chrono::milliseconds getQuotaSharingPagerSleepTime() const {
        return std::chrono::milliseconds(quota_sharing_pager_sleep_time_ms);
    }

    void setQuotaSharingPagerSleepTime(std::chrono::milliseconds val) {
        quota_sharing_pager_sleep_time_ms = val.count();
        has.quota_sharing_pager_sleep_time_ms = true;
        notify_changed("quota_sharing_pager_sleep_time_ms");
    }

protected:
    /// The file containing audit configuration
    std::string audit_file;

    /// Location of error maps sent to the client
    std::string error_maps_dir;

    /// The file containing the RBAC user data
    std::string rbac_file;

    /// The root directory of the installation
    std::string root;

    /// Number of worker (without dispatcher) libevent threads to run
    size_t num_threads = 0;

    /// The name of the file to store portnumber information
    /// May also be set in environment (cannot change)
    std::string portnumber_file;

    /// The number of seconds a client may be idle before it is disconnected
    cb::RelaxedAtomic<size_t> connection_idle_time{0};

    /// If a client reaches or exceeds this amount of queued data then
    /// execution of new commands for that client is paused until the data is
    /// transferred to the kernels send buffer. The motivation for the limit
    /// is to provide a some boundary on the amount of memory which can be
    /// assigned to a output buffers. Note that the client automatically
    /// backs off when it used the entire "timeslice" (number of operations
    /// to perform per cycle), of if all of the operations "blocks" by
    /// waiting for the engine to complete the operation.
    /// By default the limit is set to 1MB (a typical response packet is 24
    /// bytes, except for a get response which would also include the actual
    /// body of the document. With a 1MB output queue you can fit 50 ~20k
    /// documents (50 is the (default) max number of operations a client
    /// may perform before backing off.
    std::atomic<size_t> max_send_queue_size{1024 * 1024};

    /// The maximum size we want to try to set SO_SNDBUF to. For windows
    /// the default is 1MB as there is no operating system tunable which
    /// limits this value. On MacOS and Linux one would need to make OS
    /// level tuning to change this; so we'll just keep on using the
    /// insane large number and use the operating systems max value.
    std::atomic<uint32_t> max_so_sndbuf_size{
#ifdef WIN32
            1024 * 1024
#else
            256 * 1024 * 1024
#endif
    };

    /// ssl client authentication
    cb::x509::ClientCertMapper client_cert_mapper;

    /// Configuration of the logger
    cb::logger::Config logger_settings;

    /// Breakpad crash catcher settings
    cb::breakpad::Settings breakpad;

    /// Array of interface settings we are listening on
    folly::Synchronized<std::vector<NetworkInterface>> interfaces;

    /// The available sasl mechanism list
    folly::Synchronized<std::string> sasl_mechanisms;

    /// The available sasl mechanism list to use over SSL
    folly::Synchronized<std::string> ssl_sasl_mechanisms;

    /// Any settings to override opcode attributes
    folly::Synchronized<std::string> opcode_attributes_override;

    /// The salt to return to users we don't know about
    folly::Synchronized<std::string> scramsha_fallback_salt;

    folly::Synchronized<std::pair<in_port_t, sa_family_t>> prometheus_config;

    folly::Synchronized<std::string> phosphor_config{
            "buffer-mode:ring;buffer-size:20971520;enabled-categories:*"};

    std::atomic<std::chrono::microseconds> active_external_users_push_interval{
            std::chrono::minutes(5)};

    /// The maximum number of connections allowed
    std::atomic<size_t> max_connections{60000};

    /// The pool of connections reserved for system usage
    std::atomic<size_t> system_connections{5000};

    /// A sloppy number of how many free connections we want to have.
    /// Once we accept a client and the use count is higher than the
    /// free connection pool number we'll try to disconnect clients.
    /// Note that this is a _sloppy_ number. We might end up disconnecting
    /// _MORE_ clients as we don't try to synchronize between threads
    std::atomic<size_t> free_connection_pool_size{0};

    std::atomic<ConnectionLimitMode> connection_limit_mode{
            ConnectionLimitMode::Disconnect};

    /// The maximum number of client ip addresses we should keep track of
    std::atomic<size_t> max_client_connection_details{0};

    /// The maximum number of concurrent authentication tasks. Currently
    /// set to 6 (as the default memory cost for Argon2id is set to 8MB
    /// causing of a fixed max of 48MB, but the user may override the
    /// memory cost through /settings/security/argon2idMem)
    std::atomic<size_t> max_concurrent_authentications{6};

    /// The maximum number of commands each connection may have before
    /// blocking execution
    std::atomic<std::size_t> max_concurrent_commands_per_connection{32};

    /**
     * Note that it is not safe to add new listeners after we've spun up
     * new threads as we don't try to lock the object.
     *
     * the usecase for this is to be able to have logic elsewhere to update
     * state if a settings change.
     */
    std::map<std::string,
             std::deque<std::function<void(const std::string&, Settings&)>>>
            change_listeners;

    /// The identifier to use for the parent monitor
    int parent_identifier = -1;

    /// level of versosity to log at.
    std::atomic_int verbose{0};

    /**
     * Maximum number of io events to process based on the priority of the
     * connection
     */
    int reqs_per_event_high_priority = 50;
    int reqs_per_event_med_priority = 5;
    int reqs_per_event_low_priority = 1;
    int default_reqs_per_event = 20;

    /// The max amount of time spent executing commands per callback per
    /// connection before backing off
    std::atomic<std::chrono::milliseconds> command_time_slice{
            std::chrono::milliseconds{25}};

    /// To prevent us from reading (and allocating) an insane amount of
    /// data off the network we'll ignore (and disconnect clients) that
    /// tries to send packets bigger than this max_packet_size. The current
    /// Max document size is 20MB so by using 30MB we'll get the correct
    /// E2BIG error message for connections going a bit bigger (and not
    /// a quiet disconnect)
    uint32_t max_packet_size{30 * 1024 * 1024};

    std::atomic<int> num_reader_threads{0};
    std::atomic<int> num_writer_threads{0};
    std::atomic<int> num_auxio_threads{
            static_cast<int>(ThreadPoolConfig::AuxIoThreadCount::Default)};
    std::atomic<int> num_nonio_threads{
            static_cast<int>(ThreadPoolConfig::NonIoThreadCount::Default)};

<<<<<<< HEAD
=======
    /// When calculating IO thread counts (AuxIO, later Reader & Writer),
    /// how many threads should be created per logical core - i.e. what
    /// coefficient should be applied to the CPU count.
    std::atomic<int> num_io_threads_per_core{
            std::underlying_type_t<ThreadPoolConfig::IOThreadsPerCore>(
                    ThreadPoolConfig::IOThreadsPerCore::Default)};

    folly::Synchronized<std::pair<in_port_t, sa_family_t>> prometheus_config;

>>>>>>> 1fc109bd
    /// Number of storage backend threads
    std::atomic<int> num_storage_threads{0};

    /// The number of seconds before keepalive kicks in
    std::atomic<std::chrono::seconds> tcp_keepalive_idle{
            std::chrono::seconds{360}};
    /// The number of seconds between each probe sent in keepalive
    std::atomic<std::chrono::seconds> tcp_keepalive_interval{
            std::chrono::seconds{10}};
    /// The number of missing probes before the connection is considered dead
    std::atomic<uint32_t> tcp_keepalive_probes{3};

    /// The number of milliseconds for tcp user timeout (0 == disable)
    std::atomic<std::chrono::milliseconds> tcp_user_timeout{
            std::chrono::seconds{0}};

    /// The number of milliseconds for tcp user timeout (0 == disable) for
    /// unauthenticated connections
    std::atomic<std::chrono::milliseconds> tcp_unauthenticated_user_timeout{
            std::chrono::seconds{5}};

    /// Should the server always collect trace information for commands
    std::atomic_bool always_collect_trace_info{true};

    /// Is privilege debug enabled or not
    std::atomic_bool privilege_debug{false};

    /// is datatype json enabled?
    bool datatype_json = true;

    /// is datatype snappy enabled?
    std::atomic_bool datatype_snappy{true};

    /// Should we deduplicate the cluster maps from the Not My VBucket messages
    std::atomic_bool dedupe_nmvb_maps{false};

    /// May xattrs be used or not
    std::atomic_bool xattr_enabled{false};

    /// Should collections be enabled
    std::atomic_bool collections_enabled{true};

    /// Is tracing enabled or not
    std::atomic_bool tracing_enabled{true};

    /// Use standard input listener
    std::atomic_bool stdin_listener{true};

    /// Should we allow for using the external authentication service or not
    std::atomic_bool external_auth_service{false};

    /// If set "localhost" connections will not be deleted as part
    /// of server cleanup. This setting should only be used for unit
    /// tests
    std::atomic_bool allow_localhost_interface{true};

    void setDeploymentModel(DeploymentModel val) {
        deployment_model.store(val, std::memory_order_release);
        has.deployment_model = true;
    }
    std::atomic<DeploymentModel> deployment_model{DeploymentModel::Normal};

    /// The event framework to use
    std::atomic<EventFramework> event_framework{EventFramework::Bufferevent};

    std::atomic_bool enable_deprecated_bucket_autoselect{false};

    /// The number of concurrent paging visitors to use for quota sharing,
    /// expressed as a fraction of the number of NonIO threads.
    std::atomic_int quota_sharing_pager_concurrency_percentage{50};

    /// How long in milliseconds the ItemPager will sleep for when not being
    /// requested to run.
    std::atomic_int quota_sharing_pager_sleep_time_ms{5000};

    void notify_changed(const std::string& key);

public:
    /**
     * Flags for each of the above config options, indicating if they were
     * specified in a parsed config file. This is public because I haven't
     * had the time to update all of the unit tests to use the appropriate
     * getter/setter pattern
     */
    struct {
        bool always_collect_trace_info = false;
        bool rbac_file = false;
        bool privilege_debug = false;
        bool threads = false;
        bool interfaces = false;
        bool logger = false;
        bool audit = false;
        bool reqs_per_event_high_priority = false;
        bool reqs_per_event_med_priority = false;
        bool reqs_per_event_low_priority = false;
        bool default_reqs_per_event = false;
        bool command_time_slice = false;
        bool deployment_model = false;
        bool enable_deprecated_bucket_autoselect = false;
        bool verbose = false;
        bool connection_idle_time = false;
        bool datatype_json = false;
        bool datatype_snappy = false;
        bool root = false;
        bool breakpad = false;
        bool max_packet_size = false;
        bool max_send_queue_size = false;
        bool max_so_sndbuf_size = false;
        bool client_cert_auth = false;
        bool sasl_mechanisms = false;
        bool ssl_sasl_mechanisms = false;
        bool dedupe_nmvb_maps = false;
        bool error_maps = false;
        bool xattr_enabled = false;
        bool collections_enabled = false;
        bool opcode_attributes_override = false;
        bool tracing_enabled = false;
        bool stdin_listener = false;
        bool scramsha_fallback_salt = false;
        bool external_auth_service = false;
        bool tcp_keepalive_idle = false;
        bool tcp_keepalive_interval = false;
        bool tcp_keepalive_probes = false;
        bool tcp_user_timeout = false;
        bool tcp_unauthenticated_user_timeout = false;
        bool active_external_users_push_interval = false;
        bool max_connections = false;
        bool system_connections = false;
        bool free_connection_pool_size = false;
        bool connection_limit_mode = false;
        bool max_client_connection_details = false;
        bool max_concurrent_commands_per_connection = false;
        bool max_concurrent_authentications = false;
        bool num_reader_threads = false;
        bool num_writer_threads = false;
        bool num_auxio_threads = false;
        bool num_nonio_threads = false;
        bool num_io_threads_per_core = false;
        bool num_storage_threads = false;
        bool portnumber_file = false;
        bool parent_identifier = false;
        bool prometheus_config = false;
        bool phosphor_config = false;
        bool allow_localhost_interface = false;
        bool event_framework = false;
        bool quota_sharing_pager_concurrency_percentage = false;
        bool quota_sharing_pager_sleep_time_ms = false;
    } has;
};<|MERGE_RESOLUTION|>--- conflicted
+++ resolved
@@ -1112,8 +1112,6 @@
     std::atomic<int> num_nonio_threads{
             static_cast<int>(ThreadPoolConfig::NonIoThreadCount::Default)};
 
-<<<<<<< HEAD
-=======
     /// When calculating IO thread counts (AuxIO, later Reader & Writer),
     /// how many threads should be created per logical core - i.e. what
     /// coefficient should be applied to the CPU count.
@@ -1121,9 +1119,6 @@
             std::underlying_type_t<ThreadPoolConfig::IOThreadsPerCore>(
                     ThreadPoolConfig::IOThreadsPerCore::Default)};
 
-    folly::Synchronized<std::pair<in_port_t, sa_family_t>> prometheus_config;
-
->>>>>>> 1fc109bd
     /// Number of storage backend threads
     std::atomic<int> num_storage_threads{0};
 

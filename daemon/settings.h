/*
 *     Copyright 2018-Present Couchbase, Inc.
 *
 *   Use of this software is governed by the Business Source License included
 *   in the file licenses/BSL-Couchbase.txt.  As of the Change Date specified
 *   in that file, in accordance with the Business Source License, use of this
 *   software will be governed by the Apache License, Version 2.0, included in
 *   the file licenses/APL2.txt.
 */

#pragma once

#include "client_cert_config.h"
#include "logger/logger_config.h"
#include "network_interface.h"

#include <memcached/engine.h>
#include <platform/timeutils.h>
#include <relaxed_atomic.h>
#include <utilities/breakpad_settings.h>

#include <folly/Synchronized.h>

#include <atomic>
#include <cstdarg>
#include <deque>
#include <functional>
#include <map>
#include <string>
#include <vector>

enum class EventPriority {
    High,
    Medium,
    Low,
    Default
};

/// The various deployment models the server may be in
enum class DeploymentModel {
    /// The good old Couchbase server as we know and love
    Normal,
    /// The serverless mode
    Serverless
};

/**
 * Globally accessible settings as derived from the commandline / JSON config
 * file.
 *
 * Typically only the singleton instance (accessible via instance() is used.
 */
class Settings {
public:
    Settings();
    ~Settings();

    /**
     * Create and initialize a settings object from the given JSON
     *
     * @param json
     * @throws nlohmann::json::exception for parsing errors
     * @throws std::invalid_argument for JSON structure errors
     */
    explicit Settings(const nlohmann::json& json);

    Settings(const Settings&) = delete;

    /// Returns a reference to the singleton instance of Settings.
    static Settings& instance();

    /**
     * Allow the global settings instance to be changed by loading the
     * JSON configuration file.
     *
     * The global Settings instance should have configured the
     * change listeners already so that it may update the internal cached
     * values (if used).
     *
     * @param other
     */
    void reconfigure(const nlohmann::json& json);

    /**
     * Get the name of the file containing the RBAC data
     *
     * @return the absolute path to the rbac file
     */
    const std::string& getRbacFile() const {
        return rbac_file;
    }

    /**
     * Set the name of the file containing the RBAC data
     *
     * @param file the absolute path to the rbac file
     */
    void setRbacFile(std::string file) {
        has.rbac_file = true;
        rbac_file = std::move(file);
    }

    /**
     * Get the number of frontend worker threads
     *
     * @return the configured amount of worker threads
     */
    size_t getNumWorkerThreads() const {
        return num_threads;
    }

    /**
     * Set the number of frontend worker threads
     *
     * @param num the new number of threads
     */
    void setNumWorkerThreads(size_t num) {
        has.threads = true;
        num_threads = num;
        notify_changed("threads");
    }

    /**
     * Add a new interface definition to the list of interfaces provided
     * by the server.
     *
     * @param ifc the interface to add
     */
    void addInterface(const NetworkInterface& ifc) {
        interfaces.wlock()->push_back(ifc);
        has.interfaces = true;
        notify_changed("interfaces");
    }

    /**
     * Get vector containing all of the interfaces the system should
     * listen on
     *
     * @return the vector of interfaces
     */
    std::vector<NetworkInterface> getInterfaces() const {
        return std::vector<NetworkInterface>{*interfaces.rlock()};
    }

    /**
     * Should we use standard input listener?
     *
     * @return true if enabled, false otherwise
     */
    bool isStdinListenerEnabled() const {
        return stdin_listener.load();
    }

    /**
     * Set the mode for the standard input listener
     *
     * @param enabled the new value
     */
    void setStdinListenerEnabled(bool enabled) {
        stdin_listener.store(enabled);
        has.stdin_listener = true;
        notify_changed("stdin_listener");
    }

    cb::logger::Config getLoggerConfig() const {
        auto config = logger_settings;
        // log_level is synthesised from settings.verbose.
        config.log_level = getLogLevel();
        return config;
    };

    void setLoggerConfig(const cb::logger::Config& config) {
        has.logger = true;
        logger_settings = config;
        notify_changed("logger");
    };

    /**
     * Get the name of the file containing the audit configuration
     *
     * @return the name of the file containing audit configuration
     */
    const std::string& getAuditFile() const {
        return audit_file;
    }

    /**
     * Set the name of the file containing the audit configuration
     *
     * @param file the new name of the file containing audit configuration
     */
    void setAuditFile(std::string file) {
        has.audit = true;
        audit_file = std::move(file);
        notify_changed("audit_file");
    }

    const std::string& getErrorMapsDir() const {
        return Settings::error_maps_dir;
    }

    void setErrorMapsDir(std::string dir) {
        has.error_maps = true;
        error_maps_dir = std::move(dir);
        notify_changed("error_maps_dir");
    }

    /**
     * Get the verbosity level for the node
     *
     * @return the verbosity level
     */
    int getVerbose() const {
        return verbose.load();
    }

    /**
     * Set the verbosity level to use
     *
     * @param value the new value for the verbosity level
     */
    void setVerbose(int value) {
        verbose.store(value);
        has.verbose = true;
        notify_changed("verbosity");
    }

    // Return the log level as defined by the current verbosity.
    spdlog::level::level_enum getLogLevel() const;

    /**
     * Get the idle time for a connection. Connections that stays idle
     * longer than this limit is automatically disconnected.
     *
     * @return the idle time in seconds
     */
    size_t getConnectionIdleTime() const {
        return connection_idle_time;
    }

    /**
     * Set the connection idle time
     *
     * @param value the number of seconds connections should stay idle
     */
    void setConnectionIdleTime(size_t value) {
        Settings::connection_idle_time = value;
        has.connection_idle_time = true;
        notify_changed("connection_idle_time");
    }

    /**
     * Get the root directory of the couchbase installation
     *
     * This allows the process to locate files in <code>etc/security</code> and
     * other locations relative to the installation root
     *
     * @return
     */
    const std::string& getRoot() const {
        return root;
    }

    /**
     * Set the root directory for the Couchbase installation
     *
     * @param root The root directory of the installation
     */
    void setRoot(std::string value) {
        root = std::move(value);
        has.root = true;
        notify_changed("root");
    }

    size_t getMaxConnections() const {
        return max_connections.load(std::memory_order_consume);
    }

    void setMaxConnections(size_t num, bool notify = true) {
        max_connections.store(num, std::memory_order_release);
        has.max_connections = true;
        if (notify) {
            notify_changed("max_connections");
        }
    }

    size_t getSystemConnections() const {
        return system_connections.load(std::memory_order_consume);
    }

    void setSystemConnections(size_t num) {
        system_connections.store(num, std::memory_order_release);
        has.system_connections = true;
        notify_changed("system_connections");
    }

    size_t getMaxUserConnections() const {
        return getMaxConnections() - getSystemConnections();
    }

    size_t getMaxConcurrentCommandsPerConnection() const;

    void setMaxConcurrentCommandsPerConnection(size_t num);

    /**
     * Set the number of request to handle per notification from the
     * event library
     *
     * @param num the number of requests to handle
     * @param priority The priority to update
     */
    void setRequestsPerEventNotification(int num, EventPriority priority) {
        switch (priority) {
        case EventPriority::High:
            reqs_per_event_high_priority = num;
            has.reqs_per_event_high_priority = true;
            notify_changed("reqs_per_event_high_priority");
            return;
        case EventPriority::Medium:
            reqs_per_event_med_priority = num;
            has.reqs_per_event_med_priority = true;
            notify_changed("reqs_per_event_med_priority");
            return;
        case EventPriority::Low:
            reqs_per_event_low_priority = num;
            has.reqs_per_event_low_priority = true;
            notify_changed("reqs_per_event_low_priority");
            return;
        case EventPriority::Default:
            default_reqs_per_event = num;
            has.default_reqs_per_event = true;
            notify_changed("default_reqs_per_event");
            return;
        }
        throw std::invalid_argument(
            "setRequestsPerEventNotification: Unknown priority");
    }

    /**
     * Get the number of requests to handle per callback from the event
     * library
     *
     * @param priority the priority of interest
     * @return the number of request to handle per callback
     */
    int getRequestsPerEventNotification(EventPriority priority) const {
        switch (priority) {
        case EventPriority::High:
            return reqs_per_event_high_priority;
        case EventPriority::Medium:
            return reqs_per_event_med_priority;
        case EventPriority::Low:
            return reqs_per_event_low_priority;
        case EventPriority::Default:
            return default_reqs_per_event;
        }
        throw std::invalid_argument(
            "setRequestsPerEventNotification: Unknown priority");
    }

    std::chrono::milliseconds getCommandTimeSlice() const {
        return command_time_slice.load(std::memory_order_acquire);
    }

    void setCommandTimeSlice(std::chrono::milliseconds val) {
        command_time_slice.store(val, std::memory_order_release);
        has.command_time_slice = true;
        notify_changed("command_time_slice");
    }

    /**
     * Is PROTOCOL_BINARY_DATATYPE_JSON supported or not
     *
     * @return true if clients may use JSON support
     */
    bool isDatatypeJsonEnabled() const {
        return datatype_json;
    }

    /**
     * Is PROTOCOL_BINARY_DATATYPE_SNAPPY supported or not
     *
     * @return true if clients may use snappy support
     */
    bool isDatatypeSnappyEnabled() const {
        return datatype_snappy;
    }

    /**
     * Set if PROTOCOL_BINARY_DATATYPE_JSON support should be enabled or not
     *
     * @param enabled true if clients should be able to use json support
     */
    void setDatatypeJsonEnabled(bool enabled) {
        datatype_json = enabled;
        has.datatype_json = true;
        notify_changed("datatype_json");
    }

    /**
     * Set if PROTOCOL_BINARY_DATATYPE_SNAPPY support should be enabled or
     * not
     *
     * @param enabled true if clients should be able to use snappy support
     */
    void setDatatypeSnappyEnabled(bool enabled) {
        datatype_snappy = enabled;
        has.datatype_snappy = true;
        notify_changed("datatype_snappy");
    }

    /**
     * Get the maximum size of a packet the system should try to inspect.
     * Packets exceeding this limit will cause the client to be disconnected
     *
     * @return the maximum size in bytes
     */
    uint32_t getMaxPacketSize() const {
        return max_packet_size;
    }

    /**
     * Set the maximum size of a packet the system should try to inspect.
     * Packets exceeding this limit will cause the client to be disconnected
     *
     * @param max the new maximum size in bytes
     */
    void setMaxPacketSize(uint32_t max) {
        max_packet_size = max;
        has.max_packet_size = true;
        notify_changed("max_packet_size");
    }

    /// get the max number of bytes we want in the send queue before we
    /// stop executing new commands for the client until it drains the
    /// socket
    size_t getMaxSendQueueSize() const {
        return max_send_queue_size.load(std::memory_order_acquire);
    }

    /// Set the new maximum number of bytes we want to store in the send
    /// queue for the client before we stop executing new commands (or
    /// add data to a DCP pipe) for a given client to avoid clients
    /// reserving gigabytes of memory in the server
    void setMaxSendQueueSize(size_t max) {
        max_send_queue_size.store(max, std::memory_order_release);
        has.max_send_queue_size = true;
        notify_changed("max_send_queue_size");
    }

    /// get the max size to try to set SO_SNDBUF to
    uint32_t getMaxSoSndbufSize() const {
        return max_so_sndbuf_size.load(std::memory_order_acquire);
    }

    /// Set the new maximum number size for SO_SNDBUF
    void setMaxSoSndbufSize(uint32_t max) {
        max_so_sndbuf_size.store(max, std::memory_order_release);
        has.max_so_sndbuf_size = true;
        notify_changed("max_so_sndbuf_size");
    }

    void reconfigureClientCertAuth(
            std::unique_ptr<cb::x509::ClientCertConfig> config) {
        client_cert_mapper.reconfigure(std::move(config));
        has.client_cert_auth = true;
        notify_changed("client_cert_auth");
    }

    std::pair<cb::x509::Status, std::string> lookupUser(
            X509* cert,
            const std::function<bool(const std::string&)>& exists) const {
        return client_cert_mapper.lookupUser(cert, exists);
    }

    /**
     * Get the list of available SASL Mechanisms
     *
     * @return all SASL mechanisms the client may use
     */
    std::string getSaslMechanisms() const;

    /**
     * Set the list of available SASL Mechanisms
     *
     * @param sasl_mechanisms the new list of sasl mechanisms
     */
    void setSaslMechanisms(std::string sasl_mechanisms);

    /**
     * Get the list of available SASL Mechanisms to use for SSL
     *
     * @return all SASL mechanisms the client may use
     */
    std::string getSslSaslMechanisms() const;

    /**
     * Set the list of available SASL Mechanisms to use for SSL connections
     *
     * @param sasl_mechanisms the new list of sasl mechanisms
     */
    void setSslSaslMechanisms(std::string ssl_sasl_mechanisms);

    /**
     * Should the server return the cluster map it has already sent a
     * client as part of the payload of <em>not my vbucket</em> errors.
     *
     * @return true if the node should deduplicate such maps
     */
    bool isDedupeNmvbMaps() const {
        return dedupe_nmvb_maps.load();
    }

    /**
     * Set if the server should return the cluster map it has already sent a
     * client as part of the payload of <em>not my vbucket</em> errors.
     *
     * @param enable true if the node should deduplicate such maps
     */
    void setDedupeNmvbMaps(bool enable) {
        dedupe_nmvb_maps.store(enable);
        has.dedupe_nmvb_maps = true;
        notify_changed("dedupe_nmvb_maps");
    }

    /**
     * Get the breakpad settings
     *
     * @return the settings used for Breakpad
     */
    const cb::breakpad::Settings& getBreakpadSettings() const {
        return breakpad;
    }

    /**
     * Update the settings used by breakpad
     *
     * @param breakpad the new breakpad settings
     */
    void setBreakpadSettings(const cb::breakpad::Settings& config) {
        breakpad = config;
        has.breakpad = true;
        notify_changed("breakpad");
    }

    /**
     * Update this settings object with the properties explicitly set in
     * the other object
     *
     * @param other the object to copy the settings from
     * @param apply apply the changes if there is no errors during validation
     * @throws std::exception if an error occurs (like trying to change
     *              a value which isn't dynamically updateable)
     */
    void updateSettings(const Settings& other, bool apply = true);

    /**
     * Note that it is not safe to add new listeners after we've spun up
     * new threads as we don't try to lock the object.
     *
     * the use case for this is to be able to have logic elsewhere to update
     * state if a settings change.
     */
    void addChangeListener(
            const std::string& key,
            std::function<void(const std::string&, Settings&)> listener) {
        change_listeners[key].push_back(listener);
    }

    /**
     * May clients enable the XATTR feature?
     *
     * @return true if xattrs may be used
     */
    bool isXattrEnabled() const {
        return xattr_enabled.load();
    }

    /**
     * Set if the server should allow the use of xattrs
     *
     * @param enable true if the system may use xattrs
     */
    void setXattrEnabled(bool enable) {
        xattr_enabled.store(enable);
        has.xattr_enabled = true;
        notify_changed("xattr_enabled");
    }

    /// Set time until the first probe is sent
    void setTcpKeepAliveIdle(std::chrono::seconds val) {
        tcp_keepalive_idle.store(val, std::memory_order_release);
        has.tcp_keepalive_idle = true;
        notify_changed("tcp_keepalive_idle");
    }

    /// Get the time before the first probe is sent
    std::chrono::seconds getTcpKeepAliveIdle() const {
        return tcp_keepalive_idle.load(std::memory_order_acquire);
    }

    /// Set the interval between the probes is sent
    void setTcpKeepAliveInterval(std::chrono::seconds val) {
        tcp_keepalive_interval.store(val, std::memory_order_release);
        has.tcp_keepalive_interval = true;
        notify_changed("tcp_keepalive_interval");
    }

    /// Get the interval between the probes is sent
    std::chrono::seconds getTcpKeepAliveInterval() const {
        return tcp_keepalive_interval.load(std::memory_order_acquire);
    }

    /// Set the number of probes sent before the connection is marked as dead
    void setTcpKeepAliveProbes(uint32_t val) {
        tcp_keepalive_probes.store(val, std::memory_order_release);
        has.tcp_keepalive_probes = true;
        notify_changed("tcp_keepalive_probes");
    }

    /// Get the number of probes sent before the connection is marked as dead
    uint32_t getTcpKeepAliveProbes() const {
        return tcp_keepalive_probes.load(std::memory_order_acquire);
    }

    /// Set time to use for TCP_USER_TIMEOUT
    void setTcpUserTimeout(std::chrono::milliseconds val) {
        tcp_user_timeout.store(val, std::memory_order_release);
        has.tcp_user_timeout = true;
        notify_changed("tcp_user_timeout");
    }
    /// Get the time configured for TCP_USER_TIMEOUT
    std::chrono::milliseconds getTcpUserTimeout() const {
        return tcp_user_timeout.load(std::memory_order_acquire);
    }

    /// Set time to use for TCP_USER_TIMEOUT for unauthenticated users
    void setTcpUnauthenticatedUserTimeout(std::chrono::milliseconds val) {
        tcp_unauthenticated_user_timeout.store(val, std::memory_order_release);
        has.tcp_unauthenticated_user_timeout = true;
        notify_changed("tcp_unauthenticated_user_timeout");
    }

    /// Get the time configured for TCP_USER_TIMEOUT for unauthenticated users
    std::chrono::milliseconds getTcpUnauthenticatedUserTimeout() const {
        return tcp_unauthenticated_user_timeout.load(std::memory_order_acquire);
    }

    /**
     * Collections prototype means certain work-in-progress parts of collections
     * are enabled/disabled and also means DCP auto-enables collections for
     * replication streams (as opposed to ns_server requesting it).
     *
     * @return true if the collections prototype should be enabled
     */
    bool isCollectionsEnabled() const {
        return collections_enabled.load();
    }

    /**
     * Set if the server should enable collection support
     *
     * @param enable true if the system should enable collections
     */
    void setCollectionsEnabled(bool enable) {
        collections_enabled.store(enable);
        has.collections_enabled = true;
        notify_changed("collections_enabled");
    }

    std::string getOpcodeAttributesOverride() const {
        return std::string{*opcode_attributes_override.rlock()};
    }

    void setOpcodeAttributesOverride(const std::string& value);

    bool isTracingEnabled() const {
        return tracing_enabled.load(std::memory_order_acquire);
    }

    void setTracingEnabled(bool enabled) {
        Settings::tracing_enabled.store(enabled, std::memory_order_release);
        has.tracing_enabled = true;
        notify_changed("tracing_enabled");
    }

    void setScramshaFallbackSalt(const std::string& value) {
        scramsha_fallback_salt.wlock()->assign(value);
        has.scramsha_fallback_salt = true;
        notify_changed("scramsha_fallback_salt");
    }

    std::string getScramshaFallbackSalt() const {
        return std::string{*scramsha_fallback_salt.rlock()};
    }

    void setScramshaFallbackIterationCount(int count) {
        scramsha_fallback_iteration_count.store(count,
                                                std::memory_order_release);
        has.scramsha_fallback_iteration_count = true;
        notify_changed("scramsha_fallback_iteration_count");
    }

    int getScramshaFallbackIterationCount() const {
        return scramsha_fallback_iteration_count.load(
                std::memory_order_acquire);
    }

    void setExternalAuthServiceEnabled(bool enable) {
        external_auth_service.store(enable, std::memory_order_release);
        has.external_auth_service = true;
        notify_changed("external_auth_service");
    }

    bool isExternalAuthServiceEnabled() const {
        return external_auth_service.load(std::memory_order_acquire);
    }

    void setExternalAuthServiceScramSupport(bool enable) {
        external_auth_service_scram_support.store(enable,
                                                  std::memory_order_release);
        has.external_auth_service_scram_support = true;
        notify_changed("external_auth_service_scram_support");
    }

    bool doesExternalAuthServiceSupportScram() const {
        return external_auth_service_scram_support.load(
                std::memory_order_acquire);
    }

    std::chrono::microseconds getActiveExternalUsersPushInterval() const {
        return active_external_users_push_interval.load(
                std::memory_order_acquire);
    }

    void setActiveExternalUsersPushInterval(
            const std::chrono::microseconds interval) {
        active_external_users_push_interval.store(interval,
                                                  std::memory_order_release);
        has.active_external_users_push_interval = true;
        notify_changed("active_external_users_push_interval");
    }

    std::chrono::microseconds getExternalAuthSlowDuration() const {
        return external_auth_slow_duration.load(std::memory_order_acquire);
    }

    void setExternalAuthSlowDuration(const std::chrono::microseconds delay) {
        external_auth_slow_duration.store(delay, std::memory_order_release);
        has.external_auth_slow_duration = true;
        notify_changed("external_auth_slow_duration");
    }

    std::chrono::microseconds getExternalAuthRequestTimeout() const {
        return external_auth_request_timeout.load(std::memory_order_acquire);
    }

    void setExternalAuthRequestTimeout(const std::chrono::microseconds delay) {
        external_auth_request_timeout.store(delay, std::memory_order_release);
        has.external_auth_request_timeout = true;
        notify_changed("external_auth_request_timeout");
    }

    std::string getPortnumberFile() const {
        return portnumber_file;
    }

    void setPortnumberFile(std::string val) {
        portnumber_file = std::move(val);
        has.portnumber_file = true;
        notify_changed("portnumber_file");
    }

    int getParentIdentifier() const {
        return parent_identifier;
    }

    void setParentIdentifier(int val) {
        parent_identifier = val;
        has.parent_identifier = true;
        notify_changed("parent_identifier");
    }

    int getNumReaderThreads() const {
        return num_reader_threads.load(std::memory_order_acquire);
    }

    void setNumReaderThreads(int val) {
        num_reader_threads.store(val, std::memory_order_release);
        has.num_reader_threads = true;
        notify_changed("num_reader_threads");
    }

    int getNumWriterThreads() const {
        return num_writer_threads.load(std::memory_order_acquire);
    }

    void setNumWriterThreads(size_t val) {
        num_writer_threads.store(val, std::memory_order_release);
        has.num_writer_threads = true;
        notify_changed("num_writer_threads");
    }

    int getNumAuxIoThreads() const {
        return num_auxio_threads.load(std::memory_order_acquire);
    }

    void setNumAuxIoThreads(size_t val) {
        num_auxio_threads.store(val, std::memory_order_release);
        has.num_auxio_threads = true;
        notify_changed("num_auxio_threads");
    }

    int getNumNonIoThreads() const {
        return num_nonio_threads.load(std::memory_order_acquire);
    }

    void setNumNonIoThreads(size_t val) {
        num_nonio_threads.store(val, std::memory_order_release);
        has.num_nonio_threads = true;
        notify_changed("num_nonio_threads");
    }

    int getNumIOThreadsPerCore() const {
        return num_io_threads_per_core.load(std::memory_order_acquire);
    }

    void setNumIOThreadsPerCore(int val);

    std::pair<in_port_t, sa_family_t> getPrometheusConfig() {
        return *prometheus_config.rlock();
    }

    void setPrometheusConfig(std::pair<in_port_t, sa_family_t> config) {
        *prometheus_config.wlock() = std::move(config);
        has.prometheus_config = true;
        notify_changed("prometheus_config");
    }

    int getNumStorageThreads() const {
        return num_storage_threads.load(std::memory_order_acquire);
    }

    void setNumStorageThreads(size_t val) {
        num_storage_threads.store(val, std::memory_order_release);
        has.num_storage_threads = true;
        notify_changed("num_storage_threads");
    }

    void setPhosphorConfig(std::string value) {
        *phosphor_config.wlock() = std::move(value);
        has.phosphor_config = true;
        notify_changed("phosphor_config");
    }

    std::string getPhosphorConfig() const {
        return std::string{*phosphor_config.rlock()};
    }

    bool isLocalhostInterfaceAllowed() const {
        return allow_localhost_interface.load(std::memory_order_acquire);
    }

    void setAllowLocalhostInterface(bool val) {
        allow_localhost_interface.store(val, std::memory_order_release);
        has.allow_localhost_interface = true;
        notify_changed("allow_localhost_interface");
    }

    DeploymentModel getDeploymentModel() const {
        return deployment_model;
    }

    bool isDeprecatedBucketAutoselectEnabled() {
        return enable_deprecated_bucket_autoselect.load(
                std::memory_order_acquire);
    }

    void setDeprecatedBucketAutoselectEnabled(bool val) {
        enable_deprecated_bucket_autoselect.store(val,
                                                  std::memory_order_release);
        has.enable_deprecated_bucket_autoselect = true;
        notify_changed("enable_deprecated_bucket_autoselect");
    }

    std::size_t getMaxClientConnectionDetails() const {
        return max_client_connection_details.load(std::memory_order_acquire);
    }

    void setMaxClientConnectionDetails(size_t val) {
        max_client_connection_details.store(val, std::memory_order_release);
        has.max_client_connection_details = true;
        notify_changed("max_client_connection_details");
    }

    size_t getMaxConcurrentAuthentications() const {
        return max_concurrent_authentications.load(std::memory_order_acquire);
    }

    void setMaxConcurrentAuthentications(size_t val);

    int getQuotaSharingPagerConcurrencyPercentage() const {
        return quota_sharing_pager_concurrency_percentage;
    }

    void setQuotaSharingPagerConcurrencyPercentage(int val) {
        quota_sharing_pager_concurrency_percentage = val;
        has.quota_sharing_pager_concurrency_percentage = true;
        notify_changed("quota_sharing_pager_concurrency_percentage");
    }

    std::chrono::milliseconds getQuotaSharingPagerSleepTime() const {
        return std::chrono::milliseconds(quota_sharing_pager_sleep_time_ms);
    }

    void setQuotaSharingPagerSleepTime(std::chrono::milliseconds val) {
        quota_sharing_pager_sleep_time_ms = val.count();
        has.quota_sharing_pager_sleep_time_ms = true;
        notify_changed("quota_sharing_pager_sleep_time_ms");
    }

<<<<<<< HEAD
    // duration units: secs.
    void setSlowPrometheusScrapeDuration(
            std::chrono::duration<float> duration) {
        slow_prometheus_scrape_duration.store(duration,
                                              std::memory_order_release);
    }

    // duration units: secs.
    std::chrono::duration<float> getSlowPrometheusScrapeDuration() const {
        return slow_prometheus_scrape_duration.load(std::memory_order_acquire);
    }

=======
    std::chrono::seconds getDcpDisconnectWhenStuckTimeout() const {
        return dcp_disconnect_when_stuck_timeout_seconds.load(
                std::memory_order_acquire);
    }

    void setDcpDisconnectWhenStuckTimeout(std::chrono::seconds val);

    std::string getDcpDisconnectWhenStuckNameRegex() const {
        return dcp_disconnect_when_stuck_name_regex.copy();
    }

    // Set from the JSON value, which is base64 encoded
    void setDcpDisconnectWhenStuckNameRegexFromBase64(const std::string& val);

>>>>>>> d7f3892a
protected:
    void setDcpDisconnectWhenStuckNameRegex(std::string val);

    /// The file containing audit configuration
    std::string audit_file;

    /// Location of error maps sent to the client
    std::string error_maps_dir;

    /// The file containing the RBAC user data
    std::string rbac_file;

    /// The root directory of the installation
    std::string root;

    /// Number of worker (without dispatcher) libevent threads to run
    size_t num_threads = 0;

    /// The name of the file to store portnumber information
    /// May also be set in environment (cannot change)
    std::string portnumber_file;

    /// The number of seconds a client may be idle before it is disconnected
    cb::RelaxedAtomic<size_t> connection_idle_time{0};

    /// If a client reaches or exceeds this amount of queued data then
    /// execution of new commands for that client is paused until the data is
    /// transferred to the kernels send buffer. The motivation for the limit
    /// is to provide a some boundary on the amount of memory which can be
    /// assigned to a output buffers. Note that the client automatically
    /// backs off when it used the entire "timeslice" (number of operations
    /// to perform per cycle), of if all of the operations "blocks" by
    /// waiting for the engine to complete the operation.
    /// By default the limit is set to 1MB (a typical response packet is 24
    /// bytes, except for a get response which would also include the actual
    /// body of the document. With a 1MB output queue you can fit 50 ~20k
    /// documents (50 is the (default) max number of operations a client
    /// may perform before backing off.
    std::atomic<size_t> max_send_queue_size{1024 * 1024};

    /// The maximum size we want to try to set SO_SNDBUF to. For windows
    /// the default is 1MB as there is no operating system tunable which
    /// limits this value. On MacOS and Linux one would need to make OS
    /// level tuning to change this; so we'll just keep on using the
    /// insane large number and use the operating systems max value.
    std::atomic<uint32_t> max_so_sndbuf_size{
#ifdef WIN32
            1024 * 1024
#else
            256 * 1024 * 1024
#endif
    };

    /// ssl client authentication
    cb::x509::ClientCertMapper client_cert_mapper;

    /// Configuration of the logger
    cb::logger::Config logger_settings;

    /// Breakpad crash catcher settings
    cb::breakpad::Settings breakpad;

    /// Array of interface settings we are listening on
    folly::Synchronized<std::vector<NetworkInterface>> interfaces;

    /// The available sasl mechanism list
    folly::Synchronized<std::string> sasl_mechanisms;

    /// The available sasl mechanism list to use over SSL
    folly::Synchronized<std::string> ssl_sasl_mechanisms;

    /// Any settings to override opcode attributes
    folly::Synchronized<std::string> opcode_attributes_override;

    /// The salt to return to users we don't know about
    folly::Synchronized<std::string> scramsha_fallback_salt;

    /// The iteration count to return to users we don't know about
    std::atomic_int scramsha_fallback_iteration_count{15000};

    folly::Synchronized<std::pair<in_port_t, sa_family_t>> prometheus_config;

    folly::Synchronized<std::string> phosphor_config{
            "buffer-mode:ring;buffer-size:20971520;enabled-categories:*"};

    std::atomic<std::chrono::microseconds> active_external_users_push_interval{
            std::chrono::minutes(5)};

    /// The number of seconds to determine a slow operation for external
    /// authentication
    std::atomic<std::chrono::microseconds> external_auth_slow_duration{
            std::chrono::seconds{5}};

    /// The number of seconds to determine when to timeout a request to external
    /// auth
    std::atomic<std::chrono::microseconds> external_auth_request_timeout{
            std::chrono::seconds{30}};

    /// The maximum number of connections allowed
    std::atomic<size_t> max_connections{60000};

    /// The pool of connections reserved for system usage
    std::atomic<size_t> system_connections{5000};

    /// The maximum number of client ip addresses we should keep track of
    std::atomic<size_t> max_client_connection_details{0};

    /// The maximum number of concurrent authentication tasks. Currently
    /// set to 6 (as the default memory cost for Argon2id is set to 8MB
    /// causing of a fixed max of 48MB, but the user may override the
    /// memory cost through /settings/security/argon2idMem)
    std::atomic<size_t> max_concurrent_authentications{6};

    /// The maximum number of commands each connection may have before
    /// blocking execution
    std::atomic<std::size_t> max_concurrent_commands_per_connection{32};

    /**
     * Note that it is not safe to add new listeners after we've spun up
     * new threads as we don't try to lock the object.
     *
     * the usecase for this is to be able to have logic elsewhere to update
     * state if a settings change.
     */
    std::map<std::string,
             std::deque<std::function<void(const std::string&, Settings&)>>>
            change_listeners;

    /// The identifier to use for the parent monitor
    int parent_identifier = -1;

    /// level of versosity to log at.
    std::atomic_int verbose{0};

    /**
     * Maximum number of io events to process based on the priority of the
     * connection
     */
    int reqs_per_event_high_priority = 50;
    int reqs_per_event_med_priority = 5;
    int reqs_per_event_low_priority = 1;
    int default_reqs_per_event = 20;

    /// The max amount of time spent executing commands per callback per
    /// connection before backing off
    std::atomic<std::chrono::milliseconds> command_time_slice{
            std::chrono::milliseconds{25}};

    /// To prevent us from reading (and allocating) an insane amount of
    /// data off the network we'll ignore (and disconnect clients) that
    /// tries to send packets bigger than this max_packet_size. The current
    /// Max document size is 20MB so by using 30MB we'll get the correct
    /// E2BIG error message for connections going a bit bigger (and not
    /// a quiet disconnect)
    uint32_t max_packet_size{30 * 1024 * 1024};

    std::atomic<int> num_reader_threads{0};
    std::atomic<int> num_writer_threads{0};
    std::atomic<int> num_auxio_threads{
            static_cast<int>(ThreadPoolConfig::AuxIoThreadCount::Default)};
    std::atomic<int> num_nonio_threads{
            static_cast<int>(ThreadPoolConfig::NonIoThreadCount::Default)};

    /// When calculating IO thread counts (AuxIO, later Reader & Writer),
    /// how many threads should be created per logical core - i.e. what
    /// coefficient should be applied to the CPU count.
    std::atomic<int> num_io_threads_per_core{
            std::underlying_type_t<ThreadPoolConfig::IOThreadsPerCore>(
                    ThreadPoolConfig::IOThreadsPerCore::Default)};

    /// Number of storage backend threads
    std::atomic<int> num_storage_threads{0};

    /// The number of seconds before keepalive kicks in
    std::atomic<std::chrono::seconds> tcp_keepalive_idle{
            std::chrono::seconds{360}};
    /// The number of seconds between each probe sent in keepalive
    std::atomic<std::chrono::seconds> tcp_keepalive_interval{
            std::chrono::seconds{10}};
    /// The number of missing probes before the connection is considered dead
    std::atomic<uint32_t> tcp_keepalive_probes{3};

    /// The number of milliseconds for tcp user timeout (0 == disable)
    std::atomic<std::chrono::milliseconds> tcp_user_timeout{
            std::chrono::seconds{0}};

    /// The number of milliseconds for tcp user timeout (0 == disable) for
    /// unauthenticated connections
    std::atomic<std::chrono::milliseconds> tcp_unauthenticated_user_timeout{
            std::chrono::seconds{5}};

    /// is datatype json enabled?
    bool datatype_json = true;

    /// is datatype snappy enabled?
    std::atomic_bool datatype_snappy{true};

    /// Should we deduplicate the cluster maps from the Not My VBucket messages
    std::atomic_bool dedupe_nmvb_maps{false};

    /// May xattrs be used or not
    std::atomic_bool xattr_enabled{false};

    /// Should collections be enabled
    std::atomic_bool collections_enabled{true};

    /// Is tracing enabled or not
    std::atomic_bool tracing_enabled{true};

    /// Use standard input listener
    std::atomic_bool stdin_listener{true};

    /// Should we allow for using the external authentication service or not
    std::atomic_bool external_auth_service{false};
    /// Set to true if we should try to forward SCRAM for unknown users
    std::atomic_bool external_auth_service_scram_support{false};

    /// If set "localhost" connections will not be deleted as part
    /// of server cleanup. This setting should only be used for unit
    /// tests
    std::atomic_bool allow_localhost_interface{true};

    void setDeploymentModel(DeploymentModel val) {
        deployment_model.store(val, std::memory_order_release);
        has.deployment_model = true;
    }
    std::atomic<DeploymentModel> deployment_model{DeploymentModel::Normal};

    std::atomic_bool enable_deprecated_bucket_autoselect{false};

    /// The number of concurrent paging visitors to use for quota sharing,
    /// expressed as a fraction of the number of NonIO threads.
    std::atomic_int quota_sharing_pager_concurrency_percentage{50};

    /// How long in milliseconds the ItemPager will sleep for when not being
    /// requested to run.
    std::atomic_int quota_sharing_pager_sleep_time_ms{5000};

<<<<<<< HEAD
    std::atomic<std::chrono::duration<float>> slow_prometheus_scrape_duration{
            std::chrono::duration<float>(0.2)};
=======
    /// How long to wait before disconnecting a DCP producer that appears to be
    /// stuck. The default is 12 minutes which is 2x the default DCP idle
    /// disconnect timeout.
    std::atomic<std::chrono::seconds> dcp_disconnect_when_stuck_timeout_seconds{
            std::chrono::seconds{720}};

    /// A regex to match the name of the DCP producer to disconnect when stuck
    folly::Synchronized<std::string, std::mutex>
            dcp_disconnect_when_stuck_name_regex;
>>>>>>> d7f3892a

    void notify_changed(const std::string& key);

public:
    /**
     * Flags for each of the above config options, indicating if they were
     * specified in a parsed config file. This is public because I haven't
     * had the time to update all of the unit tests to use the appropriate
     * getter/setter pattern
     */
    struct {
        bool rbac_file = false;
        bool threads = false;
        bool interfaces = false;
        bool logger = false;
        bool audit = false;
        bool reqs_per_event_high_priority = false;
        bool reqs_per_event_med_priority = false;
        bool reqs_per_event_low_priority = false;
        bool default_reqs_per_event = false;
        bool command_time_slice = false;
        bool deployment_model = false;
        bool enable_deprecated_bucket_autoselect = false;
        bool verbose = false;
        bool connection_idle_time = false;
        bool datatype_json = false;
        bool datatype_snappy = false;
        bool root = false;
        bool breakpad = false;
        bool max_packet_size = false;
        bool max_send_queue_size = false;
        bool max_so_sndbuf_size = false;
        bool client_cert_auth = false;
        bool sasl_mechanisms = false;
        bool ssl_sasl_mechanisms = false;
        bool dedupe_nmvb_maps = false;
        bool error_maps = false;
        bool xattr_enabled = false;
        bool collections_enabled = false;
        bool opcode_attributes_override = false;
        bool tracing_enabled = false;
        bool stdin_listener = false;
        bool scramsha_fallback_salt = false;
        bool scramsha_fallback_iteration_count = false;
        bool external_auth_service = false;
        bool external_auth_service_scram_support = false;
        bool tcp_keepalive_idle = false;
        bool tcp_keepalive_interval = false;
        bool tcp_keepalive_probes = false;
        bool tcp_user_timeout = false;
        bool tcp_unauthenticated_user_timeout = false;
        bool active_external_users_push_interval = false;
        bool external_auth_slow_duration = false;
        bool external_auth_request_timeout = false;
        bool max_connections = false;
        bool system_connections = false;
        bool max_client_connection_details = false;
        bool max_concurrent_commands_per_connection = false;
        bool max_concurrent_authentications = false;
        bool num_reader_threads = false;
        bool num_writer_threads = false;
        bool num_auxio_threads = false;
        bool num_nonio_threads = false;
        bool num_io_threads_per_core = false;
        bool num_storage_threads = false;
        bool portnumber_file = false;
        bool parent_identifier = false;
        bool prometheus_config = false;
        bool phosphor_config = false;
        bool allow_localhost_interface = false;
        bool quota_sharing_pager_concurrency_percentage = false;
        bool quota_sharing_pager_sleep_time_ms = false;
        bool dcp_disconnect_when_stuck_timeout_seconds = false;
        bool dcp_disconnect_when_stuck_name_regex = false;
    } has;
};<|MERGE_RESOLUTION|>--- conflicted
+++ resolved
@@ -919,7 +919,6 @@
         notify_changed("quota_sharing_pager_sleep_time_ms");
     }
 
-<<<<<<< HEAD
     // duration units: secs.
     void setSlowPrometheusScrapeDuration(
             std::chrono::duration<float> duration) {
@@ -932,7 +931,6 @@
         return slow_prometheus_scrape_duration.load(std::memory_order_acquire);
     }
 
-=======
     std::chrono::seconds getDcpDisconnectWhenStuckTimeout() const {
         return dcp_disconnect_when_stuck_timeout_seconds.load(
                 std::memory_order_acquire);
@@ -947,7 +945,6 @@
     // Set from the JSON value, which is base64 encoded
     void setDcpDisconnectWhenStuckNameRegexFromBase64(const std::string& val);
 
->>>>>>> d7f3892a
 protected:
     void setDcpDisconnectWhenStuckNameRegex(std::string val);
 
@@ -1186,10 +1183,9 @@
     /// requested to run.
     std::atomic_int quota_sharing_pager_sleep_time_ms{5000};
 
-<<<<<<< HEAD
     std::atomic<std::chrono::duration<float>> slow_prometheus_scrape_duration{
             std::chrono::duration<float>(0.2)};
-=======
+
     /// How long to wait before disconnecting a DCP producer that appears to be
     /// stuck. The default is 12 minutes which is 2x the default DCP idle
     /// disconnect timeout.
@@ -1199,7 +1195,6 @@
     /// A regex to match the name of the DCP producer to disconnect when stuck
     folly::Synchronized<std::string, std::mutex>
             dcp_disconnect_when_stuck_name_regex;
->>>>>>> d7f3892a
 
     void notify_changed(const std::string& key);
 

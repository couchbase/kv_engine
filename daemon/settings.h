/*
 *     Copyright 2018-Present Couchbase, Inc.
 *
 *   Use of this software is governed by the Business Source License included
 *   in the file licenses/BSL-Couchbase.txt.  As of the Change Date specified
 *   in that file, in accordance with the Business Source License, use of this
 *   software will be governed by the Apache License, Version 2.0, included in
 *   the file licenses/APL2.txt.
 */

#pragma once

#include "client_cert_config.h"
#include "logger/logger_config.h"
#include "network_interface.h"

#include <gsl/gsl-lite.hpp>
#include <memcached/engine.h>
#include <platform/timeutils.h>
#include <relaxed_atomic.h>
#include <utilities/breakpad_settings.h>

#include <folly/Synchronized.h>

#include <atomic>
#include <cstdarg>
#include <deque>
#include <functional>
#include <map>
#include <string>
#include <vector>

enum class EventPriority {
    High,
    Medium,
    Low,
    Default
};

/// The various deployment models the server may be in
enum class DeploymentModel {
    /// The good old Couchbase server as we know and love
    Normal,
    /// The serverless mode
    Serverless
};

/**
 * Globally accessible settings as derived from the commandline / JSON config
 * file.
 *
 * Typically only the singleton instance (accessible via instance() is used.
 */
class Settings {
public:
    Settings();
    ~Settings();

    /**
     * Create and initialize a settings object from the given JSON
     *
     * @param json
     * @throws nlohmann::json::exception for parsing errors
     * @throws std::invalid_argument for JSON structure errors
     */
    explicit Settings(const nlohmann::json& json);

    Settings(const Settings&) = delete;

    /// Returns a reference to the singleton instance of Settings.
    static Settings& instance();

    /**
     * Allow the global settings instance to be changed by loading the
     * JSON configuration file.
     *
     * The global Settings instance should have configured the
     * change listeners already so that it may update the internal cached
     * values (if used).
     *
     * @param other
     */
    void reconfigure(const nlohmann::json& json);

    /**
     * Get the name of the file containing the RBAC data
     *
     * @return the absolute path to the rbac file
     */
    const std::string& getRbacFile() const {
        return rbac_file;
    }

    /**
     * Set the name of the file containing the RBAC data
     *
     * @param file the absolute path to the rbac file
     */
    void setRbacFile(std::string file) {
        has.rbac_file = true;
        rbac_file = std::move(file);
    }

    /**
     * Get the number of frontend worker threads
     *
     * @return the configured amount of worker threads
     */
    size_t getNumWorkerThreads() const {
        return num_threads;
    }

    /**
     * Set the number of frontend worker threads
     *
     * @param num the new number of threads
     */
    void setNumWorkerThreads(size_t num) {
        has.threads = true;
        num_threads = num;
        notify_changed("threads");
    }

    /**
     * Add a new interface definition to the list of interfaces provided
     * by the server.
     *
     * @param ifc the interface to add
     */
    void addInterface(const NetworkInterface& ifc) {
        interfaces.wlock()->push_back(ifc);
        has.interfaces = true;
        notify_changed("interfaces");
    }

    /**
     * Get vector containing all of the interfaces the system should
     * listen on
     *
     * @return the vector of interfaces
     */
    std::vector<NetworkInterface> getInterfaces() const {
        return std::vector<NetworkInterface>{*interfaces.rlock()};
    }

    /**
     * Should we use standard input listener?
     *
     * @return true if enabled, false otherwise
     */
    bool isStdinListenerEnabled() const {
        return stdin_listener.load();
    }

    /**
     * Set the mode for the standard input listener
     *
     * @param enabled the new value
     */
    void setStdinListenerEnabled(bool enabled) {
        stdin_listener.store(enabled);
        has.stdin_listener = true;
        notify_changed("stdin_listener");
    }

    bool isClustermapPushNotificationsEnabled() const {
        return clustermap_push_notifications_enabled.load();
    }

    void setClustermapPushNotificationsEnabled(bool enabled) {
        clustermap_push_notifications_enabled.store(enabled);
        has.clustermap_push_notifications_enabled = true;
        notify_changed("clustermap_push_notifications_enabled");
    }

    cb::logger::Config getLoggerConfig() const {
        auto config = logger_settings;
        // log_level is synthesised from settings.verbose.
        config.log_level = getLogLevel();
        return config;
    };

    void setLoggerConfig(const cb::logger::Config& config) {
        has.logger = true;
        logger_settings = config;
        notify_changed("logger");
    };

    /**
     * Get the name of the file containing the audit configuration
     *
     * @return the name of the file containing audit configuration
     */
    const std::string& getAuditFile() const {
        return audit_file;
    }

    /**
     * Set the name of the file containing the audit configuration
     *
     * @param file the new name of the file containing audit configuration
     */
    void setAuditFile(std::string file) {
        has.audit = true;
        audit_file = std::move(file);
        notify_changed("audit_file");
    }

    const std::string& getErrorMapsDir() const {
        return Settings::error_maps_dir;
    }

    void setErrorMapsDir(std::string dir) {
        has.error_maps = true;
        error_maps_dir = std::move(dir);
        notify_changed("error_maps_dir");
    }

    /**
     * Get the verbosity level for the node
     *
     * @return the verbosity level
     */
    int getVerbose() const {
        return verbose.load();
    }

    /**
     * Set the verbosity level to use
     *
     * @param value the new value for the verbosity level
     */
    void setVerbose(int value) {
        verbose.store(value);
        has.verbose = true;
        notify_changed("verbosity");
    }

    // Return the log level as defined by the current verbosity.
    spdlog::level::level_enum getLogLevel() const;

    /**
     * Get the idle time for a connection. Connections that stays idle
     * longer than this limit is automatically disconnected.
     *
     * @return the idle time in seconds
     */
    size_t getConnectionIdleTime() const {
        return connection_idle_time;
    }

    /**
     * Set the connection idle time
     *
     * @param value the number of seconds connections should stay idle
     */
    void setConnectionIdleTime(size_t value) {
        Settings::connection_idle_time = value;
        has.connection_idle_time = true;
        notify_changed("connection_idle_time");
    }

    /**
     * Get the root directory of the couchbase installation
     *
     * This allows the process to locate files in <code>etc/security</code> and
     * other locations relative to the installation root
     *
     * @return
     */
    const std::string& getRoot() const {
        return root;
    }

    /**
     * Set the root directory for the Couchbase installation
     *
     * @param root The root directory of the installation
     */
    void setRoot(std::string value) {
        root = std::move(value);
        has.root = true;
        notify_changed("root");
    }

    size_t getMaxConnections() const {
        return max_connections.load(std::memory_order_consume);
    }

    void setMaxConnections(size_t num, bool notify = true) {
        max_connections.store(num, std::memory_order_release);
        has.max_connections = true;
        if (notify) {
            notify_changed("max_connections");
        }
    }

    size_t getSystemConnections() const {
        return system_connections.load(std::memory_order_consume);
    }

    void setSystemConnections(size_t num) {
        system_connections.store(num, std::memory_order_release);
        has.system_connections = true;
        notify_changed("system_connections");
    }

    size_t getFusionMigrationRateLimit() const {
        return fusion_migration_rate_limit.load(std::memory_order_acquire);
    }

    void setFusionMigrationRateLimit(size_t value) {
        fusion_migration_rate_limit.store(value, std::memory_order_release);
        has.fusion_migration_rate_limit = true;
        notify_changed("fusion_migration_rate_limit");
    }

    size_t getFusionSyncRateLimit() const {
        return fusion_sync_rate_limit.load(std::memory_order_acquire);
    }

    void setFusionSyncRateLimit(size_t value) {
        fusion_sync_rate_limit.store(value, std::memory_order_release);
        has.fusion_sync_rate_limit = true;
        notify_changed("fusion_sync_rate_limit");
    }

    size_t getMaxUserConnections() const {
        return getMaxConnections() - getSystemConnections();
    }

    size_t getMaxConcurrentCommandsPerConnection() const;

    void setMaxConcurrentCommandsPerConnection(size_t num);

    /**
     * Set the number of request to handle per notification from the
     * event library
     *
     * @param num the number of requests to handle
     * @param priority The priority to update
     */
    void setRequestsPerEventNotification(int num, EventPriority priority) {
        switch (priority) {
        case EventPriority::High:
            reqs_per_event_high_priority = num;
            has.reqs_per_event_high_priority = true;
            notify_changed("reqs_per_event_high_priority");
            return;
        case EventPriority::Medium:
            reqs_per_event_med_priority = num;
            has.reqs_per_event_med_priority = true;
            notify_changed("reqs_per_event_med_priority");
            return;
        case EventPriority::Low:
            reqs_per_event_low_priority = num;
            has.reqs_per_event_low_priority = true;
            notify_changed("reqs_per_event_low_priority");
            return;
        case EventPriority::Default:
            default_reqs_per_event = num;
            has.default_reqs_per_event = true;
            notify_changed("default_reqs_per_event");
            return;
        }
        throw std::invalid_argument(
            "setRequestsPerEventNotification: Unknown priority");
    }

    /**
     * Get the number of requests to handle per callback from the event
     * library
     *
     * @param priority the priority of interest
     * @return the number of request to handle per callback
     */
    int getRequestsPerEventNotification(EventPriority priority) const {
        switch (priority) {
        case EventPriority::High:
            return reqs_per_event_high_priority;
        case EventPriority::Medium:
            return reqs_per_event_med_priority;
        case EventPriority::Low:
            return reqs_per_event_low_priority;
        case EventPriority::Default:
            return default_reqs_per_event;
        }
        throw std::invalid_argument(
            "setRequestsPerEventNotification: Unknown priority");
    }

    std::chrono::milliseconds getCommandTimeSlice() const {
        return command_time_slice.load(std::memory_order_acquire);
    }

    void setCommandTimeSlice(std::chrono::milliseconds val) {
        command_time_slice.store(val, std::memory_order_release);
        has.command_time_slice = true;
        notify_changed("command_time_slice");
    }

    /**
     * Is PROTOCOL_BINARY_DATATYPE_JSON supported or not
     *
     * @return true if clients may use JSON support
     */
    bool isDatatypeJsonEnabled() const {
        return datatype_json;
    }

    /**
     * Is PROTOCOL_BINARY_DATATYPE_SNAPPY supported or not
     *
     * @return true if clients may use snappy support
     */
    bool isDatatypeSnappyEnabled() const {
        return datatype_snappy;
    }

    /**
     * Set if PROTOCOL_BINARY_DATATYPE_JSON support should be enabled or not
     *
     * @param enabled true if clients should be able to use json support
     */
    void setDatatypeJsonEnabled(bool enabled) {
        datatype_json = enabled;
        has.datatype_json = true;
        notify_changed("datatype_json");
    }

    /**
     * Set if PROTOCOL_BINARY_DATATYPE_SNAPPY support should be enabled or
     * not
     *
     * @param enabled true if clients should be able to use snappy support
     */
    void setDatatypeSnappyEnabled(bool enabled) {
        datatype_snappy = enabled;
        has.datatype_snappy = true;
        notify_changed("datatype_snappy");
    }

    /**
     * Get the maximum size of a packet the system should try to inspect.
     * Packets exceeding this limit will cause the client to be disconnected
     *
     * @return the maximum size in bytes
     */
    uint32_t getMaxPacketSize() const {
        return max_packet_size;
    }

    /**
     * Set the maximum size of a packet the system should try to inspect.
     * Packets exceeding this limit will cause the client to be disconnected
     *
     * @param max the new maximum size in bytes
     */
    void setMaxPacketSize(uint32_t max) {
        max_packet_size = max;
        has.max_packet_size = true;
        notify_changed("max_packet_size");
    }

    /// get the max number of bytes we want in the send queue before we
    /// stop executing new commands for the client until it drains the
    /// socket
    size_t getMaxSendQueueSize() const {
        return max_send_queue_size.load(std::memory_order_acquire);
    }

    /// Set the new maximum number of bytes we want to store in the send
    /// queue for the client before we stop executing new commands (or
    /// add data to a DCP pipe) for a given client to avoid clients
    /// reserving gigabytes of memory in the server
    void setMaxSendQueueSize(size_t max) {
        max_send_queue_size.store(max, std::memory_order_release);
        has.max_send_queue_size = true;
        notify_changed("max_send_queue_size");
    }

    /// get the max size to try to set SO_SNDBUF to
    uint32_t getMaxSoSndbufSize() const {
        return max_so_sndbuf_size.load(std::memory_order_acquire);
    }

    /// Set the new maximum number size for SO_SNDBUF
    void setMaxSoSndbufSize(uint32_t max) {
        max_so_sndbuf_size.store(max, std::memory_order_release);
        has.max_so_sndbuf_size = true;
        notify_changed("max_so_sndbuf_size");
    }

    void reconfigureClientCertAuth(
            std::unique_ptr<cb::x509::ClientCertConfig> config) {
        client_cert_mapper.reconfigure(std::move(config));
        has.client_cert_auth = true;
        notify_changed("client_cert_auth");
    }

    std::pair<cb::x509::Status, std::string> lookupUser(
            X509* cert,
            const std::function<bool(const std::string&)>& exists) const {
        return client_cert_mapper.lookupUser(cert, exists);
    }

    /**
     * Get the list of available SASL Mechanisms
     *
     * @return all SASL mechanisms the client may use
     */
    std::string getSaslMechanisms() const;

    /**
     * Set the list of available SASL Mechanisms
     *
     * @param sasl_mechanisms the new list of sasl mechanisms
     */
    void setSaslMechanisms(std::string sasl_mechanisms);

    /**
     * Get the list of available SASL Mechanisms to use for SSL
     *
     * @return all SASL mechanisms the client may use
     */
    std::string getSslSaslMechanisms() const;

    /**
     * Set the list of available SASL Mechanisms to use for SSL connections
     *
     * @param sasl_mechanisms the new list of sasl mechanisms
     */
    void setSslSaslMechanisms(std::string ssl_sasl_mechanisms);

    /**
     * Should the server return the cluster map it has already sent a
     * client as part of the payload of <em>not my vbucket</em> errors.
     *
     * @return true if the node should deduplicate such maps
     */
    bool isDedupeNmvbMaps() const {
        return dedupe_nmvb_maps.load();
    }

    /**
     * Set if the server should return the cluster map it has already sent a
     * client as part of the payload of <em>not my vbucket</em> errors.
     *
     * @param enable true if the node should deduplicate such maps
     */
    void setDedupeNmvbMaps(bool enable) {
        dedupe_nmvb_maps.store(enable);
        has.dedupe_nmvb_maps = true;
        notify_changed("dedupe_nmvb_maps");
    }

    /**
     * Get the breakpad settings
     *
     * @return the settings used for Breakpad
     */
    const cb::breakpad::Settings& getBreakpadSettings() const {
        return breakpad;
    }

    /**
     * Update the settings used by breakpad
     *
     * @param breakpad the new breakpad settings
     */
    void setBreakpadSettings(const cb::breakpad::Settings& config) {
        breakpad = config;
        has.breakpad = true;
        notify_changed("breakpad");
    }

    /**
     * Update this settings object with the properties explicitly set in
     * the other object
     *
     * @param other the object to copy the settings from
     * @param apply apply the changes if there is no errors during validation
     * @throws std::exception if an error occurs (like trying to change
     *              a value which isn't dynamically updateable)
     */
    void updateSettings(const Settings& other, bool apply = true);

    /**
     * Note that it is not safe to add new listeners after we've spun up
     * new threads as we don't try to lock the object.
     *
     * the use case for this is to be able to have logic elsewhere to update
     * state if a settings change.
     */
    void addChangeListener(
            const std::string& key,
            std::function<void(const std::string&, Settings&)> listener) {
        change_listeners[key].push_back(listener);
    }

    /**
     * May clients enable the XATTR feature?
     *
     * @return true if xattrs may be used
     */
    bool isXattrEnabled() const {
        return xattr_enabled.load();
    }

    /**
     * Set if the server should allow the use of xattrs
     *
     * @param enable true if the system may use xattrs
     */
    void setXattrEnabled(bool enable) {
        xattr_enabled.store(enable);
        has.xattr_enabled = true;
        notify_changed("xattr_enabled");
    }

    /// Set time until the first probe is sent
    void setTcpKeepAliveIdle(std::chrono::seconds val) {
        // This setting is used in setsockopt TCP_KEEPIDLE and is limited to
        // 4-bytes
        if (val.count() > std::numeric_limits<uint32_t>::max()) {
            throw std::invalid_argument(fmt::format(
                    "setTcpKeepAliveIdle: value {} is too large", val.count()));
        }
        tcp_keepalive_idle.store(val, std::memory_order_release);
        has.tcp_keepalive_idle = true;
        notify_changed("tcp_keepalive_idle");
    }

    /// Get the time before the first probe is sent
    std::chrono::seconds getTcpKeepAliveIdle() const {
        return tcp_keepalive_idle.load(std::memory_order_acquire);
    }

    /// Set the interval between the probes is sent
    void setTcpKeepAliveInterval(std::chrono::seconds val) {
        // This setting is used in setsockopt TCP_KEEPINTVL and is limited to
        // 4-bytes
        if (val.count() > std::numeric_limits<uint32_t>::max()) {
            throw std::invalid_argument(fmt::format(
                    "setTcpKeepAliveInterval: value {} is too large",
                    val.count()));
        }
        tcp_keepalive_interval.store(val, std::memory_order_release);
        has.tcp_keepalive_interval = true;
        notify_changed("tcp_keepalive_interval");
    }

    /// Get the interval between the probes is sent
    std::chrono::seconds getTcpKeepAliveInterval() const {
        return tcp_keepalive_interval.load(std::memory_order_acquire);
    }

    /// Set the number of probes sent before the connection is marked as dead
    void setTcpKeepAliveProbes(uint32_t val) {
        tcp_keepalive_probes.store(val, std::memory_order_release);
        has.tcp_keepalive_probes = true;
        notify_changed("tcp_keepalive_probes");
    }

    /// Get the number of probes sent before the connection is marked as dead
    uint32_t getTcpKeepAliveProbes() const {
        return tcp_keepalive_probes.load(std::memory_order_acquire);
    }

    /// Set time to use for TCP_USER_TIMEOUT
    void setTcpUserTimeout(std::chrono::milliseconds val) {
        tcp_user_timeout.store(val, std::memory_order_release);
        has.tcp_user_timeout = true;
        notify_changed("tcp_user_timeout");
    }
    /// Get the time configured for TCP_USER_TIMEOUT
    std::chrono::milliseconds getTcpUserTimeout() const {
        return tcp_user_timeout.load(std::memory_order_acquire);
    }

    /// Set time to use for TCP_USER_TIMEOUT for unauthenticated users
    void setTcpUnauthenticatedUserTimeout(std::chrono::milliseconds val) {
        tcp_unauthenticated_user_timeout.store(val, std::memory_order_release);
        has.tcp_unauthenticated_user_timeout = true;
        notify_changed("tcp_unauthenticated_user_timeout");
    }

    /// Get the time configured for TCP_USER_TIMEOUT for unauthenticated users
    std::chrono::milliseconds getTcpUnauthenticatedUserTimeout() const {
        return tcp_unauthenticated_user_timeout.load(std::memory_order_acquire);
    }

    /**
     * Collections prototype means certain work-in-progress parts of collections
     * are enabled/disabled and also means DCP auto-enables collections for
     * replication streams (as opposed to ns_server requesting it).
     *
     * @return true if the collections prototype should be enabled
     */
    bool isCollectionsEnabled() const {
        return collections_enabled.load();
    }

    /**
     * Set if the server should enable collection support
     *
     * @param enable true if the system should enable collections
     */
    void setCollectionsEnabled(bool enable) {
        collections_enabled.store(enable);
        has.collections_enabled = true;
        notify_changed("collections_enabled");
    }

    std::string getOpcodeAttributesOverride() const {
        return std::string{*opcode_attributes_override.rlock()};
    }

    void setOpcodeAttributesOverride(const std::string& value);

    bool isTracingEnabled() const {
        return tracing_enabled.load(std::memory_order_acquire);
    }

    void setTracingEnabled(bool enabled) {
        Settings::tracing_enabled.store(enabled, std::memory_order_release);
        has.tracing_enabled = true;
        notify_changed("tracing_enabled");
    }

    void setScramshaFallbackSalt(const std::string& value) {
        scramsha_fallback_salt.wlock()->assign(value);
        has.scramsha_fallback_salt = true;
        notify_changed("scramsha_fallback_salt");
    }

    std::string getScramshaFallbackSalt() const {
        return std::string{*scramsha_fallback_salt.rlock()};
    }

    void setScramshaFallbackIterationCount(int count) {
        scramsha_fallback_iteration_count.store(count,
                                                std::memory_order_release);
        has.scramsha_fallback_iteration_count = true;
        notify_changed("scramsha_fallback_iteration_count");
    }

    int getScramshaFallbackIterationCount() const {
        return scramsha_fallback_iteration_count.load(
                std::memory_order_acquire);
    }

    void setExternalAuthServiceEnabled(bool enable) {
        external_auth_service.store(enable, std::memory_order_release);
        has.external_auth_service = true;
        notify_changed("external_auth_service");
    }

    bool isExternalAuthServiceEnabled() const {
        return external_auth_service.load(std::memory_order_acquire);
    }

    void setExternalAuthServiceScramSupport(bool enable) {
        external_auth_service_scram_support.store(enable,
                                                  std::memory_order_release);
        has.external_auth_service_scram_support = true;
        notify_changed("external_auth_service_scram_support");
    }

    bool doesExternalAuthServiceSupportScram() const {
        return external_auth_service_scram_support.load(
                std::memory_order_acquire);
    }

    std::chrono::microseconds getActiveExternalUsersPushInterval() const {
        return active_external_users_push_interval.load(
                std::memory_order_acquire);
    }

    void setActiveExternalUsersPushInterval(
            const std::chrono::microseconds interval) {
        active_external_users_push_interval.store(interval,
                                                  std::memory_order_release);
        has.active_external_users_push_interval = true;
        notify_changed("active_external_users_push_interval");
    }

    std::chrono::microseconds getExternalAuthSlowDuration() const {
        return external_auth_slow_duration.load(std::memory_order_acquire);
    }

    void setExternalAuthSlowDuration(const std::chrono::microseconds delay) {
        external_auth_slow_duration.store(delay, std::memory_order_release);
        has.external_auth_slow_duration = true;
        notify_changed("external_auth_slow_duration");
    }

    std::chrono::microseconds getExternalAuthRequestTimeout() const {
        return external_auth_request_timeout.load(std::memory_order_acquire);
    }

    void setExternalAuthRequestTimeout(const std::chrono::microseconds delay) {
        external_auth_request_timeout.store(delay, std::memory_order_release);
        has.external_auth_request_timeout = true;
        notify_changed("external_auth_request_timeout");
    }

    std::string getPortnumberFile() const {
        return portnumber_file;
    }

    void setPortnumberFile(std::string val) {
        portnumber_file = std::move(val);
        has.portnumber_file = true;
        notify_changed("portnumber_file");
    }

    int getParentIdentifier() const {
        return parent_identifier;
    }

    void setParentIdentifier(int val) {
        parent_identifier = val;
        has.parent_identifier = true;
        notify_changed("parent_identifier");
    }

    int getNumReaderThreads() const {
        return num_reader_threads.load(std::memory_order_acquire);
    }

    void setNumReaderThreads(int val) {
        num_reader_threads.store(val, std::memory_order_release);
        has.num_reader_threads = true;
        notify_changed("num_reader_threads");
    }

    int getNumWriterThreads() const {
        return num_writer_threads.load(std::memory_order_acquire);
    }

    void setNumWriterThreads(int val) {
        num_writer_threads.store(val, std::memory_order_release);
        has.num_writer_threads = true;
        notify_changed("num_writer_threads");
    }

    int getNumAuxIoThreads() const {
        return num_auxio_threads.load(std::memory_order_acquire);
    }

    void setNumAuxIoThreads(int val) {
        num_auxio_threads.store(val, std::memory_order_release);
        has.num_auxio_threads = true;
        notify_changed("num_auxio_threads");
    }

    int getNumNonIoThreads() const {
        return num_nonio_threads.load(std::memory_order_acquire);
    }

    void setNumNonIoThreads(int val) {
        num_nonio_threads.store(val, std::memory_order_release);
        has.num_nonio_threads = true;
        notify_changed("num_nonio_threads");
    }

    int getNumIOThreadsPerCore() const {
        return num_io_threads_per_core.load(std::memory_order_acquire);
    }

    void setNumIOThreadsPerCore(int val);

    std::pair<in_port_t, sa_family_t> getPrometheusConfig() {
        return *prometheus_config.rlock();
    }

    void setPrometheusConfig(std::pair<in_port_t, sa_family_t> config) {
        *prometheus_config.wlock() = std::move(config);
        has.prometheus_config = true;
        notify_changed("prometheus_config");
    }

    int getNumStorageThreads() const {
        return num_storage_threads.load(std::memory_order_acquire);
    }

    void setNumStorageThreads(int val) {
        num_storage_threads.store(val, std::memory_order_release);
        has.num_storage_threads = true;
        notify_changed("num_storage_threads");
    }

    bool getNotLockedReturnsTmpfail() const {
        return not_locked_returns_tmpfail.load(std::memory_order_relaxed);
    }

    void setNotLockedReturnsTmpfail(bool val) {
        not_locked_returns_tmpfail.store(val, std::memory_order_relaxed);
        has.not_locked_returns_tmpfail = true;
        notify_changed("not_locked_returns_tmpfail");
    }

    void setPhosphorConfig(std::string value) {
        *phosphor_config.wlock() = std::move(value);
        has.phosphor_config = true;
        notify_changed("phosphor_config");
    }

    std::string getPhosphorConfig() const {
        return std::string{*phosphor_config.rlock()};
    }

    bool isLocalhostInterfaceAllowed() const {
        return allow_localhost_interface.load(std::memory_order_acquire);
    }

    void setAllowLocalhostInterface(bool val) {
        allow_localhost_interface.store(val, std::memory_order_release);
        has.allow_localhost_interface = true;
        notify_changed("allow_localhost_interface");
    }

    DeploymentModel getDeploymentModel() const {
        return deployment_model;
    }

    bool isDeprecatedBucketAutoselectEnabled() {
        return enable_deprecated_bucket_autoselect.load(
                std::memory_order_acquire);
    }

    void setDeprecatedBucketAutoselectEnabled(bool val) {
        enable_deprecated_bucket_autoselect.store(val,
                                                  std::memory_order_release);
        has.enable_deprecated_bucket_autoselect = true;
        notify_changed("enable_deprecated_bucket_autoselect");
    }

    std::size_t getMaxClientConnectionDetails() const {
        return max_client_connection_details.load(std::memory_order_acquire);
    }

    void setMaxClientConnectionDetails(size_t val) {
        max_client_connection_details.store(val, std::memory_order_release);
        has.max_client_connection_details = true;
        notify_changed("max_client_connection_details");
    }

    size_t getMaxConcurrentAuthentications() const {
        return max_concurrent_authentications.load(std::memory_order_acquire);
    }

    void setMaxConcurrentAuthentications(size_t val);

    int getQuotaSharingPagerConcurrencyPercentage() const {
        return quota_sharing_pager_concurrency_percentage;
    }

    void setQuotaSharingPagerConcurrencyPercentage(int val) {
        quota_sharing_pager_concurrency_percentage = val;
        has.quota_sharing_pager_concurrency_percentage = true;
        notify_changed("quota_sharing_pager_concurrency_percentage");
    }

    std::chrono::milliseconds getQuotaSharingPagerSleepTime() const {
        return std::chrono::milliseconds(quota_sharing_pager_sleep_time_ms);
    }

    void setQuotaSharingPagerSleepTime(std::chrono::milliseconds val) {
        quota_sharing_pager_sleep_time_ms = gsl::narrow_cast<int>(val.count());
        has.quota_sharing_pager_sleep_time_ms = true;
        notify_changed("quota_sharing_pager_sleep_time_ms");
    }

    // duration units: secs.
    void setSlowPrometheusScrapeDuration(
            std::chrono::duration<float> duration) {
        slow_prometheus_scrape_duration.store(duration,
                                              std::memory_order_release);
    }

    // duration units: secs.
    std::chrono::duration<float> getSlowPrometheusScrapeDuration() const {
        return slow_prometheus_scrape_duration.load(std::memory_order_acquire);
    }

    std::chrono::seconds getDcpDisconnectWhenStuckTimeout() const {
        return dcp_disconnect_when_stuck_timeout_seconds.load(
                std::memory_order_acquire);
    }

    void setDcpDisconnectWhenStuckTimeout(std::chrono::seconds val);

    std::string getDcpDisconnectWhenStuckNameRegex() const {
        return dcp_disconnect_when_stuck_name_regex.copy();
    }

    // Set from the JSON value, which is base64 encoded
    void setDcpDisconnectWhenStuckNameRegexFromBase64(const std::string& val);

<<<<<<< HEAD
    size_t getSubdocMultiMaxPaths() const {
        return subdoc_multi_max_paths.load(std::memory_order_acquire);
    }

    void setSubdocMultiMaxPaths(size_t val);

    void setAbruptShutdownTimeout(std::chrono::milliseconds val) {
        abrupt_shutdown_timeout.store(val, std::memory_order_release);
        has.abrupt_shutdown_timeout = true;
        notify_changed("abrupt_shutdown_timeout");
    }

    std::chrono::milliseconds getAbruptShutdownTimeout() const {
        return abrupt_shutdown_timeout.load(std::memory_order_acquire);
    }

    /**
     * Get the maximum size of a chunk when reading file fragments
     *
     * @return the maximum chunk size in bytes
     */
    size_t getFileFragmentMaxChunkSize() const {
        return file_fragment_max_chunk_size.load(std::memory_order_acquire);
    }

    /**
     * Set the maximum size of a chunk when reading file fragments
     *
     * @param val the new maximum chunk size in bytes
     */
    void setFileFragmentMaxChunkSize(size_t val) {
        file_fragment_max_chunk_size.store(val, std::memory_order_release);
        has.file_fragment_max_chunk_size = true;
        notify_changed("file_fragment_max_chunk_size");
    }

    double getDcpConsumerMaxMarkerVersion() const {
        return dcp_consumer_max_marker_version.load(std::memory_order_acquire);
    }

    void setDcpConsumerMaxMarkerVersion(double val) {
        dcp_consumer_max_marker_version.store(val, std::memory_order_release);
        has.dcp_consumer_max_marker_version = true;
        notify_changed("dcp_consumer_max_marker_version");
    }

    bool isDcpSnapshotMarkerHPSEnabled() const {
        return dcp_snapshot_marker_hps_enabled.load(std::memory_order_acquire);
    }

    void setDcpSnapshotMarkerHPSEnabled(bool val) {
        dcp_snapshot_marker_hps_enabled.store(val, std::memory_order_release);
        has.dcp_snapshot_marker_hps_enabled = true;
        notify_changed("dcp_snapshot_marker_hps_enabled");
    }

    bool isDcpSnapshotMarkerPurgeSeqnoEnabled() const {
        return dcp_snapshot_marker_purge_seqno_enabled.load(
                std::memory_order_acquire);
    }

    void setDcpSnapshotMarkerPurgeSeqnoEnabled(bool val) {
        dcp_snapshot_marker_purge_seqno_enabled.store(
                val, std::memory_order_release);
        has.dcp_snapshot_marker_purge_seqno_enabled = true;
        notify_changed("dcp_snapshot_marker_purge_seqno_enabled");
=======
    bool isMagmaBlindWriteOptimisationEnabled() const {
        return magma_blind_write_optimisation_enabled.load(
                std::memory_order_acquire);
    }
    void setMagmaBlindWriteOptimisationEnabled(bool val) {
        magma_blind_write_optimisation_enabled.store(val,
                                                     std::memory_order_release);
        has.magma_blind_write_optimisation_enabled = true;
        notify_changed("magma_blind_write_optimisation_enabled");
>>>>>>> 96f822f4
    }

protected:
    void setDcpDisconnectWhenStuckNameRegex(std::string val);

    /// The number of milliseconds to wait for after ns_server dropped stdin
    /// until we terminate the shutdown process and terminate with _Exit(9)
    std::atomic<std::chrono::milliseconds> abrupt_shutdown_timeout{};

    /// The file containing audit configuration
    std::string audit_file;

    /// Location of error maps sent to the client
    std::string error_maps_dir;

    /// The file containing the RBAC user data
    std::string rbac_file;

    /// The root directory of the installation
    std::string root;

    /// Number of worker (without dispatcher) libevent threads to run
    size_t num_threads = 0;

    /// The name of the file to store portnumber information
    /// May also be set in environment (cannot change)
    std::string portnumber_file;

    /// The number of seconds a client may be idle before it is disconnected
    cb::RelaxedAtomic<size_t> connection_idle_time{0};

    /// If a client reaches or exceeds this amount of queued data then
    /// execution of new commands for that client is paused until the data is
    /// transferred to the kernels send buffer. The motivation for the limit
    /// is to provide a some boundary on the amount of memory which can be
    /// assigned to a output buffers. Note that the client automatically
    /// backs off when it used the entire "timeslice" (number of operations
    /// to perform per cycle), of if all of the operations "blocks" by
    /// waiting for the engine to complete the operation.
    /// By default the limit is set to 1MB (a typical response packet is 24
    /// bytes, except for a get response which would also include the actual
    /// body of the document. With a 1MB output queue you can fit 50 ~20k
    /// documents (50 is the (default) max number of operations a client
    /// may perform before backing off.
    std::atomic<size_t> max_send_queue_size{1_MiB};

    /// The maximum size we want to try to set SO_SNDBUF to. For windows
    /// the default is 1MB as there is no operating system tunable which
    /// limits this value. On MacOS and Linux one would need to make OS
    /// level tuning to change this; so we'll just keep on using the
    /// insane large number and use the operating systems max value.
    std::atomic<uint32_t> max_so_sndbuf_size{
#ifdef WIN32
            1_MiB
#else
            256_MiB
#endif
    };

    /// ssl client authentication
    cb::x509::ClientCertMapper client_cert_mapper;

    /// Configuration of the logger
    cb::logger::Config logger_settings;

    /// Breakpad crash catcher settings
    cb::breakpad::Settings breakpad;

    /// Array of interface settings we are listening on
    folly::Synchronized<std::vector<NetworkInterface>> interfaces;

    /// The available sasl mechanism list
    folly::Synchronized<std::string> sasl_mechanisms;

    /// The available sasl mechanism list to use over SSL
    folly::Synchronized<std::string> ssl_sasl_mechanisms;

    /// Any settings to override opcode attributes
    folly::Synchronized<std::string> opcode_attributes_override;

    /// The salt to return to users we don't know about
    folly::Synchronized<std::string> scramsha_fallback_salt;

    /// The iteration count to return to users we don't know about
    std::atomic_int scramsha_fallback_iteration_count{15000};

    folly::Synchronized<std::pair<in_port_t, sa_family_t>> prometheus_config;

    folly::Synchronized<std::string> phosphor_config{
            "buffer-mode:ring;buffer-size:20971520;enabled-categories:*"};

    std::atomic<std::chrono::microseconds> active_external_users_push_interval{
            std::chrono::minutes(5)};

    /// The number of seconds to determine a slow operation for external
    /// authentication
    std::atomic<std::chrono::microseconds> external_auth_slow_duration{
            std::chrono::seconds{5}};

    /// The number of seconds to determine when to timeout a request to external
    /// auth
    std::atomic<std::chrono::microseconds> external_auth_request_timeout{
            std::chrono::seconds{60}};

    /// The maximum number of connections allowed
    std::atomic<size_t> max_connections{60000};

    /// The pool of connections reserved for system usage
    std::atomic<size_t> system_connections{5000};

    /// The maximum number of client ip addresses we should keep track of
    std::atomic<size_t> max_client_connection_details{0};

    /// The maximum number of concurrent authentication tasks. Currently
    /// set to 6 (as the default memory cost for Argon2id is set to 8MB
    /// causing of a fixed max of 48MB, but the user may override the
    /// memory cost through /settings/security/argon2idMem)
    std::atomic<size_t> max_concurrent_authentications{6};

    /// The maximum number of commands each connection may have before
    /// blocking execution
    std::atomic<std::size_t> max_concurrent_commands_per_connection{32};

    // The rate limit for Fusion extent migration, in bytes per second
    std::atomic<size_t> fusion_migration_rate_limit{75_MiB};

    // The rate limit for Fusion sync uploads, in bytes per second
    std::atomic<size_t> fusion_sync_rate_limit{1024 * 1024 * 75};

    /**
     * Note that it is not safe to add new listeners after we've spun up
     * new threads as we don't try to lock the object.
     *
     * the usecase for this is to be able to have logic elsewhere to update
     * state if a settings change.
     */
    std::map<std::string,
             std::deque<std::function<void(const std::string&, Settings&)>>>
            change_listeners;

    /// The identifier to use for the parent monitor
    int parent_identifier = -1;

    /// level of versosity to log at.
    std::atomic_int verbose{0};

    /**
     * Maximum number of io events to process based on the priority of the
     * connection
     */
    int reqs_per_event_high_priority = 50;
    int reqs_per_event_med_priority = 5;
    int reqs_per_event_low_priority = 1;
    int default_reqs_per_event = 20;

    /// The max amount of time spent executing commands per callback per
    /// connection before backing off
    std::atomic<std::chrono::milliseconds> command_time_slice{
            std::chrono::milliseconds{25}};

    /// To prevent us from reading (and allocating) an insane amount of
    /// data off the network we'll ignore (and disconnect clients) that
    /// tries to send packets bigger than this max_packet_size. The current
    /// Max document size is 20MB so by using 30MB we'll get the correct
    /// E2BIG error message for connections going a bit bigger (and not
    /// a quiet disconnect)
    uint32_t max_packet_size{30_MiB};

    std::atomic<int> num_reader_threads{0};
    std::atomic<int> num_writer_threads{0};
    std::atomic<int> num_auxio_threads{
            static_cast<int>(ThreadPoolConfig::AuxIoThreadCount::Default)};
    std::atomic<int> num_nonio_threads{
            static_cast<int>(ThreadPoolConfig::NonIoThreadCount::Default)};

    /// When calculating IO thread counts (AuxIO, later Reader & Writer),
    /// how many threads should be created per logical core - i.e. what
    /// coefficient should be applied to the CPU count.
    std::atomic<int> num_io_threads_per_core{
            std::underlying_type_t<ThreadPoolConfig::IOThreadsPerCore>(
                    ThreadPoolConfig::IOThreadsPerCore::Default)};

    /// Number of storage backend threads
    std::atomic<int> num_storage_threads{0};

    /// If true, then the server will return tmpfail instead of a not_locked
    /// error where possible.
    std::atomic<bool> not_locked_returns_tmpfail{false};

    /// The number of seconds before keepalive kicks in
    std::atomic<std::chrono::seconds> tcp_keepalive_idle{
            std::chrono::seconds{360}};
    /// The number of seconds between each probe sent in keepalive
    std::atomic<std::chrono::seconds> tcp_keepalive_interval{
            std::chrono::seconds{10}};
    /// The number of missing probes before the connection is considered dead
    std::atomic<uint32_t> tcp_keepalive_probes{3};

    /// The number of milliseconds for tcp user timeout (0 == disable)
    std::atomic<std::chrono::milliseconds> tcp_user_timeout{
            std::chrono::seconds{0}};

    /// The number of milliseconds for tcp user timeout (0 == disable) for
    /// unauthenticated connections
    std::atomic<std::chrono::milliseconds> tcp_unauthenticated_user_timeout{
            std::chrono::seconds{5}};

    /// is datatype json enabled?
    bool datatype_json = true;

    /// is datatype snappy enabled?
    std::atomic_bool datatype_snappy{true};

    /// Should we deduplicate the cluster maps from the Not My VBucket messages
    std::atomic_bool dedupe_nmvb_maps{false};

    /// May xattrs be used or not
    std::atomic_bool xattr_enabled{false};

    /// Should collections be enabled
    std::atomic_bool collections_enabled{true};

    /// Is tracing enabled or not
    std::atomic_bool tracing_enabled{true};

    /// Use standard input listener
    std::atomic_bool stdin_listener{true};

    std::atomic_bool clustermap_push_notifications_enabled{true};

    /// Should we allow for using the external authentication service or not
    std::atomic_bool external_auth_service{false};
    /// Set to true if we should try to forward SCRAM for unknown users
    std::atomic_bool external_auth_service_scram_support{false};

    /// If set "localhost" connections will not be deleted as part
    /// of server cleanup. This setting should only be used for unit
    /// tests
    std::atomic_bool allow_localhost_interface{true};

    void setDeploymentModel(DeploymentModel val) {
        deployment_model.store(val, std::memory_order_release);
        has.deployment_model = true;
    }
    std::atomic<DeploymentModel> deployment_model{DeploymentModel::Normal};

    std::atomic_bool enable_deprecated_bucket_autoselect{false};

    /// The number of concurrent paging visitors to use for quota sharing,
    /// expressed as a fraction of the number of NonIO threads.
    std::atomic_int quota_sharing_pager_concurrency_percentage{50};

    /// How long in milliseconds the ItemPager will sleep for when not being
    /// requested to run.
    std::atomic_int quota_sharing_pager_sleep_time_ms{5000};

    std::atomic<std::chrono::duration<float>> slow_prometheus_scrape_duration{
            std::chrono::duration<float>(0.2)};

    /// How long to wait before disconnecting a DCP producer that appears to be
    /// stuck. The default is 12 minutes which is 2x the default DCP idle
    /// disconnect timeout.
    std::atomic<std::chrono::seconds> dcp_disconnect_when_stuck_timeout_seconds{
            std::chrono::seconds{720}};

    /// A regex to match the name of the DCP producer to disconnect when stuck
    folly::Synchronized<std::string, std::mutex>
            dcp_disconnect_when_stuck_name_regex;

<<<<<<< HEAD
    /// The max_marker_version that a consumer will send to a producer.
    std::atomic<double> dcp_consumer_max_marker_version{2.2};

    /// Whether to send the HPS in Snapshot Marker.
    std::atomic<bool> dcp_snapshot_marker_hps_enabled{true};

    /// Whether to send the Purge Seqno in Snapshot Marker.
    std::atomic<bool> dcp_snapshot_marker_purge_seqno_enabled{true};

    /// The maximum number of paths allowed in a subdoc multi-path operation
    std::atomic<size_t> subdoc_multi_max_paths{16};

    /// The maximum size of a chunk when reading file fragments
    std::atomic<size_t> file_fragment_max_chunk_size{20_MiB};
=======
    /// Magma's blind write optimisation, on or off. Default is off.
    std::atomic_bool magma_blind_write_optimisation_enabled{false};
>>>>>>> 96f822f4

    void notify_changed(const std::string& key);

public:
    /**
     * Flags for each of the above config options, indicating if they were
     * specified in a parsed config file. This is public because I haven't
     * had the time to update all of the unit tests to use the appropriate
     * getter/setter pattern
     */
    struct {
        bool abrupt_shutdown_timeout = false;
        bool rbac_file = false;
        bool threads = false;
        bool interfaces = false;
        bool logger = false;
        bool audit = false;
        bool reqs_per_event_high_priority = false;
        bool reqs_per_event_med_priority = false;
        bool reqs_per_event_low_priority = false;
        bool default_reqs_per_event = false;
        bool command_time_slice = false;
        bool deployment_model = false;
        bool enable_deprecated_bucket_autoselect = false;
        bool verbose = false;
        bool connection_idle_time = false;
        bool datatype_json = false;
        bool datatype_snappy = false;
        bool root = false;
        bool breakpad = false;
        bool max_packet_size = false;
        bool max_send_queue_size = false;
        bool max_so_sndbuf_size = false;
        bool client_cert_auth = false;
        bool sasl_mechanisms = false;
        bool ssl_sasl_mechanisms = false;
        bool dedupe_nmvb_maps = false;
        bool error_maps = false;
        bool xattr_enabled = false;
        bool collections_enabled = false;
        bool opcode_attributes_override = false;
        bool tracing_enabled = false;
        bool stdin_listener = false;
        bool scramsha_fallback_salt = false;
        bool scramsha_fallback_iteration_count = false;
        bool external_auth_service = false;
        bool external_auth_service_scram_support = false;
        bool tcp_keepalive_idle = false;
        bool tcp_keepalive_interval = false;
        bool tcp_keepalive_probes = false;
        bool tcp_user_timeout = false;
        bool tcp_unauthenticated_user_timeout = false;
        bool active_external_users_push_interval = false;
        bool external_auth_slow_duration = false;
        bool external_auth_request_timeout = false;
        bool max_connections = false;
        bool system_connections = false;
        bool max_client_connection_details = false;
        bool max_concurrent_commands_per_connection = false;
        bool max_concurrent_authentications = false;
        bool fusion_migration_rate_limit = false;
        bool fusion_sync_rate_limit = false;
        bool num_reader_threads = false;
        bool num_writer_threads = false;
        bool num_auxio_threads = false;
        bool num_nonio_threads = false;
        bool num_io_threads_per_core = false;
        bool num_storage_threads = false;
        bool not_locked_returns_tmpfail = false;
        bool portnumber_file = false;
        bool parent_identifier = false;
        bool prometheus_config = false;
        bool phosphor_config = false;
        bool allow_localhost_interface = false;
        bool quota_sharing_pager_concurrency_percentage = false;
        bool quota_sharing_pager_sleep_time_ms = false;
        bool dcp_disconnect_when_stuck_timeout_seconds = false;
        bool dcp_disconnect_when_stuck_name_regex = false;
        bool subdoc_multi_max_paths = false;
        bool clustermap_push_notifications_enabled = false;
<<<<<<< HEAD
        bool file_fragment_max_chunk_size = false;
        bool dcp_consumer_max_marker_version = false;
        bool dcp_snapshot_marker_hps_enabled = false;
        bool dcp_snapshot_marker_purge_seqno_enabled = false;
=======
        bool magma_blind_write_optimisation_enabled = false;
>>>>>>> 96f822f4
    } has;
};<|MERGE_RESOLUTION|>--- conflicted
+++ resolved
@@ -999,7 +999,6 @@
     // Set from the JSON value, which is base64 encoded
     void setDcpDisconnectWhenStuckNameRegexFromBase64(const std::string& val);
 
-<<<<<<< HEAD
     size_t getSubdocMultiMaxPaths() const {
         return subdoc_multi_max_paths.load(std::memory_order_acquire);
     }
@@ -1066,7 +1065,8 @@
                 val, std::memory_order_release);
         has.dcp_snapshot_marker_purge_seqno_enabled = true;
         notify_changed("dcp_snapshot_marker_purge_seqno_enabled");
-=======
+    }
+
     bool isMagmaBlindWriteOptimisationEnabled() const {
         return magma_blind_write_optimisation_enabled.load(
                 std::memory_order_acquire);
@@ -1076,7 +1076,6 @@
                                                      std::memory_order_release);
         has.magma_blind_write_optimisation_enabled = true;
         notify_changed("magma_blind_write_optimisation_enabled");
->>>>>>> 96f822f4
     }
 
 protected:
@@ -1346,7 +1345,6 @@
     folly::Synchronized<std::string, std::mutex>
             dcp_disconnect_when_stuck_name_regex;
 
-<<<<<<< HEAD
     /// The max_marker_version that a consumer will send to a producer.
     std::atomic<double> dcp_consumer_max_marker_version{2.2};
 
@@ -1361,10 +1359,9 @@
 
     /// The maximum size of a chunk when reading file fragments
     std::atomic<size_t> file_fragment_max_chunk_size{20_MiB};
-=======
-    /// Magma's blind write optimisation, on or off. Default is off.
-    std::atomic_bool magma_blind_write_optimisation_enabled{false};
->>>>>>> 96f822f4
+
+    /// Magma's blind write optimisation, on or off. Default is on.
+    std::atomic_bool magma_blind_write_optimisation_enabled{true};
 
     void notify_changed(const std::string& key);
 
@@ -1445,13 +1442,10 @@
         bool dcp_disconnect_when_stuck_name_regex = false;
         bool subdoc_multi_max_paths = false;
         bool clustermap_push_notifications_enabled = false;
-<<<<<<< HEAD
         bool file_fragment_max_chunk_size = false;
         bool dcp_consumer_max_marker_version = false;
         bool dcp_snapshot_marker_hps_enabled = false;
         bool dcp_snapshot_marker_purge_seqno_enabled = false;
-=======
         bool magma_blind_write_optimisation_enabled = false;
->>>>>>> 96f822f4
     } has;
 };
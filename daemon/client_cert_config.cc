/*
 *     Copyright 2017-Present Couchbase, Inc.
 *
 *   Use of this software is governed by the Business Source License included
 *   in the file licenses/BSL-Couchbase.txt.  As of the Change Date specified
 *   in that file, in accordance with the Business Source License, use of this
 *   software will be governed by the Apache License, Version 2.0, included in
 *   the file licenses/APL2.txt.
 */
#include "client_cert_config.h"

#include <nlohmann/json.hpp>
#include <openssl/x509.h>
#include <openssl/x509v3.h>
#include <utilities/json_utilities.h>
#include <optional>

namespace cb::x509 {

struct CommonNameMapping : public ClientCertConfig::Mapping {
    CommonNameMapping(std::string& path, const nlohmann::json& obj)
        : ClientCertConfig::Mapping(path, obj) {
    }

    std::pair<Status, std::string> match(
            X509* cert, const std::function<bool(const std::string&)>& exists)
            const override {
        std::string userName;
        X509_NAME* name = X509_get_subject_name(cert);
        int idx = X509_NAME_get_index_by_NID(name, NID_commonName, -1);
        if (idx < 0) {
            std::string error = "Common name not found";
            return make_pair(Status::Error, error);
        }
        X509_NAME_ENTRY* entry = X509_NAME_get_entry(name, idx);
        if (entry) {
            ASN1_STRING* data = X509_NAME_ENTRY_get_data(entry);
            if (data) {
                unsigned char* utf8 = nullptr;
                int len = ASN1_STRING_to_UTF8(&utf8, data);
                if (len < 0) {
                    std::string error = "Unable to read the common name";
                    return make_pair(Status::Error, error);
                }
                std::string val(reinterpret_cast<char const*>(utf8), len);
                OPENSSL_free(utf8);
                userName = matchPattern(val);
                if (userName.empty()) {
                    std::string error = "Not able to match prefix/delimiter";
                    return make_pair(Status::NoMatch, error);
<<<<<<< HEAD
                }
                return make_pair(Status::Success, userName);
=======
                }

                if (exists(userName)) {
                    return make_pair(Status::Success, userName);
                }
                return {Status::NoMatch, "User not defined in Couchbase"};
>>>>>>> 34f7e040
            }
        }
        std::string error = "Not able to find common name from cert";
        return make_pair(Status::Error, error);
    }
};

struct SanMapping : public ClientCertConfig::Mapping {
    SanMapping(std::string& path, int field_, const nlohmann::json& obj)
        : ClientCertConfig::Mapping(path, obj), field(field_) {
    }

    ASN1_IA5STRING* getValFromEntry(GENERAL_NAME* entry) const {
        switch (field) {
        case GEN_DNS:
            return entry->d.dNSName;
        case GEN_EMAIL:
            return entry->d.rfc822Name;
        case GEN_URI:
            return entry->d.uniformResourceIdentifier;
        }
        throw std::invalid_argument(
                std::string("CertUserFromSAN : Invalid field type ") +
                std::to_string(field));
    }

    std::pair<Status, std::string> match(
            X509* cert, const std::function<bool(const std::string&)>& exists)
            const override {
        Status status = Status::NoMatch;
        auto* names = reinterpret_cast<GENERAL_NAMES*>(
                X509_get_ext_d2i(cert, NID_subject_alt_name, nullptr, nullptr));
        std::string userName;
        if (names) {
            unsigned char* utf8 = nullptr;
            for (int index = 0; index < sk_GENERAL_NAME_num(names); ++index) {
                GENERAL_NAME* entry = sk_GENERAL_NAME_value(names, index);
                if (!entry) {
                    continue;
                }

                if (field == entry->type) {
                    int len =
                            ASN1_STRING_to_UTF8(&utf8, getValFromEntry(entry));
                    if (len < 0) {
                        continue;
                    }
                    std::string val(reinterpret_cast<char const*>(utf8), len);
                    OPENSSL_free(utf8);
                    if ((int)val.size() == len) {
                        userName = matchPattern(val);
                        if (!userName.empty() && exists(userName)) {
                            status = Status::Success;
                            break;
                        }
                        status = Status::NoMatch;
                    }
                }
            }
            GENERAL_NAMES_free(names);
        } else {
            status = Status::Error;
            userName = "X509_get_ext_d2i failed";
        }

        return std::make_pair(status, userName);
    }

    const int field;
};

static std::unique_ptr<ClientCertConfig::Mapping> createMapping(
        const nlohmann::json& obj) {
    auto path = cb::jsonGet<std::string>(obj, "path");

    if (path.empty()) {
        return std::make_unique<ClientCertConfig::Mapping>(path, obj);
    }

    if (path == "subject.cn") {
        return std::make_unique<CommonNameMapping>(path, obj);
    }

    if (path.find("san.dnsname") == 0) {
        return std::make_unique<SanMapping>(path, GEN_DNS, obj);
    }

    if (path.find("san.email") == 0) {
        return std::make_unique<SanMapping>(path, GEN_EMAIL, obj);
    }

    if (path.find("san.uri") == 0) {
        return std::make_unique<SanMapping>(path, GEN_URI, obj);
    }

    throw std::invalid_argument("createMapping: Unsupported path: " + path);
}

std::unique_ptr<cb::x509::ClientCertConfig> ClientCertConfig::create(
        const nlohmann::json& config) {
    return std::unique_ptr<cb::x509::ClientCertConfig>(
            new ClientCertConfig(config));
}

ClientCertConfig::ClientCertConfig(const nlohmann::json& config) {
    auto prefixes = cb::getOptionalJsonObject(config, "prefixes");
    if (!prefixes.has_value()) {
        // this is an old style configuration
        mappings.emplace_back(createMapping(config));
        return;
    }

    cb::throwIfWrongType("prefixes",
                         *prefixes,
                         nlohmann::json::value_t::array,
                         "ClientCertConfig");

    for (auto& prefix : *prefixes) {
        mappings.emplace_back(createMapping(prefix));
    }
}

const ClientCertConfig::Mapping& ClientCertConfig::getMapping(
        size_t index) const {
    return *mappings[index];
}

std::pair<Status, std::string> ClientCertConfig::lookupUser(
        X509* cert,
        const std::function<bool(const std::string&)>& exists) const {
    for (const auto& mapping : mappings) {
        auto ret = mapping->match(cert, exists);
        switch (ret.first) {
        case Status::Success:
        case Status::Error:
        case Status::NotPresent:
            return ret;
        case Status::NoMatch:
            // Try the next rule
            continue;
        }
        throw std::logic_error(
                "ClientCertConfig::lookupUser: mapping.match() returned "
                "illegal value");
    }

    return {Status::NoMatch, ""};
}

std::string ClientCertConfig::to_string() const {
    nlohmann::json root;
    if (mappings.size() == 1) {
        root = {{"path", mappings[0]->path},
                {"prefix", mappings[0]->prefix},
                {"suffix", mappings[0]->suffix},
                {"delimiter", mappings[0]->delimiter}};
    } else {
        nlohmann::json array;
        for (const auto& m : mappings) {
            array.emplace_back(nlohmann::json{{"path", m->path},
                                              {"prefix", m->prefix},
                                              {"suffix", m->suffix},
                                              {"delimiter", m->delimiter}});
        }
        root["prefixes"] = array;
    }

    return root.dump();
}

ClientCertConfig::Mapping::Mapping(std::string& path_,
                                   const nlohmann::json& obj)
    : path(std::move(path_)),
      prefix(obj.value("prefix", "")),
      suffix(obj.value("suffix", "")),
      delimiter(obj.value("delimiter", "")) {
}

std::string ClientCertConfig::Mapping::matchPattern(
        const std::string& input) const {
    std::string ret = input;
    if (!prefix.empty()) {
        auto prefixLocation = input.find(prefix);
        if (prefixLocation != 0) {
            return "";
        }
        ret = input.substr(prefix.size());
    }

    if (!suffix.empty()) {
        auto suffixLocation = ret.find(suffix);
        if (suffixLocation == std::string::npos ||
            suffixLocation + suffix.size() != ret.size()) {
            return "";
        }
        ret.resize(suffixLocation);
    }

    if (!delimiter.empty()) {
        auto delimiterPos = ret.find_first_of(delimiter);
        return ret.substr(0, delimiterPos);
    }
    return ret;
}

std::pair<Status, std::string> ClientCertConfig::Mapping::match(
        X509* cert,
        const std::function<bool(const std::string&)>& exists) const {
    return std::make_pair(Status::NotPresent, "No mapping defined");
}

void ClientCertMapper::reconfigure(std::unique_ptr<ClientCertConfig> next) {
    config = std::move(next);
}

std::pair<Status, std::string> ClientCertMapper::lookupUser(
        X509* cert,
        const std::function<bool(const std::string&)>& exists) const {
    if (cert == nullptr) {
        return std::make_pair(Status::NotPresent,
                              "certificate not presented by client");
    }

<<<<<<< HEAD
    return config.withRLock([cert](auto& c) -> std::pair<Status, std::string> {
        if (c) {
            return c->lookupUser(cert);
        }
        return std::make_pair(Status::Error, "No database configured");
    });
=======
    return config.withRLock(
            [cert, &exists](auto& c) -> std::pair<Status, std::string> {
                if (c) {
                    return c->lookupUser(cert, exists);
                }
                return std::make_pair(Status::Error, "No database configured");
            });
>>>>>>> 34f7e040
}

std::string ClientCertMapper::to_string() const {
    return config.withRLock([](auto& c) {
        if (c) {
            return c->to_string();
        }
        return std::string{R"({})"};
    });
}

} // namespace cb::x509<|MERGE_RESOLUTION|>--- conflicted
+++ resolved
@@ -48,17 +48,12 @@
                 if (userName.empty()) {
                     std::string error = "Not able to match prefix/delimiter";
                     return make_pair(Status::NoMatch, error);
-<<<<<<< HEAD
-                }
-                return make_pair(Status::Success, userName);
-=======
                 }
 
                 if (exists(userName)) {
                     return make_pair(Status::Success, userName);
                 }
                 return {Status::NoMatch, "User not defined in Couchbase"};
->>>>>>> 34f7e040
             }
         }
         std::string error = "Not able to find common name from cert";
@@ -282,14 +277,6 @@
                               "certificate not presented by client");
     }
 
-<<<<<<< HEAD
-    return config.withRLock([cert](auto& c) -> std::pair<Status, std::string> {
-        if (c) {
-            return c->lookupUser(cert);
-        }
-        return std::make_pair(Status::Error, "No database configured");
-    });
-=======
     return config.withRLock(
             [cert, &exists](auto& c) -> std::pair<Status, std::string> {
                 if (c) {
@@ -297,7 +284,6 @@
                 }
                 return std::make_pair(Status::Error, "No database configured");
             });
->>>>>>> 34f7e040
 }
 
 std::string ClientCertMapper::to_string() const {

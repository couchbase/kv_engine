/* -*- Mode: C++; tab-width: 4; c-basic-offset: 4; indent-tabs-mode: nil -*- */
/*
 *     Copyright 2017 Couchbase, Inc.
 *
 *   Licensed under the Apache License, Version 2.0 (the "License");
 *   you may not use this file except in compliance with the License.
 *   You may obtain a copy of the License at
 *
 *       http://www.apache.org/licenses/LICENSE-2.0
 *
 *   Unless required by applicable law or agreed to in writing, software
 *   distributed under the License is distributed on an "AS IS" BASIS,
 *   WITHOUT WARRANTIES OR CONDITIONS OF ANY KIND, either express or implied.
 *   See the License for the specific language governing permissions and
 *   limitations under the License.
 */
#include "client_cert_config.h"

#include <nlohmann/json.hpp>
#include <openssl/x509.h>
#include <openssl/x509v3.h>
#include <utilities/json_utilities.h>
#include <optional>

namespace cb::x509 {

struct CommonNameMapping : public ClientCertConfig::Mapping {
    CommonNameMapping(std::string& path, const nlohmann::json& obj)
        : ClientCertConfig::Mapping(path, obj) {
    }

    std::pair<Status, std::string> match(X509* cert) const override {
        std::string userName;
        X509_NAME* name = X509_get_subject_name(cert);
        int idx = X509_NAME_get_index_by_NID(name, NID_commonName, -1);
        if (idx < 0) {
            std::string error = "Common name not found";
            return make_pair(Status::Error, error);
        }
        X509_NAME_ENTRY* entry = X509_NAME_get_entry(name, idx);
        if (entry) {
            ASN1_STRING* data = X509_NAME_ENTRY_get_data(entry);
            if (data) {
                unsigned char* utf8 = nullptr;
                int len = ASN1_STRING_to_UTF8(&utf8, data);
                if (len < 0) {
                    std::string error = "Unable to read the common name";
                    return make_pair(Status::Error, error);
                }
                std::string val(reinterpret_cast<char const*>(utf8), len);
                OPENSSL_free(utf8);
                userName = matchPattern(val);
                if (userName.empty()) {
                    std::string error = "Not able to match prefix/delimiter";
                    return make_pair(Status::NoMatch, error);
                } else {
                    return make_pair(Status::Success, userName);
                }
            }
        }
        std::string error = "Not able to find common name from cert";
        return make_pair(Status::Error, error);
    };
};

struct SanMapping : public ClientCertConfig::Mapping {
    SanMapping(std::string& path, int field_, const nlohmann::json& obj)
        : ClientCertConfig::Mapping(path, obj), field(field_) {
    }

    ASN1_IA5STRING* getValFromEntry(GENERAL_NAME* entry) const {
        switch (field) {
        case GEN_DNS:
            return entry->d.dNSName;
        case GEN_EMAIL:
            return entry->d.rfc822Name;
        case GEN_URI:
            return entry->d.uniformResourceIdentifier;
        }
        throw std::invalid_argument(
                std::string("CertUserFromSAN : Invalid field type ") +
                std::to_string(field));
    }

    std::pair<Status, std::string> match(X509* cert) const override {
<<<<<<< HEAD
        Status status = Status::Error;
        auto* names = reinterpret_cast<GENERAL_NAMES*>(
                X509_get_ext_d2i(cert, NID_subject_alt_name, nullptr, nullptr));
=======
        Status status = Status::NoMatch;
        GENERAL_NAMES* names = reinterpret_cast<GENERAL_NAMES*>(
                X509_get_ext_d2i(cert, NID_subject_alt_name, 0, 0));
>>>>>>> 43bc51d9
        std::string userName;
        if (names) {
            unsigned char* utf8 = nullptr;
            for (int index = 0; index < sk_GENERAL_NAME_num(names); ++index) {
                GENERAL_NAME* entry = sk_GENERAL_NAME_value(names, index);
                if (!entry) {
                    continue;
                }

                if (field == entry->type) {
                    int len =
                            ASN1_STRING_to_UTF8(&utf8, getValFromEntry(entry));
                    if (len < 0) {
                        continue;
                    }
                    std::string val(reinterpret_cast<char const*>(utf8), len);
                    OPENSSL_free(utf8);
                    if ((int)val.size() == len) {
                        userName = matchPattern(val);
                        if (userName.empty()) {
                            status = Status::NoMatch;
                        } else {
                            status = Status::Success;
                            break;
                        }
                    }
                }
            }
            GENERAL_NAMES_free(names);
        } else {
            status = Status::Error;
            userName = "X509_get_ext_d2i failed";
        }

        return std::make_pair(status, userName);
    };

    const int field;
};

static std::unique_ptr<ClientCertConfig::Mapping> createMapping(
        const nlohmann::json& obj) {
    auto path = cb::jsonGet<std::string>(obj, "path");

    if (path.empty()) {
        return std::make_unique<ClientCertConfig::Mapping>(path, obj);
    }

    if (path == "subject.cn") {
        return std::make_unique<CommonNameMapping>(path, obj);
    }

    if (path.find("san.dnsname") == 0) {
        return std::make_unique<SanMapping>(path, GEN_DNS, obj);
    }

    if (path.find("san.email") == 0) {
        return std::make_unique<SanMapping>(path, GEN_EMAIL, obj);
    }

    if (path.find("san.uri") == 0) {
        return std::make_unique<SanMapping>(path, GEN_URI, obj);
    }

    throw std::invalid_argument("createMapping: Unsupported path: " + path);
}

std::unique_ptr<cb::x509::ClientCertConfig> ClientCertConfig::create(
        const nlohmann::json& config) {
    auto mode = cb::jsonGet<std::string>(config, "state");

    std::unique_ptr<cb::x509::ClientCertConfig> ret;
    if (mode == "disable") {
        return std::unique_ptr<cb::x509::ClientCertConfig>(
                new ClientCertConfig());
    }

    if (mode == "enable") {
        return std::unique_ptr<cb::x509::ClientCertConfig>(
                new ClientCertConfig(Mode::Enabled, config));
    }

    if (mode == "mandatory") {
        return std::unique_ptr<cb::x509::ClientCertConfig>(
                new ClientCertConfig(Mode::Mandatory, config));
    }

    throw std::invalid_argument(
            "ClientCertConfig::create: Invalid value for state");
}

ClientCertConfig::ClientCertConfig(Mode mode_, const nlohmann::json& config)
    : mode(mode_) {
    auto prefixes = cb::getOptionalJsonObject(config, "prefixes");
    if (!prefixes.has_value()) {
        // this is an old style configuration
        mappings.emplace_back(createMapping(config));
        return;
    }

    cb::throwIfWrongType("prefixes",
                         *prefixes,
                         nlohmann::json::value_t::array,
                         "ClientCertConfig");

    for (auto& prefix : *prefixes) {
        mappings.emplace_back(createMapping(prefix));
    }
}

const ClientCertConfig::Mapping& ClientCertConfig::getMapping(
        size_t index) const {
    return *mappings[index];
}

std::pair<Status, std::string> ClientCertConfig::lookupUser(X509* cert) const {
    for (const auto& mapping : mappings) {
        auto ret = mapping->match(cert);
        switch (ret.first) {
        case Status::Success:
        case Status::Error:
        case Status::NotPresent:
            return ret;
        case Status::NoMatch:
            // Try the next rule
            continue;
        }
        throw std::logic_error(
                "ClientCertConfig::lookupUser: mapping.match() returned "
                "illegal value");
    }

    return std::pair<Status, std::string>(Status::NoMatch, "");
}

std::string ClientCertConfig::to_string() const {
    nlohmann::json root;
    switch (mode) {
    case Mode::Disabled:
        root["state"] = "disable";
        break;
    case Mode::Enabled:
        root["state"] = "enable";
        break;
    case Mode::Mandatory:
        root["state"] = "mandatory";
        break;
    }

    if (mappings.size() == 1) {
        root["path"] = mappings[0]->path.c_str();
        root["prefix"] = mappings[0]->prefix.c_str();
        root["delimiter"] = mappings[0]->delimiter.c_str();
    } else {
        nlohmann::json array;
        for (const auto& m : mappings) {
            nlohmann::json mapping;
            mapping["path"] = m->path.c_str();
            mapping["prefix"] = m->prefix.c_str();
            mapping["delimiter"] = m->delimiter.c_str();
            array.push_back(mapping);
        }
        root["prefixes"] = array;
    }

    return root.dump();
}

ClientCertConfig::Mapping::Mapping(std::string& path_,
                                   const nlohmann::json& obj)
    : path(std::move(path_)),
      prefix(obj.value("prefix", "")),
      delimiter(obj.value("delimiter", "")) {
}

std::string ClientCertConfig::Mapping::matchPattern(
        const std::string& input) const {
    std::string ret = input;
    if (!prefix.empty()) {
        auto prefixLocation = input.find(prefix);
        if (prefixLocation != 0) {
            return "";
        }
        ret = input.substr(prefix.size());
    }
    if (!delimiter.empty()) {
        auto delimiterPos = ret.find_first_of(delimiter);
        return ret.substr(0, delimiterPos);
    }
    return ret;
}

std::pair<Status, std::string> ClientCertConfig::Mapping::match(
        X509* cert) const {
    return std::make_pair(Status::NotPresent, "No mapping defined");
}

void ClientCertMapper::reconfigure(std::unique_ptr<ClientCertConfig>& next) {
    std::lock_guard<std::mutex> guard(mutex);
    config = std::move(next);
}

std::pair<Status, std::string> ClientCertMapper::lookupUser(X509* cert) const {
    if (cert == nullptr) {
        return std::make_pair(Status::NotPresent,
                              "certificate not presented by client");
    }
    std::lock_guard<std::mutex> guard(mutex);
    if (!config) {
        return std::make_pair(Status::Error, "No database configured");
    }
    return config->lookupUser(cert);
}

Mode ClientCertMapper::getMode() const {
    std::lock_guard<std::mutex> guard(mutex);
    if (!config) {
        return Mode::Disabled;
    }

    return config->getMode();
}
std::string ClientCertMapper::to_string() const {
    std::lock_guard<std::mutex> guard(mutex);
    if (!config) {
        return std::string(R"({"state":"disable"})");
    }

    return config->to_string();
}

} // namespace cb::x509<|MERGE_RESOLUTION|>--- conflicted
+++ resolved
@@ -83,15 +83,9 @@
     }
 
     std::pair<Status, std::string> match(X509* cert) const override {
-<<<<<<< HEAD
-        Status status = Status::Error;
+        Status status = Status::NoMatch;
         auto* names = reinterpret_cast<GENERAL_NAMES*>(
                 X509_get_ext_d2i(cert, NID_subject_alt_name, nullptr, nullptr));
-=======
-        Status status = Status::NoMatch;
-        GENERAL_NAMES* names = reinterpret_cast<GENERAL_NAMES*>(
-                X509_get_ext_d2i(cert, NID_subject_alt_name, 0, 0));
->>>>>>> 43bc51d9
         std::string userName;
         if (names) {
             unsigned char* utf8 = nullptr;

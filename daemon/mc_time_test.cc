/* -*- Mode: C++; tab-width: 4; c-basic-offset: 4; indent-tabs-mode: nil -*- */
/*
 *     Copyright 2018-Present Couchbase, Inc.
 *
 *   Use of this software is governed by the Business Source License included
 *   in the file licenses/BSL-Couchbase.txt.  As of the Change Date specified
 *   in that file, in accordance with the Business Source License, use of this
 *   software will be governed by the Apache License, Version 2.0, included in
 *   the file licenses/APL2.txt.
 */
#include "mc_time.h"
#include "platform/platform_time.h"
#include "platform/random.h"
#include <folly/portability/GTest.h>
#include <gsl/gsl-lite.hpp>
#include <memory>
#include <random>

class McTimeTest : public ::testing::Test {
public:
    void SetUp() override {
        mc_time_init_epoch();
        // tick for each test
        cb::time::UptimeClock::instance().tick();

        seconds_since_start = mc_time_get_current_time();
        now = mc_time_convert_to_abs_time(seconds_since_start);
        epoch = mc_time_convert_to_abs_time(0);
    }

    rel_time_t seconds_since_start = 0;
    time_t now = 0;
    time_t epoch = 0;
};

using namespace std::chrono;

// Basic expectations
TEST_F(McTimeTest, relative) {
    EXPECT_EQ(seconds_since_start + 100, mc_time_convert_to_real_time(100));
}

TEST_F(McTimeTest, absolute) {
    // Exceed 30 days from seconds_since_start as an absolute
    auto ts = epoch + duration_cast<seconds>(hours(30 * 24)).count() +
              seconds(1).count();
    EXPECT_EQ(
            duration_cast<seconds>(hours(30 * 24)).count() + seconds(1).count(),
            mc_time_convert_to_real_time(gsl::narrow<rel_time_t>(ts)));
}

TEST_F(McTimeTest, absolute_less_than_epoch) {
    auto ts =
            duration_cast<seconds>(hours(30 * 24)).count() + seconds(1).count();

    // If this failed, has the test system got a bad clock?
    EXPECT_EQ(1, mc_time_convert_to_real_time(gsl::narrow<rel_time_t>(ts)))
            << "Check your system time";
}

TEST_F(McTimeTest, max) {
    EXPECT_EQ(std::numeric_limits<rel_time_t>::max() - epoch,
              mc_time_convert_to_real_time(
                      std::numeric_limits<rel_time_t>::max()));
}

TEST_F(McTimeTest, min) {
    EXPECT_EQ(std::numeric_limits<rel_time_t>::min(),
              mc_time_convert_to_real_time(
                      std::numeric_limits<rel_time_t>::min()));
}

TEST_F(McTimeTest, zero) {
    EXPECT_EQ(0, mc_time_convert_to_real_time(0));
}

class McTimeLimitTest : public McTimeTest {};

using namespace std::chrono_literals;

// Basic expiry limiting test, use mc_time_limit_abstime to ensure it limits
// an absolute timestamp.
TEST_F(McTimeLimitTest, basic) {
    // The time 100 seconds from now must be limited to 99s from now.
    EXPECT_EQ(now + 99, mc_time_limit_abstime(now + 100, 99s));
}

// Limiting to zero works too, meaning the input time stamp becomes now.
TEST_F(McTimeLimitTest, limit_to_zero) {
    EXPECT_EQ(now, mc_time_limit_abstime(now + 100, 0s));
}

// A time stamp in the past needs no limiting
TEST_F(McTimeLimitTest, time_is_in_the_past) {
    EXPECT_EQ(now - 100, mc_time_limit_abstime(now - 100, 10s));
    EXPECT_EQ(1, mc_time_limit_abstime(1, 10s));
}

// A zero input (which means never expires) gets turned into an expiry time
TEST_F(McTimeLimitTest, zero_input) {
    EXPECT_EQ(now + 10, mc_time_limit_abstime(0, 10s));
}

// If the limit causes overflow, we return max time_t
TEST_F(McTimeLimitTest, would_overflow) {
    ASSERT_GT(now, 0);
    EXPECT_EQ(std::numeric_limits<time_t>::max(),
              mc_time_limit_abstime(0, 9223372036854775807s));
}

<<<<<<< HEAD
using namespace std::chrono;
using namespace std::chrono_literals;

// All tests in this fixture control the UptimeClock by manually adjusting the
// monotonicTicks and/or systemTicks and manually calling tick on the clock
// This allows for testing of expected behaviour and system clock jumps
class McTimeUptimeTest : public ::testing::Test {
public:
    // provide custom time keeping functions which the test code can manipulate
    McTimeUptimeTest()
        : uptimeClock(
                  [this]() {
                      auto now = time_point<steady_clock>();
                      return now + steadyTime;
                  },
                  [this]() {
                      auto now = time_point<system_clock>();
                      return now + systemTime;
                  }) {
    }

    void SetUp() override {
        ASSERT_EQ(seconds(0), uptimeClock.getUptime());
    }

    /**
     * Advance clocks and invoke uptimeClock.tick
     *
     * The input parameters allow tests to drift the clocks
     *
     * @return the test fixture steadyTime
     */
    cb::time::Duration tick(int ticks = 1,
                            milliseconds steadyTick = 100ms,
                            milliseconds systemTick = 100ms) {
        for (int tick = 0; tick < ticks; tick++) {
            steadyTime += steadyTick;
            systemTime += systemTick;
            EXPECT_EQ(duration_cast<cb::time::Duration>(steadyTick),
                      uptimeClock.tick(
                              duration_cast<cb::time::Duration>(steadyTick)));
        }
        return duration_cast<cb::time::Duration>(steadyTime);
    }

    milliseconds steadyTime{0};

    // systemTime starts at a "realistic" point, which makes debugging and
    // reading any log warnings easier
    milliseconds systemTime{duration_cast<milliseconds>(1688054291s)};
    cb::time::UptimeClock uptimeClock;
};

TEST_F(McTimeUptimeTest, expectedFlow) {
    tick();
    ASSERT_EQ(0, uptimeClock.getSystemClockWarnings());
    ASSERT_EQ(100ms, uptimeClock.now().time_since_epoch());

    // tick, but without time moving
    uptimeClock.tick();
    ASSERT_EQ(100ms, uptimeClock.now().time_since_epoch());

    tick(2);
    ASSERT_EQ(300ms, uptimeClock.now().time_since_epoch());
}

TEST_F(McTimeUptimeTest, systemTimeCheckTriggers) {
    // Enable monitoring. Every 2 seconds check if the system clock has moved by
    // 2 (+/- 1) seconds.
    uptimeClock.configureSystemClockCheck(2s, 1s);

    // Test just demonstrates that ticking over the trigger sets off a warning
    // if the system clock drags, here systemTicks is 0, but monotonicTicks is 2
    tick(2, 1000ms, 0ms);
    EXPECT_EQ(1, uptimeClock.getSystemClockWarnings());
    EXPECT_EQ(1, uptimeClock.getSystemClockChecks());
}

TEST_F(McTimeUptimeTest, systemTimeNoTriggerDragging) {
    // Enable monitoring. Every 200ms check if the system clock has moved by
    // 200 (+/- 100) milliseconds.
    uptimeClock.configureSystemClockCheck(200ms, 100ms);

    // Tick both equally - no warning. steady=2, system=2
    EXPECT_EQ(200ms, tick(2));
    EXPECT_EQ(0, uptimeClock.getSystemClockWarnings());
    EXPECT_EQ(1, uptimeClock.getSystemClockChecks());

    // Now "drag" the system clock. Every 100ms of steady time, 50ms of
    // system will pass, however this is within tolerance and does not trigger
    // a warning.
    EXPECT_EQ(400ms, tick(2, 100ms, 50ms));
    EXPECT_EQ(0, uptimeClock.getSystemClockWarnings());
    EXPECT_EQ(2, uptimeClock.getSystemClockChecks());
}

TEST_F(McTimeUptimeTest, systemTimeNoTriggerRushing) {
    // Enable monitoring. Every 200ms check if the system clock has moved by
    // 200 (+/- 100) milliseconds.
    uptimeClock.configureSystemClockCheck(200ms, 100ms);

    // Tick both equally - no warning. steady=2, system=2
    EXPECT_EQ(200ms, tick(2));
    EXPECT_EQ(0, uptimeClock.getSystemClockWarnings());
    EXPECT_EQ(1, uptimeClock.getSystemClockChecks());

    // Now "rush" the system clock. Every 100ms of steady time, 150ms of
    // system will pass, however this is within tolerance and does not trigger
    // a warning.
    EXPECT_EQ(400ms, tick(2, 100ms, 150ms));
    EXPECT_EQ(0, uptimeClock.getSystemClockWarnings());
    EXPECT_EQ(2, uptimeClock.getSystemClockChecks());
}

TEST_F(McTimeUptimeTest, systemTimeTriggers) {
    uptimeClock.configureSystemClockCheck(2s, 1s);

    auto epoch = uptimeClock.getEpoch();

    // Now out of tolerance, every 1000ms only advance system by 100ms. When
    // the check triggers, it will look like system time went backwards.
    EXPECT_EQ(2s, tick(2, 1000ms, 100ms));
    EXPECT_EQ(1, uptimeClock.getSystemClockWarnings());
    EXPECT_EQ(1, uptimeClock.getSystemClockChecks());

    // epoch has moved backwards to account for the apparent system clock jump
    // back. Expected change accounts for the 200ms advance of system time for
    // the 2000ms advance of steady time
    epoch -= 1800ms;
    EXPECT_EQ(epoch, uptimeClock.getEpoch());

    // Now out of tolerance (system clock is rushing)
    EXPECT_EQ(4s, tick(2, 1000ms, 2000ms));
    EXPECT_EQ(2, uptimeClock.getSystemClockWarnings());
    EXPECT_EQ(2, uptimeClock.getSystemClockChecks());

    EXPECT_EQ(epoch + 2s, uptimeClock.getEpoch());
}

// Test the return value of tick() that it returns the "real" elapsed time
// between ticks
TEST_F(McTimeUptimeTest, tickReturnValue) {
    EXPECT_EQ(0s, uptimeClock.tick());

    // The tick function will check each tick returns the steadyTick value
    EXPECT_EQ(4s, tick(2, 2000ms, 2000ms));
    EXPECT_EQ(20s, tick(2, 8000ms, 8000ms));
}

// Check that sub-second configuration works as expected.
TEST_F(McTimeUptimeTest, millisecondTicking) {
    uptimeClock.configureSystemClockCheck(10ms, 1ms);

    // The tick function will check each tick returns the steadyTick value
    EXPECT_EQ(20ms, tick(2, 10ms, 10ms));

    EXPECT_EQ(0, uptimeClock.getSystemClockWarnings());
    EXPECT_EQ(2, uptimeClock.getSystemClockChecks());

    // within tolerance
    EXPECT_EQ(40ms, tick(2, 10ms, 11ms));
    EXPECT_EQ(0, uptimeClock.getSystemClockWarnings());
    EXPECT_EQ(4, uptimeClock.getSystemClockChecks());

    auto epoch = uptimeClock.getEpochSeconds();

    // behind by 2ms (out of tolerance)
    EXPECT_EQ(50ms, tick(1, 10ms, 8ms));
    EXPECT_EQ(1, uptimeClock.getSystemClockWarnings());
    EXPECT_EQ(5, uptimeClock.getSystemClockChecks());

    EXPECT_EQ(60ms, tick(1, 10ms, 12ms));
    EXPECT_EQ(2, uptimeClock.getSystemClockWarnings());
    EXPECT_EQ(6, uptimeClock.getSystemClockChecks());

    // millisecond granularity doesn't yet make a visible change to epoch
    // seconds
    EXPECT_EQ(epoch, uptimeClock.getEpochSeconds());
    // still appears as if 0s elapsed
    EXPECT_EQ(0s, uptimeClock.getUptime());
    // ... but does using now() API
    EXPECT_EQ(60ms, uptimeClock.now().time_since_epoch());

    // Now tick onwards over 1s
    EXPECT_EQ(1060ms, tick(100, 10ms, 10ms));
    EXPECT_EQ(2, uptimeClock.getSystemClockWarnings());
    EXPECT_EQ(106, uptimeClock.getSystemClockChecks());
    EXPECT_EQ(1s, uptimeClock.getUptime());
    EXPECT_EQ(1060ms, uptimeClock.now().time_since_epoch());

    // Now a big jump
    EXPECT_EQ(1070ms, tick(1, 10ms, -8000ms));
    EXPECT_EQ(3, uptimeClock.getSystemClockWarnings());
    EXPECT_EQ(107, uptimeClock.getSystemClockChecks());
    EXPECT_EQ(1s, uptimeClock.getUptime());
    EXPECT_EQ(1070ms, uptimeClock.now().time_since_epoch());

    // uptime:1s, clock jump -8s
    EXPECT_EQ(epoch - 8s - 1s, uptimeClock.getEpochSeconds());
}

TEST_F(McTimeUptimeTest, tickDelay) {
    uptimeClock.configureSteadyClockCheck(100ms);
    // First advance time by 1s and call tick with a duration of 1s. This is
    // a perfect flow of time and triggers no warning, but 1 check occurs
    steadyTime += 1s;
    EXPECT_EQ(1s, uptimeClock.tick(1s));
    EXPECT_EQ(0, uptimeClock.getSteadyClockWarnings());
    EXPECT_EQ(1, uptimeClock.getSteadyClockChecks());

    // Now drag, but just within tolerance
    steadyTime += 900ms;
    EXPECT_EQ(900ms, uptimeClock.tick(1s));
    EXPECT_EQ(0, uptimeClock.getSteadyClockWarnings());
    EXPECT_EQ(2, uptimeClock.getSteadyClockChecks());

    // Now trigger a warning. Advance by 899ms. This is dragging and below
    // threshold -/+ 100ms. I.e. we tell tick 1000ms should of elapsed, but
    // 899ms elapsed.
    steadyTime += 899ms;
    EXPECT_EQ(899ms, uptimeClock.tick(1s));
    EXPECT_EQ(1, uptimeClock.getSteadyClockWarnings());
    EXPECT_EQ(3, uptimeClock.getSteadyClockChecks());

    // Now the other way, advance time further than the tick
    steadyTime += 1101ms;
    EXPECT_EQ(1101ms, uptimeClock.tick(1s));
    EXPECT_EQ(2, uptimeClock.getSteadyClockWarnings());
    EXPECT_EQ(4, uptimeClock.getSteadyClockChecks());

    // back in threshold
    steadyTime += 1100ms;
    EXPECT_EQ(1100ms, uptimeClock.tick(1s));
    EXPECT_EQ(2, uptimeClock.getSteadyClockWarnings());
    EXPECT_EQ(5, uptimeClock.getSteadyClockChecks());

    // Finally check continued violations are picked up
    for (int i = 1; i <= 3; i++) {
        steadyTime += 1101ms;
        EXPECT_EQ(1101ms, uptimeClock.tick(1s));
        EXPECT_EQ(2 + i, uptimeClock.getSteadyClockWarnings());
        EXPECT_EQ(5 + i, uptimeClock.getSteadyClockChecks());
    }

    // system checks are disabled.
    EXPECT_EQ(0, uptimeClock.getSystemClockWarnings());
}

TEST_F(McTimeUptimeTest, MB11548) {
    uptimeClock.configureSystemClockCheck(600ms, 100ms);
    EXPECT_EQ(6s, tick(60));
    ASSERT_EQ(0, uptimeClock.getSystemClockWarnings());

    // partially test MB11548. MB11548 affected expiry when time changed to a
    // negative, large unsigned value and triggered expiry of everything. This
    // test doesn't check expiry, but checks how the time functions which are
    // used in expiry paths behave.

    // First mimic a store which sets expiry as 12s. KV always turns anything
    // under 30days into an absolute time. If expiry was over 30days, it is
    // used as is (assumed to be the correct absolute time of expiry).
    auto expiryInput = 12s;

    auto t1 = mc_time_convert_to_real_time(expiryInput.count(),
                                           uptimeClock.getEpoch(),
                                           uptimeClock.getUptime());
    auto absoluteExpiryTime =
            mc_time_convert_to_abs_time(t1, uptimeClock.getEpoch());

    // System clock now goes back, but 6 seconds must pass before we adjust
    systemTime -= 36s;
    EXPECT_EQ(12s, tick(60));
    ASSERT_EQ(1, uptimeClock.getSystemClockWarnings());

    // ep-engine checks for expiry using ep_abs_time(ep_current_time())
    // This is mc_time_convert_to_abs_time(uptimeClock.getUpTime, getEpoch)...

    auto expiryCheck = mc_time_convert_to_abs_time(
            uptimeClock.getUptime().count(), uptimeClock.getEpoch());

    // Check must fail to expir, only 6s of steady time passed, the document
    // lives for now.

    EXPECT_FALSE(absoluteExpiryTime < expiryCheck);
}

// MB-57249 identified that when a system clock warning occurs, a bogus warning
// can be seen to follow. With the fix no warnings occur because system time is
// compared to steady time
TEST_F(McTimeUptimeTest, MB_57249) {
    uptimeClock.configureSystemClockCheck(6s, 100ms);
    uptimeClock.configureSteadyClockCheck(100ms);

    // Code follows the description from the MB.
    // First trigger a check at 6 seconds where everything is good
    EXPECT_EQ(6s, tick(60));
    EXPECT_EQ(0, uptimeClock.getSteadyClockWarnings());
    EXPECT_EQ(0, uptimeClock.getSystemClockWarnings());
    EXPECT_EQ(1, uptimeClock.getSystemClockChecks());

    // Second trigger a check, but all clocks are moving correctly. It was the
    // call of tick that was not on time.
    // First 59 on time ticks
    EXPECT_EQ(11'900ms, tick(59));
    EXPECT_EQ(0, uptimeClock.getSteadyClockWarnings());
    EXPECT_EQ(0, uptimeClock.getSystemClockWarnings());
    EXPECT_EQ(1, uptimeClock.getSystemClockChecks());

    // Now "delay" the next tick, which corresponds to a system check. Both
    // clocks have moved together and really there's no problem.
    steadyTime += 500ms;
    systemTime += 500ms;
    EXPECT_EQ(500ms, uptimeClock.tick(100ms));

    // Prior to fixing the MB, a warning was triggered here. Now no warning as
    // system time is checked against steady time - and they're both equal. A
    // steady clock warning will occur though because the callback was late.
    EXPECT_EQ(1, uptimeClock.getSteadyClockWarnings());
    EXPECT_EQ(0, uptimeClock.getSystemClockWarnings());
    EXPECT_EQ(2, uptimeClock.getSystemClockChecks());

    // In the MB, a third check gets it wrong. The previous check was late and
    // this one is on time - all clocks have moved forwards equally by 5.6
    // seconds to the 18 seconds of uptime, but a warning occurs. The log
    // message was also confusingly a number suggesting system clock has gone
    // backwards. Prior to fixing a second warning would occur next.
    EXPECT_EQ(18'400ms, tick(60));
    EXPECT_EQ(1, uptimeClock.getSteadyClockWarnings());
    EXPECT_EQ(0, uptimeClock.getSystemClockWarnings());
    EXPECT_EQ(3, uptimeClock.getSystemClockChecks());

    // Check again, all is good.
    EXPECT_EQ(24'400ms, tick(60));
    EXPECT_EQ(1, uptimeClock.getSteadyClockWarnings());
    EXPECT_EQ(0, uptimeClock.getSystemClockWarnings());
    EXPECT_EQ(4, uptimeClock.getSystemClockChecks());
=======
class McTimeDriftTest : public McTimeTest {
protected:
    static void add_uptime_offset(rel_time_t offset) {
        cb_set_uptime_offset(cb_get_uptime_offset() + offset);
    }

    static void add_timeofday_offset(time_t offset) {
        cb_set_timeofday_offset(cb_get_timeofday_offset() + offset);
    }

    static time_t timeofday() {
        struct timeval timeofday;
        cb_get_timeofday(&timeofday);
        return timeofday.tv_sec;
    }

    // Returns "now" according to the mc_time clock.
    static time_t abstime() {
        return mc_time_convert_to_abs_time(mc_time_get_current_time());
    }

    void SetUp() override {
        McTimeTest::SetUp();
        memcached_epoch_update_hook = [this](time_t oldEpoch, time_t newEpoch) {
            ++epochUpdates;
            lastEpochUpdateOffset = newEpoch - oldEpoch;
        };
    }

    void TearDown() override {
        memcached_epoch_update_hook = nullptr;
        valiateMcTime();
        cb_set_uptime_offset(0);
        cb_set_timeofday_offset(0);
        McTimeTest::TearDown();
    }

    /**
     * Moves the clock by another memcached_check_system_time interval (to allow
     * for any auto-correction to kick in). Then asserts that the mc_time clock
     * reads the same time as the system clock with +-1s tolerance.
     */
    void valiateMcTime() {
        for (int i = 0; i < memcached_check_system_time; i++) {
            add_uptime_offset(1);
            add_timeofday_offset(1);
            mc_time_clock_tick();
        }
        EXPECT_NEAR(timeofday(), abstime(), 1) << "Clock desync detected!";
    }

    int epochUpdates = 0;
    int lastEpochUpdateOffset = 0;
};

// Test what happens when the monotonic clock lags.
TEST_F(McTimeDriftTest, SlowMonotonicClockOneInterval) {
    add_uptime_offset(memcached_check_system_time);
    add_timeofday_offset(memcached_check_system_time * 2);

    // Should update the epoch.
    mc_time_clock_tick();
    EXPECT_EQ(1, epochUpdates) << "Expected epoch update!";

    EXPECT_NEAR(memcached_check_system_time, lastEpochUpdateOffset, 1);
    EXPECT_NEAR(now + memcached_check_system_time * 2, abstime(), 1);
}

TEST_F(McTimeDriftTest, SlowMonotonicClockHalfInterval) {
    add_uptime_offset(memcached_check_system_time * 1.5);
    add_timeofday_offset(memcached_check_system_time * 2);

    // Should update the epoch.
    mc_time_clock_tick();
    EXPECT_EQ(1, epochUpdates) << "Expected epoch update!";

    EXPECT_NEAR(memcached_check_system_time * 0.5, lastEpochUpdateOffset, 1);
    EXPECT_NEAR(now + memcached_check_system_time * 2, abstime(), 1);
}

// Test what happens when the system clock lags.
TEST_F(McTimeDriftTest, SlowSystemClockOneInterval) {
    add_uptime_offset(memcached_check_system_time * 3);
    add_timeofday_offset(memcached_check_system_time * 2);

    // Should update the epoch.
    mc_time_clock_tick();
    EXPECT_EQ(1, epochUpdates) << "Expected epoch update!";

    EXPECT_NEAR(-memcached_check_system_time, lastEpochUpdateOffset, 1);
    EXPECT_NEAR(now + memcached_check_system_time * 2, abstime(), 1);
}

TEST_F(McTimeDriftTest, SlowSystemClockHalfInterval) {
    add_uptime_offset(memcached_check_system_time * 2.5);
    add_timeofday_offset(memcached_check_system_time * 2);

    // Should update the epoch.
    mc_time_clock_tick();
    EXPECT_EQ(1, epochUpdates) << "Expected epoch update!";

    EXPECT_NEAR(-memcached_check_system_time * 0.5, lastEpochUpdateOffset, 1);
    EXPECT_NEAR(now + memcached_check_system_time * 2, abstime(), 1);
}

/**
 * We only update the mc_time epoch if:
 * - 60s have elapsed on the monotonic clock.
 * - *and* the system clock has moved by 60 (+/-) 1s.
 * That leave opportunity for the following to occur:
 * - for a 60s interval on the uptime clock, 59-61s have advanced on the system
 * clock. In that case, the two clocks become desynced by 1 second. This is
 * repeatable and the error accumulates.
 * There is no automatic correction, since we don't compare the system and
 * mc_time clocks directly, instead we just check >60s on the monotonic clock
 * and ~60s on the system clock have elapsed.
 */
TEST_F(McTimeDriftTest, ConsistentUptimeLag1s) {
    if (folly::kIsSanitize) {
        // Takes too long on sanitizers and that also makes the test fail.
        GTEST_SKIP();
    }

    int systemTimeChecks = 0;
    memcached_check_system_time_hook = [&](auto, auto) { ++systemTimeChecks; };
    for (int rep = 0; rep < 200; rep++) {
        // memcached_check_system_time worth of ticks - enough to do the system
        // time check (60s).
        for (int i = 0; i < memcached_check_system_time; i++) {
            // System time advances 61s.
            add_timeofday_offset(1 + (i == 0));
            add_uptime_offset(1);
            mc_time_clock_tick();
        }
    }
    memcached_check_system_time_hook = nullptr;
    EXPECT_NEAR(200, systemTimeChecks, 30);
    // Expect 1 epoch update every 2 system checks, since every 2 intervals we
    // accumulate 2s of error (threshold is 1s).
    EXPECT_NEAR(100, epochUpdates, 30);
}

TEST_F(McTimeDriftTest, ConsistentUptimeLagLargerThan1s) {
    if (folly::kIsSanitize) {
        // Takes too long on sanitizers and that also makes the test fail.
        GTEST_SKIP();
    }

    int systemTimeChecks = 0;
    memcached_check_system_time_hook = [&](auto, auto) { ++systemTimeChecks; };
    for (int rep = 0; rep < 200; rep++) {
        // memcached_check_system_time worth of ticks - enough to do the system
        // time check (60s).
        for (int i = 0; i < memcached_check_system_time; i++) {
            // System time advances 62s.
            add_timeofday_offset(1 + (i == 0) * 2);
            add_uptime_offset(1);
            mc_time_clock_tick();
        }
    }
    memcached_check_system_time_hook = nullptr;
    EXPECT_NEAR(200, systemTimeChecks, 30);
    EXPECT_NEAR(200, epochUpdates, 30);
>>>>>>> 8012ff35
}<|MERGE_RESOLUTION|>--- conflicted
+++ resolved
@@ -9,17 +9,13 @@
  *   the file licenses/APL2.txt.
  */
 #include "mc_time.h"
-#include "platform/platform_time.h"
-#include "platform/random.h"
 #include <folly/portability/GTest.h>
 #include <gsl/gsl-lite.hpp>
 #include <memory>
-#include <random>
 
 class McTimeTest : public ::testing::Test {
 public:
     void SetUp() override {
-        mc_time_init_epoch();
         // tick for each test
         cb::time::UptimeClock::instance().tick();
 
@@ -108,7 +104,6 @@
               mc_time_limit_abstime(0, 9223372036854775807s));
 }
 
-<<<<<<< HEAD
 using namespace std::chrono;
 using namespace std::chrono_literals;
 
@@ -176,8 +171,8 @@
 }
 
 TEST_F(McTimeUptimeTest, systemTimeCheckTriggers) {
-    // Enable monitoring. Every 2 seconds check if the system clock has moved by
-    // 2 (+/- 1) seconds.
+    // Enable monitoring. Every 2 seconds check if the uptime clock has drifted
+    // by 2 (+/- 1) seconds.
     uptimeClock.configureSystemClockCheck(2s, 1s);
 
     // Test just demonstrates that ticking over the trigger sets off a warning
@@ -188,7 +183,7 @@
 }
 
 TEST_F(McTimeUptimeTest, systemTimeNoTriggerDragging) {
-    // Enable monitoring. Every 200ms check if the system clock has moved by
+    // Enable monitoring. Every 200ms check if the uptime clock has drifted by
     // 200 (+/- 100) milliseconds.
     uptimeClock.configureSystemClockCheck(200ms, 100ms);
 
@@ -206,7 +201,7 @@
 }
 
 TEST_F(McTimeUptimeTest, systemTimeNoTriggerRushing) {
-    // Enable monitoring. Every 200ms check if the system clock has moved by
+    // Enable monitoring. Every 200ms check if the uptime clock has drifted by
     // 200 (+/- 100) milliseconds.
     uptimeClock.configureSystemClockCheck(200ms, 100ms);
 
@@ -260,7 +255,7 @@
 
 // Check that sub-second configuration works as expected.
 TEST_F(McTimeUptimeTest, millisecondTicking) {
-    uptimeClock.configureSystemClockCheck(10ms, 1ms);
+    uptimeClock.configureSystemClockCheck(10ms, 2ms);
 
     // The tick function will check each tick returns the steadyTick value
     EXPECT_EQ(20ms, tick(2, 10ms, 10ms));
@@ -269,18 +264,25 @@
     EXPECT_EQ(2, uptimeClock.getSystemClockChecks());
 
     // within tolerance
+    // Steady time: t+40ms
+    // System time: t+42ms
     EXPECT_EQ(40ms, tick(2, 10ms, 11ms));
     EXPECT_EQ(0, uptimeClock.getSystemClockWarnings());
     EXPECT_EQ(4, uptimeClock.getSystemClockChecks());
 
     auto epoch = uptimeClock.getEpochSeconds();
 
-    // behind by 2ms (out of tolerance)
-    EXPECT_EQ(50ms, tick(1, 10ms, 8ms));
+    // behind by 3ms (out of tolerance)
+    // Steady time: t+50ms
+    // System time: t+47ms
+    EXPECT_EQ(50ms, tick(1, 10ms, 5ms));
     EXPECT_EQ(1, uptimeClock.getSystemClockWarnings());
     EXPECT_EQ(5, uptimeClock.getSystemClockChecks());
 
-    EXPECT_EQ(60ms, tick(1, 10ms, 12ms));
+    // ahead by 3ms
+    // Steady time: t+60ms
+    // System time: t+60ms
+    EXPECT_EQ(60ms, tick(1, 10ms, 13ms));
     EXPECT_EQ(2, uptimeClock.getSystemClockWarnings());
     EXPECT_EQ(6, uptimeClock.getSystemClockChecks());
 
@@ -445,110 +447,6 @@
     EXPECT_EQ(1, uptimeClock.getSteadyClockWarnings());
     EXPECT_EQ(0, uptimeClock.getSystemClockWarnings());
     EXPECT_EQ(4, uptimeClock.getSystemClockChecks());
-=======
-class McTimeDriftTest : public McTimeTest {
-protected:
-    static void add_uptime_offset(rel_time_t offset) {
-        cb_set_uptime_offset(cb_get_uptime_offset() + offset);
-    }
-
-    static void add_timeofday_offset(time_t offset) {
-        cb_set_timeofday_offset(cb_get_timeofday_offset() + offset);
-    }
-
-    static time_t timeofday() {
-        struct timeval timeofday;
-        cb_get_timeofday(&timeofday);
-        return timeofday.tv_sec;
-    }
-
-    // Returns "now" according to the mc_time clock.
-    static time_t abstime() {
-        return mc_time_convert_to_abs_time(mc_time_get_current_time());
-    }
-
-    void SetUp() override {
-        McTimeTest::SetUp();
-        memcached_epoch_update_hook = [this](time_t oldEpoch, time_t newEpoch) {
-            ++epochUpdates;
-            lastEpochUpdateOffset = newEpoch - oldEpoch;
-        };
-    }
-
-    void TearDown() override {
-        memcached_epoch_update_hook = nullptr;
-        valiateMcTime();
-        cb_set_uptime_offset(0);
-        cb_set_timeofday_offset(0);
-        McTimeTest::TearDown();
-    }
-
-    /**
-     * Moves the clock by another memcached_check_system_time interval (to allow
-     * for any auto-correction to kick in). Then asserts that the mc_time clock
-     * reads the same time as the system clock with +-1s tolerance.
-     */
-    void valiateMcTime() {
-        for (int i = 0; i < memcached_check_system_time; i++) {
-            add_uptime_offset(1);
-            add_timeofday_offset(1);
-            mc_time_clock_tick();
-        }
-        EXPECT_NEAR(timeofday(), abstime(), 1) << "Clock desync detected!";
-    }
-
-    int epochUpdates = 0;
-    int lastEpochUpdateOffset = 0;
-};
-
-// Test what happens when the monotonic clock lags.
-TEST_F(McTimeDriftTest, SlowMonotonicClockOneInterval) {
-    add_uptime_offset(memcached_check_system_time);
-    add_timeofday_offset(memcached_check_system_time * 2);
-
-    // Should update the epoch.
-    mc_time_clock_tick();
-    EXPECT_EQ(1, epochUpdates) << "Expected epoch update!";
-
-    EXPECT_NEAR(memcached_check_system_time, lastEpochUpdateOffset, 1);
-    EXPECT_NEAR(now + memcached_check_system_time * 2, abstime(), 1);
-}
-
-TEST_F(McTimeDriftTest, SlowMonotonicClockHalfInterval) {
-    add_uptime_offset(memcached_check_system_time * 1.5);
-    add_timeofday_offset(memcached_check_system_time * 2);
-
-    // Should update the epoch.
-    mc_time_clock_tick();
-    EXPECT_EQ(1, epochUpdates) << "Expected epoch update!";
-
-    EXPECT_NEAR(memcached_check_system_time * 0.5, lastEpochUpdateOffset, 1);
-    EXPECT_NEAR(now + memcached_check_system_time * 2, abstime(), 1);
-}
-
-// Test what happens when the system clock lags.
-TEST_F(McTimeDriftTest, SlowSystemClockOneInterval) {
-    add_uptime_offset(memcached_check_system_time * 3);
-    add_timeofday_offset(memcached_check_system_time * 2);
-
-    // Should update the epoch.
-    mc_time_clock_tick();
-    EXPECT_EQ(1, epochUpdates) << "Expected epoch update!";
-
-    EXPECT_NEAR(-memcached_check_system_time, lastEpochUpdateOffset, 1);
-    EXPECT_NEAR(now + memcached_check_system_time * 2, abstime(), 1);
-}
-
-TEST_F(McTimeDriftTest, SlowSystemClockHalfInterval) {
-    add_uptime_offset(memcached_check_system_time * 2.5);
-    add_timeofday_offset(memcached_check_system_time * 2);
-
-    // Should update the epoch.
-    mc_time_clock_tick();
-    EXPECT_EQ(1, epochUpdates) << "Expected epoch update!";
-
-    EXPECT_NEAR(-memcached_check_system_time * 0.5, lastEpochUpdateOffset, 1);
-    EXPECT_NEAR(now + memcached_check_system_time * 2, abstime(), 1);
 }
 
 /**
@@ -563,51 +461,42 @@
  * mc_time clocks directly, instead we just check >60s on the monotonic clock
  * and ~60s on the system clock have elapsed.
  */
-TEST_F(McTimeDriftTest, ConsistentUptimeLag1s) {
-    if (folly::kIsSanitize) {
-        // Takes too long on sanitizers and that also makes the test fail.
-        GTEST_SKIP();
-    }
-
-    int systemTimeChecks = 0;
-    memcached_check_system_time_hook = [&](auto, auto) { ++systemTimeChecks; };
-    for (int rep = 0; rep < 200; rep++) {
-        // memcached_check_system_time worth of ticks - enough to do the system
-        // time check (60s).
-        for (int i = 0; i < memcached_check_system_time; i++) {
-            // System time advances 61s.
-            add_timeofday_offset(1 + (i == 0));
-            add_uptime_offset(1);
-            mc_time_clock_tick();
-        }
-    }
-    memcached_check_system_time_hook = nullptr;
-    EXPECT_NEAR(200, systemTimeChecks, 30);
+TEST_F(McTimeUptimeTest, ConsistentUptimeLag1s) {
+    uptimeClock.configureSystemClockCheck(std::chrono::seconds(60),
+                                          std::chrono::seconds(1));
+    uptimeClock.configureSteadyClockCheck(std::chrono::milliseconds(100));
+
+    for (int i = 0; i < 200; i++) {
+        // System time advances 61s.
+        tick(60, 1000ms, 1000ms * 61 / 60);
+    }
+    EXPECT_EQ(200, uptimeClock.getSystemClockChecks());
     // Expect 1 epoch update every 2 system checks, since every 2 intervals we
     // accumulate 2s of error (threshold is 1s).
-    EXPECT_NEAR(100, epochUpdates, 30);
-}
-
-TEST_F(McTimeDriftTest, ConsistentUptimeLagLargerThan1s) {
-    if (folly::kIsSanitize) {
-        // Takes too long on sanitizers and that also makes the test fail.
-        GTEST_SKIP();
-    }
-
-    int systemTimeChecks = 0;
-    memcached_check_system_time_hook = [&](auto, auto) { ++systemTimeChecks; };
-    for (int rep = 0; rep < 200; rep++) {
-        // memcached_check_system_time worth of ticks - enough to do the system
-        // time check (60s).
-        for (int i = 0; i < memcached_check_system_time; i++) {
-            // System time advances 62s.
-            add_timeofday_offset(1 + (i == 0) * 2);
-            add_uptime_offset(1);
-            mc_time_clock_tick();
-        }
-    }
-    memcached_check_system_time_hook = nullptr;
-    EXPECT_NEAR(200, systemTimeChecks, 30);
-    EXPECT_NEAR(200, epochUpdates, 30);
->>>>>>> 8012ff35
+    EXPECT_EQ(100, uptimeClock.getSystemClockWarnings());
+
+    auto mcTime =
+            duration_cast<seconds>(uptimeClock.getEpoch().time_since_epoch() +
+                                   uptimeClock.now().time_since_epoch())
+                    .count();
+    EXPECT_NEAR(mcTime, duration_cast<seconds>(systemTime).count(), 1);
+}
+
+TEST_F(McTimeUptimeTest, ConsistentUptimeLagLargerThan1s) {
+    uptimeClock.configureSystemClockCheck(std::chrono::seconds(60),
+                                          std::chrono::seconds(1));
+    uptimeClock.configureSteadyClockCheck(std::chrono::milliseconds(100));
+
+    for (int i = 0; i < 200; i++) {
+        // System time advances 62s.
+        tick(60, 1000ms, 1000ms * 62 / 60);
+    }
+    EXPECT_EQ(200, uptimeClock.getSystemClockChecks());
+    EXPECT_EQ(200, uptimeClock.getSystemClockWarnings());
+
+    auto mcTime =
+            duration_cast<seconds>(uptimeClock.getEpoch().time_since_epoch() +
+                                   uptimeClock.now().time_since_epoch())
+                    .count();
+    EXPECT_NEAR(mcTime, duration_cast<seconds>(systemTime).count(), 1);
 }
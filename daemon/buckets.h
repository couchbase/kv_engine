/*
 *     Copyright 2015-Present Couchbase, Inc.
 *
 *   Use of this software is governed by the Business Source License included
 *   in the file licenses/BSL-Couchbase.txt.  As of the Change Date specified
 *   in that file, in accordance with the Business Source License, use of this
 *   software will be governed by the Apache License, Version 2.0, included in
 *   the file licenses/APL2.txt.
 */
#pragma once

#include "cluster_config.h"
#include "sloppy_gauge.h"
#include "stat_timings.h"
#include "timings.h"

#include <folly/CancellationToken.h>
#include <hdrhistogram/hdrhistogram.h>
#include <mcbp/protocol/status.h>
#include <memcached/bucket_type.h>
#include <memcached/engine.h>
#include <memcached/limits.h>
#include <memcached/types.h>
#include <nlohmann/json_fwd.hpp>
#include <condition_variable>
#include <deque>
#include <memory>
#include <mutex>
#include <optional>
#include <unordered_map>

struct thread_stats;
class BucketStatCollector;
struct DcpIface;
class Connection;
class BucketDestroyer;
struct FrontEndThread;
class Cookie;
class BucketManager;
enum class ResourceAllocationDomain : uint8_t;

constexpr static const size_t MaxBucketNameLength = 100;

class Bucket {
public:
    enum class State : uint8_t {
        /// This bucket entry is not used
        None,
        /// The bucket is currently being created (may not be used yet)
        Creating,
        /// The bucket is currently initializing itself
        Initializing,
        /// The bucket is ready for use
        Ready,
        /// The bucket is currently pausing itself
        Pausing,
        /// The bucket has been paused
        Paused,
        /// The bucket is currently being destroyed. It might be awaiting
        /// clients to be disconnected.
        Destroying
    };

    Bucket();

    /// The bucket contains pointers to other objects and we don't want to
    /// make a deep copy of them (or "share" the pointers). No one should need
    /// to create a copy of the bucket anyway, so it's most likely a bug
    /// if people ended up making a copy.
    Bucket(const Bucket& other) = delete;

    /// Does this bucket have an engine or not (for unit tests)
    bool hasEngine() const;

    /// @returns a pointer to the actual engine serving the request
    EngineIface& getEngine() const;

    void setEngine(unique_engine_ptr engine_);

    /// Destroy the underlying engine
    void destroyEngine(bool force);

    /**
     * @returns the DCP interface for the connected bucket, or nullptr if the
     *          conencted bucket doesn't implement DCP.
     */
    DcpIface* getDcpIface() const;

    /**
     * Mutex protecting the state and refcount, and pause_cancellation_source
     * initialization / reset.
     */
    mutable std::mutex mutex;
    mutable std::condition_variable cond;

    /// The number of clients currently connected to the bucket
    std::atomic<uint32_t> clients{0};

    /**
     * The current state of the bucket. Atomic as we permit it to be
     * read without acquiring the mutex, for example in
     * is_bucket_dying().
     */
    std::atomic<State> state{State::None};

    /**
     * A ClusterConfigOnly bucket may be "upgraded" to a real bucket "in place"
     * which makes it possible for two ns_server connections to concurrently
     * perform that operation (and we would have a race touching the internal
     * members). We don't want to fully serialize bucket creation/deletion
     * as creating / deletion of some buckets _could_ take some time,
     * and we would like to be able to run such commands in parallel.
     * The management operations should look at this member in order
     * to check if there is already and ongoing management operation on
     * the bucket before trying to start a new operation. The member is put
     * here as we had an available padding byte here, another alternative
     * would have been to put a member within the BucketManager itself.
     */
    bool management_operation_in_progress;

    /// The number of items in flight from the bucket (which keeps a reference
    /// inside the bucket so we cannot kill the bucket until they're gone.
    /// The atomic is _ALWAYS_ incremented while the connection holds
    /// a reference in the "clients" member. When the clients member is 0
    /// we'll just wait for this member to become 0 before we can drop
    /// the bucket.
    std::atomic<uint32_t> items_in_transit;

    /// The type of bucket.
    ///
    /// The type of bucket would normally not change after it is created
    /// except for the special case where it starts off as a "config-only"
    /// bucket which later gets replaced with a real instance of a Couchbase
    /// bucket. Due to that special case it needs to be marked as atomic
    /// so that we can read it without having to lock the bucket.
    std::atomic<BucketType> type{BucketType::Unknown};

    /**
     * The name of the bucket, should never be greater in size than
     * MaxBucketNameLength
     */
    std::string name;

    /// Is the bucket quota exceeded or not
    std::atomic_bool bucket_quota_exceeded;

    /**
     * Statistics vector, one per front-end thread.
     */
    std::vector<thread_stats> stats;

    /**
     * Command timing data
     */
    Timings timings;

    /**
     * Stat request timing data
     */
    StatTimings statTimings;

    /**
     *  Sub-document JSON parser (subjson) operation execution time histogram.
     */
    Hdr1sfMicroSecHistogram subjson_operation_times;

    /// JSON validation time histogram.
    Hdr1sfMicroSecHistogram jsonValidateTimes;

    /// Snappy decompression time histogram.
    Hdr1sfMicroSecHistogram snappyDecompressionTimes;

    using ResponseCounter = cb::RelaxedAtomic<uint64_t>;

    /**
     * Response counters that count the number of times a specific response
     * status is sent
     */
    std::array<ResponseCounter, size_t(cb::mcbp::Status::COUNT)> responseCounters;

    /**
     * The cluster configuration for this bucket
     */
    ClusterConfiguration clusterConfiguration;

    /**
     * A CancellationSource object which allows an in-progress pause() request
     * to be cancelled if a resume() request occurs during the pause.
     * Guarded via Bucket::mutex, to avoid races between checking for an
     * in-progress pause and that pause finishing.
     * Note that once CancellationTokens are created from the source (under
     * Bucket::mutex) we _can_ safely manipulate those tokens without the
     * Bucket::mutex being held as CancellationToken performs it's own
     * synchronisation.
     */
    folly::CancellationSource pause_cancellation_source;

    /**
     * The maximum document size for this bucket
     */
    size_t max_document_size = default_max_item_size;

    /**
     * The set of features that the bucket supports
     */
    cb::engine::FeatureSet supportedFeatures{};

    /**
     * Convenience function to check if the bucket supports the feature by
     * searching for it in the supportedFeatures set.
     */
    bool supports(cb::engine::Feature feature);

    /// Get a JSON representation of the bucket
    nlohmann::json to_json() const;

    /**
     * Add all per-bucket metering related metrics to a stat collector.
     *
     * Used to generate `_metering` metrics endpoint.
     */
    void addMeteringMetrics(const BucketStatCollector& collector) const;

    /**
     * Reset the bucket back to NoBucket state
     */
    void reset();

    /// Notify the bucket that the provided command completed execution in
    /// the bucket
    void commandExecuted(const Cookie& cookie);

    /// The number of commands we rected to execute
    void rejectCommand(const Cookie& cookie);

    /**
     * Update the bucket metering data that we've read (used when pushing DCP
     * messages)
     *
     * @param conn The connection sending the data
     * @param nread The number of bytes data read
     * @param domain Where the allocation for sending data came from
     */
    void recordDcpMeteringReadBytes(const Connection& conn,
                                    std::size_t nread,
                                    ResourceAllocationDomain domain);

    /// A document expired in the bucket
    void documentExpired(size_t nbytes);

    /**
     * Check to see if execution of the provided cookie should be throttled
     * or not
     *
     * @param cookie The cookie to throttle
     * @param addConnectionToThrottleList  If set to true the connection should
     *         be added to the list of connections containing a throttled
     *         command
     * @param pendingBytes The throttle check will include this value in the
     *        check, it is not yet added to all metering/throttling variables.
     * @return True if the cookie should be throttled
     */
    bool shouldThrottle(Cookie& cookie,
                        bool addConnectionToThrottleList,
                        size_t pendingBytes);

    /**
     * Check to see if this DCP connection should be throttled or not
     *
     * @param connection The connection to check
     * @return true if the DCP should be throttled, false otherwise.
     *         if false; the domain is set to where it allocated from.
     */
    std::pair<bool, ResourceAllocationDomain> shouldThrottleDcp(
            const Connection& connection);

    /// move the clock forwards in this bucket
    void tick();

    /**
     * Removes the throttled connection entries as the Bucket is no longer in a
     * ready state and resets all throttled cookies
     */
    void deleteThrottledCommands();

    /**
     * Set the throttle limits for the bucket. See Throttling.md for a
     * description on how the various limits work.
     *
     * @param reserved The reserved number of units (RU+WU) the bucket gets
     * @param hard_limit The maximum number of units to use before throttling
     *                   commands
     */
    void setThrottleLimits(std::size_t reserved, size_t hard_limit);

    /**
     * Get the throttle limits specified for this bucket
     */
    std::pair<std::size_t, std::size_t> getThrottleLimits() const {
        return {throttle_reserved.load(), throttle_hard_limit.load()};
    }

    bool isCollectionCapable() {
        return type != BucketType::NoBucket &&
               supports(cb::engine::Feature::Collections);
    }

protected:
    unique_engine_ptr engine;

    /**
     * Update the appropriate throttle gauge with the provided number of
     * units
     *
     * @param units The number of units
     * @param domain The domain the units was allocated from
     */
    void consumedUnits(std::size_t units, ResourceAllocationDomain domain);

    /**
     * May the connection perform an operation consuming the provided number
     * of units, or should it be throttled
     *
     * @return {true, None} if the connection should be throttled
     *         {false, domain} if the connection may perform the operation
     *                         and the domain contains where it allocated
     *                         the resource from
     */
    std::pair<bool, ResourceAllocationDomain> shouldThrottle(
            const Connection& connection, std::size_t units);

    /**
     * The dcp interface for the connected bucket. May be null if the
     * connected bucket doesn't support DCP.
     */
    DcpIface* bucketDcp{nullptr};

    /// The number of RUs being used in this bucket
    std::atomic<std::size_t> read_units_used{0};

    /// The number of WUs being used in this bucket
    std::atomic<std::size_t> write_units_used{0};

    /// The gauge to use for throttling of commands.
    SloppyGauge throttle_gauge;

    /// The reserved number of units/s (RU+WU) consumed before we're subject
    /// to throttling
    std::atomic<std::size_t> throttle_reserved{0};

    /// The maxium number of units consumed before we should start throttle
    std::atomic<std::size_t> throttle_hard_limit{0};

    /// The number of times we've throttled due to reaching the throttle limit
    std::atomic<std::size_t> num_throttled{0};

    /// The total time (in usec) spent in a throttled state
    std::atomic<uint64_t> throttle_wait_time{0};

    /// The total number of commands executed within the bucket
    std::atomic<uint64_t> num_commands{0};

    /// The total number of commands using metered units within the bucket
    std::atomic<uint64_t> num_commands_with_metered_units{0};

    /// The total number of metered DCP messages
    std::atomic<uint64_t> num_metered_dcp_messages{0};

    /// The number of commands we rejected to start executing
    std::atomic<uint64_t> num_rejected{0};

    /// A deque per front end thread containing all of the connections
    /// which have one or more cookies throttled. It should _only_ be
    /// accessed in the context of the front end worker threads, and each
    /// front end thread should _ONLY_ operate at its own deque stored
    /// at its thread-index. Doing so allows a lock free datastructure.
    std::vector<std::deque<Connection*>> throttledConnections;
};

std::string to_string(Bucket::State state);

/**
 * All of the buckets are stored in the following array. Index 0 is reserved
 * for the "no bucket" where all connections start off (unless there is a
 * bucket named "default", and there is a username named "default"
 * with an empty password.).
 */
extern std::array<Bucket, cb::limits::TotalBuckets + 1> all_buckets;

/**
 * Is the connected bucket currently dying?
 *
 * If the bucket is dying (being deleted) the connection object will be
 * disconnected (for MCBP connections this means closed)
 *
 * @param c the connection to query
 * @return true if it is dying, false otherwise
 */
bool is_bucket_dying(Connection& c);

namespace BucketValidator {
/**
 * Validate that a bucket name confirms to the restrictions for bucket
 * names.
 *
 * @param name the name to validate
 * @return An error message if there was something wrong with the name
 *         (empty string == everything OK)
 */
std::string validateBucketName(std::string_view name);
}

/// May the user connected to this cookie access the specified bucket?
bool mayAccessBucket(Cookie& cookie, const std::string& bucket);

/// The bucket manager is a singleton with provides the ability to
/// perform bucket management tasks like create and delete buckets,
/// but also iterate over all buckets
class BucketManager {
public:
    static BucketManager& instance();

    /**
     * Create a bucket
     *
     * @param cookie The cookie requested bucket creation
     * @param name The name of the bucket
     * @param config The configuration for the bucket
     * @param type The type of bucket to create
     * @return Status for the operation
     */
    cb::engine_errc create(Cookie& cookie,
                           const std::string name,
                           const std::string config,
                           BucketType type);

    /**
<<<<<<< HEAD
     * Destroy a bucket (will block until connections are closed and operations
     * in flight are complete).
     *
     * Wraps startDestroy in a while loop; use startDestroy directly if the
     * caller needs to do anything else while bucket deletion is in progress
     * (e.g., needs to snooze a task rather than blocking a thread).
     *
     *
     * @param cookie The cookie requested bucket deletion
     * @param name The name of the bucket to delete
     * @param force If set to true the underlying engine should not try to
     *              persist pending items etc
     * @param type Only delete the bucket if it is of the given type
     * @return Status for the operation
     */
    cb::engine_errc destroy(Cookie& cookie,
                            const std::string name,
                            bool force,
                            std::optional<BucketType> type);

    /// Set the cluster configuration for the named bucket
    cb::engine_errc setClusterConfig(
            const std::string& name,
            std::shared_ptr<ClusterConfiguration::Configuration> configuration);

    /**
=======
>>>>>>> 2ca5ed40
     * Start bucket destruction.
     *
     * If the destruction needs to wait for some condition (e.g., waiting
     * for all remaining connections to disconnect), this may return
     * would_block and a BucketDestroyer which should be driven to continue
     * the destruction.
     *
     *
     * @param cookie The cookie requested bucket deletion
     * @param name The name of the bucket to delete
     * @param force If set to true the underlying engine should not try to
     *              persist pending items etc
     * @return Status of the operation, and optional BucketDestroyer which can
     *         be used to continue the deletion if status=would_block
     */
    std::pair<cb::engine_errc, std::optional<BucketDestroyer>> startDestroy(
            std::string_view cid,
            const std::string name,
            bool force,
            std::optional<BucketType> type);

    /// Destroy all of the buckets
    void destroyAll();

    /// Get the bucket with the given index
    Bucket& at(size_t idx);

    /**
     * Call a function on each ready bucket.
     * @param fn Function to call for each bucket. Should return false if
     * iteration should stop.
     * @note Buckets which are not yet in a ready state will not be passed to
     * the function.
     *
     */
    void forEach(std::function<bool(Bucket&)> fn);

    /**
     * Registers an internal client with the bucket. The bucket must be in the
     * Ready state to be able to associate with it.
     *
     * The bucket will not be shutdown until all clients are unregistered by
     * calling disassociateBucket. Associated buckets can move to other states
     * like the Destroying state, which indicates that the bucket is waiting
     * for clients to disconnect.
     *
     * @param engine A pointer to the engine. This is allowed to be a dangling
     *               pointer (in which case this operation will fail).
     * @return A pointer to the bucket that we associate with, or nullptr on
     *         failure.
     */
    Bucket* tryAssociateBucket(EngineIface* engine);

    /**
     * Disassociates from a bucket for which tryAssociateBucket has previously
     * succeeded.
     */
    void disassociateBucket(Bucket* bucket);

    /// move the clock forwards in all buckets
    void tick();

    /**
     * Pause a bucket
     * @param cookie The cookie requesting bucket pause.
     * @param name The name of the bucket to pause.
     * @return Status for operation.
     */
    cb::engine_errc pause(Cookie& cookie, std::string_view name);

    /**
     * Resume a bucket
     *
     * @param cookie The cookie requesting bucket resume.
     * @param name The name of the bucket to resume.
     * @return Status for operation.
     */
    cb::engine_errc resume(Cookie& cookie, std::string_view name);

    /**
     * Check to see if the provided number of units is available in the
     * global free pool
     *
     * @param units the number of units needed
     * @return true if the requested number of units is available,
     *         false otherwise
     */
    bool isUnassignedResourcesAvailable(std::size_t units) {
        return unassigned_resources_gauge.isBelow(unassigned_resources_limit,
                                                  units);
    }

    /**
     * Mark the provided number of units as used
     */
    void consumedResources(std::size_t units) {
        unassigned_resources_gauge.increment(units);
    }

protected:
    /**
     * Create a bucket
     *
     * @param cid The client identifier (for logging)
     * @param name The name of the bucket
     * @param config The configuration for the bucket
     * @param type The type of bucket to create
     * @return Status for the operation
     */
    cb::engine_errc create(uint32_t cid,
                           const std::string name,
                           const std::string config,
                           BucketType type);

    /**
     * Destroy a bucket
     *
     * @param cid The client identifier (for logging)
     * @param name The name of the bucket to delete
     * @param force If set to true the underlying engine should not try to
     *              persist pending items etc
     * @param type Only delete the bucket if it is of the given type
     * @return Status for the operation
     */
    cb::engine_errc destroy(std::string_view cid,
                            const std::string name,
                            bool force,
                            std::optional<BucketType> type);

    /**
     * iterate over all the buckets, lock the bucket and call the provided
     * function. If the callback returns false iteration stops.
     *
     * The member function is intended to be used within the bucket manager
     * to try to locate a bucket bucket. The caller typically holds global
     * lock to make sure that no one else will try to create/delete buckets
     * while iterating over the buckets. (Note that it is possible to call
     * the method _without_ holding the lock, but then you're not guaranteed
     * that buckets will come or go during the iteration).
     */
    void iterateBuckets(std::function<bool(Bucket&)> fn);

    /**
     * Allocate a bucket for the given name and set its state to creating.
     *
     * @param name The name of the bucket to create
     * @return success if a slot was successfully allocated
     *         key_already_exists if a bucket with the same name already exists
     *         too_big if all bucket slots are in use
     *         temporary_failure if there is an ongoing management command on
     *                           the bucket represented by the provided name
     */
    std::pair<cb::engine_errc, Bucket*> allocateBucket(std::string_view name);

    /**
     * Create an engine instance of the specified type for the provided bucket
     *
     * @param bucket The bucket to get the engine instance
     * @param type The type of engine to create
     * @param name The name of the bucket (for logging)
     * @param config The configuration to initialize the engine
     * @param cid The client identifier (for logging)
     */
    void createEngineInstance(Bucket& bucket,
                              BucketType type,
                              std::string_view name,
                              std::string_view config,
                              uint32_t cid);

    // Called right before changing the bucket type (to use for testing)
    virtual void bucketTypeChangeListener(Bucket& bucket, BucketType type) {
    }

    // Called right before changing the bucket state (to use for testing)
    virtual void bucketStateChangeListener(Bucket& bucket,
                                           Bucket::State state) {
    }

    /**
     * Called after transitioning to the Pausing state. It is called in multiple
     * places as pause() progressed, with the 'phase' argument specifying
     * at what point this callback is called.
     * Bucket object is *not* locked at this point, so we only pass its name.
     * @param bucket Name of the bucket being paused.
     * @param phase Position within the pause() process where this callback is
     *              called from.
     */
    virtual void bucketPausingListener(std::string_view bucket,
                                       std::string_view phase) {
    }

    /**
     * Wait for all clients to disconnect from the provided bucket
     *
     * @param bucket The bucket to wait for
     * @param operation The kind of operation requesting the wait (used for
     *                  logging)
     * @param id The connection identifier requested the wait (used for
     *           logging and is typically cookie.getConnectionId(), but in
     *           the case where there are no client context it should be
     *           set to <none>)
     * @param cancellationToken A cancellation token which can be used to
     *        cancel waiting for all clients to disconnect.
     */
    void waitForEveryoneToDisconnect(
            Bucket& bucket,
            std::string_view operation,
            std::string_view id,
            folly::CancellationToken cancellationToken = {});

    /**
     * Pause a bucket
     * @param cid The client identifier (for logging)
     * @param name The name of the bucket to pause.
     * @return Status for operation.
     */
    cb::engine_errc pause(std::string_view cid, std::string_view name);

    /**
     * Resume a bucket
     *
     * @param cid The client identifier (for logging)
     * @param name The name of the bucket to resume.
     * @return Status for operation.
     */
    cb::engine_errc resume(std::string_view cid, std::string_view name);

    BucketManager();

<<<<<<< HEAD
    /// The "unassigned resources" gauge to use for throttling of commands.
    SloppyGauge unassigned_resources_gauge;

    /// The maximum number of unassigned resources to use (updated every tick
    /// from the node capacity - all buckets reserved). See Throttling.md
    std::atomic<std::size_t> unassigned_resources_limit{0};

    friend class BucketManagerIntrospector;
=======
    /**
     * Destroy a bucket (will block until connections are closed and operations
     * in flight are complete).
     *
     * Wraps startDestroy in a while loop; use startDestroy directly if the
     * caller needs to do anything else while bucket deletion is in progress
     * (e.g., needs to snooze a task rather than blocking a thread).
     *
     *
     * @param cookie The cookie requested bucket deletion
     * @param name The name of the bucket to delete
     * @param force If set to true the underlying engine should not try to
     *              persist pending items etc
     * @return Status for the operation
     */
    cb::engine_errc destroy(Cookie* cookie, const std::string name, bool force);
>>>>>>> 2ca5ed40
};<|MERGE_RESOLUTION|>--- conflicted
+++ resolved
@@ -434,27 +434,6 @@
                            const std::string config,
                            BucketType type);
 
-    /**
-<<<<<<< HEAD
-     * Destroy a bucket (will block until connections are closed and operations
-     * in flight are complete).
-     *
-     * Wraps startDestroy in a while loop; use startDestroy directly if the
-     * caller needs to do anything else while bucket deletion is in progress
-     * (e.g., needs to snooze a task rather than blocking a thread).
-     *
-     *
-     * @param cookie The cookie requested bucket deletion
-     * @param name The name of the bucket to delete
-     * @param force If set to true the underlying engine should not try to
-     *              persist pending items etc
-     * @param type Only delete the bucket if it is of the given type
-     * @return Status for the operation
-     */
-    cb::engine_errc destroy(Cookie& cookie,
-                            const std::string name,
-                            bool force,
-                            std::optional<BucketType> type);
 
     /// Set the cluster configuration for the named bucket
     cb::engine_errc setClusterConfig(
@@ -462,8 +441,6 @@
             std::shared_ptr<ClusterConfiguration::Configuration> configuration);
 
     /**
-=======
->>>>>>> 2ca5ed40
      * Start bucket destruction.
      *
      * If the destruction needs to wait for some condition (e.g., waiting
@@ -472,7 +449,7 @@
      * the destruction.
      *
      *
-     * @param cookie The cookie requested bucket deletion
+     * @param cid The client identifier (for logging)
      * @param name The name of the bucket to delete
      * @param force If set to true the underlying engine should not try to
      *              persist pending items etc
@@ -693,16 +670,6 @@
 
     BucketManager();
 
-<<<<<<< HEAD
-    /// The "unassigned resources" gauge to use for throttling of commands.
-    SloppyGauge unassigned_resources_gauge;
-
-    /// The maximum number of unassigned resources to use (updated every tick
-    /// from the node capacity - all buckets reserved). See Throttling.md
-    std::atomic<std::size_t> unassigned_resources_limit{0};
-
-    friend class BucketManagerIntrospector;
-=======
     /**
      * Destroy a bucket (will block until connections are closed and operations
      * in flight are complete).
@@ -716,8 +683,20 @@
      * @param name The name of the bucket to delete
      * @param force If set to true the underlying engine should not try to
      *              persist pending items etc
+     * @param type Only delete the bucket if it is of the given type
      * @return Status for the operation
      */
-    cb::engine_errc destroy(Cookie* cookie, const std::string name, bool force);
->>>>>>> 2ca5ed40
+    cb::engine_errc destroy(Cookie& cookie,
+                            const std::string name,
+                            bool force,
+                            std::optional<BucketType> type);
+
+    /// The "unassigned resources" gauge to use for throttling of commands.
+    SloppyGauge unassigned_resources_gauge;
+
+    /// The maximum number of unassigned resources to use (updated every tick
+    /// from the node capacity - all buckets reserved). See Throttling.md
+    std::atomic<std::size_t> unassigned_resources_limit{0};
+
+    friend class BucketManagerIntrospector;
 };
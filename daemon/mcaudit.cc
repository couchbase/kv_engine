--- conflicted
+++ resolved
@@ -193,14 +193,9 @@
     }
 }
 
-<<<<<<< HEAD
 void audit_bucket_flush(Cookie& cookie, const std::string_view bucket) {
-    if (!isEnabled(MEMCACHED_AUDIT_EXTERNAL_MEMCACHED_BUCKET_FLUSH)) {
-=======
-void audit_bucket_flush(Cookie& cookie, const char* bucket) {
     if (!isEnabled(MEMCACHED_AUDIT_EXTERNAL_MEMCACHED_BUCKET_FLUSH,
                    cookie.getConnection())) {
->>>>>>> 3f9b21f2
         return;
     }
     auto& c = cookie.getConnection();
@@ -338,22 +333,6 @@
 
 namespace cb::audit {
 
-<<<<<<< HEAD
-=======
-void addTenantRateLimited(const Connection& c, Tenant::RateLimit limit) {
-    if (!isEnabled(MEMCACHED_AUDIT_TENANT_RATE_LIMITED, c) ||
-        !c.isAuthenticated()) {
-        return;
-    }
-    auto root = create_memcached_audit_object(c, c.getUser(), {});
-    root["reason"] = to_string(limit);
-    do_audit(nullptr,
-             MEMCACHED_AUDIT_TENANT_RATE_LIMITED,
-             root,
-             "Failed to audit tenant rate limited");
-}
-
->>>>>>> 3f9b21f2
 void addSessionTerminated(const Connection& c) {
     if (!c.isAuthenticated() ||
         !isEnabled(MEMCACHED_AUDIT_SESSION_TERMINATED, c)) {

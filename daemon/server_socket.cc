--- conflicted
+++ resolved
@@ -234,7 +234,7 @@
                         "MB-58154: Closing connection to TLS port as TLS isn't "
                         "configured yet");
             }
-            safe_close(client);
+            close_client_socket(client);
             return;
         }
     }
@@ -287,12 +287,7 @@
                         timeout,
                         cb_strerror(cb::net::get_socket_error()));
         }
-<<<<<<< HEAD
 #endif
-=======
-        close_client_socket(client);
-        return;
->>>>>>> af2652b5
     }
 
     FrontEndThread::dispatch(client, interface);

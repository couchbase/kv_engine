--- conflicted
+++ resolved
@@ -1114,10 +1114,11 @@
 
 void wait_for_stat_change(ENGINE_HANDLE *h, ENGINE_HANDLE_V1 *h1,
                           const char *stat, int initial,
-                          const char *statkey, const time_t wait_time) {
+                          const char *statkey,
+                          const time_t max_wait_time_in_secs) {
     useconds_t sleepTime = 128;
     WaitTimeAccumulator<int> accumulator("to change from", stat, statkey,
-                                         initial, wait_time);
+                                         initial, max_wait_time_in_secs);
     while (get_int_stat(h, h1, stat, statkey) == initial) {
         accumulator.incrementAndAbortIfLimitReached(sleepTime);
         decayingSleep(&sleepTime);
@@ -1126,10 +1127,10 @@
 
 void wait_for_stat_to_be(ENGINE_HANDLE *h, ENGINE_HANDLE_V1 *h1,
                          const char *stat, int final, const char* stat_key,
-                         const time_t wait_time) {
+                         const time_t max_wait_time_in_secs) {
     useconds_t sleepTime = 128;
     WaitTimeAccumulator<int> accumulator("to be", stat, stat_key, final,
-                                         wait_time);
+                                         max_wait_time_in_secs);
     while (get_int_stat(h, h1, stat, stat_key) != final) {
         accumulator.incrementAndAbortIfLimitReached(sleepTime);
         decayingSleep(&sleepTime);
@@ -1138,10 +1139,12 @@
 
 void wait_for_stat_to_be_gte(ENGINE_HANDLE *h, ENGINE_HANDLE_V1 *h1,
                              const char *stat, int final,
-                             const char* stat_key, const time_t wait_time) {
+                             const char* stat_key,
+                             const time_t max_wait_time_in_secs) {
     useconds_t sleepTime = 128;
     WaitTimeAccumulator<int> accumulator("to be greater or equal than", stat,
-                                         stat_key, final, wait_time);
+                                         stat_key, final,
+                                         max_wait_time_in_secs);
     while (get_int_stat(h, h1, stat, stat_key) < final) {
         accumulator.incrementAndAbortIfLimitReached(sleepTime);
         decayingSleep(&sleepTime);
@@ -1150,31 +1153,25 @@
 
 void wait_for_stat_to_be_lte(ENGINE_HANDLE *h, ENGINE_HANDLE_V1 *h1,
                              const char *stat, int final,
-<<<<<<< HEAD
-                             const char* stat_key, const time_t wait_time) {
-    useconds_t sleepTime = 128;
-    WaitTimeAccumulator<int> accumulator("to be less or equal than", stat,
-                                         stat_key, final, wait_time);
-=======
                              const char* stat_key,
                              const time_t max_wait_time_in_secs) {
     useconds_t sleepTime = 128;
     WaitTimeAccumulator<int> accumulator("to be less than or equal to", stat,
                                          stat_key, final,
                                          max_wait_time_in_secs);
->>>>>>> 270bdac3
     while (get_int_stat(h, h1, stat, stat_key) > final) {
         accumulator.incrementAndAbortIfLimitReached(sleepTime);
         decayingSleep(&sleepTime);
     }
 }
 
-<<<<<<< HEAD
 void wait_for_expired_items_to_be(ENGINE_HANDLE *h, ENGINE_HANDLE_V1 *h1,
-                                  int final, const time_t wait_time) {
+                                  int final,
+                                  const time_t max_wait_time_in_secs) {
     useconds_t sleepTime = 128;
     WaitTimeAccumulator<int> accumulator("to be", "expired items",
-                                         NULL, final, wait_time);
+                                         NULL, final,
+                                         max_wait_time_in_secs);
     while(get_int_stat(h, h1, "ep_expired_access") +
           get_int_stat(h, h1, "ep_expired_compactor") +
           get_int_stat(h, h1, "ep_expired_pager") != final) {
@@ -1183,14 +1180,14 @@
     }
 }
 
-=======
->>>>>>> 270bdac3
 void wait_for_str_stat_to_be(ENGINE_HANDLE *h, ENGINE_HANDLE_V1 *h1,
                              const char *stat, const char* final,
-                             const char* stat_key, const time_t wait_time) {
+                             const char* stat_key,
+                             const time_t max_wait_time_in_secs) {
     useconds_t sleepTime = 128;
     WaitTimeAccumulator<const char*> accumulator("to be", stat, stat_key,
-                                                 final, wait_time);
+                                                 final,
+                                                 max_wait_time_in_secs);
     while (get_str_stat(h, h1, stat, stat_key).compare(final) != 0) {
         accumulator.incrementAndAbortIfLimitReached(sleepTime);
         decayingSleep(&sleepTime);
@@ -1198,10 +1195,12 @@
 }
 
 void wait_for_memory_usage_below(ENGINE_HANDLE *h, ENGINE_HANDLE_V1 *h1,
-                                 int mem_threshold, const time_t wait_time) {
+                                 int mem_threshold,
+                                 const time_t max_wait_time_in_secs) {
     useconds_t sleepTime = 128;
     WaitTimeAccumulator<int> accumulator("to be below", "mem_used", NULL,
-                                         mem_threshold, wait_time);
+                                         mem_threshold,
+                                         max_wait_time_in_secs);
     while (get_int_stat(h, h1, "mem_used") > mem_threshold) {
         accumulator.incrementAndAbortIfLimitReached(sleepTime);
         decayingSleep(&sleepTime);

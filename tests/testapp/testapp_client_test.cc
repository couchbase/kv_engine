--- conflicted
+++ resolved
@@ -43,13 +43,8 @@
         // have XATTRs.
         document.info.cas = 10; // withMeta requires a non-zero CAS.
         document.info.datatype = cb::mcbp::Datatype::Xattr;
-<<<<<<< HEAD
-        document.value = encoded;
-        document.value.append(startValue);
-=======
         document.value =
                 cb::xattr::make_wire_encoded_string(startValue, xattrList);
->>>>>>> 7131d278
         if (compressValue) {
             // Compress the complete body.
             document.compress();
@@ -90,18 +85,12 @@
 void TestappXattrClientTest::setBodyAndXattr(
         MemcachedConnection& connection,
         const std::string& value,
-<<<<<<< HEAD
-        std::initializer_list<std::pair<std::string, std::string>> xattrList) {
+        std::initializer_list<std::pair<const std::string, std::string>>
+                xattrList) {
     setBodyAndXattr(connection,
                     value,
                     xattrList,
                     hasSnappySupport() == ClientSnappySupport::Yes);
-=======
-        std::initializer_list<std::pair<const std::string, std::string>>
-                xattrList) {
-    setBodyAndXattr(
-            value, xattrList, hasSnappySupport() == ClientSnappySupport::Yes);
->>>>>>> 7131d278
 }
 
 void TestappXattrClientTest::setClusterSessionToken(uint64_t nval) {

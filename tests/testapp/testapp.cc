--- conflicted
+++ resolved
@@ -827,53 +827,33 @@
     set_feature(cb::mcbp::Feature::SNAPPY, enable);
 }
 
-<<<<<<< HEAD
 std::pair<cb::mcbp::Status, std::string> fetch_value(const std::string& key) {
-=======
-std::pair<protocol_binary_response_status, std::string>
-fetch_value(const std::string& key) {
-    union {
-        protocol_binary_request_no_extras request;
-        protocol_binary_response_no_extras response;
-        char bytes[1024];
-    } send, receive;
-    const size_t len = mcbp_raw_command(send.bytes, sizeof(send.bytes),
-                                        PROTOCOL_BINARY_CMD_GET,
-                                        key.data(), key.size(), NULL, 0);
-    safe_send(send.bytes, len, false);
-    EXPECT_TRUE(safe_recv_packet(receive.bytes, sizeof(receive.bytes)));
-
-    protocol_binary_response_status status =
-            protocol_binary_response_status(receive.response.message.header.response.status);
-    if (status == PROTOCOL_BINARY_RESPONSE_SUCCESS) {
-        const char* ptr = receive.bytes + sizeof(receive.response) + 4;
-        const size_t vallen =
-                receive.response.message.header.response.getBodylen() - 4;
-        return std::make_pair(PROTOCOL_BINARY_RESPONSE_SUCCESS,
-                              std::string(ptr, vallen));
-    } else {
-        return std::make_pair(status, "");
-    }
-}
-
-void validate_datatype_is_json(const std::string& key, bool isJson) {
->>>>>>> 69f44f03
     std::vector<uint8_t> blob;
     BinprotGetCommand cmd;
     cmd.setKey(key);
     cmd.encode(blob);
-<<<<<<< HEAD
     safe_send(blob);
-=======
-    safe_send(blob.data(), blob.size(), false);
->>>>>>> 69f44f03
 
     blob.resize(0);
     safe_recv_packet(blob);
     BinprotGetResponse rsp;
     rsp.assign(std::move(blob));
-<<<<<<< HEAD
     return std::make_pair(rsp.getStatus(), rsp.getDataString());
+}
+
+void validate_datatype_is_json(const std::string& key, bool isJson) {
+    std::vector<uint8_t> blob;
+    BinprotGetCommand cmd;
+    cmd.setKey(key);
+    cmd.encode(blob);
+    safe_send(blob.data(), blob.size(), false);
+
+    blob.resize(0);
+    safe_recv_packet(blob);
+    BinprotGetResponse rsp;
+    rsp.assign(std::move(blob));
+    ASSERT_EQ(cb::mcbp::Status::Success, rsp.getStatus());
+    EXPECT_EQ(isJson, rsp.getDatatype() & PROTOCOL_BINARY_DATATYPE_JSON);
 }
 
 void validate_json_document(const std::string& key,
@@ -912,72 +892,6 @@
     rsp.assign(std::move(blob));
 
     if (ignore_missing && rsp.getStatus() == cb::mcbp::Status::KeyEnoent) {
-=======
-    ASSERT_EQ(uint16_t(cb::mcbp::Status::Success), rsp.getStatus());
-    EXPECT_EQ(isJson, rsp.getDatatype() & PROTOCOL_BINARY_DATATYPE_JSON);
-}
-
-void validate_object(const char *key, const std::string& expected_value) {
-    union {
-        protocol_binary_request_no_extras request;
-        char bytes[1024];
-    } send;
-    size_t len = mcbp_raw_command(send.bytes, sizeof(send.bytes),
-                                  PROTOCOL_BINARY_CMD_GET,
-                                  key, strlen(key), NULL, 0);
-    safe_send(send.bytes, len, false);
-
-    std::vector<char> receive;
-    safe_recv_packet(receive);
-
-    auto* response = reinterpret_cast<protocol_binary_response_no_extras*>(receive.data());
-    mcbp_validate_response_header(response, PROTOCOL_BINARY_CMD_GET,
-                                  PROTOCOL_BINARY_RESPONSE_SUCCESS);
-    char* ptr = receive.data() + sizeof(*response) + 4;
-    if (response->message.header.response.getStatus() ==
-        PROTOCOL_BINARY_RESPONSE_SUCCESS) {
-        size_t vallen = response->message.header.response.getBodylen() - 4;
-        std::string actual(ptr, vallen);
-        EXPECT_EQ(expected_value, actual);
-    }
-}
-
-void validate_flags(const char *key, uint32_t expected_flags) {
-    union {
-        protocol_binary_request_no_extras request;
-        char bytes[1024];
-    } send;
-    size_t len = mcbp_raw_command(send.bytes, sizeof(send.bytes),
-                                  PROTOCOL_BINARY_CMD_GET,
-                                  key, strlen(key), NULL, 0);
-    safe_send(send.bytes, len, false);
-
-    std::vector<char> receive(4096);
-    safe_recv_packet(receive.data(), receive.size());
-
-    auto* response = reinterpret_cast<protocol_binary_response_no_extras*>(receive.data());
-    mcbp_validate_response_header(response, PROTOCOL_BINARY_CMD_GET,
-                                  PROTOCOL_BINARY_RESPONSE_SUCCESS);
-    const auto* get_response =
-            reinterpret_cast<protocol_binary_response_get*>(receive.data());
-    const uint32_t actual_flags = ntohl(get_response->message.body.flags);
-    EXPECT_EQ(expected_flags, actual_flags);
-}
-
-void delete_object(const char* key, bool ignore_missing) {
-    union {
-        protocol_binary_request_no_extras request;
-        protocol_binary_response_no_extras response;
-        char bytes[1024];
-    } send, receive;
-    size_t len = mcbp_raw_command(send.bytes, sizeof(send.bytes),
-                                  PROTOCOL_BINARY_CMD_DELETE, key, strlen(key),
-                                  NULL, 0);
-    safe_send(send.bytes, len, false);
-    safe_recv_packet(receive.bytes, sizeof(receive.bytes));
-    if (ignore_missing && receive.response.message.header.response.status ==
-            PROTOCOL_BINARY_RESPONSE_KEY_ENOENT) {
->>>>>>> 69f44f03
         /* Ignore. Just using this for cleanup then */
         return;
     }

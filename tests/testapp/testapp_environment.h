--- conflicted
+++ resolved
@@ -268,22 +268,18 @@
     void iterateLogLines(
             const std::function<bool(std::string_view line)>& callback) const;
 
-<<<<<<< HEAD
     /// Iterate over the audit events and call the provided callback
     /// with each entry. The callback may return true to terminate
     /// iteration. The function returns if the callback terminated the
     /// iteration or not
     bool iterateAuditEvents(
             const std::function<bool(const nlohmann::json&)>& callback) const;
-=======
+
     /**
      * @param string to search
      * @return The number of instances of string in the memcached log file
      */
-    virtual size_t verifyLogLine(std::string_view string) const = 0;
-
-    virtual std::string getLogFilePattern() const = 0;
->>>>>>> 9a76d5e9
+    size_t verifyLogLine(std::string_view string) const;
 
     /// Do we have support for IPv4 addresses on the machine
     [[nodiscard]] bool haveIPv4() const {

/* -*- Mode: C++; tab-width: 4; c-basic-offset: 4; indent-tabs-mode: nil -*- */
/*
 *     Copyright 2016-Present Couchbase, Inc.
 *
 *   Use of this software is governed by the Business Source License included
 *   in the file licenses/BSL-Couchbase.txt.  As of the Change Date specified
 *   in that file, in accordance with the Business Source License, use of this
 *   software will be governed by the Apache License, Version 2.0, included in
 *   the file licenses/APL2.txt.
 */
#include "testapp_xattr.h"

#include <folly/Range.h>
#include <folly/io/IOBuf.h>
#include <platform/compress.h>
#include <platform/crc32c.h>
#include <platform/dirutils.h>
#include <platform/string_hex.h>
#include <utilities/string_utilities.h>
#include <array>

using namespace cb::mcbp;
using namespace cb::mcbp::subdoc;

BinprotSubdocMultiLookupResponse XattrNoDocTest::subdoc_multi_lookup(
        std::vector<BinprotSubdocMultiLookupCommand::LookupSpecifier> specs,
        cb::mcbp::subdoc::DocFlag docFlags) {
    BinprotSubdocMultiLookupCommand cmd{name, specs, docFlags};
    return BinprotSubdocMultiLookupResponse(userConnection->execute(cmd));
}

BinprotSubdocMultiMutationResponse XattrNoDocTest::subdoc_multi_mutation(
        std::vector<BinprotSubdocMultiMutationCommand::MutationSpecifier> specs,
        cb::mcbp::subdoc::DocFlag docFlags) {
    BinprotSubdocMultiMutationCommand cmd{name, specs, docFlags};
    userConnection->sendCommand(cmd);
    BinprotSubdocMultiMutationResponse multiResp;
    userConnection->recvResponse(multiResp);
    return multiResp;
}

GetMetaResponse XattrNoDocTest::get_meta() {
    auto meta = userConnection->getMeta(name, Vbid(0), GetMetaVersion::V2);
    EXPECT_EQ(cb::mcbp::Status::Success, meta.first);
    return meta.second;
}

BinprotSubdocMultiMutationCommand XattrNoDocTest::makeSDKTxnMultiMutation()
        const {
    BinprotSubdocMultiMutationCommand cmd;
    cmd.setKey(name);
    cmd.addMutation(
            ClientOpcode::SubdocDictAdd, PathFlag::XattrPath, "txn", "{}");
    cmd.addMutation(
            ClientOpcode::SubdocDictUpsert, PathFlag::XattrPath, "txn.id", "2");
    cmd.addMutation(ClientOpcode::SubdocArrayPushLast,
                    PathFlag::XattrPath,
                    "txn.array",
                    "2");
    cmd.addMutation(ClientOpcode::SubdocArrayPushFirst,
                    PathFlag::XattrPath,
                    "txn.array",
                    "0");
    cmd.addMutation(ClientOpcode::SubdocArrayAddUnique,
                    PathFlag::XattrPath,
                    "txn.array",
                    "3");
    cmd.addMutation(ClientOpcode::SubdocCounter,
                    PathFlag::XattrPath,
                    "txn.counter",
                    "1");
    return cmd;
}

class XattrTest : public XattrNoDocTest {
protected:
    void SetUp() override {
        XattrNoDocTest::SetUp();

        // Create the document to operate on (with some compressible data).
        document.info.flags = 0;
        document.info.id = name;
        document.info.datatype = cb::mcbp::Datatype::Raw;
        document.value =
                R"({"couchbase": {"version": "spock", "next_version": "vulcan"}})";
        if (hasSnappySupport() == ClientSnappySupport::Yes) {
            // Compress the complete body.
            document.compress();
        }
        userConnection->mutate(document, Vbid(0), MutationType::Set);
    }

protected:
    void doArrayInsertTest(const std::string& path) {
        auto resp = subdoc(cb::mcbp::ClientOpcode::SubdocArrayPushLast,
                           name,
                           path,
                           "\"Smith\"",
                           PathFlag::XattrPath | PathFlag::Mkdir_p);
        EXPECT_EQ(cb::mcbp::Status::Success, resp.getStatus());

        resp = subdoc(cb::mcbp::ClientOpcode::SubdocArrayInsert,
                      name,
                      path + "[0]",
                      "\"Bart\"",
                      PathFlag::XattrPath);
        EXPECT_EQ(cb::mcbp::Status::Success, resp.getStatus());

        resp = subdoc(cb::mcbp::ClientOpcode::SubdocArrayInsert,
                      name,
                      path + "[1]",
                      "\"Jones\"",
                      PathFlag::XattrPath);
        EXPECT_EQ(cb::mcbp::Status::Success, resp.getStatus());

        resp = subdoc_get(path, PathFlag::XattrPath);
        ASSERT_EQ(cb::mcbp::Status::Success, resp.getStatus());
        EXPECT_EQ("[\"Bart\",\"Jones\",\"Smith\"]", resp.getValue());
    }

    void doArrayPushLastTest(const std::string& path) {
        auto resp = subdoc(cb::mcbp::ClientOpcode::SubdocArrayPushLast,
                           name,
                           path,
                           "\"Smith\"",
                           PathFlag::XattrPath | PathFlag::Mkdir_p);
        ASSERT_EQ(cb::mcbp::Status::Success, resp.getStatus());

        resp = subdoc_get(path, PathFlag::XattrPath);
        ASSERT_EQ(cb::mcbp::Status::Success, resp.getStatus());
        EXPECT_EQ("[\"Smith\"]", resp.getValue());

        // Add a second one so we know it was added last ;-)
        resp = subdoc(cb::mcbp::ClientOpcode::SubdocArrayPushLast,
                      name,
                      path,
                      "\"Jones\"",
                      PathFlag::XattrPath | PathFlag::Mkdir_p);
        ASSERT_EQ(cb::mcbp::Status::Success, resp.getStatus());

        resp = subdoc_get(path, PathFlag::XattrPath);
        ASSERT_EQ(cb::mcbp::Status::Success, resp.getStatus());
        EXPECT_EQ("[\"Smith\",\"Jones\"]", resp.getValue());
    }

    void doArrayPushFirstTest(const std::string& path) {
        auto resp = subdoc(cb::mcbp::ClientOpcode::SubdocArrayPushFirst,
                           name,
                           path,
                           "\"Smith\"",
                           PathFlag::XattrPath | PathFlag::Mkdir_p);
        ASSERT_EQ(cb::mcbp::Status::Success, resp.getStatus());

        resp = subdoc_get(path, PathFlag::XattrPath);
        ASSERT_EQ(cb::mcbp::Status::Success, resp.getStatus());
        EXPECT_EQ("[\"Smith\"]", resp.getValue());

        // Add a second one so we know it was added first ;-)
        resp = subdoc(cb::mcbp::ClientOpcode::SubdocArrayPushFirst,
                      name,
                      path,
                      "\"Jones\"",
                      PathFlag::XattrPath | PathFlag::Mkdir_p);
        ASSERT_EQ(cb::mcbp::Status::Success, resp.getStatus());

        resp = subdoc_get(path, PathFlag::XattrPath);
        ASSERT_EQ(cb::mcbp::Status::Success, resp.getStatus());
        EXPECT_EQ("[\"Jones\",\"Smith\"]", resp.getValue());
    }

    void doAddUniqueTest(const std::string& path) {
        auto resp = subdoc(cb::mcbp::ClientOpcode::SubdocArrayAddUnique,
                           name,
                           path,
                           "\"Smith\"",
                           PathFlag::XattrPath | PathFlag::Mkdir_p);
        ASSERT_EQ(cb::mcbp::Status::Success, resp.getStatus());

        resp = subdoc_get(path, PathFlag::XattrPath);
        ASSERT_EQ(cb::mcbp::Status::Success, resp.getStatus());
        EXPECT_EQ("[\"Smith\"]", resp.getValue());

        resp = subdoc(cb::mcbp::ClientOpcode::SubdocArrayAddUnique,
                      name,
                      path,
                      "\"Jones\"",
                      PathFlag::XattrPath);
        ASSERT_EQ(cb::mcbp::Status::Success, resp.getStatus());

        resp = subdoc_get(path, PathFlag::XattrPath);
        ASSERT_EQ(cb::mcbp::Status::Success, resp.getStatus());
        EXPECT_EQ("[\"Smith\",\"Jones\"]", resp.getValue());

        resp = subdoc(cb::mcbp::ClientOpcode::SubdocArrayAddUnique,
                      name,
                      path,
                      "\"Jones\"",
                      PathFlag::XattrPath);
        ASSERT_EQ(cb::mcbp::Status::SubdocPathEexists, resp.getStatus());

        resp = subdoc_get(path, PathFlag::XattrPath);
        ASSERT_EQ(cb::mcbp::Status::Success, resp.getStatus());
        EXPECT_EQ("[\"Smith\",\"Jones\"]", resp.getValue());
    }

    void doCounterTest(const std::string& path) {
        auto resp = subdoc(cb::mcbp::ClientOpcode::SubdocCounter,
                           name,
                           path,
                           "1",
                           PathFlag::XattrPath | PathFlag::Mkdir_p);
        ASSERT_EQ(cb::mcbp::Status::Success, resp.getStatus());

        resp = subdoc_get(path, PathFlag::XattrPath);
        ASSERT_EQ(cb::mcbp::Status::Success, resp.getStatus());
        EXPECT_EQ("1", resp.getValue());

        resp = subdoc(cb::mcbp::ClientOpcode::SubdocCounter,
                      name,
                      path,
                      "1",
                      PathFlag::XattrPath | PathFlag::Mkdir_p);
        ASSERT_EQ(cb::mcbp::Status::Success, resp.getStatus());

        resp = subdoc_get(path, PathFlag::XattrPath);
        ASSERT_EQ(cb::mcbp::Status::Success, resp.getStatus());
        EXPECT_EQ("2", resp.getValue());
    }

    // Test replacing a compressed/uncompressed value (based on test
    // variant) with an compressed/uncompressed value (based on input
    // paramter). XATTRs should be correctly merged.
    void doReplaceWithXattrTest(bool compress) {
        // Set initial body+XATTR, compressed depending on test variant.
        setBodyAndXattr(value, {{sysXattr, xattrVal}});

        // Replace body with new body.
        const std::string replacedValue = "\"JSON string\"";
        document.value = replacedValue;
        document.info.cas = cb::mcbp::cas::Wildcard;
        document.info.datatype = cb::mcbp::Datatype::Raw;
        if (compress) {
            document.compress();
        }
        userConnection->mutate(document, Vbid(0), MutationType::Replace);

        // Validate contents.
        EXPECT_EQ(xattrVal, getXattr(sysXattr).getDataString());
        auto response = userConnection->get(name, Vbid(0));
        EXPECT_EQ(replacedValue, response.value);
        // Combined result will not be compressed; so just check for
        // JSON / not JSON.
        EXPECT_EQ(expectedJSONDatatype(), response.info.datatype);
    }

    /**
     * Takes a subdoc multimutation command, sends it and checks that the
     * values set correctly
     * @param cmd The command to send
     * @param expectedDatatype The expected datatype of the resulting document.
     * @return Returns the response from the multi-mutation
     */
    BinprotSubdocMultiMutationResponse testBodyAndXattrCmd(
            BinprotSubdocMultiMutationCommand& cmd,
            protocol_binary_datatype_t expectedDatatype =
                    PROTOCOL_BINARY_DATATYPE_JSON |
                    PROTOCOL_BINARY_DATATYPE_XATTR) {
        userConnection->sendCommand(cmd);

        BinprotSubdocMultiMutationResponse multiResp;
        userConnection->recvResponse(multiResp);
        EXPECT_EQ(cb::mcbp::Status::Success, multiResp.getStatus());

        // Check the body was set correctly
        auto doc = userConnection->get(name, Vbid(0));
        EXPECT_EQ(value, doc.value);

        // Check the xattr was set correctly
        auto resp = subdoc_get(sysXattr, PathFlag::XattrPath);
        EXPECT_EQ(xattrVal, resp.getValue());

        // Check the datatype.
        auto meta = get_meta();
        EXPECT_EQ(expectedDatatype, meta.datatype);

        return multiResp;
    }

    void verify_xtoc_user_system_xattr() {
        // Test to check that we can get both an xattr and the main body in
        // subdoc multi-lookup
        setBodyAndXattr(value, {{sysXattr, xattrVal}});

        // Sanity checks and setup done lets try the multi-lookup

        BinprotSubdocMultiLookupCommand cmd;
        cmd.setKey(name);
        cmd.addGet("$XTOC", PathFlag::XattrPath);
        cmd.addLookup("", cb::mcbp::ClientOpcode::Get, PathFlag::None);

        userConnection->sendCommand(cmd);

        BinprotSubdocMultiLookupResponse multiResp;
        userConnection->recvResponse(multiResp);
        EXPECT_EQ(cb::mcbp::Status::Success, multiResp.getStatus());
        EXPECT_EQ(cb::mcbp::Status::Success, multiResp.getResults()[0].status);
        EXPECT_EQ(R"(["_sync"])", multiResp.getResults()[0].value);
        EXPECT_EQ(value, multiResp.getResults()[1].value);

        xattr_upsert("userXattr", R"(["Test"])");
        userConnection->sendCommand(cmd);
        multiResp.clear();
        userConnection->recvResponse(multiResp);
        EXPECT_EQ(cb::mcbp::Status::Success, multiResp.getStatus());
        EXPECT_EQ(cb::mcbp::Status::Success, multiResp.getResults()[0].status);
        EXPECT_EQ(R"(["_sync","userXattr"])", multiResp.getResults()[0].value);
    }

    std::string value = "{\"Field\":56}";
    const std::string sysXattr = "_sync";
    const std::string xattrVal = "{\"eg\":99}";
};

/// Explicit text fixutre for tests which want Xattr support disabled.
class XattrDisabledTest : public XattrTest {};

// Note: We always need XattrSupport::Yes for these tests
INSTANTIATE_TEST_SUITE_P(
        TransportProtocols,
        XattrTest,
        ::testing::Combine(::testing::Values(TransportProtocols::McbpPlain),
                           ::testing::Values(XattrSupport::Yes),
                           ::testing::Values(ClientJSONSupport::Yes,
                                             ClientJSONSupport::No),
                           ::testing::Values(ClientSnappySupport::Yes)),
        PrintToStringCombinedName());

// Instantiation for tests which don't want an initial document.
INSTANTIATE_TEST_SUITE_P(
        TransportProtocols,
        XattrNoDocTest,
        ::testing::Combine(::testing::Values(TransportProtocols::McbpPlain),
                           ::testing::Values(XattrSupport::Yes),
                           ::testing::Values(ClientJSONSupport::Yes,
                                             ClientJSONSupport::No),
                           ::testing::Values(ClientSnappySupport::Yes)),
        PrintToStringCombinedName());

INSTANTIATE_TEST_SUITE_P(
        TransportProtocols,
        XattrNoDocDurabilityTest,
        ::testing::Combine(::testing::Values(TransportProtocols::McbpPlain),
                           ::testing::Values(XattrSupport::Yes),
                           ::testing::Values(ClientJSONSupport::Yes,
                                             ClientJSONSupport::No),
                           ::testing::Values(ClientSnappySupport::Yes)),
        PrintToStringCombinedName());

// Instantiation for tests which want XATTR support disabled.
INSTANTIATE_TEST_SUITE_P(
        TransportProtocols,
        XattrDisabledTest,
        ::testing::Combine(::testing::Values(TransportProtocols::McbpPlain),
                           ::testing::Values(XattrSupport::No),
                           ::testing::Values(ClientJSONSupport::Yes,
                                             ClientJSONSupport::No),
                           ::testing::Values(ClientSnappySupport::No)),
        PrintToStringCombinedName());

TEST_P(XattrTest, GetXattrAndBody) {
    // Test to check that we can get both an xattr and the main body in
    // subdoc multi-lookup
    setBodyAndXattr(value, {{sysXattr, xattrVal}});

    // Sanity checks and setup done lets try the multi-lookup
    auto multiResp = subdoc_multi_lookup(
            {{cb::mcbp::ClientOpcode::SubdocGet, PathFlag::XattrPath, sysXattr},
             {cb::mcbp::ClientOpcode::Get, PathFlag::None, ""}});

    EXPECT_EQ(cb::mcbp::Status::Success, multiResp.getStatus());
    EXPECT_EQ(xattrVal, multiResp.getResults()[0].value);
    EXPECT_EQ(value, multiResp.getResults()[1].value);
}

TEST_P(XattrTest, SetXattrAndBodyNewDoc) {
    // Ensure we are working on a new doc
    userConnection->remove(name, Vbid(0));
    BinprotSubdocMultiMutationCommand cmd;
    cmd.setKey(name);
    cmd.addMutation(cb::mcbp::ClientOpcode::SubdocDictUpsert,
                    PathFlag::XattrPath,
                    sysXattr,
                    xattrVal);
    cmd.addMutation(cb::mcbp::ClientOpcode::Set, PathFlag::None, "", value);
    cmd.addDocFlag(cb::mcbp::subdoc::DocFlag::Mkdoc);

    testBodyAndXattrCmd(cmd);
}

// Test setting just an XATTR path without a value using a single-path
// dictionary operation.
// Regression test for MB-40262.
TEST_P(XattrTest, SetXattrNoValueNewDocDict) {
    // Ensure we are working on a new doc
    userConnection->remove(name, Vbid(0));

    auto resp = subdoc(cb::mcbp::ClientOpcode::SubdocDictAdd,
                       name,
                       "meta.deleted",
                       "true",
                       PathFlag::XattrPath,
                       cb::mcbp::subdoc::DocFlag::Mkdoc);
    ASSERT_EQ(cb::mcbp::Status::Success, resp.getStatus());

    auto doc = userConnection->get(name, Vbid(0));
    EXPECT_EQ("{}", doc.value);
    EXPECT_EQ(PROTOCOL_BINARY_DATATYPE_JSON | PROTOCOL_BINARY_DATATYPE_XATTR,
              get_meta().datatype);
}

// Test setting just an XATTR path without a value using a single-path
// array operation.
// Regression test for MB-40262.
TEST_P(XattrTest, SetXattrNoValueNewDocArray) {
    // Ensure we are working on a new doc
    userConnection->remove(name, Vbid(0));

    auto resp = subdoc(cb::mcbp::ClientOpcode::SubdocArrayPushLast,
                       name,
                       "array",
                       "0",
                       PathFlag::XattrPath,
                       cb::mcbp::subdoc::DocFlag::Mkdoc);
    ASSERT_EQ(cb::mcbp::Status::Success, resp.getStatus());

    // Expect value to be empty JSON object.
    auto doc = userConnection->get(name, Vbid(0));
    EXPECT_EQ("{}", doc.value);
    EXPECT_EQ(PROTOCOL_BINARY_DATATYPE_JSON | PROTOCOL_BINARY_DATATYPE_XATTR,
              get_meta().datatype);
}

// Test setting just an XATTR path without a value using a multi-mutation
// dictionary operation.
// Regression test for MB-40262.
TEST_P(XattrTest, SetXattrNoValueNewDocMultipathDict) {
    // Ensure we are working on a new doc
    userConnection->remove(name, Vbid(0));

    auto response =
            subdoc_multi_mutation({{cb::mcbp::ClientOpcode::SubdocDictUpsert,
                                    PathFlag::XattrPath,
                                    "meta.deleted",
                                    "true"}},
                                  cb::mcbp::subdoc::DocFlag::Mkdoc);
    ASSERT_EQ(cb::mcbp::Status::Success, response.getStatus());

    // Expect value to be empty JSON object.
    auto doc = userConnection->get(name, Vbid(0));
    EXPECT_EQ("{}", doc.value);
    EXPECT_EQ(PROTOCOL_BINARY_DATATYPE_JSON | PROTOCOL_BINARY_DATATYPE_XATTR,
              get_meta().datatype);
}

// Test setting just an XATTR path without a value using a multi-mutation
// dictionary operation.
// Regression test for MB-40262.
TEST_P(XattrTest, SetXattrNoValueNewDocMultipathArray) {
    // Ensure we are working on a new doc
    userConnection->remove(name, Vbid(0));

    auto response =
            subdoc_multi_mutation({{cb::mcbp::ClientOpcode::SubdocArrayPushLast,
                                    PathFlag::XattrPath,
                                    "meta.ids",
                                    "123"}},
                                  cb::mcbp::subdoc::DocFlag::Mkdoc);
    ASSERT_EQ(cb::mcbp::Status::Success, response.getStatus());

    // Expect value to be empty JSON dict.
    auto doc = userConnection->get(name, Vbid(0));
    EXPECT_EQ("{}", doc.value);
    EXPECT_EQ(PROTOCOL_BINARY_DATATYPE_JSON | PROTOCOL_BINARY_DATATYPE_XATTR,
              get_meta().datatype);
}

TEST_P(XattrTest, SetXattrAndBodyNewDocWithExpiry) {
    // For MB-24542
    // Ensure we are working on a new doc
    userConnection->remove(name, Vbid(0));
    BinprotSubdocMultiMutationCommand cmd;
    cmd.setKey(name);
    cmd.setExpiry(3);
    cmd.addMutation(cb::mcbp::ClientOpcode::SubdocDictUpsert,
                    PathFlag::XattrPath,
                    sysXattr,
                    xattrVal);
    cmd.addMutation(cb::mcbp::ClientOpcode::Set, PathFlag::None, "", value);
    cmd.addDocFlag(cb::mcbp::subdoc::DocFlag::Mkdoc);

    testBodyAndXattrCmd(cmd);

    // Jump forward in time to expire item
    userConnection->adjustMemcachedClock(
            4, cb::mcbp::request::AdjustTimePayload::TimeType::Uptime);

    auto getResp = subdoc_multi_lookup(
            {{cb::mcbp::ClientOpcode::Get, PathFlag::None, ""}});
    EXPECT_EQ(cb::mcbp::Status::KeyEnoent, getResp.getStatus());

    // Restore time.
    userConnection->adjustMemcachedClock(
            0, cb::mcbp::request::AdjustTimePayload::TimeType::Uptime);
}

TEST_P(XattrTest, SetXattrAndBodyExistingDoc) {
    // Ensure that a doc is already present
    setBodyAndXattr("{\"TestField\":56788}", {{sysXattr, "4543"}});
    BinprotSubdocMultiMutationCommand cmd;
    cmd.setKey(name);
    cmd.addMutation(cb::mcbp::ClientOpcode::SubdocDictUpsert,
                    PathFlag::XattrPath | PathFlag::Mkdir_p,
                    sysXattr,
                    xattrVal);
    cmd.addMutation(cb::mcbp::ClientOpcode::Set, PathFlag::None, "", value);

    testBodyAndXattrCmd(cmd);
}

TEST_P(XattrTest, SetXattrAndBodyInvalidFlags) {
    // First test invalid path flags
    std::array<PathFlag, 3> badFlags = {
            {PathFlag::Mkdir_p, PathFlag::XattrPath, PathFlag::ExpandMacros}};

    for (const auto& flag : badFlags) {
        BinprotSubdocMultiMutationCommand cmd;
        cmd.setKey(name);

        // Should not be able to set all XATTRs
        cmd.addMutation(cb::mcbp::ClientOpcode::Set, flag, "", value);

        userConnection->sendCommand(cmd);

        BinprotSubdocMultiMutationResponse multiResp;
        userConnection->recvResponse(multiResp);
        EXPECT_EQ(cb::mcbp::Status::Einval, multiResp.getStatus());
    }

    // Now test the invalid doc flags
    BinprotSubdocMultiMutationCommand cmd;
    cmd.setKey(name);

    // Should not be able to set all XATTRs
    cmd.addMutation(cb::mcbp::ClientOpcode::Set, PathFlag::None, "", value);
    cmd.addDocFlag(cb::mcbp::subdoc::DocFlag::AccessDeleted);

    userConnection->sendCommand(cmd);

    BinprotSubdocMultiMutationResponse multiResp;
    userConnection->recvResponse(multiResp);
    EXPECT_EQ(cb::mcbp::Status::Einval, multiResp.getStatus());
}

TEST_P(XattrTest, SetBodyInMultiLookup) {
    // Check that we can't put a CMD_SET in a multi lookup
    auto multiResp = subdoc_multi_lookup(
            {{cb::mcbp::ClientOpcode::Set, PathFlag::None, ""}});

    EXPECT_EQ(cb::mcbp::Status::SubdocInvalidCombo, multiResp.getStatus());
}

TEST_P(XattrTest, GetBodyInMultiMutation) {
    // Check that we can't put a CMD_GET in a multi mutation
    BinprotSubdocMultiMutationCommand cmd;
    cmd.setKey(name);

    // Should not be able to put a get in a multi multi-mutation
    cmd.addMutation(cb::mcbp::ClientOpcode::Get, PathFlag::None, "", value);
    userConnection->sendCommand(cmd);

    BinprotSubdocMultiMutationResponse multiResp;
    userConnection->recvResponse(multiResp);
    EXPECT_EQ(cb::mcbp::Status::SubdocInvalidCombo, multiResp.getStatus());
}

TEST_P(XattrTest, AddBodyAndXattr) {
    // Check that we can use the Add doc flag to create a new document

    // Get rid of any existing doc
    userConnection->remove(name, Vbid(0));

    BinprotSubdocMultiMutationCommand cmd;
    cmd.setKey(name);
    cmd.addMutation(cb::mcbp::ClientOpcode::SubdocDictUpsert,
                    PathFlag::XattrPath,
                    sysXattr,
                    xattrVal);
    cmd.addMutation(cb::mcbp::ClientOpcode::Set, PathFlag::None, "", value);
    cmd.addDocFlag(cb::mcbp::subdoc::DocFlag::Add);

    userConnection->sendCommand(cmd);

    BinprotSubdocMultiMutationResponse multiResp;
    userConnection->recvResponse(multiResp);
    EXPECT_EQ(cb::mcbp::Status::Success, multiResp.getStatus());
}

TEST_P(XattrTest, AddBodyAndXattrAlreadyExistDoc) {
    // Check that usage of the Add flag will return EEXISTS if a key already
    // exists

    // Make sure a doc exists
    setBodyAndXattr("{\"TestField\":56788}", {{sysXattr, "4543"}});

    BinprotSubdocMultiMutationCommand cmd;
    cmd.setKey(name);
    cmd.addMutation(cb::mcbp::ClientOpcode::SubdocDictUpsert,
                    PathFlag::XattrPath,
                    sysXattr,
                    xattrVal);
    cmd.addMutation(cb::mcbp::ClientOpcode::Set, PathFlag::None, "", value);
    cmd.addDocFlag(cb::mcbp::subdoc::DocFlag::Add);

    userConnection->sendCommand(cmd);

    BinprotSubdocMultiMutationResponse multiResp;
    userConnection->recvResponse(multiResp);
    EXPECT_EQ(cb::mcbp::Status::KeyEexists, multiResp.getStatus());
}

TEST_P(XattrTest, AddBodyAndXattrInvalidDocFlags) {
    // Check that usage of the Add flag will return EINVAL if the mkdoc doc
    // flag is also passed. The preexisting document exists to check that
    // we fail with the right error. i.e. we shouldn't even be fetching
    // the document from the engine if these two flags are set.

    // Make sure a doc exists
    setBodyAndXattr("{\"TestField\":56788}", {{sysXattr, "4543"}});

    BinprotSubdocMultiMutationCommand cmd;
    cmd.setKey(name);
    cmd.addMutation(cb::mcbp::ClientOpcode::SubdocDictUpsert,
                    PathFlag::XattrPath,
                    sysXattr,
                    xattrVal);
    cmd.addMutation(cb::mcbp::ClientOpcode::Set, PathFlag::None, "", value);
    cmd.addDocFlag(cb::mcbp::subdoc::DocFlag::Add);
    cmd.addDocFlag(cb::mcbp::subdoc::DocFlag::Mkdoc);

    userConnection->sendCommand(cmd);

    BinprotSubdocMultiMutationResponse multiResp;
    userConnection->recvResponse(multiResp);
    EXPECT_EQ(cb::mcbp::Status::Einval, multiResp.getStatus());
}

TEST_P(XattrTest, TestSeqnoMacroExpansion) {
    // Test that we don't replace it when we don't send EXPAND_MACROS
    auto resp = subdoc(cb::mcbp::ClientOpcode::SubdocDictUpsert,
                       name,
                       "_sync.seqno",
                       "\"${Mutation.seqno}\"",
                       PathFlag::XattrPath | PathFlag::Mkdir_p);
    EXPECT_EQ(cb::mcbp::Status::Success, resp.getStatus());
    resp = subdoc_get("_sync.seqno", PathFlag::XattrPath);
    ASSERT_EQ(cb::mcbp::Status::Success, resp.getStatus());
    EXPECT_EQ("\"${Mutation.seqno}\"", resp.getValue());

    // Verify that we expand the macro to something that isn't the macro
    // literal. i.e. If we send ${Mutation.SEQNO} we want to check that we
    // replaced that with something else (hopefully the correct value).
    // Unfortunately, unlike the cas, we do not get the seqno so we cannot
    // check it.
    resp = subdoc(cb::mcbp::ClientOpcode::SubdocDictUpsert,
                  name,
                  "_sync.seqno",
                  "\"${Mutation.seqno}\"",
                  PathFlag::XattrPath | PathFlag::ExpandMacros);
    EXPECT_EQ(cb::mcbp::Status::Success, resp.getStatus());

    resp = subdoc_get("_sync.seqno", PathFlag::XattrPath);
    ASSERT_EQ(cb::mcbp::Status::Success, resp.getStatus());
    EXPECT_NE("\"${Mutation.seqno}\"", resp.getValue());
}

TEST_P(XattrTest, TestMacroExpansionAndIsolation) {
    // This test verifies that you can have the same path in xattr's
    // and in the document without one affecting the other.
    // In addition to that we're testing that macro expansion works
    // as expected.

    // Lets store the macro and verify that it isn't expanded without the
    // expand macro flag
    auto resp = subdoc(cb::mcbp::ClientOpcode::SubdocDictUpsert,
                       name,
                       "_sync.cas",
                       "\"${Mutation.CAS}\"",
                       PathFlag::XattrPath | PathFlag::Mkdir_p);
    EXPECT_EQ(cb::mcbp::Status::Success, resp.getStatus());

    resp = subdoc_get("_sync.cas", PathFlag::XattrPath);
    EXPECT_EQ("\"${Mutation.CAS}\"", resp.getValue());

    // Let's update the body version..
    resp = subdoc(cb::mcbp::ClientOpcode::SubdocDictUpsert,
                  name,
                  "_sync.cas",
                  "\"If you don't know me by now\"",
                  PathFlag::Mkdir_p);
    EXPECT_EQ(cb::mcbp::Status::Success, resp.getStatus());

    // The xattr version should have been unchanged...
    resp = subdoc_get("_sync.cas", PathFlag::XattrPath);
    EXPECT_EQ("\"${Mutation.CAS}\"", resp.getValue());

    // And the body version should be what we set it to
    resp = subdoc_get("_sync.cas");
    EXPECT_EQ("\"If you don't know me by now\"", resp.getValue());

    // Then change it to macro expansion
    resp = subdoc(cb::mcbp::ClientOpcode::SubdocDictUpsert,
                  name,
                  "_sync.cas",
                  "\"${Mutation.CAS}\"",
                  PathFlag::XattrPath | PathFlag::ExpandMacros);
    EXPECT_EQ(cb::mcbp::Status::Success, resp.getStatus());

    /// Fetch the field and verify that it expanded the cas! (the expanded
    /// value is in _NETWORK BYTE ORDER_
    resp = subdoc_get("_sync.cas", PathFlag::XattrPath);
    ASSERT_EQ(cb::mcbp::Status::Success, resp.getStatus());
    const auto first_cas = resp.getCas();
    const auto cas_string = "\"" + cb::to_hex(htonll(resp.getCas())) + "\"";
    EXPECT_EQ(cas_string, resp.getValue());

    // Let's update the body version..
    resp = subdoc(cb::mcbp::ClientOpcode::SubdocDictUpsert,
                  name,
                  "_sync.cas",
                  "\"Hell ain't such a bad place to be\"");
    EXPECT_EQ(cb::mcbp::Status::Success, resp.getStatus());

    // The macro should not have been expanded again...
    ASSERT_EQ(cb::mcbp::Status::Success, resp.getStatus());
    resp = subdoc_get("_sync.cas", PathFlag::XattrPath);
    EXPECT_EQ(cas_string, resp.getValue());
    EXPECT_NE(first_cas, resp.getCas());
}

// Test that macro expansion only happens once if the value is replaced.
TEST_P(XattrTest, TestMacroExpansionOccursOnce) {
    userConnection->mutate(document, Vbid(0), MutationType::Set);

    createXattr("meta.cas", "\"${Mutation.CAS}\"", true);
    const auto mutation_cas = getXattr("meta.cas");
    EXPECT_NE("\"${Mutation.CAS}\"", mutation_cas.getValue())
            << "Macro expansion did not occur when requested";
    userConnection->mutate(document, Vbid(0), MutationType::Replace);
    EXPECT_EQ(mutation_cas, getXattr("meta.cas"))
            << "'meta.cas' should be unchanged when value replaced";
}

TEST_P(XattrTest, AddSystemXattrToDeletedItem) {
    userConnection->remove(name, Vbid(0));

    // let's add a system XATTR to the deleted document
    auto resp = subdoc(cb::mcbp::ClientOpcode::SubdocDictAdd,
                       name,
                       "_sync.deleted",
                       "true",
                       PathFlag::XattrPath | PathFlag::Mkdir_p,
                       cb::mcbp::subdoc::DocFlag::AccessDeleted);
    ASSERT_EQ(cb::mcbp::Status::SubdocSuccessDeleted, resp.getStatus());

    resp = subdoc_get("_sync.deleted",
                      PathFlag::XattrPath,
                      cb::mcbp::subdoc::DocFlag::AccessDeleted);
    ASSERT_EQ(cb::mcbp::Status::SubdocSuccessDeleted, resp.getStatus());
    EXPECT_EQ("true", resp.getValue());
}

TEST_P(XattrTest, AddUserXattrToDeletedItem) {
    using namespace cb::mcbp::subdoc;
    userConnection->remove(name, Vbid(0));

    // let's add a user XATTR to the deleted document
    auto resp = subdoc(cb::mcbp::ClientOpcode::SubdocDictAdd,
                       name,
                       "txn.deleted",
                       "true",
                       PathFlag::XattrPath | PathFlag::Mkdir_p,
                       DocFlag::Mkdoc | DocFlag::AccessDeleted);
    EXPECT_EQ(cb::mcbp::Status::SubdocSuccessDeleted, resp.getStatus());

    resp = subdoc_get(
            "txn.deleted", PathFlag::XattrPath, DocFlag::AccessDeleted);
    ASSERT_EQ(cb::mcbp::Status::SubdocSuccessDeleted, resp.getStatus());
    EXPECT_EQ("true", resp.getValue());
}

TEST_P(XattrTest, MB_22318) {
    EXPECT_EQ(cb::mcbp::Status::Success,
              xattr_upsert("doc", R"({"author": "Bart"})"));
}

TEST_P(XattrTest, MB_22319) {
    // This is listed as working in the bug report
    EXPECT_EQ(uint8_t(cb::mcbp::Status::Success),
              uint8_t(xattr_upsert("doc.readcount", "0")));
    EXPECT_EQ(cb::mcbp::Status::Success,
              xattr_upsert("doc.author", "\"jack\""));

    // The failing bits is:
    BinprotSubdocMultiMutationCommand cmd;
    cmd.setKey(name);
    cmd.addMutation(cb::mcbp::ClientOpcode::SubdocDictUpsert,
                    PathFlag::XattrPath,
                    "doc.readcount",
                    "1");
    cmd.addMutation(cb::mcbp::ClientOpcode::SubdocDictUpsert,
                    PathFlag::XattrPath,
                    "doc.author",
                    "\"jones\"");

    const auto resp = userConnection->execute(cmd);
    EXPECT_EQ(cb::mcbp::Status::Success, resp.getStatus());
}


/*
 * The spec lists a table of the behavior when operating on a
 * full XATTR spec or if it is a partial XATTR spec.
 */

/**
 * Reads the value of the given XATTR.
 */
TEST_P(XattrTest, Get_FullXattrSpec) {
    EXPECT_EQ(cb::mcbp::Status::Success,
              xattr_upsert("doc", R"({"author": "Bart","rev":0})"));

    auto response = subdoc_get("doc", PathFlag::XattrPath);
    ASSERT_EQ(cb::mcbp::Status::Success, response.getStatus());
    EXPECT_EQ(R"({"author":"Bart","rev":0})"_json,
              nlohmann::json::parse(response.getValue()));
}

/**
 * Reads the sub-part of the given XATTR.
 */
TEST_P(XattrTest, Get_PartialXattrSpec) {
    EXPECT_EQ(cb::mcbp::Status::Success,
              xattr_upsert("doc", R"({"author": "Bart","rev":0})"));

    auto response = subdoc_get("doc.author", PathFlag::XattrPath);
    ASSERT_EQ(cb::mcbp::Status::Success, response.getStatus());
    EXPECT_EQ("\"Bart\"", response.getValue());
}

/**
 * Returns true if the given XATTR exists.
 */
TEST_P(XattrTest, Exists_FullXattrSpec) {
    // The document exists, but we should not have any xattr's
    auto resp = subdoc(cb::mcbp::ClientOpcode::SubdocExists,
                       name,
                       "doc",
                       {},
                       PathFlag::XattrPath);
    EXPECT_EQ(cb::mcbp::Status::SubdocPathEnoent, resp.getStatus());

    // Create the xattr
    EXPECT_EQ(cb::mcbp::Status::Success,
              xattr_upsert("doc", R"({"author": "Bart","rev":0})"));

    // Now it should exist
    resp = subdoc(cb::mcbp::ClientOpcode::SubdocExists,
                  name,
                  "doc",
                  {},
                  PathFlag::XattrPath);
    EXPECT_EQ(cb::mcbp::Status::Success, resp.getStatus());
}

/**
 * Returns true if the given XATTR exists and the given sub-part
 * of the XATTR exists.
 */
TEST_P(XattrTest, Exists_PartialXattrSpec) {
    // The document exists, but we should not have any xattr's
    auto resp = subdoc(cb::mcbp::ClientOpcode::SubdocExists,
                       name,
                       "doc",
                       {},
                       PathFlag::XattrPath);
    EXPECT_EQ(cb::mcbp::Status::SubdocPathEnoent, resp.getStatus());

    // Create the xattr
    EXPECT_EQ(cb::mcbp::Status::Success,
              xattr_upsert("doc", R"({"author": "Bart","rev":0})"));

    // Now it should exist
    resp = subdoc(cb::mcbp::ClientOpcode::SubdocExists,
                  name,
                  "doc.author",
                  {},
                  PathFlag::XattrPath);
    EXPECT_EQ(cb::mcbp::Status::Success, resp.getStatus());

    // But we don't have one named _sync
    resp = subdoc(cb::mcbp::ClientOpcode::SubdocExists,
                  name,
                  "_sync.cas",
                  {},
                  PathFlag::XattrPath);
    EXPECT_EQ(cb::mcbp::Status::SubdocPathEnoent, resp.getStatus());
}

/**
 * If XATTR specified by X-Key does not exist then create it with the
 * given value.
 * If XATTR already exists - fail with SUBDOC_PATH_EEXISTS
 */
TEST_P(XattrTest, DictAdd_FullXattrSpec) {
    // Adding it the first time should work
    auto resp = subdoc(cb::mcbp::ClientOpcode::SubdocDictAdd,
                       name,
                       "doc",
                       R"({"author": "Bart"})",
                       PathFlag::XattrPath | PathFlag::Mkdir_p);
    EXPECT_EQ(cb::mcbp::Status::Success, resp.getStatus());

    // Adding it the first time should work, second time we should get EEXISTS
    resp = subdoc(cb::mcbp::ClientOpcode::SubdocDictAdd,
                  name,
                  "doc",
                  R"({"author": "Bart"})",
                  PathFlag::XattrPath);
    EXPECT_EQ(cb::mcbp::Status::SubdocPathEexists, resp.getStatus());
}

/**
 * Adds a dictionary element specified by the X-Path to the given X-Key.
 */
TEST_P(XattrTest, DictAdd_PartialXattrSpec) {
    // Adding it the first time should work
    auto resp = subdoc(cb::mcbp::ClientOpcode::SubdocDictAdd,
                       name,
                       "doc.author",
                       "\"Bart\"",
                       PathFlag::XattrPath | PathFlag::Mkdir_p);
    EXPECT_EQ(cb::mcbp::Status::Success, resp.getStatus());

    // Adding it the first time should work, second time we should get EEXISTS
    resp = subdoc(cb::mcbp::ClientOpcode::SubdocDictAdd,
                  name,
                  "doc.author",
                  "\"Bart\"",
                  PathFlag::XattrPath);
    EXPECT_EQ(cb::mcbp::Status::SubdocPathEexists, resp.getStatus());
}

/**
 * Replaces the whole XATTR specified by X-Key with the given value if
 * the XATTR exists, or creates it with the given value.
 */
TEST_P(XattrTest, DictUpsert_FullXattrSpec) {
    // Adding it the first time should work
    auto resp = subdoc(cb::mcbp::ClientOpcode::SubdocDictUpsert,
                       name,
                       "doc",
                       R"({"author": "Bart"})",
                       PathFlag::XattrPath | PathFlag::Mkdir_p);
    EXPECT_EQ(cb::mcbp::Status::Success, resp.getStatus());

    // We should be able to update it...
    resp = subdoc(cb::mcbp::ClientOpcode::SubdocDictUpsert,
                  name,
                  "doc",
                  R"({"author": "Jones"})",
                  PathFlag::XattrPath);
    EXPECT_EQ(cb::mcbp::Status::Success, resp.getStatus());

    resp = subdoc_get("doc.author", PathFlag::XattrPath);
    ASSERT_EQ(cb::mcbp::Status::Success, resp.getStatus());
    EXPECT_EQ("\"Jones\"", resp.getValue());
}

/**
 * Upserts a dictionary element specified by the X-Path to the given X-Key.
 */
TEST_P(XattrTest, DictUpsert_PartialXattrSpec) {
    // Adding it the first time should work
    auto resp = subdoc(cb::mcbp::ClientOpcode::SubdocDictUpsert,
                       name,
                       "doc",
                       R"({"author": "Bart"})",
                       PathFlag::XattrPath | PathFlag::Mkdir_p);
    EXPECT_EQ(cb::mcbp::Status::Success, resp.getStatus());

    // We should be able to update it...
    resp = subdoc(cb::mcbp::ClientOpcode::SubdocDictUpsert,
                  name,
                  "doc.author",
                  "\"Jones\"",
                  PathFlag::XattrPath);
    EXPECT_EQ(cb::mcbp::Status::Success, resp.getStatus());

    resp = subdoc_get("doc.author", PathFlag::XattrPath);
    ASSERT_EQ(cb::mcbp::Status::Success, resp.getStatus());
    EXPECT_EQ("\"Jones\"", resp.getValue());
}

/**
 * Deletes the whole XATTR specified by X-Key
 */
TEST_P(XattrTest, Delete_FullXattrSpec) {
    auto resp = subdoc(cb::mcbp::ClientOpcode::SubdocDictUpsert,
                       name,
                       "doc",
                       R"({"author": "Bart"})",
                       PathFlag::XattrPath | PathFlag::Mkdir_p);
    EXPECT_EQ(cb::mcbp::Status::Success, resp.getStatus());
    resp = subdoc(cb::mcbp::ClientOpcode::SubdocDelete,
                  name,
                  "doc",
                  {},
                  PathFlag::XattrPath);
    EXPECT_EQ(cb::mcbp::Status::Success, resp.getStatus());

    // THe entire stuff should be gone
    resp = subdoc_get("doc", PathFlag::XattrPath);
    ASSERT_EQ(cb::mcbp::Status::SubdocPathEnoent, resp.getStatus());
}

/**
 * Deletes the sub-part of the XATTR specified by X-Key and X-Path
 */
TEST_P(XattrTest, Delete_PartialXattrSpec) {
    auto resp = subdoc(cb::mcbp::ClientOpcode::SubdocDictUpsert,
                       name,
                       "doc",
                       R"({"author":"Bart","ref":0})",
                       PathFlag::XattrPath | PathFlag::Mkdir_p);
    EXPECT_EQ(cb::mcbp::Status::Success, resp.getStatus());
    resp = subdoc(cb::mcbp::ClientOpcode::SubdocDelete,
                  name,
                  "doc.ref",
                  {},
                  PathFlag::XattrPath);
    EXPECT_EQ(cb::mcbp::Status::Success, resp.getStatus());

    // THe entire stuff should be gone
    resp = subdoc_get("doc", PathFlag::XattrPath);
    ASSERT_EQ(cb::mcbp::Status::Success, resp.getStatus());
    EXPECT_EQ("{\"author\":\"Bart\"}", resp.getValue());
}

/**
 * If the XATTR specified by X-Key exists, then replace the whole XATTR,
 * otherwise fail with SUBDOC_PATH_EEXISTS
 */
TEST_P(XattrTest, Replace_FullXattrSpec) {
    auto resp = subdoc(cb::mcbp::ClientOpcode::SubdocReplace,
                       name,
                       "doc",
                       R"({"author":"Bart","ref":0})",
                       PathFlag::XattrPath);
    EXPECT_EQ(cb::mcbp::Status::SubdocPathEnoent, resp.getStatus());

    resp = subdoc(cb::mcbp::ClientOpcode::SubdocDictAdd,
                  name,
                  "doc",
                  R"({"author": "Bart"})",
                  PathFlag::XattrPath | PathFlag::Mkdir_p);
    EXPECT_EQ(cb::mcbp::Status::Success, resp.getStatus());

    resp = subdoc(cb::mcbp::ClientOpcode::SubdocReplace,
                  name,
                  "doc",
                  R"({"author":"Bart","ref":0})",
                  PathFlag::XattrPath);
    EXPECT_EQ(cb::mcbp::Status::Success, resp.getStatus());

    resp = subdoc_get("doc", PathFlag::XattrPath);
    ASSERT_EQ(cb::mcbp::Status::Success, resp.getStatus());
    EXPECT_EQ("{\"author\":\"Bart\",\"ref\":0}", resp.getValue());
}

/**
 * Replaces the sub-part of the XATTR-specified by X-Key and X-path.
 */
TEST_P(XattrTest, Replace_PartialXattrSpec) {
    auto resp = subdoc(cb::mcbp::ClientOpcode::SubdocReplace,
                       name,
                       "doc.author",
                       "\"Bart\"",
                       PathFlag::XattrPath);
    EXPECT_EQ(cb::mcbp::Status::SubdocPathEnoent, resp.getStatus());
    resp = subdoc(cb::mcbp::ClientOpcode::SubdocDictAdd,
                  name,
                  "doc",
                  R"({"author":"Bart","rev":0})",
                  PathFlag::XattrPath | PathFlag::Mkdir_p);
    EXPECT_EQ(cb::mcbp::Status::Success, resp.getStatus());

    resp = subdoc(cb::mcbp::ClientOpcode::SubdocReplace,
                  name,
                  "doc.author",
                  "\"Jones\"",
                  PathFlag::XattrPath);
    EXPECT_EQ(cb::mcbp::Status::Success, resp.getStatus());

    resp = subdoc_get("doc", PathFlag::XattrPath);
    ASSERT_EQ(cb::mcbp::Status::Success, resp.getStatus());
    EXPECT_EQ("{\"author\":\"Jones\",\"rev\":0}", resp.getValue());
}

/**
 * Appends an array element to the root of the given XATTR.
 */
TEST_P(XattrTest, ArrayPushLast_FullXattrSpec) {
    doArrayPushLastTest("authors");
}

/**
 * Appends an array element specified by X-Path to the given X-Key.
 */
TEST_P(XattrTest, ArrayPushLast_PartialXattrSpec) {
    doArrayPushLastTest("doc.authors");
}

/**
 * Appends an array element to the root of the given XATTR.
 */
TEST_P(XattrTest, ArrayPushFirst_FullXattrSpec) {
    doArrayPushFirstTest("authors");
}

/**
 * Prepends an array element specified by X-Path to the given X-Key.
 */
TEST_P(XattrTest, ArrayPushFirst_PartialXattrSpec) {
    doArrayPushFirstTest("doc.authors");
}

/**
 * Inserts an array element specified by X-Path to the given X-Key.
 */
TEST_P(XattrTest, ArrayInsert_FullXattrSpec) {
    doArrayInsertTest("doc.");
    // It should also work for just "foo[0]"
    doArrayInsertTest("foo");
}

/**
 * Inserts an array element specified by X-Path to the given X-Key.
 */
TEST_P(XattrTest, ArrayInsert_PartialXattrSpec) {
    doArrayInsertTest("doc.authors");
}

/**
 * Adds an array element specified to the root of the given X-Key,
 * iff that element doesn't already exist in the root.
 */
TEST_P(XattrTest, ArrayAddUnique_FullXattrSpec) {
    doAddUniqueTest("doc");
}

/**
 * Adds an array element specified by X-Path to the given X-Key,
 * iff that element doesn't already exist in the array.
 */
TEST_P(XattrTest, ArrayAddUnique_PartialXattrSpec) {
    doAddUniqueTest("doc.authors");
}

/**
 * Increments/decrements the value at the root of the given X-Key
 */
TEST_P(XattrTest, Counter_FullXattrSpec) {
    doCounterTest("doc");
}

/**
 * Increments/decrements the value at the given X-Path of the given X-Key.
 */
TEST_P(XattrTest, Counter_PartialXattrSpec) {
    doCounterTest("doc.counter");
}

////////////////////////////////////////////////////////////////////////
//  Verify that I can't do subdoc ops if it's not enabled by hello
////////////////////////////////////////////////////////////////////////
TEST_P(XattrDisabledTest, VerifyNotEnabled) {
    userConnection->setXattrSupport(false);

    // All of the subdoc commands end up using the same method
    // to validate the xattr portion of the command so we'll just
    // check one
    BinprotSubdocCommand cmd;
    cmd.setOp(cb::mcbp::ClientOpcode::SubdocDictAdd);
    cmd.setKey(name);
    cmd.setPath("_sync.deleted");
    cmd.setValue("true");
    cmd.addPathFlags(PathFlag::XattrPath | PathFlag::Mkdir_p);
    cmd.addDocFlags(cb::mcbp::subdoc::DocFlag::AccessDeleted |
                    cb::mcbp::subdoc::DocFlag::Mkdoc);
    userConnection->sendCommand(cmd);

    BinprotSubdocResponse resp;
    userConnection->recvResponse(resp);

    ASSERT_EQ(cb::mcbp::Status::NotSupported, resp.getStatus());
}

TEST_P(XattrTest, MB_22691) {
    auto resp = subdoc(cb::mcbp::ClientOpcode::SubdocDictUpsert,
                       name,
                       "integer_extra",
                       "1",
                       PathFlag::XattrPath | PathFlag::Mkdir_p);
    EXPECT_EQ(cb::mcbp::Status::Success, resp.getStatus());

    resp = subdoc(cb::mcbp::ClientOpcode::SubdocDictUpsert,
                  name,
                  "integer",
                  "2",
                  PathFlag::XattrPath | PathFlag::Mkdir_p);
    EXPECT_EQ(cb::mcbp::Status::Success, resp.getStatus())
            << to_string(resp.getStatus());
}

TEST_P(XattrTest, MB_23882_VirtualXattrs) {
    // MB-32147: Testing last_modified requires at least 1 item to have been
    // flushed.
    if (mcd_env->getTestBucket().supportsLastModifiedVattr()) {
        storeAndPersistItem(*userConnection, Vbid(0), "flushed_key");
    }

    // Test to check that we can get both an xattr and the main body in
    // subdoc multi-lookup
    setBodyAndXattr(value, {{sysXattr, xattrVal}});

    // Sanity checks and setup done lets try the multi-lookup
    auto multiResp = subdoc_multi_lookup(
            {{ClientOpcode::SubdocGet, PathFlag::XattrPath, "$document"},
             {ClientOpcode::SubdocGet, PathFlag::XattrPath, "$document.CAS"},
             {ClientOpcode::SubdocGet, PathFlag::XattrPath, "$document.foobar"},
             {ClientOpcode::SubdocGet, PathFlag::XattrPath, "_sync.eg"}});
    auto& results = multiResp.getResults();

    EXPECT_EQ(cb::mcbp::Status::SubdocMultiPathFailure, multiResp.getStatus());
    EXPECT_EQ(cb::mcbp::Status::Success, results[0].status);

    // Ensure that we found all we expected and they're of the correct type:
    auto json = nlohmann::json::parse(results[0].value);
    EXPECT_TRUE(json["CAS"].is_string());
    EXPECT_TRUE(json["vbucket_uuid"].is_string());
    EXPECT_TRUE(json["seqno"].is_string());
    EXPECT_TRUE(json["revid"].is_string());
    EXPECT_TRUE(json["exptime"].is_number());
    EXPECT_TRUE(json["value_bytes"].is_number());
    EXPECT_TRUE(json["deleted"].is_boolean());
    EXPECT_TRUE(json["flags"].is_number());

    if (mcd_env->getTestBucket().supportsLastModifiedVattr()) {
        EXPECT_NE(json.end(), json.find("last_modified"));
        EXPECT_STREQ("string", json["last_modified"].type_name());
    }

    // Verify exptime is showing as 0 (document has no expiry)
    EXPECT_EQ(0, json["exptime"].get<int>());

    // Verify that the flags is correct
    EXPECT_EQ(0xcaffee, json["flags"].get<int>());

    // verify that the datatype is correctly encoded and contains
    // the correct bits
    auto datatype = json["datatype"];
    ASSERT_TRUE(datatype.is_array());
    bool found_xattr = false;
    bool found_json = false;

    for (const auto& tag : datatype) {
        if (tag.get<std::string>() == "xattr") {
            found_xattr = true;
        } else if (tag.get<std::string>() == "json") {
            found_json = true;
        } else if (tag.get<std::string>() == "snappy") {
            // Not currently checked; default engine doesn't support
            // storing as Snappy (will inflate) so not trivial to assert
            // when this should be true.
        } else {
            FAIL() << "Unexpected datatype: " << tag.get<std::string>();
        }
    }
    EXPECT_TRUE(found_json);
    EXPECT_TRUE(found_xattr);

    // Verify that we got a partial from the second one
    EXPECT_EQ(cb::mcbp::Status::Success, results[1].status);
    const std::string cas{std::string{"\""} + json["CAS"].get<std::string>() +
                          "\""};
    json = nlohmann::json::parse(multiResp.getResults()[1].value);
    EXPECT_EQ(cas, json.dump());

    // The third one didn't exist
    EXPECT_EQ(cb::mcbp::Status::SubdocPathEnoent, results[2].status);

    // Expect that we could find _sync.eg
    EXPECT_EQ(cb::mcbp::Status::Success, results[3].status);
    EXPECT_EQ("99", results[3].value);
}

TEST_P(XattrTest, MB_23882_VirtualXattrs_GetXattrAndBody) {
    // Test to check that we can get both an xattr and the main body in
    // subdoc multi-lookup
    setBodyAndXattr(value, {{sysXattr, xattrVal}});

    // Sanity checks and setup done lets try the multi-lookup
    auto multiResp = subdoc_multi_lookup(
            {{cb::mcbp::ClientOpcode::SubdocGet,
              PathFlag::XattrPath,
              "$document.deleted"},
             {cb::mcbp::ClientOpcode::Get, PathFlag::None, ""}});

    EXPECT_EQ(cb::mcbp::Status::Success, multiResp.getStatus());
    EXPECT_EQ("false", multiResp.getResults()[0].value);
    EXPECT_EQ(value, multiResp.getResults()[1].value);
}

TEST_P(XattrTest, MB_23882_VirtualXattrs_IsReadOnly) {
    BinprotSubdocMultiMutationCommand cmd;
    cmd.setKey(name);
    cmd.addMutation(cb::mcbp::ClientOpcode::SubdocDictUpsert,
                    PathFlag::XattrPath | PathFlag::Mkdir_p,
                    "$document.CAS",
                    "foo");
    cmd.addMutation(cb::mcbp::ClientOpcode::Set, PathFlag::None, "", value);

    userConnection->sendCommand(cmd);

    BinprotSubdocMultiMutationResponse multiResp;
    userConnection->recvResponse(multiResp);
    EXPECT_EQ(cb::mcbp::Status::SubdocXattrCantModifyVattr,
              multiResp.getStatus());
}

TEST_P(XattrTest, MB_23882_VirtualXattrs_UnknownVattr) {
    auto multiResp =
            subdoc_multi_lookup({{cb::mcbp::ClientOpcode::SubdocGet,
                                  PathFlag::XattrPath,
                                  "$documents"}}); // should be $document

    EXPECT_EQ(cb::mcbp::Status::SubdocMultiPathFailure, multiResp.getStatus());
    EXPECT_EQ(cb::mcbp::Status::SubdocXattrUnknownVattr,
              multiResp.getResults()[0].status);
}

TEST_P(XattrTest, MB_25786_XTOC_Vattr_XattrReadPrivOnly) {
    verify_xtoc_user_system_xattr();
    BinprotSubdocMultiLookupCommand cmd;
    cmd.setKey(name);
    cmd.addGet("$XTOC", PathFlag::XattrPath);
    cmd.addLookup("", cb::mcbp::ClientOpcode::Get, PathFlag::None);

    BinprotSubdocMultiLookupResponse multiResp;

    userConnection->dropPrivilege(cb::rbac::Privilege::SystemXattrRead);
    multiResp.clear();
    userConnection->sendCommand(cmd);
    userConnection->recvResponse(multiResp);
    EXPECT_EQ(cb::mcbp::Status::Success, multiResp.getStatus());
    EXPECT_EQ(cb::mcbp::Status::Success, multiResp.getResults()[0].status);
    EXPECT_EQ(R"(["userXattr"])", multiResp.getResults()[0].value);
    rebuildUserConnection(TestappXattrClientTest::isTlsEnabled());
}

TEST_P(XattrTest, MB_25786_XTOC_Vattr_XattrSystemReadPriv) {
    verify_xtoc_user_system_xattr();
    BinprotSubdocMultiLookupCommand cmd;
    cmd.setKey(name);
    cmd.addGet("$XTOC", PathFlag::XattrPath);
    cmd.addLookup("", cb::mcbp::ClientOpcode::Get, PathFlag::None);

    BinprotSubdocMultiLookupResponse multiResp;

    multiResp.clear();
    userConnection->sendCommand(cmd);
    userConnection->recvResponse(multiResp);
    EXPECT_EQ(cb::mcbp::Status::Success, multiResp.getStatus());
    EXPECT_EQ(cb::mcbp::Status::Success, multiResp.getResults()[0].status);
    EXPECT_EQ(R"(["_sync","userXattr"])", multiResp.getResults()[0].value);
    rebuildUserConnection(TestappXattrClientTest::isTlsEnabled());
}

TEST_P(XattrTest, MB_25786_XTOC_VattrNoXattrs) {
    std::string value = R"({"Test":45})";
    Document document;
    document.info.cas = cb::mcbp::cas::Wildcard;
    document.info.flags = 0xcaffee;
    document.info.id = name;
    document.value = value;
    userConnection->mutate(document, Vbid(0), MutationType::Set);
    auto doc = userConnection->get(name, Vbid(0));

    EXPECT_EQ(doc.value, document.value);

    auto resp = subdoc_get("$XTOC", PathFlag::XattrPath);
    EXPECT_EQ(cb::mcbp::Status::Success, resp.getStatus());
    EXPECT_EQ("[]", resp.getValue());
}

TEST_P(XattrTest, MB_25562_IncludeValueCrc32cInDocumentVAttr) {
    // I want to test that the expected document value checksum is
    // returned as part of the '$document' Virtual XAttr.

    // Create a docuement with a given value
    Vbid vbid = Vbid(0);
    if (std::get<2>(GetParam()) == ClientJSONSupport::Yes) {
        document.info.datatype = cb::mcbp::Datatype::JSON;
        document.value = R"({"Test":45})";
    } else {
        document.info.datatype = cb::mcbp::Datatype::Raw;
        document.value = "raw value";
    }
    userConnection->mutate(document, vbid, MutationType::Set);
    EXPECT_EQ(document.value,
              userConnection->get(document.info.id, vbid).value);

    // Add an XAttr to the document.
    // We want to check that the checksum computed by the server takes in
    // input only the document value (XAttrs excluded)
    auto resp = subdoc(cb::mcbp::ClientOpcode::SubdocDictUpsert,
                       name,
                       "userXattr",
                       R"({"a":1})",
                       PathFlag::XattrPath | PathFlag::Mkdir_p);
    EXPECT_EQ(cb::mcbp::Status::Success, resp.getStatus());
    resp = subdoc_get("userXattr", PathFlag::XattrPath);
    EXPECT_EQ(R"({"a":1})", resp.getValue());

    // Compute the expected value checksum
    auto _crc32c = crc32c(document.value);
    auto expectedValueCrc32c = "\"" + cb::to_hex(_crc32c) + "\"";

    // Get and verify the actual value checksum
    BinprotSubdocMultiLookupCommand cmd;
    cmd.setKey(document.info.id);
    cmd.addGet("$document.value_crc32c", PathFlag::XattrPath);
    const auto multiResp =
            BinprotSubdocMultiLookupResponse(userConnection->execute(cmd));
    EXPECT_EQ(cb::mcbp::Status::Success, multiResp.getStatus());
    EXPECT_EQ(cb::mcbp::Status::Success, multiResp.getResults()[0].status);
    EXPECT_EQ(expectedValueCrc32c, multiResp.getResults()[0].value);
}

TEST_P(XattrTest, MB_25562_StampValueCrc32cInUserXAttr) {
    // I want to test that the expansion of macro '${Mutation.value_crc32c}'
    // sets the correct value checksum into the given user XAttr

    // Store the macro and verify that it is not expanded without the
    // PathFlag::ExpandMacros flag.
    // Note: as the document will contain an XAttr, we prove also that the
    // checksum computed by the server takes in input only the document
    // value (XAttrs excluded).
    auto resp = subdoc(cb::mcbp::ClientOpcode::SubdocDictUpsert,
                       name,
                       "_sync.value_crc32c",
                       "\"${Mutation.value_crc32c}\"",
                       PathFlag::XattrPath | PathFlag::Mkdir_p);
    EXPECT_EQ(cb::mcbp::Status::Success, resp.getStatus());
    resp = subdoc_get("_sync.value_crc32c", PathFlag::XattrPath);
    EXPECT_EQ("\"${Mutation.value_crc32c}\"", resp.getValue());

    // Now change the user xattr to macro expansion
    resp = subdoc(cb::mcbp::ClientOpcode::SubdocDictUpsert,
                  name,
                  "_sync.value_crc32c",
                  "\"${Mutation.value_crc32c}\"",
                  PathFlag::XattrPath | PathFlag::ExpandMacros);
    EXPECT_EQ(cb::mcbp::Status::Success, resp.getStatus());

    // Compute the expected value_crc32c
    auto value = userConnection->get(name, Vbid(0)).value;
    auto _crc32c = crc32c(value);
    auto expectedValueCrc32c = "\"" + cb::to_hex(_crc32c) + "\"";

    // Fetch the xattr and verify that the macro expanded to the
    // expected body checksum
    resp = subdoc_get("_sync.value_crc32c", PathFlag::XattrPath);
    ASSERT_EQ(cb::mcbp::Status::Success, resp.getStatus());
    EXPECT_EQ(expectedValueCrc32c, resp.getValue());

    // Repeat the check fetching the entire '_sync' path. Differently from the
    // check above, this check exposed issues in macro padding.
    resp = subdoc_get("_sync", PathFlag::XattrPath);
    ASSERT_EQ(cb::mcbp::Status::Success, resp.getStatus());
    EXPECT_EQ("{\"value_crc32c\":" + expectedValueCrc32c + "}",
              resp.getValue());
}

// Test that one can fetch both the body and an XATTR on a deleted document.
TEST_P(XattrTest, MB24152_GetXattrAndBodyDeleted) {
    setBodyAndXattr(value, {{sysXattr, xattrVal}});

    auto multiResp = subdoc_multi_lookup(
            {{cb::mcbp::ClientOpcode::SubdocGet, PathFlag::XattrPath, sysXattr},
             {cb::mcbp::ClientOpcode::Get, PathFlag::None, ""}},
            cb::mcbp::subdoc::DocFlag::AccessDeleted);

    EXPECT_EQ(cb::mcbp::Status::Success, multiResp.getStatus());
    EXPECT_EQ(xattrVal, multiResp.getResults()[0].value);
    EXPECT_EQ(value, multiResp.getResults()[1].value);
}

// Test that attempting to get an XATTR and a Body when the XATTR doesn't exist
// (partially) succeeds - the body is returned.
TEST_P(XattrTest, MB24152_GetXattrAndBodyWithoutXattr) {

    // Create a document without an XATTR.
    userConnection->store(name, Vbid(0), value);

    // Attempt to request both the body and a non-existent XATTR.
    auto multiResp = subdoc_multi_lookup(
            {{cb::mcbp::ClientOpcode::SubdocGet, PathFlag::XattrPath, sysXattr},
             {cb::mcbp::ClientOpcode::Get, PathFlag::None, ""}},
            cb::mcbp::subdoc::DocFlag::AccessDeleted);

    EXPECT_EQ(cb::mcbp::Status::SubdocMultiPathFailure, multiResp.getStatus());

    EXPECT_EQ(cb::mcbp::Status::SubdocPathEnoent,
              multiResp.getResults()[0].status);
    EXPECT_EQ("", multiResp.getResults()[0].value);

    EXPECT_EQ(cb::mcbp::Status::Success, multiResp.getResults()[1].status);
    EXPECT_EQ(value, multiResp.getResults()[1].value);
}

// Test that attempting to get an XATTR and a Body when the doc is deleted and
// empty (partially) succeeds - the XATTR is returned.
TEST_P(XattrTest, MB24152_GetXattrAndBodyDeletedAndEmpty) {
    // Store a document with body+XATTR; then delete it (so the body
    // becomes empty).
    setBodyAndXattr(value, {{sysXattr, xattrVal}});
    userConnection->remove(name, Vbid(0));

    auto multiResp = subdoc_multi_lookup(
            {{cb::mcbp::ClientOpcode::SubdocGet, PathFlag::XattrPath, sysXattr},
             {cb::mcbp::ClientOpcode::Get, PathFlag::None, ""}},
            cb::mcbp::subdoc::DocFlag::AccessDeleted);

    EXPECT_EQ(cb::mcbp::Status::SubdocMultiPathFailureDeleted,
              multiResp.getStatus());
    EXPECT_EQ(cb::mcbp::Status::Success, multiResp.getResults()[0].status);
    EXPECT_EQ(xattrVal, multiResp.getResults()[0].value);

    EXPECT_EQ(cb::mcbp::Status::SubdocPathEnoent,
              multiResp.getResults()[1].status);
    EXPECT_EQ("", multiResp.getResults()[1].value);
}

// Test that attempting to get an XATTR and a Body when the body is non-JSON
// succeeds.
TEST_P(XattrTest, MB24152_GetXattrAndBodyNonJSON) {
    // Store a document with a non-JSON body + XATTR.
    value = "non-JSON value";
    setBodyAndXattr(value, {{sysXattr, xattrVal}});

    auto multiResp = subdoc_multi_lookup(
            {{cb::mcbp::ClientOpcode::SubdocGet, PathFlag::XattrPath, sysXattr},
             {cb::mcbp::ClientOpcode::Get, PathFlag::None, ""}},
            cb::mcbp::subdoc::DocFlag::AccessDeleted);

    EXPECT_EQ(cb::mcbp::Status::Success, multiResp.getStatus());
    EXPECT_EQ(cb::mcbp::Status::Success, multiResp.getResults()[0].status);
    EXPECT_EQ(xattrVal, multiResp.getResults()[0].value);

    EXPECT_EQ(cb::mcbp::Status::Success, multiResp.getResults()[1].status);
    EXPECT_EQ(value, multiResp.getResults()[1].value);
}

// Test that the $vbucket VATTR can be accessed and all properties are present
TEST_P(XattrTest, MB_35388_VATTR_Vbucket) {
    // Test to check that we can get both an xattr and the main body in
    // subdoc multi-lookup
    setBodyAndXattr(value, {{sysXattr, xattrVal}});

    // Sanity checks and setup done lets try the multi-lookup
    auto multiResp = subdoc_multi_lookup({
            {ClientOpcode::SubdocGet, PathFlag::XattrPath, "$vbucket"},
            {ClientOpcode::SubdocGet, PathFlag::XattrPath, "$vbucket.HLC"},
            {ClientOpcode::SubdocGet, PathFlag::XattrPath, "$vbucket.HLC.now"},
            {ClientOpcode::SubdocGet, PathFlag::XattrPath, "_sync.eg"},
    });
    auto& results = multiResp.getResults();

    EXPECT_EQ(cb::mcbp::Status::Success, multiResp.getStatus());
    EXPECT_EQ(cb::mcbp::Status::Success, results[0].status);

    // Ensure that we found all we expected and they're of the correct type:
    auto json0 = nlohmann::json::parse(results[0].value);
    EXPECT_EQ(1, json0.size());
    EXPECT_TRUE(json0.at("HLC").is_object());

    auto json1 = nlohmann::json::parse(results[1].value);
    EXPECT_TRUE(json1.is_object());
    EXPECT_EQ(2, json1.size());
    EXPECT_TRUE(json1.at("now").is_string());
    EXPECT_TRUE(json1.at("mode").is_string());

    auto json2 = nlohmann::json::parse(results[2].value);
    EXPECT_TRUE(json2.is_string());

    // Expect that we could find another XATTR (_sync.eg)
    EXPECT_EQ(cb::mcbp::Status::Success, results[3].status);
    EXPECT_EQ("99", results[3].value);
}

// Test that the $vbucket and $document VATTR can be accessed at the same time,
// along with a normal (system) XATTR
TEST_P(XattrTest, MB_35388_VATTR_Document_Vbucket) {
    setBodyAndXattr(value, {{sysXattr, xattrVal}});

    auto multiResp = subdoc_multi_lookup({
            {ClientOpcode::SubdocGet, PathFlag::XattrPath, "$document"},
            {ClientOpcode::SubdocGet, PathFlag::XattrPath, "$vbucket"},
            {ClientOpcode::SubdocGet, PathFlag::XattrPath, "_sync.eg"},
    });
    auto& results = multiResp.getResults();

    EXPECT_EQ(cb::mcbp::Status::Success, multiResp.getStatus());
    EXPECT_EQ(3, results.size());
    for (const auto& result : results) {
        EXPECT_EQ(cb::mcbp::Status::Success, result.status);
    }
    EXPECT_EQ("99", results[2].value);
}

// Test that the $vbucket.HLC.now VATTR is at least as large as the
// last_modified time for the last document written.
TEST_P(XattrTest, MB_35388_VbucketHlcNowIsValid) {
    if (!mcd_env->getTestBucket().supportsLastModifiedVattr()) {
        // Comparing HLC with CAS requires last_modified support.
        return;
    }

    setBodyAndXattr(value, {{sysXattr, xattrVal}});

    auto multiResp = subdoc_multi_lookup({
            {cb::mcbp::ClientOpcode::SubdocGet,
             PathFlag::XattrPath,
             "$document.last_modified"},
            {cb::mcbp::ClientOpcode::SubdocGet,
             PathFlag::XattrPath,
             "$vbucket.HLC.mode"},
            {cb::mcbp::ClientOpcode::SubdocGet,
             PathFlag::XattrPath,
             "$vbucket.HLC.now"},
    });
    auto& results = multiResp.getResults();

    EXPECT_EQ(cb::mcbp::Status::Success, multiResp.getStatus());
    EXPECT_EQ(3, results.size());

    auto lastModifiedJSON = nlohmann::json::parse(results[0].value);
    EXPECT_TRUE(lastModifiedJSON.is_string());
    uint64_t lastModified = std::stoull(lastModifiedJSON.get<std::string>());

    EXPECT_EQ("\"real\"", results[1].value);

    auto hlcJSON = nlohmann::json::parse(results[2].value);
    EXPECT_TRUE(hlcJSON.is_string());
    uint64_t hlc = std::stoull(hlcJSON.get<std::string>());

    EXPECT_GE(hlc, lastModified);
    EXPECT_GT(lastModified + 60, hlc)
            << "Expected difference between document being written and HLC.now "
               "being read to be under 60s";
}

// Test that a partial failure on a multi-lookup on a deleted document returns
// SUBDOC_MULTI_PATH_FAILURE_DELETED
TEST_P(XattrTest, MB23808_MultiPathFailureDeleted) {
    // Store an initial body+XATTR; then delete it.
    setBodyAndXattr(value, {{sysXattr, xattrVal}});
    userConnection->remove(name, Vbid(0));

    // Lookup two XATTRs - one which exists and one which doesn't.
    auto multiResp = subdoc_multi_lookup(
            {{ClientOpcode::SubdocGet, PathFlag::XattrPath, sysXattr},
             {ClientOpcode::SubdocGet,
              PathFlag::XattrPath,
              "_sync.non_existant"}},
            cb::mcbp::subdoc::DocFlag::AccessDeleted);

    // We expect to successfully access the first (existing) XATTR; but not
    // the second.
    EXPECT_EQ(cb::mcbp::Status::SubdocMultiPathFailureDeleted,
              multiResp.getStatus());
    EXPECT_EQ(cb::mcbp::Status::Success, multiResp.getResults()[0].status);
    EXPECT_EQ(xattrVal, multiResp.getResults()[0].value);

    EXPECT_EQ(cb::mcbp::Status::SubdocPathEnoent,
              multiResp.getResults()[1].status);
}

TEST_P(XattrTest, SetXattrAndDeleteBasic) {
    setBodyAndXattr(value, {{sysXattr, "55"}});
    BinprotSubdocMultiMutationCommand cmd;
    cmd.setKey(name);
    cmd.addMutation(cb::mcbp::ClientOpcode::SubdocDictUpsert,
                    PathFlag::XattrPath,
                    sysXattr,
                    xattrVal);
    cmd.addMutation(cb::mcbp::ClientOpcode::Delete, PathFlag::None, "", "");
    userConnection->sendCommand(cmd);

    BinprotSubdocMultiMutationResponse multiResp;
    userConnection->recvResponse(multiResp);
    EXPECT_EQ(cb::mcbp::Status::Success, multiResp.getStatus());

    // Should now only be XATTR datatype
    auto meta = get_meta();
    EXPECT_EQ(PROTOCOL_BINARY_DATATYPE_XATTR, meta.datatype);
    // Should also be marked as deleted
    EXPECT_EQ(1, meta.deleted);

    auto resp = subdoc_get(sysXattr,
                           PathFlag::XattrPath,
                           cb::mcbp::subdoc::DocFlag::AccessDeleted);
    EXPECT_EQ(cb::mcbp::Status::SubdocSuccessDeleted, resp.getStatus());
    EXPECT_EQ(xattrVal, resp.getValue());

    // Check we can't access the deleted document
    resp = subdoc_get(sysXattr, PathFlag::XattrPath);
    EXPECT_EQ(cb::mcbp::Status::KeyEnoent, resp.getStatus());

    auto getResp = subdoc_multi_lookup(
            {{cb::mcbp::ClientOpcode::Get, PathFlag::None, ""}});
    EXPECT_EQ(cb::mcbp::Status::KeyEnoent, getResp.getStatus());

    // Worth noting the difference in the way it fails if AccessDeleted is set.
    getResp = subdoc_multi_lookup(
            {{cb::mcbp::ClientOpcode::Get, PathFlag::None, ""}},
            cb::mcbp::subdoc::DocFlag::AccessDeleted);
    EXPECT_EQ(cb::mcbp::Status::SubdocMultiPathFailureDeleted,
              getResp.getStatus());
    EXPECT_EQ(cb::mcbp::Status::SubdocPathEnoent,
              getResp.getResults().at(0).status);
}

TEST_P(XattrTest, SetXattrAndDeleteCheckUserXattrsDeleted) {
    setBodyAndXattr(value, {{sysXattr, xattrVal}});
    BinprotSubdocMultiMutationCommand cmd;
    cmd.setKey(name);
    cmd.addMutation(cb::mcbp::ClientOpcode::SubdocDictUpsert,
                    PathFlag::XattrPath,
                    "userXattr",
                    "66");
    cmd.addMutation(cb::mcbp::ClientOpcode::Delete, PathFlag::None, "", "");
    userConnection->sendCommand(cmd);

    BinprotSubdocMultiMutationResponse multiResp;
    userConnection->recvResponse(multiResp);
    EXPECT_EQ(cb::mcbp::Status::Success, multiResp.getStatus());

    // Should now only be XATTR datatype
    auto meta = get_meta();
    EXPECT_EQ(PROTOCOL_BINARY_DATATYPE_XATTR, meta.datatype);
    // Should also be marked as deleted
    EXPECT_EQ(1, meta.deleted);

    auto resp = subdoc_get("userXattr", PathFlag::XattrPath);
    EXPECT_EQ(cb::mcbp::Status::KeyEnoent, resp.getStatus());

    // The delete should delete user Xattrs as well as the body, leaving only
    // system Xattrs
    resp = subdoc_get("userXattr",
                      PathFlag::XattrPath,
                      cb::mcbp::subdoc::DocFlag::AccessDeleted);
    EXPECT_EQ(cb::mcbp::Status::SubdocPathEnoent, resp.getStatus());

    // System Xattr should still be there so lets check it
    resp = subdoc_get(sysXattr,
                      PathFlag::XattrPath,
                      cb::mcbp::subdoc::DocFlag::AccessDeleted);
    EXPECT_EQ(cb::mcbp::Status::SubdocSuccessDeleted, resp.getStatus());
    EXPECT_EQ(xattrVal, resp.getValue());
}

TEST_P(XattrTest, SetXattrAndDeleteJustUserXattrs) {
    BinprotSubdocMultiMutationCommand cmd;
    cmd.setKey(name);
    cmd.addMutation(cb::mcbp::ClientOpcode::SubdocDictUpsert,
                    PathFlag::XattrPath,
                    "userXattr",
                    "66");
    cmd.addMutation(
            cb::mcbp::ClientOpcode::Set, PathFlag::None, "", "{\"Field\": 88}");
    userConnection->sendCommand(cmd);

    BinprotSubdocMultiMutationResponse multiResp;
    userConnection->recvResponse(multiResp);
    EXPECT_EQ(cb::mcbp::Status::Success, multiResp.getStatus());

    cmd.clearMutations();
    cmd.addMutation(cb::mcbp::ClientOpcode::Delete, PathFlag::None, "", "");
    userConnection->sendCommand(cmd);
    userConnection->recvResponse(multiResp);
    EXPECT_EQ(cb::mcbp::Status::Success, multiResp.getStatus());
}

TEST_P(XattrTest, TestXattrDeleteDatatypes) {
    // See MB-25422. We test to make sure that the datatype of a document is
    // correctly altered after a soft delete.
    setBodyAndXattr(value, {{sysXattr, "55"}});
    BinprotSubdocMultiMutationCommand cmd;
    cmd.setKey(name);
    cmd.addMutation(cb::mcbp::ClientOpcode::SubdocDictUpsert,
                    PathFlag::XattrPath,
                    sysXattr,
                    xattrVal);
    cmd.addMutation(cb::mcbp::ClientOpcode::Delete, PathFlag::None, "", "");
    userConnection->sendCommand(cmd);

    BinprotSubdocMultiMutationResponse multiResp;
    userConnection->recvResponse(multiResp);
    EXPECT_EQ(cb::mcbp::Status::Success, multiResp.getStatus());

    // Should now only be XATTR datatype
    auto meta = get_meta();
    EXPECT_EQ(PROTOCOL_BINARY_DATATYPE_XATTR, meta.datatype);
    // Should also be marked as deleted
    EXPECT_EQ(1, meta.deleted);
}

// Verify that when a document with a user XATTR is deleted, then the
// user XATTR is pruned leaving the body empty.
TEST_P(XattrTest, UserXAttrPrunedOnDelete) {
    setBodyAndXattr(value, {{"user_XATTR", "123"}});

    userConnection->remove(name, Vbid(0));

    // Should now be a deleted document with no body.
    auto meta = get_meta();
    EXPECT_EQ(PROTOCOL_BINARY_RAW_BYTES, meta.datatype);
    EXPECT_EQ(1, meta.deleted);
}

/**
 * Users xattrs should be stored inside the user data, which means
 * that if one tries to add xattrs to a document which is at the
 * max size you can't add any additional xattrs
 */
TEST_P(XattrTest, mb25928_UserCantExceedDocumentLimit) {
    if (!GetTestBucket().supportsPrivilegedBytes()) {
        return;
    }

    std::string blob(GetTestBucket().getMaximumDocSize(), '\0');
    userConnection->store("mb25928", Vbid(0), std::move(blob));

    std::string value(300, 'a');
    value.front() = '"';
    value.back() = '"';

    BinprotSubdocCommand cmd;
    cmd.setOp(cb::mcbp::ClientOpcode::SubdocDictUpsert);
    cmd.setKey("mb25928");
    cmd.setPath("user.long_string");
    cmd.setValue(value);
    cmd.addPathFlags(PathFlag::XattrPath | PathFlag::Mkdir_p);
    cmd.addDocFlags(cb::mcbp::subdoc::DocFlag::None);

    const auto resp = userConnection->execute(cmd);
    EXPECT_FALSE(resp.isSuccess());
    EXPECT_EQ(cb::mcbp::Status::E2big, resp.getStatus());
}

/**
 * System xattrs should be stored in a separate 1MB chunk (in addition to
 * the users normal document limit). Verify that we can add a system xattr
 * on a document which is at the max size
 */
TEST_P(XattrTest, mb25928_SystemCanExceedDocumentLimit) {
    if (!GetTestBucket().supportsPrivilegedBytes()) {
        return;
    }

    std::string blob(GetTestBucket().getMaximumDocSize(), '\0');
    userConnection->store("mb25928", Vbid(0), std::move(blob));

    // Let it be almost 1MB (the internal length fields and keys
    // is accounted for in the system space
    std::string value(1024 * 1024 - 40, 'a');
    value.front() = '"';
    value.back() = '"';

    BinprotSubdocCommand cmd;
    cmd.setOp(cb::mcbp::ClientOpcode::SubdocDictUpsert);
    cmd.setKey("mb25928");
    cmd.setPath("_system.long_string");
    cmd.setValue(value);
    cmd.addPathFlags(PathFlag::XattrPath | PathFlag::Mkdir_p);
    cmd.addDocFlags(cb::mcbp::subdoc::DocFlag::None);

    const auto resp = userConnection->execute(cmd);
    EXPECT_TRUE(resp.isSuccess())
                << "Expected to be able to store system xattrs";
}

/**
 * System xattrs should be stored in a separate 1MB chunk (in addition to
 * the users normal document limit). Verify that we can't add system xattrs
 * which exceeds this limit.
 */
TEST_P(XattrTest, mb25928_SystemCantExceedSystemLimit) {
    if (!GetTestBucket().supportsPrivilegedBytes()) {
        return;
    }

    std::string blob(GetTestBucket().getMaximumDocSize(), '\0');
    userConnection->store("mb25928", Vbid(0), std::move(blob));

    std::string value(1024 * 1024, 'a');
    value.front() = '"';
    value.back() = '"';

    BinprotSubdocCommand cmd;
    cmd.setOp(cb::mcbp::ClientOpcode::SubdocDictUpsert);
    cmd.setKey("mb25928");
    cmd.setPath("_system.long_string");
    cmd.setValue(value);
    cmd.addPathFlags(PathFlag::XattrPath | PathFlag::Mkdir_p);
    cmd.addDocFlags(cb::mcbp::subdoc::DocFlag::None);

    const auto resp = userConnection->execute(cmd);
    EXPECT_FALSE(resp.isSuccess());
    EXPECT_EQ(cb::mcbp::Status::E2big, resp.getStatus())
            << "The system space is max 1M";
}

// Test replacing a compressed/uncompressed value with an uncompressed
// value. XATTRs should be correctly merged.
TEST_P(XattrTest, MB_28524_TestReplaceWithXattrUncompressed) {
    doReplaceWithXattrTest(false);
}

// Test replacing a compressed/uncompressed value with a compressed
// value. XATTRs should be correctly merged.
TEST_P(XattrTest, MB_28524_TestReplaceWithXattrCompressed) {
    doReplaceWithXattrTest(true);
}

/**
 * If the client tries to fetch a mix of multiple virtual xattrs it might not
 * work as expected.  Ex:
 *
 * $document
 * tnx
 * will work, but
 *
 * tnx
 * $document
 * will not work. In addition
 *
 * $XTOC
 * tnx
 * returns "null" for the toc
 */
TEST_P(XattrTest, MB35079_virtual_xattr_mix) {
    // Store the document we want to operate on
    {
        BinprotSubdocMultiMutationCommand cmd;
        cmd.setKey(name);
        cmd.addMutation(cb::mcbp::ClientOpcode::SubdocDictUpsert,
                        PathFlag::XattrPath,
                        "tnx",
                        "{\"id\":666}");
        cmd.addMutation(cb::mcbp::ClientOpcode::SubdocDictUpsert,
                        PathFlag::Mkdir_p,
                        "value",
                        R"("value")");
        ASSERT_EQ(cb::mcbp::Status::Success,
                  userConnection->execute(cmd).getStatus());
    }

    // Problem 1 : The order of the virtual xattr and key matters:
    {
        auto resp = subdoc_multi_lookup(
                {{ClientOpcode::SubdocGet, PathFlag::XattrPath, "tnx"},
                 {ClientOpcode::SubdocGet,
                  PathFlag::XattrPath,
                  "$document.CAS"},
                 {ClientOpcode::SubdocGet, PathFlag::None, "value"}});
        ASSERT_EQ(cb::mcbp::Status::Success, resp.getStatus());

        auto& results = resp.getResults();
        EXPECT_EQ(cb::mcbp::Status::Success, results[0].status);
        EXPECT_EQ(R"({"id":666})", results[0].value);
        EXPECT_EQ(cb::mcbp::Status::Success, results[1].status);
        // We can't really check the CAS, but it should be a hex value
        EXPECT_EQ(0, results[1].value.find("\"0x"));
        EXPECT_EQ(cb::mcbp::Status::Success, results[2].status);
        EXPECT_EQ(R"("value")", results[2].value);
    }
    // Try it with cas first and then the xattr
    {
        auto resp = subdoc_multi_lookup(
                {{ClientOpcode::SubdocGet,
                  PathFlag::XattrPath,
                  "$document.CAS"},
                 {ClientOpcode::SubdocGet, PathFlag::XattrPath, "tnx"},
                 {ClientOpcode::SubdocGet, PathFlag::None, "value"}});
        ASSERT_EQ(cb::mcbp::Status::Success, resp.getStatus());

        auto& results = resp.getResults();
        EXPECT_EQ(cb::mcbp::Status::Success, results[0].status);
        // We can't really check the CAS, but it should be a hex value
        EXPECT_EQ(0, results[0].value.find("\"0x"));
        EXPECT_EQ(cb::mcbp::Status::Success, results[1].status);
        EXPECT_EQ(R"({"id":666})", results[1].value);
        EXPECT_EQ(cb::mcbp::Status::Success, results[2].status);
        EXPECT_EQ(R"("value")", results[2].value);
    }

    // Problem 2 : Requesting XTOC with another xattr fails to populate XTOC
    {
        auto resp = subdoc_multi_lookup(
                {{ClientOpcode::SubdocGet, PathFlag::XattrPath, "$XTOC"},
                 {ClientOpcode::SubdocGet, PathFlag::XattrPath, "tnx"},
                 {ClientOpcode::SubdocGet, PathFlag::None, "value"}});
        ASSERT_EQ(cb::mcbp::Status::Success, resp.getStatus());

        auto& results = resp.getResults();
        EXPECT_EQ(cb::mcbp::Status::Success, results[0].status);
        EXPECT_EQ(R"(["tnx"])", results[0].value);
        EXPECT_EQ(cb::mcbp::Status::Success, results[1].status);
        EXPECT_EQ(R"({"id":666})", results[1].value);
        EXPECT_EQ(cb::mcbp::Status::Success, results[2].status);
        EXPECT_EQ(R"("value")", results[2].value);
    }
}

TEST_P(XattrTest, MB40980_InputMacroExpansion) {
    // Verify that hello reports the feature
    userConnection->setFeature(cb::mcbp::Feature::SubdocDocumentMacroSupport,
                               true);

    // Fetch the original $documents values
    nlohmann::json original;
    {
        auto resp = subdoc_multi_lookup(
                {{ClientOpcode::SubdocGet, PathFlag::XattrPath, "$document"}});
        ASSERT_EQ(cb::mcbp::Status::Success, resp.getStatus());
        auto& results = resp.getResults();
        ASSERT_EQ(cb::mcbp::Status::Success, results[0].status);
        original = nlohmann::json::parse(results[0].value);
    }

    // Insert a tnx field with the new input macro's
    {
        BinprotSubdocMultiMutationCommand cmd;
        cmd.setKey(name);
        cmd.addMutation(cb::mcbp::ClientOpcode::SubdocDictUpsert,
                        PathFlag::XattrPath | PathFlag::ExpandMacros |
                                PathFlag::Mkdir_p,
                        "tnx.CAS",
                        "\"${$document.CAS}\"");
        cmd.addMutation(cb::mcbp::ClientOpcode::SubdocDictUpsert,
                        PathFlag::XattrPath | PathFlag::ExpandMacros,
                        "tnx.exptime",
                        "\"${$document.exptime}\"");
        cmd.addMutation(cb::mcbp::ClientOpcode::SubdocDictUpsert,
                        PathFlag::XattrPath | PathFlag::ExpandMacros,
                        "tnx.revid",
                        "\"${$document.revid}\"");
        cmd.addMutation(cb::mcbp::ClientOpcode::SubdocDictUpsert,
                        PathFlag::XattrPath | PathFlag::ExpandMacros,
                        "tnx.doc",
                        "\"${$document}\"");
        userConnection->sendCommand(cmd);

        BinprotSubdocMultiMutationResponse multiResp;
        userConnection->recvResponse(multiResp);
        ASSERT_EQ(cb::mcbp::Status::Success, multiResp.getStatus())
                << "Failed to update the document to expand the Input macros";
    }

    // request the $document and tnx field and verify that
    // 1. the $document.CAS differs
    // 2. The tnx inputs match the values in the original $document
    nlohmann::json modified;
    nlohmann::json tnx;
    {
        auto resp = subdoc_multi_lookup(
                {{ClientOpcode::SubdocGet, PathFlag::XattrPath, "$document"},
                 {ClientOpcode::SubdocGet, PathFlag::XattrPath, "tnx"}});
        ASSERT_EQ(cb::mcbp::Status::Success, resp.getStatus());

        auto& results = resp.getResults();
        ASSERT_EQ(cb::mcbp::Status::Success, results[0].status);
        modified = nlohmann::json::parse(results[0].value);

        ASSERT_EQ(cb::mcbp::Status::Success, results[1].status);
        tnx = nlohmann::json::parse(results[1].value);
    }

    EXPECT_TRUE(tnx["CAS"].is_string());
    EXPECT_TRUE(tnx["exptime"].is_number());
    EXPECT_TRUE(tnx["revid"].is_string());

    EXPECT_NE(cb::from_hex(original["CAS"].get<std::string>()),
              cb::from_hex(modified["CAS"].get<std::string>()));
    EXPECT_EQ(original["exptime"].get<uint64_t>(),
              tnx["exptime"].get<uint64_t>());
    EXPECT_EQ(cb::from_hex(original["CAS"].get<std::string>()),
              cb::from_hex(tnx["CAS"].get<std::string>()));
    EXPECT_EQ(original["revid"], tnx["revid"]);

    EXPECT_EQ(original, tnx["doc"]);
}

/// Verify that we can replace the content of the body with a value in an
/// xattr
TEST_P(XattrTest, ReplaceBodyWithXattr) {
    {
        BinprotSubdocMultiMutationCommand cmd;
        cmd.setKey(name);
        cmd.addMutation(
                cb::mcbp::ClientOpcode::SubdocDictUpsert,
                PathFlag::XattrPath | PathFlag::Mkdir_p,
                "tnx.op.staged",
                R"({"couchbase": {"version": "cheshire-cat", "next_version": "unknown"}})");
        cmd.addMutation(
                cb::mcbp::ClientOpcode::SubdocDictUpsert,
                PathFlag::None,
                "couchbase",
                R"({"version": "mad-hatter", "next_version": "cheshire-cat"})");
        userConnection->sendCommand(cmd);

        BinprotSubdocMultiMutationResponse multiResp;
        userConnection->recvResponse(multiResp);
        ASSERT_EQ(cb::mcbp::Status::Success, multiResp.getStatus())
                << "Failed to update the document to expand the Input macros";
    }

    // Verify that the body is as expected:
    {
        auto resp = subdoc_multi_lookup({
                {ClientOpcode::SubdocGet, PathFlag::None, "couchbase.version"},
        });
        ASSERT_EQ(cb::mcbp::Status::Success, resp.getStatus());
        auto& results = resp.getResults();
        ASSERT_EQ(cb::mcbp::Status::Success, results[0].status);
        ASSERT_EQ(R"("mad-hatter")", results[0].value);
    }

    // Replace the body with the staged value and remove that
    {
        BinprotSubdocMultiMutationCommand cmd;
        cmd.setKey(name);
        cmd.addMutation(cb::mcbp::ClientOpcode::SubdocReplaceBodyWithXattr,
                        PathFlag::XattrPath,
                        "tnx.op.staged",
                        {});
        cmd.addMutation(cb::mcbp::ClientOpcode::SubdocDelete,
                        PathFlag::XattrPath,
                        "tnx.op.staged",
                        {});
        userConnection->sendCommand(cmd);

        BinprotSubdocMultiMutationResponse multiResp;
        userConnection->recvResponse(multiResp);
        ASSERT_EQ(cb::mcbp::Status::Success, multiResp.getStatus())
                << multiResp.getDataString();
    }

    // Verify that things looks like we expect them to
    {
        auto resp = subdoc_multi_lookup(
                {{ClientOpcode::SubdocGet, PathFlag::XattrPath, "tnx.op"},
                 {ClientOpcode::SubdocGet,
                  PathFlag::None,
                  "couchbase.version"}});
        ASSERT_EQ(cb::mcbp::Status::Success, resp.getStatus());
        auto& results = resp.getResults();
        ASSERT_EQ(cb::mcbp::Status::Success, results[0].status);
        ASSERT_EQ("{}", results[0].value);
        ASSERT_EQ(cb::mcbp::Status::Success, results[1].status);
        ASSERT_EQ(R"("cheshire-cat")", results[1].value);
    }
}

TEST_P(XattrTest, ReplaceBodyWithXattr_WithoutXattrFlag) {
    auto rsp = userConnection->execute(BinprotSubdocCommand{
            cb::mcbp::ClientOpcode::SubdocReplaceBodyWithXattr,
            name,
            "tnx.op.staged",
            {},
            PathFlag::None,
            cb::mcbp::subdoc::DocFlag::None,
            0});
    ASSERT_EQ(cb::mcbp::Status::Einval, rsp.getStatus());
}

/// 6.5 introduced a regression where we would return "null" if the document
/// only contains system xattrs and the connection don't have access
/// to system xattrs
TEST_P(XattrTest, MB54776) {
    setBodyAndXattr(value, {{sysXattr, xattrVal}});
    BinprotSubdocMultiLookupCommand cmd;
    cmd.setKey(name);
    cmd.addGet("$XTOC", PathFlag::XattrPath);
    cmd.addLookup("", cb::mcbp::ClientOpcode::Get, PathFlag::None);

    {
        BinprotSubdocMultiLookupResponse multiResp(
                userConnection->execute(cmd));
        EXPECT_EQ(cb::mcbp::Status::Success, multiResp.getStatus());
        EXPECT_EQ(cb::mcbp::Status::Success, multiResp.getResults()[0].status);
        EXPECT_EQ(R"(["_sync"])", multiResp.getResults()[0].value);
    }

    // Drop the privilege and rerun the command and verify
    userConnection->dropPrivilege(cb::rbac::Privilege::SystemXattrRead);

    {
        BinprotSubdocMultiLookupResponse multiResp(
                userConnection->execute(cmd));
        EXPECT_EQ(cb::mcbp::Status::Success, multiResp.getStatus());
        EXPECT_EQ(cb::mcbp::Status::Success, multiResp.getResults()[0].status);
        EXPECT_EQ("[]", multiResp.getResults()[0].value);
    }
    userConnection.reset();
}

/// MB-57864 requested support to operate on multiple xattrs in a single
/// call.
TEST_P(XattrTest, MB57864) {
    // Validate the input document
    {
        BinprotSubdocMultiLookupCommand lcmd;
        lcmd.setKey(name);
        lcmd.addGet("$XTOC", PathFlag::XattrPath);
        lcmd.addLookup("", cb::mcbp::ClientOpcode::Get, PathFlag::None);
        auto rsp = userConnection->execute(lcmd);
        const auto response = BinprotSubdocMultiLookupResponse(std::move(rsp));
        ASSERT_EQ(cb::mcbp::Status::Success, response.getStatus());
        ASSERT_EQ(2, response.getResults().size());
        auto& xtoc = response.getResults()[0];
        EXPECT_EQ(cb::mcbp::Status::Success, xtoc.status);
        EXPECT_EQ("[]", xtoc.value);
        auto& doc = response.getResults()[1];
        EXPECT_EQ(cb::mcbp::Status::Success, doc.status);
        EXPECT_EQ(
                R"({"couchbase": {"version": "spock", "next_version": "vulcan"}})",
                doc.value);
    }

    // Add a user and a system xattr and a new value for the doc
    {
        BinprotSubdocMultiMutationCommand cmd;
        cmd.setKey(name);
        cmd.setVBucket(Vbid{0});
        cmd.addMutation(cb::mcbp::ClientOpcode::SubdocDictUpsert,
                        PathFlag::XattrPath,
                        "user",
                        R"({"MB57864":"user"})");
        cmd.addMutation(cb::mcbp::ClientOpcode::SubdocDictUpsert,
                        PathFlag::XattrPath,
                        "_system",
                        R"({"MB57864":"_system"})");
        cmd.addMutation(cb::mcbp::ClientOpcode::Set, PathFlag::None, "", value);
        cmd.addDocFlag(cb::mcbp::subdoc::DocFlag::Mkdoc);
        auto rsp = userConnection->execute(cmd);
        ASSERT_EQ(cb::mcbp::Status::Success, rsp.getStatus())
                << rsp.getDataString();
    }

    // Validate that the document contains the new xattrs and value
    {
        BinprotSubdocMultiLookupCommand lcmd;
        lcmd.setKey(name);
        lcmd.addGet("$XTOC", PathFlag::XattrPath);
        lcmd.addGet("user", PathFlag::XattrPath);
        lcmd.addGet("_system", PathFlag::XattrPath);
        lcmd.addLookup("", cb::mcbp::ClientOpcode::Get, PathFlag::None);
        auto rsp = userConnection->execute(lcmd);
        const auto response = BinprotSubdocMultiLookupResponse(std::move(rsp));
        ASSERT_EQ(cb::mcbp::Status::Success, response.getStatus());
        ASSERT_EQ(4, response.getResults().size());
        auto& xtoc = response.getResults()[0];
        EXPECT_EQ(cb::mcbp::Status::Success, xtoc.status);
        EXPECT_EQ(R"(["_system","user"])", xtoc.value);
        auto& user = response.getResults()[1];
        EXPECT_EQ(cb::mcbp::Status::Success, user.status);
        EXPECT_EQ(R"({"MB57864":"user"})", user.value);
        auto& _system = response.getResults()[2];
        EXPECT_EQ(cb::mcbp::Status::Success, _system.status);
        EXPECT_EQ(R"({"MB57864":"_system"})", _system.value);
        auto& doc = response.getResults()[3];
        EXPECT_EQ(cb::mcbp::Status::Success, doc.status);
        EXPECT_EQ(value, doc.value);
    }

    // Add one new xattrs and delete one, but leave the value unchanged
    {
        BinprotSubdocMultiMutationCommand cmd;
        cmd.setKey(name);
        cmd.setVBucket(Vbid{0});
        cmd.addMutation(cb::mcbp::ClientOpcode::SubdocDictUpsert,
                        PathFlag::XattrPath,
                        "user2",
                        "true");
        cmd.addMutation(cb::mcbp::ClientOpcode::SubdocDelete,
                        PathFlag::XattrPath,
                        "_system",
                        {});
        auto rsp = userConnection->execute(cmd);
        ASSERT_EQ(cb::mcbp::Status::Success, rsp.getStatus())
                << rsp.getDataString();
    }

    // Validate that the document looks as expected
    {
        BinprotSubdocMultiLookupCommand lcmd;
        lcmd.setKey(name);
        lcmd.addGet("$XTOC", PathFlag::XattrPath);
        lcmd.addGet("user", PathFlag::XattrPath);
        lcmd.addGet("user2", PathFlag::XattrPath);
        lcmd.addGet("_system", PathFlag::XattrPath);
        lcmd.addLookup("", cb::mcbp::ClientOpcode::Get, PathFlag::None);
        auto rsp = userConnection->execute(lcmd);
        const auto response = BinprotSubdocMultiLookupResponse(std::move(rsp));
        ASSERT_EQ(cb::mcbp::Status::SubdocMultiPathFailure,
                  response.getStatus());
        ASSERT_EQ(5, response.getResults().size());
        auto& xtoc = response.getResults()[0];
        EXPECT_EQ(cb::mcbp::Status::Success, xtoc.status);
        EXPECT_EQ(R"(["user","user2"])", xtoc.value);
        auto& user = response.getResults()[1];
        EXPECT_EQ(cb::mcbp::Status::Success, user.status);
        EXPECT_EQ(R"({"MB57864":"user"})", user.value);
        auto& user2 = response.getResults()[2];
        EXPECT_EQ(cb::mcbp::Status::Success, user2.status);
        EXPECT_EQ("true", user2.value);
        auto& _system = response.getResults()[3];
        EXPECT_EQ(cb::mcbp::Status::SubdocPathEnoent, _system.status);
        auto& doc = response.getResults()[4];
        EXPECT_EQ(cb::mcbp::Status::Success, doc.status);
        EXPECT_EQ(value, doc.value);
    }
}

TEST_P(XattrTest, MB57864_macro_expansion) {
    enum class Expansion {
        /// Do macro expansion for user.cas
        User,
        /// Do macro expansion for system.cas
        System,
        /// Do macro expansion for user.cas and system.cas
        Both
    };

    for (const auto mode :
         {Expansion::User, Expansion::System, Expansion::Both}) {
        BinprotSubdocMultiMutationCommand mcmd;
        mcmd.setKey(name);
        mcmd.setVBucket(Vbid{0});
        switch (mode) {
        case Expansion::User:
            mcmd.addMutation(cb::mcbp::ClientOpcode::SubdocDictUpsert,
                             PathFlag::XattrPath | PathFlag::ExpandMacros,
                             "user.cas",
                             R"("${Mutation.CAS}")");

            mcmd.addMutation(cb::mcbp::ClientOpcode::SubdocDictUpsert,
                             PathFlag::XattrPath,
                             "_system.cas",
                             R"("${Mutation.CAS}")");

            break;
        case Expansion::System:
            mcmd.addMutation(cb::mcbp::ClientOpcode::SubdocDictUpsert,
                             PathFlag::XattrPath,
                             "user.cas",
                             R"("${Mutation.CAS}")");

            mcmd.addMutation(cb::mcbp::ClientOpcode::SubdocDictUpsert,
                             PathFlag::XattrPath | PathFlag::ExpandMacros,
                             "_system.cas",
                             R"("${Mutation.CAS}")");
            break;
        case Expansion::Both:
            mcmd.addMutation(cb::mcbp::ClientOpcode::SubdocDictUpsert,
                             PathFlag::XattrPath | PathFlag::ExpandMacros,
                             "user.cas",
                             R"("${Mutation.CAS}")");

            mcmd.addMutation(cb::mcbp::ClientOpcode::SubdocDictUpsert,
                             PathFlag::XattrPath | PathFlag::ExpandMacros,
                             "_system.cas",
                             R"("${Mutation.CAS}")");
            break;
        }
        mcmd.addMutation(cb::mcbp::ClientOpcode::SubdocDictUpsert,
                         PathFlag::XattrPath,
                         "never.cas",
                         R"("${Mutation.CAS}")");
        mcmd.addMutation(
                cb::mcbp::ClientOpcode::Set, PathFlag::None, "", value);
        mcmd.addDocFlag(cb::mcbp::subdoc::DocFlag::Mkdoc);
        auto mrsp = userConnection->execute(mcmd);
        ASSERT_EQ(cb::mcbp::Status::Success, mrsp.getStatus())
                << mrsp.getDataString();

        // Validate that the document contains the new xattrs and value

        BinprotSubdocMultiLookupCommand lcmd;
        lcmd.setKey(name);
        lcmd.addGet("user.cas", PathFlag::XattrPath);
        lcmd.addGet("_system.cas", PathFlag::XattrPath);
        lcmd.addGet("never.cas", PathFlag::XattrPath);
        auto rsp = userConnection->execute(lcmd);
        const auto response = BinprotSubdocMultiLookupResponse(std::move(rsp));
        ASSERT_EQ(cb::mcbp::Status::Success, response.getStatus());
        ASSERT_EQ(3, response.getResults().size());
        auto& user = response.getResults()[0];
        auto& _system = response.getResults()[1];
        auto& never = response.getResults()[2];
        EXPECT_EQ(cb::mcbp::Status::Success, user.status);
        EXPECT_EQ(cb::mcbp::Status::Success, _system.status);
        EXPECT_EQ(cb::mcbp::Status::Success, never.status);
        EXPECT_EQ(R"("${Mutation.CAS}")", never.value);

        switch (mode) {
        case Expansion::User:
            EXPECT_NE(R"("${Mutation.CAS}")", user.value);
            EXPECT_EQ(R"("${Mutation.CAS}")", _system.value);
            break;
        case Expansion::System:
            EXPECT_EQ(R"("${Mutation.CAS}")", user.value);
            EXPECT_NE(R"("${Mutation.CAS}")", _system.value);
            break;
        case Expansion::Both:
            EXPECT_NE(R"("${Mutation.CAS}")", user.value);
            EXPECT_NE(R"("${Mutation.CAS}")", _system.value);
            EXPECT_EQ(user.value, _system.value);
            break;
        }
    }
}

TEST_P(XattrTest, ReplaceBodyWithXattr_binary_value) {
    std::string payload;
    {
        const auto fname = std::filesystem::path{SOURCE_ROOT} / "tests" /
                           "testapp" / "testapp_xattr.cc";
        auto content = cb::io::loadFile(fname.generic_string());
        payload = folly::StringPiece{
                cb::compression::deflateSnappy(content)->coalesce()};
    }

    {
        BinprotSubdocMultiMutationCommand cmd;
        cmd.setKey(name);
        cmd.addMutation(
                ClientOpcode::SubdocDictUpsert,
                PathFlag::XattrPath | PathFlag::Mkdir_p | PathFlag::BinaryValue,
                "tnx.op.staged",
                payload);
        cmd.addMutation(
                ClientOpcode::SubdocDictUpsert,
                PathFlag::None,
                "couchbase",
                R"({"version": "mad-hatter", "next_version": "cheshire-cat"})");
        userConnection->sendCommand(cmd);

        BinprotSubdocMultiMutationResponse multiResp;
        userConnection->recvResponse(multiResp);
        EXPECT_EQ(cb::mcbp::Status::Success, multiResp.getStatus())
                << "Failed to store the data";
    }

    // Verify that things looks like we expect them to
    {
        auto resp = subdoc_multi_lookup({{ClientOpcode::SubdocGet,
                                          PathFlag::XattrPath,
                                          "tnx.op.staged"},
                                         {ClientOpcode::SubdocGet,
                                          PathFlag::None,
                                          "couchbase.version"}});
        ASSERT_EQ(cb::mcbp::Status::Success, resp.getStatus());
        auto& results = resp.getResults();
        ASSERT_EQ(cb::mcbp::Status::Success, results[0].status);
        ASSERT_EQ(base64_encode_value(payload), results[0].value);
        ASSERT_EQ(cb::mcbp::Status::Success, results[1].status);
        ASSERT_EQ(R"("mad-hatter")", results[1].value);
    }

    // and it gets returned as binary if we request binary read
    {
        auto resp = subdoc_multi_lookup(
                {{ClientOpcode::SubdocGet,
                  PathFlag::XattrPath | PathFlag::BinaryValue,
                  "tnx.op.staged"},
                 {ClientOpcode::SubdocGet,
                  PathFlag::None,
                  "couchbase.version"}});
        ASSERT_EQ(cb::mcbp::Status::Success, resp.getStatus());
        auto& results = resp.getResults();
        ASSERT_EQ(cb::mcbp::Status::Success, results[0].status);
        ASSERT_EQ(payload, results[0].value);
        ASSERT_EQ(cb::mcbp::Status::Success, results[1].status);
        ASSERT_EQ(R"("mad-hatter")", results[1].value);
    }

    // Replace the body with the staged value (but don't tell the server
    // that the value should be treated as a binary value and flipped
    // back
    {
        BinprotSubdocMultiMutationCommand cmd;
        cmd.setKey(name);
        cmd.addMutation(ClientOpcode::SubdocReplaceBodyWithXattr,
                        PathFlag::XattrPath,
                        "tnx.op.staged",
                        {});
        userConnection->sendCommand(cmd);

        BinprotSubdocMultiMutationResponse multiResp;
        userConnection->recvResponse(multiResp);
        ASSERT_EQ(cb::mcbp::Status::Success, multiResp.getStatus())
                << multiResp.getDataString();
    }

    auto val = userConnection->get(name, Vbid{0});
    // Verify that the server didn't "decode" the value
    EXPECT_EQ(base64_encode_value(payload), val.value);
    EXPECT_EQ(0x0, val.info.flags);

    // And finally replace with the binary value...
    // Replace the body with the staged value and remove the staged xattr
    {
        BinprotSubdocMultiMutationCommand cmd;
        cmd.setKey(name);
<<<<<<< HEAD
        cmd.addMutation(ClientOpcode::SubdocReplaceBodyWithXattr,
                        PathFlag::XattrPath | PathFlag::BinaryValue,
=======
        cmd.setUserFlags(0xbeefcafe);
        cmd.addMutation(cb::mcbp::ClientOpcode::SubdocReplaceBodyWithXattr,
                        SUBDOC_FLAG_XATTR_PATH | SUBDOC_FLAG_BINARY_VALUE,
>>>>>>> f6c3a4b1
                        "tnx.op.staged",
                        {});
        cmd.addMutation(ClientOpcode::SubdocDelete,
                        PathFlag::XattrPath,
                        "tnx.op.staged",
                        {});
        userConnection->sendCommand(cmd);

        BinprotSubdocMultiMutationResponse multiResp;
        userConnection->recvResponse(multiResp);
        ASSERT_EQ(cb::mcbp::Status::Success, multiResp.getStatus())
                << multiResp.getDataString();
    }

    val = userConnection->get(name, Vbid{0});
    EXPECT_EQ(val.info.datatype, Datatype::Raw);
    EXPECT_EQ(val.value, payload);
    EXPECT_EQ(0xbeefcafe, val.info.flags);
}

TEST_P(XattrTest, UpsertWithXattrBase64EncodedBinaryValue) {
    auto upsert = [this](const std::string& value) {
        BinprotSubdocMultiMutationCommand cmd;
        cmd.setKey(name);
        cmd.addDocFlag(DocFlag::Mkdoc);
        cmd.addMutation(ClientOpcode::SubdocDictUpsert,
                        PathFlag::XattrPath | PathFlag::Mkdir_p,
                        "base64",
                        value);
        userConnection->sendCommand(cmd);
        BinprotSubdocMultiMutationResponse multiResp;
        userConnection->recvResponse(multiResp);
        EXPECT_EQ(cb::mcbp::Status::Success, multiResp.getStatus())
                << "Failed to store the data";
    };

    // Verify that we can store the actual encoded bits
    std::string encoded = base64_encode_value("base64_encode_value");
    upsert(encoded);

    // verify that we can store it as part of an object

    std::string_view view = encoded;
    // Remove the encosed " " in the string to avoid getting it escaped
    // in the json due to nlohmanns automatic " of strings
    view.remove_prefix(1);
    view.remove_suffix(1);
    nlohmann::json json = {{"raw", "raw"}, {"base64", view}};
    upsert(json.dump());
}

TEST_P(XattrTest, BinaryFlagMustBeWithXattr) {
    BinprotSubdocCommand cmd{ClientOpcode::SubdocGet, name, "foo"};
    auto rsp = userConnection->execute(cmd);
    EXPECT_EQ(Status::SubdocPathEnoent, rsp.getStatus());

    cmd.addPathFlags(PathFlag::BinaryValue);
    rsp = userConnection->execute(cmd);
    EXPECT_EQ(Status::SubdocXattrInvalidFlagCombo, rsp.getStatus());
    EXPECT_EQ("BINARY_VALUE flag requires XATTR flag to be set",
              rsp.getErrorContext());
}

TEST_P(XattrTest, BinaryFlagAndExpandMacrosIsNotLegal) {
    auto rsp = userConnection->execute(
            BinprotSubdocCommand{ClientOpcode::SubdocDictUpsert,
                                 name,
                                 "foo",
                                 "blob",
                                 PathFlag::ExpandMacros | PathFlag::XattrPath |
                                         PathFlag::BinaryValue});
    EXPECT_EQ(Status::SubdocXattrInvalidFlagCombo, rsp.getStatus());
    EXPECT_EQ("BINARY_VALUE can't be used together with EXPAND_MACROS",
              rsp.getErrorContext());
}

TEST_P(XattrTest, UpdateUserFlags) {
    auto info = userConnection->get(name, Vbid{0});
    EXPECT_EQ(0, info.info.flags);
    BinprotSubdocCommand cmd{ClientOpcode::SubdocDictUpsert,
                             name,
                             "foo",
                             "true",
                             SUBDOC_FLAG_XATTR_PATH | SUBDOC_FLAG_MKDIR_P};
    cmd.setUserFlags(0xdeadcafe);
    auto rsp = userConnection->execute(cmd);
    ASSERT_EQ(Status::Success, rsp.getStatus());
    info = userConnection->get(name, Vbid{0});
    EXPECT_EQ(0xdeadcafe, info.info.flags);
}

/// Simulate that an old client (without support for binary values)
/// Fetch an object which contains a binary value, modify the value
/// and store the resulting object. Let the "new" client read
/// its binary value and verify that it is correct.
TEST_P(XattrTest, BinaryValueAccessedFromOldClient) {
    BinprotSubdocCommand cmd{
            ClientOpcode::SubdocDictUpsert,
            name,
            "foo.bar.binary",
            "value",
            PathFlag::BinaryValue | PathFlag::Mkdir_p | PathFlag::XattrPath};
    auto rsp = userConnection->execute(cmd);
    EXPECT_EQ(Status::Success, rsp.getStatus());

    // Receive the parent object
    cmd = BinprotSubdocCommand{
            ClientOpcode::SubdocGet, name, "foo.bar", {}, PathFlag::XattrPath};
    rsp = userConnection->execute(cmd);
    EXPECT_EQ(Status::Success, rsp.getStatus());
    EXPECT_EQ(R"({"binary":"cb-content-base64-encoded:dmFsdWU="})",
              rsp.getDataView());
    auto json = nlohmann::json::parse(rsp.getDataView());

    // Add a new attribute to the object
    json["ascii"] = "ascii-value";
    cmd = BinprotSubdocCommand{ClientOpcode::SubdocDictUpsert,
                               name,
                               "foo.bar",
                               json.dump(),
                               PathFlag::XattrPath};
    rsp = userConnection->execute(cmd);
    EXPECT_EQ(Status::Success, rsp.getStatus());

    // Read the object back
    cmd = BinprotSubdocCommand{
            ClientOpcode::SubdocGet, name, "foo.bar", {}, PathFlag::XattrPath};
    rsp = userConnection->execute(cmd);
    EXPECT_EQ(Status::Success, rsp.getStatus());
    EXPECT_EQ(
            R"({"ascii":"ascii-value","binary":"cb-content-base64-encoded:dmFsdWU="})",
            rsp.getDataView());

    // And we could also read the binary piece back:
    cmd = BinprotSubdocCommand{ClientOpcode::SubdocGet,
                               name,
                               "foo.bar.binary",
                               {},
                               PathFlag::XattrPath | PathFlag::BinaryValue};
    rsp = userConnection->execute(cmd);
    EXPECT_EQ(Status::Success, rsp.getStatus());
    EXPECT_EQ("value", rsp.getDataView());
}

TEST_P(XattrTest, NonBinaryValueRequestedWithBinaryFlag) {
    BinprotSubdocCommand cmd{ClientOpcode::SubdocDictUpsert,
                             name,
                             "foo.nonbinary",
                             R"("value")",
                             PathFlag::Mkdir_p | PathFlag::XattrPath};
    auto rsp = userConnection->execute(cmd);
    EXPECT_EQ(Status::Success, rsp.getStatus());

    // Receive the parent object
    cmd = BinprotSubdocCommand{ClientOpcode::SubdocGet,
                               name,
                               "foo.nonbinary",
                               {},
                               PathFlag::BinaryValue | PathFlag::XattrPath};
    rsp = userConnection->execute(cmd);
    EXPECT_EQ(Status::SubdocFieldNotBinaryValue, rsp.getStatus())
            << rsp.getDataString();
}<|MERGE_RESOLUTION|>--- conflicted
+++ resolved
@@ -2547,14 +2547,9 @@
     {
         BinprotSubdocMultiMutationCommand cmd;
         cmd.setKey(name);
-<<<<<<< HEAD
+        cmd.setUserFlags(0xbeefcafe);
         cmd.addMutation(ClientOpcode::SubdocReplaceBodyWithXattr,
                         PathFlag::XattrPath | PathFlag::BinaryValue,
-=======
-        cmd.setUserFlags(0xbeefcafe);
-        cmd.addMutation(cb::mcbp::ClientOpcode::SubdocReplaceBodyWithXattr,
-                        SUBDOC_FLAG_XATTR_PATH | SUBDOC_FLAG_BINARY_VALUE,
->>>>>>> f6c3a4b1
                         "tnx.op.staged",
                         {});
         cmd.addMutation(ClientOpcode::SubdocDelete,
@@ -2638,7 +2633,7 @@
                              name,
                              "foo",
                              "true",
-                             SUBDOC_FLAG_XATTR_PATH | SUBDOC_FLAG_MKDIR_P};
+                             PathFlag::XattrPath | PathFlag::Mkdir_p};
     cmd.setUserFlags(0xdeadcafe);
     auto rsp = userConnection->execute(cmd);
     ASSERT_EQ(Status::Success, rsp.getStatus());

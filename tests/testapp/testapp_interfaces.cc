/*
 *     Copyright 2019-Present Couchbase, Inc.
 *
 *   Use of this software is governed by the Business Source License included
 *   in the file licenses/BSL-Couchbase.txt.  As of the Change Date specified
 *   in that file, in accordance with the Business Source License, use of this
 *   software will be governed by the Apache License, Version 2.0, included in
 *   the file licenses/APL2.txt.
 */
#include "testapp.h"
#include "testapp_client_test.h"
#include <gmock/gmock-matchers.h>
#include <platform/base64.h>
#include <platform/dirutils.h>

/*
 * This test batch verifies that the interface array in the server may
 * be dynamically changed.
 */
class InterfacesTest : public TestappClientTest {
public:
    /// Simulate the the server created the bootstrap interfaces
    static void SetUpTestCase() {
        token = 0xdeadbeef;
        memcached_cfg = generate_config();
        start_memcached_server();
        if (HasFailure()) {
            std::cerr << "Error in InterfacesTest::SetUpTestCase, terminating "
                         "process"
                      << std::endl;
            exit(EXIT_FAILURE);
        }
        rebuildAdminConnection();
        CreateTestBucket();
    }

protected:
    void TearDown() override {
        remove(memcached_cfg["portnumber_file"].get<std::string>().c_str());
    }

    nlohmann::json getInterfaces(MemcachedConnection& c) {
        const auto cmd =
                BinprotGenericCommand{cb::mcbp::ClientOpcode::Ifconfig, "list"};
        auto rsp = c.execute(cmd);
        if (!rsp.isSuccess()) {
            throw ConnectionError("Failed to list interfaces", rsp);
        }
        auto json = rsp.getDataJson();
        if (!json.is_array()) {
            throw std::runtime_error(
                    "getInterfaces(): The returned object should be an array");
        }
        return json;
    }

    void test_mb47707(bool allow_localhost_interface);
};

INSTANTIATE_TEST_SUITE_P(TransportProtocols,
                         InterfacesTest,
                         ::testing::Values(TransportProtocols::McbpPlain),
                         ::testing::PrintToStringParamName());

/// Test that all of the operations fail for the "normal" user
TEST_P(InterfacesTest, NoAccessTest) {
    auto& conn = getConnection();
    try {
        getInterfaces(conn);
        FAIL() << "Normal users should not be able to get interface list";
    } catch (const ConnectionError& e) {
        ASSERT_TRUE(e.isAccessDenied());
    }

    // We should not be able to define an interface
    BinprotGenericCommand cmd(cb::mcbp::ClientOpcode::Ifconfig);
    cmd.setKey("define");
    nlohmann::json descr = {{"host", "127.0.0.1"},
                            {"port", 0},
                            {"family", "inet"},
                            {"system", false},
                            {"type", "mcbp"},
                            {"tag", "fail"}};
    cmd.setValue(descr.dump());
    auto rsp = conn.execute(cmd);
    ASSERT_EQ(cb::mcbp::Status::Eaccess, rsp.getStatus())
            << "Normal users should not be able to define an interface";

    // And we should not be able to delete one
    rsp = conn.execute(
            BinprotGenericCommand{cb::mcbp::ClientOpcode::Ifconfig,
                                  "delete",
                                  "b1ba0893-930c-450a-a1a0-45ce88e25611"});
    ASSERT_EQ(cb::mcbp::Status::Eaccess, rsp.getStatus())
            << "Normal users should not be able to delete an interface";
}

/// Test that we can use ifconfig to list all of the defined interfaces
TEST_P(InterfacesTest, ListInterfaces) {
    auto json = getInterfaces(*adminConnection);
    auto [ipv4, ipv6] = cb::net::getIpAddresses(false);
    int total = 2; // prometheus and the ipv4 interface
    (void)ipv4;
    if (!ipv6.empty()) {
        ++total;
    }

    // We should have the bootstrap interface and the prometheus one
    ASSERT_EQ(total, json.size()) << json.dump(2);
    ASSERT_EQ("mcbp", json.front()["type"]);
    if (total == 3) {
        ASSERT_EQ("mcbp", json[1]["type"]);
    }
    ASSERT_EQ("prometheus", json.back()["type"]);
}

TEST_P(InterfacesTest, Prometheus) {
    // We should only allow a single one. Defining another one should fail
    BinprotGenericCommand cmd(cb::mcbp::ClientOpcode::Ifconfig);
    cmd.setKey("define");
    nlohmann::json descr = {{"host", "127.0.0.1"},
                            {"port", 0},
                            {"family", "inet"},
                            {"type", "prometheus"}};
    cmd.setValue(descr.dump());
    auto rsp = adminConnection->execute(cmd);
    EXPECT_EQ(cb::mcbp::Status::KeyEexists, rsp.getStatus());

    auto interfaces = getInterfaces(*adminConnection);
    std::string uuid = interfaces.back()["uuid"];
    ASSERT_FALSE(uuid.empty()) << "Failed to locate the uuid for prometheus";
    rsp = adminConnection->execute(BinprotGenericCommand{
            cb::mcbp::ClientOpcode::Ifconfig, "delete", uuid});
    ASSERT_TRUE(rsp.isSuccess()) << "Should be allowed to delete prometheus";

    // But now it should be gone and we shouldnt be able to delete it again
    rsp = adminConnection->execute(BinprotGenericCommand{
            cb::mcbp::ClientOpcode::Ifconfig, "delete", uuid});
    ASSERT_EQ(cb::mcbp::Status::KeyEnoent, rsp.getStatus())
            << "The interface should be deleted";
    // And no longer part of list interfaces
    interfaces = getInterfaces(*adminConnection);
    auto [ipv4, ipv6] = cb::net::getIpAddresses(false);
    int total = 1;
    (void)ipv4;
    if (!ipv6.empty()) {
        ++total;
    }

    ASSERT_EQ(total, interfaces.size());
    ASSERT_EQ("mcbp", interfaces.back()["type"]);

    rsp = adminConnection->execute(cmd);
    EXPECT_TRUE(rsp.isSuccess());
    const auto interf = rsp.getDataJson();
    EXPECT_TRUE(interf["errors"].is_array());
    EXPECT_TRUE(interf["errors"].empty());
    EXPECT_TRUE(interf["ports"].is_array());
    EXPECT_EQ(1, interf["ports"].size());
    const auto& config = interf["ports"][0];
    EXPECT_EQ("inet", config["family"]);
    EXPECT_EQ("127.0.0.1", config["host"]);
    EXPECT_TRUE(config["port"].is_number());
    EXPECT_LT(0, config["port"]);
    EXPECT_EQ("prometheus", config["type"]);
    EXPECT_NE(uuid, config["uuid"]);
    uuid = config["uuid"];

    interfaces = getInterfaces(*adminConnection);
    ASSERT_EQ(uuid, interfaces.back()["uuid"])
            << "list interfaces should return the newly created interface";
}

TEST_P(InterfacesTest, Mcbp) {
    // I should not be able to define to the same host/port I'm already
    // connected to
    auto interfaces = getInterfaces(*adminConnection);
    ASSERT_EQ("mcbp", interfaces.front()["type"]);

    nlohmann::json descr = {{"host", interfaces.front()["host"]},
                            {"port", interfaces.front()["port"]},
                            {"family", interfaces.front()["family"]},
                            {"system", false},
                            {"type", "mcbp"}};

    BinprotGenericCommand cmd(cb::mcbp::ClientOpcode::Ifconfig);
    cmd.setKey("define");
    cmd.setValue(descr.dump());
    auto rsp = adminConnection->execute(cmd);
    EXPECT_EQ(cb::mcbp::Status::KeyEexists, rsp.getStatus());

    // But I should be allowed to bind to the ANY interface on the same
    // port
    if (interfaces.front()["family"] == "inet") {
        descr["host"] = "0.0.0.0";
    } else {
        descr["host"] = "::";
    }
    cmd.setValue(descr.dump());
    rsp = adminConnection->execute(cmd);
    ASSERT_TRUE(rsp.isSuccess()) << to_string(rsp.getStatus()) << std::endl
                                 << rsp.getDataString();
    auto json = rsp.getDataJson();
    auto uuid = json["ports"][0]["uuid"].get<std::string>();
    descr["port"] = json["ports"][0]["port"];
    cmd.setValue(descr.dump());
    bool found = false;

    auto findUuid = [&uuid, &found](MemcachedConnection& conn) {
        auto rsp = conn.execute(BinprotGenericCommand{
                cb::mcbp::ClientOpcode::Ifconfig, "list"});
        ASSERT_TRUE(rsp.isSuccess()) << to_string(rsp.getStatus()) << std::endl
                                     << rsp.getDataString();
        ASSERT_FALSE(rsp.getDataString().empty());
        auto json = rsp.getDataJson();
        ASSERT_TRUE(json.is_array());
        found = false;
        for (auto& e : json) {
            if (e["uuid"].get<std::string>() == uuid) {
                found = true;
                break;
            }
        }
    };

    // It should now be part of the list command
    findUuid(*adminConnection);
    ASSERT_TRUE(found) << "Did not find the interface with uuid: " << uuid
                       << std::endl
                       << json.dump(2);

    // It should not be possible to define it again
    rsp = adminConnection->execute(cmd);
    ASSERT_EQ(cb::mcbp::Status::KeyEexists, rsp.getStatus());

    // And not if I try to use the wild hard either
    descr["host"] = "*";
    cmd.setValue(descr.dump());
    rsp = adminConnection->execute(cmd);
    ASSERT_EQ(cb::mcbp::Status::KeyEexists, rsp.getStatus());

    // but we should be allowed to bind explicitly to all of the other
    // IP addresses
    auto [ipv4, ipv6] = cb::net::getIpAddresses(true);
    (void)ipv6;
    ASSERT_FALSE(ipv4.empty());
    for (auto host : ipv4) {
        descr["host"] = host;
        descr["family"] = "inet";
        cmd.setValue(descr.dump());
        rsp = adminConnection->execute(cmd);
        ASSERT_TRUE(rsp.isSuccess());
    }

    interfaces = getInterfaces(*adminConnection);
    for (auto interface : interfaces) {
        if (interface["type"] == "mcbp" && interface["tag"] != "bootstrap") {
            rsp = adminConnection->execute(
                    BinprotGenericCommand{cb::mcbp::ClientOpcode::Ifconfig,
                                          "delete",
                                          interface["uuid"]});
            ASSERT_TRUE(rsp.isSuccess())
                    << to_string(rsp.getStatus()) << std::endl
                    << rsp.getDataString();
        }
    }

    // Test if we cannot resolve the hostname
    descr["host"] = "This-name-should-not-resolve";
    cmd.setValue(descr.dump());
    rsp = adminConnection->execute(cmd);
    ASSERT_EQ(cb::mcbp::Status::Einternal, rsp.getStatus())
            << rsp.getDataString();

    // We should be back to how it looked initially
    InterfacesTest_ListInterfaces_Test();
}

TEST_P(InterfacesTest, TlsProperties) {
    nlohmann::json tls_properties = {
            {"private key", OBJECT_ROOT "/tests/cert/root/ca_root.key"},
            {"certificate chain", OBJECT_ROOT "/tests/cert/root/ca_root.cert"},
            {"CA file", OBJECT_ROOT "/tests/cert/root/ca_root.cert"},
            {"minimum version", "TLS 1.2"},
            {"cipher list",
             {{"TLS 1.2", "HIGH"},
              {"TLS 1.3",
               "TLS_AES_256_GCM_SHA384:TLS_CHACHA20_POLY1305_SHA256:TLS_"
               "AES_"
               "128_GCM_SHA256:TLS_AES_128_CCM_8_SHA256:TLS_AES_128_CCM_"
               "SHA256"}}},
            {"cipher order", true},
            {"client cert auth", "disabled"}};
    const auto rsp = adminConnection->execute(BinprotGenericCommand{
            cb::mcbp::ClientOpcode::Ifconfig, "tls", tls_properties.dump()});
    ASSERT_TRUE(rsp.isSuccess()) << to_string(rsp.getStatus()) << std::endl
                                 << rsp.getDataString();
}

TEST_P(InterfacesTest, TlsPropertiesEncryptedKey) {
    nlohmann::json tls_properties = {
            {"private key",
             OBJECT_ROOT "/tests/cert/root/ca_root_encrypted.key"},
            {"certificate chain", OBJECT_ROOT "/tests/cert/root/ca_root.cert"},
            {"CA file", OBJECT_ROOT "/tests/cert/root/ca_root.cert"},
            {"minimum version", "TLS 1.2"},
            {"cipher list",
             {{"TLS 1.2", "HIGH"},
              {"TLS 1.3",
               "TLS_AES_256_GCM_SHA384:TLS_CHACHA20_POLY1305_SHA256:TLS_"
               "AES_"
               "128_GCM_SHA256:TLS_AES_128_CCM_8_SHA256:TLS_AES_128_CCM_"
               "SHA256"}}},
            {"cipher order", true},
            {"client cert auth", "disabled"},
            {"password", cb::base64::encode("This is the passphrase", false)}};

    auto rsp = adminConnection->execute(BinprotGenericCommand{
            cb::mcbp::ClientOpcode::Ifconfig, "tls", tls_properties.dump()});
    ASSERT_TRUE(rsp.isSuccess()) << to_string(rsp.getStatus()) << std::endl
                                 << rsp.getDataString();

    // Verify that we don't return the passphrase
    rsp = adminConnection->execute(
            BinprotGenericCommand{cb::mcbp::ClientOpcode::Ifconfig, "tls"});
    ASSERT_TRUE(rsp.isSuccess()) << to_string(rsp.getStatus()) << std::endl
                                 << rsp.getDataString();
    auto json = rsp.getDataJson();
    EXPECT_EQ("set", json["password"]) << json.dump(2);
}

TEST_P(InterfacesTest, TlsPropertiesEncryptedCertInvalidPassphrase) {
    nlohmann::json tls_properties = {
            {"private key",
             OBJECT_ROOT "/tests/cert/root/ca_root_encrypted.key"},
            {"certificate chain", OBJECT_ROOT "/tests/cert/root/ca_root.cert"},
            {"CA file", OBJECT_ROOT "/tests/cert/root/ca_root.cert"},
            {"minimum version", "TLS 1.2"},
            {"cipher list",
             {{"TLS 1.2", "HIGH"},
              {"TLS 1.3",
               "TLS_AES_256_GCM_SHA384:TLS_CHACHA20_POLY1305_SHA256:TLS_"
               "AES_"
               "128_GCM_SHA256:TLS_AES_128_CCM_8_SHA256:TLS_AES_128_CCM_"
               "SHA256"}}},
            {"cipher order", true},
            {"client cert auth", "disabled"},
            {"password",
             cb::base64::encode("This is the wrong passphrase", false)}};

    auto rsp = adminConnection->execute(BinprotGenericCommand{
            cb::mcbp::ClientOpcode::Ifconfig, "tls", tls_properties.dump()});
    ASSERT_FALSE(rsp.isSuccess()) << to_string(rsp.getStatus()) << std::endl
                                  << rsp.getDataString();
}

/// ns_server revoked the commitment to implement MB-46863 for 7.1,
/// but wanted to keep the interfaces in memcached.json for now.
/// To work around their limitations we added back backwards compatibility.
/// Verify that we fail if the address in use
TEST_P(InterfacesTest, MB46863_NsServerWithoutSupportForIfconfig_AddressInUse) {
    SOCKET server_socket = cb::net::socket(AF_INET, SOCK_STREAM, 0);
    ASSERT_NE(INVALID_SOCKET, server_socket);
    sockaddr_in sin;
    std::memset(&sin, 0, sizeof(sin));
    sin.sin_family = AF_INET;
    sin.sin_addr.s_addr = INADDR_ANY;
    ASSERT_EQ(0,
              cb::net::bind(server_socket,
                            reinterpret_cast<const sockaddr*>(&sin),
                            sizeof(sin)));
    ASSERT_EQ(0, cb::net::listen(server_socket, 10));
    socklen_t len = sizeof(sockaddr_in);
    ASSERT_EQ(0,
              getsockname(
                      server_socket, reinterpret_cast<sockaddr*>(&sin), &len));

    auto interfaces = nlohmann::json::array();
    interfaces.emplace_back(nlohmann::json{{"system", false},
                                           {"port", ntohs(sin.sin_port)},
                                           {"ipv4", "required"},
                                           {"ipv6", "off"},
                                           {"host", "*"}});
    auto config = memcached_cfg;
    config["interfaces"] = interfaces;
    auto rsp = reconfigure(config);

    // reload should be rejected because the port is already open
    ASSERT_FALSE(rsp.isSuccess())
            << to_string(rsp.getStatus()) << ": " << rsp.getDataString();
#ifdef WIN32
    ASSERT_NE(std::string::npos,
              rsp.getDataString().find(
                      "An attempt was made to access a socket in a way "
                      "forbidden by its access permissions"))
            << rsp.getDataString();

#else
    ASSERT_NE(std::string::npos,
              rsp.getDataString().find("Address already in use"))
            << rsp.getDataString();
#endif

    cb::net::closesocket(server_socket);
    reconfigure(memcached_cfg);
}

/// Verify that we can reload with the new configuration.
/// We do this in 3 steps
///    1. Reload with the current configuration
///    2. Reload with a new interface (should be added)
///    3. Reload where we remove the new interface (should be removed)
TEST_P(InterfacesTest, MB46863_NsServerWithoutSupportForIfconfig_ReloadOk) {
    // build up an interface array containing what we already have defined
    auto interfaces = nlohmann::json::array();
    connectionMap.iterate([&interfaces](const MemcachedConnection& c) {
        auto family = c.getFamily();
        interfaces.emplace_back(nlohmann::json{
                {"host", family == AF_INET ? "127.0.0.1" : "::1"},
                {"ipv4", family == AF_INET ? "required" : "off"},
                {"ipv6", family == AF_INET6 ? "required" : "off"},
                {"tag", c.getTag()},
                {"port", c.getPort()}});
    });

    auto config = memcached_cfg;
    config["interfaces"] = interfaces;

    auto rsp = reconfigure(config);
    ASSERT_TRUE(rsp.isSuccess())
            << to_string(rsp.getStatus()) << ": " << rsp.getDataString();
    std::remove(mcd_env->getPortnumberFile().c_str());

    // Add an ephemeral port and verify that it was created

    auto extra_interface = interfaces;
    extra_interface.emplace_back(nlohmann::json{{"system", false},
                                                {"port", 0},
                                                {"ipv4", "required"},
                                                {"ipv6", "off"},
                                                {"host", "*"},
                                                {"tag", "ephemeral"}});
    config["interfaces"] = extra_interface;
    rsp = reconfigure(config);
    ASSERT_TRUE(rsp.isSuccess())
            << to_string(rsp.getStatus()) << ": " << rsp.getDataString();

    auto portnumbers = nlohmann::json::parse(
            cb::io::loadFile(mcd_env->getPortnumberFile()));
    in_port_t actualPort = 0;
    for (const auto& p : portnumbers["ports"]) {
        if (p["tag"] == "ephemeral") {
            actualPort = p["port"].get<in_port_t>();
        }
    }

    ASSERT_NE(0, actualPort)
            << "Looks like reload didn't create an ephemeral port";
    std::remove(mcd_env->getPortnumberFile().c_str());

    // remove it from the list, reload and verify that its gone
    config["interfaces"] = interfaces;
    rsp = reconfigure(config);
    ASSERT_TRUE(rsp.isSuccess())
            << to_string(rsp.getStatus()) << ": " << rsp.getDataString();
    portnumbers = nlohmann::json::parse(
            cb::io::loadFile(mcd_env->getPortnumberFile()));
    // verify that the port is gone
    for (const auto& p : portnumbers["ports"]) {
        ASSERT_NE("ephemeral", p["tag"].get<std::string>());
    }

    // MB-47411: The prometheus interface was incorrectly deleted as part
    //           of cleaning up unused interfaces
    bool found = false;
    for (const auto& e : getInterfaces(*adminConnection)) {
        if (e["type"] == "prometheus") {
            found = true;
        }
    }
    ASSERT_TRUE(found) << "The prometheus interface should be present";
}

void InterfacesTest::test_mb47707(bool allow_localhost_interface) {
    memcached_cfg["allow_localhost_interface"] = allow_localhost_interface;
    reconfigure(memcached_cfg);

    // Define the interface to use
    nlohmann::json descr = {{"host", "127.0.0.1"},
                            {"port", 0},
                            {"family", "inet"},
                            {"system", false},
                            {"tag", "MB-47707"},
                            {"type", "mcbp"}};

    auto rsp = adminConnection->execute(BinprotGenericCommand{
            cb::mcbp::ClientOpcode::Ifconfig, "define", descr.dump()});
    ASSERT_TRUE(rsp.isSuccess()) << to_string(rsp.getStatus()) << std::endl
                                 << rsp.getDataString();
    auto json = rsp.getDataJson();
    auto uuid = json["ports"][0]["uuid"].get<std::string>();
    auto new_port = json["ports"][0]["port"].get<in_port_t>();

    MemcachedConnection c("127.0.0.1", new_port, AF_INET, false);
    c.connect();
    rsp = c.execute(
            BinprotGenericCommand{cb::mcbp::ClientOpcode::SaslListMechs});
    ASSERT_TRUE(rsp.isSuccess()) << "Status: " << to_string(rsp.getStatus())
                                 << " message " << rsp.getDataString();

    // Delete the interface
    rsp = adminConnection->execute(BinprotGenericCommand{
            cb::mcbp::ClientOpcode::Ifconfig, "delete", uuid});
    ASSERT_TRUE(rsp.isSuccess()) << to_string(rsp.getStatus()) << std::endl
                                 << rsp.getDataString();

    if (allow_localhost_interface) {
        // The connection should not be disconnected
        rsp = c.execute(
                BinprotGenericCommand{cb::mcbp::ClientOpcode::SaslListMechs});
        ASSERT_TRUE(rsp.isSuccess()) << "Status: " << to_string(rsp.getStatus())
                                     << " message " << rsp.getDataString();
    } else {
        // The connection should be disconnected
        try {
            rsp = c.execute(BinprotGenericCommand{
                    cb::mcbp::ClientOpcode::SaslListMechs});
            FAIL() << "Expected the connection to be disconnected.\n"
                   << "Status: " << to_string(rsp.getStatus())
                   << "\nmessage: " << rsp.getDataString();
        } catch (const std::system_error& error) {
            // we should probably have checked if the error code is
            // conn-reset, but then again that may be different on windows
            // mac and linux...
        }
    }
}

/// Verify that we don't disconnect localhost connections as part of
/// interface deletion if they're bound to localhost
TEST_P(InterfacesTest, MB_47707_LocalhostAllowed) {
    test_mb47707(true);
}

/// Verify that we disconnect localhost connections as part of
/// interface deletion even if they're bound to localhost
TEST_P(InterfacesTest, MB_47707_LocalhostNotAllowed) {
    test_mb47707(false);
}

/// memcached hangs when no password is passed for encrypted private key
TEST_P(InterfacesTest, MB_52058_NoPasswordForEncryptedCert) {
    nlohmann::json tls_properties = {
            {"private key",
             OBJECT_ROOT "/tests/cert/root/ca_root_encrypted.key"},
            {"certificate chain", OBJECT_ROOT "/tests/cert/root/ca_root.cert"},
            {"CA file", OBJECT_ROOT "/tests/cert/root/ca_root.cert"},
            {"minimum version", "TLS 1.2"},
            {"cipher list",
             {{"TLS 1.2", "HIGH"},
              {"TLS 1.3",
               "TLS_AES_256_GCM_SHA384:TLS_CHACHA20_POLY1305_SHA256:TLS_"
               "AES_"
               "128_GCM_SHA256:TLS_AES_128_CCM_8_SHA256:TLS_AES_128_CCM_"
               "SHA256"}}},
            {"cipher order", true},
            {"client cert auth", "disabled"}};

    auto rsp = adminConnection->execute(BinprotGenericCommand{
            cb::mcbp::ClientOpcode::Ifconfig, "tls", tls_properties.dump()});
    ASSERT_FALSE(rsp.isSuccess()) << to_string(rsp.getStatus()) << std::endl
                                  << rsp.getDataString();
}

class ConnectionResetTest : public TestappClientTest {
protected:
    /// Wait for the the client named "name" to hello
    void waitForClientConnected(std::string_view name) {
        bool found = false;
        do {
            // Logging is async so back off and wait a short while...
            std::this_thread::sleep_for(std::chrono::milliseconds{50});
            mcd_env->iterateLogLines([&found, &name](auto line) {
                if (line.find(name) != std::string_view ::npos) {
                    found = true;
                }
                return true;
            });
        } while (!found);
    };

<<<<<<< HEAD
    /**
     * Test the connection reset logging by first connecting a client, then
     * just close the connection. Then connect a second client and run HELO
     * with a known agent name and wait for that to appear in the logs. At
     * this time all events happening before that should be in the logs so
     * we may search for the given pattern in the log file.
     *
     * @param agentname
     * @param pattern
     */
    void testit(std::string agentname, std::string_view pattern) {
        auto conn = userConnection->clone();

        cb::net::closesocket(conn->releaseSocket());
        conn = userConnection->clone(false);
        conn->setAgentName(agentname);
        conn->connect();
        conn->setFeature(cb::mcbp::Feature::XERROR, true);
        waitForClientConnected(agentname);

        std::string error;
        mcd_env->iterateLogLines([&error, pattern](auto line) {
            if (line.find(pattern) != std::string_view ::npos) {
                error = std::string{line};
                return false;
            }
            return true;
        });

        EXPECT_TRUE(error.empty()) << "Found: " << error;
    }
};

INSTANTIATE_TEST_SUITE_P(TransportProtocols,
                         ConnectionResetTest,
                         ::testing::Values(TransportProtocols::McbpSsl,
                                           TransportProtocols::McbpPlain),
                         ::testing::PrintToStringParamName());

TEST_P(ConnectionResetTest, MB58263_Dont_log_connection_reset) {
    if (userConnection->isSsl()) {
        GTEST_SKIP();
    }
    testit("MB58263", "Connection reset by peer");
}

TEST_P(ConnectionResetTest, MB58262_Dont_log_connection_reset_TLS) {
    if (!userConnection->isSsl()) {
        GTEST_SKIP();
    }
    testit("MB58262", "unexpected eof while reading");
=======
    // 1. Check the default values of configured and actual threads.
    EXPECT_THAT(getThreadStats(),
                UnorderedElementsAre(
                        // Frontend threads don't support symbolic values,
                        // so just check they are both non-zero.
                        Pair("num_frontend_threads_configured", Gt(0)),
                        Pair("num_frontend_threads_actual", Gt(0)),
                        // background threads by default are configured as
                        // "default", which is encoded as zero, or -1 for AuxIO.
                        // Created should be non-zero however (based on CPU count).
                        Pair("num_reader_threads_configured", 0),
                        Pair("num_reader_threads_actual", Gt(0)),
                        Pair("num_writer_threads_configured", 0),
                        Pair("num_writer_threads_actual", Gt(0)),
                        Pair("num_auxio_threads_configured", -1),
                        Pair("num_auxio_threads_actual", Gt(0)),
                        Pair("num_nonio_threads_configured", -1),
                        Pair("num_nonio_threads_actual", Gt(0))));

    // 2. Reconfigure with a different number, check the stats update as
    // expected.
    nlohmann::json cfg;
    const uint32_t newNumThreads = 10;
    cfg["num_reader_threads"] = newNumThreads;
    cfg["num_writer_threads"] = newNumThreads;
    cfg["num_auxio_threads"] = newNumThreads;
    cfg["num_nonio_threads"] = newNumThreads;

    EXPECT_TRUE(reconfigure(cfg).isSuccess());

    EXPECT_THAT(
            getThreadStats(),
            UnorderedElementsAre(
                    // We cannot change frontend threads at runtime, so just
                    // check those keys are present and have a non-zero value.
                    Pair("num_frontend_threads_configured", _),
                    Pair("num_frontend_threads_actual", _),
                    // background threads can be reconfigured, so should all
                    // have value of newNumThreads
                    Pair("num_reader_threads_configured", newNumThreads),
                    Pair("num_reader_threads_actual", newNumThreads),
                    Pair("num_writer_threads_configured", newNumThreads),
                    Pair("num_writer_threads_actual", newNumThreads),
                    Pair("num_auxio_threads_configured", newNumThreads),
                    Pair("num_auxio_threads_actual", newNumThreads),
                    Pair("num_nonio_threads_configured", newNumThreads),
                    Pair("num_nonio_threads_actual", newNumThreads)));
}
TEST_P(InterfacesTest, MB63984_ConnStatsBindFail) {
    SOCKET serverSocket = cb::net::socket(AF_INET, SOCK_STREAM, 0);
    // Create a listening socket without SO_REUSEADDR/SO_REUSEPORT such that
    // when we ask memcached to bind to the same port, it will fail.
    ASSERT_NE(INVALID_SOCKET, serverSocket);
    sockaddr_in sin = {};
    sin.sin_family = AF_INET;
    sin.sin_addr.s_addr = INADDR_ANY;
    ASSERT_EQ(0,
              cb::net::bind(serverSocket,
                            reinterpret_cast<const sockaddr*>(&sin),
                            sizeof(sin)));
    ASSERT_EQ(0, cb::net::listen(serverSocket, 10));
    socklen_t len = sizeof(sockaddr_in);
    ASSERT_EQ(
            0,
            getsockname(serverSocket, reinterpret_cast<sockaddr*>(&sin), &len));

    // Connect to bucket so we can ask for stats.
    adminConnection->selectBucket(bucketName);
    auto expectedCurrConns = adminConnection->stats("")["curr_connections"]
                                     .template get<unsigned int>();

    auto config = memcached_cfg;
    // Add listening port which is set up to clash with the one we set up above.
    config["interfaces"].emplace_back(
            nlohmann::json{{"system", false},
                           {"port", ntohs(sin.sin_port)},
                           {"ipv4", "required"},
                           {"ipv6", "off"},
                           {"host", "*"}});

    // We've seen that failure to bind() can incorrectly decrement the
    // curr_connections by 1. Repeat for every connection we have to demonstrate
    // that we can even underflow the counter.
    for (unsigned i = 0; i < expectedCurrConns + 1; i++) {
        ASSERT_FALSE(reconfigure(config).isSuccess());
    }

    auto actualCurrConns = adminConnection->stats("")["curr_connections"]
                                   .template get<unsigned int>();
    EXPECT_EQ(expectedCurrConns, actualCurrConns)
            << "Unexpected value for curr_connections";

    reconfigure(memcached_cfg);
    cb::net::closesocket(serverSocket);
>>>>>>> af2652b5
}<|MERGE_RESOLUTION|>--- conflicted
+++ resolved
@@ -589,7 +589,6 @@
         } while (!found);
     };
 
-<<<<<<< HEAD
     /**
      * Test the connection reset logging by first connecting a client, then
      * just close the connection. Then connect a second client and run HELO
@@ -641,54 +640,6 @@
         GTEST_SKIP();
     }
     testit("MB58262", "unexpected eof while reading");
-=======
-    // 1. Check the default values of configured and actual threads.
-    EXPECT_THAT(getThreadStats(),
-                UnorderedElementsAre(
-                        // Frontend threads don't support symbolic values,
-                        // so just check they are both non-zero.
-                        Pair("num_frontend_threads_configured", Gt(0)),
-                        Pair("num_frontend_threads_actual", Gt(0)),
-                        // background threads by default are configured as
-                        // "default", which is encoded as zero, or -1 for AuxIO.
-                        // Created should be non-zero however (based on CPU count).
-                        Pair("num_reader_threads_configured", 0),
-                        Pair("num_reader_threads_actual", Gt(0)),
-                        Pair("num_writer_threads_configured", 0),
-                        Pair("num_writer_threads_actual", Gt(0)),
-                        Pair("num_auxio_threads_configured", -1),
-                        Pair("num_auxio_threads_actual", Gt(0)),
-                        Pair("num_nonio_threads_configured", -1),
-                        Pair("num_nonio_threads_actual", Gt(0))));
-
-    // 2. Reconfigure with a different number, check the stats update as
-    // expected.
-    nlohmann::json cfg;
-    const uint32_t newNumThreads = 10;
-    cfg["num_reader_threads"] = newNumThreads;
-    cfg["num_writer_threads"] = newNumThreads;
-    cfg["num_auxio_threads"] = newNumThreads;
-    cfg["num_nonio_threads"] = newNumThreads;
-
-    EXPECT_TRUE(reconfigure(cfg).isSuccess());
-
-    EXPECT_THAT(
-            getThreadStats(),
-            UnorderedElementsAre(
-                    // We cannot change frontend threads at runtime, so just
-                    // check those keys are present and have a non-zero value.
-                    Pair("num_frontend_threads_configured", _),
-                    Pair("num_frontend_threads_actual", _),
-                    // background threads can be reconfigured, so should all
-                    // have value of newNumThreads
-                    Pair("num_reader_threads_configured", newNumThreads),
-                    Pair("num_reader_threads_actual", newNumThreads),
-                    Pair("num_writer_threads_configured", newNumThreads),
-                    Pair("num_writer_threads_actual", newNumThreads),
-                    Pair("num_auxio_threads_configured", newNumThreads),
-                    Pair("num_auxio_threads_actual", newNumThreads),
-                    Pair("num_nonio_threads_configured", newNumThreads),
-                    Pair("num_nonio_threads_actual", newNumThreads)));
 }
 TEST_P(InterfacesTest, MB63984_ConnStatsBindFail) {
     SOCKET serverSocket = cb::net::socket(AF_INET, SOCK_STREAM, 0);
@@ -736,5 +687,4 @@
 
     reconfigure(memcached_cfg);
     cb::net::closesocket(serverSocket);
->>>>>>> af2652b5
 }
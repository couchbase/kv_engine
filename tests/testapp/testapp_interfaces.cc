/*
 *     Copyright 2019-Present Couchbase, Inc.
 *
 *   Use of this software is governed by the Business Source License included
 *   in the file licenses/BSL-Couchbase.txt.  As of the Change Date specified
 *   in that file, in accordance with the Business Source License, use of this
 *   software will be governed by the Apache License, Version 2.0, included in
 *   the file licenses/APL2.txt.
 */
#include "testapp.h"
#include "testapp_client_test.h"
#include <gmock/gmock-matchers.h>
#include <platform/base64.h>
#include <platform/dirutils.h>

/*
 * This test batch verifies that the interface array in the server may
 * be dynamically changed.
 */
class InterfacesTest : public TestappClientTest {
public:
    /// Simulate the the server created the bootstrap interfaces
    static void SetUpTestCase() {
        token = 0xdeadbeef;
        memcached_cfg = generate_config();
        start_memcached_server();
        if (HasFailure()) {
            std::cerr << "Error in InterfacesTest::SetUpTestCase, terminating "
                         "process"
                      << std::endl;
            exit(EXIT_FAILURE);
        }
        rebuildAdminConnection();
        CreateTestBucket();
    }

protected:
    void TearDown() override {
        remove(memcached_cfg["portnumber_file"].get<std::string>().c_str());
    }

    nlohmann::json getInterfaces(MemcachedConnection& c) {
        const auto cmd =
                BinprotGenericCommand{cb::mcbp::ClientOpcode::Ifconfig, "list"};
        auto rsp = c.execute(cmd);
        if (!rsp.isSuccess()) {
            throw ConnectionError("Failed to list interfaces", rsp);
        }
        auto json = rsp.getDataJson();
        if (!json.is_array()) {
            throw std::runtime_error(
                    "getInterfaces(): The returned object should be an array");
        }
        return json;
    }

    void test_mb47707(bool allow_localhost_interface);
};

INSTANTIATE_TEST_SUITE_P(TransportProtocols,
                         InterfacesTest,
                         ::testing::Values(TransportProtocols::McbpPlain),
                         ::testing::PrintToStringParamName());

/// Test that all of the operations fail for the "normal" user
TEST_P(InterfacesTest, NoAccessTest) {
    auto& conn = getConnection();
    try {
        getInterfaces(conn);
        FAIL() << "Normal users should not be able to get interface list";
    } catch (const ConnectionError& e) {
        ASSERT_TRUE(e.isAccessDenied());
    }

    // We should not be able to define an interface
    BinprotGenericCommand cmd(cb::mcbp::ClientOpcode::Ifconfig);
    cmd.setKey("define");
    nlohmann::json descr = {{"host", "127.0.0.1"},
                            {"port", 0},
                            {"family", "inet"},
                            {"system", false},
                            {"type", "mcbp"},
                            {"tag", "fail"}};
    cmd.setValue(descr.dump());
    auto rsp = conn.execute(cmd);
    ASSERT_EQ(cb::mcbp::Status::Eaccess, rsp.getStatus())
            << "Normal users should not be able to define an interface";

    // And we should not be able to delete one
    rsp = conn.execute(
            BinprotGenericCommand{cb::mcbp::ClientOpcode::Ifconfig,
                                  "delete",
                                  "b1ba0893-930c-450a-a1a0-45ce88e25611"});
    ASSERT_EQ(cb::mcbp::Status::Eaccess, rsp.getStatus())
            << "Normal users should not be able to delete an interface";
}

/// Test that we can use ifconfig to list all of the defined interfaces
TEST_P(InterfacesTest, ListInterfaces) {
    auto json = getInterfaces(*adminConnection);
    auto [ipv4, ipv6] = cb::net::getIpAddresses(false);
    int total = 2; // prometheus and the ipv4 interface
    (void)ipv4;
    if (!ipv6.empty()) {
        ++total;
    }

    // We should have the bootstrap interface and the prometheus one
    ASSERT_EQ(total, json.size()) << json.dump(2);
    ASSERT_EQ("mcbp", json.front()["type"]);
    if (total == 3) {
        ASSERT_EQ("mcbp", json[1]["type"]);
    }
    ASSERT_EQ("prometheus", json.back()["type"]);
}

TEST_P(InterfacesTest, Prometheus) {
    // We should only allow a single one. Defining another one should fail
    BinprotGenericCommand cmd(cb::mcbp::ClientOpcode::Ifconfig);
    cmd.setKey("define");
    nlohmann::json descr = {{"host", "127.0.0.1"},
                            {"port", 0},
                            {"family", "inet"},
                            {"type", "prometheus"}};
    cmd.setValue(descr.dump());
    auto rsp = adminConnection->execute(cmd);
    EXPECT_EQ(cb::mcbp::Status::KeyEexists, rsp.getStatus());

    auto interfaces = getInterfaces(*adminConnection);
    std::string uuid = interfaces.back()["uuid"];
    ASSERT_FALSE(uuid.empty()) << "Failed to locate the uuid for prometheus";
    rsp = adminConnection->execute(BinprotGenericCommand{
            cb::mcbp::ClientOpcode::Ifconfig, "delete", uuid});
    ASSERT_TRUE(rsp.isSuccess()) << "Should be allowed to delete prometheus";

    // But now it should be gone and we shouldnt be able to delete it again
    rsp = adminConnection->execute(BinprotGenericCommand{
            cb::mcbp::ClientOpcode::Ifconfig, "delete", uuid});
    ASSERT_EQ(cb::mcbp::Status::KeyEnoent, rsp.getStatus())
            << "The interface should be deleted";
    // And no longer part of list interfaces
    interfaces = getInterfaces(*adminConnection);
    auto [ipv4, ipv6] = cb::net::getIpAddresses(false);
    int total = 1;
    (void)ipv4;
    if (!ipv6.empty()) {
        ++total;
    }

    ASSERT_EQ(total, interfaces.size());
    ASSERT_EQ("mcbp", interfaces.back()["type"]);

    rsp = adminConnection->execute(cmd);
    EXPECT_TRUE(rsp.isSuccess());
    const auto interf = rsp.getDataJson();
    EXPECT_TRUE(interf["errors"].is_array());
    EXPECT_TRUE(interf["errors"].empty());
    EXPECT_TRUE(interf["ports"].is_array());
    EXPECT_EQ(1, interf["ports"].size());
    const auto& config = interf["ports"][0];
    EXPECT_EQ("inet", config["family"]);
    EXPECT_EQ("127.0.0.1", config["host"]);
    EXPECT_TRUE(config["port"].is_number());
    EXPECT_LT(0, config["port"]);
    EXPECT_EQ("prometheus", config["type"]);
    EXPECT_NE(uuid, config["uuid"]);
    uuid = config["uuid"];

    interfaces = getInterfaces(*adminConnection);
    ASSERT_EQ(uuid, interfaces.back()["uuid"])
            << "list interfaces should return the newly created interface";
}

TEST_P(InterfacesTest, Mcbp) {
    // I should not be able to define to the same host/port I'm already
    // connected to
    auto interfaces = getInterfaces(*adminConnection);
    ASSERT_EQ("mcbp", interfaces.front()["type"]);

    nlohmann::json descr = {{"host", interfaces.front()["host"]},
                            {"port", interfaces.front()["port"]},
                            {"family", interfaces.front()["family"]},
                            {"system", false},
                            {"type", "mcbp"}};

    BinprotGenericCommand cmd(cb::mcbp::ClientOpcode::Ifconfig);
    cmd.setKey("define");
    cmd.setValue(descr.dump());
    auto rsp = adminConnection->execute(cmd);
    EXPECT_EQ(cb::mcbp::Status::KeyEexists, rsp.getStatus());

    // But I should be allowed to bind to the ANY interface on the same
    // port
    if (interfaces.front()["family"] == "inet") {
        descr["host"] = "0.0.0.0";
    } else {
        descr["host"] = "::";
    }
    cmd.setValue(descr.dump());
    rsp = adminConnection->execute(cmd);
    ASSERT_TRUE(rsp.isSuccess()) << to_string(rsp.getStatus()) << std::endl
                                 << rsp.getDataString();
    auto json = rsp.getDataJson();
    auto uuid = json["ports"][0]["uuid"].get<std::string>();
    descr["port"] = json["ports"][0]["port"];
    cmd.setValue(descr.dump());
    bool found = false;

    auto findUuid = [&uuid, &found](MemcachedConnection& conn) {
        auto rsp = conn.execute(BinprotGenericCommand{
                cb::mcbp::ClientOpcode::Ifconfig, "list"});
        ASSERT_TRUE(rsp.isSuccess()) << to_string(rsp.getStatus()) << std::endl
                                     << rsp.getDataString();
        ASSERT_FALSE(rsp.getDataString().empty());
        auto json = rsp.getDataJson();
        ASSERT_TRUE(json.is_array());
        found = false;
        for (auto& e : json) {
            if (e["uuid"].get<std::string>() == uuid) {
                found = true;
                break;
            }
        }
    };

    // It should now be part of the list command
    findUuid(*adminConnection);
    ASSERT_TRUE(found) << "Did not find the interface with uuid: " << uuid
                       << std::endl
                       << json.dump(2);

    // It should not be possible to define it again
    rsp = adminConnection->execute(cmd);
    ASSERT_EQ(cb::mcbp::Status::KeyEexists, rsp.getStatus());

    // And not if I try to use the wild hard either
    descr["host"] = "*";
    cmd.setValue(descr.dump());
    rsp = adminConnection->execute(cmd);
    ASSERT_EQ(cb::mcbp::Status::KeyEexists, rsp.getStatus());

    // but we should be allowed to bind explicitly to all of the other
    // IP addresses
    auto [ipv4, ipv6] = cb::net::getIpAddresses(true);
    (void)ipv6;
    ASSERT_FALSE(ipv4.empty());
    for (auto host : ipv4) {
        descr["host"] = host;
        descr["family"] = "inet";
        cmd.setValue(descr.dump());
        rsp = adminConnection->execute(cmd);
        ASSERT_TRUE(rsp.isSuccess());
    }

    interfaces = getInterfaces(*adminConnection);
    for (auto interface : interfaces) {
        if (interface["type"] == "mcbp" && interface["tag"] != "bootstrap") {
            rsp = adminConnection->execute(
                    BinprotGenericCommand{cb::mcbp::ClientOpcode::Ifconfig,
                                          "delete",
                                          interface["uuid"]});
            ASSERT_TRUE(rsp.isSuccess())
                    << to_string(rsp.getStatus()) << std::endl
                    << rsp.getDataString();
        }
    }

    // Test if we cannot resolve the hostname
    descr["host"] = "This-name-should-not-resolve";
    cmd.setValue(descr.dump());
    rsp = adminConnection->execute(cmd);
    ASSERT_EQ(cb::mcbp::Status::Einternal, rsp.getStatus())
            << rsp.getDataString();

    // We should be back to how it looked initially
    InterfacesTest_ListInterfaces_Test();
}

TEST_P(InterfacesTest, TlsProperties) {
    nlohmann::json tls_properties = {
            {"private key", OBJECT_ROOT "/tests/cert/root/ca_root.key"},
            {"certificate chain", OBJECT_ROOT "/tests/cert/root/ca_root.cert"},
            {"CA file", OBJECT_ROOT "/tests/cert/root/ca_root.cert"},
            {"minimum version", "TLS 1.2"},
            {"cipher list",
             {{"TLS 1.2", "HIGH"},
              {"TLS 1.3",
               "TLS_AES_256_GCM_SHA384:TLS_CHACHA20_POLY1305_SHA256:TLS_"
               "AES_"
               "128_GCM_SHA256:TLS_AES_128_CCM_8_SHA256:TLS_AES_128_CCM_"
               "SHA256"}}},
            {"cipher order", true},
            {"client cert auth", "disabled"}};
    const auto rsp = adminConnection->execute(BinprotGenericCommand{
            cb::mcbp::ClientOpcode::Ifconfig, "tls", tls_properties.dump()});
    ASSERT_TRUE(rsp.isSuccess()) << to_string(rsp.getStatus()) << std::endl
                                 << rsp.getDataString();
}

TEST_P(InterfacesTest, TlsPropertiesEncryptedKey) {
    nlohmann::json tls_properties = {
            {"private key",
             OBJECT_ROOT "/tests/cert/root/ca_root_encrypted.key"},
            {"certificate chain", OBJECT_ROOT "/tests/cert/root/ca_root.cert"},
            {"CA file", OBJECT_ROOT "/tests/cert/root/ca_root.cert"},
            {"minimum version", "TLS 1.2"},
            {"cipher list",
             {{"TLS 1.2", "HIGH"},
              {"TLS 1.3",
               "TLS_AES_256_GCM_SHA384:TLS_CHACHA20_POLY1305_SHA256:TLS_"
               "AES_"
               "128_GCM_SHA256:TLS_AES_128_CCM_8_SHA256:TLS_AES_128_CCM_"
               "SHA256"}}},
            {"cipher order", true},
            {"client cert auth", "disabled"},
            {"password", cb::base64::encode("This is the passphrase", false)}};

    auto rsp = adminConnection->execute(BinprotGenericCommand{
            cb::mcbp::ClientOpcode::Ifconfig, "tls", tls_properties.dump()});
    ASSERT_TRUE(rsp.isSuccess()) << to_string(rsp.getStatus()) << std::endl
                                 << rsp.getDataString();

    // Verify that we don't return the passphrase
    rsp = adminConnection->execute(
            BinprotGenericCommand{cb::mcbp::ClientOpcode::Ifconfig, "tls"});
    ASSERT_TRUE(rsp.isSuccess()) << to_string(rsp.getStatus()) << std::endl
                                 << rsp.getDataString();
    auto json = rsp.getDataJson();
    EXPECT_EQ("set", json["password"]) << json.dump(2);
}

TEST_P(InterfacesTest, TlsPropertiesEncryptedCertInvalidPassphrase) {
    nlohmann::json tls_properties = {
            {"private key",
             OBJECT_ROOT "/tests/cert/root/ca_root_encrypted.key"},
            {"certificate chain", OBJECT_ROOT "/tests/cert/root/ca_root.cert"},
            {"CA file", OBJECT_ROOT "/tests/cert/root/ca_root.cert"},
            {"minimum version", "TLS 1.2"},
            {"cipher list",
             {{"TLS 1.2", "HIGH"},
              {"TLS 1.3",
               "TLS_AES_256_GCM_SHA384:TLS_CHACHA20_POLY1305_SHA256:TLS_"
               "AES_"
               "128_GCM_SHA256:TLS_AES_128_CCM_8_SHA256:TLS_AES_128_CCM_"
               "SHA256"}}},
            {"cipher order", true},
            {"client cert auth", "disabled"},
            {"password",
             cb::base64::encode("This is the wrong passphrase", false)}};

    auto rsp = adminConnection->execute(BinprotGenericCommand{
            cb::mcbp::ClientOpcode::Ifconfig, "tls", tls_properties.dump()});
    ASSERT_FALSE(rsp.isSuccess()) << to_string(rsp.getStatus()) << std::endl
                                  << rsp.getDataString();
}

/// ns_server revoked the commitment to implement MB-46863 for 7.1,
/// but wanted to keep the interfaces in memcached.json for now.
/// To work around their limitations we added back backwards compatibility.
/// Verify that we fail if the address in use
TEST_P(InterfacesTest, MB46863_NsServerWithoutSupportForIfconfig_AddressInUse) {
    SOCKET server_socket = cb::net::socket(AF_INET, SOCK_STREAM, 0);
    ASSERT_NE(INVALID_SOCKET, server_socket);
    sockaddr_in sin;
    std::memset(&sin, 0, sizeof(sin));
    sin.sin_family = AF_INET;
    sin.sin_addr.s_addr = INADDR_ANY;
    ASSERT_EQ(0,
              cb::net::bind(server_socket,
                            reinterpret_cast<const sockaddr*>(&sin),
                            sizeof(sin)));
    ASSERT_EQ(0, cb::net::listen(server_socket, 10));
    socklen_t len = sizeof(sockaddr_in);
    ASSERT_EQ(0,
              getsockname(
                      server_socket, reinterpret_cast<sockaddr*>(&sin), &len));

    auto interfaces = nlohmann::json::array();
    interfaces.emplace_back(nlohmann::json{{"system", false},
                                           {"port", ntohs(sin.sin_port)},
                                           {"ipv4", "required"},
                                           {"ipv6", "off"},
                                           {"host", "*"}});
    auto config = memcached_cfg;
    config["interfaces"] = interfaces;
    auto rsp = reconfigure(config);

    // reload should be rejected because the port is already open
    ASSERT_FALSE(rsp.isSuccess())
            << to_string(rsp.getStatus()) << ": " << rsp.getDataString();
#ifdef WIN32
    ASSERT_NE(std::string::npos,
              rsp.getDataString().find(
                      "An attempt was made to access a socket in a way "
                      "forbidden by its access permissions"))
            << rsp.getDataString();

#else
    ASSERT_NE(std::string::npos,
              rsp.getDataString().find("Address already in use"))
            << rsp.getDataString();
#endif

    cb::net::closesocket(server_socket);
    reconfigure(memcached_cfg);
}

/// Verify that we can reload with the new configuration.
/// We do this in 3 steps
///    1. Reload with the current configuration
///    2. Reload with a new interface (should be added)
///    3. Reload where we remove the new interface (should be removed)
TEST_P(InterfacesTest, MB46863_NsServerWithoutSupportForIfconfig_ReloadOk) {
    // build up an interface array containing what we already have defined
    auto interfaces = nlohmann::json::array();
    connectionMap.iterate([&interfaces](const MemcachedConnection& c) {
        auto family = c.getFamily();
        interfaces.emplace_back(nlohmann::json{
                {"host", family == AF_INET ? "127.0.0.1" : "::1"},
                {"ipv4", family == AF_INET ? "required" : "off"},
                {"ipv6", family == AF_INET6 ? "required" : "off"},
                {"tag", c.getTag()},
                {"port", c.getPort()}});
    });

    auto config = memcached_cfg;
    config["interfaces"] = interfaces;

    auto rsp = reconfigure(config);
    ASSERT_TRUE(rsp.isSuccess())
            << to_string(rsp.getStatus()) << ": " << rsp.getDataString();
    std::remove(mcd_env->getPortnumberFile().c_str());

    // Add an ephemeral port and verify that it was created

    auto extra_interface = interfaces;
    extra_interface.emplace_back(nlohmann::json{{"system", false},
                                                {"port", 0},
                                                {"ipv4", "required"},
                                                {"ipv6", "off"},
                                                {"host", "*"},
                                                {"tag", "ephemeral"}});
    config["interfaces"] = extra_interface;
    rsp = reconfigure(config);
    ASSERT_TRUE(rsp.isSuccess())
            << to_string(rsp.getStatus()) << ": " << rsp.getDataString();

    auto portnumbers = nlohmann::json::parse(
            cb::io::loadFile(mcd_env->getPortnumberFile()));
    in_port_t actualPort = 0;
    for (const auto& p : portnumbers["ports"]) {
        if (p["tag"] == "ephemeral") {
            actualPort = p["port"].get<in_port_t>();
        }
    }

    ASSERT_NE(0, actualPort)
            << "Looks like reload didn't create an ephemeral port";
    std::remove(mcd_env->getPortnumberFile().c_str());

    // remove it from the list, reload and verify that its gone
    config["interfaces"] = interfaces;
    rsp = reconfigure(config);
    ASSERT_TRUE(rsp.isSuccess())
            << to_string(rsp.getStatus()) << ": " << rsp.getDataString();
    portnumbers = nlohmann::json::parse(
            cb::io::loadFile(mcd_env->getPortnumberFile()));
    // verify that the port is gone
    for (const auto& p : portnumbers["ports"]) {
        ASSERT_NE("ephemeral", p["tag"].get<std::string>());
    }

    // MB-47411: The prometheus interface was incorrectly deleted as part
    //           of cleaning up unused interfaces
    bool found = false;
    for (const auto& e : getInterfaces(*adminConnection)) {
        if (e["type"] == "prometheus") {
            found = true;
        }
    }
    ASSERT_TRUE(found) << "The prometheus interface should be present";
}

void InterfacesTest::test_mb47707(bool allow_localhost_interface) {
    memcached_cfg["allow_localhost_interface"] = allow_localhost_interface;
    reconfigure(memcached_cfg);

    // Define the interface to use
    nlohmann::json descr = {{"host", "127.0.0.1"},
                            {"port", 0},
                            {"family", "inet"},
                            {"system", false},
                            {"tag", "MB-47707"},
                            {"type", "mcbp"}};

    auto rsp = adminConnection->execute(BinprotGenericCommand{
            cb::mcbp::ClientOpcode::Ifconfig, "define", descr.dump()});
    ASSERT_TRUE(rsp.isSuccess()) << to_string(rsp.getStatus()) << std::endl
                                 << rsp.getDataString();
    auto json = rsp.getDataJson();
    auto uuid = json["ports"][0]["uuid"].get<std::string>();
    auto new_port = json["ports"][0]["port"].get<in_port_t>();

    MemcachedConnection c("127.0.0.1", new_port, AF_INET, false);
    c.connect();
    rsp = c.execute(
            BinprotGenericCommand{cb::mcbp::ClientOpcode::SaslListMechs});
    ASSERT_TRUE(rsp.isSuccess()) << "Status: " << to_string(rsp.getStatus())
                                 << " message " << rsp.getDataString();

    // Delete the interface
    rsp = adminConnection->execute(BinprotGenericCommand{
            cb::mcbp::ClientOpcode::Ifconfig, "delete", uuid});
    ASSERT_TRUE(rsp.isSuccess()) << to_string(rsp.getStatus()) << std::endl
                                 << rsp.getDataString();

    if (allow_localhost_interface) {
        // The connection should not be disconnected
        rsp = c.execute(
                BinprotGenericCommand{cb::mcbp::ClientOpcode::SaslListMechs});
        ASSERT_TRUE(rsp.isSuccess()) << "Status: " << to_string(rsp.getStatus())
                                     << " message " << rsp.getDataString();
    } else {
        // The connection should be disconnected
        try {
            rsp = c.execute(BinprotGenericCommand{
                    cb::mcbp::ClientOpcode::SaslListMechs});
            FAIL() << "Expected the connection to be disconnected.\n"
                   << "Status: " << to_string(rsp.getStatus())
                   << "\nmessage: " << rsp.getDataString();
        } catch (const std::system_error& error) {
            // we should probably have checked if the error code is
            // conn-reset, but then again that may be different on windows
            // mac and linux...
        }
    }
}

/// Verify that we don't disconnect localhost connections as part of
/// interface deletion if they're bound to localhost
TEST_P(InterfacesTest, MB_47707_LocalhostAllowed) {
    test_mb47707(true);
}

/// Verify that we disconnect localhost connections as part of
/// interface deletion even if they're bound to localhost
TEST_P(InterfacesTest, MB_47707_LocalhostNotAllowed) {
    test_mb47707(false);
}

/// memcached hangs when no password is passed for encrypted private key
TEST_P(InterfacesTest, MB_52058_NoPasswordForEncryptedCert) {
    nlohmann::json tls_properties = {
            {"private key",
             OBJECT_ROOT "/tests/cert/root/ca_root_encrypted.key"},
            {"certificate chain", OBJECT_ROOT "/tests/cert/root/ca_root.cert"},
            {"CA file", OBJECT_ROOT "/tests/cert/root/ca_root.cert"},
            {"minimum version", "TLS 1.2"},
            {"cipher list",
             {{"TLS 1.2", "HIGH"},
              {"TLS 1.3",
               "TLS_AES_256_GCM_SHA384:TLS_CHACHA20_POLY1305_SHA256:TLS_"
               "AES_"
               "128_GCM_SHA256:TLS_AES_128_CCM_8_SHA256:TLS_AES_128_CCM_"
               "SHA256"}}},
            {"cipher order", true},
            {"client cert auth", "disabled"}};

    auto rsp = adminConnection->execute(BinprotGenericCommand{
            cb::mcbp::ClientOpcode::Ifconfig, "tls", tls_properties.dump()});
    ASSERT_FALSE(rsp.isSuccess()) << to_string(rsp.getStatus()) << std::endl
                                  << rsp.getDataString();
}

<<<<<<< HEAD
class ConnectionResetTest : public TestappClientTest {
protected:
    /// Wait for the the client named "name" to hello
    void waitForClientConnected(std::string_view name) {
        bool found = false;
        do {
            // Logging is async so back off and wait a short while...
            std::this_thread::sleep_for(std::chrono::milliseconds{50});
            mcd_env->iterateLogLines([&found, &name](auto line) {
                if (line.find(name) != std::string_view ::npos) {
                    found = true;
                }
                return true;
            });
        } while (!found);
    };

    /**
     * Test the connection reset logging by first connecting a client, then
     * just close the connection. Then connect a second client and run HELO
     * with a known agent name and wait for that to appear in the logs. At
     * this time all events happening before that should be in the logs so
     * we may search for the given pattern in the log file.
     *
     * @param agentname
     * @param pattern
     */
    void testit(std::string agentname, std::string_view pattern) {
        auto conn = userConnection->clone();

        cb::net::closesocket(conn->releaseSocket());
        conn = userConnection->clone(false);
        conn->setAgentName(agentname);
        conn->connect();
        conn->setFeature(cb::mcbp::Feature::XERROR, true);
        waitForClientConnected(agentname);

        std::string error;
        mcd_env->iterateLogLines([&error, pattern](auto line) {
            if (line.find(pattern) != std::string_view ::npos) {
                error = std::string{line};
                return false;
            }
            return true;
        });

        EXPECT_TRUE(error.empty()) << "Found: " << error;
    }
};

INSTANTIATE_TEST_SUITE_P(TransportProtocols,
                         ConnectionResetTest,
                         ::testing::Values(TransportProtocols::McbpSsl,
                                           TransportProtocols::McbpPlain),
                         ::testing::PrintToStringParamName());

TEST_P(ConnectionResetTest, MB58263_Dont_log_connection_reset) {
    if (userConnection->isSsl()) {
        GTEST_SKIP();
    }
    testit("MB58263", "Connection reset by peer");
}

TEST_P(ConnectionResetTest, MB58262_Dont_log_connection_reset_TLS) {
    if (!userConnection->isSsl()) {
        GTEST_SKIP();
    }
    testit("MB58262", "unexpected eof while reading");
=======
TEST_P(InterfacesTest, TestSettingAndGettingThreadCount) {
    using namespace ::testing;

    auto getThreadStats = [&]() {
        std::vector<std::pair<std::string, int>> stats;
        adminConnection->stats(
                [&stats](auto key, auto value) {
                    stats.emplace_back(key, std::stoi(value));
                },
                "threads");
        return stats;
    };

    // 1. Check the default values of configured and actual threads.
    EXPECT_THAT(getThreadStats(),
                UnorderedElementsAre(
                        // Frontend threads don't support symbolic values,
                        // so just check they are both non-zero.
                        Pair("num_frontend_threads_configured", Gt(0)),
                        Pair("num_frontend_threads_actual", Gt(0)),
                        // background threads by default are configured as
                        // "default", which is encoded as zero. Created should
                        // be non-zero howver (based on CPU count).
                        Pair("num_reader_threads_configured", 0),
                        Pair("num_reader_threads_actual", Gt(0)),
                        Pair("num_writer_threads_configured", 0),
                        Pair("num_writer_threads_actual", Gt(0)),
                        Pair("num_auxio_threads_configured", 0),
                        Pair("num_auxio_threads_actual", Gt(0)),
                        Pair("num_nonio_threads_configured", 0),
                        Pair("num_nonio_threads_actual", Gt(0))));

    // 2. Reconfigure with a different number, check the stats update as
    // expected.
    nlohmann::json cfg;
    const uint32_t newNumThreads = 10;
    cfg["num_reader_threads"] = newNumThreads;
    cfg["num_writer_threads"] = newNumThreads;
    cfg["num_auxio_threads"] = newNumThreads;
    cfg["num_nonio_threads"] = newNumThreads;

    EXPECT_TRUE(reconfigure(cfg).isSuccess());

    EXPECT_THAT(
            getThreadStats(),
            UnorderedElementsAre(
                    // We cannot change frontend threads at runtime, so just
                    // check those keys are present and have a non-zero value.
                    Pair("num_frontend_threads_configured", _),
                    Pair("num_frontend_threads_actual", _),
                    // background threads can be reconfigured, so should all
                    // have value of newNumThreads
                    Pair("num_reader_threads_configured", newNumThreads),
                    Pair("num_reader_threads_actual", newNumThreads),
                    Pair("num_writer_threads_configured", newNumThreads),
                    Pair("num_writer_threads_actual", newNumThreads),
                    Pair("num_auxio_threads_configured", newNumThreads),
                    Pair("num_auxio_threads_actual", newNumThreads),
                    Pair("num_nonio_threads_configured", newNumThreads),
                    Pair("num_nonio_threads_actual", newNumThreads)));
>>>>>>> 67995e15
}<|MERGE_RESOLUTION|>--- conflicted
+++ resolved
@@ -572,7 +572,6 @@
                                   << rsp.getDataString();
 }
 
-<<<<<<< HEAD
 class ConnectionResetTest : public TestappClientTest {
 protected:
     /// Wait for the the client named "name" to hello
@@ -641,66 +640,4 @@
         GTEST_SKIP();
     }
     testit("MB58262", "unexpected eof while reading");
-=======
-TEST_P(InterfacesTest, TestSettingAndGettingThreadCount) {
-    using namespace ::testing;
-
-    auto getThreadStats = [&]() {
-        std::vector<std::pair<std::string, int>> stats;
-        adminConnection->stats(
-                [&stats](auto key, auto value) {
-                    stats.emplace_back(key, std::stoi(value));
-                },
-                "threads");
-        return stats;
-    };
-
-    // 1. Check the default values of configured and actual threads.
-    EXPECT_THAT(getThreadStats(),
-                UnorderedElementsAre(
-                        // Frontend threads don't support symbolic values,
-                        // so just check they are both non-zero.
-                        Pair("num_frontend_threads_configured", Gt(0)),
-                        Pair("num_frontend_threads_actual", Gt(0)),
-                        // background threads by default are configured as
-                        // "default", which is encoded as zero. Created should
-                        // be non-zero howver (based on CPU count).
-                        Pair("num_reader_threads_configured", 0),
-                        Pair("num_reader_threads_actual", Gt(0)),
-                        Pair("num_writer_threads_configured", 0),
-                        Pair("num_writer_threads_actual", Gt(0)),
-                        Pair("num_auxio_threads_configured", 0),
-                        Pair("num_auxio_threads_actual", Gt(0)),
-                        Pair("num_nonio_threads_configured", 0),
-                        Pair("num_nonio_threads_actual", Gt(0))));
-
-    // 2. Reconfigure with a different number, check the stats update as
-    // expected.
-    nlohmann::json cfg;
-    const uint32_t newNumThreads = 10;
-    cfg["num_reader_threads"] = newNumThreads;
-    cfg["num_writer_threads"] = newNumThreads;
-    cfg["num_auxio_threads"] = newNumThreads;
-    cfg["num_nonio_threads"] = newNumThreads;
-
-    EXPECT_TRUE(reconfigure(cfg).isSuccess());
-
-    EXPECT_THAT(
-            getThreadStats(),
-            UnorderedElementsAre(
-                    // We cannot change frontend threads at runtime, so just
-                    // check those keys are present and have a non-zero value.
-                    Pair("num_frontend_threads_configured", _),
-                    Pair("num_frontend_threads_actual", _),
-                    // background threads can be reconfigured, so should all
-                    // have value of newNumThreads
-                    Pair("num_reader_threads_configured", newNumThreads),
-                    Pair("num_reader_threads_actual", newNumThreads),
-                    Pair("num_writer_threads_configured", newNumThreads),
-                    Pair("num_writer_threads_actual", newNumThreads),
-                    Pair("num_auxio_threads_configured", newNumThreads),
-                    Pair("num_auxio_threads_actual", newNumThreads),
-                    Pair("num_nonio_threads_configured", newNumThreads),
-                    Pair("num_nonio_threads_actual", newNumThreads)));
->>>>>>> 67995e15
 }
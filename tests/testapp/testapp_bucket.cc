/* -*- Mode: C++; tab-width: 4; c-basic-offset: 4; indent-tabs-mode: nil -*- */
/*
 *     Copyright 2015-Present Couchbase, Inc.
 *
 *   Use of this software is governed by the Business Source License included
 *   in the file licenses/BSL-Couchbase.txt.  As of the Change Date specified
 *   in that file, in accordance with the Business Source License, use of this
 *   software will be governed by the Apache License, Version 2.0, included in
 *   the file licenses/APL2.txt.
 */
#include "testapp_client_test.h"

#include <memcached/limits.h>
#include <platform/cb_malloc.h>
#include <platform/dirutils.h>
#include <utilities/json_utilities.h>

#include <fmt/format.h>
#include <algorithm>
#include <atomic>
#include <mutex>
#include <thread>

class BucketTest : public TestappClientTest {
public:
    static void SetUpTestCase() {
        auto config = generate_config();
        config["threads"] = 1;
        TestappTest::doSetUpTestCaseWithConfiguration(config);
    }
};

INSTANTIATE_TEST_SUITE_P(TransportProtocols,
                         BucketTest,
                         ::testing::Values(TransportProtocols::McbpSsl),
                         ::testing::PrintToStringParamName());

TEST_P(BucketTest, TestCreateBucketAlreadyExists) {
    try {
        adminConnection->createBucket(bucketName, "", BucketType::Memcached);
    } catch (ConnectionError& error) {
        EXPECT_TRUE(error.isAlreadyExists()) << error.getReason();
    }
}

TEST_P(BucketTest, TestDeleteNonexistingBucket) {
    try {
        adminConnection->deleteBucket("ItWouldBeSadIfThisBucketExisted");
    } catch (ConnectionError& error) {
        EXPECT_TRUE(error.isNotFound()) << error.getReason();
    }
}

/**
 * Delete a bucket with a 5 second timeout
 *
 * @param conn The connection to send the delete bucket over
 * @param name The name of the bucket to delete
 * @param stateCallback A callback function called _every_ time we fetch the
 *                      state for the bucket during bucket deletion
 */
static void deleteBucket(
        MemcachedConnection& conn,
        const std::string& name,
        std::function<void(const std::string&)> stateCallback) {
    auto clone = conn.clone();
    clone->authenticate("@admin", "password", "PLAIN");
    const auto timeout =
            std::chrono::system_clock::now() + std::chrono::seconds{5};
    conn.sendCommand(
            BinprotGenericCommand{cb::mcbp::ClientOpcode::DeleteBucket, name});

    bool found;
    do {
        // Avoid busy-wait ;-)
        std::this_thread::sleep_for(std::chrono::milliseconds(10));
        auto details = clone->stats("bucket_details");
        auto bucketDetails = details["bucket details"];
        found = false;
        for (const auto& bucket : bucketDetails["buckets"]) {
            auto nm = bucket.find("name");
            if (nm != bucket.end()) {
                if (nm->get<std::string>() == name) {
                    if (stateCallback) {
                        stateCallback(bucket["state"].get<std::string>());
                    }
                    found = true;
                }
            }
        }
    } while (found && std::chrono::system_clock::now() < timeout);

    if (found) {
        throw std::runtime_error("Timed out waiting for bucket '" + name +
                                 "' to be deleted");
    }

    // read out the delete response
    BinprotResponse rsp;
    conn.recvResponse(rsp);
    ASSERT_TRUE(rsp.isSuccess());
    ASSERT_EQ(cb::mcbp::ClientOpcode::DeleteBucket, rsp.getOp());
}

// Unit test to verify that a connection currently sending a command to the
// server won't block bucket deletion (the server don't wait for the client
// send all of the data, but shut down the connection immediately)
TEST_P(BucketTest, DeleteWhileClientSendCommand) {
    adminConnection->createBucket("bucket", "", BucketType::Memcached);

    auto& second_conn = getConnection();
    second_conn.authenticate("Luke", mcd_env->getPassword("Luke"), "PLAIN");
    second_conn.selectBucket("bucket");

    // We need to get the second connection sitting the `conn_read_packet_body`
    // state in memcached - i.e. waiting to read a variable-amount of data from
    // the client. Simplest is to perform a GET where we don't send the full key
    // length, by only sending a partial frame
    auto frame =
            second_conn.encodeCmdGet("dummy_key_which_we_will_crop", Vbid(0));
    second_conn.sendPartialFrame(frame, frame.payload.size() - 1);
    adminConnection->deleteBucket("bucket");
}

// Test delete of a bucket while we've got a client connected to the bucket
// which is currently running a backround operation in the engine (the engine
// returned EWB and started a longrunning task which would complete some
// time in the future).
//
// To simulate this we'll instruct ewb engine to monitor the existence of
// a file and the removal of the file simulates that the background task
// completes and the cookie should be signalled.
TEST_P(BucketTest, DeleteWhileClientConnectedAndEWouldBlocked) {
    /// The test don't test anything in the actual engine so we don't need
    /// to run the test on both ep-engine and default_engine. Given that
    /// we test with default_engine we only run the test for default_engine
    TESTAPP_SKIP_FOR_OTHER_BUCKETS(BucketType::Memcached);

    adminConnection->createBucket(
            "bucket", "default_engine.so", BucketType::EWouldBlock);

    std::vector<std::unique_ptr<MemcachedConnection>> connections;
    std::vector<std::string> lockfiles;

    auto& conn = getConnection();
    for (int jj = 0; jj < 5; ++jj) {
        connections.emplace_back(conn.clone());
        auto& c = connections.back();
        c->authenticate("Luke", mcd_env->getPassword("Luke"), "PLAIN");
        c->selectBucket("bucket");

        auto testfile =
                std::filesystem::current_path() / cb::io::mktemp("lockfile");

        // Configure so that the engine will return
        // cb::engine_errc::would_block and not process any operation given
        // to it.  This means the connection will remain in a blocked state.
        c->configureEwouldBlockEngine(EWBEngineMode::BlockMonitorFile,
                                      cb::engine_errc::would_block /* unused */,
                                      jj,
                                      testfile.generic_string());
        lockfiles.emplace_back(testfile.generic_string());
        c->sendCommand(
                BinprotGenericCommand{cb::mcbp::ClientOpcode::Get, "mykey"});
    }

    deleteBucket(
            *adminConnection, "bucket", [&lockfiles](const std::string& state) {
                if (lockfiles.empty()) {
                    return;
                }
                if (state == "destroying") {
                    for (const auto& f : lockfiles) {
                        std::filesystem::remove_all(f);
                    }

                    lockfiles.clear();
                }
            });
}

static int64_t getTotalSent(MemcachedConnection& conn, intptr_t id) {
    const auto stats = conn.stats("connections " + std::to_string(id));
    if (stats.empty()) {
        throw std::runtime_error("getConnectionStats(): nothing returned");
    }

    if (stats.size() != 1) {
        throw std::runtime_error(
                "getConnectionStats(): Expected a single entry");
    }

    return stats.front()["total_send"].get<int64_t>();
}

/**
 * Verify that we nuke connections stuck in sending the data back to
 * the client due to the client not draining their socket buffer
 *
 * The test tries to store a 20MB document in the cache, then
 * tries to fetch that document until the socket buffer is full
 * (because we never try to read the data)
 */
TEST_P(BucketTest, DeleteWhileSendDataAndFullWriteBuffer) {
    /// The test don't test anything in the actual engine so we don't need
    /// to run the test on both ep-engine and default_engine. Given that
    /// we test with default_engine we only run the test for default_engine
    TESTAPP_SKIP_FOR_OTHER_BUCKETS(BucketType::Memcached);

    adminConnection->createBucket("bucket",
                                  "cache_size=67108864;item_size_max=22020096",
                                  BucketType::Memcached);

    auto& conn = getConnection();
    conn.authenticate("Luke", mcd_env->getPassword("Luke"));
    const auto id = conn.getServerConnectionId();
    conn.selectBucket("bucket");

    // Store the document I want to fetch
    Document document;
    document.info.id = name;
    document.info.flags = 0xdeadbeef;
    document.info.cas = cb::mcbp::cas::Wildcard;
    document.info.datatype = cb::mcbp::Datatype::Raw;
    // Store a 20MB value in the cache
    document.value.assign(20 * 1024 * 1024, 'b');

    const auto info = conn.mutate(document, Vbid(0), MutationType::Set);
    EXPECT_NE(0, info.cas);

    BinprotGetCommand cmd(name);

    std::atomic_bool blocked{false};

    // I've seen cases where send() is being blocked due to the
    // clients receive buffer is full...
    std::thread client{[&conn, &blocked, &cmd]() {
        // Fill up the send buffer on the memcached server:
        try {
            do {
                conn.sendCommand(cmd);
            } while (!blocked.load());
        } catch (const std::exception& e) {
            std::cerr << "DeleteWhileSendDataAndFullWriteBuffer: Failed to "
                         "send data to the server: "
                      << e.what()
                      << " we might have deleted the bucket already and been "
                         "disconnected"
                      << std::endl;
        }
    }};

    adminConnection->executeInBucket("bucket", [&](auto& c) {
        // Wait until the server filled up all of the socket buffers in the
        // kernel so we don't make any progress when trying to send more data.
        do {
            const auto totalSend = getTotalSent(c, id);
            std::this_thread::sleep_for(std::chrono::microseconds(100));
            if (totalSend == getTotalSent(c, id)) {
                blocked.store(true);
            }
        } while (!blocked);
    });

    // The socket is blocked so we may delete the bucket
    deleteBucket(*adminConnection, "bucket", {});
    client.join();
}

TEST_P(BucketTest, TestListBucket) {
    auto buckets = adminConnection->listBuckets();
    EXPECT_EQ(1, buckets.size());
    EXPECT_EQ(bucketName, buckets[0]);
}

TEST_P(BucketTest, TestListBucket_not_authenticated) {
    auto& conn = getConnection();
    try {
        conn.listBuckets();
        FAIL() << "unauthenticated users should not be able to list buckets";
    } catch (const ConnectionError& error) {
        EXPECT_TRUE(error.isAccessDenied());
    }
}

/// Smith only has access to a bucket named rbac_test (and not the
/// default bucket) so when we authenticate as smith we shouldn't be put
/// into rbac_test, but be in no_bucket
TEST_P(BucketTest, TestNoAutoSelectOfBucketForNormalUser) {
    TESTAPP_SKIP_FOR_OTHER_BUCKETS(BucketType::Memcached);
    adminConnection->createBucket("rbac_test", "", BucketType::Memcached);

    auto& conn = getConnection();
    conn.authenticate("smith", "smithpassword", "PLAIN");
    auto response = conn.execute(
            BinprotGenericCommand{cb::mcbp::ClientOpcode::Get, name});
    EXPECT_EQ(cb::mcbp::Status::NoBucket, response.getStatus());

    adminConnection->deleteBucket("rbac_test");
}

TEST_P(BucketTest, TestListSomeBuckets) {
    TESTAPP_SKIP_FOR_OTHER_BUCKETS(BucketType::Memcached);
    adminConnection->createBucket("bucket-1", "", BucketType::Memcached);
    adminConnection->createBucket("bucket-2", "", BucketType::Memcached);
    adminConnection->createBucket("rbac_test", "", BucketType::Memcached);

    const std::vector<std::string> all_buckets = {
            bucketName, "bucket-1", "bucket-2", "rbac_test"};
    EXPECT_EQ(all_buckets, adminConnection->listBuckets());

    // Reconnect and authenticate as a user with access to only one of them
    auto& conn = getConnection();
    conn.authenticate("smith", mcd_env->getPassword("smith"));
    const std::vector<std::string> expected = {"rbac_test"};
    EXPECT_EQ(expected, conn.listBuckets());

    adminConnection->deleteBucket("bucket-1");
    adminConnection->deleteBucket("bucket-2");
    adminConnection->deleteBucket("rbac_test");
}

/// Test that one bucket don't leak information into another bucket
/// and that we can create up to the maximum number of buckets
/// allowd
TEST_P(BucketTest, TestBucketIsolationAndMaxBuckets) {
    size_t totalBuckets = cb::limits::TotalBuckets;
    if (folly::kIsSanitize) {
        // We don't need to test _all_ buckets when running under sanitizers
        totalBuckets = 5;
    }

    for (std::size_t ii = 1; ii < totalBuckets; ++ii) {
        std::stringstream ss;
        ss << "mybucket_" << std::setfill('0') << std::setw(3) << ii;
        GetTestBucket().createBucket(ss.str(), "", *adminConnection);
    }

    if (totalBuckets == cb::limits::TotalBuckets) {
        try {
            GetTestBucket().createBucket(
                    "BucketShouldFail", "", *adminConnection);
            FAIL() << "It should not be possible to test more than "
                   << cb::limits::TotalBuckets << "buckets";
        } catch (ConnectionError&) {
        }
    }

    // I should be able to select each bucket and the same document..
    Document doc;
    doc.info.cas = cb::mcbp::cas::Wildcard;
    doc.info.flags = 0xcaffee;
    doc.info.id = "TestBucketIsolationBuckets";
    doc.value = memcached_cfg.dump();

    for (std::size_t ii = 1; ii < totalBuckets; ++ii) {
        std::stringstream ss;
        ss << "mybucket_" << std::setfill('0') << std::setw(3) << ii;
        const auto name = ss.str();
        adminConnection->selectBucket(name);
        adminConnection->mutate(doc, Vbid(0), MutationType::Add);
    }

    adminConnection->unselectBucket();
    // Delete all buckets
    for (std::size_t ii = 1; ii < totalBuckets; ++ii) {
        std::stringstream ss;
        ss << "mybucket_" << std::setfill('0') << std::setw(3) << ii;
        adminConnection->deleteBucket(ss.str());
    }
}

/// Test that it is possible to specify bigger item sizes for memcache buckets
/// NOTE: This isn't used in our product, and memcache buckets is deprecated.
/// Only run the test if we're testing memcache bucket types
TEST_P(BucketTest, TestMemcachedBucketBigObjects) {
    TESTAPP_SKIP_FOR_OTHER_BUCKETS(BucketType::Memcached);

    const size_t item_max_size = 2 * 1024 * 1024; // 2MB
    std::string config = "item_size_max=" + std::to_string(item_max_size);
    adminConnection->createBucket(
            "mybucket_000", config, BucketType::Memcached);

    Document doc;
    doc.info.cas = cb::mcbp::cas::Wildcard;
    doc.info.datatype = cb::mcbp::Datatype::Raw;
    doc.info.flags = 0xcaffee;
    doc.info.id = name;
    // Unfortunately the item_max_size is the full item including the
    // internal headers (this would be the key and the hash_item struct).
    doc.value.resize(item_max_size - name.length() - 100);

    adminConnection->executeInBucket("mybucket_000", [&](auto& c) {
        c.mutate(doc, Vbid(0), MutationType::Add);
        c.get(name, Vbid(0));
    });
    adminConnection->deleteBucket("mybucket_000");
}

<<<<<<< HEAD
/// Verify that we can delete the currently selected bucket
TEST_P(BucketTest, DeleteSelectedBucket) {
    adminConnection->createBucket("bucket", "", BucketType::Memcached);
    adminConnection->selectBucket("bucket");
    deleteBucket(*adminConnection, "bucket", [](const std::string&) {});
=======
// MB-58598 - verify that the id for the connection id for the connection in
//            log messages related to bucket creation/deletion is correct
TEST_P(BucketTest, MB58598_Connection_ID_clobbered) {
    mcd_env->getTestBucket().setUpBucket("MB58598", {}, *adminConnection);
    adminConnection->deleteBucket("MB58598");
    const auto log_id =
            fmt::format("INFO {}:", adminConnection->getServerConnectionId());

    const auto timeout =
            std::chrono::steady_clock::now() + std::chrono::seconds{30};
    bool complete = false;
    using namespace std::string_view_literals;
    do {
        mcd_env->iterateLogLines([&complete, &log_id](auto line) {
            if (line.find("MB58598") != std::string_view::npos) {
                // This line relates to the interesting bucket. Verify that
                // the connection id is correct
                EXPECT_NE(std::string_view ::npos, line.find(log_id))
                        << "Failed to locate \"" << log_id << "\" in " << line;
            }
            if (line.find("Delete bucket [MB58598] complete") !=
                std::string_view::npos) {
                complete = true;
                return false;
            }

            return true;
        });
    } while (std::chrono::steady_clock::now() < timeout && !complete);
    if (!complete) {
        FAIL() << "Timed out waiting for log messages to appear";
    }
>>>>>>> ea40d974
}<|MERGE_RESOLUTION|>--- conflicted
+++ resolved
@@ -397,13 +397,13 @@
     adminConnection->deleteBucket("mybucket_000");
 }
 
-<<<<<<< HEAD
 /// Verify that we can delete the currently selected bucket
 TEST_P(BucketTest, DeleteSelectedBucket) {
     adminConnection->createBucket("bucket", "", BucketType::Memcached);
     adminConnection->selectBucket("bucket");
     deleteBucket(*adminConnection, "bucket", [](const std::string&) {});
-=======
+}
+
 // MB-58598 - verify that the id for the connection id for the connection in
 //            log messages related to bucket creation/deletion is correct
 TEST_P(BucketTest, MB58598_Connection_ID_clobbered) {
@@ -436,5 +436,4 @@
     if (!complete) {
         FAIL() << "Timed out waiting for log messages to appear";
     }
->>>>>>> ea40d974
 }
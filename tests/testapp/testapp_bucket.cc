/*
 *     Copyright 2015-Present Couchbase, Inc.
 *
 *   Use of this software is governed by the Business Source License included
 *   in the file licenses/BSL-Couchbase.txt.  As of the Change Date specified
 *   in that file, in accordance with the Business Source License, use of this
 *   software will be governed by the Apache License, Version 2.0, included in
 *   the file licenses/APL2.txt.
 */
#include "testapp_client_test.h"

#include <fmt/format.h>
#include <memcached/limits.h>
#include <platform/cb_malloc.h>
#include <platform/dirutils.h>
#include <platform/timeutils.h>
#include <utilities/json_utilities.h>

#include <algorithm>
#include <atomic>
#include <mutex>
#include <thread>

class BucketTest : public TestappClientTest {
public:
    static void SetUpTestCase() {
        auto config = generate_config();
        config["threads"] = 1;
        TestappTest::doSetUpTestCaseWithConfiguration(config);
    }
};

INSTANTIATE_TEST_SUITE_P(TransportProtocols,
                         BucketTest,
                         ::testing::Values(TransportProtocols::McbpSsl),
                         ::testing::PrintToStringParamName());

TEST_P(BucketTest, TestCreateBucketAlreadyExists) {
    try {
        adminConnection->createBucket(bucketName, {}, BucketType::Couchbase);
    } catch (ConnectionError& error) {
        EXPECT_TRUE(error.isAlreadyExists()) << error.getReason();
    }
}

TEST_P(BucketTest, TestDeleteNonexistingBucket) {
    try {
        adminConnection->deleteBucket("ItWouldBeSadIfThisBucketExisted");
    } catch (ConnectionError& error) {
        EXPECT_TRUE(error.isNotFound()) << error.getReason();
    }
}

/**
 * Delete a bucket with a 5 second timeout
 *
 * @param conn The connection to send the delete bucket over
 * @param name The name of the bucket to delete
 * @param stateCallback A callback function called _every_ time we fetch the
 *                      state for the bucket during bucket deletion
 */
static void deleteBucket(
        MemcachedConnection& conn,
        const std::string& name,
        const std::function<void(const std::string&)>& stateCallback) {
    auto clone = conn.clone();
    clone->authenticate("@admin");
    const auto timeout =
            std::chrono::system_clock::now() + std::chrono::seconds{5};
    conn.sendCommand(
            BinprotGenericCommand{cb::mcbp::ClientOpcode::DeleteBucket, name});

    bool found;
    do {
        // Avoid busy-wait ;-)
        std::this_thread::sleep_for(std::chrono::milliseconds(10));
        auto details = clone->stats("bucket_details");
        auto bucketDetails = details["bucket details"];
        found = false;
        for (const auto& bucket : bucketDetails["buckets"]) {
            auto nm = bucket.find("name");
            if (nm != bucket.end()) {
                if (nm->get<std::string>() == name) {
                    if (stateCallback) {
                        stateCallback(bucket["state"].get<std::string>());
                    }
                    found = true;
                }
            }
        }
    } while (found && std::chrono::system_clock::now() < timeout);

    if (found) {
        throw std::runtime_error("Timed out waiting for bucket '" + name +
                                 "' to be deleted");
    }

    // read out the delete response
    BinprotResponse rsp;
    conn.recvResponse(rsp);
    ASSERT_TRUE(rsp.isSuccess());
    ASSERT_EQ(cb::mcbp::ClientOpcode::DeleteBucket, rsp.getOp());
}

// Unit test to verify that a connection currently sending a command to the
// server won't block bucket deletion (the server don't wait for the client
// send all the data, but shut down the connection immediately)
TEST_P(BucketTest, DeleteWhileClientSendCommand) {
    mcd_env->getTestBucket().createBucket("bucket", {}, *adminConnection);
    auto& second_conn = getConnection();
    second_conn.authenticate("Luke");
    second_conn.selectBucket("bucket");

    // We need to get the second connection sitting the `conn_read_packet_body`
    // state in memcached - i.e. waiting to read a variable-amount of data from
    // the client. Simplest is to perform a GET where we don't send the full key
    // length, by only sending a partial frame
    auto frame =
            second_conn.encodeCmdGet("dummy_key_which_we_will_crop", Vbid(0));
    second_conn.sendPartialFrame(frame, frame.payload.size() - 1);
    adminConnection->deleteBucket("bucket");
}

// Test delete of a bucket while we've got a client connected to the bucket
// which is currently running a background operation in the engine (the engine
// returned EWB and started a long-running task which would complete some
// time in the future).
//
// To simulate this we'll instruct ewb engine to monitor the existence of
// a file and the removal of the file simulates that the background task
// completes and the cookie should be signalled.
TEST_P(BucketTest, DeleteWhileClientConnectedAndEWouldBlocked) {
    mcd_env->getTestBucket().setUpBucket("bucket", {}, *adminConnection);

    std::vector<std::unique_ptr<MemcachedConnection>> connections;
    std::vector<std::string> lockfiles;

    auto& conn = getConnection();
    for (int jj = 0; jj < 5; ++jj) {
        connections.emplace_back(conn.clone());
        auto& c = connections.back();
        c->authenticate("Luke");
        c->selectBucket("bucket");

        auto testfile =
                std::filesystem::current_path() / cb::io::mktemp("lockfile");

        // Configure so that the engine will return
        // cb::engine_errc::would_block and not process any operation given
        // to it.  This means the connection will remain in a blocked state.
        c->configureEwouldBlockEngine(EWBEngineMode::BlockMonitorFile,
                                      cb::engine_errc::would_block /* unused */,
                                      jj,
                                      testfile.generic_string());
        lockfiles.emplace_back(testfile.generic_string());
        c->sendCommand(
                BinprotGenericCommand{cb::mcbp::ClientOpcode::Get, "mykey"});
    }

    deleteBucket(
            *adminConnection, "bucket", [&lockfiles](const std::string& state) {
                if (lockfiles.empty()) {
                    return;
                }
                if (state == "destroying") {
                    for (const auto& f : lockfiles) {
                        std::filesystem::remove_all(f);
                    }

                    lockfiles.clear();
                }
            });
}

static int64_t getTotalSent(MemcachedConnection& conn, intptr_t id) {
    const auto stats = conn.stats("connections " + std::to_string(id));
    if (stats.empty()) {
        throw std::runtime_error("getConnectionStats(): nothing returned");
    }

    if (stats.size() != 1) {
        throw std::runtime_error(
                "getConnectionStats(): Expected a single entry");
    }

    return stats.front()["total_send"].get<int64_t>();
}

/**
 * Verify that we nuke connections stuck in sending the data back to
 * the client due to the client not draining their socket buffer
 *
 * The test tries to store a 20MB document in the cache, then
 * tries to fetch that document until the socket buffer is full
 * (because we never try to read the data)
 */
TEST_P(BucketTest, DeleteWhileSendDataAndFullWriteBuffer) {
    mcd_env->getTestBucket().setUpBucket("bucket", {}, *adminConnection);
    auto& conn = getConnection();
    conn.authenticate("Luke");
    const auto id = conn.getServerConnectionId();
    conn.selectBucket("bucket");

    // Store the document I want to fetch
    Document document;
    document.info.id = name;
    document.info.flags = 0xdeadbeef;
    document.info.cas = cb::mcbp::cas::Wildcard;
    document.info.datatype = cb::mcbp::Datatype::Raw;
    // Store a 20MB value in the cache
    document.value.assign(20_MiB, 'b');

    const auto info = conn.mutate(document, Vbid(0), MutationType::Set);
    EXPECT_NE(0, info.cas);

    BinprotGetCommand cmd(name);

    std::atomic_bool blocked{false};

    // I've seen cases where send() is being blocked due to the
    // clients receive buffer is full...
    std::thread client{[&conn, &blocked, &cmd]() {
        // Fill up the send buffer on the memcached server:
        try {
            do {
                conn.sendCommand(cmd);
            } while (!blocked.load());
        } catch (const std::exception& e) {
            std::cerr << "DeleteWhileSendDataAndFullWriteBuffer: Failed to "
                         "send data to the server: "
                      << e.what()
                      << " we might have deleted the bucket already and been "
                         "disconnected"
                      << std::endl;
        }
    }};

    adminConnection->executeInBucket("bucket", [&](auto& c) {
        // Wait until the server filled up all of the socket buffers in the
        // kernel so we don't make any progress when trying to send more data.
        do {
            const auto totalSend = getTotalSent(c, id);
            std::this_thread::sleep_for(std::chrono::microseconds(100));
            if (totalSend == getTotalSent(c, id)) {
                blocked.store(true);
            }
        } while (!blocked);
    });

    // The socket is blocked so we may delete the bucket
    deleteBucket(*adminConnection, "bucket", {});
    client.join();
}

TEST_P(BucketTest, TestListBucket) {
    auto buckets = adminConnection->listBuckets();
    EXPECT_EQ(1, buckets.size());
    EXPECT_EQ(bucketName, buckets[0]);
}

TEST_P(BucketTest, TestListBucket_not_authenticated) {
    auto& conn = getConnection();
    try {
        conn.listBuckets();
        FAIL() << "unauthenticated users should not be able to list buckets";
    } catch (const ConnectionError& error) {
        EXPECT_TRUE(error.isAccessDenied());
    }
}

/// Smith only has access to a bucket named rbac_test (and not the
/// default bucket) so when we authenticate as smith we shouldn't be put
/// into rbac_test, but be in no_bucket
TEST_P(BucketTest, TestNoAutoSelectOfBucketForNormalUser) {
    mcd_env->getTestBucket().createBucket("rbac_test", {}, *adminConnection);

    auto& conn = getConnection();
    conn.authenticate("smith");
    auto response = conn.execute(
            BinprotGenericCommand{cb::mcbp::ClientOpcode::Get, name});
    EXPECT_EQ(cb::mcbp::Status::NoBucket, response.getStatus());

    adminConnection->deleteBucket("rbac_test");
}

TEST_P(BucketTest, TestListSomeBuckets) {
    mcd_env->getTestBucket().createBucket("bucket-1", {}, *adminConnection);
    mcd_env->getTestBucket().createBucket("bucket-2", {}, *adminConnection);
    mcd_env->getTestBucket().createBucket("rbac_test", {}, *adminConnection);

    const std::vector<std::string> all_buckets = {
            bucketName, "bucket-1", "bucket-2", "rbac_test"};
    EXPECT_EQ(all_buckets, adminConnection->listBuckets());

    // Reconnect and authenticate as a user with access to only one of them
    auto& conn = getConnection();
    conn.authenticate("smith");
    const std::vector<std::string> expected = {"rbac_test"};
    EXPECT_EQ(expected, conn.listBuckets());

    adminConnection->deleteBucket("bucket-1");
    adminConnection->deleteBucket("bucket-2");
    adminConnection->deleteBucket("rbac_test");
}

/// Test that one bucket don't leak information into another bucket
/// and that we can create up to the maximum number of buckets
/// allowd
TEST_P(BucketTest, TestBucketIsolationAndMaxBuckets) {
    size_t totalBuckets = cb::limits::TotalBuckets;
    if (folly::kIsSanitize) {
        // We don't need to test _all_ buckets when running under sanitizers
        totalBuckets = 5;
    }

    for (std::size_t ii = 1; ii < totalBuckets; ++ii) {
        std::stringstream ss;
        ss << "mybucket_" << std::setfill('0') << std::setw(3) << ii;
        GetTestBucket().createBucket(ss.str(), "", *adminConnection);
    }

    if (totalBuckets == cb::limits::TotalBuckets) {
        try {
            GetTestBucket().createBucket(
                    "BucketShouldFail", "", *adminConnection);
            FAIL() << "It should not be possible to test more than "
                   << cb::limits::TotalBuckets << "buckets";
        } catch (ConnectionError&) {
        }
    }

    // I should be able to select each bucket and the same document..
    Document doc;
    doc.info.cas = cb::mcbp::cas::Wildcard;
    doc.info.flags = 0xcaffee;
    doc.info.id = "TestBucketIsolationBuckets";
    doc.value = memcached_cfg.dump();

    for (std::size_t ii = 1; ii < totalBuckets; ++ii) {
        std::stringstream ss;
        ss << "mybucket_" << std::setfill('0') << std::setw(3) << ii;
        const auto name = ss.str();
        adminConnection->selectBucket(name);
        adminConnection->mutate(doc, Vbid(0), MutationType::Add);
    }

    adminConnection->unselectBucket();
    // Delete all buckets
    for (std::size_t ii = 1; ii < totalBuckets; ++ii) {
        std::stringstream ss;
        ss << "mybucket_" << std::setfill('0') << std::setw(3) << ii;
        adminConnection->deleteBucket(ss.str());
    }
}

/// Verify that we can delete the currently selected bucket
TEST_P(BucketTest, DeleteSelectedBucket) {
    mcd_env->getTestBucket().createBucket("bucket", {}, *adminConnection);
    adminConnection->selectBucket("bucket");
    deleteBucket(*adminConnection, "bucket", [](const std::string&) {});
}

<<<<<<< HEAD
/// Verify that we log the bucket configuration as JSON when creating the bucket
TEST_P(BucketTest, MB67942) {
    bool found = false;
    bool success = false;
    if (!cb::waitForPredicateUntil(
                [&found, &success]() {
                    mcd_env->iterateLogLines([&found,
                                              &success](const auto& log) {
                        auto idx = log.find("Initialize bucket {");
                        if (idx == std::string_view::npos) {
                            return true;
                        }
                        found = true;
                        auto view = log.substr(idx + 18);
                        auto json = nlohmann::json::parse(view);
                        success = json.contains("configuration") &&
                                  json["configuration"].is_object() &&
                                  json["configuration"].contains("dbname");
                        return true;
                    });
                    return found;
                },
                std::chrono::seconds{5},
                std::chrono::milliseconds{10})) {
        FAIL() << "Timed out waiting bucket create message";
    }
    EXPECT_TRUE(success);
=======
class MemTrackingBucketTest : public BucketTest {
public:
    static void SetUpTestCase() {
        // Note: Important to set the env BEFORE starting memcached,
        // env vars wouldn't be passed to the memcached process otherwise
        // (unless testapp is run in -e (embedded) mode)
        ASSERT_FALSE(getenv("CB_ARENA_MALLOC_VERIFY_DEALLOC_CLIENT"));
        ASSERT_EQ(0, setenv("CB_ARENA_MALLOC_VERIFY_DEALLOC_CLIENT", "1", 0));
        BucketTest::SetUpTestCase();
    }

    static void TearDownTestCase() {
        EXPECT_EQ(0, unsetenv("CB_ARENA_MALLOC_VERIFY_DEALLOC_CLIENT"));
        BucketTest::TearDownTestCase();
    }
};

INSTANTIATE_TEST_SUITE_P(TransportProtocols,
                         MemTrackingBucketTest,
                         ::testing::Values(TransportProtocols::McbpSsl),
                         ::testing::PrintToStringParamName());

TEST_P(MemTrackingBucketTest, MB_68823) {
    // Note: Not using adminConnection as the connection in the test is
    // forcibly disconnected and we need adminConnection at TearDown.
    auto& conn = getConnection();
    conn.authenticate("@admin");
    conn.selectBucket(bucketName);
    conn.setFeature(cb::mcbp::Feature::JSON, true);
    conn.setFeature(cb::mcbp::Feature::Collections, true);
    conn.dcpOpenProducer("dcp-conn_invalid-stream-req-filter");
    conn.dcpControl("enable_noop", "true");

    // Invalid StreamReq filter (with cid duplicate) throws in Filter::ctor.
    // Before the fix the test fails by:
    //
    // ===ERROR===: JeArenaMalloc deallocation mismatch
    //     Memory freed by client:100 domain:None which is assigned arena:0,
    //     but memory was previously allocated from arena:2 (client-specific
    //     arena).
    //     Allocation address:0x10b1b1080 size:192
    try {
        conn.dcpStreamRequest(Vbid(0),
                              cb::mcbp::DcpAddStreamFlag::None,
                              0, // startSeq
                              ~0, // endSeq,
                              0, // vbUuid
                              0, // snapStart
                              0, // snapEnd
                              R"({"collections":["0", "0"]})"_json); // filter
    } catch (const std::exception&) {
        const auto timeout =
                std::chrono::steady_clock::now() + std::chrono::seconds{10};
        const auto line =
                "EventuallyPersistentEngine::stream_req: Exception GSL: "
                "Precondition failure: 'emplaced'";
        const auto expectedLogInstances = 1;
        do {
            if (mcd_env->verifyLogLine(line) == expectedLogInstances) {
                return;
            }
            std::this_thread::sleep_for(std::chrono::milliseconds{100});
        } while (std::chrono::steady_clock::now() < timeout);

        FAIL() << "Timeout before the log line was dumped to the file";
    }
    FAIL() << "StreamRequest should have failed";
>>>>>>> 562aa728
}<|MERGE_RESOLUTION|>--- conflicted
+++ resolved
@@ -360,7 +360,6 @@
     deleteBucket(*adminConnection, "bucket", [](const std::string&) {});
 }
 
-<<<<<<< HEAD
 /// Verify that we log the bucket configuration as JSON when creating the bucket
 TEST_P(BucketTest, MB67942) {
     bool found = false;
@@ -388,7 +387,8 @@
         FAIL() << "Timed out waiting bucket create message";
     }
     EXPECT_TRUE(success);
-=======
+}
+
 class MemTrackingBucketTest : public BucketTest {
 public:
     static void SetUpTestCase() {
@@ -456,5 +456,4 @@
         FAIL() << "Timeout before the log line was dumped to the file";
     }
     FAIL() << "StreamRequest should have failed";
->>>>>>> 562aa728
 }
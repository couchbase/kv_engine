/*
 *     Copyright 2020-Present Couchbase, Inc.
 *
 *   Use of this software is governed by the Business Source License included
 *   in the file licenses/BSL-Couchbase.txt.  As of the Change Date specified
 *   in that file, in accordance with the Business Source License, use of this
 *   software will be governed by the Apache License, Version 2.0, included in
 *   the file licenses/APL2.txt.
 */

#include <folly/io/IOBuf.h>
#include <folly/io/async/AsyncSocket.h>
#include <getopt.h>
#include <mcbp/protocol/framebuilder.h>
#include <nlohmann/json.hpp>
#include <platform/dirutils.h>
#include <platform/socket.h>
#include <programs/getpass.h>
#include <programs/hostname_utils.h>
#include <protocol/connection/client_connection.h>
#include <protocol/connection/client_mcbp_commands.h>
#include <utilities/json_utilities.h>
#include <utilities/string_utilities.h>
#include <utilities/terminal_color.h>
#include <utilities/terminate_handler.h>
#include <csignal>
#include <cstdlib>
#include <iostream>
#include <vector>

/// Callback class to send to folly to error out if an error occurs while
/// trying to send data on the wire.
class TerminateOnErrorWriteCallback : public folly::AsyncWriter::WriteCallback {
public:
    void writeSuccess() noexcept override {
    }
    void writeErr(size_t bytesWritten,
                  const folly::AsyncSocketException& ex) noexcept override {
        std::cerr << "Failed to send data the server: " << ex.what()
                  << std::endl
                  << "Terminate process." << std::endl;
        std::cerr.flush();
        std::_Exit(EXIT_FAILURE);
    }
} terminateOnErrorWriteCallback;

/// Set to true if TLS mode is requested. We'll use the same TLS configuration
/// on all connections we're trying to create
bool tls = false;
/// The TLS certificate file if provided
std::string tls_certificate_file;
/// The TLS private key file if provided
std::string tls_private_key_file;

/// We're going to use the same buffersize on all connections
size_t buffersize = 13421772;

/// When set to true we'll print out each message we see
bool verbose = false;

static void usage() {
    std::cerr << R"(Usage: dcpdrain [options]

Options:

  -h or --host hostname[:port]   The host (with an optional port) to connect to
                                 (for IPv6 use: [address]:port if you'd like to
                                 specify port)
  -p or --port port              The port number to connect to
  -b or --bucket bucketname      The name of the bucket to operate on
  -u or --user username          The name of the user to authenticate as
  -P or --password password      The password to use for authentication
                                 (use '-' to read from standard input)
  --tls[=cert,key]               Use TLS and optionally try to authenticate
                                 by using the provided certificate and
                                 private key.
  --num-connections=num          The number of connections to use to each host
  -B or --buffer-size size       Specify the DCP buffer size to use
                                 [Default = 13421772]. Set to 0 to disable
                                 DCP flow control (may use k or m to specify
                                 kilo or megabytes).
  -c or --control key=value      Add a control message
  -C or --csv                    Print out the result as csv (ms;bytes;#items)
  -N or --name                   The dcp name to use
  -v or --verbose                Add more output
  -4 or --ipv4                   Connect over IPv4
  -6 or --ipv6                   Connect over IPv6
  --enable-oso                   Enable 'Out-of-Sequence Order' backfills
  --disable-collections          Disable Hello::Collections negotiation (for use
                                 with pre-7.0 versions).
  --stream-request-value         Path to a file containing stream-request value.
                                 This must be a file storing a JSON object
                                 matching the stream-request value
                                 specification.
  --stream-id                    Path to a file containing stream-ID config.
                                 This must be a file storing a JSON object that
                                 stores a single array of JSON objects, the
                                 JSON objects are stream-request values (with
                                 stream-ID configured). Use of this parameter
                                 enables DCP stream-id. Example:
                                 {
                                    "streams":[
                                      {"collections" : ["0"], "sid":2},
                                      {"collections" : ["8"], "sid":5}]
                                 }
  --stream-request-flags         Value to use for the 4-byte stream-request
                                 flags field.
<<<<<<< HEAD
                                 Default value is DCP_ADD_STREAM_FLAG_TO_LATEST
=======
                                 Default value is DCP_ADD_STREAM_FLAG_LATEST
  --enable-flatbuffer-sysevents  Turn on system events with flatbuffer values
>>>>>>> d2a55716
  --help                         This help text
)";

    exit(EXIT_FAILURE);
}

std::string calculateThroughput(size_t bytes, size_t sec) {
    if (sec > 1) {
        bytes /= sec;
    }

    std::vector<const char*> suffix = {"B/s", "kB/s", "MB/s", "GB/s"};
    int ii = 0;

    while (bytes > 10240) {
        bytes /= 1024;
        ++ii;
        if (ii == 3) {
            break;
        }
    }

    return std::to_string(bytes) + suffix[ii];
}

/// The DcpConnection class is responsible for a single DCP connection to
/// the server and may consist of a number of DCP streams.
/// We may have multiple DCP connections to the same server.
class DcpConnection {
public:
    DcpConnection(const std::string& hostname,
                  std::vector<uint16_t> v,
                  std::shared_ptr<folly::EventBase> eb)
        : vbuckets(std::move(v)) {
        auto [host, port, family] = cb::inet::parse_hostname(hostname, {});
        connection = std::make_unique<MemcachedConnection>(
                host, port, family, tls, eb);
        connection->connect();
    }

    MemcachedConnection& getConnection() {
        return *connection;
    }

    void enterMessagePump(std::string streamRequestValue,
                          std::optional<nlohmann::json>& streamIdConfig,
                          uint32_t streamRequestFlags) {
        if (vbuckets.empty()) {
            return;
        }
        int streamsPerVb = streamIdConfig ? streamIdConfig.value().size() : 1;

        std::unique_ptr<folly::IOBuf> head;
        folly::IOBuf* tailp = nullptr;

        for (int ii = 0; ii < streamsPerVb; ii++) {
            for (auto vb : vbuckets) {
                totalStreams++;
                BinprotDcpStreamRequestCommand streamRequestCommand;
                streamRequestCommand.setDcpFlags(streamRequestFlags);
                streamRequestCommand.setDcpReserved(0);
                streamRequestCommand.setDcpStartSeqno(0);
                streamRequestCommand.setDcpEndSeqno(~0);
                streamRequestCommand.setDcpVbucketUuid(0);
                streamRequestCommand.setDcpSnapStartSeqno(0);
                streamRequestCommand.setDcpSnapEndSeqno(0);
                streamRequestCommand.setVBucket(Vbid(vb));

                if (!streamRequestValue.empty()) {
                    streamRequestCommand.setValue(
                            std::string_view{streamRequestValue});
                }

                if (streamIdConfig) {
                    streamRequestCommand.setValue(streamIdConfig.value()[ii]);
                }

                std::vector<uint8_t> vec;
                streamRequestCommand.encode(vec);
                auto iob = folly::IOBuf::createCombined(vec.size());
                std::memcpy(iob->writableData(), vec.data(), vec.size());
                iob->append(vec.size());
                if (tailp) {
                    tailp->appendChain(std::move(iob));
                } else {
                    head = std::move(iob);
                    tailp = head.get();
                }
            }
        }
        connection->getUnderlyingAsyncSocket().writeChain(
                &terminateOnErrorWriteCallback, std::move(head));
        connection->enterMessagePumpMode(
                [this](const cb::mcbp::Header& header) {
                    if (verbose) {
                        std::cout << header.to_json(true).dump() << std::endl;
                    }
                    if (header.isRequest()) {
                        handleRequest(header.getRequest());
                    } else {
                        handleResponse(header.getResponse());
                    }
                });
        start = std::chrono::steady_clock::now();
    }

    size_t getSnapshots() const {
        return snapshots;
    }

    size_t getOsoSnapshots() const {
        return oso_snapshots;
    }

    size_t getMutations() const {
        return mutations;
    }

    size_t getMutationBytes() const {
        return mutation_bytes;
    }

    size_t getTotalBytesReceived() const {
        return connection->getUnderlyingAsyncSocket().getAppBytesReceived();
    }

    void reportConnectionStats() {
        const auto duration =
                std::chrono::duration_cast<std::chrono::milliseconds>(stop -
                                                                      start);

        size_t total_bytes = getTotalBytesReceived();
        fmt::print(
                "Connection took {} ms - {} mutations with a total of {} bytes "
                "received in {} snapshots and {} oso snapshots (overhead {} "
                "bytes, {})",
                duration.count(),
                mutations,
                total_bytes,
                snapshots,
                oso_snapshots,
                total_bytes - mutation_bytes,
                calculateThroughput(total_bytes, duration.count() / 1000));
    }

protected:
    std::unique_ptr<MemcachedConnection> connection;
    std::vector<uint16_t> vbuckets;
    std::chrono::steady_clock::time_point start;
    std::chrono::steady_clock::time_point stop;

    void handleRequest(const cb::mcbp::Request& req) {
        bool dcpmsg = false;

        switch (req.getClientOpcode()) {
        case cb::mcbp::ClientOpcode::DcpStreamEnd:
            ++stream_end;
            if (stream_end == vbuckets.size()) {
                // we got all we wanted
                connection->getUnderlyingAsyncSocket().setReadCB(nullptr);
                connection->getUnderlyingAsyncSocket().close();
                stop = std::chrono::steady_clock::now();
            }
            dcpmsg = true;
            break;
        case cb::mcbp::ClientOpcode::DcpNoop:
            handleDcpNoop(req);
            break;
        case cb::mcbp::ClientOpcode::DcpMutation:
            ++mutations;
            mutation_bytes += req.getBodylen();
            dcpmsg = true;
            break;

        case cb::mcbp::ClientOpcode::DcpSnapshotMarker:
            ++snapshots;
            dcpmsg = true;
            break;

        case cb::mcbp::ClientOpcode::DcpOsoSnapshot:
            ++oso_snapshots;
            dcpmsg = true;
            break;

        case cb::mcbp::ClientOpcode::DcpAddStream:
        case cb::mcbp::ClientOpcode::DcpCloseStream:
        case cb::mcbp::ClientOpcode::DcpStreamReq:
        case cb::mcbp::ClientOpcode::DcpGetFailoverLog:
        case cb::mcbp::ClientOpcode::DcpDeletion:
        case cb::mcbp::ClientOpcode::DcpExpiration:
        case cb::mcbp::ClientOpcode::DcpFlush_Unsupported:
        case cb::mcbp::ClientOpcode::DcpSetVbucketState:
        case cb::mcbp::ClientOpcode::DcpBufferAcknowledgement:
        case cb::mcbp::ClientOpcode::DcpControl:
        case cb::mcbp::ClientOpcode::DcpSystemEvent:
        case cb::mcbp::ClientOpcode::DcpPrepare:
        case cb::mcbp::ClientOpcode::DcpSeqnoAcknowledged:
        case cb::mcbp::ClientOpcode::DcpCommit:
        case cb::mcbp::ClientOpcode::DcpAbort:
        case cb::mcbp::ClientOpcode::DcpSeqnoAdvanced:
            dcpmsg = true;
            break;

        default:
            std::cerr << "Received unexpected message: " << req.to_json(false)
                      << std::endl;
        }

        if (dcpmsg && buffersize > 0) {
            current_buffer_window +=
                    req.getBodylen() + sizeof(cb::mcbp::Header);
            if (current_buffer_window > (buffersize / 2)) {
                sendBufferAck();
            }
        }
    }

    void handleResponse(const cb::mcbp::Response& response) {
        if (cb::mcbp::isStatusSuccess(response.getStatus())) {
            return;
        }

        if (response.getClientOpcode() ==
            cb::mcbp::ClientOpcode::DcpStreamReq) {
            std::cerr << TerminalColor::Red << response.to_json(true).dump()
                      << TerminalColor::Reset << std::endl;
            stream_end++;
            if (stream_end == vbuckets.size()) {
                // we got all we wanted
                connection->getUnderlyingAsyncSocket().setReadCB(nullptr);
                connection->getUnderlyingAsyncSocket().close();
                stop = std::chrono::steady_clock::now();
            }
        }
    }

    void handleDcpNoop(const cb::mcbp::Request& header) {
        cb::mcbp::Response resp = {};
        resp.setMagic(cb::mcbp::Magic::ClientResponse);
        resp.setOpaque(header.getOpaque());
        resp.setOpcode(header.getClientOpcode());

        auto iob = folly::IOBuf::createCombined(sizeof(resp));
        std::memcpy(iob->writableData(), &resp, sizeof(resp));
        iob->append(sizeof(resp));
        connection->getUnderlyingAsyncSocket().writeChain(
                &terminateOnErrorWriteCallback, std::move(iob));
    }

    void sendBufferAck() {
        // send buffer ack
        std::array<uint8_t, sizeof(cb::mcbp::Header) + 4> backing;
        cb::mcbp::RequestBuilder builder({backing.data(), backing.size()});
        builder.setMagic(cb::mcbp::Magic::ClientRequest);
        builder.setOpcode(cb::mcbp::ClientOpcode::DcpBufferAcknowledgement);
        cb::mcbp::request::DcpBufferAckPayload payload;
        payload.setBufferBytes(current_buffer_window);
        builder.setExtras(payload.getBuffer());

        auto packet = builder.getFrame()->getFrame();
        auto iob = folly::IOBuf::createCombined(packet.size());
        std::memcpy(iob->writableData(), packet.data(), packet.size());
        iob->append(packet.size());
        connection->getUnderlyingAsyncSocket().writeChain(
                &terminateOnErrorWriteCallback, std::move(iob));
        current_buffer_window = 0;
    }

    size_t mutation_bytes = 0;
    size_t stream_end = 0;
    size_t mutations = 0;
    size_t snapshots = 0;
    size_t oso_snapshots = 0;
    size_t current_buffer_window = 0;
    size_t max_vbuckets = 0;
    size_t totalStreams = 0;
};

static unsigned long strtoul(const char* arg) {
    try {
        char* end = nullptr;
        auto ret = std::strtoul(arg, &end, 10);
        if (end != nullptr) {
            const std::string rest{end};
            if (rest == "k" || rest == "K") {
                ret *= 1024;
            } else if (rest == "m" || rest == "M") {
                ret *= 1024 * 1024;
            } else if (!rest.empty()) {
                std::cerr << "Failed to parse string (extra characters at the "
                             "end): "
                          << rest << std::endl;
                std::exit(EXIT_FAILURE);
            }
        }
        return ret;
    } catch (const std::exception& exception) {
        std::cerr << "Failed to parse string: " << exception.what()
                  << std::endl;
        std::exit(EXIT_FAILURE);
    }
}

static void setControlMessages(
        MemcachedConnection& connection,
        const std::vector<std::pair<std::string, std::string>>& controls) {
    for (const auto& p : controls) {
        if (verbose) {
            std::cout << "Set DCP control message: " << p.first << "="
                      << p.second << std::endl;
        }
        if (!connection
                     .execute(BinprotGenericCommand{
                             cb::mcbp::ClientOpcode::DcpControl,
                             p.first,
                             p.second})
                     .isSuccess()) {
            std::cerr << "Failed to set " << p.first << " to " << p.second
                      << std::endl;
            std::exit(EXIT_FAILURE);
        }
    }
}

std::pair<std::string, std::string> parseControlMessage(std::string value) {
    auto idx = value.find('=');
    if (idx == std::string::npos) {
        std::cerr << "Error: control message should be key=value" << std::endl;
        std::exit(EXIT_FAILURE);
    }
    return std::make_pair<std::string, std::string>(value.substr(0, idx),
                                                    value.substr(idx + 1));
}

/// The vucketmap is a vector of pairs where the first entry is the
/// hostname (and port) and the second entry is a vector containing
/// all of the vbuckets there
std::vector<std::pair<std::string, std::vector<uint16_t>>> vbucketmap;

void setupVBMap(const std::string& host,
                in_port_t in_port,
                sa_family_t family,
                const std::string& user,
                const std::string& password,
                const std::string& bucket,
                bool enableCollections,
                std::shared_ptr<folly::EventBase> base) {
    MemcachedConnection connection(host, in_port, family, tls, base);
    connection.setSslCertFile(tls_certificate_file);
    connection.setSslKeyFile(tls_private_key_file);
    connection.connect();

    if (!user.empty()) {
        connection.authenticate(user, password, "PLAIN");
    }

    std::vector<cb::mcbp::Feature> features = {
            {cb::mcbp::Feature::MUTATION_SEQNO,
             cb::mcbp::Feature::XATTR,
             cb::mcbp::Feature::XERROR,
             cb::mcbp::Feature::SNAPPY,
             cb::mcbp::Feature::JSON}};
    if (enableCollections) {
        features.push_back(cb::mcbp::Feature::Collections);
    }
    connection.setFeatures(features);
    connection.selectBucket(bucket);

    // get the CCCP
    auto rsp = connection.execute(
            BinprotGenericCommand{cb::mcbp::ClientOpcode::GetClusterConfig});
    if (!rsp.isSuccess()) {
        std::cout << "Failed to fetch cluster map: "
                  << to_string(rsp.getStatus()) << std::endl;
        std::exit(EXIT_FAILURE);
    }
    auto json = rsp.getDataJson();
    auto vbservermap = json["vBucketServerMap"];

    auto nodes = vbservermap["serverList"];
    for (const auto& n : nodes) {
        auto h = n.get<std::string>();
        auto idx = h.find(':');
        auto p = strtoul(h.substr(idx + 1).c_str());
        h.resize(idx);
        if (h.find("$HOST") != std::string::npos) {
            h = host;
        }

        if (p == 11210 && tls) {
            // @todo we should look this up from the cccp payload
            p = 11207;
        }

        h += ":" + std::to_string(p);
        vbucketmap.emplace_back(
                std::make_pair<std::string, std::vector<uint16_t>>(std::move(h),
                                                                   {}));
    }

    auto map = vbservermap["vBucketMap"];
    size_t max_vbuckets = 0;
    for (const auto& e : map) {
        int nodeidx = e[0].get<int>();
        vbucketmap[nodeidx].second.emplace_back(max_vbuckets++);
    }
}

int main(int argc, char** argv) {
    // Make sure that we dump callstacks on the console
    install_backtrace_terminate_handler();
#ifndef WIN32
    setTerminalColorSupport(isatty(STDERR_FILENO) && isatty(STDOUT_FILENO));
#endif

    int cmd;
    std::string port;
    std::string host{"localhost"};
    std::string user{};
    std::string password{};
    std::string bucket{};
    sa_family_t family = AF_UNSPEC;
    bool csv = false;
    std::vector<std::pair<std::string, std::string>> controls;
    std::string name = "dcpdrain";
    bool enableOso{false};
    bool enableCollections{true};
    std::string streamRequestFileName;
    std::string streamIdFileName;
    uint32_t streamRequestFlags = DCP_ADD_STREAM_FLAG_TO_LATEST;
    size_t num_connections = 1;
    bool enableFlatbufferSysEvents{false};

    cb::net::initialize();

    const int valueOptionId = 1;
    const int streamIdOptionId = 2;
    const int enableOsoOptionId = 3;
    const int disableCollectionsOptionId = 4;
    const int streamRequestFlagsOptionId = 5;
    const int enableFlatbufferSysEventsId = 6;

    std::vector<option> long_options = {
            {"ipv4", no_argument, nullptr, '4'},
            {"ipv6", no_argument, nullptr, '6'},
            {"host", required_argument, nullptr, 'h'},
            {"port", required_argument, nullptr, 'p'},
            {"bucket", required_argument, nullptr, 'b'},
            {"password", required_argument, nullptr, 'P'},
            {"user", required_argument, nullptr, 'u'},
            {"tls=", optional_argument, nullptr, 't'},
            {"help", no_argument, nullptr, 0},
            {"buffer-size", required_argument, nullptr, 'B'},
            {"control", required_argument, nullptr, 'c'},
            {"csv", no_argument, nullptr, 'C'},
            {"name", required_argument, nullptr, 'N'},
            {"num-connections", required_argument, nullptr, 'n'},
            {"verbose", no_argument, nullptr, 'v'},
            {"enable-oso", no_argument, nullptr, enableOsoOptionId},
            {"disable-collections",
             no_argument,
             nullptr,
             disableCollectionsOptionId},
            {"stream-request-value", required_argument, nullptr, valueOptionId},
            {"stream-id", required_argument, nullptr, streamIdOptionId},
            {"stream-request-flags",
             required_argument,
             nullptr,
             streamRequestFlagsOptionId},
            {"enable-flatbuffer-sysevents",
             no_argument,
             nullptr,
             enableFlatbufferSysEventsId},
            {nullptr, 0, nullptr, 0}};

    while ((cmd = getopt_long(argc,
                              argv,
                              "46h:p:u:b:P:B:c:vCMN:",
                              long_options.data(),
                              nullptr)) != EOF) {
        switch (cmd) {
        case '6':
            family = AF_INET6;
            break;
        case '4':
            family = AF_INET;
            break;
        case 'h':
            host.assign(optarg);
            break;
        case 'p':
            port.assign(optarg);
            break;
        case 'b':
            bucket.assign(optarg);
            break;
        case 'u':
            user.assign(optarg);
            break;
        case 'P':
            password.assign(optarg);
            break;
        case 't':
            tls = true;
            if (optarg) {
                auto parts = split_string(optarg, ",");
                if (parts.size() != 2) {
                    std::cerr << TerminalColor::Red
                              << "Incorrect format for --tls=certificate,key"
                              << TerminalColor::Reset << std::endl;
                    exit(EXIT_FAILURE);
                }
                tls_certificate_file = std::move(parts.front());
                tls_private_key_file = std::move(parts.back());

                if (!cb::io::isFile(tls_certificate_file)) {
                    std::cerr << TerminalColor::Red << "Certificate file "
                              << tls_certificate_file << " does not exists"
                              << TerminalColor::Reset << std::endl;
                    exit(EXIT_FAILURE);
                }

                if (!cb::io::isFile(tls_private_key_file)) {
                    std::cerr << TerminalColor::Red << "Private key file "
                              << tls_private_key_file << " does not exists"
                              << TerminalColor::Reset << std::endl;
                    exit(EXIT_FAILURE);
                }
            }
            break;
        case 'n':
            num_connections = strtoul(optarg);
            break;
        case 'B':
            buffersize = strtoul(optarg);
            break;
        case 'c':
            controls.emplace_back(parseControlMessage(optarg));
            break;
        case 'v':
            verbose = true;
            break;
        case 'C':
            csv = true;
            break;
        case 'N':
            name = optarg;
            break;
        case enableOsoOptionId:
            enableOso = true;
            break;
        case disableCollectionsOptionId:
            enableCollections = false;
            break;
        case valueOptionId:
            streamRequestFileName = optarg;
            break;
        case streamIdOptionId:
            streamIdFileName = optarg;
            break;
        case streamRequestFlagsOptionId:
            streamRequestFlags = strtoul(optarg);
            break;
        case enableFlatbufferSysEventsId:
            enableFlatbufferSysEvents = true;
            break;
        default:
            usage();
            return EXIT_FAILURE;
        }
    }

    if (password == "-") {
        password.assign(getpass());
    } else if (password.empty()) {
        const char* env_password = std::getenv("CB_PASSWORD");
        if (env_password) {
            password = env_password;
        }
    }

    if (bucket.empty()) {
        std::cerr << "Please specify bucket with -b" << std::endl;
        return EXIT_FAILURE;
    }

    if (!streamRequestFileName.empty() && !streamIdFileName.empty()) {
        std::cerr << "Please only specify --stream-request-value or --stream-id"
                  << std::endl;
        return EXIT_FAILURE;
    }

    std::string streamRequestValue;
    if (!streamRequestFileName.empty()) {
        streamRequestValue = cb::io::loadFile(streamRequestFileName);
    }

    std::optional<nlohmann::json> streamIdConfig;
    if (!streamIdFileName.empty()) {
        auto json = nlohmann::json::parse(cb::io::loadFile(streamIdFileName));
        // Expected that the document is an array of stream-request values
        auto itr = json.find("streams");
        if (itr == json.end()) {
            std::cerr << "stream-id content invalid:" << json.dump()
                      << std::endl;
            return EXIT_FAILURE;
        }
        cb::throwIfWrongType("streams", *itr, nlohmann::json::value_t::array);
        streamIdConfig = *itr;
    }

#ifndef WIN32
    if (signal(SIGPIPE, SIG_IGN) == SIG_ERR) {
        std::cerr << "Fatal: failed to ignore SIGPIPE\n";
        return EXIT_FAILURE;
    }
#endif

    auto event_base = std::make_shared<folly::EventBase>();
    std::vector<std::unique_ptr<DcpConnection>> connections;
    try {
        if (port.empty()) {
            port = tls ? "11207" : "11210";
        }
        in_port_t in_port;
        sa_family_t fam;
        std::tie(host, in_port, fam) = cb::inet::parse_hostname(host, port);

        if (family == AF_UNSPEC) { // The user may have used -4 or -6
            family = fam;
        }

        setupVBMap(host,
                   in_port,
                   family,
                   user,
                   password,
                   bucket,
                   enableCollections,
                   event_base);

        std::vector<cb::mcbp::Feature> features = {
                {cb::mcbp::Feature::MUTATION_SEQNO,
                 cb::mcbp::Feature::XATTR,
                 cb::mcbp::Feature::XERROR,
                 cb::mcbp::Feature::SNAPPY,
                 cb::mcbp::Feature::JSON}};
        if (enableCollections) {
            features.push_back(cb::mcbp::Feature::Collections);
        }

        for (const auto& [h, vb] : vbucketmap) {
            // We'll use a number fixed number of connections to each host
            // so we need to redistribute the vbuckets across the connections
            // to this host.
            std::vector<std::vector<uint16_t>> perConnVbuckets{num_connections};

            if (num_connections == 1) {
                perConnVbuckets[0] = vb;
            } else {
                // spread the vbuckets across the connections
                int idx = 0;
                for (auto vbucket : vb) {
                    perConnVbuckets[idx++ % perConnVbuckets.size()]
                            .emplace_back(vbucket);
                }
            }

            int idx = 0;
            for (auto vbuckets : perConnVbuckets) {
                connections.emplace_back(std::make_unique<DcpConnection>(
                        h, vbuckets, event_base));
                auto& c = connections.back()->getConnection();
                if (!user.empty()) {
                    c.authenticate(user, password, "PLAIN");
                }

                c.setFeatures(features);
                c.selectBucket(bucket);

                std::string nm =
                        (idx++ == 0) ? name : name + ":" + std::to_string(idx);
                auto rsp = c.execute(BinprotDcpOpenCommand{
                        std::move(nm),
                        cb::mcbp::request::DcpOpenPayload::Producer});
                if (!rsp.isSuccess()) {
                    std::cerr << "Failed to open DCP stream: "
                              << to_string(rsp.getStatus()) << std::endl
                              << "\t" << rsp.getDataString() << std::endl;
                    return EXIT_FAILURE;
                }

                if (buffersize == 0) {
                    if (verbose) {
                        std::cout << "Not using DCP flow control" << std::endl;
                    }
                } else {
                    if (verbose) {
                        std::cout << "Using DCP flow control with buffer size: "
                                  << buffersize << std::endl;
                    }
                    if (!c.execute(BinprotGenericCommand{
                                           cb::mcbp::ClientOpcode::DcpControl,
                                           "connection_buffer_size",
                                           std::to_string(buffersize)})
                                 .isSuccess()) {
                        std::cerr << "Failed to set connection buffer size to "
                                  << buffersize << std::endl;
                        std::exit(EXIT_FAILURE);
                    }
                }

                auto ctrls = controls;
                if (ctrls.empty()) {
                    ctrls = {{"set_priority", "high"},
                             {"supports_cursor_dropping_vulcan", "true"},
                             {"supports_hifi_MFU", "true"},
                             {"send_stream_end_on_client_close_stream", "true"},
                             {"enable_expiry_opcode", "true"},
                             {"set_noop_interval", "1"},
                             {"enable_noop", "true"}};
                }

                if (streamIdConfig) {
                    ctrls.emplace_back(
                            std::make_pair("enable_stream_id", "true"));
                }

                if (enableOso) {
                    ctrls.emplace_back(std::make_pair(
                            "enable_out_of_order_snapshots", "true"));
                }

                if (enableFlatbufferSysEvents) {
                    ctrls.emplace_back(std::make_pair(
                            "flatbuffers_system_events", "true"));
                }

                setControlMessages(c, ctrls);
            }
        }

        // Now that they're all set up; go ahead and tell them to enter
        // the message pump!
        for (auto& c : connections) {
            c->enterMessagePump(
                    streamRequestValue, streamIdConfig, streamRequestFlags);
        }

    } catch (const ConnectionError& ex) {
        std::cerr << ex.what() << std::endl;
        return EXIT_FAILURE;
    } catch (const std::runtime_error& ex) {
        std::cerr << ex.what() << std::endl;
        return EXIT_FAILURE;
    }

    const auto start = std::chrono::steady_clock::now();
    event_base->loop();
    const auto stop = std::chrono::steady_clock::now();

    const auto duration =
            std::chrono::duration_cast<std::chrono::milliseconds>(stop - start);

    size_t total_bytes = 0;
    size_t mutations = 0;
    size_t mutation_bytes = 0;
    size_t snapshots = 0;
    size_t oso_snapshots = 0;
    for (const auto& c : connections) {
        total_bytes += c->getTotalBytesReceived();
        mutations += c->getMutations();
        mutation_bytes += c->getMutationBytes();
        snapshots += c->getSnapshots();
        oso_snapshots += c->getOsoSnapshots();
        if (!csv && connections.size() > 1) {
            c->reportConnectionStats();
        }
    }

    if (csv) {
        std::cout << duration.count() << ';' << total_bytes << ';' << mutations
                  << std::endl;
    } else {
        fmt::print(
                "Connection took {} ms - {} mutations with a total of {} bytes "
                "received in {} snapshots and {} oso snapshots (overhead {} "
                "bytes, {})",
                duration.count(),
                mutations,
                total_bytes,
                snapshots,
                oso_snapshots,
                total_bytes - mutation_bytes,
                calculateThroughput(total_bytes, duration.count() / 1000));
    }

    connections.clear();
    return EXIT_SUCCESS;
}<|MERGE_RESOLUTION|>--- conflicted
+++ resolved
@@ -105,12 +105,8 @@
                                  }
   --stream-request-flags         Value to use for the 4-byte stream-request
                                  flags field.
-<<<<<<< HEAD
                                  Default value is DCP_ADD_STREAM_FLAG_TO_LATEST
-=======
-                                 Default value is DCP_ADD_STREAM_FLAG_LATEST
   --enable-flatbuffer-sysevents  Turn on system events with flatbuffer values
->>>>>>> d2a55716
   --help                         This help text
 )";
 

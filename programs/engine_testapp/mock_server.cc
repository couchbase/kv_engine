--- conflicted
+++ resolved
@@ -139,12 +139,6 @@
     time_travel_offset += by;
 }
 
-<<<<<<< HEAD
-=======
-static int mock_parse_config(const char *str, struct config_item items[], FILE *error) {
-    return parse_config(str, items, error);
-}
-
 static std::chrono::seconds dcp_disconnect_when_stuck_timeout{720};
 static std::string dcp_disconnect_when_stuck_name_regex;
 
@@ -156,7 +150,6 @@
     dcp_disconnect_when_stuck_name_regex = regex;
 }
 
->>>>>>> 6db36ca1
 struct MockServerCoreApi : public ServerCoreIface {
     std::chrono::steady_clock::time_point get_uptime_now() override {
         return mock_get_uptime_now();
@@ -181,36 +174,21 @@
         // environment to calculate the value.
         return 1024;
     }
-<<<<<<< HEAD
     size_t getQuotaSharingPagerConcurrency() override {
         return 2;
-=======
-    bool isCollectionsEnabled() const override {
-        return true;
-    }
-
-    std::chrono::seconds getDcpDisconnectWhenStuckTimeout() override {
-        return dcp_disconnect_when_stuck_timeout;
-    }
-
-    std::string getDcpDisconnectWhenStuckNameRegex() override {
-        return dcp_disconnect_when_stuck_name_regex;
-    }
-};
-
-struct MockServerDocumentApi : public ServerDocumentIface {
-    cb::engine_errc pre_link(CookieIface& cookie, item_info& info) override {
-        if (pre_link_function) {
-            pre_link_function(info);
-        }
-
-        return cb::engine_errc::success;
->>>>>>> 6db36ca1
     }
 
     std::chrono::milliseconds getQuotaSharingPagerSleepTime() override {
         using namespace std::chrono_literals;
         return 5000ms;
+    }
+
+    std::chrono::seconds getDcpDisconnectWhenStuckTimeout() override {
+        return dcp_disconnect_when_stuck_timeout;
+    }
+
+    std::string getDcpDisconnectWhenStuckNameRegex() override {
+        return dcp_disconnect_when_stuck_name_regex;
     }
 };
 

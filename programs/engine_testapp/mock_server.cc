/* -*- Mode: C++; tab-width: 4; c-basic-offset: 4; indent-tabs-mode: nil -*- */
/*
 *     Copyright 2019-Present Couchbase, Inc.
 *
 *   Use of this software is governed by the Business Source License included
 *   in the file licenses/BSL-Couchbase.txt.  As of the Change Date specified
 *   in that file, in accordance with the Business Source License, use of this
 *   software will be governed by the Apache License, Version 2.0, included in
 *   the file licenses/APL2.txt.
 */

#include "mock_server.h"
#include "mock_cookie.h"

#include <gsl/gsl-lite.hpp>
#include <json/syntax_validator.h>
#include <logger/logger.h>
#include <memcached/config_parser.h>
#include <memcached/document_expired.h>
#include <memcached/engine.h>
#include <memcached/engine_testapp.h>
#include <memcached/server_bucket_iface.h>
#include <memcached/server_core_iface.h>
#include <platform/atomic_duration.h>
#include <platform/platform_time.h>
#include <utilities/engine_errc_2_mcbp.h>
#include <xattr/blob.h>
#include <xattr/utils.h>
#include <array>
#include <atomic>
#include <chrono>
#include <cstring>
#include <ctime>
#include <list>
#include <mutex>
#include <queue>

#define REALTIME_MAXDELTA 60*60*24*3

std::atomic<time_t> process_started;     /* when the mock server was started */

// When the mock server was started, std::chrono variant
cb::AtomicTimePoint<> process_started_steady;

/* Offset from 'real' time used to test time handling */
std::atomic<rel_time_t> time_travel_offset;

spdlog::level::level_enum log_level = spdlog::level::level_enum::info;

/// Queue of notification status for each cookie
using CookieNotifyQueue = std::queue<cb::engine_errc>;

/// Map of Cookie to its queued notifications.
using CookieToNotificationsMap =
        std::unordered_map<CookieIface*, CookieNotifyQueue>;

/// CookieToNotificationsMap guarded by a mutex to allow concurrent waiting
/// and signalling on a new status being added for a given cookie.
folly::Synchronized<CookieToNotificationsMap, std::mutex> cookieNotifications;

/// Condition variable used with cookieNotifications to allow waiting on
/// notify_io_complete being called for a given cookie.
std::condition_variable cookieNotificationSignal;

/* Forward declarations */

static std::chrono::steady_clock::time_point mock_get_uptime_now() {
    // Want to return a time_point in terms of time since our server startup
    // (not since steady_clock's epoch), so need to first calculate the
    // duration since startup, then conver to time_point.
    auto duration_since_start = std::chrono::steady_clock::now() -
                                process_started_steady.load() +
                                std::chrono::seconds(time_travel_offset);
    return std::chrono::steady_clock::time_point(duration_since_start);
}

/* time-sensitive callers can call it by hand with this, outside the
   normal ever-1-second timer */
static rel_time_t mock_get_current_time() {
#ifdef WIN32
    rel_time_t result = (rel_time_t)(time(NULL) - process_started + time_travel_offset);
#else
    struct timeval timer {};
    gettimeofday(&timer, nullptr);
    auto result =
            (rel_time_t)(timer.tv_sec - process_started + time_travel_offset);
#endif
    return result;
}

void mock_notify_io_complete(CookieIface& cookie, cb::engine_errc status) {
    // Using at() here as the cookie should have been registered in
    // cookieNotifications when it was created.
    cookieNotifications.lock()->at(&cookie).push(status);
    cookieNotificationSignal.notify_all();
}

static rel_time_t mock_realtime(rel_time_t exptime) {
    /* no. of seconds in 30 days - largest possible delta exptime */

    if (exptime == 0) return 0; /* 0 means never expire */

    rel_time_t rv = 0;
    if (exptime > REALTIME_MAXDELTA) {
        /* if item expiration is at/before the server started, give it an
           expiration time of 1 second after the server started.
           (because 0 means don't expire).  without this, we'd
           underflow and wrap around to some large value way in the
           future, effectively making items expiring in the past
           really expiring never */
        if (exptime <= process_started) {
            rv = (rel_time_t)1;
        } else {
            rv = (rel_time_t)(exptime - process_started);
        }
    } else {
        rv = (rel_time_t)(exptime + mock_get_current_time());
    }

    return rv;
}

static time_t mock_abstime(const rel_time_t exptime)
{
    return process_started + exptime;
}

static time_t mock_limit_abstime(time_t t, std::chrono::seconds limit) {
    auto upperbound = mock_abstime(mock_get_current_time()) + limit.count();

    if (t == 0 || t > upperbound) {
        t = upperbound;
    }

    return t;
}

void mock_time_travel(int by) {
    time_travel_offset += by;
}

static std::chrono::seconds dcp_disconnect_when_stuck_timeout{720};
static std::string dcp_disconnect_when_stuck_name_regex;
static bool not_locked_returns_tmpfail{false};

void mock_set_dcp_disconnect_when_stuck_timeout(std::chrono::seconds timeout) {
    dcp_disconnect_when_stuck_timeout = timeout;
}

void mock_set_dcp_disconnect_when_stuck_name_regex(std::string regex) {
    dcp_disconnect_when_stuck_name_regex = regex;
}

<<<<<<< HEAD
void mock_set_not_locked_returns_tmpfail(bool value) {
    not_locked_returns_tmpfail = value;
=======
static std::atomic_bool magma_blind_write_optimisation_enabled{true};
void mock_set_magma_blind_write_optimisation_enabled(bool enabled) {
    magma_blind_write_optimisation_enabled = enabled;
>>>>>>> 80d85598
}

struct MockServerCoreApi : public ServerCoreIface {
    std::chrono::steady_clock::time_point get_uptime_now() override {
        return mock_get_uptime_now();
    }

    rel_time_t get_current_time() override {
        return mock_get_current_time();
    }
    rel_time_t realtime(rel_time_t exptime) override {
        return mock_realtime(exptime);
    }
    time_t abstime(rel_time_t exptime) override {
        return mock_abstime(exptime);
    }
    time_t limit_abstime(time_t t, std::chrono::seconds limit) override {
        return mock_limit_abstime(t, limit);
    }
    size_t getMaxEngineFileDescriptors() override {
        // 1024 is kind of an abitrary limit (it just needs to be greater than
        // the number of reserved file descriptors in the environment) but we
        // don't link to the engine in mock_server so we can't get the
        // environment to calculate the value.
        return 1024;
    }
    size_t getQuotaSharingPagerConcurrency() override {
        return 2;
    }

    std::chrono::milliseconds getQuotaSharingPagerSleepTime() override {
        using namespace std::chrono_literals;
        return 5000ms;
    }

    std::chrono::seconds getDcpDisconnectWhenStuckTimeout() override {
        return dcp_disconnect_when_stuck_timeout;
    }

    std::string getDcpDisconnectWhenStuckNameRegex() override {
        return dcp_disconnect_when_stuck_name_regex;
    }

<<<<<<< HEAD
    bool getNotLockedReturnsTmpfail() override {
        return not_locked_returns_tmpfail;
=======
    bool isMagmaBlindWriteOptimisationEnabled() override {
        return magma_blind_write_optimisation_enabled.load();
>>>>>>> 80d85598
    }
};

void cb::server::document_expired(const EngineIface&, size_t) {
    // empty
}

struct MockServerBucketApi : public ServerBucketIface {
    std::optional<AssociatedBucketHandle> tryAssociateBucket(
            EngineIface* engine) const override {
        return AssociatedBucketHandle(engine, [](auto*) {});
    }
};

void mock_register_cookie(CookieIface& cookie) {
    auto [it, inserted] = cookieNotifications.lock()->try_emplace(&cookie);
    if (!inserted) {
        throw std::logic_error(fmt::format(
                "mock_register_cookie(): Cookie '{}' already exists in "
                "cookieNotifications map.",
                reinterpret_cast<void*>(&cookie)));
    }
}

void mock_unregister_cookie(CookieIface& cookie) {
    auto locked = cookieNotifications.lock();
    auto it = locked->find(&cookie);
    if (it == locked->end()) {
        throw std::logic_error(fmt::format(
                "mock_unregister_cookie(): Cookie '{}' does not exist "
                "in cookieNotifications map.",
                reinterpret_cast<const void*>(&cookie)));
    }
    locked->erase(it);
}

cb::engine_errc mock_waitfor_cookie(CookieIface* cookie) {
    Expects(cookie);
    // Wait for at least one element to be present in this cookie's
    // notification queue.
    // Using at() here as the cookie should have been registered in
    // cookieNotifications when it was created.
    auto locked = cookieNotifications.lock();
    cookieNotificationSignal.wait(locked.as_lock(), [&locked, cookie] {
        return !locked->at(cookie).empty();
    });
    auto& notificationQueue = (*locked)[cookie];
    auto status = notificationQueue.front();
    notificationQueue.pop();
    return status;
}

bool mock_cookie_notified(CookieIface* cookie) {
    Expects(cookie);
    return !cookieNotifications.lock()->at(cookie).empty();
}

ServerApi* get_mock_server_api() {
    static MockServerCoreApi core_api;
    static MockServerBucketApi server_bucket_api;
    static ServerApi rv;
    static int init;
    if (!init) {
        init = 1;
        rv.core = &core_api;
        rv.bucket = &server_bucket_api;
    }

   return &rv;
}

void init_mock_server() {
    process_started = time(nullptr);
    process_started_steady = std::chrono::steady_clock::now();

    time_travel_offset = 0;
    log_level = spdlog::level::level_enum::critical;
}<|MERGE_RESOLUTION|>--- conflicted
+++ resolved
@@ -151,14 +151,13 @@
     dcp_disconnect_when_stuck_name_regex = regex;
 }
 
-<<<<<<< HEAD
 void mock_set_not_locked_returns_tmpfail(bool value) {
     not_locked_returns_tmpfail = value;
-=======
+}
+
 static std::atomic_bool magma_blind_write_optimisation_enabled{true};
 void mock_set_magma_blind_write_optimisation_enabled(bool enabled) {
     magma_blind_write_optimisation_enabled = enabled;
->>>>>>> 80d85598
 }
 
 struct MockServerCoreApi : public ServerCoreIface {
@@ -202,13 +201,12 @@
         return dcp_disconnect_when_stuck_name_regex;
     }
 
-<<<<<<< HEAD
     bool getNotLockedReturnsTmpfail() override {
         return not_locked_returns_tmpfail;
-=======
+    }
+
     bool isMagmaBlindWriteOptimisationEnabled() override {
         return magma_blind_write_optimisation_enabled.load();
->>>>>>> 80d85598
     }
 };
 

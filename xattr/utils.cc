--- conflicted
+++ resolved
@@ -166,16 +166,11 @@
               ::mcbp::datatype::is_snappy(datatype));
     return {blob.size(), blob.get_system_size()};
 }
-<<<<<<< HEAD
-} // namespace cb::xattr
-=======
 
-size_t get_body_size(uint8_t datatype, const cb::const_char_buffer value) {
+size_t get_body_size(uint8_t datatype, std::string_view value) {
     if (!::mcbp::datatype::is_xattr(datatype)) {
         return value.size();
     }
     return value.size() - get_body_offset(value);
 }
-}
-}
->>>>>>> 5fe24fc6
+} // namespace cb::xattr
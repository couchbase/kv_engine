/* -*- Mode: C++; tab-width: 4; c-basic-offset: 4; indent-tabs-mode: nil -*- */
/*
 *     Copyright 2015-Present Couchbase, Inc.
 *
 *   Use of this software is governed by the Business Source License included
 *   in the file licenses/BSL-Couchbase.txt.  As of the Change Date specified
 *   in that file, in accordance with the Business Source License, use of this
 *   software will be governed by the Apache License, Version 2.0, included in
 *   the file licenses/APL2.txt.
 */
#include "client_connection.h"
#include "client_mcbp_commands.h"
#include "frameinfo.h"

#include <cbsasl/client.h>
#include <mcbp/dcp_snapshot_marker_codec.h>
#include <mcbp/mcbp.h>
#include <mcbp/protocol/framebuilder.h>
#include <memcached/protocol_binary.h>
#include <nlohmann/json.hpp>
#include <platform/compress.h>
#include <platform/dirutils.h>
#include <platform/socket.h>
#include <platform/strerror.h>

#include <cerrno>
#include <functional>
#include <gsl/gsl>
#include <iostream>
#include <limits>
#include <memory>
#ifndef WIN32
#include <netdb.h>
#include <netinet/tcp.h> // For TCP_NODELAY etc
#endif
#include <sstream>
#include <stdexcept>
#include <string>
#include <system_error>
#include <thread>

static const bool packet_dump = getenv("COUCHBASE_PACKET_DUMP") != nullptr;

::std::ostream& operator<<(::std::ostream& os, const DocumentInfo& info) {
    return os << "id:" << info.id << " flags:" << info.flags
              << " exp:" << info.expiration
              << " datatype:" << int(info.datatype) << " cas:" << info.cas;
}

::std::ostream& operator<<(::std::ostream& os, const Document& doc) {
    os << "info:" << doc.info << " value: [" << std::hex;
    for (auto& v : doc.value) {
        os << int(v) << " ";
    }
    return os << std::dec << "]";
}

void Document::compress() {
    if (mcbp::datatype::is_snappy(protocol_binary_datatype_t(info.datatype))) {
        throw std::invalid_argument(
                "Document::compress: Cannot compress already compressed "
                "document.");
    }

    cb::compression::Buffer buf;
    cb::compression::deflate(cb::compression::Algorithm::Snappy, value, buf);
    value = {buf.data(), buf.size()};
    info.datatype = cb::mcbp::Datatype(uint8_t(info.datatype) |
                                       uint8_t(cb::mcbp::Datatype::Snappy));
}

/////////////////////////////////////////////////////////////////////////
// Implementation of the MemcachedConnection class
/////////////////////////////////////////////////////////////////////////
MemcachedConnection::MemcachedConnection(std::string host,
                                         in_port_t port,
                                         sa_family_t family,
                                         bool ssl)
    : host(std::move(host)), port(port), family(family), ssl(ssl) {
    if (ssl) {
        char* env = getenv("COUCHBASE_SSL_CLIENT_CERT_PATH");
        if (env != nullptr) {
            setSslCertFile(std::string{env} + "/client.pem");
            setSslKeyFile(std::string{env} + "/client.key");
        }
    }

    agentInfo["a"] = "MemcachedConnection";
}

MemcachedConnection::~MemcachedConnection() {
    close();
}

void MemcachedConnection::close() {
    effective_features.clear();
    if (ssl) {
        if (bio != nullptr) {
            BIO_free_all(bio);
            bio = nullptr;
        }
        if (context != nullptr) {
            SSL_CTX_free(context);
            context = nullptr;
        }
    }

    if (sock != INVALID_SOCKET) {
        cb::net::shutdown(sock, SHUT_RDWR);
        cb::net::closesocket(sock);
        sock = INVALID_SOCKET;
    }
}

SOCKET try_connect_socket(struct addrinfo* next,
                          const std::string& hostname,
                          in_port_t port) {
    SOCKET sfd = cb::net::socket(
            next->ai_family, next->ai_socktype, next->ai_protocol);
    if (sfd == INVALID_SOCKET) {
        throw std::system_error(cb::net::get_socket_error(),
                                std::system_category(),
                                "socket() failed (" + hostname + " " +
                                        std::to_string(port) + ")");
    }

#ifdef WIN32
    // BIO_new_socket pass the socket as an int, but it is a SOCKET on
    // Windows.. On windows a socket is an unsigned value, and may
    // get an overflow inside openssl (I don't know the exact width of
    // the SOCKET, and how openssl use the value internally). This
    // class is mostly used from the test framework so let's throw
    // an exception instead and treat it like a test failure (to be
    // on the safe side). We'll be refactoring to SCHANNEL in the
    // future anyway.
    if (sfd > std::numeric_limits<int>::max()) {
        cb::net::closesocket(sfd);
        throw std::runtime_error(
                "Socket value too big "
                "(may trigger behavior openssl)");
    }
#endif

    // When running unit tests on our Windows CV system we somtimes
    // see connect fail with WSAEADDRINUSE. For a client socket
    // we don't bind the socket as that's implicit from calling
    // connect. Mark the socket reusable so that the kernel may
    // reuse the socket earlier
    const int flag = 1;
    cb::net::setsockopt(sfd,
                        SOL_SOCKET,
                        SO_REUSEADDR,
                        reinterpret_cast<const void*>(&flag),
                        sizeof(flag));

    // Try to set the nodelay mode on the socket (but ignore
    // if we fail to do so..
    cb::net::setsockopt(sfd,
                        IPPROTO_TCP,
                        TCP_NODELAY,
                        reinterpret_cast<const void*>(&flag),
                        sizeof(flag));

    if (cb::net::connect(sfd, next->ai_addr, next->ai_addrlen) == SOCKET_ERROR) {
        auto error = cb::net::get_socket_error();
        cb::net::closesocket(sfd);
#ifdef WIN32
        WSASetLastError(error);
#endif
        throw std::system_error(error,
                                std::system_category(),
                                "connect() failed (" + hostname + " " +
                                        std::to_string(port) + ")");
    }

    // Socket is connected and ready to use
    return sfd;
}

SOCKET cb::net::new_socket(const std::string& host,
                           in_port_t port,
                           sa_family_t family) {
    struct addrinfo hints = {};
    hints.ai_flags = AI_PASSIVE;
    hints.ai_protocol = IPPROTO_TCP;
    hints.ai_socktype = SOCK_STREAM;
    hints.ai_family = family;

    int error;
    struct addrinfo* ai;
    std::string hostname{host};

    if (hostname.empty() || hostname == "localhost") {
        if (family == AF_INET) {
            hostname.assign("127.0.0.1");
        } else if (family == AF_INET6){
            hostname.assign("::1");
        } else if (family == AF_UNSPEC) {
            hostname.assign("localhost");
        }
    }

    error = getaddrinfo(
            hostname.c_str(), std::to_string(port).c_str(), &hints, &ai);

    if (error != 0) {
        throw std::system_error(error,
                                std::system_category(),
                                "Failed to resolve address host: \"" +
                                        hostname +
                                        "\" Port: " + std::to_string(port));
    }

    bool unit_tests = getenv("MEMCACHED_UNIT_TESTS") != nullptr;

    // Iterate over all of the entries returned by getaddrinfo
    // and try to connect to them. Depending on the input data we
    // might get multiple returns (ex: localhost with AF_UNSPEC returns
    // both IPv4 and IPv6 address, and IPv4 could fail while IPv6
    // might succeed.
    for (auto* next = ai; next; next = next->ai_next) {
        int retry = unit_tests ? 200 : 0;
        do {
            try {
                auto sfd = try_connect_socket(next, hostname, port);
                freeaddrinfo(ai);
                return sfd;
            } catch (const std::system_error& error) {
                if (unit_tests) {
                    std::cerr << "Failed building socket: " << error.what()
                              << std::endl;
#ifndef WIN32
                    const int WSAEADDRINUSE = EADDRINUSE;
#endif
                    if (error.code().value() == WSAEADDRINUSE) {
                        std::cerr << "EADDRINUSE.. backing off" << std::endl;
                        std::this_thread::sleep_for(
                                std::chrono::milliseconds(10));
                    } else {
                        // Not subject for backoff and retry
                        retry = 0;
                    }
                }
            }
        } while (retry-- > 0);
        // Try next entry returned from getaddinfo
    }

    freeaddrinfo(ai);
    return INVALID_SOCKET;
}

std::tuple<SOCKET, SSL_CTX*, BIO*> cb::net::new_ssl_socket(
        const std::string& host,
        in_port_t port,
        sa_family_t family,
        std::function<void(SSL_CTX*)> setup_ssl_ctx) {
    auto sock = cb::net::new_socket(host, port, family);
    if (sock == INVALID_SOCKET) {
        return std::tuple<SOCKET, SSL_CTX*, BIO*>{
                INVALID_SOCKET, nullptr, nullptr};
    }

    /* we're connected */
    auto* context = SSL_CTX_new(SSLv23_client_method());
    if (context == nullptr) {
        throw std::runtime_error("Failed to create openssl client context");
    }

    if (setup_ssl_ctx) {
        setup_ssl_ctx(context);
    }

    // Ensure read/write operations only return after the
    // handshake and successful completion.
    SSL_CTX_set_mode(context, SSL_MODE_AUTO_RETRY);

    BIO* bio = BIO_new_ssl(context, 1);
    BIO_push(bio, BIO_new_socket(gsl::narrow<int>(sock), 0));

    if (BIO_do_handshake(bio) <= 0) {
        BIO_free_all(bio);
        SSL_CTX_free(context);
        throw std::runtime_error("Failed to do SSL handshake!");
    }

    return std::tuple<SOCKET, SSL_CTX*, BIO*>{sock, context, bio};
}

SOCKET MemcachedConnection::releaseSocket() {
    if (ssl) {
        throw std::runtime_error("releaseSocket: Can't release SSL socket");
    }
    auto ret = sock;
    sock = INVALID_SOCKET;
    return ret;
}

intptr_t MemcachedConnection::getServerConnectionId() {
    auto st = stats("connections self");
    if (st.size() != 1) {
        throw std::runtime_error(
                "MemcachedConnection::getServerConnectionId: Unexpected stats "
                "size returned");
    }

    return st.front()["socket"].get<size_t>();
}

long tls_protocol_to_options(const std::string& protocol) {
    /* MB-12359 - Disable SSLv2 & SSLv3 due to POODLE */
    long disallow = SSL_OP_NO_SSLv2 | SSL_OP_NO_SSLv3;

    std::string minimum(protocol);
    std::transform(minimum.begin(), minimum.end(), minimum.begin(), tolower);

    if (minimum.empty() || minimum == "tlsv1") {
        disallow |= SSL_OP_NO_TLSv1_3 | SSL_OP_NO_TLSv1_2 | SSL_OP_NO_TLSv1_1;
    } else if (minimum == "tlsv1.1" || minimum == "tlsv1_1") {
        disallow |= SSL_OP_NO_TLSv1_3 | SSL_OP_NO_TLSv1_2 | SSL_OP_NO_TLSv1;
    } else if (minimum == "tlsv1.2" || minimum == "tlsv1_2") {
        disallow |= SSL_OP_NO_TLSv1_3 | SSL_OP_NO_TLSv1_1 | SSL_OP_NO_TLSv1;
    } else if (minimum == "tlsv1.3" || minimum == "tlsv1_3") {
        disallow |= SSL_OP_NO_TLSv1_2 | SSL_OP_NO_TLSv1_1 | SSL_OP_NO_TLSv1;
    } else {
        throw std::invalid_argument("Unknown protocol: " + minimum);
    }

    return disallow;
}

void MemcachedConnection::connect() {
    if (bio != nullptr) {
        BIO_free_all(bio);
        bio = nullptr;
    }

    if (context != nullptr) {
        SSL_CTX_free(context);
    }

    if (sock != INVALID_SOCKET) {
        cb::net::shutdown(sock, SHUT_RDWR);
        cb::net::closesocket(sock);
        sock = INVALID_SOCKET;
    }

    if (ssl) {
        std::tie(sock, context, bio) = cb::net::new_ssl_socket(
                host, port, family, [this](SSL_CTX* context) {
                    if (!tls_protocol.empty()) {
                        SSL_CTX_set_options(
                                context, tls_protocol_to_options(tls_protocol));
                    }

                    if (SSL_CTX_set_ciphersuites(context,
                                                 tls13_ciphers.c_str()) == 0 &&
                        !tls13_ciphers.empty()) {
                        throw std::runtime_error(
                                "Failed to select a cipher suite from: " +
                                tls13_ciphers);
                    }

                    if (SSL_CTX_set_cipher_list(context,
                                                tls12_ciphers.c_str()) == 0 &&
                        !tls12_ciphers.empty()) {
                        throw std::runtime_error(
                                "Failed to select a cipher suite from: " +
                                tls12_ciphers);
                    }

                    if (!ssl_cert_file.empty() && !ssl_key_file.empty()) {
                        if (!SSL_CTX_use_certificate_file(context,
                                                          ssl_cert_file.c_str(),
                                                          SSL_FILETYPE_PEM) ||
                            !SSL_CTX_use_PrivateKey_file(context,
                                                         ssl_key_file.c_str(),
                                                         SSL_FILETYPE_PEM) ||
                            !SSL_CTX_check_private_key(context)) {
                            std::vector<char> ssl_err(1024);
                            ERR_error_string_n(ERR_get_error(),
                                               ssl_err.data(),
                                               ssl_err.size());
                            SSL_CTX_free(context);
                            throw std::runtime_error(
                                    std::string("Failed to use SSL cert and "
                                                "key: ") +
                                    ssl_err.data());
                        }
                    }
                });
    } else {
        sock = cb::net::new_socket(host, port, family);
    }

    if (sock == INVALID_SOCKET) {
        auto error = cb::net::get_socket_error();
        std::string msg("Failed to connect to: ");
        if (family == AF_INET || family == AF_UNSPEC) {
            if (host.empty()) {
                msg += "localhost:";
            } else {
                msg += host + ":";
            }
        } else {
            if (host.empty()) {
                msg += "[::1]:";
            } else {
                msg += "[" + host + "]:";
            }
        }
        msg.append(std::to_string(port));
        throw std::system_error(error, std::system_category(), msg);
    }

    bool unitTests = getenv("MEMCACHED_UNIT_TESTS") != nullptr;
    if (!ssl && unitTests) {
        // Enable LINGER with zero timeout. This changes the
        // behaviour of close() - any unsent data will be
        // discarded, and the connection will be immediately
        // closed with a RST, and is immediately destroyed.  This
        // has the advantage that the socket doesn't enter
        // TIME_WAIT; and hence doesn't consume an emphemeral port
        // until it times out (default 60s).
        //
        // By using LINGER we (hopefully!) avoid issues in CV jobs
        // where ephemeral ports are exhausted and hence tests
        // intermittently fail. One minor downside the RST
        // triggers a warning in the server side logs: 'read
        // error: Connection reset by peer'.
        //
        // Note that this isn't enabled for SSL sockets, which don't
        // appear to be happy with having the underlying socket closed
        // immediately; I suspect due to the additional out-of-band
        // messages SSL may send/recv in addition to normal traffic.
        struct linger sl {};
        sl.l_onoff = 1;
        sl.l_linger = 0;
        cb::net::setsockopt(sock,
                            SOL_SOCKET,
                            SO_LINGER,
                            reinterpret_cast<const void*>(&sl),
                            sizeof(sl));
    }
}

void MemcachedConnection::sendBufferSsl(cb::const_byte_buffer buf) {
    const auto* data = reinterpret_cast<const char*>(buf.data());
    cb::const_byte_buffer::size_type nbytes = buf.size();
    cb::const_byte_buffer::size_type offset = 0;

    while (offset < nbytes) {
        int nw = BIO_write(
                bio, data + offset, gsl::narrow<int>(nbytes - offset));
        if (nw <= 0) {
            if (BIO_should_retry(bio) == 0) {
                throw std::runtime_error(
                        "Failed to write data, BIO_write returned " +
                        std::to_string(nw));
            }
        } else {
            offset += nw;
        }
    }
}

void MemcachedConnection::sendBufferSsl(const std::vector<iovec>& list) {
    for (auto buf : list) {
        sendBufferSsl({reinterpret_cast<uint8_t*>(buf.iov_base), buf.iov_len});
    }
}

void MemcachedConnection::sendBufferPlain(cb::const_byte_buffer buf) {
    const auto* data = reinterpret_cast<const char*>(buf.data());
    cb::const_byte_buffer::size_type nbytes = buf.size();
    cb::const_byte_buffer::size_type offset = 0;

    while (offset < nbytes) {
        auto nw = cb::net::send(sock, data + offset, nbytes - offset, 0);
        if (nw <= 0) {
            throw std::system_error(
                    cb::net::get_socket_error(),
                    std::system_category(),
                    "MemcachedConnection::sendFramePlain: failed to send data");
        } else {
            offset += nw;
        }
    }
}

void MemcachedConnection::sendBufferPlain(const std::vector<iovec>& iov) {
    // Calculate total size.
    int bytes_remaining = 0;
    for (const auto& io : iov) {
        bytes_remaining += int(io.iov_len);
    }

    // Encode sendmsg() message header.
    msghdr msg{};
    // sendmsg() doesn't actually change the value of msg_iov; but as
    // it's a C API it doesn't have a const modifier. Therefore need
    // to cast away const.
    msg.msg_iov = const_cast<iovec*>(iov.data());
    msg.msg_iovlen = int(iov.size());

    // repeatedly call sendmsg() until the complete payload has been
    // transmitted.
    for (;;) {
        auto bytes_sent = cb::net::sendmsg(sock, &msg, 0);
        if (bytes_sent < 0) {
            throw std::system_error(cb::net::get_socket_error(),
                                    std::system_category(),
                                    "MemcachedConnection::sendBufferPlain: "
                                    "sendmsg() failed to send data");
        }

        bytes_remaining -= bytes_sent;
        if (bytes_remaining == 0) {
            // All data sent.
            return;
        }

        // Partial send. Remove the completed iovec entries from the
        // list of pending writes.
        while ((msg.msg_iovlen > 0) &&
               (bytes_sent >= ssize_t(msg.msg_iov->iov_len))) {
            // Complete element consumed; update msg_iov / iovlen to next
            // element.
            bytes_sent -= (ssize_t)msg.msg_iov->iov_len;
            msg.msg_iovlen--;
            msg.msg_iov++;
        }

        // Might have written just part of the last iovec entry;
        // adjust it so the next write will do the rest.
        if (bytes_sent > 0) {
            msg.msg_iov->iov_base =
                    (void*)((unsigned char*)msg.msg_iov->iov_base + bytes_sent);
            msg.msg_iov->iov_len -= bytes_sent;
        }
    }
}

void MemcachedConnection::readSsl(Frame& frame, size_t bytes) {
    Frame::size_type offset = frame.payload.size();
    frame.payload.resize(bytes + offset);
    char* data = reinterpret_cast<char*>(frame.payload.data()) + offset;

    size_t total = 0;

    while (total < bytes) {
        int nr = BIO_read(bio, data + total, gsl::narrow<int>(bytes - total));
        if (nr <= 0) {
            if (BIO_should_retry(bio) == 0) {
                throw std::runtime_error(
                        "Failed to read data, BIO_read returned " +
                        std::to_string(nr));
            }
        } else {
            total += nr;
        }
    }
}

void MemcachedConnection::readPlain(Frame& frame, size_t bytes) {
    Frame::size_type offset = frame.payload.size();
    frame.payload.resize(bytes + offset);
    char* data = reinterpret_cast<char*>(frame.payload.data()) + offset;

    size_t total = 0;

    while (total < bytes) {
        auto nr = cb::net::recv(sock, data + total, bytes - total, 0);
        if (nr <= 0) {
            auto error = cb::net::get_socket_error();
            if (nr == 0) {
                // nr == 0 means that the other end closed the connection.
                // Given that we expected to read more data, let's throw
                // an connection reset exception
                error = ECONNRESET;
            }

            throw std::system_error(error, std::system_category(),
                                    "MemcachedConnection::readPlain: failed to read data");
        } else {
            total += nr;
        }
    }
}

void MemcachedConnection::sendFrame(const Frame& frame) {
    sendBuffer({frame.payload.data(), frame.payload.size()});
}

void MemcachedConnection::sendBuffer(const std::vector<iovec>& list) {
    if (packet_dump) {
        std::vector<uint8_t> blob;
        for (auto& entry : list) {
            const auto* ptr = static_cast<const uint8_t*>(entry.iov_base);
            std::copy(ptr, ptr + entry.iov_len, std::back_inserter(blob));
        }
        try {
            cb::mcbp::dumpStream({blob.data(), blob.size()}, std::cerr);
        } catch (const std::exception&) {
            // ignore..
        }
    }

    if (ssl) {
        sendBufferSsl(list);
    } else {
        sendBufferPlain(list);
    }
}

void MemcachedConnection::sendBuffer(cb::const_byte_buffer buf) {
    if (packet_dump) {
        try {
            cb::mcbp::dumpStream(buf, std::cerr);
        } catch (const std::exception&) {
            // ignore..
        }
    }
    if (ssl) {
        sendBufferSsl(buf);
    } else {
        sendBufferPlain(buf);
    }
}

void MemcachedConnection::sendPartialFrame(Frame& frame,
                                           Frame::size_type length) {
    // Move the remainder to a new frame.
    auto rem_first = frame.payload.begin() + length;
    auto rem_last = frame.payload.end();
    std::vector<uint8_t> remainder;
    std::copy(rem_first, rem_last, std::back_inserter(remainder));
    frame.payload.erase(rem_first, rem_last);

    // Send the partial frame.
    sendFrame(frame);

    // Swap the old payload with the remainder.
    frame.payload.swap(remainder);
}

void MemcachedConnection::read(Frame& frame, size_t bytes) {
    if (ssl) {
        readSsl(frame, bytes);
    } else {
        readPlain(frame, bytes);
    }
}

nlohmann::json MemcachedConnection::stats(const std::string& subcommand,
                                          GetFrameInfoFunction getFrameInfo) {
    nlohmann::json ret;
    stats(
            [&ret](const std::string& key, const std::string& value) -> void {
                if (value.empty()) {
                    ret[key] = "";
                    return;
                }
                try {
                    auto v = nlohmann::json::parse(value);
                    ret[key] = v;
                } catch (const nlohmann::json::exception&) {
                    ret[key] = value;
                }
            },
            subcommand,
            getFrameInfo);
    return ret;
}

void MemcachedConnection::setSslCertFile(const std::string& file)  {
    if (file.empty()) {
        ssl_cert_file.clear();
        return;
    }
    auto path = cb::io::sanitizePath(file);
    if (!cb::io::isFile(path)) {
        throw std::system_error(std::make_error_code(std::errc::no_such_file_or_directory),
                                "Can't use [" + path + "]");
    }
    ssl_cert_file = std::move(path);
}

void MemcachedConnection::setSslKeyFile(const std::string& file) {
    if (file.empty()) {
        ssl_key_file.clear();
        return;
    }
    auto path = cb::io::sanitizePath(file);
    if (!cb::io::isFile(path)) {
        throw std::system_error(std::make_error_code(std::errc::no_such_file_or_directory),
                                "Can't use [" + path + "]");
    }
    ssl_key_file = std::move(path);
}

void MemcachedConnection::setTlsProtocol(std::string protocol) {
    tls_protocol = std::move(protocol);
}

void MemcachedConnection::setTls12Ciphers(std::string ciphers) {
    tls12_ciphers = std::move(ciphers);
}

void MemcachedConnection::setTls13Ciphers(std::string ciphers) {
    tls13_ciphers = std::move(ciphers);
}

static Frame to_frame(const BinprotCommand& command) {
    Frame frame;
    command.encode(frame.payload);
    return frame;
}

std::unique_ptr<MemcachedConnection> MemcachedConnection::clone(
        bool connect) const {
    auto ret = std::make_unique<MemcachedConnection>(host, port, family, ssl);
    ret->auto_retry_tmpfail = auto_retry_tmpfail;
    ret->setSslCertFile(ssl_cert_file);
    ret->setSslKeyFile(ssl_key_file);
    if (connect) {
        ret->connect();
        ret->applyFeatures(effective_features);
    } else {
        ret->effective_features.clear();
    }
    return ret;
}

void MemcachedConnection::recvFrame(Frame& frame) {
    frame.reset();
    // A memcached packet starts with a fixed header
    MemcachedConnection::read(frame, sizeof(cb::mcbp::Header));

    auto magic = cb::mcbp::Magic(frame.payload.at(0));
    if (magic != cb::mcbp::Magic::ClientRequest &&
        magic != cb::mcbp::Magic::ClientResponse &&
        magic != cb::mcbp::Magic::ServerRequest &&
        magic != cb::mcbp::Magic::ServerResponse &&
        magic != cb::mcbp::Magic::AltClientResponse) {
        throw std::runtime_error("Invalid magic received: " +
                                 std::to_string(frame.payload.at(0)));
    }

    const auto* header =
            reinterpret_cast<const cb::mcbp::Header*>(frame.payload.data());
    MemcachedConnection::read(frame, header->getBodylen());
    if (packet_dump) {
        cb::mcbp::dump(frame.payload.data(), std::cerr);
    }
}

size_t MemcachedConnection::sendCommand(const BinprotCommand& command) {
    traceData.reset();

    auto encoded = command.encode();

    // encoded contains the message header (as owning vector<uint8_t>),
    // plus a variable number of (non-owning) byte buffers. Create
    // a single vector of byte buffers for all; then send in a single
    // sendmsg() call (to avoid copying any data), with a single syscall.

    // Perf: this function previously used multiple calls to
    // sendBuffer() (one per header / buffer) to send the data without
    // copying / re-forming it. While this does reduce copying cost; it requires
    // one send() syscall per chunk. Benchmarks show that is actually
    // *more* expensive overall (particulary when measuring server
    // performance) as the server can read the first header chunk;
    // then attempts to read the body which hasn't been delievered yet
    // and hence has to go around the libevent loop again to read the
    // body.

    std::vector<iovec> message;
    iovec iov{};
    iov.iov_base = encoded.header.data();
    iov.iov_len = encoded.header.size();
    size_t sentBytes = iov.iov_len;
    message.push_back(iov);
    for (auto buf : encoded.bufs) {
        iov.iov_base = const_cast<uint8_t*>(buf.data());
        iov.iov_len = buf.size();
        sentBytes += iov.iov_len;
        message.push_back(iov);
    }

    sendBuffer(message);
    return sentBytes;
}

void MemcachedConnection::recvResponse(BinprotResponse& response) {
    Frame frame;
    traceData.reset();
    recvFrame(frame);
    response.assign(std::move(frame.payload));
    traceData = response.getTracingData();
}

void MemcachedConnection::authenticate(const std::string& username,
                                       const std::string& password,
                                       const std::string& mech) {
    cb::sasl::client::ClientContext client(
            [username]() -> std::string { return username; },
            [password]() -> std::string { return password; },
            mech);
    auto client_data = client.start();

    if (client_data.first != cb::sasl::Error::OK) {
        throw std::runtime_error(std::string("cbsasl_client_start (") +
                                 std::string(client.getName()) +
                                 std::string("): ") +
                                 ::to_string(client_data.first));
    }

    BinprotSaslAuthCommand authCommand;
    authCommand.setChallenge(client_data.second);
    authCommand.setMechanism(client.getName());
    auto response = execute(authCommand);

    while (response.getStatus() == cb::mcbp::Status::AuthContinue) {
        auto respdata = response.getData();
        client_data =
                client.step({reinterpret_cast<const char*>(respdata.data()),
                             respdata.size()});
        if (client_data.first != cb::sasl::Error::OK &&
            client_data.first != cb::sasl::Error::CONTINUE) {
            reconnect();
            throw std::runtime_error(std::string("cbsasl_client_step: ") +
                                     ::to_string(client_data.first));
        }

        BinprotSaslStepCommand stepCommand;
        stepCommand.setMechanism(client.getName());
        stepCommand.setChallenge(client_data.second);
        response = execute(stepCommand);
    }

    if (!response.isSuccess()) {
        throw ConnectionError("Authentication failed", response);
    }
}

static std::string bucketTypeToModule(BucketType type) {
    switch (type) {
    case BucketType::Unknown:
        throw std::runtime_error(
                "bucketTypeToModule: Can't create an unknown bucket type");
    case BucketType::NoBucket:
        return "nobucket.so";
    case BucketType::Memcached:
        return "default_engine.so";
    case BucketType::Couchbase:
        return "ep.so";
    case BucketType::EWouldBlock:
        return "ewouldblock_engine.so";
    }

    throw std::runtime_error("bucketTypeToModule: Invalid BucketType: " +
                             std::to_string(int(type)));
}

void MemcachedConnection::createBucket(const std::string& name,
                                       const std::string& config,
                                       BucketType type) {
    BinprotCreateBucketCommand command(name.c_str());
    command.setConfig(bucketTypeToModule(type), config);

    const auto response = execute(command);
    if (!response.isSuccess()) {
        throw ConnectionError("Create bucket failed", response);
    }
}

void MemcachedConnection::deleteBucket(const std::string& name) {
    BinprotGenericCommand command(cb::mcbp::ClientOpcode::DeleteBucket, name);
    const auto response = execute(command);
    if (!response.isSuccess()) {
        throw ConnectionError("Delete bucket failed", response);
    }
}

void MemcachedConnection::selectBucket(const std::string& name) {
    BinprotGenericCommand command(cb::mcbp::ClientOpcode::SelectBucket, name);
    const auto response = execute(command);
    if (!response.isSuccess()) {
        throw ConnectionError(
                std::string{"Select bucket [" + name + "] failed"}, response);
    }
}

std::string MemcachedConnection::to_string() const {
    std::string ret("Memcached connection ");
    ret.append(std::to_string(port));
    if (family == AF_INET6) {
        ret.append("[::1]:");
    } else {
        ret.append("127.0.0.1:");
    }

    ret.append(std::to_string(port));

    if (ssl) {
        ret.append(" ssl");
    }

    return ret;
}

std::vector<std::string> MemcachedConnection::listBuckets(
        GetFrameInfoFunction getFrameInfo) {
    BinprotGenericCommand command(cb::mcbp::ClientOpcode::ListBuckets);
    applyFrameInfos(command, getFrameInfo);
    const auto response = execute(command);
    if (!response.isSuccess()) {
        throw ConnectionError("List bucket failed", response);
    }

    std::vector<std::string> ret;

    // the value contains a list of bucket names separated by space.
    std::istringstream iss(response.getDataString());
    std::copy(std::istream_iterator<std::string>(iss),
              std::istream_iterator<std::string>(),
              std::back_inserter(ret));

    return ret;
}

Document MemcachedConnection::get(
        const std::string& id,
        Vbid vbucket,
        std::function<std::vector<std::unique_ptr<FrameInfo>>()> getFrameInfo) {
    BinprotGetCommand command;
    command.setKey(id);
    command.setVBucket(vbucket);
    applyFrameInfos(command, getFrameInfo);

    const auto response = BinprotGetResponse(execute(command));
    if (!response.isSuccess()) {
        throw ConnectionError("Failed to get: " + id, response);
    }

    Document ret;
    ret.info.flags = response.getDocumentFlags();
    ret.info.cas = response.getCas();
    ret.info.id = id;
    ret.info.datatype = response.getResponse().getDatatype();
    ret.value = response.getDataString();
    return ret;
}

void MemcachedConnection::mget(
        const std::vector<std::pair<const std::string, Vbid>>& id,
        std::function<void(std::unique_ptr<Document>&)> documentCallback,
        std::function<void(const std::string&, const cb::mcbp::Response&)>
                errorCallback,
        GetFrameInfoFunction getFrameInfo) {
    using cb::mcbp::ClientOpcode;

    // One of the motivations for this method is to be able to test a
    // pipeline of commands (to get them reordered on the server if OoO
    // is enabled). Sending each command as an individual packet may
    // cause the server to completely execute the command before it goes
    // back into the read state and sees the next command.
    std::vector<uint8_t> pipeline;

    int ii = 0;
    for (const auto& doc : id) {
        BinprotGetCommand command;
        command.setOp(ClientOpcode::Get);
        command.setKey(doc.first);
        command.setVBucket(doc.second);
        command.setOpaque(ii++);
        applyFrameInfos(command, getFrameInfo);

        std::vector<uint8_t> cmd;
        command.encode(cmd);
        std::copy(cmd.begin(), cmd.end(), std::back_inserter(pipeline));
    }

    // Add a noop command to terminate the sequence
    {
        BinprotGenericCommand command{ClientOpcode::Noop};
        std::vector<uint8_t> cmd;
        command.encode(cmd);
        std::copy(cmd.begin(), cmd.end(), std::back_inserter(pipeline));
    }

    // Now send the pipeline to the other end!
    sendBuffer(cb::const_byte_buffer{pipeline.data(), pipeline.size()});

    // read until I see the noop response
    auto done = false;
    do {
        BinprotResponse rsp;
        recvResponse(rsp);
        auto opcode = rsp.getOp();
        if (opcode == ClientOpcode::Noop) {
            done = true;
        } else if (opcode == ClientOpcode::Get) {
            BinprotGetResponse getResponse(std::move(rsp));
            auto opaque = getResponse.getResponse().getOpaque();
            if (opaque >= id.size()) {
                throw std::runtime_error(
                        "MemcachedConnection::mget: Invalid opaque received");
            }
            const auto& key = id[opaque].first;

            if (getResponse.isSuccess()) {
                auto doc = std::make_unique<Document>();
                doc->info.flags = getResponse.getDocumentFlags();
                doc->info.cas = getResponse.getCas();
                doc->info.id = key;
                doc->info.datatype = getResponse.getResponse().getDatatype();
                doc->value = getResponse.getDataString();
                documentCallback(doc);
            } else if (errorCallback &&
                       getResponse.getStatus() != cb::mcbp::Status::KeyEnoent) {
                errorCallback(key, getResponse.getResponse());
            }
        } else {
            throw std::runtime_error(
                    "MemcachedConnection::mget: Received unexpected opcode: " +
                    ::to_string(opcode));
        }
    } while (!done);
}

Frame MemcachedConnection::encodeCmdGet(const std::string& id, Vbid vbucket) {
    BinprotGetCommand command;
    command.setKey(id);
    command.setVBucket(vbucket);
    return to_frame(command);
}

MutationInfo MemcachedConnection::mutate(const DocumentInfo& info,
                                         Vbid vbucket,
                                         cb::const_byte_buffer value,
                                         MutationType type,
                                         GetFrameInfoFunction getFrameInfo) {
    BinprotMutationCommand command;
    command.setDocumentInfo(info);
    command.addValueBuffer(value);
    command.setVBucket(vbucket);
    command.setMutationType(type);
    applyFrameInfos(command, getFrameInfo);

    const auto response = BinprotMutationResponse(execute(command));
    if (!response.isSuccess()) {
        throw ConnectionError("Failed to store " + info.id, response);
    }

    return response.getMutationInfo();
}

MutationInfo MemcachedConnection::store(const std::string& id,
                                        Vbid vbucket,
                                        std::string value,
                                        cb::mcbp::Datatype datatype,
                                        uint32_t expiry,
                                        GetFrameInfoFunction getFrameInfo) {
    Document doc{};
    doc.value = std::move(value);
    doc.info.id = id;
    doc.info.datatype = datatype;
    doc.info.expiration = expiry;
    return mutate(doc, vbucket, MutationType::Set, getFrameInfo);
}

void MemcachedConnection::stats(
        std::function<void(const std::string&, const std::string&)> callback,
        const std::string& group,
        GetFrameInfoFunction getFrameInfo) {
    BinprotGenericCommand cmd(cb::mcbp::ClientOpcode::Stat, group);
    applyFrameInfos(cmd, getFrameInfo);
    sendCommand(cmd);

    int counter = 0;

    while (true) {
        BinprotResponse response;
        recvResponse(response);

        if (!response.isSuccess()) {
            throw ConnectionError("Stats failed", response);
        }

        if (!response.getBodylen()) {
            break;
        }

        std::string key = response.getKeyString();

        if (key.empty()) {
            key = std::to_string(counter++);
        }
        callback(key, response.getDataString());
    }
}

std::map<std::string, std::string> MemcachedConnection::statsMap(
        const std::string& subcommand, GetFrameInfoFunction getFrameInfo) {
    std::map<std::string, std::string> ret;
    stats([&ret](const std::string& key,
                 const std::string& value) -> void { ret[key] = value; },
          subcommand,
          getFrameInfo);
    return ret;
}

void MemcachedConnection::configureEwouldBlockEngine(const EWBEngineMode& mode,
                                                     cb::engine_errc err_code,
                                                     uint32_t value,
                                                     const std::string& key) {
    cb::mcbp::request::EWB_Payload payload;
    payload.setMode(uint32_t(mode));
    payload.setValue(uint32_t(value));
    payload.setInjectError(uint32_t(err_code));

    std::vector<uint8_t> buffer(sizeof(cb::mcbp::Request) +
                                sizeof(cb::mcbp::request::EWB_Payload) +
                                key.size());
    cb::mcbp::RequestBuilder builder({buffer.data(), buffer.size()});
    builder.setMagic(cb::mcbp::Magic::ClientRequest);
    builder.setOpcode(cb::mcbp::ClientOpcode::EwouldblockCtl);
    builder.setExtras(
            {reinterpret_cast<const uint8_t*>(&payload), sizeof(payload)});
    builder.setKey({reinterpret_cast<const uint8_t*>(key.data()), key.size()});

    Frame frame;
    frame.payload = std::move(buffer);

    auto response = execute(frame);
    auto* bytes = response.payload.data();
    auto* rsp = reinterpret_cast<protocol_binary_response_no_extras*>(bytes);
    auto& header = rsp->message.header.response;
    if (header.getStatus() != cb::mcbp::Status::Success) {
        throw ConnectionError("Failed to configure ewouldblock engine",
                              header.getStatus());
    }
}

void MemcachedConnection::reloadAuditConfiguration(
        GetFrameInfoFunction getFrameInfo) {
    BinprotGenericCommand command(cb::mcbp::ClientOpcode::AuditConfigReload);
    applyFrameInfos(command, getFrameInfo);
    const auto response = execute(command);
    if (!response.isSuccess()) {
        throw ConnectionError("Failed to reload audit configuration", response);
    }
}

void MemcachedConnection::applyFeatures(const Featureset& featureset) {
    BinprotHelloCommand command(agentInfo.dump());
    for (const auto& feature : featureset) {
        command.enableFeature(cb::mcbp::Feature(feature), true);
    }

    const auto response = BinprotHelloResponse(execute(command));
    if (!response.isSuccess()) {
        throw ConnectionError("Failed to say hello", response);
    }

    effective_features.clear();
    for (const auto& feature : response.getFeatures()) {
        effective_features.insert(uint16_t(feature));
    }
}

void MemcachedConnection::setFeatures(
        const std::vector<cb::mcbp::Feature>& features) {
    BinprotHelloCommand command(agentInfo.dump());
    for (const auto& feature : features) {
        command.enableFeature(cb::mcbp::Feature(feature), true);
    }

    const auto response = BinprotHelloResponse(execute(command));
    if (!response.isSuccess()) {
        throw ConnectionError("Failed to say hello", response);
    }

    effective_features.clear();
    for (const auto& feature : response.getFeatures()) {
        effective_features.insert(uint16_t(feature));
    }

    // Verify that I was able to set all of them
    std::stringstream ss;
    ss << "[";

    for (const auto& feature : features) {
        if (!hasFeature(feature)) {
            ss << ::to_string(feature) << ",";
        }
    }

    auto missing = ss.str();
    if (missing.size() > 1) {
        missing.back() = ']';
        throw std::runtime_error("Failed to enable: " + missing);
    }
}

void MemcachedConnection::setFeature(cb::mcbp::Feature feature, bool enabled) {
    Featureset currFeatures = effective_features;
    if (enabled) {
        currFeatures.insert(uint16_t(feature));
    } else {
        currFeatures.erase(uint16_t(feature));
    }

    applyFeatures(currFeatures);

    if (enabled && !hasFeature(feature)) {
        throw std::runtime_error("Failed to enable " + ::to_string(feature));
    } else if (!enabled && hasFeature(feature)) {
        throw std::runtime_error("Failed to disable " + ::to_string(feature));
    }
}

std::string MemcachedConnection::getSaslMechanisms() {
    BinprotGenericCommand command(cb::mcbp::ClientOpcode::SaslListMechs);
    const auto response = execute(command);
    if (!response.isSuccess()) {
        throw ConnectionError("Failed to fetch sasl mechanisms", response);
    }

    return response.getDataString();
}

std::string MemcachedConnection::ioctl_get(const std::string& key,
                                           GetFrameInfoFunction getFrameInfo) {
    BinprotGenericCommand command(cb::mcbp::ClientOpcode::IoctlGet, key);
    applyFrameInfos(command, getFrameInfo);

    const auto response = execute(command);
    if (!response.isSuccess()) {
        throw ConnectionError("ioctl_get '" + key + "' failed", response);
    }
    return response.getDataString();
}

void MemcachedConnection::ioctl_set(const std::string& key,
                                    const std::string& value,
                                    GetFrameInfoFunction getFrameInfo) {
    BinprotGenericCommand command(cb::mcbp::ClientOpcode::IoctlSet, key, value);
    applyFrameInfos(command, getFrameInfo);
    const auto response = execute(command);
    if (!response.isSuccess()) {
        throw ConnectionError("ioctl_set '" + key + "' failed", response);
    }
}

uint64_t MemcachedConnection::increment(const std::string& key,
                                        uint64_t delta,
                                        uint64_t initial,
                                        rel_time_t exptime,
                                        MutationInfo* info,
                                        GetFrameInfoFunction getFrameInfo) {
    return incr_decr(cb::mcbp::ClientOpcode::Increment,
                     key,
                     delta,
                     initial,
                     exptime,
                     info,
                     getFrameInfo);
}

uint64_t MemcachedConnection::decrement(const std::string& key,
                                        uint64_t delta,
                                        uint64_t initial,
                                        rel_time_t exptime,
                                        MutationInfo* info,
                                        GetFrameInfoFunction getFrameInfo) {
    return incr_decr(cb::mcbp::ClientOpcode::Decrement,
                     key,
                     delta,
                     initial,
                     exptime,
                     info,
                     getFrameInfo);
}

uint64_t MemcachedConnection::incr_decr(cb::mcbp::ClientOpcode opcode,
                                        const std::string& key,
                                        uint64_t delta,
                                        uint64_t initial,
                                        rel_time_t exptime,
                                        MutationInfo* info,
                                        GetFrameInfoFunction getFrameInfo) {
    const char* opcode_name =
            (opcode == cb::mcbp::ClientOpcode::Increment) ? "incr" : "decr";

    BinprotIncrDecrCommand command;
    command.setOp(opcode).setKey(key);
    command.setDelta(delta).setInitialValue(initial).setExpiry(exptime);
    applyFrameInfos(command, getFrameInfo);

    const auto response = BinprotIncrDecrResponse(execute(command));
    if (!response.isSuccess()) {
        throw ConnectionError(
                std::string(opcode_name) + " \"" + key + "\" failed.",
                response.getStatus());
    }

    if (response.getDatatype() != PROTOCOL_BINARY_RAW_BYTES) {
        throw ValidationError(
                std::string(opcode_name) + " \"" + key +
                "\"invalid - response has incorrect datatype (" +
                mcbp::datatype::to_string(response.getDatatype()) + ")");
    }

    if (info != nullptr) {
        *info = response.getMutationInfo();
    }
    return response.getValue();
}

MutationInfo MemcachedConnection::remove(const std::string& key,
                                         Vbid vbucket,
                                         uint64_t cas,
                                         GetFrameInfoFunction getFrameInfo) {
    BinprotRemoveCommand command;
    command.setKey(key).setVBucket(vbucket);
    command.setVBucket(vbucket);
    command.setCas(cas);
    applyFrameInfos(command, getFrameInfo);

    const auto response = BinprotRemoveResponse(execute(command));

    if (!response.isSuccess()) {
        throw ConnectionError("Failed to remove: " + key, response.getStatus());
    }

    return response.getMutationInfo();
}

Document MemcachedConnection::get_and_lock(const std::string& id,
                                           Vbid vbucket,
                                           uint32_t lock_timeout,
                                           GetFrameInfoFunction getFrameInfo) {
    BinprotGetAndLockCommand command;
    command.setKey(id);
    command.setVBucket(vbucket);
    command.setLockTimeout(lock_timeout);
    applyFrameInfos(command, getFrameInfo);

    const auto response = BinprotGetAndLockResponse(execute(command));

    if (!response.isSuccess()) {
        throw ConnectionError("Failed to get: " + id, response.getStatus());
    }

    Document ret;
    ret.info.flags = response.getDocumentFlags();
    ret.info.cas = response.getCas();
    ret.info.id = id;
    ret.info.datatype = response.getResponse().getDatatype();
    ret.value = response.getDataString();
    return ret;
}

BinprotResponse MemcachedConnection::getFailoverLog(
        Vbid vbucket, GetFrameInfoFunction getFrameInfo) {
    BinprotGetFailoverLogCommand command;
    command.setVBucket(vbucket);
    applyFrameInfos(command, getFrameInfo);

    return execute(command);
}

void MemcachedConnection::unlock(const std::string& id,
                                 Vbid vbucket,
                                 uint64_t cas,
                                 GetFrameInfoFunction getFrameInfo) {
    BinprotUnlockCommand command;
    command.setKey(id);
    command.setVBucket(vbucket);
    command.setCas(cas);
    applyFrameInfos(command, getFrameInfo);

    const auto response = execute(command);
    if (!response.isSuccess()) {
        throw ConnectionError("unlock(): " + id, response.getStatus());
    }
}

void MemcachedConnection::dropPrivilege(cb::rbac::Privilege privilege,
                                        GetFrameInfoFunction getFrameInfo) {
    BinprotGenericCommand command(cb::mcbp::ClientOpcode::DropPrivilege,
                                  cb::rbac::to_string(privilege));
    applyFrameInfos(command, getFrameInfo);

    const auto response = execute(command);
    if (!response.isSuccess()) {
        throw ConnectionError("dropPrivilege \"" +
                                      cb::rbac::to_string(privilege) +
                                      "\" failed.",
                              response.getStatus());
    }
}

MutationInfo MemcachedConnection::mutateWithMeta(
        Document& doc,
        Vbid vbucket,
        uint64_t cas,
        uint64_t seqno,
        uint32_t metaOption,
        std::vector<uint8_t> metaExtras,
        GetFrameInfoFunction getFrameInfo) {
    BinprotSetWithMetaCommand swm(
            doc, vbucket, cas, seqno, metaOption, metaExtras);
    applyFrameInfos(swm, getFrameInfo);

    const auto response = BinprotMutationResponse(execute(swm));
    if (!response.isSuccess()) {
        throw ConnectionError("Failed to mutateWithMeta " + doc.info.id + " " +
                                      response.getDataString(),
                              response.getStatus());
    }

    return response.getMutationInfo();
}

ObserveInfo MemcachedConnection::observeSeqno(
        Vbid vbid, uint64_t uuid, GetFrameInfoFunction getFrameInfo) {
    BinprotObserveSeqnoCommand observe(vbid, uuid);
    applyFrameInfos(observe, getFrameInfo);

    const auto response = BinprotObserveSeqnoResponse(execute(observe));
    if (!response.isSuccess()) {
        throw ConnectionError(std::string("Failed to observeSeqno for ") +
                                      vbid.to_string() + " uuid:" +
                                      std::to_string(uuid),
                              response.getStatus());
    }
    return response.info;
}

void MemcachedConnection::enablePersistence(GetFrameInfoFunction getFrameInfo) {
    BinprotGenericCommand command(cb::mcbp::ClientOpcode::StartPersistence);
    applyFrameInfos(command, getFrameInfo);

    const auto response = execute(command);
    if (!response.isSuccess()) {
        throw ConnectionError("Failed to enablePersistence ",
                              response.getStatus());
    }
}

void MemcachedConnection::disablePersistence(
        GetFrameInfoFunction getFrameInfo) {
    BinprotGenericCommand command(cb::mcbp::ClientOpcode::StopPersistence);
    applyFrameInfos(command, getFrameInfo);
    const auto response = execute(command);
    if (!response.isSuccess()) {
        throw ConnectionError("Failed to disablePersistence ",
                              response.getStatus());
    }
}

std::pair<cb::mcbp::Status, GetMetaResponse> MemcachedConnection::getMeta(
        const std::string& key,
        Vbid vbucket,
        GetMetaVersion version,
        GetFrameInfoFunction getFrameInfo) {
    BinprotGenericCommand cmd{cb::mcbp::ClientOpcode::GetMeta, key};
    cmd.setVBucket(vbucket);
    const std::vector<uint8_t> extras = {uint8_t(version)};
    cmd.setExtras(extras);
    applyFrameInfos(cmd, getFrameInfo);

    auto resp = execute(cmd);

    GetMetaResponse meta;
    const auto ext = resp.getResponse().getExtdata();
    memcpy(&meta, ext.data(), ext.size());
    meta.deleted = ntohl(meta.deleted);
    meta.expiry = ntohl(meta.expiry);
    meta.seqno = ntohll(meta.seqno);

    return std::make_pair(resp.getStatus(), meta);
}

Document MemcachedConnection::getRandomKey(Vbid vbucket) {
    BinprotGenericCommand cmd{cb::mcbp::ClientOpcode::GetRandomKey};
    if (hasFeature(cb::mcbp::Feature::Collections)) {
        // Currently just request random default collection key
        cb::mcbp::request::GetRandomKeyPayload randomKey;
        cmd.setExtras(randomKey.getBuffer());
    }
    cmd.setVBucket(vbucket);
    const auto response = BinprotGetResponse(execute(cmd));
    if (!response.isSuccess()) {
        throw ConnectionError("Failed getRandomKey", response.getStatus());
    }

    Document ret;
    ret.info.flags = response.getDocumentFlags();
    ret.info.cas = response.getCas();
    ret.info.id = response.getKeyString();
    ret.info.datatype = response.getResponse().getDatatype();
    ret.value = response.getDataString();
    return ret;
}

<<<<<<< HEAD
void MemcachedConnection::dcpOpenProducer(std::string_view name) {
    BinprotDcpOpenCommand open{std::string{name},
=======
void MemcachedConnection::dcpOpenProducer(const std::string& name) {
    BinprotDcpOpenCommand open{name,
>>>>>>> e6fe6692
                               cb::mcbp::request::DcpOpenPayload::Producer};
    const auto response = BinprotResponse(execute(open));
    if (!response.isSuccess()) {
        throw ConnectionError("Failed dcpOpenProducer", response);
    }
}

<<<<<<< HEAD
void MemcachedConnection::dcpControl(std::string_view key,
                                     std::string_view value) {
    BinprotDcpControlCommand control;
    control.setKey(std::string{key});
    control.setValue(std::string{value});
=======
void MemcachedConnection::dcpOpenConsumer(const std::string& name) {
    BinprotDcpOpenCommand open{name};
    const auto response = BinprotResponse(execute(open));
    if (!response.isSuccess()) {
        throw ConnectionError("Failed dcpOpenConsumer", response);
    }
}

void MemcachedConnection::dcpControl(const std::string& key,
                                     const std::string& value) {
    BinprotDcpControlCommand control;
    control.setKey(key);
    control.setValue(value);
>>>>>>> e6fe6692
    const auto response = BinprotResponse(execute(control));
    if (!response.isSuccess()) {
        throw ConnectionError("Failed dcpControl", response);
    }
}

void MemcachedConnection::dcpStreamRequest(Vbid vbid,
                                           uint32_t flags,
                                           uint64_t startSeq,
                                           uint64_t endSeq,
                                           uint64_t vbUuid,
                                           uint64_t snapStart,
                                           uint64_t snapEnd) {
    BinprotDcpStreamRequestCommand stream(
            vbid, flags, startSeq, endSeq, vbUuid, snapStart, snapEnd);
    const auto response = BinprotResponse(execute(stream));
    if (!response.isSuccess()) {
        throw ConnectionError("Failed dcpStreamRequest", response);
    }
}

<<<<<<< HEAD
void MemcachedConnection::dcpStreamRequest(Vbid vbid,
                                           uint32_t flags,
                                           uint64_t startSeq,
                                           uint64_t endSeq,
                                           uint64_t vbUuid,
                                           uint64_t snapStart,
                                           uint64_t snapEnd,
                                           const nlohmann::json& value) {
    BinprotDcpStreamRequestCommand stream(
            vbid, flags, startSeq, endSeq, vbUuid, snapStart, snapEnd, value);
    const auto response = BinprotResponse(execute(stream));
    if (!response.isSuccess()) {
        throw ConnectionError("Failed dcpStreamRequest", response);
    }
}

cb::mcbp::request::GetCollectionIDPayload MemcachedConnection::getCollectionId(
        std::string_view path) {
    BinprotGenericCommand command(
            cb::mcbp::ClientOpcode::CollectionsGetID, {}, std::string(path));
    const auto response = BinprotResponse(execute(command));
    if (!response.isSuccess()) {
        throw ConnectionError("Failed getCollectionId", response);
    }

    if (response.getExtlen() !=
        sizeof(cb::mcbp::request::GetCollectionIDPayload)) {
        throw std::logic_error("getCollectionId invalid extra length");
    }
    cb::mcbp::request::GetCollectionIDPayload payload;
    auto extras = response.getResponse().getExtdata();
    std::copy_n(
            extras.data(), extras.size(), reinterpret_cast<uint8_t*>(&payload));
    return payload;
}

cb::mcbp::request::GetScopeIDPayload MemcachedConnection::getScopeId(
        std::string_view path) {
    BinprotGenericCommand command(cb::mcbp::ClientOpcode::CollectionsGetScopeID,
                                  {},
                                  std::string(path));
    const auto response = BinprotResponse(execute(command));
    if (!response.isSuccess()) {
        throw ConnectionError("Failed getScopeId", response);
    }

    if (response.getExtlen() != sizeof(cb::mcbp::request::GetScopeIDPayload)) {
        throw std::logic_error("getScopeId invalid extra length");
    }
    cb::mcbp::request::GetScopeIDPayload payload;
    auto extras = response.getResponse().getExtdata();
    std::copy_n(
            extras.data(), extras.size(), reinterpret_cast<uint8_t*>(&payload));
    return payload;
}

nlohmann::json MemcachedConnection::getCollectionsManifest() {
    BinprotGenericCommand command(
            cb::mcbp::ClientOpcode::CollectionsGetManifest, {}, {});
    const auto response = BinprotResponse(execute(command));
    if (!response.isSuccess()) {
        throw ConnectionError("Failed getCollectionsManifest", response);
    }
    return nlohmann::json::parse(response.getDataString());
=======
void MemcachedConnection::dcpAddStream(Vbid vbid, uint32_t flags) {
    sendCommand(BinprotDcpAddStreamCommand{flags}.setVBucket(vbid));
}

void MemcachedConnection::dcpStreamRequestResponse(
        uint32_t opaque,
        const std::vector<std::pair<uint64_t, uint64_t>>& failovers) {
    BinprotCommandResponse rsp{cb::mcbp::ClientOpcode::DcpStreamReq, opaque};

    // Turn the vector of pairs into a protocol failover table (in a string
    // so we can attach to the response)
    std::string table;
    for (const auto& entry : failovers) {
        auto wireUuid = htonll(entry.first);
        auto wireSeqno = htonll(entry.second);

        std::copy_n(reinterpret_cast<uint8_t*>(&wireUuid),
                    sizeof(uint64_t),
                    std::back_inserter(table));

        std::copy_n(reinterpret_cast<uint8_t*>(&wireSeqno),
                    sizeof(uint64_t),
                    std::back_inserter(table));
    }

    rsp.setValue(table);
    sendCommand(rsp);
}

size_t MemcachedConnection::dcpSnapshotMarkerV2(uint32_t opaque,
                                                uint64_t start,
                                                uint64_t end,
                                                uint32_t flags) {
    const auto size = sizeof(cb::mcbp::Request) +
                      sizeof(cb::mcbp::request::DcpSnapshotMarkerV2xPayload) +
                      sizeof(cb::mcbp::request::DcpSnapshotMarkerV2_0Value);
    Frame buffer;
    buffer.payload.resize(size);

    cb::mcbp::FrameBuilder<cb::mcbp::Request> builder(
            {buffer.payload.data(), buffer.payload.size()});
    builder.setMagic(cb::mcbp::Magic::ClientRequest);
    builder.setOpcode(cb::mcbp::ClientOpcode::DcpSnapshotMarker);
    builder.setOpaque(opaque);

    cb::mcbp::encodeDcpSnapshotMarker(builder, start, end, flags, {}, end);
    sendFrame(buffer);
    return buffer.payload.size();
}

size_t MemcachedConnection::dcpMutation(const Document& doc,
                                        uint32_t opaque,
                                        uint64_t seqno,
                                        uint64_t revSeqno,
                                        uint32_t lockTime,
                                        uint8_t nru) {
    // No reply expected
    return sendCommand(BinprotDcpMutationCommand{doc.info.id,
                                                 doc.value,
                                                 opaque,
                                                 uint8_t(doc.info.datatype),
                                                 doc.info.expiration,
                                                 doc.info.cas,
                                                 seqno,
                                                 revSeqno,
                                                 doc.info.flags,
                                                 lockTime,
                                                 nru});
}

size_t MemcachedConnection::dcpDeletionV2(const Document& doc,
                                          uint32_t opaque,
                                          uint64_t seqno,
                                          uint64_t revSeqno,
                                          uint32_t deleteTime) {
    // No reply expected
    return sendCommand(BinprotDcpDeletionV2Command{doc.info.id,
                                                   doc.value,
                                                   opaque,
                                                   uint8_t(doc.info.datatype),
                                                   doc.info.cas,
                                                   seqno,
                                                   revSeqno,
                                                   deleteTime});
}

void MemcachedConnection::recvDcpBufferAck(uint32_t expected) {
    Frame frame;
    recvFrame(frame);
    const auto* request = frame.getRequest();
    if (request->getClientOpcode() !=
        cb::mcbp::ClientOpcode::DcpBufferAcknowledgement) {
        throw std::logic_error(
                "MemcachedConnection::recvDcpBufferAck not a buffer ack "
                "opcode");
    }
    auto* dcpBufferAck =
            reinterpret_cast<const cb::mcbp::request::DcpBufferAckPayload*>(
                    request->getExtdata().data());

    if (dcpBufferAck->getBufferBytes() != expected) {
        throw std::logic_error(
                "MemcachedConnection::recvDcpBufferAck: Unexpected buffer "
                "bytes:" +
                std::to_string(dcpBufferAck->getBufferBytes()) +
                " expected:" + std::to_string(expected));
    }
>>>>>>> e6fe6692
}

void MemcachedConnection::setUnorderedExecutionMode(ExecutionMode mode) {
    switch (mode) {
    case ExecutionMode::Ordered:
        setFeature(cb::mcbp::Feature::UnorderedExecution, false);
        return;
    case ExecutionMode::Unordered:
        setFeature(cb::mcbp::Feature::UnorderedExecution, true);
        return;
    }
    throw std::invalid_argument("setUnorderedExecutionMode: Invalid mode");
}

BinprotResponse MemcachedConnection::execute(const BinprotCommand &command) {
    BinprotResponse response;
    backoff_execute([&command, &response, this]() -> bool {
        sendCommand(command);
        recvResponse(response);
        return !(auto_retry_tmpfail &&
                 response.getStatus() == cb::mcbp::Status::Etmpfail);
    });
    return response;
}

Frame MemcachedConnection::execute(const Frame& frame) {
    Frame response;
    backoff_execute([&frame, &response, this]() -> bool {
        sendFrame(frame);
        recvFrame(response);
        return !(auto_retry_tmpfail && response.getResponse()->getStatus() ==
                                               cb::mcbp::Status::Etmpfail);
    });
    return response;
}

void MemcachedConnection::backoff_execute(std::function<bool()> executor,
                                          std::chrono::milliseconds backoff,
                                          std::chrono::seconds timeout) {
    using std::chrono::steady_clock;
    const auto wait_timeout = steady_clock::now() + timeout;
    do {
        if (executor()) {
            return;
        }
        std::this_thread::sleep_for(backoff);
    } while (steady_clock::now() < wait_timeout);
    throw std::runtime_error(
            "MemcachedConnection::backoff_executor: Timed out after waiting "
            "more than " +
            std::to_string(timeout.count()) + " seconds");
}

void MemcachedConnection::evict(const std::string& key,
                                Vbid vbucket,
                                GetFrameInfoFunction getFrameInfo) {
    backoff_execute([this, &key, &vbucket]() -> bool {
        BinprotGenericCommand cmd(cb::mcbp::ClientOpcode::EvictKey, key);
        cmd.setVBucket(vbucket);
        const auto rsp = execute(cmd);
        if (rsp.isSuccess()) {
            // Evicted
            return true;
        }
        if (rsp.getStatus() == cb::mcbp::Status::KeyEexists) {
            return false;
        }

        throw ConnectionError("evict: Failed to evict key \"" + key + "\"",
                              rsp.getStatus());
    });
}

void MemcachedConnection::setVbucket(Vbid vbid,
                                     vbucket_state_t state,
                                     const nlohmann::json& payload,
                                     GetFrameInfoFunction getFrameInfo) {
    BinprotSetVbucketCommand command{vbid, state, payload};
    applyFrameInfos(command, getFrameInfo);

    auto rsp = execute(command);
    if (!rsp.isSuccess()) {
        throw ConnectionError("setVbucket: Faled to set state",
                              rsp.getStatus());
    }
}

void MemcachedConnection::applyFrameInfos(BinprotCommand& command,
                                          GetFrameInfoFunction& getFrameInfo) {
    if (getFrameInfo) {
        auto frame_info = getFrameInfo();
        for (const auto& fi : frame_info) {
            command.addFrameInfo(*fi);
        }
    }
}
const std::string& MemcachedConnection::getServerInterfaceUuid() const {
    return serverInterfaceUuid;
}

void MemcachedConnection::setServerInterfaceUuid(std::string value) {
    serverInterfaceUuid = std::move(value);
}

void MemcachedConnection::adjustMemcachedClock(
        int64_t clock_shift,
        cb::mcbp::request::AdjustTimePayload::TimeType timeType) {
    cb::mcbp::request::AdjustTimePayload payload;
    payload.setOffset(uint64_t(clock_shift));
    payload.setTimeType(timeType);
    auto buf = payload.getBuffer();
    std::vector<uint8_t> extras;
    std::copy(buf.begin(), buf.end(), std::back_inserter(extras));

    BinprotGenericCommand cmd(cb::mcbp::ClientOpcode::AdjustTimeofday);
    cmd.setExtras(extras);

    auto rsp = execute(cmd);
    if (!rsp.isSuccess()) {
        throw ConnectionError(
                "adjustMemcachedClock: Failed to adjust server time", rsp);
    }
}

/////////////////////////////////////////////////////////////////////////
// Implementation of the ConnectionError class
/////////////////////////////////////////////////////////////////////////

// Generates error msgs like ``<prefix>: ["<context>", ]<reason> (#<reason>)``
static std::string formatMcbpExceptionMsg(const std::string& prefix,
                                          cb::mcbp::Status reason,
                                          const std::string& context = "") {
    // Format the error message
    std::string errormessage(prefix);
    errormessage.append(": ");

    if (!context.empty()) {
        errormessage.append("'");
        errormessage.append(context);
        errormessage.append("', ");
    }

    errormessage.append(to_string(reason));
    errormessage.append(" (");
    errormessage.append(std::to_string(uint16_t(reason)));
    errormessage.append(")");
    return errormessage;
}

static std::string formatMcbpExceptionMsg(const std::string& prefix,
                                          const BinprotResponse& response) {
    std::string context;
    // If the response was not a success and the datatype is json then there's
    // probably a JSON error context that's been included with the response body
    if (mcbp::datatype::is_json(response.getDatatype()) &&
        !response.isSuccess()) {
        nlohmann::json json;
        try {
            auto json = nlohmann::json::parse(response.getDataString());
            if (json.type() == nlohmann::json::value_t::object) {
                auto error = json.find("error");
                if (error != json.end()) {
                    auto ctx = error->find("context");
                    if (ctx != error->end() &&
                        ctx->type() == nlohmann::json::value_t::string) {
                        context = ctx->get<std::string>();
                    }
                }
            }
        } catch (const nlohmann::json::exception&) {
        }
    }
    return formatMcbpExceptionMsg(prefix, response.getStatus(), context);
}

ConnectionError::ConnectionError(const std::string& prefix,
                                 cb::mcbp::Status reason)
    : std::runtime_error(formatMcbpExceptionMsg(prefix, reason).c_str()),
      reason(reason) {
}

ConnectionError::ConnectionError(const std::string& prefix,
                                 const BinprotResponse& response)
    : std::runtime_error(formatMcbpExceptionMsg(prefix, response).c_str()),
      reason(response.getStatus()),
      payload(response.getDataString()) {
}

std::string ConnectionError::getErrorContext() const {
    const auto decoded = nlohmann::json::parse(payload);
    return decoded["error"]["context"];
}

nlohmann::json ConnectionError::getErrorJsonContext() const {
    return nlohmann::json::parse(payload);
}<|MERGE_RESOLUTION|>--- conflicted
+++ resolved
@@ -13,7 +13,7 @@
 #include "frameinfo.h"
 
 #include <cbsasl/client.h>
-#include <mcbp/dcp_snapshot_marker_codec.h>
+#include <mcbp/codec/dcp_snapshot_marker.h>
 #include <mcbp/mcbp.h>
 #include <mcbp/protocol/framebuilder.h>
 #include <memcached/protocol_binary.h>
@@ -1508,13 +1508,8 @@
     return ret;
 }
 
-<<<<<<< HEAD
 void MemcachedConnection::dcpOpenProducer(std::string_view name) {
     BinprotDcpOpenCommand open{std::string{name},
-=======
-void MemcachedConnection::dcpOpenProducer(const std::string& name) {
-    BinprotDcpOpenCommand open{name,
->>>>>>> e6fe6692
                                cb::mcbp::request::DcpOpenPayload::Producer};
     const auto response = BinprotResponse(execute(open));
     if (!response.isSuccess()) {
@@ -1522,30 +1517,22 @@
     }
 }
 
-<<<<<<< HEAD
 void MemcachedConnection::dcpControl(std::string_view key,
                                      std::string_view value) {
     BinprotDcpControlCommand control;
     control.setKey(std::string{key});
     control.setValue(std::string{value});
-=======
-void MemcachedConnection::dcpOpenConsumer(const std::string& name) {
-    BinprotDcpOpenCommand open{name};
+    const auto response = BinprotResponse(execute(control));
+    if (!response.isSuccess()) {
+        throw ConnectionError("Failed dcpControl", response);
+    }
+}
+
+void MemcachedConnection::dcpOpenConsumer(std::string_view name) {
+    BinprotDcpOpenCommand open{std::string{name}};
     const auto response = BinprotResponse(execute(open));
     if (!response.isSuccess()) {
         throw ConnectionError("Failed dcpOpenConsumer", response);
-    }
-}
-
-void MemcachedConnection::dcpControl(const std::string& key,
-                                     const std::string& value) {
-    BinprotDcpControlCommand control;
-    control.setKey(key);
-    control.setValue(value);
->>>>>>> e6fe6692
-    const auto response = BinprotResponse(execute(control));
-    if (!response.isSuccess()) {
-        throw ConnectionError("Failed dcpControl", response);
     }
 }
 
@@ -1564,7 +1551,6 @@
     }
 }
 
-<<<<<<< HEAD
 void MemcachedConnection::dcpStreamRequest(Vbid vbid,
                                            uint32_t flags,
                                            uint64_t startSeq,
@@ -1629,7 +1615,8 @@
         throw ConnectionError("Failed getCollectionsManifest", response);
     }
     return nlohmann::json::parse(response.getDataString());
-=======
+}
+
 void MemcachedConnection::dcpAddStream(Vbid vbid, uint32_t flags) {
     sendCommand(BinprotDcpAddStreamCommand{flags}.setVBucket(vbid));
 }
@@ -1675,7 +1662,8 @@
     builder.setOpcode(cb::mcbp::ClientOpcode::DcpSnapshotMarker);
     builder.setOpaque(opaque);
 
-    cb::mcbp::encodeDcpSnapshotMarker(builder, start, end, flags, {}, end);
+    cb::mcbp::DcpSnapshotMarker marker(start, end, flags, {}, end, {});
+    marker.encode(builder);
     sendFrame(buffer);
     return buffer.payload.size();
 }
@@ -1737,7 +1725,6 @@
                 std::to_string(dcpBufferAck->getBufferBytes()) +
                 " expected:" + std::to_string(expected));
     }
->>>>>>> e6fe6692
 }
 
 void MemcachedConnection::setUnorderedExecutionMode(ExecutionMode mode) {

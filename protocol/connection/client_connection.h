/* -*- Mode: C++; tab-width: 4; c-basic-offset: 4; indent-tabs-mode: nil -*- */
/*
 *     Copyright 2015-Present Couchbase, Inc.
 *
 *   Use of this software is governed by the Business Source License included
 *   in the file licenses/BSL-Couchbase.txt.  As of the Change Date specified
 *   in that file, in accordance with the Business Source License, use of this
 *   software will be governed by the Apache License, Version 2.0, included in
 *   the file licenses/APL2.txt.
 */
#pragma once

#include <engines/ewouldblock_engine/ewouldblock_engine.h>
#include <memcached/bucket_type.h>
#include <memcached/engine_error.h>
#include <memcached/openssl.h>
#include <memcached/protocol_binary.h>
#include <memcached/rbac.h>
#include <memcached/types.h>
#include <platform/socket.h>
#include <optional>

#include <nlohmann/json.hpp>

#include <chrono>
#include <cstdlib>
#include <functional>
#include <stdexcept>
#include <string>
#include <unordered_set>
#include <utility>
#include <vector>

class FrameInfo;

using FrameInfoVector = std::vector<std::unique_ptr<FrameInfo>>;
using GetFrameInfoFunction = std::function<FrameInfoVector()>;

/**
 * The Frame class is used to represent all of the data included in the
 * protocol unit going over the wire.
 */
class Frame {
public:
    void reset() {
        payload.resize(0);
    }

    cb::mcbp::Magic getMagic() const {
        const auto magic(cb::mcbp::Magic(payload.at(0)));
        if (!cb::mcbp::is_legal(magic)) {
            throw std::invalid_argument(
                    "Frame::getMagic: invalid magic provided in buffer");
        }

        return magic;
    }

    const cb::mcbp::Request* getRequest() const {
        return reinterpret_cast<const cb::mcbp::Request*>(payload.data());
    }

    const cb::mcbp::Response* getResponse() const {
        return reinterpret_cast<const cb::mcbp::Response*>(payload.data());
    }

    const cb::mcbp::Header* getHeader() const {
        return reinterpret_cast<const cb::mcbp::Header*>(payload.data());
    }

    std::vector<uint8_t> payload;
    typedef std::vector<uint8_t>::size_type size_type;
};

class DocumentInfo {
public:
    std::string id;
    uint32_t flags = 0;
    uint32_t expiration = 0;
    cb::mcbp::Datatype datatype = cb::mcbp::Datatype::Raw;
    uint64_t cas = 0;

    bool operator==(const DocumentInfo& rhs) const {
        return (id == rhs.id) && (flags == rhs.flags) &&
               (expiration == rhs.expiration) && (datatype == rhs.datatype) &&
               (cas == rhs.cas);
    }
};

::std::ostream& operator<<(::std::ostream& os, const DocumentInfo& info);

class Document {
public:
    bool operator==(const Document& rhs) const {
        return (info == rhs.info) && (value == rhs.value);
    }

    /**
     * Compress this document using Snappy. Replaces the value with a compressed
     * version, adds Snappy to the set of datatypes.
     */
    void compress();

    DocumentInfo info;
    std::string value;
};

::std::ostream& operator<<(::std::ostream& os, const Document& doc);

class MutationInfo {
public:
    uint64_t cas;
    size_t size;
    uint64_t seqno;
    uint64_t vbucketuuid;
};

struct ObserveInfo {
    uint8_t formatType;
    Vbid vbId;
    uint64_t uuid;
    uint64_t lastPersistedSeqno;
    uint64_t currentSeqno;
    uint64_t failoverUUID;
    uint64_t failoverSeqno;
};

enum class MutationType {
    Add, Set, Replace, Append, Prepend
};

std::string to_string(MutationType type);

class BinprotResponse;
class BinprotCommand;

class ConnectionError : public std::runtime_error {
public:
    ConnectionError(const std::string& prefix, cb::mcbp::Status reason_);

    ConnectionError(const std::string& prefix, const BinprotResponse& response);

    cb::mcbp::Status getReason() const {
        return reason;
    }

    bool isInvalidArguments() const {
        return reason == cb::mcbp::Status::Einval;
    }

    bool isAlreadyExists() const {
        return reason == cb::mcbp::Status::KeyEexists;
    }

    bool isNotFound() const {
        return reason == cb::mcbp::Status::KeyEnoent;
    }

    bool isNotMyVbucket() const {
        return reason == cb::mcbp::Status::NotMyVbucket;
    }

    bool isNotStored() const {
        return reason == cb::mcbp::Status::NotStored;
    }

    bool isAccessDenied() const {
        return reason == cb::mcbp::Status::Eaccess;
    }

    bool isDeltaBadval() const {
        return reason == cb::mcbp::Status::DeltaBadval;
    }

    bool isAuthError() const {
        return reason == cb::mcbp::Status::AuthError;
    }

    bool isNotSupported() const {
        return reason == cb::mcbp::Status::NotSupported;
    }

    bool isLocked() const {
        return reason == cb::mcbp::Status::Locked;
    }

    bool isTemporaryFailure() const {
        return reason == cb::mcbp::Status::Etmpfail;
    }

    bool isTooBig() const {
        return reason == cb::mcbp::Status::E2big;
    }

    bool isUnknownCollection() const {
        return reason == cb::mcbp::Status::UnknownCollection;
    }

    bool isUnknownScope() const {
        return reason == cb::mcbp::Status::UnknownScope;
    }

    std::string getErrorContext() const;

    nlohmann::json getErrorJsonContext() const;

private:
    const cb::mcbp::Status reason;
    const std::string payload;
};

/**
 * Exception thrown when the received response deosn't match our expections.
 */
struct ValidationError : public std::runtime_error {
    explicit ValidationError(const std::string& msg) : std::runtime_error(msg) {
    }
};

/**
 * The execution mode represents the mode the server executes commands
 * retrieved over the network. In an Ordered mode (that's the default mode
 * and how things was defined in the initial implementation of the binary
 * protocol) the server must not start executing the next command before
 * the execution of the current command is completed. In Unordered mode
 * the server may start executing (and report the result back to the client)
 * whenever it feels like.
 */
enum class ExecutionMode { Ordered, Unordered };

/**
 * The MemcachedConnection class is an abstract class representing a
 * connection to memcached. The concrete implementations of the class
 * implements the Memcached binary protocol and Greenstack.
 *
 * By default a connection is set into a synchronous mode.
 *
 * All methods is expeted to work, and all failures is reported through
 * exceptions. Unexpected packets / responses etc will use the ConnectionError,
 * and other problems (like network error etc) use std::runtime_error.
 *
 */
class MemcachedConnection {
public:
    MemcachedConnection() = delete;

    MemcachedConnection(const MemcachedConnection&) = delete;

    /**
     * Create a new instance of the MemcachedConnection
     *
     * @param host the hostname to connect to (empty == localhost)
     * @param port the port number to connect to
     * @param family the socket family to connect as (AF_INET, AF_INET6
     *               or use AF_UNSPEC to just pick one)
     * @param ssl connect over SSL or not
     */
    MemcachedConnection(std::string host,
                        in_port_t port,
                        sa_family_t family,
                        bool ssl);

    ~MemcachedConnection();

    /**
     * Release the socket from this instance. The caller is required
     * to close the socket when it is no longer in use!
     *
     * @return the underlying socket
     */
    SOCKET releaseSocket();

    // Set a tag / label on this connection
    void setTag(std::string tag) {
        MemcachedConnection::tag = std::move(tag);
    }

    const std::string& getTag() const {
        return tag;
    }

    /**
     * Get the connection identifier used by the server to identify this
     * connection
     */
    intptr_t getServerConnectionId();

    // Creates clone (copy) of the given connection - i.e. a second independent
    // channel to memcached. Used for multi-connection testing.
    std::unique_ptr<MemcachedConnection> clone(bool connect = true) const;

    std::string getName() const {
        return name;
    }

    void setName(std::string nm) {
        name = std::move(nm);
    }

    in_port_t getPort() const {
        return port;
    }

    sa_family_t getFamily() const {
        return family;
    }

    bool isSsl() const {
        return ssl;
    }

    /**
     * Set the SSL Certificate file to use
     *
     * @throws std::system_error if the file doesn't exist
     */
    void setSslCertFile(const std::string& file);

    /**
     * Set the SSL private key file to use
     *
     * @throws std::system_error if the file doesn't exist
     */
    void setSslKeyFile(const std::string& file);

    /// Set the TLS version to use
    void setTlsProtocol(std::string protocol);
    /// Set the ciphers to use for TLS < 1.3
    void setTls12Ciphers(std::string ciphers);
    /// Set the ciphers to use for TLS >= 1.3
    void setTls13Ciphers(std::string ciphers);

    /**
     * Try to establish a connection to the server.
     *
     * @thows std::exception if an error occurs
     */
    void connect();

    /**
     * Close the connection to the server
     */
    void close();

    /**
     * Drop the current connection to the server and re-establish the
     * connection.
     */
    void reconnect() {
        close();
        connect();
    }

    /**
     * Perform a SASL authentication to memcached
     *
     * @param username the username to use in authentication
     * @param password the password to use in authentication
     * @param mech the SASL mech to use
     */
    void authenticate(const std::string& username,
                      const std::string& password,
                      const std::string& mech = "PLAIN");

    /**
     * Create a bucket
     *
     * @param name the name of the bucket
     * @param config the buckets configuration attributes
     * @param type the kind of bucket to create
     */
    void createBucket(const std::string& name,
                      const std::string& config,
                      BucketType type);

    /**
     * Delete the named bucket
     *
     * @param name the name of the bucket
     */
    void deleteBucket(const std::string& name);

    /**
     * Select the named bucket
     *
     * @param name the name of the bucket to select
     */
    void selectBucket(const std::string& name);

    /**
     * List all of the buckets on the server
     *
     * @return a vector containing all of the buckets
     */
    std::vector<std::string> listBuckets(
            GetFrameInfoFunction getFrameInfo = {});

    /**
     * Fetch a document from the server
     *
     * @param id the name of the document
     * @param vbucket the vbucket the document resides in
     * @return a document object containg the information about the
     *         document.
     */
    Document get(const std::string& id,
                 Vbid vbucket,
                 GetFrameInfoFunction getFrameInfo = {});

    /**
     * Fetch multiple documents
     *
     * Send a pipeline of (quiet) get commands to the server and fire
     * the documentCallback with the documents found in the server.
     *
     * If the server returns with an error the provided error callback
     * will be called. (note that you won't receive a callback for
     * documents that don't exist on the server as we're using the
     * quiet commands.
     *
     * Use the getFrameInfo method if you'd like the server to perform
     * out of order requests (note: the connection must be set to
     * allow unordered execution).
     *
     * @param id The key and the vbucket the document resides in
     * @param documentCallback the callback with the document for an
     *                         operation
     * @param errorCallback the callback if the server returns an error
     * @param getFrameInfo Optional FrameInfo to inject to the commands
     * @return A vector containing all of the found documents
     */
    void mget(const std::vector<std::pair<const std::string, Vbid>>& id,
              std::function<void(std::unique_ptr<Document>&)> documentCallback,
              std::function<void(const std::string&, const cb::mcbp::Response&)>
                      errorCallback = {},
              GetFrameInfoFunction getFrameInfo = {});

    /**
     * Fetch and lock a document from the server
     *
     * @param id the name of the document
     * @param vbucket the vbucket the document resides in
     * @param lock_timeout the timeout (in sec) for the lock. 0 means
     *                     use the default lock timeout from the server
     * @return a document object containing the information about the
     *         document.
     */
    Document get_and_lock(const std::string& id,
                          Vbid vbucket,
                          uint32_t lock_timeout,
                          GetFrameInfoFunction getFrameInfo = {});

    /**
     * Get the Failover Log for a given VBucket
     *
     * @param vbucket
     * @return the raw BinprotResponse
     */
    BinprotResponse getFailoverLog(Vbid vbucket,
                                   GetFrameInfoFunction getFrameInfo = {});

    /**
     * Unlock a locked document
     *
     * @param id the name of the document
     * @param vbucket the vbucket the document resides in
     * @param cas the cas identifier of the locked document
     */
    void unlock(const std::string& id,
                Vbid vbucket,
                uint64_t cas,
                GetFrameInfoFunction getFrameInfo = {});

    void dropPrivilege(cb::rbac::Privilege privilege,
                       GetFrameInfoFunction getFrameInfo = {});

    /*
     * Form a Frame representing a CMD_GET
     */
    static Frame encodeCmdGet(const std::string& id, Vbid vbucket);

    MutationInfo mutate(const Document& doc,
                        Vbid vbucket,
                        MutationType type,
                        GetFrameInfoFunction getFrameInfo = {}) {
        return mutate(doc.info,
                      vbucket,
                      cb::const_byte_buffer(reinterpret_cast<const uint8_t*>(
                                                    doc.value.data()),
                                            doc.value.size()),
                      type,
                      getFrameInfo);
    }

    /**
     * Perform the mutation on the attached document.
     *
     * The method throws an exception upon errors
     *
     * @param info Document metadata
     * @param vbucket the vbucket to operate on
     * @param value new value for the document
     * @param type the type of mutation to perform
     * @return the new cas value for success
     */
    MutationInfo mutate(const DocumentInfo& info,
                        Vbid vbucket,
                        cb::const_byte_buffer value,
                        MutationType type,
                        GetFrameInfoFunction getFrameInfo = {});

    /**
     * Convenience method to store (aka "upsert") an item.
     * @param id The item's ID
     * @param vbucket vBucket
     * @param value Value of the item.
     * @return The mutation result.
     */
    MutationInfo store(const std::string& id,
                       Vbid vbucket,
                       std::string value,
                       cb::mcbp::Datatype datatype = cb::mcbp::Datatype::Raw,
                       uint32_t expiry = 0,
                       GetFrameInfoFunction getFrameInfo = {});

    /**
     * Get statistics from the server, and fire a callback with the key and
     * value of each reported stat
     *
     * @param callback the callback to call for each stat
     * @param group the stats group to request
     */
    void
    stats(std::function<void(const std::string&, const std::string&)> callback,
          const std::string& group = std::string{},
          GetFrameInfoFunction getFrameInfo = {});

    /**
     * Get stats as a map
     * @param subcommand
     * @return
     */
    std::map<std::string, std::string> statsMap(
            const std::string& subcommand,
            GetFrameInfoFunction getFrameInfo = {});

    nlohmann::json stats(const std::string& subcommand,
                         GetFrameInfoFunction getFrameInfo = {});

    /**
     * Instruct the audit daemon to reload the configuration
     */
    void reloadAuditConfiguration(GetFrameInfoFunction getFrameInfo = {});

    /**
     * Sent the given frame over this connection
     *
     * @param frame the frame to send to the server
     */
    void sendFrame(const Frame& frame);

    /** Send part of the given frame over this connection. Upon success,
     * the frame's payload will be modified such that the sent bytes are
     * deleted - i.e. after a successful call the frame object will only have
     * the remaining, unsent bytes left.
     *
     * @param frame The frame to partially send.
     * @param length The number of bytes to transmit. Must be less than or
     *               equal to the size of the frame.
     */
    void sendPartialFrame(Frame& frame, Frame::size_type length);

    /**
     * Receive the next frame on the connection
     *
     * @param frame the frame object to populate with the next frame
     */
    void recvFrame(Frame& frame);

    size_t sendCommand(const BinprotCommand& command);

    void recvResponse(BinprotResponse& response);

    /**
     * Execute a command on the server and return the raw response packet.
     */
    BinprotResponse execute(const BinprotCommand& command);

    /// Execute a command on the server and return the response
    Frame execute(const Frame& frame);
    /**
     * Get a textual representation of this connection
     *
     * @return a textual representation of the connection including the
     *         protocol and any special attributes
     */
    std::string to_string() const;

    /**
     * Try to configure the ewouldblock engine
     *
     * See the header /engines/ewouldblock_engine/ewouldblock_engine.h
     * for a full description on the parameters.
     */
    void configureEwouldBlockEngine(
            const EWBEngineMode& mode,
            cb::engine_errc err_code = cb::engine_errc::would_block,
            uint32_t value = 0,
            const std::string& key = "");

    /**
     * Disable the ewouldblock engine entirely.
     */
    void disableEwouldBlockEngine() {
        // We disable the engine by telling it to inject the given error
        // the next 0 times
        configureEwouldBlockEngine(
                EWBEngineMode::Next_N, cb::engine_errc::success, 0);
    }

    /**
     * Get the servers SASL mechanisms.
     *
     * @throws std::runtime_error if an error occurs
     */
    std::string getSaslMechanisms();

    /**
     * Request the IOCTL value from the server
     *
     * @param key the IOCTL to request
     * @return A textual representation of the key
     */
    std::string ioctl_get(const std::string& key,
                          GetFrameInfoFunction getFrameInfo = {});

    /**
     * Perform an IOCTL on the server
     *
     * @param key the IOCTL to set
     * @param value the value to specify for the given key
     */
    void ioctl_set(const std::string& key,
                   const std::string& value,
                   GetFrameInfoFunction getFrameInfo = {});

    /**
     * Perform an arithmetic operation on a document (increment or decrement)
     *
     * You may use this method when operating on "small" delta values which
     * fit into a signed 64 bit integer. If you for some reason need to
     * incr / decr values above that you must use increment and decrement
     * directly.
     *
     * @param key the document to operate on
     * @param delta The value to increment / decrement
     * @param initial Create with the initial value (exptime must be set to
     *                != 0xffffffff)
     * @param exptime The expiry time for the document
     * @param info Where to store the mutation info.
     * @return The new value for the counter
     */
    uint64_t arithmetic(const std::string& key,
                        int64_t delta,
                        uint64_t initial = 0,
                        rel_time_t exptime = 0,
                        MutationInfo* info = nullptr,
                        GetFrameInfoFunction getFrameInfo = {}) {
        if (delta < 0) {
            return decrement(key,
                             uint64_t(std::abs(delta)),
                             initial,
                             exptime,
                             info,
                             getFrameInfo);
        } else {
            return increment(
                    key, uint64_t(delta), initial, exptime, info, getFrameInfo);
        }
    }

    /**
     * Perform an increment operation on a document
     *
     * This method only exists in order to test the situations where you want
     * to increment a value that wouldn't fit into a signed 64 bit integer.
     *
     * @param key the document to operate on
     * @param delta The value to increment
     * @param initial Create with the initial value (exptime must be set to
     *                != 0xffffffff)
     * @param exptime The expiry time for the document
     * @param info Where to store the mutation info.
     * @return The new value for the counter
     */
    uint64_t increment(const std::string& key,
                       uint64_t delta,
                       uint64_t initial = 0,
                       rel_time_t exptime = 0,
                       MutationInfo* info = nullptr,
                       GetFrameInfoFunction getFrameInfo = {});

    /**
     * Perform an decrement operation on a document
     *
     * @param key the document to operate on
     * @param delta The value to increment / decrement
     * @param initial Create with the initial value (exptime must be set to
     *                != 0xffffffff)
     * @param exptime The expiry time for the document
     * @param info Where to store the mutation info.
     * @return The new value for the counter
     */
    uint64_t decrement(const std::string& key,
                       uint64_t delta,
                       uint64_t initial = 0,
                       rel_time_t exptime = 0,
                       MutationInfo* info = nullptr,
                       GetFrameInfoFunction getFrameInfo = {});

    /**
     * Remove the named document
     *
     * @param key the document to remove
     * @param vbucket the vbucket the document is stored in
     * @param cas the specific version of the document or 0 for "any"
     * @return Details about the detion
     */
    MutationInfo remove(const std::string& key,
                        Vbid vbucket,
                        uint64_t cas = 0,
                        GetFrameInfoFunction getFrameInfo = {});

    /**
     * Mutate with meta - stores doc into the bucket using all the metadata
     * from doc, e.g. doc.cas will become the stored cas (on success).
     *
     * @param doc The document to set
     * @param vbucket The vbucket the document is stored in
     * @param cas The cas used for the setWithMeta (note this cas is not stored
     *            on success)
     * @param seqno The seqno to store the document as
     * @param metaOption MCBP options that can be sent with the command
     * @param metaExtras Optional - see ep/src/ext_meta_parser.h for the details
     *                   of this.
     */
    MutationInfo mutateWithMeta(Document& doc,
                                Vbid vbucket,
                                uint64_t cas,
                                uint64_t seqno,
                                uint32_t metaOption,
                                std::vector<uint8_t> metaExtras = {},
                                GetFrameInfoFunction getFrameInfo = {});

    std::pair<cb::mcbp::Status, GetMetaResponse> getMeta(
            const std::string& key,
            Vbid vbucket,
            GetMetaVersion version,
            GetFrameInfoFunction getFrameInfo = {});

    /**
     * Evict the provided key
     *
     * @param key The key to evict
     * @param vbucket The vbucket the key belongs to
     * @param getFrameInfo  Optional frame ids
     */
    void evict(const std::string& key,
               Vbid vbucket,
               GetFrameInfoFunction getFrameInfo = {});

    /**
     * Observe Seqno command - retrieve the persistence status of the given
     * vBucket and UUID.
     */
    ObserveInfo observeSeqno(Vbid vbid,
                             uint64_t uuid,
                             GetFrameInfoFunction getFrameInfo = {});

    /// Enable persistence for the connected bucket.
    void enablePersistence(GetFrameInfoFunction getFrameInfo = {});

    /// Disable persistence for the connected bucket.
    void disablePersistence(GetFrameInfoFunction getFrameInfo = {});

    bool hasFeature(cb::mcbp::Feature feature) const {
        return effective_features.find(uint16_t(feature)) !=
               effective_features.end();
    }

    void setDatatypeJson(bool enable) {
        setFeature(cb::mcbp::Feature::JSON, enable);
    }

    void setMutationSeqnoSupport(bool enable) {
        setFeature(cb::mcbp::Feature::MUTATION_SEQNO, enable);
    }

    void setXattrSupport(bool enable) {
        setFeature(cb::mcbp::Feature::XATTR, enable);
    }

    void setXerrorSupport(bool enable) {
        setFeature(cb::mcbp::Feature::XERROR, enable);
    }

    void setDuplexSupport(bool enable) {
        setFeature(cb::mcbp::Feature::Duplex, enable);
    }

    void setClustermapChangeNotification(bool enable) {
        setFeature(cb::mcbp::Feature::ClustermapChangeNotification, enable);
    }

    void setUnorderedExecutionMode(ExecutionMode mode);

    /**
     * Attempts to enable or disable a feature
     * @param feature Feature to enable or disable
     * @param enabled whether to enable or disable
     */
    void setFeature(cb::mcbp::Feature feature, bool enabled);

    std::optional<std::chrono::microseconds> getTraceData() const {
        return traceData;
    }

    /**
     * Set the connection features to use
     *
     * @param features a vector containing all of the features to try
     *                 to enable on the server
     */
    void setFeatures(const std::vector<cb::mcbp::Feature>& features);

    void setVbucket(Vbid vbid,
                    vbucket_state_t state,
                    const nlohmann::json& payload,
                    GetFrameInfoFunction getFrameInfo = {});

    /// should the client automatically retry operations which fail
    /// with a tmpfail or not (note that this is only possible when
    /// the client object have the command frame available
    void setAutoRetryTmpfail(bool value) {
        auto_retry_tmpfail = value;
    }

    bool getAutoRetryTmpfail() const {
        return auto_retry_tmpfail;
    }

    Document getRandomKey(Vbid vbid);

<<<<<<< HEAD
    void dcpOpenProducer(std::string_view value);
    void dcpControl(std::string_view key, std::string_view value);
=======
    void dcpOpenProducer(const std::string& name);
    void dcpOpenConsumer(const std::string& name);
    void dcpControl(const std::string& key, const std::string& value);
>>>>>>> e6fe6692
    void dcpStreamRequest(Vbid vbid,
                          uint32_t flags,
                          uint64_t startSeq,
                          uint64_t endSeq,
                          uint64_t vbUuid,
                          uint64_t snapStart,
                          uint64_t snapEnd);
    void dcpStreamRequest(Vbid vbid,
                          uint32_t flags,
                          uint64_t startSeq,
                          uint64_t endSeq,
                          uint64_t vbUuid,
                          uint64_t snapStart,
                          uint64_t snapEnd,
                          const nlohmann::json& value);

<<<<<<< HEAD
    cb::mcbp::request::GetCollectionIDPayload getCollectionId(
            std::string_view path);
    cb::mcbp::request::GetScopeIDPayload getScopeId(std::string_view path);

    nlohmann::json getCollectionsManifest();

    /// Set the agent name used on the server for this connection
    /// (need to call setFeatures() to push it to the server)
    void setAgentName(std::string name) {
        agentInfo["a"] = std::move(name);
    }

    /// Set the connection id used on the server for this connection
    /// (need to call setFeatures() to push it to the server)
    void setConnectionId(std::string id) {
        agentInfo["i"] = std::move(id);
    }

    /// Get the interface uuid for the connection (set if read from
    /// the portnumber file written by the server)
    const std::string& getServerInterfaceUuid() const;

    /// Set the interface uuid for the connection
    void setServerInterfaceUuid(std::string serverInterfaceUuid);

    /// Request the server to adjust the clock
    void adjustMemcachedClock(
            int64_t clock_shift,
            cb::mcbp::request::AdjustTimePayload::TimeType timeType);
=======
    /* following dcp functions are for working with a consumer */
    void dcpAddStream(Vbid vbid, uint32_t flags = 0);

    /**
     * Send a success response for a DcpStreamRequest
     * Includes a value encoding a failover table
     * @param opaque request/response opaque
     * @param failovers vector of pair representing failover table. The pair
     *        encodes first = uuid, second = seqno
     */
    void dcpStreamRequestResponse(
            uint32_t opaque,
            const std::vector<std::pair<uint64_t, uint64_t>>& failovers);
    /**
     * Send the V2 marker with max visible seqno set to end
     */
    size_t dcpSnapshotMarkerV2(uint32_t opaque,
                               uint64_t start,
                               uint64_t end,
                               uint32_t flags);
    size_t dcpMutation(const Document& doc,
                       uint32_t opaque,
                       uint64_t seqno,
                       uint64_t revSeqno = 0,
                       uint32_t lockTime = 0,
                       uint8_t nru = 0);
    size_t dcpDeletionV2(const Document& doc,
                         uint32_t opaque,
                         uint64_t seqno,
                         uint64_t revSeqno = 0,
                         uint32_t deleteTime = 0);
    void recvDcpBufferAck(uint32_t expected);
>>>>>>> e6fe6692

protected:
    void read(Frame& frame, size_t bytes);

    void readPlain(Frame& frame, size_t bytes);

    void readSsl(Frame& frame, size_t bytes);

    void sendBuffer(const std::vector<iovec>& buf);
    void sendBuffer(cb::const_byte_buffer buf);

    void sendBufferPlain(cb::const_byte_buffer buf);
    void sendBufferPlain(const std::vector<iovec>& list);

    void sendBufferSsl(cb::const_byte_buffer buf);
    void sendBufferSsl(const std::vector<iovec>& list);

    void applyFrameInfos(BinprotCommand& command, GetFrameInfoFunction& fi);

    /**
     * Keep on calling the executor function until it returns true.
     *
     * Every time the function returns false the thread sleeps for the
     * provided number of milliseconds. If the loop takes longer than
     * the provided number of seconds the method throws an exception.
     *
     * @param executor The function to call until it returns true
     * @param backoff The number of milliseconds to back off
     * @param timeout The number of seconds until an exception is thrown
     * @throws std::runtime_error for timeouts
     */
    void backoff_execute(
            std::function<bool()> executor,
            std::chrono::milliseconds backoff = std::chrono::milliseconds(10),
            std::chrono::seconds timeout = std::chrono::seconds(30));

    std::string host;
    in_port_t port;
    sa_family_t family;
    bool auto_retry_tmpfail = false;
    bool ssl;
    std::string tls_protocol;
    std::string tls12_ciphers{"HIGH"};
    std::string tls13_ciphers{
            "TLS_AES_256_GCM_SHA384:TLS_CHACHA20_POLY1305_SHA256:TLS_AES_128_"
            "GCM_SHA256"};
    std::string ssl_cert_file;
    std::string ssl_key_file;
    SSL_CTX* context = nullptr;
    BIO* bio = nullptr;
    SOCKET sock = INVALID_SOCKET;
    std::string tag;
    nlohmann::json agentInfo;
    std::string name;
    std::string serverInterfaceUuid;
    std::optional<std::chrono::microseconds> traceData;

    typedef std::unordered_set<uint16_t> Featureset;

    uint64_t incr_decr(cb::mcbp::ClientOpcode opcode,
                       const std::string& key,
                       uint64_t delta,
                       uint64_t initial,
                       rel_time_t exptime,
                       MutationInfo* info,
                       GetFrameInfoFunction getFrameInfo = {});

    /**
     * Set the features on the server by using the MCBP hello command
     *
     * The internal `features` array is updated with the result sent back
     * from the server.
     *
     * @param feat the featureset to enable.
     */
    void applyFeatures(const Featureset& features);

    Featureset effective_features;
};

namespace cb::net {
/**
 * Create a new socket and connect it to the given host
 *
 * @param host The name of the host to try to connect to. If
 *             empty (or set to localhost) it'll be replaced
 *             with "127.0.0.1" or "::1" depending on the value
 *             of family
 * @param port The port number to connect to
 * @param family The socket family to create (AF_INET/AF_INET6/AF_UNSPEC)
 * @return The connected socket or INVALID_SOCKET if we failed to connect
 *         to the socket
 *
 */
SOCKET new_socket(const std::string& host, in_port_t port, sa_family_t family);

/**
 * Create a new socket and connect it to the given host
 *
 * @param host The name of the host to try to connect to. If
 *             empty (or set to localhost) it'll be replaced
 *             with "127.0.0.1" or "::1" depending on the value
 *             of family
 * @param port The port number to connect to
 * @param family The socket family to create (AF_INET/AF_INET6/AF_UNSPEC)
 * @param setup_ssl_ctx callback to configure the SSL context
 * @return Tuple with:
 *             SOCKET The connected socket or INVALID_SOCKET if we failed
 *                    to connect to the socket
 *             SSL_CTX The ssl context in use
 *             BIO The BIO to use.
 *
 * The caller takes ownership of the socket, ssl_ctx and bio and must
 * release the resources when done using them.
 *
 * @throws std::exception for SSL related problems
 */
std::tuple<SOCKET, SSL_CTX*, BIO*> new_ssl_socket(
        const std::string& host,
        in_port_t port,
        sa_family_t family,
        std::function<void(SSL_CTX*)> setup_ssl_ctx);

} // namespace cb::net<|MERGE_RESOLUTION|>--- conflicted
+++ resolved
@@ -851,14 +851,9 @@
 
     Document getRandomKey(Vbid vbid);
 
-<<<<<<< HEAD
     void dcpOpenProducer(std::string_view value);
+    void dcpOpenConsumer(std::string_view name);
     void dcpControl(std::string_view key, std::string_view value);
-=======
-    void dcpOpenProducer(const std::string& name);
-    void dcpOpenConsumer(const std::string& name);
-    void dcpControl(const std::string& key, const std::string& value);
->>>>>>> e6fe6692
     void dcpStreamRequest(Vbid vbid,
                           uint32_t flags,
                           uint64_t startSeq,
@@ -875,37 +870,6 @@
                           uint64_t snapEnd,
                           const nlohmann::json& value);
 
-<<<<<<< HEAD
-    cb::mcbp::request::GetCollectionIDPayload getCollectionId(
-            std::string_view path);
-    cb::mcbp::request::GetScopeIDPayload getScopeId(std::string_view path);
-
-    nlohmann::json getCollectionsManifest();
-
-    /// Set the agent name used on the server for this connection
-    /// (need to call setFeatures() to push it to the server)
-    void setAgentName(std::string name) {
-        agentInfo["a"] = std::move(name);
-    }
-
-    /// Set the connection id used on the server for this connection
-    /// (need to call setFeatures() to push it to the server)
-    void setConnectionId(std::string id) {
-        agentInfo["i"] = std::move(id);
-    }
-
-    /// Get the interface uuid for the connection (set if read from
-    /// the portnumber file written by the server)
-    const std::string& getServerInterfaceUuid() const;
-
-    /// Set the interface uuid for the connection
-    void setServerInterfaceUuid(std::string serverInterfaceUuid);
-
-    /// Request the server to adjust the clock
-    void adjustMemcachedClock(
-            int64_t clock_shift,
-            cb::mcbp::request::AdjustTimePayload::TimeType timeType);
-=======
     /* following dcp functions are for working with a consumer */
     void dcpAddStream(Vbid vbid, uint32_t flags = 0);
 
@@ -938,7 +902,36 @@
                          uint64_t revSeqno = 0,
                          uint32_t deleteTime = 0);
     void recvDcpBufferAck(uint32_t expected);
->>>>>>> e6fe6692
+
+    cb::mcbp::request::GetCollectionIDPayload getCollectionId(
+            std::string_view path);
+    cb::mcbp::request::GetScopeIDPayload getScopeId(std::string_view path);
+
+    nlohmann::json getCollectionsManifest();
+
+    /// Set the agent name used on the server for this connection
+    /// (need to call setFeatures() to push it to the server)
+    void setAgentName(std::string name) {
+        agentInfo["a"] = std::move(name);
+    }
+
+    /// Set the connection id used on the server for this connection
+    /// (need to call setFeatures() to push it to the server)
+    void setConnectionId(std::string id) {
+        agentInfo["i"] = std::move(id);
+    }
+
+    /// Get the interface uuid for the connection (set if read from
+    /// the portnumber file written by the server)
+    const std::string& getServerInterfaceUuid() const;
+
+    /// Set the interface uuid for the connection
+    void setServerInterfaceUuid(std::string serverInterfaceUuid);
+
+    /// Request the server to adjust the clock
+    void adjustMemcachedClock(
+            int64_t clock_shift,
+            cb::mcbp::request::AdjustTimePayload::TimeType timeType);
 
 protected:
     void read(Frame& frame, size_t bytes);

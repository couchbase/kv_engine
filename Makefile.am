ACLOCAL_AMFLAGS = -I m4 --force
AM_CPPFLAGS += -I$(top_srcdir)/src -I${top_srcdir}/include

bin_SCRIPTS = management/cbanalyze-core \
              wrapper/cbadm-tap-registration \
              wrapper/cbepctl \
              wrapper/cbstats \
              wrapper/cbvbucketctl

pkginclude_HEADERS = include/ep-engine/command_ids.h


memcachedlibdir = $(libdir)/memcached
memcachedlib_LTLIBRARIES = ep.la ep_testsuite.la timing_tests.la
noinst_LTLIBRARIES = \
                     libblackhole-kvstore.la \
                     libconfiguration.la \
                     libkvstore.la \
                     libobjectregistry.la \
                     libcouch-kvstore.la \
                     libdirutils.la

fixup_stats_json:
	cat docs/stats.json | python -mjson.tool > /tmp/stats.json.tmp
	mv /tmp/stats.json.tmp docs/stats.json

dist_doc_DATA = docs/stats.json

BUILT_SOURCES = src/generated_configuration.cc \
                src/generated_configuration.h \
                src/stats-info.c src/stats-info.h
CLEANFILES =

EXTRA_DIST = Doxyfile LICENSE README.markdown configuration.json docs \
             dtrace management win32

noinst_PROGRAMS = sizes gen_config gen_code

man_MANS =

ep_la_CPPFLAGS = $(AM_CPPFLAGS)
ep_la_LDFLAGS = -module -dynamic -avoid-version
ep_la_SOURCES =  include/ep-engine/command_ids.h \
                 src/access_scanner.cc \
                 src/access_scanner.h \
                 src/atomic/gcc_atomics.h \
                 src/atomic/libatomic.h \
                 src/atomic.cc src/atomic.h \
                 src/backfill.h \
                 src/backfill.cc \
                 src/bgfetcher.h \
                 src/bgfetcher.cc \
                 src/callbacks.h \
                 src/checkpoint.h \
                 src/checkpoint.cc \
                 src/checkpoint_remover.h \
                 src/checkpoint_remover.cc \
                 src/common.h \
                 src/conflict_resolution.cc src/conflict_resolution.h \
                 src/config_static.h \
                 src/dispatcher.cc src/dispatcher.h \
                 src/ep.cc src/ep.h \
                 src/ep_engine.cc src/ep_engine.h \
                 src/ep_time.c src/ep_time.h \
                 src/flusher.cc src/flusher.h \
                 src/histo.h \
                 src/htresizer.cc src/htresizer.h \
                 src/iomanager/iomanager.cc src/iomanager/iomanager.h \
                 src/item.cc src/item.h \
                 src/item_pager.cc src/item_pager.h \
                 src/kvstore.h \
                 src/kvshard.cc src/kvshard.h \
                 src/locks.h \
                 src/memory_tracker.cc src/memory_tracker.h \
                 src/mutex.cc src/mutex.h \
                 src/priority.cc src/priority.h \
                 src/queueditem.cc src/queueditem.h \
                 src/ringbuffer.h \
                 src/scheduler.cc src/scheduler.h \
                 src/sizes.cc \
                 src/stats.h \
                 src/stats-info.h src/stats-info.c \
                 src/statwriter.h \
                 src/stored-value.cc src/stored-value.h \
                 src/syncobject.h \
                 src/tapconnection.cc src/tapconnection.h \
                 src/tapconnmap.cc src/tapconnmap.h \
                 src/tapthrottle.cc src/tapthrottle.h \
                 src/tasks.cc src/tasks.h \
<<<<<<< HEAD
                 src/vbucket.cc src/vbucket.h \
                 src/vbucketmap.cc src/vbucketmap.h \
                 src/warmup.cc src/warmup.h
=======
                 src/vbucket.cc src/vbucket.hh \
                 src/vbucketmap.cc src/vbucketmap.hh \
                 src/warmup.cc src/warmup.hh \
                 src/workload.cc src/workload.h
>>>>>>> 92481c3e

libobjectregistry_la_CPPFLAGS = $(AM_CPPFLAGS)
libobjectregistry_la_SOURCES = src/objectregistry.cc src/objectregistry.h

libkvstore_la_SOURCES = src/crc32.c src/crc32.h src/kvstore.cc src/kvstore.h  \
                        src/mutation_log.cc src/mutation_log.h
libkvstore_la_CPPFLAGS = $(AM_CPPFLAGS)

libblackhole_kvstore_la_CPPFLAGS = -I$(top_srcdir)/src/blackhole-kvstore \
                                   $(AM_CPPFLAGS)
libblackhole_kvstore_la_SOURCES = src/kvstore.h \
                                  src/blackhole-kvstore/blackhole.cc \
                                  src/blackhole-kvstore/blackhole.h

.generated_stat-info: gen_code docs/stats.json
	./gen_code -j docs/stats.json -h src/stats-info.h -c src/stats-info.c \
        -f get_stats_info && touch .generated_stat-info

src/stats-info.h src/stats-info.c: .generated_stat-info

.generated_configuration: gen_config configuration.json
	./gen_config && touch .generated_configuration

src/generated_configuration.h src/generated_configuration.cc: .generated_configuration

libdirutils_la_SOURCES = src/couch-kvstore/dirutils.cc \
                         src/couch-kvstore/dirutils.h


libcouch_kvstore_la_SOURCES = src/kvstore.h

if HAVE_LIBCOUCHSTORE
libcouch_kvstore_la_SOURCES += src/couch-kvstore/couch-kvstore.cc    \
                               src/couch-kvstore/couch-kvstore.h     \
                               src/couch-kvstore/couch-fs-stats.cc   \
                               src/couch-kvstore/couch-fs-stats.h    \
                               src/couch-kvstore/couch-notifier.cc   \
                               src/couch-kvstore/couch-notifier.h    \
                               tools/cJSON.c                         \
                               tools/cJSON.h                         \
                               tools/JSON_checker.c                  \
                               tools/JSON_checker.h

libcouch_kvstore_la_LIBADD = libdirutils.la $(LTLIBCOUCHSTORE)
else
libcouch_kvstore_la_SOURCES += src/couch-kvstore/couch-kvstore-dummy.h \
                               src/couch-kvstore/couch-kvstore-dummy.cc
endif

libcouch_kvstore_la_CPPFLAGS = -I$(top_srcdir)/src/couch-kvstore $(AM_CPPFLAGS)

libconfiguration_la_SOURCES = src/generated_configuration.h \
                              src/configuration.h \
                              src/configuration.cc

ep_la_LIBADD = libkvstore.la \
               libblackhole-kvstore.la libcouch-kvstore.la \
               libobjectregistry.la libconfiguration.la $(LTLIBEVENT)
ep_la_DEPENDENCIES = libkvstore.la \
               libblackhole-kvstore.la	\
               libobjectregistry.la libconfiguration.la \
               libcouch-kvstore.la
ep_testsuite_la_LIBADD =libobjectregistry.la $(LTLIBEVENT)
ep_testsuite_la_DEPENDENCIES = libobjectregistry.la

check_PROGRAMS=\
               atomic_ptr_test \
               atomic_test \
               chunk_creation_test \
               dispatcher_test \
               hash_table_test \
               histo_test \
               hrtime_test \
               json_test \
               misc_test \
               mutex_test \
               priority_test \
               ringbuffer_test

if HAVE_GOOGLETEST
check_PROGRAMS += dirutils_test
endif

TESTS=${check_PROGRAMS}
EXTRA_TESTS =

ep_testsuite_la_CPPFLAGS = -I$(top_srcdir)/tests $(AM_CPPFLAGS) ${NO_WERROR}
ep_testsuite_la_SOURCES= tests/ep_testsuite.cc tests/ep_testsuite.h       \
                         src/atomic.cc src/mutex.cc src/mutex.h           \
                         src/item.cc src/testlogger_libify.cc             \
                         src/dispatcher.cc src/ep_time.c src/locks.h      \
                         src/ep_time.h         \
                         tests/mock/mccouch.cc tests/mock/mccouch.h       \
                         tests/ep_test_apis.cc tests/ep_test_apis.h
ep_testsuite_la_LDFLAGS= -module -dynamic -avoid-version

# This is because automake can't figure out how to build the same code
# for two different targets.
src/testlogger_libify.cc: src/testlogger.cc
	cp $(top_srcdir)/src/testlogger.cc src/testlogger_libify.cc

if BUILD_GENERATED_TESTS
memcachedlib_LTLIBRARIES += generated_suite.la

.genstamp: tests/module_tests/gen_engine_test.py tests/module_tests/breakdancer.py
	${top_srcdir}/tests/module_tests/gen_engine_test.py
	touch .genstamp

GEN_FILES=generated_suite_0.c \
          generated_suite_1.c \
          generated_suite_2.c \
          generated_suite_3.c \
          generated_suite_4.c \
          generated_suite_5.c \
          generated_suite_6.c \
          generated_suite_7.c \
          generated_suite_8.c \
          generated_suite_9.c


$(GEN_FILES): .genstamp suite_stubs.h
BUILT_SOURCES+= $(GEN_FILES)
CLEANFILES+= $(GEN_FILES) .genstamp

generated_suite_la_DEPENDENCIES = ep.la
generated_suite_la_CFLAGS = $(AM_CFLAGS) -O0
nodist_generated_suite_la_SOURCES = $(GEN_FILES)
generated_suite_la_SOURCES= src/suite_stubs.c tests/ep_testsuite.h
generated_suite_la_LDFLAGS= -module -dynamic -avoid-version

EXTRA_TESTS += generated_engine_tests

GENERATED_TEST_TIMEOUT=5

generated_engine_tests: generated_suite.la
	$(ENGINE_TESTAPP) -E .libs/ep.so -t $(GENERATED_TEST_TIMEOUT) \
		-. -q -T .libs/generated_suite.so \
		-e 'flushall_enabled=true;ht_size=13;ht_locks=7;backend=blackhole'
endif

timing_tests_la_CFLAGS = $(AM_CFLAGS) ${NO_WERROR}
timing_tests_la_SOURCES= tests/module_tests/timing_tests.cc
timing_tests_la_LDFLAGS= -module -dynamic -avoid-version

atomic_test_CXXFLAGS = $(AM_CPPFLAGS) $(AM_CXXFLAGS) ${NO_WERROR}
atomic_test_SOURCES = tests/module_tests/atomic_test.cc src/atomic.h \
                      src/testlogger.cc src/mutex.cc
atomic_test_DEPENDENCIES = src/atomic.h

atomic_ptr_test_CXXFLAGS = $(AM_CPPFLAGS) $(AM_CXXFLAGS) ${NO_WERROR}
atomic_ptr_test_SOURCES = tests/module_tests/atomic_ptr_test.cc src/atomic.cc \
                          src/atomic.h src/testlogger.cc src/mutex.cc        \
                          src/mutex.h
atomic_ptr_test_DEPENDENCIES = src/atomic.h

mutex_test_CXXFLAGS = $(AM_CPPFLAGS) $(AM_CXXFLAGS) ${NO_WERROR}
mutex_test_SOURCES = tests/module_tests/mutex_test.cc src/locks.h \
                     src/testlogger.cc src/mutex.cc
mutex_test_DEPENDENCIES = src/locks.h

dispatcher_test_CXXFLAGS = $(AM_CPPFLAGS) $(AM_CXXFLAGS) ${NO_WERROR}
dispatcher_test_SOURCES = tests/module_tests/dispatcher_test.cc \
                          src/dispatcher.cc	src/dispatcher.h    \
                          src/priority.cc src/priority.h 	    \
                          src/testlogger.cc src/atomic.cc src/mutex.cc
dispatcher_test_DEPENDENCIES = src/common.h  src/dispatcher.h       \
                               src/dispatcher.cc src/priority.cc 	\
                               src/priority.h libobjectregistry.la
dispatcher_test_LDADD = libobjectregistry.la

hash_table_test_CXXFLAGS = $(AM_CPPFLAGS) $(AM_CXXFLAGS) ${NO_WERROR}
hash_table_test_SOURCES = tests/module_tests/hash_table_test.cc src/item.cc  \
                          src/stored-value.cc src/stored-value.h             \
                          src/testlogger.cc src/atomic.cc src/mutex.cc       \
                          tools/cJSON.c src/memory_tracker.h                 \
                          tests/module_tests/test_memory_tracker.cc
hash_table_test_DEPENDENCIES = src/stored-value.cc src/stored-value.h    \
                               src/ep.h src/item.h libobjectregistry.la
hash_table_test_LDADD = libobjectregistry.la

misc_test_CXXFLAGS = $(AM_CPPFLAGS) $(AM_CXXFLAGS) ${NO_WERROR}
misc_test_SOURCES = tests/module_tests/misc_test.cc src/common.h
misc_test_DEPENDENCIES = src/common.h

json_test_CXXFLAGS = $(AM_CPPFLAGS) $(AM_CXXFLAGS) ${NO_WERROR}
json_test_SOURCES = tests/module_tests/json_test.cc tools/JSON_checker.c \
                    tools/JSON_checker.h src/common.h
json_test_DEPENDENCIES = src/common.h

priority_test_CXXFLAGS = $(AM_CPPFLAGS) $(AM_CXXFLAGS) ${NO_WERROR}
priority_test_SOURCES = tests/module_tests/priority_test.cc src/priority.h \
                        src/priority.cc

sizes_CPPFLAGS = $(AM_CPPFLAGS)
sizes_SOURCES = src/sizes.cc src/mutex.h src/mutex.cc src/testlogger.cc
sizes_DEPENDENCIES = src/vbucket.h src/stored-value.h src/item.h

gen_config_CPPFLAGS = -I$(top_srcdir)/tools $(AM_CPPFLAGS)
gen_config_SOURCES = tools/genconfig.cc tools/cJSON.c tools/cJSON.h
gen_config_LDFLAGS = -lm

gen_code_CPPFLAGS = -I$(top_srcdir)/tools $(AM_CPPFLAGS)
gen_code_SOURCES = tools/gencode.cc tools/cJSON.c tools/cJSON.h

vbucket_test_CXXFLAGS = $(AM_CPPFLAGS) $(AM_CXXFLAGS) ${NO_WERROR}
vbucket_test_SOURCES = tests/module_tests/vbucket_test.cc              \
               tests/module_tests/threadtests.h  src/vbucket.h	       \
               src/vbucket.cc src/stored-value.cc src/stored-value.h   \
               src/atomic.cc src/testlogger.cc src/checkpoint.h 	   \
               src/checkpoint.cc src/byteorder.c src/vbucketmap.cc     \
               src/mutex.cc tests/module_tests/test_memory_tracker.cc  \
               src/memory_tracker.h  src/item.cc tools/cJSON.c         \
               src/bgfetcher.h src/dispatcher.h src/dispatcher.cc      \
               src/kvshard.h src/kvshard.cc
vbucket_test_DEPENDENCIES = src/vbucket.h src/stored-value.cc     \
                            src/stored-value.h src/checkpoint.h  \
                            src/checkpoint.cc libobjectregistry.la \
                            libconfiguration.la
vbucket_test_LDADD = libobjectregistry.la libconfiguration.la

checkpoint_test_CXXFLAGS = $(AM_CPPFLAGS) $(AM_CXXFLAGS) ${NO_WERROR}
checkpoint_test_SOURCES = tests/module_tests/checkpoint_test.cc                \
                          src/checkpoint.h src/checkpoint.cc src/vbucket.h     \
                          src/vbucket.cc src/testlogger.cc src/stored-value.cc \
                          src/stored-value.h src/queueditem.h                  \
                          src/byteorder.c src/atomic.cc src/mutex.cc           \
                          tests/module_tests/test_memory_tracker.cc            \
                          src/memory_tracker.h src/item.cc tools/cJSON.c       \
                          src/bgfetcher.h src/dispatcher.h src/dispatcher.cc
checkpoint_test_DEPENDENCIES = src/checkpoint.h src/vbucket.h           \
              src/stored-value.cc src/stored-value.h  src/queueditem.h  \
              libobjectregistry.la libconfiguration.la
checkpoint_test_LDADD = libobjectregistry.la libconfiguration.la

dirutils_test_SOURCES = tests/module_tests/dirutils_test.cc
dirutils_test_DEPENDENCIES = libdirutils.la
dirutils_test_LDADD = libdirutils.la
dirutils_test_LDFLAGS = -lgtest

mutation_log_test_CXXFLAGS = $(AM_CPPFLAGS) $(AM_CXXFLAGS) ${NO_WERROR}
mutation_log_test_SOURCES = tests/module_tests/mutation_log_test.cc         \
                            src/mutation_log.h	src/testlogger.cc           \
                            src/mutation_log.cc src/byteorder.c src/crc32.h \
                            src/crc32.c src/vbucketmap.cc src/item.cc       \
                            src/atomic.cc src/mutex.cc src/stored-value.cc  \
                            src/ep_time.c src/checkpoint.cc src/kvshard.h   \
                            src/kvshard.cc src/kvstore.h
mutation_log_test_DEPENDENCIES = src/mutation_log.h
mutation_log_test_LDADD = libobjectregistry.la libconfiguration.la

hrtime_test_CXXFLAGS = $(AM_CPPFLAGS) $(AM_CXXFLAGS) ${NO_WERROR}
hrtime_test_SOURCES = tests/module_tests/hrtime_test.cc src/common.h

histo_test_CXXFLAGS = $(AM_CPPFLAGS) $(AM_CXXFLAGS) ${NO_WERROR}
histo_test_SOURCES = tests/module_tests/histo_test.cc src/common.h src/histo.h
histo_test_DEPENDENCIES = src/common.h src/histo.h

chunk_creation_test_CXXFLAGS = $(AM_CPPFLAGS) $(AM_CXXFLAGS) ${NO_WERROR}
chunk_creation_test_SOURCES = tests/module_tests/chunk_creation_test.cc \
                              src/common.h

ringbuffer_test_CXXFLAGS = $(AM_CPPFLAGS) $(AM_CXXFLAGS) ${NO_WERROR}
ringbuffer_test_SOURCES = tests/module_tests/ringbuffer_test.cc src/ringbuffer.h
ringbuffer_test_DEPENDENCIES = src/ringbuffer.h

if BUILD_GETHRTIME
ep_la_SOURCES += src/gethrtime.c
hrtime_test_SOURCES += src/gethrtime.c
dispatcher_test_SOURCES += src/gethrtime.c
vbucket_test_SOURCES += src/gethrtime.c
checkpoint_test_SOURCES += src/gethrtime.c
ep_testsuite_la_SOURCES += src/gethrtime.c
hash_table_test_SOURCES += src/gethrtime.c
mutation_log_test_SOURCES += src/gethrtime.c
endif

if BUILD_BYTEORDER
ep_la_SOURCES += src/byteorder.c
ep_testsuite_la_SOURCES += src/byteorder.c
endif

pythonlibdir=$(libdir)/python
pythonlib_DATA= \
                management/clitool.py \
                management/mc_bin_client.py \
                management/mc_bin_server.py \
                management/memcacheConstants.py \
                management/tap.py \
                management/tap_example.py

pythonlib_SCRIPTS= \
                management/cbadm-tap-registration \
                management/cbepctl \
                management/cbstats \
                management/cbvbucketctl

PYTHON_TOOLS= \
              wrapper/cbadm-tap-registration \
              wrapper/cbepctl \
              wrapper/cbstats \
              wrapper/cbvbucketctl

${PYTHON_TOOLS}: wrapper/wrapper
	cp $< $@

BUILT_SOURCES += ${PYTHON_TOOLS}
CLEANFILES+= ${PYTHON_TOOLS}

TEST_TIMEOUT=60

VALGRIND=valgrind
VALGRIND_OPTIONS=--log-file=valgrind.log --tool=Memcheck --num-callers=50 \
                 --error-limit=yes --track-origins=yes --malloc-fill=55 \
                 --free-fill=aa --dsymutil=yes -q

valgrind_engine_tests: ep.la ep_testsuite.la
	@$(MAKE) \
             ENGINE_TESTAPP_LAUNCHER="$(VALGRIND) $(VALGRIND_OPTIONS)" \
             engine_tests

cpplint:
	python tools/cpplint.py --verbose=0 \
        --filter=-,+legal,+build,-build/namespaces \
        src/*.cc src/*.h src/atomic/*.h \
        src/blackhole-kvstore/*.cc src/blackhole-kvstore/*.h \
        src/couch-kvstore/*.cc src/couch-kvstore/*.h \
        src/iomanager/*.cc src/iomanager/*.h \
        tests/*.cc tests/*.h \
        tests/mock/*.cc tests/mock/*.h \
        tests/module_tests/*.cc tests/module_tests/*.h

engine_tests: ep.la ep_testsuite.la
	$(ENGINE_TESTAPP_LAUNCHER) $(ENGINE_TESTAPP) \
                $(ENGINE_TESTS_EXTRA_OPTIONS) \
                -E .libs/ep.so -t $(TEST_TIMEOUT) \
		-T .libs/ep_testsuite.so \
		-e 'flushall_enabled=true;ht_size=13;ht_locks=7;'

test: all check-TESTS engine_tests cpplint sizes
	./sizes

if HAVE_DTRACE
BUILT_SOURCES += dtrace/probes.h
CLEANFILES += dtrace/probes.h

ep_la_SOURCES += dtrace/probes.d

if DTRACE_NEEDS_OBJECTS
ep_la_LIBADD += ep_la-probes.lo
ep_la_DEPENDENCIES +=  ep_la-probes.lo
ep_testsuite_la_LIBADD += ep_testsuite_la-probes.lo
ep_testsuite_la_DEPENDENCIES += ep_testsuite_la-probes.lo
atomic_ptr_test_LDADD = .libs/atomic_ptr_test-probes.o
atomic_ptr_test_DEPENDENCIES += .libs/atomic_ptr_test-probes.o
atomic_test_LDADD = .libs/atomic_test-probes.o
atomic_test_DEPENDENCIES += .libs/atomic_test-probes.o
checkpoint_test_LDADD += .libs/checkpoint_test-probes.o
checkpoint_test_DEPENDENCIES += .libs/checkpoint_test-probes.o
dispatcher_test_LDADD += .libs/dispatcher_test-probes.o
dispatcher_test_DEPENDENCIES += .libs/dispatcher_test-probes.o
hash_table_test_LDADD += .libs/hash_table_test-probes.o
hash_table_test_DEPENDENCIES += .libs/hash_table_test-probes.o
vbucket_test_LDADD += .libs/vbucket_test-probes.o
vbucket_test_DEPENDENCIES += .libs/vbucket_test-probes.o
mutex_test_LDADD = .libs/mutex_test-probes.o
mutex_test_DEPENDENCIES += .libs/mutex_test-probes.o

CLEANFILES += ep_la-probes.o ep_la-probes.lo                            \
              .libs/cddbconvert-probes.o .libs/cddbconvert-probes.o     \
              .libs/atomic_ptr_test-probes.o                            \
              .libs/checkpoint_test-probes.o                            \
              .libs/mutation_test-probes.o                              \
              .libs/dispatcher_test-probes.o                            \
              .libs/hash_table_test-probes.o                            \
              .libs/vbucket_test-probes.o                               \
              .libs/atomic_test-probes.o                                \
              .libs/mutex_test-probes.o
endif
endif

dtrace/probes.h: dtrace/probes.d
	$(DTRACE) $(DTRACEFLAGS) -h \
                  -s $(top_srcdir)/dtrace/probes.d \
                  -o dtrace/probes.h

EP_ENGINE_OBJS=$(ep_la_OBJECTS:%lo=.libs/%o)
ep_la-probes.lo: $(ep_la_OBJECTS) dtrace/probes.h
	$(DTRACE) $(DTRACEFLAGS) -G \
                  -o .libs/ep_la-probes.o \
                  -s ${srcdir}/dtrace/probes.d \
                  $(EP_ENGINE_OBJS)
	sed -e s,item,probes,g ep_la-item.lo > ep_la-probes.lo

EP_TESTSUITE_OBJS=$(ep_testsuite_la_OBJECTS:%lo=.libs/%o)
ep_testsuite_la-probes.lo: $(ep_testsuite_la_OBJECTS) dtrace/probes.h
	$(DTRACE) $(DTRACEFLAGS) -G \
                  -o .libs/ep_testsuite_la-probes.o \
                  -s ${srcdir}/dtrace/probes.d \
                  $(EP_TESTSUITE_OBJS)
	sed -e s,ep_la-item,ep_testsuite_la-probes,g ep_la-item.lo \
               > ep_testsuite_la-probes.lo

.libs/atomic_ptr_test-probes.o: $(atomic_ptr_test_OBJECTS) dtrace/probes.h
	$(DTRACE) $(DTRACEFLAGS) -G \
                  -o .libs/atomic_ptr_test-probes.o \
                  -s ${srcdir}/dtrace/probes.d \
                  $(atomic_ptr_test_OBJECTS)

.libs/atomic_test-probes.o: $(atomic_test_OBJECTS) dtrace/probes.h
	$(DTRACE) $(DTRACEFLAGS) -G \
                  -o .libs/atomic_test-probes.o \
                  -s ${srcdir}/dtrace/probes.d \
                  $(atomic_test_OBJECTS)

.libs/checkpoint_test-probes.o: $(checkpoint_test_OBJECTS) dtrace/probes.h
	$(DTRACE) $(DTRACEFLAGS) -G \
                  -o .libs/checkpoint_test-probes.o \
                  -s ${srcdir}/dtrace/probes.d \
                  $(checkpoint_test_OBJECTS)

.libs/mutation_test-probes.o: $(mutation_test_OBJECTS) dtrace/probes.h
	$(DTRACE) $(DTRACEFLAGS) -G \
                  -o .libs/mutation_test-probes.o \
                  -s ${srcdir}/dtrace/probes.d \
                  $(mutation_test_OBJECTS)

.libs/dispatcher_test-probes.o: $(dispatcher_test_OBJECTS) dtrace/probes.h
	$(DTRACE) $(DTRACEFLAGS) -G \
                  -o .libs/dispatcher_test-probes.o \
                  -s ${srcdir}/dtrace/probes.d \
                  $(dispatcher_test_OBJECTS)

.libs/hash_table_test-probes.o: $(hash_table_test_OBJECTS) dtrace/probes.h
	$(DTRACE) $(DTRACEFLAGS) -G \
                  -o .libs/hash_table_test-probes.o \
                  -s ${srcdir}/dtrace/probes.d \
                  $(hash_table_test_OBJECTS)

.libs/vbucket_test-probes.o: $(vbucket_test_OBJECTS) dtrace/probes.h
	$(DTRACE) $(DTRACEFLAGS) -G \
                  -o .libs/vbucket_test-probes.o \
                  -s ${srcdir}/dtrace/probes.d \
                  $(vbucket_test_OBJECTS)

.libs/mutex_test-probes.o: $(mutex_test_OBJECTS) dtrace/probes.h
	$(DTRACE) $(DTRACEFLAGS) -G \
                  -o .libs/mutex_test-probes.o \
                  -s ${srcdir}/dtrace/probes.d \
                  $(mutex_test_OBJECTS)

reformat:
	astyle --mode=c \
               --quiet \
               --style=1tbs \
               --indent=spaces=4 \
               --indent-namespaces \
               --indent-col1-comments \
               --max-instatement-indent=78 \
               --pad-oper \
               --pad-header \
               --unpad-paren \
               --add-brackets \
               --align-pointer=name \
               --align-reference=name \
               $(top_srcdir)/couch-kvstore/*.[ch][ch]<|MERGE_RESOLUTION|>--- conflicted
+++ resolved
@@ -87,16 +87,10 @@
                  src/tapconnmap.cc src/tapconnmap.h \
                  src/tapthrottle.cc src/tapthrottle.h \
                  src/tasks.cc src/tasks.h \
-<<<<<<< HEAD
                  src/vbucket.cc src/vbucket.h \
                  src/vbucketmap.cc src/vbucketmap.h \
-                 src/warmup.cc src/warmup.h
-=======
-                 src/vbucket.cc src/vbucket.hh \
-                 src/vbucketmap.cc src/vbucketmap.hh \
-                 src/warmup.cc src/warmup.hh \
+                 src/warmup.cc src/warmup.h \
                  src/workload.cc src/workload.h
->>>>>>> 92481c3e
 
 libobjectregistry_la_CPPFLAGS = $(AM_CPPFLAGS)
 libobjectregistry_la_SOURCES = src/objectregistry.cc src/objectregistry.h

/* -*- Mode: C++; tab-width: 4; c-basic-offset: 4; indent-tabs-mode: nil -*- */
/*
 *     Copyright 2015 Couchbase, Inc
 *
 *   Licensed under the Apache License, Version 2.0 (the "License");
 *   you may not use this file except in compliance with the License.
 *   You may obtain a copy of the License at
 *
 *       http://www.apache.org/licenses/LICENSE-2.0
 *
 *   Unless required by applicable law or agreed to in writing, software
 *   distributed under the License is distributed on an "AS IS" BASIS,
 *   WITHOUT WARRANTIES OR CONDITIONS OF ANY KIND, either express or implied.
 *   See the License for the specific language governing permissions and
 *   limitations under the License.
 */

#include "config.h"

#include <limits>

#include <phosphor/phosphor.h>

#include "backfill.h"
#include "tasks.h"
#include "ep_engine.h"
#define STATWRITER_NAMESPACE tap
#include "statwriter.h"
#undef STATWRITER_NAMESPACE
#include "tapconnection.h"
#include "vbucket.h"


std::atomic<uint64_t> ConnHandler::counter_(1);

const short int TapEngineSpecific::sizeRevSeqno(8);
const short int TapEngineSpecific::sizeExtra(1);
const short int TapEngineSpecific::sizeTotal(9);

void TapEngineSpecific::readSpecificData(uint16_t ev, void *engine_specific,
                                         uint16_t nengine, uint64_t *seqnum,
                                         uint8_t *extra)
{
    uint8_t ex;
    if (ev == TAP_CHECKPOINT_START || ev == TAP_CHECKPOINT_END || ev == TAP_DELETION ||
        ev == TAP_MUTATION)
        {
            if (nengine < sizeRevSeqno) {
                throw std::invalid_argument("TapEngineSpecific::readSpecificData: "
                        "nengine (which is " + std::to_string(nengine) +
                        ") is less than sizeRevSeqno (which is " +
                        std::to_string(sizeRevSeqno));
            }
            memcpy(seqnum, engine_specific, sizeRevSeqno);
            *seqnum = ntohll(*seqnum);
            if (ev == TAP_MUTATION && nengine == sizeTotal) {
                uint8_t *dptr = (uint8_t *)engine_specific + sizeRevSeqno;
                memcpy(&ex, (void *)dptr, sizeExtra);
                *extra = ex;
            }
        }
}

uint16_t TapEngineSpecific::packSpecificData(uint16_t ev, TapProducer *tp,
                                             uint64_t seqnum, uint8_t nru)
{
    uint64_t seqno;
    uint16_t nengine = 0;
    if (ev == TAP_MUTATION || ev == TAP_DELETION || ev == TAP_CHECKPOINT_START) {
        seqno = htonll(seqnum);
        memcpy(tp->specificData, (void *)&seqno, sizeRevSeqno);
        if (ev == TAP_MUTATION) {
            // transfer item's nru value in item extra byte
            memcpy(&tp->specificData[sizeRevSeqno], (void*)&nru, sizeExtra);
            nengine = sizeTotal;
        } else {
            nengine = sizeRevSeqno;
        }
    }
    return nengine;
}


class TapConfigChangeListener : public ValueChangedListener {
public:
    TapConfigChangeListener(TapConfig &c) : config(c) {
        // EMPTY
    }

    virtual void sizeValueChanged(const std::string &key, size_t value) {
        if (key.compare("tap_ack_grace_period") == 0) {
            config.setAckGracePeriod(value);
        } else if (key.compare("tap_ack_initial_sequence_number") == 0) {
            config.setAckInitialSequenceNumber(value);
        } else if (key.compare("tap_ack_interval") == 0) {
            config.setAckInterval(value);
        } else if (key.compare("tap_ack_window_size") == 0) {
            config.setAckWindowSize(value);
        } else if (key.compare("tap_bg_max_pending") == 0) {
            config.setBgMaxPending(value);
        } else if (key.compare("tap_backlog_limit") == 0) {
            config.setBackfillBacklogLimit(value);
        }
    }

    virtual void floatValueChanged(const std::string &key, float value) {
        if (key.compare("tap_backoff_period") == 0) {
            config.setBackoffSleepTime(value);
        } else if (key.compare("tap_requeue_sleep_time") == 0) {
            config.setRequeueSleepTime(value);
        } else if (key.compare("tap_backfill_resident") == 0) {
            config.setBackfillResidentThreshold(value);
        }
    }

private:
    TapConfig &config;
};

TapConfig::TapConfig(EventuallyPersistentEngine &e)
    : engine(e)
{
    Configuration &config = engine.getConfiguration();
    ackWindowSize = config.getTapAckWindowSize();
    ackInterval = config.getTapAckInterval();
    ackGracePeriod = config.getTapAckGracePeriod();
    ackInitialSequenceNumber = config.getTapAckInitialSequenceNumber();
    bgMaxPending = config.getTapBgMaxPending();
    backoffSleepTime = config.getTapBackoffPeriod();
    requeueSleepTime = config.getTapRequeueSleepTime();
    backfillBacklogLimit = config.getTapBacklogLimit();
    backfillResidentThreshold = config.getTapBackfillResident();
}

void TapConfig::addConfigChangeListener(EventuallyPersistentEngine &engine) {
    Configuration &configuration = engine.getConfiguration();
    configuration.addValueChangedListener("tap_ack_grace_period",
                                          new TapConfigChangeListener(engine.getTapConfig()));
    configuration.addValueChangedListener("tap_ack_initial_sequence_number",
                                          new TapConfigChangeListener(engine.getTapConfig()));
    configuration.addValueChangedListener("tap_ack_interval",
                                          new TapConfigChangeListener(engine.getTapConfig()));
    configuration.addValueChangedListener("tap_ack_window_size",
                                          new TapConfigChangeListener(engine.getTapConfig()));
    configuration.addValueChangedListener("tap_bg_max_pending",
                                          new TapConfigChangeListener(engine.getTapConfig()));
    configuration.addValueChangedListener("tap_backoff_period",
                                          new TapConfigChangeListener(engine.getTapConfig()));
    configuration.addValueChangedListener("tap_requeue_sleep_time",
                                          new TapConfigChangeListener(engine.getTapConfig()));
    configuration.addValueChangedListener("tap_backlog_limit",
                                          new TapConfigChangeListener(engine.getTapConfig()));
    configuration.addValueChangedListener("tap_backfill_resident",
                                          new TapConfigChangeListener(engine.getTapConfig()));
}

ConnHandler::ConnHandler(EventuallyPersistentEngine& e, const void* c,
                         const std::string& n) :
    engine_(e),
    stats(engine_.getEpStats()),
    supportCheckpointSync_(false),
    name(n),
    cookie(const_cast<void*>(c)),
    reserved(false),
    connToken(gethrtime()),
    created(ep_current_time()),
    lastWalkTime(0),
    disconnect(false),
    connected(true),
    numDisconnects(0),
    expiryTime((rel_time_t)-1),
    supportAck(false) {}

ENGINE_ERROR_CODE ConnHandler::addStream(uint32_t opaque, uint16_t,
                                         uint32_t flags) {
    logger.log(EXTENSION_LOG_WARNING, "Disconnecting - This connection doesn't "
        "support the dcp add stream API");
    return ENGINE_DISCONNECT;
}

ENGINE_ERROR_CODE ConnHandler::closeStream(uint32_t opaque, uint16_t vbucket) {
    logger.log(EXTENSION_LOG_WARNING, "Disconnecting - This connection doesn't "
        "support the dcp close stream API");
    return ENGINE_DISCONNECT;
}

ENGINE_ERROR_CODE ConnHandler::streamEnd(uint32_t opaque, uint16_t vbucket,
                                         uint32_t flags) {
    logger.log(EXTENSION_LOG_WARNING, "Disconnecting - This connection doesn't "
        "support the dcp stream end API");
    return ENGINE_DISCONNECT;
}

ENGINE_ERROR_CODE ConnHandler::mutation(uint32_t opaque, const void* key,
                                        uint16_t nkey, const void* value,
                                        uint32_t nvalue, uint64_t cas,
                                        uint16_t vbucket, uint32_t flags,
                                        uint8_t datatype, uint32_t locktime,
                                        uint64_t bySeqno, uint64_t revSeqno,
                                        uint32_t exptime, uint8_t nru,
                                        const void* meta, uint16_t nmeta) {
    logger.log(EXTENSION_LOG_WARNING, "Disconnecting - This connection doesn't "
        "support the mutation API");
    return ENGINE_DISCONNECT;
}

ENGINE_ERROR_CODE ConnHandler::deletion(uint32_t opaque, const void* key,
                                        uint16_t nkey, uint64_t cas,
                                        uint16_t vbucket, uint64_t bySeqno,
                                        uint64_t revSeqno, const void* meta,
                                        uint16_t nmeta) {
    logger.log(EXTENSION_LOG_WARNING, "Disconnecting - This connection doesn't "
        "support the deletion API");
    return ENGINE_DISCONNECT;
}

ENGINE_ERROR_CODE ConnHandler::expiration(uint32_t opaque, const void* key,
                                          uint16_t nkey, uint64_t cas,
                                          uint16_t vbucket, uint64_t bySeqno,
                                          uint64_t revSeqno, const void* meta,
                                          uint16_t nmeta) {
    logger.log(EXTENSION_LOG_WARNING, "Disconnecting - This connection doesn't "
        "support the expiration API");
    return ENGINE_DISCONNECT;
}

ENGINE_ERROR_CODE ConnHandler::snapshotMarker(uint32_t opaque,
                                              uint16_t vbucket,
                                              uint64_t start_seqno,
                                              uint64_t end_seqno,
                                              uint32_t flags)
{
    logger.log(EXTENSION_LOG_WARNING, "Disconnecting - This connection doesn't "
        "support the dcp snapshot marker API");
    return ENGINE_DISCONNECT;
}

ENGINE_ERROR_CODE ConnHandler::flushall(uint32_t opaque, uint16_t vbucket) {
    logger.log(EXTENSION_LOG_WARNING, "Disconnecting - This connection doesn't "
        "support the flush API");
    return ENGINE_DISCONNECT;
}

ENGINE_ERROR_CODE ConnHandler::setVBucketState(uint32_t opaque,
                                               uint16_t vbucket,
                                               vbucket_state_t state) {
    logger.log(EXTENSION_LOG_WARNING, "Disconnecting - This connection doesn't "
        "support the set vbucket state API");
    return ENGINE_DISCONNECT;
}

ENGINE_ERROR_CODE ConnHandler::streamRequest(uint32_t flags,
                                             uint32_t opaque,
                                             uint16_t vbucket,
                                             uint64_t start_seqno,
                                             uint64_t end_seqno,
                                             uint64_t vbucket_uuid,
                                             uint64_t snapStartSeqno,
                                             uint64_t snapEndSeqno,
                                             uint64_t *rollback_seqno,
                                             dcp_add_failover_log callback) {
    logger.log(EXTENSION_LOG_WARNING, "Disconnecting - This connection doesn't "
        "support the dcp stream request API");
    return ENGINE_DISCONNECT;
}

ENGINE_ERROR_CODE ConnHandler::getFailoverLog(uint32_t opaque, uint16_t vbucket,
                                              dcp_add_failover_log callback) {
    logger.log(EXTENSION_LOG_WARNING, "Disconnecting - This connection doesn't "
        "support the dcp get failover log API");
    return ENGINE_DISCONNECT;
}

ENGINE_ERROR_CODE ConnHandler::noop(uint32_t opaque) {
    logger.log(EXTENSION_LOG_WARNING, "Disconnecting - This connection doesn't "
        "support the noop API");
    return ENGINE_DISCONNECT;
}

ENGINE_ERROR_CODE ConnHandler::bufferAcknowledgement(uint32_t opaque,
                                                     uint16_t vbucket,
                                                     uint32_t buffer_bytes) {
    logger.log(EXTENSION_LOG_WARNING, "Disconnecting - This connection doesn't "
        "support the buffer acknowledgement API");
    return ENGINE_DISCONNECT;
}

ENGINE_ERROR_CODE ConnHandler::control(uint32_t opaque, const void* key,
                                       uint16_t nkey, const void* value,
                                       uint32_t nvalue) {
    logger.log(EXTENSION_LOG_WARNING, "Disconnecting - This connection doesn't "
        "support the control API");
    return ENGINE_DISCONNECT;
}

ENGINE_ERROR_CODE ConnHandler::step(struct dcp_message_producers* producers) {
    logger.log(EXTENSION_LOG_WARNING, "Disconnecting - This connection doesn't "
        "support the dcp step API");
    return ENGINE_DISCONNECT;
}

ENGINE_ERROR_CODE ConnHandler::handleResponse(
                                        protocol_binary_response_header *resp) {
    logger.log(EXTENSION_LOG_WARNING, "Disconnecting - This connection doesn't "
        "support the dcp response handler API");
    return ENGINE_DISCONNECT;
}

const Logger& ConnHandler::getLogger() const {
    return logger;
}

void ConnHandler::releaseReference(bool force)
{
    bool inverse = true;
    if (force || reserved.compare_exchange_strong(inverse, false)) {
        engine_.releaseCookie(cookie);
    }
}

void Producer::addStats(ADD_STAT add_stat, const void *c) {
    ConnHandler::addStats(add_stat, c);

    addStat("paused", isPaused(), add_stat, c);
    if (reconnects > 0) {
        addStat("reconnects", reconnects, add_stat, c);
    }
}


TapProducer::TapProducer(EventuallyPersistentEngine &e,
                         const void *cookie,
                         const std::string &name,
                         uint32_t f):
    Producer(e, cookie, name),
    queue(NULL),
    queueSize(0),
    flags(f),
    dumpQueue(false),
    recordsFetched(0),
    recordsSkipped(0),
    pendingFlush(false),
    backfillAge(0),
    doTakeOver(false),
    takeOverCompletionPhase(false),
    doRunBackfill(false),
    backfillCompleted(true),
    pendingBackfillCounter(0),
    diskBackfillCounter(0),
    bgResultSize(0),
    bgJobIssued(0),
    bgJobCompleted(0),
    numTapNack(0),
    queueMemSize(0),
    queueFill(0),
    queueDrain(0),
    checkpointMsgCounter(0),
    opaqueMsgCounter(0),
    seqno(e.getTapConfig().getAckInitialSequenceNumber()),
    seqnoReceived(e.getTapConfig().getAckInitialSequenceNumber() - 1),
    seqnoAckRequested(e.getTapConfig().getAckInitialSequenceNumber() - 1),
    lastMsgTime(ep_current_time()),
    isLastAckSucceed(false),
    isSeqNumRotated(false),
    noop(false),
    numNoops(0),
    flagByteorderSupport(false),
    specificData(NULL),
    backfillTimestamp(0)
{
    setLogHeader("TAP (Producer) " + getName() + " -");
    queue = new std::list<queued_item>;

    specificData = new uint8_t[TapEngineSpecific::sizeTotal];

    size_t maxVbuckets = e.getConfiguration().getMaxVbuckets();
    transmitted = new std::atomic<size_t>[maxVbuckets];
    for (uint16_t i = 0; i < maxVbuckets; ++i) {
        transmitted[i].store(0);
    }

    if (supportsAck()) {
        setExpiryTime(ep_current_time() + e.getTapConfig().getAckGracePeriod());
    }

    if (getCookie() != NULL) {
        setReserved(true);
    }
}

void TapProducer::setBackfillAge(uint64_t age, bool reconnect) {
    if (reconnect) {
        if (!(flags & TAP_CONNECT_FLAG_BACKFILL)) {
            age = backfillAge;
        }

        if (age == backfillAge) {
            // we didn't change the critera...
            return;
        }
    }

    if (flags & TAP_CONNECT_FLAG_BACKFILL) {
        backfillAge = age;
        logger.log(EXTENSION_LOG_DEBUG, "Backfill age set to %" PRIu64, age);
    }
}

void TapProducer::setVBucketFilter(const std::vector<uint16_t> &vbuckets,
                                   bool notifyCompletion)
{
    LockHolder lh(queueLock);
    VBucketFilter diff;

    std::vector<uint16_t>::const_iterator itr;
    for (itr = vbuckets.begin(); itr != vbuckets.end(); ++itr) {
        transmitted[*itr].store(0);
    }

    // time to join the filters..
    if (flags & TAP_CONNECT_FLAG_LIST_VBUCKETS) {
        VBucketFilter filter(vbuckets);
        diff = vbucketFilter.filter_diff(filter);

        const std::set<uint16_t> &vset = diff.getVBSet();
        const VBucketMap &vbMap = engine_.getKVBucket()->getVBuckets();
        // Remove TAP cursors from the vbuckets that don't belong to the new vbucket filter.
        for (std::set<uint16_t>::const_iterator it = vset.begin(); it != vset.end(); ++it) {
            if (vbucketFilter(*it)) {
                RCPtr<VBucket> vb = vbMap.getBucket(*it);
                if (vb) {
                    vb->checkpointManager.removeCursor(getName());
                }
                backfillVBuckets.erase(*it);
                backFillVBucketFilter.removeVBucket(*it);
            }
        }

        std::stringstream ss;
        ss << "Changing the vbucket filter from " << vbucketFilter << " to "
           << filter << " (diff: " << diff << ")" << std::endl;
        logger.log(EXTENSION_LOG_DEBUG, "%s", ss.str().c_str());
        vbucketFilter = filter;

        std::stringstream f;
        f << vbucketFilter;
        filterText.assign(f.str());
    }

    // Note that we do re-evaluete all entries when we suck them out of the
    // queue to send them..
    if (flags & TAP_CONNECT_FLAG_TAKEOVER_VBUCKETS) {
        std::list<VBucketEvent> nonVBucketOpaqueMessages;
        std::list<VBucketEvent> vBucketOpaqueMessages;
        // Clear vbucket state change messages with a higher priority.
        while (!vBucketHighPriority.empty()) {
            VBucketEvent msg = vBucketHighPriority.front();
            vBucketHighPriority.pop();
            if (msg.event == TAP_OPAQUE) {
                uint32_t opaqueCode = (uint32_t) msg.state;
                if (opaqueCode == htonl(TAP_OPAQUE_ENABLE_AUTO_NACK) ||
                    opaqueCode == htonl(TAP_OPAQUE_ENABLE_CHECKPOINT_SYNC)) {
                    nonVBucketOpaqueMessages.push_back(msg);
                } else {
                    vBucketOpaqueMessages.push_back(msg);
                }
            }
        }

        // Add non-vbucket opaque messages back to the high priority queue.
        std::list<VBucketEvent>::iterator iter = nonVBucketOpaqueMessages.begin();
        while (iter != nonVBucketOpaqueMessages.end()) {
            addVBucketHighPriority_UNLOCKED(*iter);
            ++iter;
        }

        // Clear vbucket state changes messages with a lower priority.
        while (!vBucketLowPriority.empty()) {
            vBucketLowPriority.pop();
        }

        // Add new vbucket state change messages with a higher or lower priority.
        const std::set<uint16_t> &vset = vbucketFilter.getVBSet();
        for (std::set<uint16_t>::const_iterator it = vset.begin();
             it != vset.end(); ++it) {
            VBucketEvent hi(TAP_VBUCKET_SET, *it, vbucket_state_pending);
            VBucketEvent lo(TAP_VBUCKET_SET, *it, vbucket_state_active);
            addVBucketHighPriority_UNLOCKED(hi);
            addVBucketLowPriority_UNLOCKED(lo);
        }

        // Add vbucket opaque messages back to the high priority queue.
        iter = vBucketOpaqueMessages.begin();
        while (iter != vBucketOpaqueMessages.end()) {
            addVBucketHighPriority_UNLOCKED(*iter);
            ++iter;
        }
        doTakeOver = true;
    }

    if (notifyCompletion) {
        VBucketEvent notification(TAP_OPAQUE, 0,
                                  (vbucket_state_t)htonl(TAP_OPAQUE_COMPLETE_VB_FILTER_CHANGE));
        addVBucketHighPriority_UNLOCKED(notification);
        setNotifySent(false);
    }
}

bool TapProducer::windowIsFull() {
    if (!supportsAck()) {
        return false;
    }

    const TapConfig &config = engine_.getTapConfig();
    uint32_t limit = config.getAckWindowSize() * config.getAckInterval();
    if (seqno >= seqnoReceived) {

        if ((seqno - seqnoReceived) <= limit) {
            return false;
        }
    } else {
        uint32_t n = static_cast<uint32_t>(-1) - seqnoReceived + seqno;
        if (n <= limit) {
            return false;
        }
    }

    return true;
}

void TapProducer::clearQueues_UNLOCKED() {
    size_t mem_overhead = 0;
    // Clear fg-fetched items.
    queue->clear();
    mem_overhead += (queueSize * sizeof(queued_item));
    queueSize = 0;
    queueMemSize = 0;

    // Clear bg-fetched items.
    while (!backfilledItems.empty()) {
        Item *i(backfilledItems.front());
        delete i;
        backfilledItems.pop();
    }
    mem_overhead += (bgResultSize * sizeof(Item *));
    bgResultSize = 0;

    // Reset bg result size in a checkpoint state.
    std::map<uint16_t, CheckpointState>::iterator it = checkpointState_.begin();
    for (; it != checkpointState_.end(); ++it) {
        it->second.bgResultSize = 0;
    }

    // Clear the checkpoint message queue as well
    while (!checkpointMsgs.empty()) {
        checkpointMsgs.pop();
    }
    // Clear the vbucket state message queues
    while (!vBucketHighPriority.empty()) {
        vBucketHighPriority.pop();
    }
    while (!vBucketLowPriority.empty()) {
        vBucketLowPriority.pop();
    }

    // Clear the ack logs
    mem_overhead += (ackLog_.size() * sizeof(TapLogElement));
    ackLog_.clear();

    stats.memOverhead->fetch_sub(mem_overhead);

    logger.log(EXTENSION_LOG_WARNING, "Clear the tap queues by force");
}

void TapProducer::rollback() {
    LockHolder lh(queueLock);
    logger.log(EXTENSION_LOG_NOTICE,
               "Connection is re-established. Rollback unacked messages...");

    size_t checkpoint_msg_sent = 0;
    size_t ackLogSize = 0;
    size_t opaque_msg_sent = 0;
    std::list<TapLogElement>::iterator i = ackLog_.begin();
    while (i != ackLog_.end()) {
        switch (i->event_) {
        case TAP_VBUCKET_SET:
            {
                VBucketEvent e(i->event_, i->vbucket_, i->state_);
                if (i->state_ == vbucket_state_pending) {
                    addVBucketHighPriority_UNLOCKED(e);
                } else {
                    addVBucketLowPriority_UNLOCKED(e);
                }
            }
            break;
        case TAP_CHECKPOINT_START:
        case TAP_CHECKPOINT_END:
            ++checkpoint_msg_sent;
            addCheckpointMessage_UNLOCKED(i->item_);
            break;
        case TAP_FLUSH:
            addEvent_UNLOCKED(i->item_);
            break;
        case TAP_DELETION:
        case TAP_MUTATION:
            {
                if (supportCheckpointSync_) {
                    std::map<uint16_t, CheckpointState>::iterator map_it =
                        checkpointState_.find(i->vbucket_);
                    if (map_it != checkpointState_.end()) {
                        map_it->second.lastSeqNum = std::numeric_limits<uint32_t>::max();
                    } else {
                        logger.log(EXTENSION_LOG_WARNING,
                            "Checkpoint State for VBucket %d Not Found",
                            i->vbucket_);
                    }
                }
                addEvent_UNLOCKED(i->item_);
                transmitted[i->vbucket_]--;
            }
            break;
        case TAP_OPAQUE:
            {
                uint32_t val = ntohl((uint32_t)i->state_);
                switch (val) {
                case TAP_OPAQUE_ENABLE_AUTO_NACK:
                case TAP_OPAQUE_ENABLE_CHECKPOINT_SYNC:
                case TAP_OPAQUE_INITIAL_VBUCKET_STREAM:
                case TAP_OPAQUE_CLOSE_BACKFILL:
                case TAP_OPAQUE_OPEN_CHECKPOINT:
                case TAP_OPAQUE_COMPLETE_VB_FILTER_CHANGE:
                    {
                        ++opaque_msg_sent;
                        VBucketEvent e(i->event_, i->vbucket_, i->state_);
                        addVBucketHighPriority_UNLOCKED(e);
                    }
                    break;
                default:
                    throw std::logic_error("TapProducer::rollback: Unexpected "
                            "tap opaque command:" + std::to_string(val));
                }
            }
            break;
        default:
            throw std::logic_error("TapProducer::rollback: Unexpected tap "
                    "event:" + std::to_string(i->event_));
        }
        ackLog_.erase(i);
        i = ackLog_.begin();
        ++ackLogSize;
    }

    stats.memOverhead->fetch_sub(ackLogSize * sizeof(TapLogElement));

    seqnoReceived = seqno - 1;
    seqnoAckRequested = seqno - 1;
    checkpointMsgCounter.fetch_sub(checkpoint_msg_sent);
    opaqueMsgCounter.fetch_sub(opaque_msg_sent);
}

/**
 * ExecutorPool task to wake a tap or dcp connection.
 */
class ResumeCallback : public GlobalTask {
public:
    ResumeCallback(EventuallyPersistentEngine &e, Producer *c,
                   double sleepTime)
        : GlobalTask(&e, TaskId::ResumeCallback, sleepTime),
          engine(e), conn(c) {
        std::stringstream ss;
        ss << "Resuming suspended tap connection: " << conn->getName();
        descr = ss.str();
    }

    bool run(void) {
        TRACE_EVENT("ep-engine/task", "ResumeCallback",
                     PHOSPHOR_PTR(conn.get()));
        if (engine.getEpStats().isShutdown) {
            return false;
        }
        TapProducer *cp = dynamic_cast<TapProducer*>(conn.get());
        if (cp) {
            cp->suspendedConnection(false);
        }
        return false;
    }

    std::string getDescription() {
        return descr;
    }

private:
    EventuallyPersistentEngine &engine;
    SingleThreadedRCPtr<ConnHandler> conn;
    std::string descr;
};

void TapProducer::suspendedConnection_UNLOCKED(bool value)
{
    if (value) {
        const TapConfig &config = engine_.getTapConfig();
        if (config.getBackoffSleepTime() > 0 && !isSuspended()) {
            ExTask resTapTask = new ResumeCallback(engine_, this,
                                    config.getBackoffSleepTime());
            ExecutorPool::get()->schedule(resTapTask, NONIO_TASK_IDX);
            logger.log(EXTENSION_LOG_NOTICE, "Suspend for %.2f secs",
                       config.getBackoffSleepTime());
        } else {
            // backoff disabled, or already in a suspended state
            return;
        }
    } else {
        logger.log(EXTENSION_LOG_NOTICE, "Unlocked from the suspended state");
    }
    setSuspended(value);
}

void TapProducer::suspendedConnection(bool value) {
    LockHolder lh(queueLock);
    suspendedConnection_UNLOCKED(value);
}

void TapProducer::reschedule_UNLOCKED(const std::list<TapLogElement>::iterator &iter)
{
    switch (iter->event_) {
    case TAP_VBUCKET_SET:
        {
            VBucketEvent e(iter->event_, iter->vbucket_, iter->state_);
            if (iter->state_ == vbucket_state_pending) {
                addVBucketHighPriority_UNLOCKED(e);
            } else {
                addVBucketLowPriority_UNLOCKED(e);
            }
        }
        break;
    case TAP_CHECKPOINT_START:
    case TAP_CHECKPOINT_END:
        --checkpointMsgCounter;
        addCheckpointMessage_UNLOCKED(iter->item_);
        break;
    case TAP_FLUSH:
        addEvent_UNLOCKED(iter->item_);
        break;
    case TAP_DELETION:
    case TAP_MUTATION:
        {
            if (supportCheckpointSync_) {
                std::map<uint16_t, CheckpointState>::iterator map_it =
                    checkpointState_.find(iter->vbucket_);
                if (map_it != checkpointState_.end()) {
                    map_it->second.lastSeqNum = std::numeric_limits<uint32_t>::max();
                }
            }
            addEvent_UNLOCKED(iter->item_);
            if (!isBackfillCompleted_UNLOCKED()) {
                ++totalBackfillBacklogs;
            }
        }
        break;
    case TAP_OPAQUE:
        {
            --opaqueMsgCounter;
            VBucketEvent ev(iter->event_, iter->vbucket_,
                            (vbucket_state_t)iter->state_);
            addVBucketHighPriority_UNLOCKED(ev);
        }
        break;
    default:
        throw std::logic_error("TapProducer::reschedule_UNLOCKED: Unexpected tap "
                "event:" + std::to_string(iter->event_));
    }
}

ENGINE_ERROR_CODE TapProducer::processAck(uint32_t s,
                                          uint16_t status,
                                          const std::string &msg)
{
    LockHolder lh(queueLock);
    std::list<TapLogElement>::iterator iter = ackLog_.begin();
    ENGINE_ERROR_CODE ret = ENGINE_SUCCESS;

    const TapConfig &config = engine_.getTapConfig();
    rel_time_t ackGracePeriod = config.getAckGracePeriod();

    setExpiryTime(ep_current_time() + ackGracePeriod);
    if (isSeqNumRotated && s < seqnoReceived) {
        // if the ack seq number is rotated, reset the last seq number of each vbucket to 0.
        std::map<uint16_t, CheckpointState>::iterator it = checkpointState_.begin();
        for (; it != checkpointState_.end(); ++it) {
            it->second.lastSeqNum = 0;
        }
        isSeqNumRotated = false;
    }
    seqnoReceived = s;
    isLastAckSucceed = false;

    size_t num_logs = 0;
    /* Implicit ack _every_ message up until this message */
    while (iter != ackLog_.end() && iter->seqno_ != s) {
        logger.log(EXTENSION_LOG_DEBUG, "Implicit ack (#%u)", iter->seqno_);
        ++iter;
        ++num_logs;
    }

    bool notifyTapNotificationThread = false;

    switch (status) {
    case PROTOCOL_BINARY_RESPONSE_SUCCESS:
        /* And explicit ack this message! */
        if (iter != ackLog_.end()) {
            // If this ACK is for TAP_CHECKPOINT messages, indicate that the checkpoint
            // is synced between the master and slave nodes.
            if ((iter->event_ == TAP_CHECKPOINT_START || iter->event_ == TAP_CHECKPOINT_END)
                && supportCheckpointSync_) {
                std::map<uint16_t, CheckpointState>::iterator map_it =
                    checkpointState_.find(iter->vbucket_);
                if (iter->event_ == TAP_CHECKPOINT_END && map_it != checkpointState_.end()) {
                    map_it->second.state = checkpoint_end_synced;
                }
                --checkpointMsgCounter;
                notifyTapNotificationThread = true;
            } else if (iter->event_ == TAP_OPAQUE) {
                --opaqueMsgCounter;
                notifyTapNotificationThread = true;
            }
            logger.log(EXTENSION_LOG_DEBUG, "Explicit ack (#%u)", iter->seqno_);
            ++num_logs;
            ++iter;
            ackLog_.erase(ackLog_.begin(), iter);
            isLastAckSucceed = true;
        } else {
            num_logs = 0;
            logger.log(EXTENSION_LOG_WARNING,
                       "Explicit ack of nonexisting entry (#%u)", s);
        }

        if (checkBackfillCompletion_UNLOCKED() || (doTakeOver && ackLog_.empty())) {
            notifyTapNotificationThread = true;
        }

        lh.unlock(); // Release the lock to avoid the deadlock with the notify thread

        if (notifyTapNotificationThread) {
            engine_.getTapConnMap().notifyPausedConnection(this, true);
        }

        lh.lock();
        if (mayCompleteDumpOrTakeover_UNLOCKED() && idle_UNLOCKED()) {
            // We've got all of the ack's need, now we can shut down the
            // stream
            logger.log(EXTENSION_LOG_NOTICE,
                       "TAP %s is completed. Disconnecting tap stream <%s>",
                       (dumpQueue ? "dump" : "takeover"),
                       getName().c_str());

            setDisconnect(true);
            setExpiryTime(0);
            ret = ENGINE_DISCONNECT;
        }
        break;

    case PROTOCOL_BINARY_RESPONSE_EBUSY:
    case PROTOCOL_BINARY_RESPONSE_ETMPFAIL:
        if (!takeOverCompletionPhase) {
            suspendedConnection_UNLOCKED(true);
        }
        ++numTapNack;
        logger.log(EXTENSION_LOG_DEBUG,
                   "Received temporary TAP nack (#%u): Code: %u (%s)",
                   seqnoReceived, status, msg.c_str());

        // Reschedule _this_ sequence number..
        if (iter != ackLog_.end()) {
            reschedule_UNLOCKED(iter);
            transmitted[iter->vbucket_]--;
            ++num_logs;
            ++iter;
        }
        ackLog_.erase(ackLog_.begin(), iter);
        break;
    default:
        ackLog_.erase(ackLog_.begin(), iter);
        ++numTapNack;
        logger.log(EXTENSION_LOG_WARNING,
                   "Received negative TAP ack (#%u): Code: %u (%s)",
                   seqnoReceived, status, msg.c_str());
        setDisconnect(true);
        setExpiryTime(0);
        transmitted[iter->vbucket_]--;
        ret = ENGINE_DISCONNECT;
    }

    stats.memOverhead->fetch_sub(num_logs * sizeof(TapLogElement));

    return ret;
}

bool TapProducer::checkBackfillCompletion_UNLOCKED() {
    bool rv = false;
    if (!backfillCompleted && !isPendingBackfill_UNLOCKED() &&
        getBackfillQueueSize_UNLOCKED() == 0 && ackLog_.empty()) {

        backfillCompleted = true;
        std::stringstream ss;
        ss << "Backfill is completed with VBuckets ";
        std::set<uint16_t>::iterator it = backfillVBuckets.begin();
        for (; it != backfillVBuckets.end(); ++it) {
            ss << *it << ", ";
            VBucketEvent backfillEnd(TAP_OPAQUE, *it,
                                     (vbucket_state_t)htonl(TAP_OPAQUE_CLOSE_BACKFILL));
            addVBucketHighPriority_UNLOCKED(backfillEnd);
        }
        backfillVBuckets.clear();
        logger.log(EXTENSION_LOG_NOTICE, "%s", ss.str().c_str());

        rv = true;
    }
    return rv;
}

void TapProducer::encodeVBucketStateTransition(const VBucketEvent &ev, void **es,
                                               uint16_t *nes, uint16_t *vbucket) const
{
    *vbucket = ev.vbucket;
    bool valid = false;
    const vbucket_state_t* encoded_state;

    switch (ev.state) {
    case vbucket_state_active:
        encoded_state = &VBucket::ACTIVE;
        valid = true;
        break;
    case vbucket_state_replica:
        encoded_state = &VBucket::REPLICA;
        valid = true;
        break;
    case vbucket_state_pending:
        encoded_state = &VBucket::PENDING;
        valid = true;
        break;
    case vbucket_state_dead:
        encoded_state = &VBucket::DEAD;
        valid = true;
        break;
    }

    if (valid) {
        *es = const_cast<void*>(static_cast<const void*>(encoded_state));
        *nes = sizeof(vbucket_state_t);
        return;
    }

    throw std::logic_error("TapProducer::encodeVBucketStateTransition: "
            "Invalid state field for VBucketEvent{"
            "event:" + std::to_string(ev.event) +
            " vbucket:" + std::to_string(ev.vbucket) +
            " state:" + std::to_string(ev.state));
}

bool TapProducer::waitForCheckpointMsgAck() {
    return supportsAck() && checkpointMsgCounter > 0;
}

bool TapProducer::waitForOpaqueMsgAck() {
    return supportsAck() && opaqueMsgCounter > 0;
}


bool BGFetchCallback::run() {
    TRACE_EVENT("ep-engine/task", "BGFetchCallback", vbucket, connToken);
    hrtime_t start = gethrtime();
    RememberingCallback<GetValue> gcb;

    EPStats &stats = epe.getEpStats();
    KVBucket* kvBucket = epe.getKVBucket();
    if (kvBucket == nullptr) {
        throw std::logic_error("BGFetchCallback::run: kvBucket is NULL");
    }

    kvBucket->getROUnderlying(vbucket)->get(key, vbucket, gcb, true);
    gcb.waitForValue();

    if (gcb.val.getStatus() != ENGINE_SUCCESS) {
        CompletedBGFetchTapOperation tapop(connToken, vbucket);
        epe.getTapConnMap().performOp(name, tapop, gcb.val.getValue());
        if (gcb.val.getStatus() != ENGINE_KEY_ENOENT) {
            LOG(EXTENSION_LOG_WARNING,
                "Failed TAP background fetch for VBucket %d, TAP %s"
                " with the status code (%d)\n",
                vbucket, name.c_str(), gcb.val.getStatus());
        }
        return false;
    }

    CompletedBGFetchTapOperation tapop(connToken, vbucket);
    if (!epe.getTapConnMap().performOp(name, tapop, gcb.val.getValue())) {
        delete gcb.val.getValue(); // connection is closed. Free an item instance.
    }

    hrtime_t stop = gethrtime();

    if (stop > start && start > init) {
        // skip the measurement if the counter wrapped...
        ++stats.tapBgNumOperations;
        hrtime_t w = (start - init) / 1000;
        stats.tapBgWait.fetch_add(w);
        stats.tapBgWaitHisto.add(w);
        atomic_setIfLess(stats.tapBgMinWait, w);
        atomic_setIfBigger(stats.tapBgMaxWait, w);

        hrtime_t l = (stop - start) / 1000;
        stats.tapBgLoad.fetch_add(l);
        stats.tapBgLoadHisto.add(l);
        atomic_setIfLess(stats.tapBgMinLoad, l);
        atomic_setIfBigger(stats.tapBgMaxLoad, l);
    }

    return false;
}

const char *TapProducer::opaqueCmdToString(uint32_t opaque_code) {
    switch(opaque_code) {
    case TAP_OPAQUE_ENABLE_AUTO_NACK:
        return "opaque_enable_auto_nack";
    case TAP_OPAQUE_INITIAL_VBUCKET_STREAM:
        return "initial_vbucket_stream";
    case TAP_OPAQUE_ENABLE_CHECKPOINT_SYNC:
        return "enable_checkpoint_sync";
    case TAP_OPAQUE_OPEN_CHECKPOINT:
        return "open_checkpoint";
    case TAP_OPAQUE_CLOSE_TAP_STREAM:
        return "close_tap_stream";
    case TAP_OPAQUE_CLOSE_BACKFILL:
        return "close_backfill";
    case TAP_OPAQUE_COMPLETE_VB_FILTER_CHANGE:
        return "complete_vb_filter_change";
    }
    return "unknown";
}

void TapProducer::queueBGFetch_UNLOCKED(const std::string &key, uint64_t id, uint16_t vb) {
    ExTask task = new BGFetchCallback(engine(), getName(), key, vb,
                                      getConnectionToken(), 0);
    ExecutorPool::get()->schedule(task, AUXIO_TASK_IDX);
    ++bgJobIssued;
    std::map<uint16_t, CheckpointState>::iterator it = checkpointState_.find(vb);
    if (it != checkpointState_.end()) {
        ++(it->second.bgJobIssued);
    }
    if (bgJobIssued <= bgJobCompleted) {
        throw std::logic_error("TapProducer::queueBGFetch_UNLOCKED: "
                "postcondition bgJobIssued (which is " +
                std::to_string(bgJobIssued.load()) +
                ") > bgJobCompleted (which is " +
                std::to_string(bgJobCompleted.load()) + ") failed");
    }
}

void TapProducer::completeBGFetchJob(Item *itm, uint16_t vbid, bool implicitEnqueue) {
    LockHolder lh(queueLock);
    std::map<uint16_t, CheckpointState>::iterator it = checkpointState_.find(vbid);

    // implicitEnqueue is used for the optimized disk fetch wherein we
    // receive the item and want the stats to reflect an
    // enqueue/execute cycle.
    if (implicitEnqueue) {
        ++bgJobIssued;
        if (it != checkpointState_.end()) {
            ++(it->second.bgJobIssued);
        }
    }
    ++bgJobCompleted;
    if (it != checkpointState_.end()) {
        ++(it->second.bgJobCompleted);
    }
    if (bgJobIssued < bgJobCompleted) {
        throw std::logic_error("TapProducer::completeBGFetchJob: "
                "postcondition bgJobIssued (which is " +
                std::to_string(bgJobIssued.load()) +
                ") >= bgJobCompleted (which is " +
                std::to_string(bgJobCompleted.load()) + ") failed");
    }

    if (itm && vbucketFilter(itm->getVBucketId())) {
        backfilledItems.push(itm);
        ++bgResultSize;
        if (it != checkpointState_.end()) {
            ++(it->second.bgResultSize);
        }
        stats.memOverhead->fetch_add(sizeof(Item *));
    } else {
        delete itm;
    }
}

Item* TapProducer::nextBgFetchedItem_UNLOCKED() {
    if (backfilledItems.empty()) {
        throw std::logic_error("TapProducer::nextBgFetchedItem_UNLOCKED: "
                "backfilledItems is empty");
    }
    Item *rv = backfilledItems.front();
    if (rv == nullptr) {
        throw std::logic_error("TapProducer::nextBgFetchedItem_UNLOCKED: "
                "front item on backfilledItems queue is NULL");
    }
    backfilledItems.pop();
    --bgResultSize;

    std::map<uint16_t, CheckpointState>::iterator it =
        checkpointState_.find(rv->getVBucketId());
    if (it != checkpointState_.end()) {
        --(it->second.bgResultSize);
    }

    stats.memOverhead->fetch_sub(sizeof(Item *));

    return rv;
}

void TapProducer::addStats(ADD_STAT add_stat, const void *c) {
    Producer::addStats(add_stat, c);

    LockHolder lh(queueLock);
    addStat("qlen", getQueueSize_UNLOCKED(), add_stat, c);
    addStat("qlen_high_pri", vBucketHighPriority.size(), add_stat, c);
    addStat("qlen_low_pri", vBucketLowPriority.size(), add_stat, c);
    addStat("vb_filters", vbucketFilter.size(), add_stat, c);
    addStat("vb_filter", filterText.c_str(), add_stat, c);
    addStat("rec_fetched", recordsFetched, add_stat, c);
    if (recordsSkipped > 0) {
        addStat("rec_skipped", recordsSkipped, add_stat, c);
    }
    addStat("idle", idle_UNLOCKED(), add_stat, c);
    addStat("has_queued_item", !emptyQueue_UNLOCKED(), add_stat, c);
    addStat("bg_result_size", bgResultSize, add_stat, c);
    addStat("bg_jobs_issued", bgJobIssued, add_stat, c);
    addStat("bg_jobs_completed", bgJobCompleted, add_stat, c);
    addStat("flags", flagsText, add_stat, c);
    addStat("suspended", isSuspended(), add_stat, c);
    addStat("pending_backfill", isPendingBackfill_UNLOCKED(), add_stat, c);
    addStat("pending_disk_backfill", diskBackfillCounter > 0, add_stat, c);
    addStat("backfill_completed", isBackfillCompleted_UNLOCKED(), add_stat, c);
    addStat("backfill_start_timestamp", backfillTimestamp, add_stat, c);

    addStat("queue_memory", getQueueMemory(), add_stat, c);
    addStat("queue_fill", getQueueFillTotal(), add_stat, c);
    addStat("queue_drain", getQueueDrainTotal(), add_stat, c);
    addStat("queue_backoff", getQueueBackoff(), add_stat, c);
    addStat("queue_backfillremaining", getBackfillRemaining_UNLOCKED(), add_stat, c);
    addStat("queue_itemondisk", bgJobIssued - bgJobCompleted, add_stat, c);
    addStat("total_backlog_size",
            getBackfillRemaining_UNLOCKED() + getRemainingOnCheckpoints_UNLOCKED(),
            add_stat, c);
    addStat("total_noops", numNoops, add_stat, c);

    if (backfillAge != 0) {
        addStat("backfill_age", (size_t)backfillAge, add_stat, c);
    }

    if (supportsAck()) {
        addStat("ack_seqno", seqno, add_stat, c);
        addStat("recv_ack_seqno", seqnoReceived, add_stat, c);
        addStat("seqno_ack_requested", seqnoAckRequested, add_stat, c);
        addStat("ack_log_size", ackLog_.size(), add_stat, c);
        addStat("ack_window_full", windowIsFull(), add_stat, c);
        if (windowIsFull()) {
            addStat("expires", getExpiryTime() - ep_current_time(), add_stat, c);
        }
    }

    if (flagByteorderSupport) {
        addStat("flag_byteorder_support", true, add_stat, c);
    }

    std::set<uint16_t> vbs = vbucketFilter.getVBSet();
    if (vbs.empty()) {
        auto vbuckets = engine_.getKVBucket()->getVBuckets().getBuckets();
        for (auto vbid : vbuckets) {
            std::stringstream msg;
            msg << "sent_from_vb_" << vbid;
            addStat(msg.str().c_str(), transmitted[vbid], add_stat, c);
        }
    } else {
        std::set<uint16_t>::iterator itr;
        for (itr = vbs.begin(); itr != vbs.end(); ++itr) {
            std::stringstream msg;
            msg << "sent_from_vb_" << *itr;
            addStat(msg.str().c_str(), transmitted[*itr], add_stat, c);
        }
    }
}

void TapProducer::aggregateQueueStats(ConnCounter& aggregator) {
    LockHolder lh(queueLock);
    aggregator.conn_queue += getQueueSize_UNLOCKED();
    aggregator.conn_queueFill += queueFill;
    aggregator.conn_queueDrain += queueDrain;
    aggregator.conn_queueBackoff += numTapNack;
    aggregator.conn_queueBackfillRemaining += getBackfillRemaining_UNLOCKED();
    aggregator.conn_queueItemOnDisk += (bgJobIssued - bgJobCompleted);
    aggregator.conn_totalBacklogSize += getBackfillRemaining_UNLOCKED() +
        getRemainingOnCheckpoints_UNLOCKED();
}

void TapProducer::processedEvent(uint16_t event, ENGINE_ERROR_CODE)
{
    if (event != TAP_ACK) {
        throw std::invalid_argument("TapProducer::processedEvent: Unexpected "
                "event - event (which is " + std::to_string(event) +
                ") is not TAP_ACK (" + std::to_string(TAP_ACK) + ")");
    }
}


bool TapProducer::isTimeForNoop() {
    bool rv = noop.exchange(false);
    if (rv) {
        ++numNoops;
    }
    return rv;
}

void TapProducer::setTimeForNoop()
{
    rel_time_t now = ep_current_time();
    noop = (lastMsgTime + engine_.getTapConnMap().getNoopInterval()) < now ? true : false;
}

queued_item TapProducer::nextFgFetched_UNLOCKED(bool &shouldPause) {
    shouldPause = false;

    if (!isBackfillCompleted_UNLOCKED()) {
        checkBackfillCompletion_UNLOCKED();
    }

    if (queue->empty() && isBackfillCompleted_UNLOCKED()) {
        const VBucketMap &vbuckets = engine_.getKVBucket()->getVBuckets();
        uint16_t invalid_count = 0;
        uint16_t open_checkpoint_count = 0;
        uint16_t wait_for_ack_count = 0;

        std::map<uint16_t, CheckpointState>::iterator it = checkpointState_.begin();
        for (; it != checkpointState_.end(); ++it) {
            uint16_t vbid = it->first;
            RCPtr<VBucket> vb = vbuckets.getBucket(vbid);
            if (!vb || (vb->getState() == vbucket_state_dead && !doTakeOver)) {
                logger.log(EXTENSION_LOG_WARNING,
                           "Skip vbucket %d checkpoint queue as it's in invalid state.",
                           vbid);
                ++invalid_count;
                continue;
            }

            bool isLastItem = false;
            queued_item qi = vb->checkpointManager.nextItem(getName(),
                                                            isLastItem);
            switch(qi->getOperation()) {
            case queue_op::set:
            case queue_op::del:
                if (supportCheckpointSync_ && isLastItem) {
                    it->second.lastItem = true;
                } else {
                    it->second.lastItem = false;
                }
                addEvent_UNLOCKED(qi);
                break;
            case queue_op::flush:
                // ignored
                break;
            case queue_op::checkpoint_start:
                {
                    it->second.currentCheckpointId = qi->getRevSeqno();
                    if (supportCheckpointSync_) {
                        it->second.state = checkpoint_start;
                        addCheckpointMessage_UNLOCKED(qi);
                    }
                }
                break;
            case queue_op::checkpoint_end:
                if (supportCheckpointSync_) {
                    it->second.state = checkpoint_end;
                    uint32_t seqno_acked;
                    if (seqnoReceived == 0) {
                        seqno_acked = 0;
                    } else {
                        seqno_acked = isLastAckSucceed ? seqnoReceived : seqnoReceived - 1;
                    }
                    if (it->second.lastSeqNum <= seqno_acked &&
                        it->second.isBgFetchCompleted()) {
                        // All resident and non-resident items in a checkpoint are sent
                        // and acked. CHEKCPOINT_END message is going to be sent.
                        addCheckpointMessage_UNLOCKED(qi);
                    } else {
                        vb->checkpointManager.decrCursorFromCheckpointEnd(getName());
                        ++wait_for_ack_count;
                    }
                }
                break;
            case queue_op::empty:
                {
                    ++open_checkpoint_count;
                }
                break;
            case queue_op::set_vbucket_state:
                // Ignored by TAP
                break;
            }
        }

        if (wait_for_ack_count == (checkpointState_.size() - invalid_count)) {
            // All the TAP cursors are now at their checkpoint end position and should wait until
            // they are implicitly acked for all items belonging to their corresponding checkpoint.
            shouldPause = true;
        } else if ((wait_for_ack_count + open_checkpoint_count) ==
                   (checkpointState_.size() - invalid_count)) {
            // All the TAP cursors are either at their checkpoint end position to wait for acks or
            // reaches to the end of the current open checkpoint.
            shouldPause = true;
        }
    }

    if (!queue->empty()) {
        queued_item qi = queue->front();
        queue->pop_front();
        queueSize = queue->empty() ? 0 : queueSize - 1;
        if (queueMemSize > sizeof(queued_item)) {
            queueMemSize.fetch_sub(sizeof(queued_item));
        } else {
            queueMemSize.store(0);
        }
        stats.memOverhead->fetch_sub(sizeof(queued_item));
        ++recordsFetched;
        return qi;
    }

    if (!isBackfillCompleted_UNLOCKED()) {
        shouldPause = true;
    }
    queued_item empty_item(NULL);
    return empty_item;
}

size_t TapProducer::getRemainingOnCheckpoints_UNLOCKED() {
    size_t numItems = 0;
    const VBucketMap &vbuckets = engine_.getKVBucket()->getVBuckets();
    std::map<uint16_t, CheckpointState>::iterator it = checkpointState_.begin();
    for (; it != checkpointState_.end(); ++it) {
        uint16_t vbid = it->first;
        RCPtr<VBucket> vb = vbuckets.getBucket(vbid);
        if (!vb || (vb->getState() == vbucket_state_dead && !doTakeOver)) {
            continue;
        }
        numItems += vb->checkpointManager.getNumItemsForCursor(getName());
    }
    return numItems;
}

bool TapProducer::hasNextFromCheckpoints_UNLOCKED() {
    bool hasNext = false;
    const VBucketMap &vbuckets = engine_.getKVBucket()->getVBuckets();
    std::map<uint16_t, CheckpointState>::iterator it = checkpointState_.begin();
    for (; it != checkpointState_.end(); ++it) {
        uint16_t vbid = it->first;
        RCPtr<VBucket> vb = vbuckets.getBucket(vbid);
        if (!vb || (vb->getState() == vbucket_state_dead && !doTakeOver)) {
            continue;
        }
        hasNext = vb->checkpointManager.hasNext(getName());
        if (hasNext) {
            break;
        }
    }
    return hasNext;
}

void TapProducer::scheduleBackfill_UNLOCKED(const std::vector<uint16_t> &vblist) {
    if (backfillAge > (uint64_t)ep_real_time()) {
        return;
    }

    std::vector<uint16_t> new_vblist;
    const VBucketMap &vbuckets = engine_.getKVBucket()->getVBuckets();
    std::vector<uint16_t>::const_iterator vbit = vblist.begin();
    // Skip all the vbuckets that are (1) receiving backfill from their master nodes
    // or (2) already scheduled for backfill.
    for (; vbit != vblist.end(); ++vbit) {
        RCPtr<VBucket> vb = vbuckets.getBucket(*vbit);
        if (!vb || vb->isBackfillPhase() ||
            backfillVBuckets.find(*vbit) != backfillVBuckets.end()) {
            continue;
        }
        backfillVBuckets.insert(*vbit);
        if (backFillVBucketFilter.addVBucket(*vbit)) {
            new_vblist.push_back(*vbit);
        }
    }

    std::vector<uint16_t>::iterator it = new_vblist.begin();
    for (; it != new_vblist.end(); ++it) {
        RCPtr<VBucket> vb = vbuckets.getBucket(*it);
        if (!vb) {
            logger.log(EXTENSION_LOG_WARNING,
                       "VBucket %d not exist for backfill. Skip it.", *it);
            continue;
        }

        // Send an initial_vbucket_stream message to the destination node so that it can
        // reset the corresponding vbucket before receiving the backfill stream.
        VBucketEvent hi(TAP_OPAQUE, *it,
                        (vbucket_state_t)htonl(TAP_OPAQUE_INITIAL_VBUCKET_STREAM));
        addVBucketHighPriority_UNLOCKED(hi);
        logger.log(EXTENSION_LOG_NOTICE, "Schedule the backfill for vbucket %d",
                   *it);
    }

    if (!new_vblist.empty()) {
        doRunBackfill = true;
        backfillCompleted = false;
        backfillTimestamp = ep_real_time();
    }
}

VBucketEvent TapProducer::checkDumpOrTakeOverCompletion() {
    LockHolder lh(queueLock);
    VBucketEvent ev(TAP_PAUSE, 0, vbucket_state_active);

    checkBackfillCompletion_UNLOCKED();
    if (mayCompleteDumpOrTakeover_UNLOCKED()) {
        ev = nextVBucketLowPriority_UNLOCKED();
        if (ev.event != TAP_PAUSE) {
            RCPtr<VBucket> vb = engine_.getVBucket(ev.vbucket);
            vbucket_state_t myState(vb ? vb->getState() : vbucket_state_dead);
            if (ev.event != TAP_VBUCKET_SET) {
                throw std::logic_error("TapProducer::checkDumpOrTakeOverCompletion: "
                        "ev.event (which is " + std::to_string(ev.event) +
                        ") is not TAP_VBUCKET_SET");
            }
            if (ev.state == vbucket_state_active && myState == vbucket_state_active &&
                ackLog_.size() < MAX_TAKEOVER_TAP_LOG_SIZE) {
                // Set vbucket state to dead if the number of items waiting for
                // implicit acks is less than the threshold.
                logger.log(EXTENSION_LOG_NOTICE, "VBucket <%d> is going dead to "
                           "complete vbucket takeover", ev.vbucket);
                engine_.getKVBucket()->setVBucketState(ev.vbucket,
                                                       vbucket_state_dead,
                                                       false);
                setTakeOverCompletionPhase(true);
            }
            if (ackLog_.size() > 1) {
                // We're still waiting for acks for regular items.
                // Pop the tap log for this vbucket_state_active message and requeue it.
                ackLog_.pop_back();
                VBucketEvent lo(TAP_VBUCKET_SET, ev.vbucket, vbucket_state_active);
                addVBucketLowPriority_UNLOCKED(lo);
                ev.event = TAP_PAUSE;
            }
        } else if (!ackLog_.empty()) {
            ev.event = TAP_PAUSE;
        } else {
            logger.log(EXTENSION_LOG_WARNING, "Disconnecting tap stream.");
            setDisconnect(true);
            ev.event = TAP_DISCONNECT;
        }
    }

    return ev;
}

bool TapProducer::addEvent_UNLOCKED(const queued_item &it) {
    if (vbucketFilter(it->getVBucketId())) {
        bool wasEmpty = queue->empty();
        queue->push_back(it);
        ++queueSize;
        queueMemSize.fetch_add(sizeof(queued_item));
        stats.memOverhead->fetch_add(sizeof(queued_item));
        return wasEmpty;
    } else {
        return queue->empty();
    }
}

VBucketEvent TapProducer::nextVBucketHighPriority_UNLOCKED() {
    VBucketEvent ret(TAP_PAUSE, 0, vbucket_state_active);
    if (!vBucketHighPriority.empty()) {
        ret = vBucketHighPriority.front();
        vBucketHighPriority.pop();

        // We might have objects in our queue that aren't in our filter
        // If so, just skip them..
        switch (ret.event) {
        case TAP_OPAQUE:
            opaqueCommandCode = (uint32_t)ret.state;
            if (opaqueCommandCode == htonl(TAP_OPAQUE_ENABLE_AUTO_NACK) ||
                opaqueCommandCode == htonl(TAP_OPAQUE_ENABLE_CHECKPOINT_SYNC) ||
                opaqueCommandCode == htonl(TAP_OPAQUE_CLOSE_BACKFILL) ||
                opaqueCommandCode == htonl(TAP_OPAQUE_COMPLETE_VB_FILTER_CHANGE)) {
                break;
            }
            // FALLTHROUGH
        default:
            if (!vbucketFilter(ret.vbucket)) {
                return nextVBucketHighPriority_UNLOCKED();
            }
        }

        if (ret.event == TAP_OPAQUE) {
            ++opaqueMsgCounter;
        }
        ++recordsFetched;
        ++seqno;
        addLogElement_UNLOCKED(ret);
    }
    return ret;
}

VBucketEvent TapProducer::nextVBucketLowPriority_UNLOCKED() {
    VBucketEvent ret(TAP_PAUSE, 0, vbucket_state_active);
    if (!vBucketLowPriority.empty()) {
        ret = vBucketLowPriority.front();
        vBucketLowPriority.pop();
        // We might have objects in our queue that aren't in our filter
        // If so, just skip them..
        if (!vbucketFilter(ret.vbucket)) {
            return nextVBucketHighPriority_UNLOCKED();
        }
        ++recordsFetched;
        ++seqno;
        addLogElement_UNLOCKED(ret);
    }
    return ret;
}

queued_item TapProducer::nextCheckpointMessage_UNLOCKED() {
    queued_item an_item(NULL);
    if (!checkpointMsgs.empty()) {
        an_item = checkpointMsgs.front();
        checkpointMsgs.pop();
        if (!vbucketFilter(an_item->getVBucketId())) {
            return nextCheckpointMessage_UNLOCKED();
        }
        ++checkpointMsgCounter;
        ++recordsFetched;
        addLogElement_UNLOCKED(an_item);
    }
    return an_item;
}

size_t TapProducer::getBackfillRemaining_UNLOCKED() {
    return backfillCompleted ? 0 : totalBackfillBacklogs;
}

size_t TapProducer::getBackfillQueueSize_UNLOCKED() {
    return backfillCompleted ? 0 : getQueueSize_UNLOCKED();
}

size_t TapProducer::getQueueSize_UNLOCKED() {
    bgResultSize = backfilledItems.empty() ? 0 : bgResultSize.load();
    queueSize = queue->empty() ? 0 : queueSize;
    return bgResultSize + (bgJobIssued - bgJobCompleted) + queueSize;
}

void TapProducer::flush() {
    LockHolder lh(queueLock);

    logger.log(EXTENSION_LOG_NOTICE, "Clear tap queues as part of flush operation");

    pendingFlush = true;
    clearQueues_UNLOCKED();
}


bool TapProducer::runBackfill(VBucketFilter &vbFilter) {
    LockHolder lh(queueLock);
    bool rv = doRunBackfill;
    if (doRunBackfill) {
        doRunBackfill = false;
        ++pendingBackfillCounter; // Will be decremented when each backfill thread is completed
        vbFilter = backFillVBucketFilter;
        backFillVBucketFilter.reset();
    }
    return rv;
}

void TapProducer::evaluateFlags()
{
    std::stringstream ss;

    if (flags & TAP_CONNECT_FLAG_DUMP) {
        dumpQueue = true;
        ss << ",dump";
    }

    if (flags & TAP_CONNECT_SUPPORT_ACK) {
        VBucketEvent hi(TAP_OPAQUE, 0, (vbucket_state_t)htonl(TAP_OPAQUE_ENABLE_AUTO_NACK));
        addVBucketHighPriority(hi);
        setSupportAck(true);
        ss << ",ack";
    }

    if (flags & TAP_CONNECT_FLAG_BACKFILL) {
        ss << ",backfill";
    }

    if (flags & TAP_CONNECT_FLAG_LIST_VBUCKETS) {
        ss << ",vblist";
    }

    if (flags & TAP_CONNECT_FLAG_TAKEOVER_VBUCKETS) {
        ss << ",takeover";
    }

    if (flags & TAP_CONNECT_CHECKPOINT) {
        VBucketEvent event(TAP_OPAQUE, 0,
                           (vbucket_state_t)htonl(TAP_OPAQUE_ENABLE_CHECKPOINT_SYNC));
        addVBucketHighPriority(event);
        supportCheckpointSync_ = true;
        ss << ",checkpoints";
    }

    if (ss.str().length() > 0) {
        std::stringstream m;
        m.setf(std::ios::hex);
        m << flags << " (" << ss.str().substr(1) << ")";
        flagsText.assign(m.str());

        logger.log(EXTENSION_LOG_DEBUG, "TAP connection option flags %s",
                   m.str().c_str());
    }
}


bool TapProducer::requestAck(uint16_t event, uint16_t vbucket) {
    LockHolder lh(queueLock);

    if (!supportsAck()) {
        // If backfill was scheduled before, check if the backfill is completed or not.
        checkBackfillCompletion_UNLOCKED();
        return false;
    }

    bool explicitEvent = false;
    if (supportCheckpointSync_ && (event == TAP_MUTATION || event == TAP_DELETION)) {
        std::map<uint16_t, CheckpointState>::iterator map_it =
            checkpointState_.find(vbucket);
        if (map_it != checkpointState_.end()) {
            map_it->second.lastSeqNum = seqno;
            if (map_it->second.lastItem || map_it->second.state == checkpoint_end) {
                // Always ack for the last item or any items that were NAcked after the cursor
                // reaches to the checkpoint end.
                explicitEvent = true;
            }
        }
    }

    ++seqno;
    if (seqno == 0) {
        isSeqNumRotated = true;
        seqno = 1;
    }

    if (event == TAP_VBUCKET_SET ||
        event == TAP_OPAQUE ||
        event == TAP_CHECKPOINT_START ||
        event == TAP_CHECKPOINT_END) {
        explicitEvent = true;
    }

    const TapConfig &config = engine_.getTapConfig();
    uint32_t ackInterval = config.getAckInterval();

    return explicitEvent ||
        (seqno - 1) % ackInterval == 0 || // ack at a regular interval
        (!backfillCompleted && getBackfillQueueSize_UNLOCKED() == 0) ||
        emptyQueue_UNLOCKED(); // but if we're almost up to date, ack more often
}

void TapProducer::registerCursor(const std::map<uint16_t, uint64_t> &lastCheckpointIds) {
    LockHolder lh(queueLock);

    uint64_t current_time = (uint64_t)ep_real_time();
    std::vector<uint16_t> backfill_vbuckets;
    const VBucketMap &vbuckets = engine_.getKVBucket()->getVBuckets();
    for (VBucketMap::id_type vbid = 0; vbid < vbuckets.getSize(); ++vbid) {
        if (vbucketFilter(vbid)) {
            RCPtr<VBucket> vb = vbuckets.getBucket(vbid);
            if (!vb) {
                checkpointState_.erase(vbid);
                logger.log(EXTENSION_LOG_WARNING,
                           "VBucket %d not found for TAP cursor. Skip it.",
                           vbid);
                continue;
            }

            uint64_t chk_id_to_start = 0;
            std::map<uint16_t, uint64_t>::const_iterator it = lastCheckpointIds.find(vbid);
            if (it != lastCheckpointIds.end()) {
                // Now, we assume that the checkpoint Id for a given vbucket is monotonically
                // increased.
                chk_id_to_start = it->second + 1;
            } else {
                // If a TAP client doesn't specify the last closed checkpoint Id for a given vbucket,
                // check if the checkpoint manager currently has the cursor for that TAP client.
                uint64_t cid = vb->checkpointManager.getCheckpointIdForCursor(getName());
                chk_id_to_start = cid > 0 ? cid : 1;
            }

            std::map<uint16_t, CheckpointState>::iterator cit = checkpointState_.find(vbid);
            if (cit != checkpointState_.end()) {
                cit->second.currentCheckpointId = chk_id_to_start;
            } else {
                CheckpointState st(vbid, chk_id_to_start, checkpoint_start);
                checkpointState_[vbid] = st;
            }

            // If backfill is currently running for this vbucket, skip the cursor registration.
            if (backfillVBuckets.find(vbid) != backfillVBuckets.end()) {
                cit = checkpointState_.find(vbid);
                if (cit == checkpointState_.end()) {
                    throw std::logic_error("TapProducer::registerCursor: "
                            "Failed to find checkpoint for vbid " +
                            std::to_string(vbid) + " in checkpointState");
                }
                cit->second.currentCheckpointId = 0;
                cit->second.state = backfill;
                continue;
            }

            // As TAP dump option simply requires the snapshot of each vbucket, simply schedule
            // backfill and skip the checkpoint cursor registration.
            if (dumpQueue) {
                if (vb->getState() == vbucket_state_active &&
                    vb->getNumItems(engine_.getKVBucket()->
                                                getItemEvictionPolicy()) > 0) {
                    backfill_vbuckets.push_back(vbid);
                }
                continue;
            }

            // Check if this TAP producer completed the replication before shutdown or crash.
            bool prev_session_completed =
                engine_.getTapConnMap().prevSessionReplicaCompleted(getName());
            // Check if the unified queue contains the checkpoint to start with.
            bool chk_exists = vb->checkpointManager.registerCursor(
                                                getName(),
                                                chk_id_to_start,
                                                /* alwaysFromBeginning */
                                                false,
                                                MustSendCheckpointEnd::YES);

            if(!prev_session_completed || !chk_exists) {
                uint64_t chk_id;
                proto_checkpoint_state cstate;

                if (backfillAge < current_time) {
                    chk_id = 0;
                    cstate = backfill;
                    if (vb->checkpointManager.getOpenCheckpointId() > 0) {
                        // If the current open checkpoint is 0, it means that this vbucket is still
                        // receiving backfill items from another node. Once the backfill is done,
                        // we will schedule the backfill for this tap connection separately.
                        backfill_vbuckets.push_back(vbid);
                    }
                } else { // Backfill age is in the future, simply start from the first checkpoint.
                    chk_id = vb->checkpointManager.getCheckpointIdForCursor(getName());
                    cstate = checkpoint_start;
                    logger.log(EXTENSION_LOG_INFO,
                        "Backfill age is greater than current time."
                        " Full backfill is not required for vbucket %d", vbid);
                }

                cit = checkpointState_.find(vbid);
                if(cit == checkpointState_.end()) {
                    throw std::logic_error("TapProducer::registerCursor: "
                            "Failed to find checkpoint for vbid " +
                            std::to_string(vbid) + " in checkpointState (2)");
                }
                cit->second.currentCheckpointId = chk_id;
                cit->second.state = cstate;
            } else {
                logger.log(EXTENSION_LOG_INFO,
                    "The checkpoint to start with is still in memory. "
                    "Full backfill is not required for vbucket %d", vbid);
            }
        } else { // The vbucket doesn't belong to this tap connection anymore.
            checkpointState_.erase(vbid);
        }
    }

    if (!backfill_vbuckets.empty()) {
        if (backfillAge < current_time) {
            scheduleBackfill_UNLOCKED(backfill_vbuckets);
        }
    }
}


Item* TapProducer::getNextItem(const void *c, uint16_t *vbucket, uint16_t &ret,
                            uint8_t &nru) {
    LockHolder lh(queueLock);
    Item *itm = NULL;

    // Check if there are any checkpoint start / end messages to be sent to the TAP client.
    queued_item checkpoint_msg = nextCheckpointMessage_UNLOCKED();
    if (checkpoint_msg.get() != NULL) {
        switch (checkpoint_msg->getOperation()) {
        case queue_op::checkpoint_start:
            ret = TAP_CHECKPOINT_START;
            break;
        case queue_op::checkpoint_end:
            ret = TAP_CHECKPOINT_END;
            break;
        default:
            logger.log(EXTENSION_LOG_WARNING,
                "Checkpoint start or end msg with incorrect opcode %s",
                to_string(checkpoint_msg->getOperation()).c_str());
            ret = TAP_DISCONNECT;
            return NULL;
        }
        *vbucket = checkpoint_msg->getVBucketId();
        uint64_t cid = htonll(checkpoint_msg->getRevSeqno());
        const std::string& key = checkpoint_msg->getKey();
        itm = new Item(key.data(), key.length(), /*flags*/0, /*exp*/0,
                       &cid, sizeof(cid), /*ext_meta*/NULL, /*ext_len*/0,
                       /*cas*/0, /*seqno*/-1,
                       checkpoint_msg->getVBucketId());
        return itm;
    }

    queued_item qi;

    // Check if there are any items fetched from disk for backfill operations.
    if (hasItemFromDisk_UNLOCKED()) {
        ret = TAP_MUTATION;
        itm = nextBgFetchedItem_UNLOCKED();
        *vbucket = itm->getVBucketId();
        if (!vbucketFilter(*vbucket)) {
            logger.log(EXTENSION_LOG_NOTICE,
                "Drop a backfill item because vbucket %d is no longer valid"
                " against vbucket filter.", *vbucket);
            // We were going to use the item that we received from
            // disk, but the filter says not to, so we need to get rid
            // of it now.
            delete itm;
            ret = TAP_NOOP;
            return NULL;
        }

        get_options_t options = DELETE_TEMP;

        // If there's a better version in memory, grab it,
        // else go with what we pulled from disk.
        GetValue gv(engine_.getKVBucket()->get(itm->getKey(),
                                               itm->getVBucketId(), c,
                                               options));
        if (gv.getStatus() == ENGINE_SUCCESS) {
            delete itm;
            itm = gv.getValue();
        } else if (gv.getStatus() == ENGINE_KEY_ENOENT ||
                   itm->isExpired(ep_real_time()) || itm->isDeleted()) {
            ret = TAP_DELETION;
        }

        nru = gv.getNRUValue();

        ++stats.numTapBGFetched;
        qi = queued_item(new Item(itm->getKey(), itm->getVBucketId(),
                                  ret == TAP_MUTATION ? queue_op::set : queue_op::del,
                                  itm->getRevSeqno(), itm->getBySeqno()));
    } else if (hasItemFromVBHashtable_UNLOCKED()) { // Item from memory backfill or checkpoints
        if (waitForCheckpointMsgAck()) {
            logger.log(EXTENSION_LOG_INFO, "Waiting for an ack for "
                       "checkpoint_start/checkpoint_end messages");
            ret = TAP_PAUSE;
            return NULL;
        }

        bool shouldPause = false;
        qi = nextFgFetched_UNLOCKED(shouldPause);
        if (qi.get() == NULL) {
            ret = shouldPause ? TAP_PAUSE : TAP_NOOP;
            return NULL;
        }
        *vbucket = qi->getVBucketId();
        if (!vbucketFilter(*vbucket)) {
            ret = TAP_NOOP;
            return NULL;
        }

        if (qi->getOperation() == queue_op::set) {
            get_options_t options = DELETE_TEMP;
            GetValue gv(engine_.getKVBucket()->get(qi->getKey(),
                                                   qi->getVBucketId(), c,
                                                   options));
            ENGINE_ERROR_CODE r = gv.getStatus();
            if (r == ENGINE_SUCCESS) {
                itm = gv.getValue();
                if (itm == nullptr) {
                    throw std::logic_error("TapProducer::getNextItem: found a"
                            " NULL value for GetValue from queue_op::set");
                }
                nru = gv.getNRUValue();
                ret = TAP_MUTATION;
            } else if (r == ENGINE_KEY_ENOENT) {
                // Item was deleted and set a message type to tap_deletion.
                itm = new Item(qi->getKey().c_str(), qi->getNKey(),
                               /*flags*/0, /*exp*/0,
                               /*data*/NULL, /*size*/0,
                               /*ext_meta*/NULL, /*ext_len*/0,
                               /*cas*/0, /*seqno*/-1, qi->getVBucketId());
                itm->setRevSeqno(qi->getRevSeqno());
                ret = TAP_DELETION;
            } else if (r == ENGINE_EWOULDBLOCK) {
                queueBGFetch_UNLOCKED(qi->getKey(), gv.getId(), *vbucket);
                // If there's an item ready, return NOOP so we'll come
                // back immediately, otherwise pause the connection
                // while we wait.
                if (hasItemFromVBHashtable_UNLOCKED() || hasItemFromDisk_UNLOCKED()) {
                    ret = TAP_NOOP;
                } else {
                    ret = TAP_PAUSE;
                }
                return NULL;
            } else {
                if (r == ENGINE_NOT_MY_VBUCKET) {
                    logger.log(EXTENSION_LOG_WARNING, "Trying to fetch an item for "
                        "vbucket %d that doesn't exist on this server",
                        qi->getVBucketId());
                    ret = TAP_NOOP;
                } else {
                    logger.log(EXTENSION_LOG_WARNING, "Tap internal error with "
                        "status %d. Disconnecting", r);
                    ret = TAP_DISCONNECT;
                }
                return NULL;
            }
            ++stats.numTapFGFetched;
        } else if (qi->getOperation() == queue_op::del) {
            itm = new Item(qi->getKey().c_str(), qi->getNKey(),
                           /*flags*/0, /*exp*/0,
                           /*data*/NULL, /*size*/0,
                           /*ext_meta*/NULL, /*ext_len*/0,
                           qi->getCas(), /*seqno*/-1, qi->getVBucketId());
            itm->setRevSeqno(qi->getRevSeqno());
            ret = TAP_DELETION;
            ++stats.numTapDeletes;
        }
    }

    if (ret == TAP_MUTATION || ret == TAP_DELETION) {
        ++queueDrain;
        addLogElement_UNLOCKED(qi);
        if (!isBackfillCompleted_UNLOCKED() && totalBackfillBacklogs > 0) {
            --totalBackfillBacklogs;
        }
        transmitted[qi->getVBucketId()]++;
    }

    return itm;
}

/******************************* Consumer **************************************/
Consumer::Consumer(EventuallyPersistentEngine &engine, const void* cookie,
                   const std::string& name) :
    ConnHandler(engine, cookie, name),
    numDelete(0),
    numDeleteFailed(0),
    numFlush(0),
    numFlushFailed(0),
    numMutation(0),
    numMutationFailed(0),
    numOpaque(0),
    numOpaqueFailed(0),
    numVbucketSet(0),
    numVbucketSetFailed(0),
    numCheckpointStart(0),
    numCheckpointStartFailed(0),
    numCheckpointEnd(0),
    numCheckpointEndFailed(0),
    numUnknown(0) { }

void Consumer::addStats(ADD_STAT add_stat, const void *c) {
    ConnHandler::addStats(add_stat, c);
    addStat("num_delete", numDelete, add_stat, c);
    addStat("num_delete_failed", numDeleteFailed, add_stat, c);
    addStat("num_flush", numFlush, add_stat, c);
    addStat("num_flush_failed", numFlushFailed, add_stat, c);
    addStat("num_mutation", numMutation, add_stat, c);
    addStat("num_mutation_failed", numMutationFailed, add_stat, c);
    addStat("num_opaque", numOpaque, add_stat, c);
    addStat("num_opaque_failed", numOpaqueFailed, add_stat, c);
    addStat("num_vbucket_set", numVbucketSet, add_stat, c);
    addStat("num_vbucket_set_failed", numVbucketSetFailed, add_stat, c);
    addStat("num_checkpoint_start", numCheckpointStart, add_stat, c);
    addStat("num_checkpoint_start_failed", numCheckpointStartFailed, add_stat, c);
    addStat("num_checkpoint_end", numCheckpointEnd, add_stat, c);
    addStat("num_checkpoint_end_failed", numCheckpointEndFailed, add_stat, c);
    addStat("num_unknown", numUnknown, add_stat, c);
}

void Consumer::setBackfillPhase(bool isBackfill, uint16_t vbucket) {
    const VBucketMap &vbuckets = engine_.getKVBucket()->getVBuckets();
    RCPtr<VBucket> vb = vbuckets.getBucket(vbucket);
    if (!(vb && supportCheckpointSync_)) {
        return;
    }

    vb->setBackfillPhase(isBackfill);
    if (isBackfill) {
        // set the open checkpoint id to 0 to indicate the backfill phase.
        vb->checkpointManager.setOpenCheckpointId(0);
        // Note that when backfill is started, the destination always resets the vbucket
        // and its checkpoint datastructure.
    } else {
        // If backfill is completed for a given vbucket subscribed by this consumer, schedule
        // backfill for all TAP connections that are currently replicating that vbucket,
        // so that replica chain can be synchronized.
        std::set<uint16_t> backfillVB;
        backfillVB.insert(vbucket);
        TapConnMap &tapConnMap = engine_.getTapConnMap();
        tapConnMap.scheduleBackfill(backfillVB);
    }
}

bool Consumer::isBackfillPhase(uint16_t vbucket) {
    const VBucketMap &vbuckets = engine_.getKVBucket()->getVBuckets();
    RCPtr<VBucket> vb = vbuckets.getBucket(vbucket);
    if (vb && vb->isBackfillPhase()) {
        return true;
    }
    return false;
}

ENGINE_ERROR_CODE Consumer::setVBucketState(uint32_t opaque, uint16_t vbucket,
                                            vbucket_state_t state) {

    (void) opaque;

    if (!is_valid_vbucket_state_t(state)) {
        logger.log(EXTENSION_LOG_WARNING,
                   "Received an invalid vbucket state. Force disconnect");
        return ENGINE_DISCONNECT;
    }

    logger.log(EXTENSION_LOG_INFO,
               "Received TAP/DCP_VBUCKET_SET with vbucket %d and state \"%s\"",
               vbucket, VBucket::toString(state));

    // For TAP-based VBucket takeover, we should create a new VBucket UUID
    // to prevent any potential data loss after fully switching from TAP to
    // DCP. Please refer to https://issues.couchbase.com/browse/MB-15837 for
    // more details.
    return engine_.getKVBucket()->setVBucketState(vbucket, state, false);
}

void Consumer::processedEvent(uint16_t event, ENGINE_ERROR_CODE ret)
{
    switch (event) {
    case TAP_ACK:
        throw std::logic_error("Consumer::processedEvent: should never "
                "receive a TAP_ACK");
        break;

    case TAP_FLUSH:
        if (ret == ENGINE_SUCCESS) {
            ++numFlush;
        } else {
            ++numFlushFailed;
        }
        break;

    case TAP_DELETION:
        if (ret == ENGINE_SUCCESS) {
            ++numDelete;
        } else {
            ++numDeleteFailed;
        }
        break;

    case TAP_MUTATION:
        if (ret == ENGINE_SUCCESS) {
            ++numMutation;
        } else {
            ++numMutationFailed;
        }
        break;

    case TAP_OPAQUE:
        if (ret == ENGINE_SUCCESS) {
            ++numOpaque;
        } else {
            ++numOpaqueFailed;
        }
        break;

    case TAP_VBUCKET_SET:
        if (ret == ENGINE_SUCCESS) {
            ++numVbucketSet;
        } else {
            ++numVbucketSetFailed;
        }
        break;

    case TAP_CHECKPOINT_START:
        if (ret == ENGINE_SUCCESS) {
            ++numCheckpointStart;
        } else {
            ++numCheckpointStartFailed;
        }
        break;

    case TAP_CHECKPOINT_END:
        if (ret == ENGINE_SUCCESS) {
            ++numCheckpointEnd;
        } else {
            ++numCheckpointEndFailed;
        }
        break;

    default:
        ++numUnknown;
    }
}

void Consumer::checkVBOpenCheckpoint(uint16_t vbucket) {
    const VBucketMap &vbuckets = engine_.getKVBucket()->getVBuckets();
    RCPtr<VBucket> vb = vbuckets.getBucket(vbucket);
    if (!vb || vb->getState() == vbucket_state_active) {
        return;
    }
    vb->checkpointManager.checkOpenCheckpoint(false, true);
}

TapConsumer::TapConsumer(EventuallyPersistentEngine &engine, const void *cookie,
                         const std::string &name)
    : Consumer(engine, cookie, name) {
    setSupportAck(true);
    setLogHeader("TAP (Consumer) " + getName() + " -");
}

bool TapConsumer::processCheckpointCommand(uint8_t event, uint16_t vbucket,
                                           uint64_t checkpointId) {
    const VBucketMap &vbuckets = engine_.getKVBucket()->getVBuckets();
    RCPtr<VBucket> vb = vbuckets.getBucket(vbucket);
    if (!vb) {
        return false;
    }

    // If the vbucket is in active, but not allowed to accept checkpoint
    // messaages, simply ignore those messages.
    if (vb->getState() == vbucket_state_active) {
        logger.log(EXTENSION_LOG_INFO,
                   "Checkpoint %" PRIu64 " ignored because vbucket %d is in "
                   "active state", checkpointId, vbucket);
        return true;
    }

    bool ret = true;
    switch (event) {
    case TAP_CHECKPOINT_START:
        {
            logger.log(EXTENSION_LOG_INFO,
                       "Received checkpoint_start message with id %" PRIu64
                       " for vbucket %d", checkpointId, vbucket);
            if (vb->isBackfillPhase() && checkpointId > 0) {
                setBackfillPhase(false, vbucket);
            }

            vb->checkpointManager.checkAndAddNewCheckpoint(checkpointId, vb);
        }
        break;
    case TAP_CHECKPOINT_END:
        logger.log(EXTENSION_LOG_INFO,
                   "Received checkpoint_end message with id %" PRIu64
                   " for vbucket %d", checkpointId, vbucket);
        ret = vb->checkpointManager.closeOpenCheckpoint();
        break;
    default:
        logger.log(EXTENSION_LOG_WARNING,
                   "Invalid checkpoint message type (%d) for vbucket %d",
                   event, vbucket);
        ret = false;
        break;
    }
    return ret;
}

ENGINE_ERROR_CODE TapConsumer::mutation(uint32_t opaque, const void* key,
                                        uint16_t nkey, const void* value,
                                        uint32_t nvalue, uint64_t cas,
                                        uint16_t vbucket, uint32_t flags,
                                        uint8_t datatype, uint32_t locktime,
                                        uint64_t bySeqno, uint64_t revSeqno,
                                        uint32_t exptime, uint8_t nru,
                                        const void* meta, uint16_t nmeta) {
    ENGINE_ERROR_CODE ret = ENGINE_SUCCESS;

    // MB-17517: Check for the incoming item's CAS validity.
    if (!Item::isValidCas(cas)) {
        LOG(EXTENSION_LOG_WARNING,
            "%s Invalid CAS (0x%" PRIx64 ") received for mutation {vb:%" PRIu16
            ", seqno:%" PRIu64 "}. Regenerating new CAS",
            logHeader(), cas, vbucket, bySeqno);
        cas = Item::nextCas();
    }

    Item *item = new Item(key, nkey, flags, exptime, value, nvalue,
                          &datatype, EXT_META_LEN, cas, -1,
                          vbucket, revSeqno, nru);

    KVBucket* kvBucket = engine_.getKVBucket();
    if (isBackfillPhase(vbucket)) {
        ret = kvBucket->addTAPBackfillItem(*item, true);
    }
    else {
<<<<<<< HEAD
        ret = kvBucket->setWithMeta(*item, 0, NULL, this, true, true, true,
                                    NULL, true);
=======
        ret = epstore->setWithMeta(*item, 0, NULL, this, true, true, nru,
                                   GenerateBySeqno::Yes,
                                   GenerateCas::No,
                                   NULL, true);
>>>>>>> 8d564a0c
    }

    delete item;

    if (ret == ENGINE_ENOMEM) {
        if (supportsAck()) {
            ret = ENGINE_TMPFAIL;
        }
        else {
            logger.log(EXTENSION_LOG_WARNING, "Connection does not support "
                "tap ack'ing.. Force disconnect");
            ret = ENGINE_DISCONNECT;
        }
    }

    if (!supportCheckpointSync_) {
        checkVBOpenCheckpoint(vbucket);
    }

    if (ret == ENGINE_DISCONNECT) {
        logger.log(EXTENSION_LOG_WARNING, "Failed to apply tap mutation. "
            "Force disconnect");
    }

    return ret;
}

ENGINE_ERROR_CODE TapConsumer::deletion(uint32_t opaque, const void* key,
                                        uint16_t nkey, uint64_t cas,
                                        uint16_t vbucket, uint64_t bySeqno,
                                        uint64_t revSeqno, const void* meta,
                                        uint16_t nmeta) {
    uint64_t delCas = 0;
    std::string key_str(static_cast<const char*>(key), nkey);
    ENGINE_ERROR_CODE ret = ENGINE_SUCCESS;
    KVBucket* kvBucket = engine_.getKVBucket();

    // MB-17517: Check for the incoming item's CAS validity.
    if (!Item::isValidCas(cas)) {
        LOG(EXTENSION_LOG_WARNING,
            "%s Invalid CAS (0x%" PRIx64 ") received for deletion {vb:%" PRIu16
            ", seqno:%" PRIu64 "}. Regenerating new CAS",
            logHeader(), cas, vbucket, bySeqno);
        cas = Item::nextCas();
    }

    if (revSeqno == 0) {
        revSeqno = DEFAULT_REV_SEQ_NUM;
    }

    ItemMetaData itemMeta(cas, revSeqno, 0, 0);
<<<<<<< HEAD
    ret = kvBucket->deleteWithMeta(key_str, &delCas, NULL, vbucket, this, true,
                                   &itemMeta, isBackfillPhase(vbucket),
                                   true, 0, NULL, true);
=======
    ret = epstore->deleteWithMeta(key_str, &delCas, NULL, vbucket, this, true,
                                  &itemMeta, isBackfillPhase(vbucket),
                                  GenerateBySeqno::Yes, GenerateCas::No, 0,
                                  NULL, true);
>>>>>>> 8d564a0c

    if (ret == ENGINE_KEY_ENOENT) {
        ret = ENGINE_SUCCESS;
    }

    if (!supportCheckpointSync_) {
        // If the checkpoint synchronization is not supported,
        // check if a new checkpoint should be created or not.
        checkVBOpenCheckpoint(vbucket);
    }

    return ret;
}<|MERGE_RESOLUTION|>--- conflicted
+++ resolved
@@ -2212,15 +2212,10 @@
         ret = kvBucket->addTAPBackfillItem(*item, true);
     }
     else {
-<<<<<<< HEAD
-        ret = kvBucket->setWithMeta(*item, 0, NULL, this, true, true, true,
+        ret = kvBucket->setWithMeta(*item, 0, NULL, this, true, true,
+                                    GenerateBySeqno::Yes,
+                                    GenerateCas::No,
                                     NULL, true);
-=======
-        ret = epstore->setWithMeta(*item, 0, NULL, this, true, true, nru,
-                                   GenerateBySeqno::Yes,
-                                   GenerateCas::No,
-                                   NULL, true);
->>>>>>> 8d564a0c
     }
 
     delete item;
@@ -2272,16 +2267,10 @@
     }
 
     ItemMetaData itemMeta(cas, revSeqno, 0, 0);
-<<<<<<< HEAD
     ret = kvBucket->deleteWithMeta(key_str, &delCas, NULL, vbucket, this, true,
                                    &itemMeta, isBackfillPhase(vbucket),
-                                   true, 0, NULL, true);
-=======
-    ret = epstore->deleteWithMeta(key_str, &delCas, NULL, vbucket, this, true,
-                                  &itemMeta, isBackfillPhase(vbucket),
-                                  GenerateBySeqno::Yes, GenerateCas::No, 0,
-                                  NULL, true);
->>>>>>> 8d564a0c
+                                   GenerateBySeqno::Yes, GenerateCas::No, 0,
+                                   NULL, true);
 
     if (ret == ENGINE_KEY_ENOENT) {
         ret = ENGINE_SUCCESS;

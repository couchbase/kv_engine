/* -*- Mode: C++; tab-width: 4; c-basic-offset: 4; indent-tabs-mode: nil -*- */
/*
 *     Copyright 2016 Couchbase, Inc
 *
 *   Licensed under the Apache License, Version 2.0 (the "License");
 *   you may not use this file except in compliance with the License.
 *   You may obtain a copy of the License at
 *
 *       http://www.apache.org/licenses/LICENSE-2.0
 *
 *   Unless required by applicable law or agreed to in writing, software
 *   distributed under the License is distributed on an "AS IS" BASIS,
 *   WITHOUT WARRANTIES OR CONDITIONS OF ANY KIND, either express or implied.
 *   See the License for the specific language governing permissions and
 *   limitations under the License.
 */

#ifndef SRC_STORED_VALUE_H_
#define SRC_STORED_VALUE_H_ 1

#include "config.h"

#include "item_pager.h"
#include "utility.h"

#include <platform/cb_malloc.h>

// Forward declaration for StoredValue
class HashTable;
class StoredValueFactory;

/**
 * In-memory storage for an item.
 */
class StoredValue {
public:

    void operator delete(void* p) {
        ::operator delete(p);
     }

    uint8_t getNRUValue();

    void setNRUValue(uint8_t nru_val);

    uint8_t incrNRUValue();

    void referenced();

    /**
     * Mark this item as needing to be persisted.
     */
    void markDirty() {
        _isDirty = 1;
    }

    /**
     * Mark this item as dirty as of a certain time.
     *
     * This method is primarily used to mark an item as dirty again
     * after a storage failure.
     *
     * @param dataAge the previous dataAge of this record
     */
    void reDirty() {
        _isDirty = 1;
    }

    // returns time this object was dirtied.
    /**
     * Mark this item as clean.
     */
    void markClean() {
        _isDirty = 0;
    }

    /**
     * True if this object is dirty.
     */
    bool isDirty() const {
        return _isDirty;
    }

    /**
     * True if this object is not dirty.
     */
    bool isClean() const {
        return !isDirty();
    }

<<<<<<< HEAD
    void setConflictResMode(enum conflict_resolution_mode conflict_res_mode) {
        conflictResMode = static_cast<uint8_t>(conflict_res_mode);
    }


    enum conflict_resolution_mode getConflictResMode(void) const {
        return static_cast<enum conflict_resolution_mode>(conflictResMode);
    }

=======
>>>>>>> dc464b71
    bool eligibleForEviction(item_eviction_policy_t policy) {
        if (policy == VALUE_ONLY) {
            return isResident() && isClean() && !isDeleted();
        } else {
            return isClean() && !isDeleted();
        }
    }

    /**
     * Check if this item is expired or not.
     *
     * @param asOf the time to be compared with this item's expiry time
     * @return true if this item's expiry time < asOf
     */
    bool isExpired(time_t asOf) const {
        if (getExptime() != 0 && getExptime() < asOf) {
            return true;
        }
        return false;
    }

    /**
     * Get the pointer to the beginning of the key.
     */
    const char* getKeyBytes() const {
        return keybytes;
    }

    /**
     * Get the length of the key.
     */
    uint8_t getKeyLen() const {
        return keylen;
    }

    /**
     * True of this item is for the given key.
     *
     * @param k the key we're checking
     * @return true if this item's key is equal to k
     */
    bool hasKey(const std::string &k) const {
        return k.length() == getKeyLen()
            && (std::memcmp(k.data(), getKeyBytes(), getKeyLen()) == 0);
    }

    /**
     * Get this item's key.
     */
    const std::string getKey() const {
        return std::string(getKeyBytes(), getKeyLen());
    }

    /**
     * Get this item's value.
     */
    const value_t &getValue() const {
        return value;
    }

    /**
     * Get the expiration time of this item.
     *
     * @return the expiration time for feature items, 0 for small items
     */
    time_t getExptime() const {
        return exptime;
    }

    void setExptime(time_t tim) {
        exptime = tim;
        markDirty();
    }

    /**
     * Get the client-defined flags of this item.
     *
     * @return the flags for feature items, 0 for small items
     */
    uint32_t getFlags() const {
        return flags;
    }

    /**
     * Set the client-defined flags for this item.
     */
    void setFlags(uint32_t fl) {
        flags = fl;
    }

    /**
     * Set a new value for this item.
     *
     * @param itm the item with a new value
     * @param ht the hashtable that contains this StoredValue instance
     * @param preserveSeqno Preserve the revision sequence number from the item.
     */
    void setValue(Item &itm, HashTable &ht, bool preserveSeqno) {
        size_t currSize = size();
        reduceCacheSize(ht, currSize);
        value = itm.getValue();
        deleted = false;
        flags = itm.getFlags();
        bySeqno = itm.getBySeqno();

        cas = itm.getCas();
        exptime = itm.getExptime();
        if (preserveSeqno) {
            revSeqno = itm.getRevSeqno();
        } else {
            ++revSeqno;
            itm.setRevSeqno(revSeqno);
        }

<<<<<<< HEAD
        conflictResMode = itm.getConflictResMode();
        nru = itm.getNRUValue();

=======
>>>>>>> dc464b71
        markDirty();

        if (isTempItem()) {
            markNotResident();
        }

        size_t newSize = size();
        increaseCacheSize(ht, newSize);
    }

    /**
     * Reset the value of this item.
     */
    void resetValue() {
        if (isDeleted()) {
            throw std::logic_error("StoredValue::resetValue: Not possible to "
                    "reset the value of a deleted item");
        }
        markNotResident();
        // item no longer resident once reset the value
        deleted = true;
    }

    /**
     * Eject an item value from memory.
     * @param ht the hashtable that contains this StoredValue instance
     */
    bool ejectValue(HashTable &ht, item_eviction_policy_t policy);

    /**
     * Restore the value for this item.
     * @param itm the item to be restored
     * @param ht the hashtable that contains this StoredValue instance
     */
    bool unlocked_restoreValue(Item *itm, HashTable &ht);

    /**
     * Restore the metadata of of a temporary item upon completion of a
     * background fetch assuming the hashtable bucket is locked.
     *
     * @param itm the Item whose metadata is being restored
     * @param status the engine code describing the result of the background
     *               fetch
     */
    bool unlocked_restoreMeta(Item *itm, ENGINE_ERROR_CODE status,
                              HashTable &ht);

    /**
     * Get this item's CAS identifier.
     *
     * @return the cas ID for feature items, 0 for small items
     */
    uint64_t getCas() const {
        return cas;
    }

    /**
     * Set a new CAS ID.
     *
     * This is a NOOP for small item types.
     */
    void setCas(uint64_t c) {
        cas = c;
    }

    /**
     * Lock this item until the given time.
     *
     * This is a NOOP for small item types.
     */
    void lock(rel_time_t expiry) {
        lock_expiry = expiry;
    }

    /**
     * Unlock this item.
     */
    void unlock() {
        lock_expiry = 0;
    }

    /**
     * True if this item has an ID.
     *
     * An item always has an ID after it's been persisted.
     */
    bool hasBySeqno() {
        return bySeqno > 0;
    }

    /**
     * Get this item's ID.
     *
     * @return the ID for the item; 0 if the item has no ID
     */
    int64_t getBySeqno() const {
        return bySeqno;
    }

    /**
     * Set the ID for this item.
     *
     * This is used by the persistene layer.
     *
     * It is an error to set an ID on an item that already has one.
     */
    void setBySeqno(int64_t to) {
        if (to <= 0) {
            throw std::invalid_argument("StoredValue::setBySeqno: to "
                    "(which is " + std::to_string(to) + ") must be positive");
        }
        bySeqno = to;
    }

    // Marks the stored item as deleted.
    void setDeleted()
    {
        bySeqno = state_deleted_key;
    }

    // Marks the stored item as non-existent.
    void setNonExistent()
    {
        bySeqno = state_non_existent_key;
    }

    /**
     * Is this a temporary item created for processing a get-meta request?
     */
     bool isTempItem() {
         return(isTempNonExistentItem() || isTempDeletedItem() || isTempInitialItem());

     }

    /**
     * Is this an initial temporary item?
     */
    bool isTempInitialItem() {
        return bySeqno == state_temp_init;
    }

    /**
     * Is this a temporary item created for a non-existent key?
     */
     bool isTempNonExistentItem() const {
         return bySeqno == state_non_existent_key;

     }

    /**
     * Is this a temporary item created for a deleted key?
     */
     bool isTempDeletedItem() {
         return bySeqno == state_deleted_key;

     }

    size_t valuelen() const {
        if (isDeleted() || !isResident()) {
            return 0;
        }
        return value->length();
    }

    /**
     * Get the total size of this item.
     *
     * @return the amount of memory used by this item.
     */
    size_t size() {
        return sizeof(StoredValue) + getKeyLen() + valuelen();
    }

    size_t metaDataSize() {
        return sizeof(StoredValue) + getKeyLen();
    }

    /**
     * Return true if this item is locked as of the given timestamp.
     *
     * @param curtime lock expiration marker (usually the current time)
     * @return true if the item is locked
     */
    bool isLocked(rel_time_t curtime) {
        if (lock_expiry == 0 || (curtime > lock_expiry)) {
            lock_expiry = 0;
            return false;
        }
        return true;
    }

    /**
     * True if this value is resident in memory currently.
     */
    bool isResident() const {
        return value.get() != NULL;
    }

    void markNotResident() {
        value.reset();
    }

    /**
     * True if this object is logically deleted.
     */
    bool isDeleted() const {
        return deleted;
    }

    /**
     * Logically delete this object.
     */
    void del(HashTable &ht) {
        if (isDeleted()) {
            return;
        }

        reduceCacheSize(ht, valuelen());
        resetValue();
        markDirty();
    }


    uint64_t getRevSeqno() const {
        return revSeqno;
    }

    /**
     * Set a new revision sequence number.
     */
    void setRevSeqno(uint64_t s) {
        revSeqno = s;
    }

    /**
     * Return true if this is a new cache item.
     */
    bool isNewCacheItem(void) {
        return newCacheItem;
    }

    /**
     * Set / reset a new cache item flag.
     */
    void setNewCacheItem(bool newitem) {
        newCacheItem = newitem;
    }

    /**
     * Generate a new Item out of this object.
     *
     * @param lck if true, the new item will return a locked CAS ID.
     * @param vbucket the vbucket containing this item.
     */
    Item *toItem(bool lck, uint16_t vbucket) const;

    /**
     * Generate a new Item with only key and metadata out of this object.
     * The item generated will not contain value
     *
     * @param vbucket the vbucket containing this item.
     */
    Item *toValuelessItem(uint16_t vbucket) const;

    /**
     * Set the memory threshold on the current bucket quota for accepting a new mutation
     */
    static void setMutationMemoryThreshold(double memThreshold);

    /**
     * Return the memory threshold for accepting a new mutation
     */
    static double getMutationMemThreshold() {
        return mutation_mem_threshold;
    }

    /*
     * Values of the bySeqno attribute used by temporarily created StoredValue
     * objects.
     * state_deleted_key: represents an item that's deleted from memory but
     *                    present in the persistent store.
     * state_non_existent_key: represents a non existent item
     */
    static const int64_t state_deleted_key;
    static const int64_t state_non_existent_key;
    static const int64_t state_temp_init;

    ~StoredValue() {
        ObjectRegistry::onDeleteStoredValue(this);
    }

    size_t getObjectSize() const {
        return (sizeof(StoredValue) - sizeof(keybytes)) + keylen;
    }

    /**
     * Reallocates the dynamic members of StoredValue. Used as part of
     * defragmentation.
     */
    void reallocate();

private:

    StoredValue(const Item &itm, StoredValue *n, EPStats &stats, HashTable &ht,
                bool setDirty = true) :
<<<<<<< HEAD
        value(itm.getValue()),
        next(n),
        cas(itm.getCas()),
        revSeqno(itm.getRevSeqno()),
        bySeqno(itm.getBySeqno()),
        lock_expiry(0),
        exptime(itm.getExptime()),
        flags(itm.getFlags()),
        deleted(false),
        newCacheItem(true),
        conflictResMode(itm.getConflictResMode()),
        nru(itm.getNRUValue()),
        keylen(itm.getNKey()) {
=======
        value(itm.getValue()), next(n), bySeqno(itm.getBySeqno()),
        flags(itm.getFlags()) {
        cas = itm.getCas();
        exptime = itm.getExptime();
        deleted = false;
        newCacheItem = true;
        nru = INITIAL_NRU_VALUE;
        lock_expiry = 0;
        keylen = itm.getNKey();
        revSeqno = itm.getRevSeqno();
>>>>>>> dc464b71

        if (setDirty) {
            markDirty();
        } else {
            markClean();
        }

        if (isTempItem()) {
            markNotResident();
        }

        increaseMetaDataSize(ht, stats, metaDataSize());
        increaseCacheSize(ht, size());

        ObjectRegistry::onCreateStoredValue(this);
    }

    friend class HashTable;
    friend class StoredValueFactory;

    value_t            value;          // 8 bytes
    StoredValue        *next;          // 8 bytes
    uint64_t           cas;            //!< CAS identifier.
    uint64_t           revSeqno;       //!< Revision id sequence number
    int64_t            bySeqno;        //!< By sequence id number
    rel_time_t         lock_expiry;    //!< getl lock expiration
    uint32_t           exptime;        //!< Expiration time of this item.
    uint32_t           flags;          // 4 bytes
    bool               _isDirty  :  1; // 1 bit
    bool               deleted   :  1;
    bool               newCacheItem : 1;
    uint8_t            nru       :  2; //!< True if referenced since last sweep
    uint8_t            keylen;
    char               keybytes[1];    //!< The key itself.

    static void increaseMetaDataSize(HashTable &ht, EPStats &st, size_t by);
    static void reduceMetaDataSize(HashTable &ht, EPStats &st, size_t by);
    static void increaseCacheSize(HashTable &ht, size_t by);
    static void reduceCacheSize(HashTable &ht, size_t by);
    static bool hasAvailableSpace(EPStats&, const Item &item,
                                  bool isReplication=false);
    static double mutation_mem_threshold;

    DISALLOW_COPY_AND_ASSIGN(StoredValue);
};

/**
 * Mutation types as returned by store commands.
 */
enum mutation_type_t {
    /**
     * Storage was attempted on a vbucket not managed by this node.
     */
    INVALID_VBUCKET,
    NOT_FOUND,                  //!< The item was not found for update
    INVALID_CAS,                //!< The wrong CAS identifier was sent for a CAS update
    WAS_CLEAN,                  //!< The item was clean before this mutation
    WAS_DIRTY,                  //!< This item was already dirty before this mutation
    IS_LOCKED,                  //!< The item is locked and can't be updated.
    NOMEM,                      //!< Insufficient memory to store this item.
    NEED_BG_FETCH               //!< Require a bg fetch to process SET op
};

/**
 * Result from add operation.
 */
enum add_type_t {
    ADD_SUCCESS,                //!< Add was successful.
    ADD_NOMEM,                  //!< No memory for operation
    ADD_EXISTS,                 //!< Did not update -- item exists with this key
    ADD_UNDEL,                  //!< Undeletes an existing dirty item
    ADD_TMP_AND_BG_FETCH,       //!< Create a tmp item and schedule a bg metadata fetch
    ADD_BG_FETCH                //!< Schedule a bg metadata fetch to process ADD op
};

/**
 * Creator of StoredValue instances.
 */
class StoredValueFactory {
public:

    /**
     * Create a new StoredValueFactory of the given type.
     */
    StoredValueFactory(EPStats &s) : stats(&s) { }

    /**
     * Create a new StoredValue with the given item.
     *
     * @param itm the item the StoredValue should contain
     * @param n the the top of the hash bucket into which this will be inserted
     * @param ht the hashtable that will contain the StoredValue instance created
     * @param setDirty if true, mark this item as dirty after creating it
     */
    StoredValue *operator ()(const Item &itm, StoredValue *n, HashTable &ht,
                             bool setDirty = true) {
        return newStoredValue(itm, n, ht, setDirty);
    }

private:

    StoredValue* newStoredValue(const Item &itm, StoredValue *n, HashTable &ht,
                                bool setDirty) {
        // Do not consider the size of the char pointer (keybytes)
        // that is used to hold the key
        size_t base = sizeof(StoredValue) - sizeof(char);

        const std::string &key = itm.getKey();
        if (key.length() >= 256) {
            throw std::invalid_argument("StoredValueFactory::newStoredValue: "
                    "item key length (which is " + std::to_string(key.length()) +
                    "is greater than 256");
        }

        size_t len = key.length() + base;

        StoredValue *t = new (::operator new(len))
                         StoredValue(itm, n, *stats, ht, setDirty);
        std::memcpy(t->keybytes, key.data(), key.length());
        return t;
    }

    EPStats                *stats;
};

#endif  // SRC_STORED_VALUE_H_<|MERGE_RESOLUTION|>--- conflicted
+++ resolved
@@ -88,18 +88,6 @@
         return !isDirty();
     }
 
-<<<<<<< HEAD
-    void setConflictResMode(enum conflict_resolution_mode conflict_res_mode) {
-        conflictResMode = static_cast<uint8_t>(conflict_res_mode);
-    }
-
-
-    enum conflict_resolution_mode getConflictResMode(void) const {
-        return static_cast<enum conflict_resolution_mode>(conflictResMode);
-    }
-
-=======
->>>>>>> dc464b71
     bool eligibleForEviction(item_eviction_policy_t policy) {
         if (policy == VALUE_ONLY) {
             return isResident() && isClean() && !isDeleted();
@@ -214,12 +202,8 @@
             itm.setRevSeqno(revSeqno);
         }
 
-<<<<<<< HEAD
-        conflictResMode = itm.getConflictResMode();
         nru = itm.getNRUValue();
 
-=======
->>>>>>> dc464b71
         markDirty();
 
         if (isTempItem()) {
@@ -525,7 +509,6 @@
 
     StoredValue(const Item &itm, StoredValue *n, EPStats &stats, HashTable &ht,
                 bool setDirty = true) :
-<<<<<<< HEAD
         value(itm.getValue()),
         next(n),
         cas(itm.getCas()),
@@ -536,21 +519,8 @@
         flags(itm.getFlags()),
         deleted(false),
         newCacheItem(true),
-        conflictResMode(itm.getConflictResMode()),
         nru(itm.getNRUValue()),
         keylen(itm.getNKey()) {
-=======
-        value(itm.getValue()), next(n), bySeqno(itm.getBySeqno()),
-        flags(itm.getFlags()) {
-        cas = itm.getCas();
-        exptime = itm.getExptime();
-        deleted = false;
-        newCacheItem = true;
-        nru = INITIAL_NRU_VALUE;
-        lock_expiry = 0;
-        keylen = itm.getNKey();
-        revSeqno = itm.getRevSeqno();
->>>>>>> dc464b71
 
         if (setDirty) {
             markDirty();

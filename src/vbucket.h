/* -*- Mode: C++; tab-width: 4; c-basic-offset: 4; indent-tabs-mode: nil -*- */
/*
 *     Copyright 2015 Couchbase, Inc
 *
 *   Licensed under the Apache License, Version 2.0 (the "License");
 *   you may not use this file except in compliance with the License.
 *   You may obtain a copy of the License at
 *
 *       http://www.apache.org/licenses/LICENSE-2.0
 *
 *   Unless required by applicable law or agreed to in writing, software
 *   distributed under the License is distributed on an "AS IS" BASIS,
 *   WITHOUT WARRANTIES OR CONDITIONS OF ANY KIND, either express or implied.
 *   See the License for the specific language governing permissions and
 *   limitations under the License.
 */

#ifndef SRC_VBUCKET_H_
#define SRC_VBUCKET_H_ 1

#include "config.h"

#include "bloomfilter.h"
#include "checkpoint.h"
#include "ep_types.h"
#include "failover-table.h"
#include "hlc.h"
#include "kvstore.h"
#include "hash_table.h"
#include "stored-value.h"
#include "utility.h"

#include <queue>

class BgFetcher;

const size_t MIN_CHK_FLUSH_TIMEOUT = 10; // 10 sec.
const size_t MAX_CHK_FLUSH_TIMEOUT = 30; // 30 sec.

struct HighPriorityVBEntry {
    HighPriorityVBEntry() :
        cookie(NULL), id(0), start(gethrtime()), isBySeqno_(false) { }
    HighPriorityVBEntry(const void *c, uint64_t idNum, bool isBySeqno) :
        cookie(c), id(idNum), start(gethrtime()), isBySeqno_(isBySeqno) { }

    const void *cookie;
    uint64_t id;
    hrtime_t start;
    bool isBySeqno_;
};

/**
 * Function object that returns true if the given vbucket is acceptable.
 */
class VBucketFilter {
public:

    /**
     * Instiatiate a VBucketFilter that always returns true.
     */
    explicit VBucketFilter() : acceptable() {}

    /**
     * Instantiate a VBucketFilter that returns true for any of the
     * given vbucket IDs.
     */
    explicit VBucketFilter(const std::vector<uint16_t> &a) :
        acceptable(a.begin(), a.end()) {}

    explicit VBucketFilter(const std::set<uint16_t> &s) : acceptable(s) {}

    void assign(const std::set<uint16_t> &a) {
        acceptable = a;
    }

    bool operator ()(uint16_t v) const {
        return acceptable.empty() || acceptable.find(v) != acceptable.end();
    }

    size_t size() const { return acceptable.size(); }

    bool empty() const { return acceptable.empty(); }

    void reset() {
        acceptable.clear();
    }

    /**
     * Calculate the difference between this and another filter.
     * If "this" contains elements, [1,2,3,4] and other contains [3,4,5,6]
     * the returned filter contains: [1,2,5,6]
     * @param other the other filter to compare with
     * @return a new filter with the elements present in only one of the two
     *         filters.
     */
    VBucketFilter filter_diff(const VBucketFilter &other) const;

    /**
     * Calculate the intersection between this and another filter.
     * If "this" contains elements, [1,2,3,4] and other contains [3,4,5,6]
     * the returned filter contains: [3,4]
     * @param other the other filter to compare with
     * @return a new filter with the elements present in both of the two
     *         filters.
     */
    VBucketFilter filter_intersection(const VBucketFilter &other) const;

    const std::set<uint16_t> &getVBSet() const { return acceptable; }

    bool addVBucket(uint16_t vbucket) {
        std::pair<std::set<uint16_t>::iterator, bool> rv = acceptable.insert(vbucket);
        return rv.second;
    }

    void removeVBucket(uint16_t vbucket) {
        acceptable.erase(vbucket);
    }

    /**
     * Dump the filter in a human readable form ( "{ bucket, bucket, bucket }"
     * to the specified output stream.
     */
    friend std::ostream& operator<< (std::ostream& out,
                                     const VBucketFilter &filter);

private:

    std::set<uint16_t> acceptable;
};

class EventuallyPersistentEngine;
class FailoverTable;
class KVShard;

/**
 * An individual vbucket.
 */
class VBucket : public RCValue {
public:

    // Identifier for a vBucket
    typedef uint16_t id_type;

    VBucket(id_type i,
            vbucket_state_t newState,
            EPStats &st,
            CheckpointConfig &chkConfig,
            KVShard *kvshard,
            int64_t lastSeqno,
            uint64_t lastSnapStart,
            uint64_t lastSnapEnd,
            FailoverTable *table,
            std::shared_ptr<Callback<id_type> > cb,
            Configuration& config,
            vbucket_state_t initState = vbucket_state_dead,
            uint64_t chkId = 1,
            uint64_t purgeSeqno = 0,
            uint64_t maxCas = 0);

    ~VBucket();

    int64_t getHighSeqno() const {
        return checkpointManager.getHighSeqno();
    }

    size_t getChkMgrMemUsage() {
        return checkpointManager.getMemoryUsage();
    }

    size_t getChkMgrMemUsageOfUnrefCheckpoints() {
        return checkpointManager.getMemoryUsageOfUnrefCheckpoints();
    }

    uint64_t getPurgeSeqno() const {
        return purge_seqno;
    }

    void setPurgeSeqno(uint64_t to) {
        purge_seqno = to;
    }

    void setPersistedSnapshot(uint64_t start, uint64_t end) {
        LockHolder lh(snapshotMutex);
        persisted_snapshot_start = start;
        persisted_snapshot_end = end;
    }

    snapshot_range_t getPersistedSnapshot() const {
        LockHolder lh(snapshotMutex);
        return {persisted_snapshot_start, persisted_snapshot_end};
    }

    uint64_t getMaxCas() const {
        return hlc.getMaxHLC();
    }

    void setMaxCas(uint64_t cas) {
        hlc.setMaxHLC(cas);
    }

    void setMaxCasAndTrackDrift(uint64_t cas) {
        hlc.setMaxHLCAndTrackDrift(cas);
    }

    void forceMaxCas(uint64_t cas) {
        hlc.forceMaxHLC(cas);
    }

    HLC::DriftStats getHLCDriftStats() const {
        return hlc.getDriftStats();
    }

    HLC::DriftExceptions getHLCDriftExceptionCounters() const {
        return hlc.getDriftExceptionCounters();
    }

    void setHLCDriftAheadThreshold(uint64_t threshold) {
        hlc.setDriftAheadThreshold(threshold);
    }

    void setHLCDriftBehindThreshold(uint64_t threshold) {
        hlc.setDriftBehindThreshold(threshold);
    }

    bool isTakeoverBackedUp() {
        return takeover_backed_up.load();
    }

    void setTakeoverBackedUpState(bool to) {
        bool inverse = !to;
        takeover_backed_up.compare_exchange_strong(inverse, to);
    }

    id_type getId() const { return id; }
    vbucket_state_t getState(void) const { return state.load(); }
    void setState(vbucket_state_t to);
    RWLock& getStateLock() {return stateLock;}

    vbucket_state_t getInitialState(void) { return initialState; }
    void setInitialState(vbucket_state_t initState) {
        initialState = initState;
    }

    vbucket_state getVBucketState() const;

    bool addPendingOp(const void *cookie) {
        LockHolder lh(pendingOpLock);
        if (state != vbucket_state_pending) {
            // State transitioned while we were waiting.
            return false;
        }
        // Start a timer when enqueuing the first client.
        if (pendingOps.empty()) {
            pendingOpsStart = gethrtime();
        }
        pendingOps.push_back(cookie);
        ++stats.pendingOps;
        ++stats.pendingOpsTotal;
        return true;
    }

    void doStatsForQueueing(const Item& item, size_t itemBytes);
    void doStatsForFlushing(Item& item, size_t itemBytes);
    void incrMetaDataDisk(Item& qi);
    void decrMetaDataDisk(Item& qi);

    void resetStats();

    // Get age sum in millisecond
    uint64_t getQueueAge() {
        uint64_t currDirtyQueueAge = dirtyQueueAge.load(
                                                    std::memory_order_relaxed);
        rel_time_t currentAge = ep_current_time() * dirtyQueueSize;
        if (currentAge < currDirtyQueueAge) {
            return 0;
        }
        return (currentAge - currDirtyQueueAge) * 1000;
    }

    void fireAllOps(EventuallyPersistentEngine &engine);

    size_t size(void) {
        HashTableDepthStatVisitor v;
        ht.visitDepth(v);
        return v.size;
    }

    size_t getBackfillSize() {
        LockHolder lh(backfill.mutex);
        return backfill.items.size();
    }
    bool queueBackfillItem(queued_item& qi,
                           const GenerateBySeqno generateBySeqno) {
        LockHolder lh(backfill.mutex);
        if (GenerateBySeqno::Yes == generateBySeqno) {
            qi->setBySeqno(checkpointManager.nextBySeqno());
        } else {
            checkpointManager.setBySeqno(qi->getBySeqno());
        }
        backfill.items.push(qi);
        ++stats.diskQueueSize;
        ++stats.totalEnqueued;
        doStatsForQueueing(*qi, qi->size());
        stats.memOverhead.fetch_add(sizeof(queued_item));
        return true;
    }
    void getBackfillItems(std::vector<queued_item> &items) {
        LockHolder lh(backfill.mutex);
        size_t num_items = backfill.items.size();
        while (!backfill.items.empty()) {
            items.push_back(backfill.items.front());
            backfill.items.pop();
        }
        stats.memOverhead.fetch_sub(num_items * sizeof(queued_item));
    }
    bool isBackfillPhase() {
        LockHolder lh(backfill.mutex);
        return backfill.isBackfillPhase;
    }
    void setBackfillPhase(bool backfillPhase) {
        LockHolder lh(backfill.mutex);
        backfill.isBackfillPhase = backfillPhase;
    }

    /*
     * Returns the map of bgfetch items for this vbucket, clearing the
     * pendingBGFetches.
     */
    vb_bgfetch_queue_t getBGFetchItems();

    /* queue a background fetch of the specified item.
     * Returns the number of pending background fetches after
     * adding the specified item.
     **/
    size_t queueBGFetchItem(const std::string &key, VBucketBGFetchItem *fetch,
                            BgFetcher *bgFetcher);

    bool hasPendingBGFetchItems(void) {
        LockHolder lh(pendingBGFetchesLock);
        return !pendingBGFetches.empty();
    }

    static const char* toString(vbucket_state_t s) {
        switch(s) {
        case vbucket_state_active: return "active"; break;
        case vbucket_state_replica: return "replica"; break;
        case vbucket_state_pending: return "pending"; break;
        case vbucket_state_dead: return "dead"; break;
        }
        return "unknown";
    }

    static vbucket_state_t fromString(const char* state) {
        if (strcmp(state, "active") == 0) {
            return vbucket_state_active;
        } else if (strcmp(state, "replica") == 0) {
            return vbucket_state_replica;
        } else if (strcmp(state, "pending") == 0) {
            return vbucket_state_pending;
        } else {
            return vbucket_state_dead;
        }
    }

    void addHighPriorityVBEntry(uint64_t id, const void *cookie,
                                bool isBySeqno);
    void notifyOnPersistence(EventuallyPersistentEngine &e,
                             uint64_t id, bool isBySeqno);
    void notifyAllPendingConnsFailed(EventuallyPersistentEngine &e);
    size_t getHighPriorityChkSize();
    static size_t getCheckpointFlushTimeout();

    /**
     * BloomFilter operations for vbucket
     */
    void createFilter(size_t key_count, double probability);
    void initTempFilter(size_t key_count, double probability);
    void addToFilter(const std::string &key);
    bool maybeKeyExistsInFilter(const std::string &key);
    bool isTempFilterAvailable();
    void addToTempFilter(const std::string &key);
    void swapFilter();
    void clearFilter();
    void setFilterStatus(bfilter_status_t to);
    std::string getFilterStatusString();
    size_t getFilterSize();
    size_t getNumOfKeysInFilter();

    uint64_t nextHLCCas() {
        return hlc.nextHLC();
    }

    // Applicable only for FULL EVICTION POLICY
    bool isResidentRatioUnderThreshold(float threshold,
                                       item_eviction_policy_t policy);

    void addStats(bool details, ADD_STAT add_stat, const void *c,
                  item_eviction_policy_t policy);

    size_t getNumItems(item_eviction_policy_t policy);

    size_t getNumNonResidentItems(item_eviction_policy_t policy);

    size_t getNumTempItems(void) {
        return ht.getNumTempItems();
    }

    bool decrDirtyQueueSize(size_t decrementBy) {
        size_t oldVal;
        do {
            oldVal = dirtyQueueSize.load();
            if (oldVal < decrementBy) {
                LOG(EXTENSION_LOG_DEBUG,
                    "Cannot decrement dirty queue size of vbucket %" PRIu16
                    "by %" PRIu64 ", the current value is %" PRIu64 "\n", id,
                    uint64_t(decrementBy), uint64_t(oldVal));
                return false;
            }
        } while (!dirtyQueueSize.compare_exchange_strong(oldVal, oldVal - decrementBy));
        return true;
    }

    void incrRollbackItemCount(uint64_t val) {
        rollbackItemCount.fetch_add(val, std::memory_order_relaxed);
    }

    uint64_t getRollbackItemCount(void) {
        return rollbackItemCount.load(std::memory_order_relaxed);
    }

    // Return the persistence checkpoint ID
    uint64_t getPersistenceCheckpointId() const;

    // Set the persistence checkpoint ID to the given value.
    void setPersistenceCheckpointId(uint64_t checkpointId);

    static const vbucket_state_t ACTIVE;
    static const vbucket_state_t REPLICA;
    static const vbucket_state_t PENDING;
    static const vbucket_state_t DEAD;

    HashTable         ht;
    CheckpointManager checkpointManager;

    // Struct for managing 'backfill' items - Items which have been added by
    // an incoming TAP stream and need to be persisted to disk.
    struct {
        std::mutex mutex;
        std::queue<queued_item> items;
        bool isBackfillPhase;
    } backfill;

    KVShard *getShard(void) {
        return shard;
    }

    std::queue<queued_item> rejectQueue;
    FailoverTable *failovers;

    std::atomic<size_t>  opsCreate;
    std::atomic<size_t>  opsUpdate;
    std::atomic<size_t>  opsDelete;
    std::atomic<size_t>  opsReject;

    std::atomic<size_t>  dirtyQueueSize;
    std::atomic<size_t>  dirtyQueueMem;
    std::atomic<size_t>  dirtyQueueFill;
    std::atomic<size_t>  dirtyQueueDrain;
    std::atomic<uint64_t> dirtyQueueAge;
    std::atomic<size_t>  dirtyQueuePendingWrites;
    std::atomic<size_t>  metaDataDisk;

    std::atomic<size_t>  numExpiredItems;

private:
    template <typename T>
    void addStat(const char *nm, const T &val, ADD_STAT add_stat, const void *c);

    void fireAllOps(EventuallyPersistentEngine &engine, ENGINE_ERROR_CODE code);

    void adjustCheckpointFlushTimeout(size_t wall_time);

    void decrDirtyQueueMem(size_t decrementBy);

    void decrDirtyQueueAge(uint32_t decrementBy);

    void decrDirtyQueuePendingWrites(size_t decrementBy);

    id_type                         id;
    std::atomic<vbucket_state_t>    state;
    RWLock                          stateLock;
    vbucket_state_t                 initialState;
    std::mutex                           pendingOpLock;
    std::vector<const void*>        pendingOps;
    hrtime_t                        pendingOpsStart;
    EPStats                        &stats;
    uint64_t                        purge_seqno;
    std::atomic<bool>               takeover_backed_up;

    std::mutex pendingBGFetchesLock;
    vb_bgfetch_queue_t pendingBGFetches;

    /* snapshotMutex is used to update/read the pair {start, end} atomically,
       but not if reading a single field. */
<<<<<<< HEAD
    std::mutex snapshotMutex;
=======
    mutable Mutex snapshotMutex;
>>>>>>> 58acc666
    uint64_t persisted_snapshot_start;
    uint64_t persisted_snapshot_end;

    std::mutex hpChksMutex;
    std::list<HighPriorityVBEntry> hpChks;
    std::atomic<size_t> numHpChks; // size of list hpChks (to avoid MB-9434)
    KVShard *shard;

    std::mutex bfMutex;
    BloomFilter *bFilter;
    BloomFilter *tempFilter;    // Used during compaction.

    std::atomic<uint64_t> rollbackItemCount;

    HLC hlc;
    std::string statPrefix;
    // The persistence checkpoint ID for this vbucket.
    AtomicValue<uint64_t> persistenceCheckpointId;

    static size_t chkFlushTimeout;

    DISALLOW_COPY_AND_ASSIGN(VBucket);
};

#endif  // SRC_VBUCKET_H_<|MERGE_RESOLUTION|>--- conflicted
+++ resolved
@@ -502,11 +502,7 @@
 
     /* snapshotMutex is used to update/read the pair {start, end} atomically,
        but not if reading a single field. */
-<<<<<<< HEAD
-    std::mutex snapshotMutex;
-=======
-    mutable Mutex snapshotMutex;
->>>>>>> 58acc666
+    mutable std::mutex snapshotMutex;
     uint64_t persisted_snapshot_start;
     uint64_t persisted_snapshot_end;
 
@@ -524,7 +520,7 @@
     HLC hlc;
     std::string statPrefix;
     // The persistence checkpoint ID for this vbucket.
-    AtomicValue<uint64_t> persistenceCheckpointId;
+    std::atomic<uint64_t> persistenceCheckpointId;
 
     static size_t chkFlushTimeout;
 

--- conflicted
+++ resolved
@@ -24,10 +24,9 @@
 #include <string>
 #include <vector>
 
-#include "ep_engine.h"
+#include "connmap.h"
 #include "executorthread.h"
 #include "tapconnection.h"
-#include "connmap.h"
 #include "dcp/backfill-manager.h"
 #include "dcp/consumer.h"
 #include "dcp/producer.h"
@@ -942,13 +941,9 @@
 }
 
 DcpConnMap::DcpConnMap(EventuallyPersistentEngine &e)
-<<<<<<< HEAD
-    : ConnMap(e) {
-=======
     : ConnMap(e),
       aggrDcpConsumerBufferSize(0),
       producerNotifier(NULL) {
->>>>>>> 270bdac3
     numActiveSnoozingBackfills = 0;
     updateMaxActiveSnoozingBackfills(engine.getEpStats().getMaxDataSize());
     minCompressionRatioForProducer.store(
@@ -1285,7 +1280,6 @@
         maxActiveSnoozingBackfills);
 }
 
-<<<<<<< HEAD
 void DcpConnMap::addStats(ADD_STAT add_stat, const void *c)
 {
     LockHolder lh(connsLock);
@@ -1299,7 +1293,8 @@
 
 float DcpConnMap::getMinCompressionRatio() {
     return minCompressionRatioForProducer.load();
-=======
+}
+
 bool DcpConnMap::getNextNotification(uint16_t& vbid, uint64_t& seqno) {
     LockHolder lh(notificationsLock);
     if (!notifications.empty()) {
@@ -1373,5 +1368,4 @@
     if (static_cast<DcpProducerNotifier*>(producerNotifier.get())->wakeMeUp()) {
         ExecutorPool::get()->wake(producerNotifier->getId());
     }
->>>>>>> 270bdac3
 }
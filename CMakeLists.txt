--- conflicted
+++ resolved
@@ -7,15 +7,10 @@
 INCLUDE(GenerateExportHeader)
 include(HeaderObjectLibrary)
 
-<<<<<<< HEAD
-=======
 IF(COUCHBASE_KV_COMMIT_VALIDATION AND NOT CB_DEVELOPMENT_ASSERTS)
     message(FATAL_ERROR "CB_DEVELOPMENT_ASSERTS MUST have been enabled for KV_COMMIT_VALIDATION builds to ensure that tests are valid.")
 ENDIF(COUCHBASE_KV_COMMIT_VALIDATION AND NOT CB_DEVELOPMENT_ASSERTS)
 
-check_unit_test_enabled(kv_engine COUCHBASE_KV_BUILD_UNIT_TESTS)
-
->>>>>>> ab20e61b
 # The test program expects to find the output files in
 # the root directory (that's how we built them earlier)
 # let's continue to find them there until it's all done

--- conflicted
+++ resolved
@@ -84,93 +84,6 @@
     }
 }
 
-<<<<<<< HEAD
-// TODO: Ephemeral: Should refactor this into storage and memory tests,
-// enable the memory checks for ephemeral.
-static enum test_result test_memory_limit(ENGINE_HANDLE *h, ENGINE_HANDLE_V1 *h1) {
-    checkeq(10240000, get_int_stat(h, h1, "ep_max_size"), "Max size not at 10MB");
-    set_param(h, h1, protocol_binary_engine_param_flush, "mutation_mem_threshold", "95");
-    if (isPersistentBucket(h, h1)) {
-        wait_for_stat_change(h, h1,"ep_db_data_size", 0);
-    }
-    check(get_int_stat(h, h1, "ep_oom_errors") == 0 &&
-          get_int_stat(h, h1, "ep_tmp_oom_errors") == 0, "Expected no OOM errors.");
-
-    size_t vlen = 4 * 1024 * 1024;
-    char *data = new char[vlen + 1]; // +1 for terminating '\0' byte
-    cb_assert(data);
-    memset(data, 'x', vlen);
-    data[vlen] = '\0';
-
-    // So if we add an item,
-    checkeq(ENGINE_SUCCESS,
-            store(h, h1, NULL, OPERATION_SET, "key", data),
-            "store failure");
-    check_key_value(h, h1, "key", data, vlen);
-
-    wait_for_flusher_to_settle(h, h1);
-
-    // Set max_size equal to used memory, so that the next store operation
-    // would throw an ENOMEM/ETMPFAIL.
-    int new_max_size = get_int_stat(h, h1, "mem_used");
-    set_param(h, h1, protocol_binary_engine_param_flush, "max_size",
-              std::to_string(new_max_size).c_str());
-
-    int num_pager_runs = get_int_stat(h, h1, "ep_num_pager_runs");
-    int num_ejects = get_int_stat(h, h1, "ep_num_value_ejects");
-
-    // There should be no room for another.
-    ENGINE_ERROR_CODE second = store(h, h1, NULL, OPERATION_SET, "key2", data);
-    check(second == ENGINE_ENOMEM || second == ENGINE_TMPFAIL,
-          "should have failed second set");
-    check(get_int_stat(h, h1, "ep_oom_errors") == 1 ||
-          get_int_stat(h, h1, "ep_tmp_oom_errors") == 1, "Expected an OOM error.");
-
-    // Consider the number of ejects to estimate the outcome of the next
-    // store operation, as the previous one that failed because of ENOMEM
-    // would've woken up the item-pager.
-    bool opToSucceed = false;
-    if (get_int_stat(h, h1, "ep_num_pager_runs") > num_pager_runs &&
-        get_int_stat(h, h1, "ep_num_value_ejects") > num_ejects) {
-        opToSucceed = true;
-    }
-    auto overwrite = store(h, h1, NULL, OPERATION_SET, "key", data);
-    if (opToSucceed) {
-        checkeq(ENGINE_SUCCESS,
-                overwrite,
-                "Item pager cleared up memory but this op still failed");
-    } else {
-        check(overwrite == ENGINE_ENOMEM || overwrite == ENGINE_TMPFAIL,
-              "should have failed second override");
-    }
-
-    if (overwrite != ENGINE_SUCCESS) {
-        check(get_int_stat(h, h1, "ep_oom_errors") == 2 ||
-              get_int_stat(h, h1, "ep_tmp_oom_errors") == 2,
-              "Expected another OOM error.");
-    }
-
-    check_key_value(h, h1, "key", data, vlen);
-    check(ENGINE_SUCCESS != verify_key(h, h1, "key2"), "Expected a failure in GET");
-    int itemsRemoved = get_int_stat(h, h1, "ep_items_rm_from_checkpoints");
-    // Until we remove that item
-    checkeq(ENGINE_SUCCESS, del(h, h1, "key", 0, 0), "Failed remove with value.");
-    checkeq(ENGINE_KEY_ENOENT, verify_key(h, h1, "key"), "Expected missing key");
-    testHarness.time_travel(65);
-    wait_for_stat_change(h, h1, "ep_items_rm_from_checkpoints", itemsRemoved);
-
-    wait_for_flusher_to_settle(h, h1);
-
-    checkeq(store(h, h1, NULL, OPERATION_SET, "key2", "somevalue2"),
-            ENGINE_SUCCESS,
-            "should have succeded on the last set");
-    check_key_value(h, h1, "key2", "somevalue2", 10);
-    delete []data;
-    return SUCCESS;
-}
-
-=======
->>>>>>> c61aed97
 static enum test_result test_max_size_and_water_marks_settings(
                                         ENGINE_HANDLE *h, ENGINE_HANDLE_V1 *h1) {
     checkeq(1000, get_int_stat(h, h1, "ep_max_size"), "Incorrect initial size.");
@@ -2216,18 +2129,6 @@
                  NULL, prepare, cleanup),
         TestCase("test_memory_tracking", test_memory_tracking, test_setup,
                  teardown, NULL, prepare, cleanup),
-<<<<<<< HEAD
-        TestCase("test total memory limit",
-                 test_memory_limit,
-                 test_setup,
-                 teardown,
-                 "max_size=10240000;ht_locks=1;ht_size=3;"
-                 "chk_remover_stime=1;chk_period=60",
-                 /* TODO RDB: Needs stat:ep_db_data_size */
-                 prepare_ep_bucket_skip_broken_under_rocks,
-                 cleanup),
-=======
->>>>>>> c61aed97
         TestCase("test max_size - water_mark changes",
                  test_max_size_and_water_marks_settings,
                  test_setup, teardown,

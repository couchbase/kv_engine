--- conflicted
+++ resolved
@@ -1202,12 +1202,8 @@
         create_cookie = true;
     }
 
-    auto storeRet =
-<<<<<<< HEAD
-            h->store(cookie, rv.second.get(), cas, op, {}, docState, false);
-=======
-            h->store(cookie, rv.second.get(), cas, op, durReqs, docState);
->>>>>>> 2f2ce630
+    auto storeRet = h->store(
+            cookie, rv.second.get(), cas, op, durReqs, docState, false);
 
     if (create_cookie) {
         testHarness->destroy_cookie(cookie);
@@ -1259,7 +1255,8 @@
                            ENGINE_STORE_OPERATION::OPERATION_REPLACE,
                            predicate,
                            {} /*durReqs*/,
-                           DocumentState::Alive);
+                           DocumentState::Alive,
+                           false);
 
     return ENGINE_ERROR_CODE(res.status);
 }

/* -*- Mode: C++; tab-width: 4; c-basic-offset: 4; indent-tabs-mode: nil -*- */
/*
 *     Copyright 2020-Present Couchbase, Inc.
 *
 *   Use of this software is governed by the Business Source License included
 *   in the file licenses/BSL-Couchbase.txt.  As of the Change Date specified
 *   in that file, in accordance with the Business Source License, use of this
 *   software will be governed by the Apache License, Version 2.0, included in
 *   the file licenses/APL2.txt.
 */

#pragma once

#ifdef EP_USE_MAGMA

#include "kvstore/magma-kvstore/magma-kvstore.h"

class MockMagmaKVStore : public MagmaKVStore {
public:
    explicit MockMagmaKVStore(MagmaKVStoreConfig& config);

    ReadVBStateResult readVBStateFromDisk(Vbid vbid);

    ReadVBStateResult readVBStateFromDisk(
            Vbid vbid, magma::Magma::Snapshot& snapshot) const override;

    int saveDocs(MagmaKVStoreTransactionContext& txnCtx,
                 VB::Commit& commitData,
                 kvstats_ctx& kvctx) override;

    bool snapshotVBucket(Vbid vbid, const vbucket_state& newVBState) override;

    magma::Status addLocalDoc(Vbid vbid,
                              std::string_view key,
                              std::string value);

    magma::Status deleteLocalDoc(Vbid vbid, std::string_view key);

    /*
     * Perform implicit compactions for all keyIndex sstables in the vbucket
     * These compactions will use the same context as Magma's implicit
     * compactions
     */
    magma::Status runImplicitCompactKVStore(Vbid vbid);

    /*
     * Create new rollback-able checkpoint for the specified vbucket
     * @param vbid
     */
    magma::Status newCheckpoint(Vbid vbid);

    void setCompactionStatusHook(std::function<void(magma::Status&)> hook) {
        compactionStatusHook = hook;
    }

    void setPreCompactKVStoreHook(std::function<void()> hook) {
        preCompactKVStoreHook = hook;
    }

    std::optional<MagmaDbStats> public_getMagmaDbStats(Vbid vbid) {
        return getMagmaDbStats(vbid);
    }

    void setSyncFileHandleStatusHook(std::function<void(magma::Status&)> hook) {
        fileHandleSyncStatusHook = hook;
    }

<<<<<<< HEAD
    ScanStatus scan(BySeqnoScanContext& scanCtx) const override;

    // allow users of this mock to set the test hook directly
    using MagmaKVStore::updateStatsHook;
=======
    StorageProperties getStorageProperties() const override {
        return storageProperties;
    }
>>>>>>> 55a4de06

    TestingHook<> readVBStateFromDiskHook;

    std::function<int(VB::Commit&, kvstats_ctx&)> saveDocsErrorInjector;
    std::function<bool()> snapshotVBucketErrorInjector;
<<<<<<< HEAD
    std::function<ScanStatus()> scanErrorInjector;
=======

    StorageProperties storageProperties;
>>>>>>> 55a4de06
};

#endif<|MERGE_RESOLUTION|>--- conflicted
+++ resolved
@@ -65,27 +65,21 @@
         fileHandleSyncStatusHook = hook;
     }
 
-<<<<<<< HEAD
     ScanStatus scan(BySeqnoScanContext& scanCtx) const override;
 
     // allow users of this mock to set the test hook directly
     using MagmaKVStore::updateStatsHook;
-=======
+
     StorageProperties getStorageProperties() const override {
         return storageProperties;
     }
->>>>>>> 55a4de06
 
     TestingHook<> readVBStateFromDiskHook;
 
     std::function<int(VB::Commit&, kvstats_ctx&)> saveDocsErrorInjector;
     std::function<bool()> snapshotVBucketErrorInjector;
-<<<<<<< HEAD
     std::function<ScanStatus()> scanErrorInjector;
-=======
-
     StorageProperties storageProperties;
->>>>>>> 55a4de06
 };
 
 #endif
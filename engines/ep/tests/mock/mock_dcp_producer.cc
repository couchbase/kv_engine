/* -*- Mode: C++; tab-width: 4; c-basic-offset: 4; indent-tabs-mode: nil -*- */
/*
 *     Copyright 2018-Present Couchbase, Inc.
 *
 *   Use of this software is governed by the Business Source License included
 *   in the file licenses/BSL-Couchbase.txt.  As of the Change Date specified
 *   in that file, in accordance with the Business Source License, use of this
 *   software will be governed by the Apache License, Version 2.0, included in
 *   the file licenses/APL2.txt.
 */

#include "mock_dcp_producer.h"

#include "dcp/active_stream_checkpoint_processor_task.h"
#include "dcp/msg_producers_border_guard.h"
#include "dcp/response.h"
#include "mock_bucket_logger.h"
#include "mock_dcp.h"
#include "mock_dcp_backfill_mgr.h"
#include "mock_stream.h"
#include "vbucket.h"

extern cb::mcbp::ClientOpcode last_op;

MockDcpProducer::MockDcpProducer(EventuallyPersistentEngine& theEngine,
                                 CookieIface* cookie,
                                 const std::string& name,
                                 uint32_t flags,
                                 bool startTask)
    : DcpProducer(theEngine, cookie, name, flags, startTask) {
    backfillMgr = std::make_shared<MockDcpBackfillManager>(engine_);
}

std::shared_ptr<MockActiveStream> MockDcpProducer::mockActiveStreamRequest(
        uint32_t flags,
        uint32_t opaque,
        VBucket& vb,
        uint64_t start_seqno,
        uint64_t end_seqno,
        uint64_t vbucket_uuid,
        uint64_t snap_start_seqno,
        uint64_t snap_end_seqno,
        IncludeValue includeValue,
        IncludeXattrs includeXattrs,
        IncludeDeletedUserXattrs includeDeletedUserXattrs,
        std::optional<std::string_view> jsonFilter,
        std::function<void()> preSetActiveHook) {
    auto stream = std::make_shared<MockActiveStream>(
            static_cast<EventuallyPersistentEngine*>(&engine_),
            std::static_pointer_cast<MockDcpProducer>(shared_from_this()),
            flags,
            opaque,
            vb,
            start_seqno,
            end_seqno,
            vbucket_uuid,
            snap_start_seqno,
            snap_end_seqno,
            includeValue,
            includeXattrs,
            includeDeletedUserXattrs,
            jsonFilter);

    if (preSetActiveHook) {
        preSetActiveHook();
    }

    stream->setActive();

    auto baseStream = std::dynamic_pointer_cast<ActiveStream>(stream);
    updateStreamsMap(vb.getId(), stream->getStreamId(), baseStream);

    auto found = streams->find(vb.getId().get());
    if (found == streams->end()) {
        throw std::logic_error(
                "MockDcpProducer::mockActiveStreamRequest "
                "failed to insert requested stream");
    }
    notifyStreamReady(vb.getId());
    return stream;
}

cb::engine_errc MockDcpProducer::stepAndExpect(
        MockDcpMessageProducers& producers,
<<<<<<< HEAD
        cb::mcbp::ClientOpcode expectedOpcode) {
    auto rv = step(false, producers);
=======
        cb::mcbp::ClientOpcode expectedOpcode,
        cb::engine_errc expectedStatus) {
    auto rv = step(producers);
>>>>>>> 7df4395b
    EXPECT_EQ(expectedOpcode, producers.last_op);
    EXPECT_EQ(rv, expectedStatus);
    return rv;
}

cb::engine_errc MockDcpProducer::stepWithBorderGuard(
        DcpMessageProducersIface& producers) {
    DcpMsgProducersBorderGuard guardedProducers(producers);
    return step(false, guardedProducers);
}

std::shared_ptr<ActiveStream> MockDcpProducer::findStream(Vbid vbid) {
    auto rv = streams->find(vbid.get());
    if (rv != streams->end()) {
        auto handle = rv->second->rlock();
        // An empty StreamContainer for this vbid is allowed
        if (handle.size() == 0) {
            return nullptr;
        }

        if (handle.size() != 1) {
            throw std::logic_error(
                    "MockDcpProducer::findStream against producer with many "
                    "streams size:" +
                    std::to_string(handle.size()));
        }
        return handle.get();
    }
    return nullptr;
}

ActiveStreamCheckpointProcessorTask*
MockDcpProducer::getCheckpointSnapshotTask() const {
    std::lock_guard<std::mutex> guard(checkpointCreator->mutex);
    return static_cast<ActiveStreamCheckpointProcessorTask*>(
            checkpointCreator->task.get());
}

std::pair<std::shared_ptr<ActiveStream>, bool> MockDcpProducer::findStream(
        Vbid vbid, cb::mcbp::DcpStreamId sid) {
    auto rv = streams->find(vbid.get());
    if (rv != streams->end()) {
        auto handle = rv->second->rlock();
        // Try and locate a matching stream
        for (; !handle.end(); handle.next()) {
            if (handle.get()->compareStreamId(sid)) {
                return {handle.get(), true};
            }
        }
        return {nullptr, handle.size() > 0};
    }
    return {nullptr, false};
}

void MockDcpProducer::setBackfillBufferSize(size_t newSize) {
    return std::dynamic_pointer_cast<MockDcpBackfillManager>(backfillMgr)
            ->setBackfillBufferSize(newSize);
}

void MockDcpProducer::setBackfillBufferBytesRead(size_t newSize) {
    return std::dynamic_pointer_cast<MockDcpBackfillManager>(backfillMgr)
            ->setBackfillBufferBytesRead(newSize);
}

bool MockDcpProducer::getBackfillBufferFullStatus() {
    return std::dynamic_pointer_cast<MockDcpBackfillManager>(backfillMgr)
            ->getBackfillBufferFullStatus();
}

BackfillScanBuffer& MockDcpProducer::public_getBackfillScanBuffer() {
    return std::dynamic_pointer_cast<MockDcpBackfillManager>(backfillMgr)
            ->public_getBackfillScanBuffer();
}

UniqueDCPBackfillPtr MockDcpProducer::public_dequeueNextBackfill() {
    return std::dynamic_pointer_cast<MockDcpBackfillManager>(backfillMgr)
            ->public_dequeueNextBackfill();
}

void MockDcpProducer::setupMockLogger() {
    logger = std::make_shared<::testing::NiceMock<MockBucketLogger>>("prod");
}

MockBucketLogger& MockDcpProducer::public_getLogger() const {
    EXPECT_TRUE(logger);
    return dynamic_cast<MockBucketLogger&>(*logger);
}

void MockDcpProducer::setOutOfOrderSnapshots(OutOfOrderSnapshots oso) {
    outOfOrderSnapshots = oso;
}

std::unique_ptr<DcpResponse> MockDcpProducer::public_getNextItem() {
    return getNextItem();
}<|MERGE_RESOLUTION|>--- conflicted
+++ resolved
@@ -82,14 +82,9 @@
 
 cb::engine_errc MockDcpProducer::stepAndExpect(
         MockDcpMessageProducers& producers,
-<<<<<<< HEAD
-        cb::mcbp::ClientOpcode expectedOpcode) {
-    auto rv = step(false, producers);
-=======
         cb::mcbp::ClientOpcode expectedOpcode,
         cb::engine_errc expectedStatus) {
-    auto rv = step(producers);
->>>>>>> 7df4395b
+    auto rv = step(false, producers);
     EXPECT_EQ(expectedOpcode, producers.last_op);
     EXPECT_EQ(rv, expectedStatus);
     return rv;

--- conflicted
+++ resolved
@@ -279,15 +279,6 @@
 }
 
 void MockDcpProducer::setBackfillBufferSize(size_t newSize) {
-<<<<<<< HEAD
-    std::dynamic_pointer_cast<MockDcpBackfillManager>(backfillMgr)
-            ->setBackfillBufferSize(newSize);
-}
-
-void MockDcpProducer::setBackfillBufferBytesRead(size_t newSize) {
-    std::dynamic_pointer_cast<MockDcpBackfillManager>(backfillMgr)
-            ->setBackfillBufferBytesRead(newSize);
-=======
     backfillManagerHolder.withRLock([newSize](const auto& backfillMgr) {
         Expects(backfillMgr);
         std::dynamic_pointer_cast<MockDcpBackfillManager>(backfillMgr)
@@ -301,7 +292,6 @@
         std::dynamic_pointer_cast<MockDcpBackfillManager>(backfillMgr)
                 ->setBackfillBufferBytesRead(newSize);
     });
->>>>>>> f69c9959
 }
 
 bool MockDcpProducer::getBackfillBufferFullStatus() {
@@ -326,6 +316,8 @@
 }
 
 backfill_status_t MockDcpProducer::public_backfill() {
+    const auto backfillMgr = backfillManagerHolder.copy();
+    Expects(backfillMgr);
     return std::dynamic_pointer_cast<MockDcpBackfillManager>(backfillMgr)
             ->backfill();
 }

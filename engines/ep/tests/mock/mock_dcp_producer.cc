--- conflicted
+++ resolved
@@ -177,11 +177,10 @@
     outOfOrderSnapshots = oso;
 }
 
-<<<<<<< HEAD
 std::unique_ptr<DcpResponse> MockDcpProducer::public_getNextItem() {
     return getNextItem();
-=======
+}
+
 void MockDcpProducer::public_enableSyncReplication() {
     supportsSyncReplication = SyncReplication::SyncReplication;
->>>>>>> cdc560e6
 }
--- conflicted
+++ resolved
@@ -85,11 +85,12 @@
     queued_item public_createCheckpointMetaItem(uint64_t checkpointId,
                                                 queue_op op) {
         std::lock_guard<std::mutex> lh(queueLock);
-<<<<<<< HEAD
         return createCheckpointMetaItem(checkpointId, op);
-=======
+    }
+
+    void forceNewCheckpoint() {
+        std::lock_guard<std::mutex> lh(queueLock);
         addNewCheckpoint(lh);
->>>>>>> 7c275a30
     }
 
     bool incrCursor(CheckpointCursor& cursor) {

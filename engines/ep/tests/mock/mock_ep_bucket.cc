/* -*- Mode: C++; tab-width: 4; c-basic-offset: 4; indent-tabs-mode: nil -*- */
/*
 *     Copyright 2019-Present Couchbase, Inc.
 *
 *   Use of this software is governed by the Business Source License included
 *   in the file licenses/BSL-Couchbase.txt.  As of the Change Date specified
 *   in that file, in accordance with the Business Source License, use of this
 *   software will be governed by the Apache License, Version 2.0, included in
 *   the file licenses/APL2.txt.
 */

#include "mock_ep_bucket.h"

#include "collections/manager.h"
#include "collections/vbucket_manifest.h"
#include "ep_engine.h"
#include "failover-table.h"
#include "kvstore/kvstore.h"
#include "mock_checkpoint_manager.h"
#include "mock_item_freq_decayer.h"
#include "mock_replicationthrottle.h"
#include "vbucket.h"
#include <executor/executorpool.h>

MockEPBucket::MockEPBucket(EventuallyPersistentEngine& theEngine)
    : EPBucket(theEngine) {
    // Replace replicationThrottle with Mock to allow controlling when it
    // pauses during tests.
    replicationThrottle =
            std::make_unique<::testing::NiceMock<MockReplicationThrottle>>(
                    replicationThrottle.release());
    ON_CALL(*this, dropKey)
            .WillByDefault([this](VBucket& vb,
                                  const DiskDocKey& key,
                                  int64_t seqno,
                                  bool isAbort,
                                  int64_t pcs) {
                EPBucket::dropKey(vb, key, seqno, isAbort, pcs);
            });
}

void MockEPBucket::initializeMockBucket() {
    initializeShards();
}

void MockEPBucket::removeMakeCompactionContextCallback() {
    vbMap.forEachShard([this](KVShard& shard) {
        shard.getRWUnderlying()->setMakeCompactionContextCallback(nullptr);
    });
}

void MockEPBucket::createItemFreqDecayerTask() {
    Configuration& config = engine.getConfiguration();
    itemFreqDecayerTask = std::make_shared<MockItemFreqDecayerTask>(
            &engine, config.getItemFreqDecayerPercent());
}

void MockEPBucket::disableItemFreqDecayerTask() {
    ExecutorPool::get()->cancel(itemFreqDecayerTask->getId());
}

MockItemFreqDecayerTask* MockEPBucket::getMockItemFreqDecayerTask() {
    return dynamic_cast<MockItemFreqDecayerTask*>(itemFreqDecayerTask.get());
}

VBucketPtr MockEPBucket::makeVBucket(
        Vbid id,
        vbucket_state_t state,
        KVShard* shard,
        std::unique_ptr<FailoverTable> table,
        NewSeqnoCallback newSeqnoCb,
        std::unique_ptr<Collections::VB::Manifest> manifest,
        vbucket_state_t initState,
        int64_t lastSeqno,
        uint64_t lastSnapStart,
        uint64_t lastSnapEnd,
        uint64_t purgeSeqno,
        uint64_t maxCas,
        int64_t hlcEpochSeqno,
        bool mightContainXattrs,
        const nlohmann::json* replicationTopology,
        uint64_t maxVisibleSeqno,
        uint64_t maxPrepareSeqno) {
    auto vptr = EPBucket::makeVBucket(id,
                                      state,
                                      shard,
                                      std::move(table),
                                      std::move(newSeqnoCb),
                                      std::move(manifest),
                                      initState,
                                      lastSeqno,
                                      lastSnapStart,
                                      lastSnapEnd,
                                      purgeSeqno,
                                      maxCas,
                                      hlcEpochSeqno,
                                      mightContainXattrs,
                                      replicationTopology,
                                      maxVisibleSeqno,
                                      maxPrepareSeqno);
    // Create a MockCheckpointManager.
    vptr->checkpointManager = std::make_unique<MockCheckpointManager>(
            stats,
            *vptr,
            engine.getCheckpointConfig(),
            lastSeqno,
            lastSnapStart,
            lastSnapEnd,
            maxVisibleSeqno,
<<<<<<< HEAD
            std::make_shared<NotifyFlusherCB>(shard));
=======
            maxPrepareSeqno,
            std::make_shared<NotifyFlusherCB>(shard),
            makeCheckpointDisposer());
>>>>>>> ef87bb30
    return vptr;
}

void MockEPBucket::setDurabilityCompletionTask(
        std::shared_ptr<DurabilityCompletionTask> task) {
    durabilityCompletionTask = task;
}

Flusher* MockEPBucket::getFlusherNonConst(Vbid vbid) {
    return getFlusher(vbid);
}

void MockEPBucket::completeBGFetchMulti(
        Vbid vbId,
        std::vector<bgfetched_item_t>& fetchedItems,
        std::chrono::steady_clock::time_point start) {
    completeBGFetchMultiHook(vbId);
    EPBucket::completeBGFetchMulti(vbId, fetchedItems, start);
}

std::shared_ptr<CompactTask> MockEPBucket::getCompactionTask(Vbid vbid) const {
    auto handle = compactionTasks.rlock();
    auto itr = handle->find(vbid);
    if (itr == handle->end()) {
        return {};
    }
    return itr->second;
}

std::shared_ptr<CompactionContext> MockEPBucket::makeCompactionContext(
        Vbid vbid, CompactionConfig& config, uint64_t purgeSeqno) {
    auto context = EPBucket::makeCompactionContext(vbid, config, purgeSeqno);
    return mockMakeCompactionContext(context);
}

void MockEPBucket::publicCompactionCompletionCallback(CompactionContext& ctx) {
    compactionCompletionCallback(ctx);
}<|MERGE_RESOLUTION|>--- conflicted
+++ resolved
@@ -107,13 +107,8 @@
             lastSnapStart,
             lastSnapEnd,
             maxVisibleSeqno,
-<<<<<<< HEAD
+            maxPrepareSeqno,
             std::make_shared<NotifyFlusherCB>(shard));
-=======
-            maxPrepareSeqno,
-            std::make_shared<NotifyFlusherCB>(shard),
-            makeCheckpointDisposer());
->>>>>>> ef87bb30
     return vptr;
 }
 

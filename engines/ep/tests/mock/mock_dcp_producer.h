--- conflicted
+++ resolved
@@ -264,9 +264,8 @@
      */
     std::unique_ptr<DcpResponse> public_getNextItem();
 
-<<<<<<< HEAD
     void public_enableSyncReplication();
-=======
+
     std::variant<std::vector<vbucket_failover_t>, cb::engine_errc>
     doRollbackCheck(VBucket& vb,
                     const Collections::VB::Filter& filter,
@@ -279,5 +278,4 @@
                     uint64_t purgeSeqno,
                     uint32_t flags,
                     uint64_t* rollback_seqno) override;
->>>>>>> 22ed832a
 };
--- conflicted
+++ resolved
@@ -184,13 +184,11 @@
         return includeDeletedUserXattrs;
     }
 
-<<<<<<< HEAD
     bool public_nextSnapshotIsCheckpoint() const {
         return nextSnapshotIsCheckpoint;
     }
-=======
+
     std::unique_ptr<DcpResponse> public_backfillPhase(DcpProducer& producer);
->>>>>>> ffaa3dd8
 };
 
 /**

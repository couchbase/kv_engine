--- conflicted
+++ resolved
@@ -292,12 +292,7 @@
         transitionState(StreamState::Dead);
     }
 
-<<<<<<< HEAD
-    cb::engine_errc messageReceived(
-            std::unique_ptr<DcpResponse> dcpResponse) override;
-=======
-    ENGINE_ERROR_CODE messageReceived(std::unique_ptr<DcpResponse> dcpResponse);
->>>>>>> 7131d278
+    cb::engine_errc messageReceived(std::unique_ptr<DcpResponse> dcpResponse);
 
     void processMarker(SnapshotMarker* marker) override {
         PassiveStream::processMarker(marker);

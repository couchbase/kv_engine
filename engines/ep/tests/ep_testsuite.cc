--- conflicted
+++ resolved
@@ -6516,11 +6516,7 @@
               "ep_collections_drop_compaction_delay",
               "ep_collections_enabled",
               "ep_compaction_expire_from_start",
-<<<<<<< HEAD
-=======
               "ep_compaction_expiry_fetch_inline",
-              "ep_compaction_write_queue_cap",
->>>>>>> e69faeb8
               "ep_compaction_max_concurrent_ratio",
               "ep_compression_mode",
               "ep_concurrent_pagers",
@@ -6761,11 +6757,7 @@
               "ep_collections_drop_compaction_delay",
               "ep_collections_enabled",
               "ep_compaction_expire_from_start",
-<<<<<<< HEAD
-=======
               "ep_compaction_expiry_fetch_inline",
-              "ep_compaction_write_queue_cap",
->>>>>>> e69faeb8
               "ep_compaction_max_concurrent_ratio",
               "ep_compression_mode",
               "ep_concurrent_pagers",

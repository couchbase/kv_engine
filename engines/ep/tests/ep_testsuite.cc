/* -*- MODE: C++; tab-width: 4; c-basic-offset: 4; indent-tabs-mode: nil -*- */
/*
 *     Copyright 2010-Present Couchbase, Inc.
 *
 *   Use of this software is governed by the Business Source License included
 *   in the file licenses/BSL-Couchbase.txt.  As of the Change Date specified
 *   in that file, in accordance with the Business Source License, use of this
 *   software will be governed by the Apache License, Version 2.0, included in
 *   the file licenses/APL2.txt.
 */

// mock_cookie.h & mock_server.h must be included before ep_test_apis.h as
// ep_test_apis.h define a macro named check the mock_* headers also use the
// name 'check' indirectly.
#include <ep_engine.h>
#include <programs/engine_testapp/mock_cookie.h>
#include <programs/engine_testapp/mock_server.h>

// Usage: (to run just a single test case)
// make engine_tests EP_TEST_NUM=3

#include "ep_test_apis.h"
#include "ep_testsuite_common.h"
#include "kvstore/couch-kvstore/couch-kvstore-metadata.h"
#include "kvstore/storage_common/storage_common/local_doc_constants.h"
#include "module_tests/thread_gate.h"
#include <boost/filesystem.hpp>
#include <executor/executorpool.h>
#include <fmt/format.h>
#include <libcouchstore/couch_db.h>
#include <memcached/engine.h>
#include <memcached/engine_error.h>
#include <memcached/engine_testapp.h>
#include <memcached/types.h>
#include <nlohmann/json.hpp>
#include <platform/cbassert.h>
#include <platform/compress.h>
#include <platform/dirutils.h>
#include <platform/platform_thread.h>
#include <platform/platform_time.h>
#include <programs/engine_testapp/mock_engine.h>
#include <utilities/string_utilities.h>
#include <xattr/blob.h>
#include <chrono>
#include <cstdio>
#include <cstdlib>
#include <cstring>
#include <iostream>
#include <map>
#include <mutex>
#include <random>
#include <regex>
#include <set>
#include <string>
#include <thread>
#include <vector>

#ifdef linux
/* /usr/include/netinet/in.h defines macros from ntohs() to _bswap_nn to
 * optimize the conversion functions, but the prototypes generate warnings
 * from gcc. The conversion methods isn't the bottleneck for my app, so
 * just remove the warnings by undef'ing the optimization ..
 */
#undef ntohs
#undef ntohl
#undef htons
#undef htonl
#endif

using namespace std::string_literals;
using namespace std::string_view_literals;

class ThreadData {
public:
    explicit ThreadData(EngineIface* eh, int e = 0) : h(eh), extra(e) {
    }
    EngineIface* h;
    int extra;
};

enum class EPBucketType { EP, Ephemeral };

static void check_observe_seqno(bool failover,
                                EPBucketType bucket_type,
                                uint8_t format_type,
                                Vbid vb_id,
                                uint64_t vb_uuid,
                                uint64_t last_persisted_seqno,
                                uint64_t current_seqno,
                                uint64_t failover_vbuuid = 0,
                                uint64_t failover_seqno = 0) {
    uint8_t recv_format_type;
    Vbid recv_vb_id;
    uint64_t recv_vb_uuid;
    uint64_t recv_last_persisted_seqno;
    uint64_t recv_current_seqno;
    uint64_t recv_failover_vbuuid;
    uint64_t recv_failover_seqno;

    memcpy(&recv_format_type, last_body.data(), sizeof(uint8_t));
    checkeq(format_type, recv_format_type, "Wrong format type in result");
    memcpy(&recv_vb_id, last_body.data() + 1, sizeof(uint16_t));
    checkeq(vb_id.get(), ntohs(recv_vb_id.get()), "Wrong vbucket id in result");
    memcpy(&recv_vb_uuid, last_body.data() + 3, sizeof(uint64_t));
    checkeq(vb_uuid, ntohll(recv_vb_uuid), "Wrong vbucket uuid in result");
    memcpy(&recv_last_persisted_seqno, last_body.data() + 11, sizeof(uint64_t));

    switch (bucket_type) {
    case EPBucketType::EP:
        // Should get the "real" persisted seqno:
        checkeq(last_persisted_seqno,
                ntohll(recv_last_persisted_seqno),
                "Wrong persisted seqno in result (EP)");
        break;
    case EPBucketType::Ephemeral:
        // For ephemeral, this should always be zero, as there is no
        // persistence.
        checkeq(uint64_t(0),
                ntohll(recv_last_persisted_seqno),
                "Wrong persisted seqno in result (Ephemeral)");
        break;
    }

    memcpy(&recv_current_seqno, last_body.data() + 19, sizeof(uint64_t));
    checkeq(current_seqno, ntohll(recv_current_seqno), "Wrong current seqno in result");

    if (failover) {
        memcpy(&recv_failover_vbuuid, last_body.data() + 27, sizeof(uint64_t));
        checkeq(failover_vbuuid, ntohll(recv_failover_vbuuid),
                "Wrong failover uuid in result");
        memcpy(&recv_failover_seqno, last_body.data() + 35, sizeof(uint64_t));
        checkeq(failover_seqno, ntohll(recv_failover_seqno),
                "Wrong failover seqno in result");
    }
}

static enum test_result test_replace_with_eviction(EngineIface* h) {
    checkeq(cb::engine_errc::success,
            store(h, nullptr, StoreSemantics::Set, "key", "somevalue"),
            "Failed to set value.");
    wait_for_flusher_to_settle(h);
    evict_key(h, "key");
    int numBgFetched = get_int_stat(h, "ep_bg_fetched");

    checkeq(cb::engine_errc::success,
            store(h, nullptr, StoreSemantics::Replace, "key", "somevalue1"),
            "Failed to replace existing value.");

    checkeq(cb::engine_errc::success,
            get_stats(h, {}, {}, add_stats),
            "Failed to get stats.");
    std::string eviction_policy = vals.find("ep_item_eviction_policy")->second;
    if (eviction_policy == "full_eviction") {
        numBgFetched++;
    }

    checkeq(numBgFetched,
            get_int_stat(h, "ep_bg_fetched"),
            "Bg fetched value didn't match");

    check_key_value(h, "key", "somevalue1", 10);
    return SUCCESS;
}

static enum test_result test_wrong_vb_mutation(EngineIface* h,
                                               StoreSemantics op) {
    int numNotMyVBucket = get_int_stat(h, "ep_num_not_my_vbuckets");
    uint64_t cas = 11;
    if (op == StoreSemantics::Add) {
        // Add operation with cas != 0 doesn't make sense
        cas = 0;
    }
    checkeq(cb::engine_errc::not_my_vbucket,
            store(h, nullptr, op, "key", "somevalue", nullptr, cas, Vbid(1)),
            "Expected not_my_vbucket");
    wait_for_stat_change(h, "ep_num_not_my_vbuckets", numNotMyVBucket);
    return SUCCESS;
}

static enum test_result test_pending_vb_mutation(EngineIface* h,
                                                 StoreSemantics op) {
    auto* cookie = testHarness->create_cookie(h);
    testHarness->set_ewouldblock_handling(cookie, false);
    check_expression(set_vbucket_state(h, Vbid(1), vbucket_state_pending),
          "Failed to set vbucket state.");
    check_expression(verify_vbucket_state(h, Vbid(1), vbucket_state_pending),
          "Bucket state was not set to pending.");
    uint64_t cas = 11;
    if (op == StoreSemantics::Add) {
        // Add operation with cas != 0 doesn't make sense..
        cas = 0;
    }
    checkeq(cb::engine_errc::would_block,
            store(h, cookie, op, "key", "somevalue", nullptr, cas, Vbid(1)),
            "Expected ewouldblock");
    testHarness->destroy_cookie(cookie);
    return SUCCESS;
}

static enum test_result test_replica_vb_mutation(EngineIface* h,
                                                 StoreSemantics op) {
    check_expression(set_vbucket_state(h, Vbid(1), vbucket_state_replica),
          "Failed to set vbucket state.");
    check_expression(verify_vbucket_state(h, Vbid(1), vbucket_state_replica),
          "Bucket state was not set to replica.");
    int numNotMyVBucket = get_int_stat(h, "ep_num_not_my_vbuckets");

    uint64_t cas = 11;
    if (op == StoreSemantics::Add) {
        // performing add with a CAS != 0 doesn't make sense...
        cas = 0;
    }
    checkeq(cb::engine_errc::not_my_vbucket,
            store(h, nullptr, op, "key", "somevalue", nullptr, cas, Vbid(1)),
            "Expected not my vbucket");
    wait_for_stat_change(h, "ep_num_not_my_vbuckets", numNotMyVBucket);
    return SUCCESS;
}

//
// ----------------------------------------------------------------------
// The actual tests are below.
// ----------------------------------------------------------------------
//

static int checkCurrItemsAfterShutdown(EngineIface* h,
                                       int numItems2Load,
                                       bool shutdownForce) {
    if (!isWarmupEnabled(h)) {
        return SKIPPED;
    }

    std::vector<std::string> keys;
    for (int index = 0; index < numItems2Load; ++index) {
        std::stringstream s;
        s << "keys_2_load-" << index;
        std::string key(s.str());
        keys.push_back(key);
    }

    // Check preconditions.
    checkeq(0,
            get_int_stat(h, "ep_total_persisted"),
            "Expected ep_total_persisted equals 0");
    checkeq(0, get_int_stat(h, "curr_items"), "Expected curr_items equals 0");

    // stop flusher before loading new items
    stop_persistence(h);

    std::unique_ptr<MockCookie> cookie = std::make_unique<MockCookie>();
    std::vector<std::string>::iterator itr;
    for (itr = keys.begin(); itr != keys.end(); ++itr) {
        checkeq(cb::engine_errc::success,
                store(h, nullptr, StoreSemantics::Set, itr->c_str(), "oracle"),
                "Failed to store a value");
    }

    checkeq(0,
            get_int_stat(h, "ep_total_persisted"),
            "Incorrect ep_total_persisted, expected 0");

    // Can only check curr_items in value_only eviction; full-eviction
    // relies on persistence to complete (via flusher) to update count.
    const auto evictionPolicy = get_str_stat(h, "ep_item_eviction_policy");
    if (evictionPolicy == "value_only") {
        checkeq(numItems2Load,
                get_int_stat(h, "curr_items"),
                "Expected curr_items to reflect item count");
    }

    // resume flusher before shutdown + warmup
    start_persistence(h);

    // shutdown engine force and restart
    testHarness->reload_engine(&h,
                               testHarness->get_current_testcase()->cfg,
                               true,
                               shutdownForce);

    wait_for_warmup_complete(h);
    return get_int_stat(h, "curr_items");
}

static enum test_result test_flush_shutdown_force(EngineIface* h) {
    if (!isWarmupEnabled(h)) {
        return SKIPPED;
    }

    int numItems2load = 3000;
    bool shutdownForce = true;
    int currItems =
            checkCurrItemsAfterShutdown(h, numItems2load, shutdownForce);
    checkle(currItems, numItems2load,
           "Number of curr items should be <= 3000, unless previous "
           "shutdown force had to wait for the flusher");
    return SUCCESS;
}

static enum test_result test_flush_shutdown_noforce(EngineIface* h) {
    if (!isWarmupEnabled(h)) {
        return SKIPPED;
    }

    int numItems2load = 3000;
    bool shutdownForce = false;
    int currItems =
            checkCurrItemsAfterShutdown(h, numItems2load, shutdownForce);
    checkeq(numItems2load, currItems,
           "Number of curr items should be equal to 3000, unless previous "
           "shutdown did not wait for the flusher");
    return SUCCESS;
}

static enum test_result test_shutdown_snapshot_range(EngineIface* h) {
    if (!isWarmupEnabled(h)) {
        return SKIPPED;
    }

    const int num_items = 100;
    for (int j = 0; j < num_items; ++j) {
        checkeq(cb::engine_errc::success,
                store(h,
                      nullptr,
                      StoreSemantics::Set,
                      fmt::format("key{}", j),
                      "data"),
                "Failed to store a value");
    }

    wait_for_flusher_to_settle(h);
    int end = get_int_stat(h, "vb_0:high_seqno", "vbucket-seqno");

    /* change vb state to replica before restarting (as it happens in graceful
       failover)*/
    check_expression(set_vbucket_state(h, Vbid(0), vbucket_state_replica),
          "Failed set vbucket 0 to replica state.");

    /* trigger persist vb state task */
    checkeq(cb::engine_errc::success,
            set_param(
                    h, EngineParamCategory::Flush, "vb_state_persist_run", "0"),
            "Failed to trigger vb state persist");

    /* restart the engine */
    testHarness->reload_engine(&h,

                               testHarness->get_current_testcase()->cfg,
                               true,
                               false);

    wait_for_warmup_complete(h);

    /* Check if snapshot range is persisted correctly */
    checkeq(end,
            get_int_stat(h, "vb_0:last_persisted_snap_start", "vbucket-seqno"),
            "Wrong snapshot start persisted");
    checkeq(end,
            get_int_stat(h, "vb_0:last_persisted_snap_end", "vbucket-seqno"),
            "Wrong snapshot end persisted");

    return SUCCESS;
}

static enum test_result test_restart(EngineIface* h) {
    if (!isWarmupEnabled(h)) {
        return SKIPPED;
    }

    static const char val[] = "somevalue";
    cb::engine_errc ret = store(h, nullptr, StoreSemantics::Set, "key", val);
    checkeq(cb::engine_errc::success, ret, "Failed set.");

    testHarness->reload_engine(&h,

                               testHarness->get_current_testcase()->cfg,
                               true,
                               false);

    wait_for_warmup_complete(h);
    check_key_value(h, "key", val, strlen(val));
    return SUCCESS;
}

static enum test_result test_specialKeys(EngineIface* h) {
    cb::engine_errc ret;

    // Simplified Chinese "Couchbase"
    static const char key0[] = "沙发数据库";
    static const char val0[] = "some Chinese value";
    checkeq(cb::engine_errc::success,
            (ret = store(h, nullptr, StoreSemantics::Set, key0, val0)),
            "Failed set Chinese key");
    check_key_value(h, key0, val0, strlen(val0));

    // Traditional Chinese "Couchbase"
    static const char key1[] = "沙發數據庫";
    static const char val1[] = "some Traditional Chinese value";
    checkeq(cb::engine_errc::success,
            (ret = store(h, nullptr, StoreSemantics::Set, key1, val1)),
            "Failed set Traditional Chinese key");

    // Korean "couch potato"
    static const char key2[] = "쇼파감자";
    static const char val2[] = "some Korean value";
    checkeq(cb::engine_errc::success,
            (ret = store(h, nullptr, StoreSemantics::Set, key2, val2)),
            "Failed set Korean key");

    // Russian "couch potato"
    static const char key3[] = "лодырь, лентяй";
    static const char val3[] = "some Russian value";
    checkeq(cb::engine_errc::success,
            (ret = store(h, nullptr, StoreSemantics::Set, key3, val3)),
            "Failed set Russian key");

    // Japanese "couch potato"
    static const char key4[] = "カウチポテト";
    static const char val4[] = "some Japanese value";
    checkeq(cb::engine_errc::success,
            (ret = store(h, nullptr, StoreSemantics::Set, key4, val4)),
            "Failed set Japanese key");

    // Indian char key, and no idea what it is
    static const char key5[] = "हरियानवी";
    static const char val5[] = "some Indian value";
    checkeq(cb::engine_errc::success,
            (ret = store(h, nullptr, StoreSemantics::Set, key5, val5)),
            "Failed set Indian key");

    // Portuguese translation "couch potato"
    static const char key6[] = "sedentário";
    static const char val6[] = "some Portuguese value";
    checkeq(cb::engine_errc::success,
            (ret = store(h, nullptr, StoreSemantics::Set, key6, val6)),
            "Failed set Portuguese key");

    // Arabic translation "couch potato"
    static const char key7[] = "الحافلةالبطاطة";
    static const char val7[] = "some Arabic value";
    checkeq(cb::engine_errc::success,
            (ret = store(h, nullptr, StoreSemantics::Set, key7, val7)),
            "Failed set Arabic key");

    if (isWarmupEnabled(h)) {
        // Check that after warmup the keys are still present.
        testHarness->reload_engine(&h,

                                   testHarness->get_current_testcase()->cfg,
                                   true,
                                   false);

        wait_for_warmup_complete(h);
        check_key_value(h, key0, val0, strlen(val0));
        check_key_value(h, key1, val1, strlen(val1));
        check_key_value(h, key2, val2, strlen(val2));
        check_key_value(h, key3, val3, strlen(val3));
        check_key_value(h, key4, val4, strlen(val4));
        check_key_value(h, key5, val5, strlen(val5));
        check_key_value(h, key6, val6, strlen(val6));
        check_key_value(h, key7, val7, strlen(val7));
    }
    return SUCCESS;
}

static enum test_result test_binKeys(EngineIface* h) {
    cb::engine_errc ret;

    // binary key with char values beyond 0x7F
    static const char key0[] = "\xe0\xed\xf1\x6f\x7f\xf8\xfa";
    static const char val0[] = "some value val8";
    checkeq(cb::engine_errc::success,
            (ret = store(h, nullptr, StoreSemantics::Set, key0, val0)),
            "Failed set binary key0");
    check_key_value(h, key0, val0, strlen(val0));

    // binary keys with char values beyond 0x7F
    static const char key1[] = "\xf1\xfd\xfe\xff\xf0\xf8\xef";
    static const char val1[] = "some value val9";
    checkeq(cb::engine_errc::success,
            (ret = store(h, nullptr, StoreSemantics::Set, key1, val1)),
            "Failed set binary key1");
    check_key_value(h, key1, val1, strlen(val1));

    // binary keys with special utf-8 BOM (Byte Order Mark) values 0xBB 0xBF
    // 0xEF
    static const char key2[] = "\xff\xfe\xbb\xbf\xef";
    static const char val2[] = "some utf-8 bom value";
    checkeq(cb::engine_errc::success,
            (ret = store(h, nullptr, StoreSemantics::Set, key2, val2)),
            "Failed set binary utf-8 bom key");
    check_key_value(h, key2, val2, strlen(val2));

    // binary keys with special utf-16BE BOM values "U+FEFF"
    static const char key3[] = "U+\xfe\xff\xefU+\xff\xfe";
    static const char val3[] = "some utf-16 bom value";
    checkeq(cb::engine_errc::success,
            (ret = store(h, nullptr, StoreSemantics::Set, key3, val3)),
            "Failed set binary utf-16 bom key");
    check_key_value(h, key3, val3, strlen(val3));

    if (isWarmupEnabled(h)) {
        testHarness->reload_engine(&h,

                                   testHarness->get_current_testcase()->cfg,
                                   true,
                                   false);

        wait_for_warmup_complete(h);
        check_key_value(h, key0, val0, strlen(val0));
        check_key_value(h, key1, val1, strlen(val1));
        check_key_value(h, key2, val2, strlen(val2));
        check_key_value(h, key3, val3, strlen(val3));
    }
    return SUCCESS;
}

static enum test_result test_restart_bin_val(EngineIface* h) {
    if (!isWarmupEnabled(h)) {
        return SKIPPED;
    }

    char binaryData[] = "abcdefg\0gfedcba";
    cb_assert(sizeof(binaryData) != strlen(binaryData));

    checkeq(cb::engine_errc::success,
            storeCasVb11(h,
                         nullptr,
                         StoreSemantics::Set,
                         "key",
                         {binaryData, sizeof(binaryData)},
                         82758,
                         0,
                         Vbid(0))
                    .first,
            "Failed set.");

    testHarness->reload_engine(&h,

                               testHarness->get_current_testcase()->cfg,
                               true,
                               false);

    wait_for_warmup_complete(h);

    check_key_value(h, "key", binaryData, sizeof(binaryData));
    return SUCCESS;
}

static enum test_result test_wrong_vb_get(EngineIface* h) {
    int numNotMyVBucket = get_int_stat(h, "ep_num_not_my_vbuckets");
    checkeq(cb::engine_errc::not_my_vbucket,
            verify_key(h, "key", Vbid(1)),
            "Expected wrong bucket.");
    wait_for_stat_change(h, "ep_num_not_my_vbuckets", numNotMyVBucket);
    return SUCCESS;
}

static enum test_result test_vb_get_pending(EngineIface* h) {
    check_expression(set_vbucket_state(h, Vbid(1), vbucket_state_pending),
          "Failed to set vbucket state.");
    auto* cookie = testHarness->create_cookie(h);
    testHarness->set_ewouldblock_handling(cookie, false);

    checkeq(cb::engine_errc::would_block,
            get(h, cookie, "key", Vbid(1)).first,
            "Expected wouldblock.");
    // Don't increment the get stat for pending. We queue the op so it executes
    // when the vBucket switches to active.
    checkeq(0, get_int_stat(h, "vb_pending_ops_get"), "Expected 0 gets");
    checkeq(1, get_int_stat(h, "ep_pending_ops"), "Expected 1 pending ops");

    testHarness->destroy_cookie(cookie);
    return SUCCESS;
}

static enum test_result test_vb_get_replica(EngineIface* h) {
    check_expression(set_vbucket_state(h, Vbid(1), vbucket_state_replica),
          "Failed to set vbucket state.");
    int numNotMyVBucket = get_int_stat(h, "ep_num_not_my_vbuckets");
    checkeq(cb::engine_errc::not_my_vbucket,
            verify_key(h, "key", Vbid(1)),
            "Expected not my bucket.");
    wait_for_stat_change(h, "ep_num_not_my_vbuckets", numNotMyVBucket);
    return SUCCESS;
}

static enum test_result test_wrong_vb_set(EngineIface* h) {
    return test_wrong_vb_mutation(h, StoreSemantics::Set);
}

static enum test_result test_wrong_vb_cas(EngineIface* h) {
    return test_wrong_vb_mutation(h, StoreSemantics::CAS);
}

static enum test_result test_wrong_vb_add(EngineIface* h) {
    return test_wrong_vb_mutation(h, StoreSemantics::Add);
}

static enum test_result test_wrong_vb_replace(EngineIface* h) {
    return test_wrong_vb_mutation(h, StoreSemantics::Replace);
}

static enum test_result test_wrong_vb_del(EngineIface* h) {
    int numNotMyVBucket = get_int_stat(h, "ep_num_not_my_vbuckets");
    checkeq(cb::engine_errc::not_my_vbucket,
            del(h, "key", 0, Vbid(1)),
            "Expected wrong bucket.");
    wait_for_stat_change(h, "ep_num_not_my_vbuckets", numNotMyVBucket);
    return SUCCESS;
}

/* Returns a string in the format "%Y-%m-%d %H:%M:%S" of the specified
 * time point.
 */
std::string make_time_string(std::chrono::system_clock::time_point time_point) {
    time_t tt = std::chrono::system_clock::to_time_t(time_point);
#ifdef _MSC_VER
    // Windows' gmtime() is already thread-safe.
    struct tm* split = gmtime(&tt);
#else
    struct tm local_storage;
    struct tm* split = gmtime_r(&tt, &local_storage);
#endif
    char timeStr[20];
    strftime(timeStr, 20, "%Y-%m-%d %H:%M:%S", split);
    return timeStr;
}

static enum test_result test_expiry_pager_settings(EngineIface* h) {
    cb_assert(!get_bool_stat(h, "ep_exp_pager_enabled"));
    checkeq(600,
            get_int_stat(h, "ep_exp_pager_stime"),
            "Expiry pager sleep time not expected");
    set_param(h, EngineParamCategory::Flush, "exp_pager_stime", "1");
    checkeq(1,
            get_int_stat(h, "ep_exp_pager_stime"),
            "Expiry pager sleep time not updated");
    cb_assert(!get_bool_stat(h, "ep_exp_pager_enabled"));
    using namespace std::chrono;
    using namespace std::chrono_literals;
    std::this_thread::sleep_for(1s);
    checkeq(0,
            get_int_stat(h, "ep_num_expiry_pager_runs"),
            "Expiry pager run count is not zero");

    set_param(h, EngineParamCategory::Flush, "exp_pager_enabled", "true");
    checkeq(1,
            get_int_stat(h, "ep_exp_pager_stime"),
            "Expiry pager sleep time not updated");
    wait_for_stat_to_be_gte(h, "ep_num_expiry_pager_runs", 1);

    // Reload engine
    testHarness->reload_engine(&h,

                               testHarness->get_current_testcase()->cfg,
                               true,
                               false);

    wait_for_warmup_complete(h);
    cb_assert(!get_bool_stat(h, "ep_exp_pager_enabled"));

    // Enable expiry pager again
    set_param(h, EngineParamCategory::Flush, "exp_pager_enabled", "true");

    checkeq(get_int_stat(h, "ep_exp_pager_initial_run_time"),
            -1,
            "Task time should be disable upon warmup");

    std::string err_msg;
    // Update exp_pager_initial_run_time and ensure the update is successful
    set_param(h, EngineParamCategory::Flush, "exp_pager_initial_run_time", "3");
    std::string expected_time = "03:00";
    std::string str;
    // [MB-21806] - Need to repeat the fetch as the set_param for
    // "exp_pager_initial_run_time" schedules a task that sets the stats later
    repeat_till_true([&]() {
        str = get_str_stat(h, "ep_expiry_pager_task_time");
        return 0 == str.substr(11, 5).compare(expected_time);
    });
    err_msg.assign("Updated time incorrect, expect: " +
                   expected_time + ", actual: " + str.substr(11, 5));
    checkeq(0, str.substr(11, 5).compare(expected_time), err_msg.c_str());

    // Update exp_pager_stime by 30 minutes and ensure that the update is successful
    const auto update_by = 30min;
    // the calculated task time depends on memcached_uptime ticks, so can be
    // at most 1 second behind based on exactly when it is checked;
    // reduce the lower bound to allow this.
    std::string targetTaskTime1{
            make_time_string(system_clock::now() + update_by - 1s)};

    // clear the initial task time, and test setting stime results in an exact
    // result of
    //   task_time = now + stime
    set_param(
            h, EngineParamCategory::Flush, "exp_pager_initial_run_time", "-1");
    set_param(
            h,
            EngineParamCategory::Flush,
            "exp_pager_stime",
            std::to_string(duration_cast<seconds>(update_by).count()).c_str());
    str = get_str_stat(h, "ep_expiry_pager_task_time");

    std::string targetTaskTime2{
            make_time_string(system_clock::now() + update_by)};

    // ep_expiry_pager_task_time should fall within the range of
    // targetTaskTime1 and targetTaskTime2
    err_msg.assign("Unexpected task time range, expect: " +
                   targetTaskTime1 + " <= " + str + " <= " + targetTaskTime2);
    checkle(targetTaskTime1, str, err_msg.c_str());
    checkle(str, targetTaskTime2, err_msg.c_str());

    return SUCCESS;
}

static enum test_result test_expiry_with_xattr(EngineIface* h) {
    const char* key = "test_expiry";
    cb::xattr::Blob blob;

    //Add a few XAttrs
    blob.set("user", R"({"author":"bubba"})");
    blob.set("_sync", R"({"cas":"0xdeadbeefcafefeed"})");
    blob.set("meta", R"({"content-type":"text"})");

    auto xattr_value = blob.finalize();

    //Now, append user data to the xattrs and store the data
    std::string value_data("test_expiry_value");
    std::vector<char> data;
    std::copy(xattr_value.begin(), xattr_value.end(), std::back_inserter(data));
    std::copy(value_data.c_str(), value_data.c_str() + value_data.length(),
              std::back_inserter(data));

    auto* cookie = testHarness->create_cookie(h);

    checkeq(cb::engine_errc::success,
            storeCasVb11(h,
                         cookie,
                         StoreSemantics::Set,
                         key,
                         {data.data(), data.size()},
                         9258,
                         0,
                         Vbid(0),
                         10,
                         PROTOCOL_BINARY_DATATYPE_XATTR)
                    .first,
            "Failed to store xattr document");

    if (isPersistentBucket(h)) {
        wait_for_flusher_to_settle(h);
    }

    testHarness->time_travel(11);

    cb::EngineErrorMetadataPair errorMetaPair;

    check_expression(get_meta(h, "test_expiry", errorMetaPair, cookie),
          "Get meta command failed");
    auto prev_revseqno = errorMetaPair.second.seqno;

    checkeq(PROTOCOL_BINARY_DATATYPE_XATTR,
            errorMetaPair.second.datatype,
            "Datatype is not XATTR");

    auto ret = get(h, cookie, key, Vbid(0), DocStateFilter::AliveOrDeleted);
    checkeq(cb::engine_errc::success,
            ret.first,
            "Unable to get a deleted item");

    check_expression(get_meta(h, "test_expiry", errorMetaPair, cookie),
          "Get meta command failed");

    checkeq(errorMetaPair.second.seqno,
            prev_revseqno + 1,
            "rev seqno must have incremented by 1");

    /* Retrieve the item info and create a new blob out of the data */
    item_info info;
    checkeq(true,
            h->get_item_info(*ret.second.get(), info),
            "Unable to retrieve item info");

    cb::char_buffer value_buf{static_cast<char*>(info.value[0].iov_base),
                              info.value[0].iov_len};

    cb::xattr::Blob new_blob(value_buf, false);

    /* Only system extended attributes need to be present at this point.
     * Thus, check the blob length with the system size.
     */
    const auto systemsize = new_blob.finalize().size();

    checkeq(systemsize, new_blob.get_system_size(),
            "The size of the blob doesn't match the size of system attributes");

    const auto cas_str = R"({"cas":"0xdeadbeefcafefeed"})"sv;
    const auto sync_str = blob.get("_sync");

    checkeq(cas_str, sync_str , "system xattr is invalid");

    testHarness->destroy_cookie(cookie);

    return SUCCESS;
}

static enum test_result test_expiry(EngineIface* h) {
    const char *key = "test_expiry";
    const char *data = "some test data here.";

    auto* cookie = testHarness->create_cookie(h);
    auto ret = allocate(h,
                        cookie,
                        key,
                        strlen(data),
                        0,
                        2,
                        PROTOCOL_BINARY_RAW_BYTES,
                        Vbid(0));
    checkeq(cb::engine_errc::success, ret.first, "Allocation failed.");

    item_info info;
    if (!h->get_item_info(*ret.second.get(), info)) {
        abort();
    }
    memcpy(info.value[0].iov_base, data, strlen(data));

    uint64_t cas = 0;
    auto rv = h->store(*cookie,
                       *ret.second.get(),
                       cas,
                       StoreSemantics::Set,
                       {},
                       DocumentState::Alive,
                       false);
    checkeq(cb::engine_errc::success, rv, "Set failed.");
    check_key_value(h, key, data, strlen(data));

    testHarness->time_travel(5);
    checkeq(cb::engine_errc::no_such_key,
            get(h, cookie, key, Vbid(0)).first,
            "Item didn't expire");

    int expired_access = get_int_stat(h, "ep_expired_access");
    int expired_pager = get_int_stat(h, "ep_expired_pager");
    int active_expired = get_int_stat(h, "vb_active_expired");
    checkeq(0, expired_pager, "Expected zero expired item by pager");
    checkeq(1, expired_access, "Expected an expired item on access");
    checkeq(1, active_expired, "Expected an expired active item");
    checkeq(cb::engine_errc::success,
            store(h, cookie, StoreSemantics::Set, key, data),
            "Failed set.");

    // When run under full eviction, the total item stats are set from the
    // flusher. So we need to wait for it to finish before checking the
    // total number of items.
    wait_for_flusher_to_settle(h);

    std::stringstream ss;
    ss << "curr_items stat should be still 1 after ";
    ss << "overwriting the key that was expired, but not purged yet";
    checkeq(1, get_int_stat(h, "curr_items"), ss.str().c_str());

    testHarness->destroy_cookie(cookie);
    return SUCCESS;
}

static enum test_result test_expiry_loader(EngineIface* h) {
    if (!isWarmupEnabled(h)) {
        return SKIPPED;
    }
    const char *key = "test_expiry_loader";
    const char *data = "some test data here.";

    auto* cookie = testHarness->create_cookie(h);
    auto ret = allocate(h,
                        cookie,
                        key,
                        strlen(data),
                        0,
                        2,
                        PROTOCOL_BINARY_RAW_BYTES,
                        Vbid(0));
    checkeq(cb::engine_errc::success, ret.first, "Allocation failed.");

    item_info info;
    if (!h->get_item_info(*ret.second.get(), info)) {
        abort();
    }
    memcpy(info.value[0].iov_base, data, strlen(data));

    uint64_t cas = 0;
    auto rv = h->store(*cookie,
                       *ret.second.get(),
                       cas,
                       StoreSemantics::Set,
                       {},
                       DocumentState::Alive,
                       false);
    checkeq(cb::engine_errc::success, rv, "Set failed.");
    check_key_value(h, key, data, strlen(data));

    testHarness->time_travel(3);

    ret = get(h, cookie, key, Vbid(0));
    checkeq(cb::engine_errc::no_such_key, ret.first, "Item didn't expire");
    testHarness->destroy_cookie(cookie);

    // Restart the engine to ensure the above expired item is not loaded
    testHarness->reload_engine(&h,

                               testHarness->get_current_testcase()->cfg,
                               true,
                               false);

    wait_for_warmup_complete(h);
    cb_assert(0 == get_int_stat(h, "ep_warmup_value_count", "warmup"));

    return SUCCESS;
}

static enum test_result test_expiration_on_compaction(EngineIface* h) {
    if (get_bool_stat(h, "ep_exp_pager_enabled")) {
        set_param(h, EngineParamCategory::Flush, "exp_pager_enabled", "false");
    }

    checkeq(1,
            get_int_stat(h, "vb_0:persistence:num_visits", "checkpoint"),
            "Cursor moved before item load");

    for (int i = 0; i < 25; i++) {
        std::stringstream ss;
        ss << "key" << i;
        checkeq(cb::engine_errc::success,
                store(h,
                      nullptr,
                      StoreSemantics::Set,
                      ss.str().c_str(),
                      "somevalue",
                      nullptr,
                      0,
                      Vbid(0),
                      10,
                      PROTOCOL_BINARY_RAW_BYTES),
                "Set failed.");
    }

    // Throw an xattr document in (and later compressed)
    cb::xattr::Blob builder;
    builder.set("_ep", R"({"foo":"bar"})");
    builder.set("key", R"({"foo":"bar"})");
    builder.set("_sync", R"({"foo":"bar"})");
    builder.set("stuff", R"({"foo":"bar"})");
    builder.set("misc", R"({"foo":"bar"})");
    builder.set("things", R"({"foo":"bar"})");
    builder.set("that", R"({"foo":"bar"})");

    auto blob = builder.finalize();
    std::string data;
    std::copy(blob.begin(), blob.end(), std::back_inserter(data));
    for (int i = 0; i < 12; i++) {
        std::stringstream ss;
        ss << "xattr_key" << i;

        checkeq(cb::engine_errc::success,
                storeCasVb11(h,
                             nullptr,
                             StoreSemantics::Set,
                             ss.str(),
                             data,
                             0,
                             0,
                             Vbid(0),
                             10,
                             PROTOCOL_BINARY_DATATYPE_XATTR,
                             DocumentState::Alive)
                        .first,
                "Unable to store item");
    }

    cb::compression::Buffer compressedDoc;
    cb::compression::deflateSnappy(data, compressedDoc);

    for (int i = 0; i < 13; i++) {
        std::stringstream ss;
        ss << "compressed_xattr_key" << i;

        checkeq(cb::engine_errc::success,
                storeCasVb11(h,
                             nullptr,
                             StoreSemantics::Set,
                             ss.str(),
                             {compressedDoc.data(), compressedDoc.size()},
                             0,
                             0,
                             Vbid(0),
                             10,
                             PROTOCOL_BINARY_DATATYPE_XATTR |
                                     PROTOCOL_BINARY_DATATYPE_SNAPPY,
                             DocumentState::Alive)
                        .first,
                "Unable to store item");
    }

    wait_for_flusher_to_settle(h);
    checkeq(50,
            get_int_stat(h, "curr_items"),
            "Unexpected number of items on database");
    checklt(1, get_int_stat(h, "vb_0:persistence:num_visits", "checkpoint"),
            "Cursor not moved even after flusher runs");

    testHarness->time_travel(15);

    // Compaction on VBucket
    compact_db(h, Vbid(0), 0, 0, 0);
    wait_for_stat_to_be(h, "ep_pending_compactions", 0);

    checkeq(50,
            get_int_stat(h, "ep_expired_compactor"),
            "Unexpected expirations by compactor");

    return SUCCESS;
}

static enum test_result test_expiration_on_warmup(EngineIface* h) {
    if (!isWarmupEnabled(h)) {
        return SKIPPED;
    }

    auto* cookie = testHarness->create_cookie(h);
    set_param(h, EngineParamCategory::Flush, "exp_pager_enabled", "false");
    int pager_runs = get_int_stat(h, "ep_num_expiry_pager_runs");

    const char *key = "KEY";
    const char *data = "VALUE";

    auto ret = allocate(h,
                        cookie,
                        key,
                        strlen(data),
                        0,
                        10,
                        PROTOCOL_BINARY_RAW_BYTES,
                        Vbid(0));
    checkeq(cb::engine_errc::success, ret.first, "Allocation failed.");

    item_info info;
    if (!h->get_item_info(*ret.second.get(), info)) {
        abort();
    }
    memcpy(info.value[0].iov_base, data, strlen(data));

    uint64_t cas = 0;
    auto rv = h->store(*cookie,
                       *ret.second.get(),
                       cas,
                       StoreSemantics::Set,
                       {},
                       DocumentState::Alive,
                       false);
    checkeq(cb::engine_errc::success, rv, "Set failed.");
    testHarness->destroy_cookie(cookie);

    check_key_value(h, key, data, strlen(data));
    ret.second.reset();
    wait_for_flusher_to_settle(h);

    checkeq(1, get_int_stat(h, "curr_items"), "Failed store item");
    testHarness->time_travel(15);

    checkeq(pager_runs,
            get_int_stat(h, "ep_num_expiry_pager_runs"),
            "Expiry pager shouldn't have run during this time");

    // Restart the engine to ensure the above item is expired
    testHarness->reload_engine(&h,
                               testHarness->get_current_testcase()->cfg,
                               true,
                               false);

    wait_for_warmup_complete(h);
    check_expression(get_bool_stat(h, "ep_exp_pager_enabled"),
          "Expiry pager should be enabled on warmup");

    // Wait for the expiry pager to run and expire our item.
    wait_for_stat_to_be_gte(
            h, "ep_expired_pager", 1, nullptr, std::chrono::seconds{10});

    // Note: previously we checked that curr_items was zero here (immediately
    // after waiting for ep_expired_pager == 1), however we cannot assume that
    // - items are actually expired asynchronously.
    // See EPStore::processExpiredItem - for non-temporary, expired items we
    // call processSoftDelete (soft-marking the item as deleted in the
    // hashtable), and then call queueDirty to queue a deletion, and then
    // increment the expired stat. Only when that delete is actually persisted
    // and the deleted callback is invoked -
    // PeristenceCallback::callback(int&) - is curr_items finally decremented.
    // Therefore we need to wait for the flusher to settle (i.e. delete
    // callback to be called) for the curr_items stat to be accurate.
    wait_for_flusher_to_settle(h);

    checkeq(0,
            get_int_stat(h, "curr_items"),
            "The item should have been expired.");

    return SUCCESS;
}

static enum test_result test_bug3454(EngineIface* h) {
    if (!isWarmupEnabled(h)) {
        return SKIPPED;
    }

    const char *key = "test_expiry_duplicate_warmup";
    const char *data = "some test data here.";

    auto* cookie = testHarness->create_cookie(h);
    auto ret = allocate(h,
                        cookie,
                        key,
                        strlen(data),
                        0,
                        5,
                        PROTOCOL_BINARY_RAW_BYTES,
                        Vbid(0));
    checkeq(cb::engine_errc::success, ret.first, "Allocation failed.");

    item_info info;
    if (!h->get_item_info(*ret.second.get(), info)) {
        abort();
    }
    memcpy(info.value[0].iov_base, data, strlen(data));

    uint64_t cas = 0;
    auto rv = h->store(*cookie,
                       *ret.second.get(),
                       cas,
                       StoreSemantics::Set,
                       {},
                       DocumentState::Alive,
                       false);
    checkeq(cb::engine_errc::success, rv, "Set failed.");
    check_key_value(h, key, data, strlen(data));
    wait_for_flusher_to_settle(h);

    // Advance the ep_engine time by 10 sec for the above item to be expired.
    testHarness->time_travel(10);
    ret = get(h, cookie, key, Vbid(0));
    checkeq(cb::engine_errc::no_such_key, ret.first, "Item didn't expire");

    ret = allocate(h,
                   cookie,
                   key,
                   strlen(data),
                   0,
                   0,
                   PROTOCOL_BINARY_RAW_BYTES,
                   Vbid(0));
    checkeq(cb::engine_errc::success, ret.first, "Allocation failed.");

    if (!h->get_item_info(*ret.second.get(), info)) {
        abort();
    }
    memcpy(info.value[0].iov_base, data, strlen(data));

    cas = 0;
    // Add a new item with the same key.
    rv = h->store(*cookie,
                  *ret.second.get(),
                  cas,
                  StoreSemantics::Add,
                  {},
                  DocumentState::Alive,
                  false);
    checkeq(cb::engine_errc::success, rv, "Add failed.");
    check_key_value(h, key, data, strlen(data));
    ret.second.reset();
    wait_for_flusher_to_settle(h);

    checkeq(cb::engine_errc::success,
            get(h, cookie, key, Vbid(0)).first,
            "Item shouldn't expire");
    testHarness->destroy_cookie(cookie);

    // Restart the engine to ensure the above unexpired new item is loaded
    testHarness->reload_engine(&h,

                               testHarness->get_current_testcase()->cfg,
                               true,
                               false);

    wait_for_warmup_complete(h);
    cb_assert(1 == get_int_stat(h, "ep_warmup_value_count", "warmup"));
    cb_assert(0 == get_int_stat(h, "ep_warmup_dups", "warmup"));

    return SUCCESS;
}

static enum test_result test_bug3522(EngineIface* h) {
    if (!isWarmupEnabled(h)) {
        return SKIPPED;
    }

    const char *key = "test_expiry_no_items_warmup";
    const char *data = "some test data here.";

    auto* cookie = testHarness->create_cookie(h);
    auto ret = allocate(h,
                        cookie,
                        key,
                        strlen(data),
                        0,
                        0,
                        PROTOCOL_BINARY_RAW_BYTES,
                        Vbid(0));
    checkeq(cb::engine_errc::success, ret.first, "Allocation failed.");

    item_info info;
    if (!h->get_item_info(*ret.second.get(), info)) {
        abort();
    }
    memcpy(info.value[0].iov_base, data, strlen(data));

    uint64_t cas = 0;
    auto rv = h->store(*cookie,
                       *ret.second.get(),
                       cas,
                       StoreSemantics::Set,
                       {},
                       DocumentState::Alive,
                       false);
    checkeq(cb::engine_errc::success, rv, "Set failed.");
    check_key_value(h, key, data, strlen(data));
    wait_for_flusher_to_settle(h);

    // Add a new item with the same key and 2 sec of expiration.
    const char *new_data = "new data here.";
    ret = allocate(h,
                   cookie,
                   key,
                   strlen(new_data),
                   0,
                   2,
                   PROTOCOL_BINARY_RAW_BYTES,
                   Vbid(0));
    checkeq(cb::engine_errc::success, ret.first, "Allocation failed.");

    if (!h->get_item_info(*ret.second.get(), info)) {
        abort();
    }
    memcpy(info.value[0].iov_base, new_data, strlen(new_data));

    int pager_runs = get_int_stat(h, "ep_num_expiry_pager_runs");
    cas = 0;
    rv = h->store(*cookie,
                  *ret.second.get(),
                  cas,
                  StoreSemantics::Set,
                  {},
                  DocumentState::Alive,
                  false);
    checkeq(cb::engine_errc::success, rv, "Set failed.");
    testHarness->destroy_cookie(cookie);

    check_key_value(h, key, new_data, strlen(new_data));
    ret.second.reset();
    testHarness->time_travel(3);
    wait_for_stat_change(h, "ep_num_expiry_pager_runs", pager_runs);
    wait_for_flusher_to_settle(h);

    // Restart the engine.
    testHarness->reload_engine(&h,

                               testHarness->get_current_testcase()->cfg,
                               true,
                               false);

    wait_for_warmup_complete(h);
    // TODO: modify this for a better test case
    cb_assert(0 == get_int_stat(h, "ep_warmup_dups", "warmup"));

    return SUCCESS;
}

static enum test_result test_get_replica_active_state(EngineIface* h) {
    std::unique_ptr<MockCookie> cookie = std::make_unique<MockCookie>();
    checkeq(cb::engine_errc::success,
            store(h,
                  nullptr,
                  StoreSemantics::Set,
                  "k0",
                  "replicadata",
                  nullptr,
                  0,
                  Vbid{0}),
            "Get Replica Failed");
    check_expression(set_vbucket_state(h, Vbid{0}, vbucket_state_active),
          "Failed to set vbucket active state");
    checkeq(cb::engine_errc::not_my_vbucket,
            h->get_replica(*cookie,
                           DocKey("k0", DocKeyEncodesCollectionId::No),
                           Vbid{0})
                    .first,
            "Get Replica Failed");
    return SUCCESS;
}

static enum test_result test_get_replica_pending_state(EngineIface* h) {
    auto* cookie = testHarness->create_cookie(h);
    testHarness->set_ewouldblock_handling(cookie, false);
    checkeq(cb::engine_errc::success,
            store(h,
                  nullptr,
                  StoreSemantics::Set,
                  "k0",
                  "replicadata",
                  nullptr,
                  0,
                  Vbid{0}),
            "Get Replica Failed");
    check_expression(set_vbucket_state(h, Vbid{0}, vbucket_state_pending),
          "Failed to set vbucket pending state");
    checkeq(cb::engine_errc::not_my_vbucket,
            h->get_replica(*cookie,
                           DocKey("k0", DocKeyEncodesCollectionId::No),
                           Vbid{0})
                    .first,
            "Should have returned NOT_MY_VBUCKET for pending state");
    checkeq(1, get_int_stat(h, "ep_num_not_my_vbuckets"), "Expected 1 get");
    testHarness->destroy_cookie(cookie);
    return SUCCESS;
}

static enum test_result test_get_replica_dead_state(EngineIface* h) {
    std::unique_ptr<MockCookie> cookie = std::make_unique<MockCookie>();
    checkeq(cb::engine_errc::success,
            store(h,
                  nullptr,
                  StoreSemantics::Set,
                  "k0",
                  "replicadata",
                  nullptr,
                  0,
                  Vbid{0}),
            "Get Replica Failed");
    check_expression(set_vbucket_state(h, Vbid{0}, vbucket_state_dead),
          "Failed to set vbucket dead state");
    checkeq(cb::engine_errc::not_my_vbucket,
            h->get_replica(*cookie,
                           DocKey("k0", DocKeyEncodesCollectionId::No),
                           Vbid{0})
                    .first,
            "Get Replica Failed");
    return SUCCESS;
}

static enum test_result test_get_replica(EngineIface* h) {
    std::unique_ptr<MockCookie> cookie = std::make_unique<MockCookie>();
    checkeq(cb::engine_errc::success,
            store(h,
                  nullptr,
                  StoreSemantics::Set,
                  "k0",
                  "replicadata",
                  nullptr,
                  0,
                  Vbid{0}),
            "Get Replica Failed");
    check_expression(set_vbucket_state(h, Vbid{0}, vbucket_state_replica),
          "Failed to set vbucket replica state");

    auto [status, item] = h->get_replica(
            *cookie, DocKey("k0", DocKeyEncodesCollectionId::No), Vbid{0});
    checkeq(cb::engine_errc::success, status, "Get Replica Failed");
    checkeq("replicadata"sv,
            item->getValueView(),
            "Should have returned identical value");
    checkeq(1, get_int_stat(h, "vb_replica_ops_get"), "Expected 1 get");

    return SUCCESS;
}

static enum test_result test_get_replica_non_resident(EngineIface* h) {
    checkeq(cb::engine_errc::success,
            store(h, nullptr, StoreSemantics::Set, "key", "value"),
            "Store Failed");
    wait_for_flusher_to_settle(h);
    wait_for_stat_to_be(h, "ep_total_persisted", 1);

    evict_key(h, "key", Vbid(0), "Ejected.");
    check_expression(set_vbucket_state(h, Vbid(0), vbucket_state_replica),
          "Failed to set vbucket to replica");

    std::unique_ptr<MockCookie> cookie = std::make_unique<MockCookie>();
    checkeq(cb::engine_errc::success,
            h->get_replica(*cookie,
                           DocKey("key", DocKeyEncodesCollectionId::No),
                           Vbid{0})
                    .first,
            "Get Replica Failed");

    checkeq(1, get_int_stat(h, "vb_replica_ops_get"), "Expected 1 get");

    return SUCCESS;
}

static enum test_result test_get_replica_invalid_key(EngineIface* h) {
    std::unique_ptr<MockCookie> cookie = std::make_unique<MockCookie>();
    checkeq(cb::engine_errc::not_my_vbucket,
            h->get_replica(*cookie,
                           DocKey("k0", DocKeyEncodesCollectionId::No),
                           Vbid{0})
                    .first,
            "Get Replica Failed");
    return SUCCESS;
}

static enum test_result test_vb_del_pending(EngineIface* h) {
    auto* cookie = testHarness->create_cookie(h);
    testHarness->set_ewouldblock_handling(cookie, false);
    check_expression(set_vbucket_state(h, Vbid(1), vbucket_state_pending),
          "Failed to set vbucket state.");
    checkeq(cb::engine_errc::would_block,
            del(h, "key", 0, Vbid(1), cookie),
            "Expected woodblock.");
    testHarness->destroy_cookie(cookie);
    return SUCCESS;
}

static enum test_result test_vb_del_replica(EngineIface* h) {
    check_expression(set_vbucket_state(h, Vbid(1), vbucket_state_replica),
          "Failed to set vbucket state.");
    int numNotMyVBucket = get_int_stat(h, "ep_num_not_my_vbuckets");
    checkeq(cb::engine_errc::not_my_vbucket,
            del(h, "key", 0, Vbid(1)),
            "Expected not my vbucket.");
    wait_for_stat_change(h, "ep_num_not_my_vbuckets", numNotMyVBucket);
    return SUCCESS;
}

static enum test_result test_vbucket_get_miss(EngineIface* h) {
    return verify_vbucket_missing(h, Vbid(1)) ? SUCCESS : FAIL;
}

static enum test_result test_vbucket_get(EngineIface* h) {
    return verify_vbucket_state(h, Vbid(0), vbucket_state_active) ? SUCCESS
                                                                  : FAIL;
}

static enum test_result test_vbucket_create(EngineIface* h) {
    if (!verify_vbucket_missing(h, Vbid(1))) {
        fprintf(stderr, "vbucket wasn't missing.\n");
        return FAIL;
    }

    if (!set_vbucket_state(h, Vbid(1), vbucket_state_active)) {
        fprintf(stderr, "set state failed.\n");
        return FAIL;
    }

    return verify_vbucket_state(h, Vbid(1), vbucket_state_active) ? SUCCESS
                                                                  : FAIL;
}

static enum test_result test_takeover_stats_race_with_vb_create_DCP(
        EngineIface* h) {
    check_expression(set_vbucket_state(h, Vbid(1), vbucket_state_active),
          "Failed to set vbucket state information");

    checkeq(0,
            get_int_stat(h, "on_disk_deletes", "dcp-vbtakeover 1"),
            "Invalid number of on-disk deletes");

    return SUCCESS;
}

static enum test_result test_takeover_stats_num_persisted_deletes(
        EngineIface* h) {
    /* set an item */
    std::string key("key");
    checkeq(cb::engine_errc::success,
            store(h, nullptr, StoreSemantics::Set, key.c_str(), "data"),
            "Failed to store an item");

    /* delete the item */
    checkeq(cb::engine_errc::success,
            del(h, key.c_str(), 0, Vbid(0)),
            "Failed to delete the item");

    /* wait for persistence */
    wait_for_flusher_to_settle(h);

    /* check if persisted deletes stats is got correctly */
    checkeq(1,
            get_int_stat(h, "on_disk_deletes", "dcp-vbtakeover 0"),
            "Invalid number of on-disk deletes");

    return SUCCESS;
}

static enum test_result test_vbucket_compact(EngineIface* h) {
    const char* exp_key = "Carss";
    const char* exp_value = "pollute";
    const char* non_exp_key = "trees";
    const char* non_exp_value = "cleanse";

    // Set two keys - one to be expired and other to remain...
    // Set expiring key
    checkeq(cb::engine_errc::success,
            store(h, nullptr, StoreSemantics::Set, exp_key, exp_value),
            "Failed to set expiring key");
    check_key_value(h, exp_key, exp_value, strlen(exp_value));

    // Set a non-expiring key...
    checkeq(cb::engine_errc::success,
            store(h, nullptr, StoreSemantics::Set, non_exp_key, non_exp_value),
            "Failed to set non-expiring key");
    check_key_value(h, non_exp_key, non_exp_value, strlen(non_exp_value));

    // Touch expiring key with an expire time
    const int exp_time = 11;
    checkeq(cb::engine_errc::success,
            touch(h, exp_key, Vbid(0), exp_time),
            "Touch expiring key failed");

    // Move beyond expire time
    testHarness->time_travel(exp_time + 1);

    // Touch the expiring key to trigger the expiry
    auto* cookie = testHarness->create_cookie(h);
    checkeq(cb::engine_errc::no_such_key,
            get(h, cookie, exp_key, Vbid(0), DocStateFilter::Alive).first,
            "Expiration trigger via touch failed");
    testHarness->destroy_cookie(cookie);

    // Expect the item to now be expired
    checkeq(1,
            get_int_stat(h, "vb_active_expired"),
            "Incorrect number of expired keys");
    const int exp_purge_seqno =
            get_int_stat(h, "vb_0:high_seqno", "vbucket-seqno");

    // non_exp_key and its value should be intact...
    checkeq(cb::engine_errc::success,
            verify_key(h, non_exp_key),
            "key trees should be found.");
    // exp_key should have disappeared...
    cb::engine_errc val = verify_key(h, exp_key);
    checkeq(cb::engine_errc::no_such_key, val, "Key Carss has not expired.");

    // Store a dummy item since we do not purge the item with highest seqno
    checkeq(cb::engine_errc::success,
            store(h, nullptr, StoreSemantics::Set, "dummykey", "dummyvalue"),
            "Error setting dummy key");
    wait_for_flusher_to_settle(h);

    checkeq(0,
            get_int_stat(h, "vb_0:purge_seqno", "vbucket-seqno"),
            "purge_seqno not found to be zero before compaction");

    // Compaction on VBucket
    compact_db(
            h,
            Vbid(0) /* vbucket_id */,
            2 /* purge_before_ts */,
            exp_purge_seqno - 1 /* purge_before_seq */,
            1 /* drop deletes (forces purge irrespective purge_before_seq) */);
    wait_for_stat_to_be(h, "ep_pending_compactions", 0);
    checkeq(exp_purge_seqno,
            get_int_stat(h, "vb_0:purge_seqno", "vbucket-seqno"),
            "purge_seqno didn't match expected value");

    return SUCCESS;
}

static enum test_result test_MB_33919(EngineIface* h) {
    const char* expKey = "expiryKey";
    const char* otherKey = "otherKey";
    const char* value = "value";

    // Test runs in the future as we need to set times in the past without
    // falling foul of the expiry time being behind server start
    auto fiveDays =
            std::chrono::system_clock::now() + std::chrono::hours(5 * 24);

    // Calculate expiry and purgeBefore times
    auto threeDaysAgo = std::chrono::system_clock::to_time_t(
            fiveDays - std::chrono::hours(3 * 24));
    auto fourDaysAgo = std::chrono::system_clock::to_time_t(
            fiveDays - std::chrono::hours(4 * 24));
    // Time travel forwards by 5 days to give the illusion of 5 days uptime.
    testHarness->time_travel((86400 * 5));

    // Set expiring key, expiry 4 days ago
    checkeq(cb::engine_errc::success,
            store(h,
                  nullptr,
                  StoreSemantics::Set,
                  expKey,
                  value,
                  nullptr,
                  0,
                  Vbid(0),
                  fourDaysAgo),
            "Failed to set expiring key");

    // Force it to expire
    cb::engine_errc val = verify_key(h, expKey);
    checkeq(cb::engine_errc::no_such_key, val, "expiryKey has not expired.");

    // And a second key (after expiry), compaction won't purge the high-seqno
    checkeq(cb::engine_errc::success,
            store(h, nullptr, StoreSemantics::Set, otherKey, value),
            "Failed to set non-expiring key");

    // Wait for the item to be expired
    wait_for_stat_to_be(h, "vb_active_expired", 1);

    wait_for_flusher_to_settle(h);

    checkeq(0,
            get_int_stat(h, "vb_0:purge_seqno", "vbucket-seqno"),
            "purge_seqno not found to be zero before compaction");

    // Compaction on VBucket
    compact_db(h, Vbid(0), threeDaysAgo, 0, 0);
    wait_for_stat_to_be(h, "ep_pending_compactions", 0);

    // Purge-seqno should not of moved, without the fix it would
    checkeq(0,
            get_int_stat(h, "vb_0:purge_seqno", "vbucket-seqno"),
            "purge_seqno not found to be zero before compaction");

    return SUCCESS;
}

struct comp_thread_ctx {
    EngineIface* h;
    Vbid db_file_id;
};

void makeCouchstoreFileInaccessible(const std::string& dbname);
extern "C" {
    static void compaction_thread(void *arg) {
        auto *ctx = static_cast<comp_thread_ctx *>(arg);
        compact_db(ctx->h, ctx->db_file_id, 0, 0, 0);
    }
}

static enum test_result test_multiple_vb_compactions(EngineIface* h) {
    for (uint16_t i = 0; i < 4; ++i) {
        if (!set_vbucket_state(h, Vbid(i), vbucket_state_active)) {
            fprintf(stderr, "set state failed for vbucket %d.\n", i);
            return FAIL;
        }
        check_expression(verify_vbucket_state(h, Vbid(i), vbucket_state_active),
              "VBucket state not active");
    }

    std::vector<std::string> keys;
    for (int j = 0; j < 100; ++j) {
        std::stringstream ss;
        ss << "key" << j;
        std::string key(ss.str());
        keys.push_back(key);
    }

    int count = 0;
    std::vector<std::string>::iterator it;
    for (it = keys.begin(); it != keys.end(); ++it) {
        Vbid vbid = Vbid(count % 4);
        checkeq(cb::engine_errc::success,
                store(h,
                      nullptr,
                      StoreSemantics::Set,
                      it->c_str(),
                      it->c_str(),
                      nullptr,
                      0,
                      vbid),
                "Failed to store a value");
        ++count;
    }

    wait_for_flusher_to_settle(h);

    // Compact multiple vbuckets.
    const int n_threads = 4;
    std::array<std::thread, n_threads> threads;
    struct comp_thread_ctx ctx[n_threads];

    const int num_shards =
            get_int_stat(h, "ep_workload:num_shards", "workload");

    for (int i = 0; i < n_threads; i++) {
        ctx[i].h = h;
        ctx[i].db_file_id = Vbid(static_cast<Vbid>(i).get() % num_shards);
        threads[i] = create_thread([c = &ctx[i]]() { compaction_thread(c); },
                                   "t:" + std::to_string(i));
    }

    for (auto& thread : threads) {
        thread.join();
    }

    wait_for_stat_to_be(h, "ep_pending_compactions", 0);

    return SUCCESS;
}

static enum test_result test_multi_vb_compactions_with_workload(
        EngineIface* h) {
    for (uint16_t i = 0; i < 4; ++i) {
        if (!set_vbucket_state(h, Vbid(i), vbucket_state_active)) {
            fprintf(stderr, "set state failed for vbucket %d.\n", i);
            return FAIL;
        }
        check_expression(verify_vbucket_state(h, Vbid(i), vbucket_state_active),
              "VBucket state not active");
    }

    std::vector<std::string> keys;
    for (int j = 0; j < 100; ++j) {
        std::stringstream ss;
        ss << "key" << j;
        std::string key(ss.str());
        keys.push_back(key);
    }

    int count = 0;
    std::vector<std::string>::iterator it;
    for (it = keys.begin(); it != keys.end(); ++it) {
        Vbid vbid = Vbid(count % 4);
        checkeq(cb::engine_errc::success,
                store(h,
                      nullptr,
                      StoreSemantics::Set,
                      it->c_str(),
                      it->c_str(),
                      nullptr,
                      0,
                      vbid),
                "Failed to store a value");
        ++count;
    }
    wait_for_flusher_to_settle(h);

    for (int i = 0; i < 2; ++i) {
        count = 0;
        for (it = keys.begin(); it != keys.end(); ++it) {
            Vbid vbid = Vbid(count % 4);
            checkeq(cb::engine_errc::success,
                    get(h, nullptr, it->c_str(), vbid).first,
                    "Unable to get stored item");
            ++count;
        }
    }
    wait_for_stat_to_be(h, "ep_workload_pattern", std::string{"read_heavy"});

    // Compact multiple vbuckets.
    const int n_threads = 4;
    std::array<std::thread, n_threads> threads;
    struct comp_thread_ctx ctx[n_threads];

    for (int i = 0; i < n_threads; i++) {
        ctx[i].h = h;
        ctx[i].db_file_id = static_cast<Vbid>(i);
        threads[i] = create_thread([c = &ctx[i]]() { compaction_thread(c); },
                                   "t:" + std::to_string(i));
    }

    for (auto& thread : threads) {
        thread.join();
    }

    wait_for_stat_to_be(h, "ep_pending_compactions", 0);

    return SUCCESS;
}

static enum test_result vbucket_destroy(EngineIface* h,
                                        const char* value = nullptr) {
    check_expression(set_vbucket_state(h, Vbid(1), vbucket_state_active),
          "Failed to set vbucket state.");

    checkeq(cb::engine_errc::not_my_vbucket,
            vbucketDelete(h, Vbid(2), value),
            "Expected NMVB");

    check_expression(set_vbucket_state(h, Vbid(1), vbucket_state_dead),
          "Failed set set vbucket 1 state.");

    checkeq(cb::engine_errc::success,
            vbucketDelete(h, Vbid(1), value),
            "Expected failure deleting non-existent bucket.");

    check_expression(verify_vbucket_missing(h, Vbid(1)),
          "vbucket 1 was not missing after deleting it.");

    return SUCCESS;
}

static enum test_result test_vbucket_destroy_stats(EngineIface* h) {
    int cacheSize = get_int_stat(h, "ep_total_cache_size");
    int overhead = get_int_stat(h, "ep_overhead");
    int nonResident = get_int_stat(h, "ep_num_non_resident");

    check_expression(set_vbucket_state(h, Vbid(1), vbucket_state_active),
          "Failed to set vbucket state.");

    std::vector<std::string> keys;
    for (int j = 0; j < 2000; ++j) {
        std::stringstream ss;
        ss << "key" << j;
        std::string key(ss.str());
        keys.push_back(key);
    }

    std::vector<std::string>::iterator it;
    for (it = keys.begin(); it != keys.end(); ++it) {
        checkeq(cb::engine_errc::success,
                store(h,
                      nullptr,
                      StoreSemantics::Set,
                      it->c_str(),
                      it->c_str(),
                      nullptr,
                      0,
                      Vbid(1)),
                "Failed to store a value");
    }
    wait_for_flusher_to_settle(h);

    check_expression(set_vbucket_state(h, Vbid(1), vbucket_state_dead),
          "Failed set set vbucket 1 state.");

    int vbucketDel = get_int_stat(h, "ep_vbucket_del");
    checkeq(cb::engine_errc::success,
            vbucketDelete(h, Vbid(1)),
            "Expected failure deleting non-existent bucket.");

    check_expression(verify_vbucket_missing(h, Vbid(1)),
          "vbucket 1 was not missing after deleting it.");

    wait_for_stat_change(h, "ep_vbucket_del", vbucketDel);

    wait_for_stat_to_be(h, "ep_total_cache_size", cacheSize);
    wait_for_stat_to_be(h, "ep_overhead", overhead);
    wait_for_stat_to_be(h, "ep_num_non_resident", nonResident);

    return SUCCESS;
}

static enum test_result vbucket_destroy_restart(EngineIface* h,
                                                const char* value = nullptr) {
    if (!isWarmupEnabled(h)) {
        return SKIPPED;
    }

    check_expression(set_vbucket_state(h, Vbid(1), vbucket_state_active),
          "Failed to set vbucket state.");

    // Store a value so the restart will try to resurrect it.
    checkeq(cb::engine_errc::success,
            store(h,
                  nullptr,
                  StoreSemantics::Set,
                  "key",
                  "somevalue",
                  nullptr,
                  0,
                  Vbid(1)),
            "Failed to set a value");
    check_key_value(h, "key", "somevalue", 9, Vbid(1));

    // Reload to get a flush forced.
    testHarness->reload_engine(&h,

                               testHarness->get_current_testcase()->cfg,
                               true,
                               false);

    wait_for_warmup_complete(h);

    check_expression(verify_vbucket_state(h, Vbid(1), vbucket_state_active),
          "Bucket state was what it was initially, after restart.");
    check_expression(set_vbucket_state(h, Vbid(1), vbucket_state_active),
          "Failed to set vbucket state.");
    check_key_value(h, "key", "somevalue", 9, Vbid(1));

    check_expression(set_vbucket_state(h, Vbid(1), vbucket_state_dead),
          "Failed set set vbucket 1 state.");

    checkeq(cb::engine_errc::success,
            vbucketDelete(h, Vbid(1), value),
            "Expected failure deleting non-existent bucket.");

    check_expression(verify_vbucket_missing(h, Vbid(1)),
          "vbucket 1 was not missing after deleting it.");

    testHarness->reload_engine(&h,

                               testHarness->get_current_testcase()->cfg,
                               true,
                               false);

    wait_for_warmup_complete(h);

    if (verify_vbucket_state(h, Vbid(1), vbucket_state_pending, true)) {
        std::cerr << "Bucket came up in pending state after delete." << std::endl;
        abort();
    }

    check_expression(verify_vbucket_missing(h, Vbid(1)),
          "vbucket 1 was not missing after restart.");

    return SUCCESS;
}

static enum test_result test_async_vbucket_destroy(EngineIface* h) {
    return vbucket_destroy(h);
}

static enum test_result test_sync_vbucket_destroy(EngineIface* h) {
    return vbucket_destroy(h, "async=0");
}

static enum test_result test_async_vbucket_destroy_restart(EngineIface* h) {
    return vbucket_destroy_restart(h);
}

static enum test_result test_sync_vbucket_destroy_restart(EngineIface* h) {
    return vbucket_destroy_restart(h, "async=0");
}

static enum test_result test_vb_set_pending(EngineIface* h) {
    return test_pending_vb_mutation(h, StoreSemantics::Set);
}

static enum test_result test_vb_add_pending(EngineIface* h) {
    return test_pending_vb_mutation(h, StoreSemantics::Add);
}

static enum test_result test_vb_cas_pending(EngineIface* h) {
    return test_pending_vb_mutation(h, StoreSemantics::CAS);
}

static enum test_result test_vb_set_replica(EngineIface* h) {
    return test_replica_vb_mutation(h, StoreSemantics::Set);
}

static enum test_result test_vb_replace_replica(EngineIface* h) {
    return test_replica_vb_mutation(h, StoreSemantics::Replace);
}

static enum test_result test_vb_replace_pending(EngineIface* h) {
    return test_pending_vb_mutation(h, StoreSemantics::Replace);
}

static enum test_result test_vb_add_replica(EngineIface* h) {
    return test_replica_vb_mutation(h, StoreSemantics::Add);
}

static enum test_result test_vb_cas_replica(EngineIface* h) {
    return test_replica_vb_mutation(h, StoreSemantics::CAS);
}

static enum test_result test_stats_seqno(EngineIface* h) {
    check_expression(set_vbucket_state(h, Vbid(1), vbucket_state_active),
          "Failed to set vbucket state.");

    int num_keys = 100;
    for (int ii = 0; ii < num_keys; ++ii) {
        std::stringstream ss;
        ss << "key" << ii;
        checkeq(cb::engine_errc::success,
                store(h,
                      nullptr,
                      StoreSemantics::Set,
                      ss.str().c_str(),
                      "value",
                      nullptr,
                      0,
                      Vbid(0)),
                "Failed to store an item.");
    }
    wait_for_flusher_to_settle(h);

    // MB-47105: help identifing if anything related to MB-37920
    if (isPersistentBucket(h)) {
        checkeq(0, get_int_stat(h, "ep_item_commit_failed"), "Flush failures");
    }

    checkeq(100,
            get_int_stat(h, "vb_0:high_seqno", "vbucket-seqno"),
            "Invalid seqno");

    if (isPersistentBucket(h)) {
        checkeq(100,
                get_int_stat(h, "vb_0:last_persisted_seqno", "vbucket-seqno"),
                "Unexpected last_persisted_seqno");
    }
    checkeq(0,
            get_int_stat(h, "vb_1:high_seqno", "vbucket-seqno"),
            "Invalid seqno");
    checkeq(0,
            get_int_stat(h, "vb_1:high_seqno", "vbucket-seqno 1"),
            "Invalid seqno");
    if (isPersistentBucket(h)) {
        checkeq(0,
                get_int_stat(h, "vb_1:last_persisted_seqno", "vbucket-seqno 1"),
                "Invalid last_persisted_seqno");
    }

    uint64_t vb_uuid = get_ull_stat(h, "vb_1:0:id", "failovers");

    auto seqno_stats = get_all_stats(h, "vbucket-seqno 1");
    checkeq(vb_uuid, uint64_t(std::stoull(seqno_stats.at("vb_1:uuid"))),
            "Invalid uuid");

    // Check invalid vbucket
    checkeq(cb::engine_errc::not_my_vbucket,
            get_stats(h, "vbucket-seqno 2"sv, {}, add_stats),
            "Expected not my vbucket");

    // Check bad vbucket parameter (not numeric)
    checkeq(cb::engine_errc::invalid_arguments,
            get_stats(h, "vbucket-seqno tt2"sv, {}, add_stats),
            "Expected invalid");

    // Check extra spaces at the end
    checkeq(cb::engine_errc::invalid_arguments,
            get_stats(h, "vbucket-seqno    "sv, {}, add_stats),
            "Expected invalid");

    return SUCCESS;
}

static enum test_result test_stats_diskinfo(EngineIface* h) {
    check_expression(set_vbucket_state(h, Vbid(1), vbucket_state_active),
          "Failed to set vbucket state.");

    int num_keys = 100;
    for (int ii = 0; ii < num_keys; ++ii) {
        std::stringstream ss;
        ss << "key" << ii;
        checkeq(cb::engine_errc::success,
                store(h,
                      nullptr,
                      StoreSemantics::Set,
                      ss.str().c_str(),
                      "value",
                      nullptr,
                      0,
                      Vbid(1)),
                "Failed to store an item.");
    }
    wait_for_flusher_to_settle(h);

    size_t file_size = get_int_stat(h, "ep_db_file_size", "diskinfo");
    size_t data_size = get_int_stat(h, "ep_db_data_size", "diskinfo");
    checklt(size_t{0}, file_size, "DB file size should be greater than 0");
    checklt(size_t{0}, data_size, "DB data size should be greater than 0");
    checkge(file_size, data_size, "DB file size should be >= DB data size");
    checkgt(get_int_stat(h, "vb_1:data_size", "diskinfo detail"), 0,
          "VB 1 data size should be greater than 0");

    checkeq(cb::engine_errc::invalid_arguments,
            get_stats(h, "diskinfo "sv, {}, add_stats),
            "Expected invalid");

    checkeq(cb::engine_errc::invalid_arguments,
            get_stats(h, "diskinfo detai"sv, {}, add_stats),
            "Expected invalid");

    checkeq(cb::engine_errc::invalid_arguments,
            get_stats(h, "diskinfo detaillll"sv, {}, add_stats),
            "Expected invalid");

    return SUCCESS;
}

static enum test_result test_uuid_stats(EngineIface* h) {
    vals.clear();
    checkeq(cb::engine_errc::success,
            get_stats(h, "uuid"sv, {}, add_stats),
            "Failed to get stats.");
    checkeq(std::string_view("foobar"),
            static_cast<std::string_view>(vals["uuid"]),
            "Incorrect uuid");
    return SUCCESS;
}

static enum test_result test_item_stats(EngineIface* h) {
    checkeq(cb::engine_errc::success,
            store(h, nullptr, StoreSemantics::Set, "key", "somevalue"),
            "Failed set.");
    wait_for_flusher_to_settle(h);
    checkeq(cb::engine_errc::success,
            store(h, nullptr, StoreSemantics::Set, "key", "somevalueX"),
            "Failed set.");
    wait_for_flusher_to_settle(h);
    checkeq(cb::engine_errc::success,
            store(h, nullptr, StoreSemantics::Set, "key1", "somevalueY"),
            "Failed set.");
    wait_for_flusher_to_settle(h);

    check_key_value(h, "key", "somevalueX", 10);
    check_key_value(h, "key1", "somevalueY", 10);

    checkeq(cb::engine_errc::success,
            del(h, "key1", 0, Vbid(0)),
            "Failed remove with value.");
    wait_for_flusher_to_settle(h);

    checkeq(cb::engine_errc::success,
            store(h, nullptr, StoreSemantics::Set, "key1", "someothervalue"),
            "Failed set.");
    wait_for_flusher_to_settle(h);

    check_key_value(h, "key1", "someothervalue", 14);

    checkeq(3, get_int_stat(h, "vb_active_ops_create"), "Expected 3 creations");
    checkeq(1, get_int_stat(h, "vb_active_ops_update"), "Expected 1 updation");
    checkeq(1, get_int_stat(h, "vb_active_ops_delete"), "Expected 1 deletion");
    checkeq(3, get_int_stat(h, "vb_active_ops_get"), "Expected 3 gets");

    return SUCCESS;
}

static enum test_result test_stats(EngineIface* h) {
    vals.clear();
    checkeq(cb::engine_errc::success,
            get_stats(h, {}, {}, add_stats),
            "Failed to get stats.");
    checklt(size_t{10}, vals.size(), "Kind of expected more stats than that.");

    return SUCCESS;
}

static enum test_result test_mem_stats(EngineIface* h) {
    std::string value(4096, 'b');

    // If active compression - make a value that doesn't compress very well.
    if (isActiveCompressionEnabled(h)) {
        std::mt19937 generator; // Using the default seed is fine
        std::uniform_int_distribution<int> distribution{'0', 'z'};
        for (auto& dis : value) {
            dis = distribution(generator);
        }
    }

    int itemsRemoved = get_int_stat(h, "ep_items_rm_from_checkpoints");
    wait_for_persisted_value(h, "key", value.c_str());
    if (isPersistentBucket(h)) {
        wait_for_stat_change(h, "ep_items_rm_from_checkpoints", itemsRemoved);
    }

    if (isActiveCompressionEnabled(h)) {
        wait_for_item_compressor_to_settle(h);
    }

    int mem_used = get_int_stat(h, "mem_used");
    int cache_size = get_int_stat(h, "ep_total_cache_size");
    int overhead = get_int_stat(h, "ep_overhead");
    int value_size = get_int_stat(h, "ep_value_size");
    checkgt((mem_used - overhead), cache_size,
            "ep_kv_size should be greater than the hashtable cache size due to "
            "the checkpoint overhead");

    if (isPersistentBucket(h)) {
        evict_key(h, "key", Vbid(0), "Ejected.");

        checkge(cache_size, get_int_stat(h, "ep_total_cache_size"),
                "Evict a value shouldn't increase the total cache size");
        checkgt(mem_used, get_int_stat(h, "mem_used"),
              "Expected mem_used to decrease when an item is evicted");

        check_key_value(h,
                        "key",
                        value.c_str(),
                        value.size(),
                        Vbid(0)); // Load an item from disk again.

        if (isActiveCompressionEnabled(h)) {
            wait_for_item_compressor_to_settle(h);
        }
        checkeq(value_size, get_int_stat(h, "ep_value_size"),
                "Expected ep_value_size to remain the same after item is "
                "loaded from disk");
    }

    return SUCCESS;
}

static enum test_result test_io_stats(EngineIface* h) {
    int exp_write_bytes;
    std::string backend = get_str_stat(h, "ep_backend");
    if (backend == "couchdb") {
        exp_write_bytes = 22; /* TBD: Do not hard code the value */
    } else {
        return SKIPPED;
    }

    std::string collections = get_str_stat(h, "ep_collections_enabled");
    if (collections == "true") {
        // 1 byte of meta data for the collection-ID
        exp_write_bytes += 1;
    }

    reset_stats(h);

    checkeq(0,
            get_int_stat(h, "rw_0:io_bg_fetch_docs_read", "kvstore"),
            "Expected reset stats to set io_bg_fetch_docs_read to zero");
    checkeq(0,
            get_int_stat(h, "rw_0:io_num_write", "kvstore"),
            "Expected reset stats to set io_num_write to zero");
    checkeq(0,
            get_int_stat(h, "rw_0:io_bg_fetch_doc_bytes", "kvstore"),
            "Expected reset stats to set io_bg_fetch_doc_bytes to zero");
    checkeq(0,
            get_int_stat(h, "rw_0:io_document_write_bytes", "kvstore"),
            "Expected reset stats to set io_document_write_bytes to zero");

    const std::string key("a");
    const std::string value("b\r\n");
    wait_for_persisted_value(h, key.c_str(), value.c_str());
    checkeq(0,
            get_int_stat(h, "rw_0:io_bg_fetch_docs_read", "kvstore"),
            "Expected storing one value to not change the read counter");
    checkeq(0,
            get_int_stat(h, "rw_0:io_bg_fetch_doc_bytes", "kvstore"),
            "Expected storing one value to not change the bgfetch doc bytes");
    checkeq(1,
            get_int_stat(h, "rw_0:io_num_write", "kvstore"),
            "Expected storing the key to update the write counter");
    checkeq(exp_write_bytes,
            get_int_stat(h, "rw_0:io_document_write_bytes", "kvstore"),
            "Expected storing the key to update the write bytes");

    // Exact write amplification varies, bur expect it to be at least 10.0x
    // given we are writing a single byte key and single byte value.
    checkge(get_stat<float>(
                    h, "rw_0:io_flusher_write_amplification", "kvstore"),
            10.0f,
            "Expected storing the key to update Flusher Write Amplification");

    evict_key(h, key.c_str(), Vbid(0), "Ejected.");

    check_key_value(h, "a", value.c_str(), value.size(), Vbid(0));

    checkeq(1,
            get_int_stat(h, "rw_0:io_bg_fetch_docs_read", "kvstore"),
            "Expected reading the value back in to update the read counter");

    uint64_t exp_read_bytes = key.size() + value.size() +
                              MetaData::getMetaDataSize(MetaData::Version::V1);
    if (collections == "true") {
        // 1 byte of meta data for the collection-ID
        exp_read_bytes += 1;
    }
    checkeq(exp_read_bytes,
            get_stat<uint64_t>(h, "rw_0:io_bg_fetch_doc_bytes", "kvstore"),
            "Expected reading the value back in to update the read bytes");

    // For read amplification, exact value depends on couchstore file layout,
    // but generally see a value of 2 here.
    checkge(get_float_stat(h, "ep_bg_fetch_avg_read_amplification"),
            2.0f,
            "Expected sensible bgFetch read amplification value");

    checkeq(1,
            get_int_stat(h, "rw_0:io_num_write", "kvstore"),
            "Expected reading the value back in to not update the write "
            "counter");
    checkeq(exp_write_bytes,
            get_int_stat(h, "rw_0:io_document_write_bytes", "kvstore"),
            "Expected reading the value back in to not update the write bytes");

    return SUCCESS;
}

static enum test_result test_vb_file_stats(EngineIface* h) {
    wait_for_flusher_to_settle(h);
    std::string backend = get_str_stat(h, "ep_backend");
    // Some tests just insert vbstate into local db and magma doesn't track
    // the data size until items are put into the key and seq indexes so
    // use the file size to determine when data has been put into the db store.
    if (backend == "magma") {
        wait_for_stat_change(h, "ep_db_file_size", 0);
    } else {
        wait_for_stat_change(h, "ep_db_data_size", 0);
    }

    int old_data_size = get_int_stat(h, "ep_db_data_size");
    int old_file_size = get_int_stat(h, "ep_db_file_size");
    checkne(0, old_file_size, "Expected a non-zero value for ep_db_file_size");

    // Write a value and test ...
    wait_for_persisted_value(h, "a", "b\r\n");
    checklt(old_data_size, get_int_stat(h, "ep_db_data_size"),
            "Expected the DB data size to increase");
    checklt(old_file_size, get_int_stat(h, "ep_db_file_size"),
            "Expected the DB file size to increase");

    checklt(0, get_int_stat(h, "vb_0:db_data_size", "vbucket-details 0"),
            "Expected the vbucket DB data size to non-zero");
    checklt(0, get_int_stat(h, "vb_0:db_file_size", "vbucket-details 0"),
            "Expected the vbucket DB file size to non-zero");
    return SUCCESS;
}

static enum test_result test_vb_file_stats_after_warmup(EngineIface* h) {
    if (!isWarmupEnabled(h)) {
        return SKIPPED;
    }

    for (int i = 0; i < 100; ++i) {
        std::stringstream key;
        key << "key-" << i;
        checkeq(cb::engine_errc::success,
                store(h,
                      nullptr,
                      StoreSemantics::Set,
                      key.str().c_str(),
                      "somevalue"),
                "Error setting.");
    }
    wait_for_flusher_to_settle(h);

    int fileSize = get_int_stat(h, "vb_0:db_file_size", "vbucket-details 0");
    int spaceUsed = get_int_stat(h, "vb_0:db_data_size", "vbucket-details 0");

    // Restart the engine.
    testHarness->reload_engine(&h,

                               testHarness->get_current_testcase()->cfg,
                               true,
                               false);

    wait_for_warmup_complete(h);

    int newFileSize = get_int_stat(h, "vb_0:db_file_size", "vbucket-details 0");
    int newSpaceUsed =
            get_int_stat(h, "vb_0:db_data_size", "vbucket-details 0");

    checkle(static_cast<float>(0.9 * fileSize),
            static_cast<float>(newFileSize),
            "Unexpected fileSize for vbucket");
    checkle(static_cast<float>(0.9 * spaceUsed),
            static_cast<float>(newSpaceUsed),
            "Unexpected spaceUsed for vbucket");

    return SUCCESS;
}

static enum test_result test_bg_stats(EngineIface* h) {
    reset_stats(h);
    wait_for_persisted_value(h, "a", "b\r\n");
    evict_key(h, "a", Vbid(0), "Ejected.");
    testHarness->time_travel(43);
    check_key_value(h, "a", "b\r\n", 3, Vbid(0));

    auto stats = get_all_stats(h);
    checkeq(1, std::stoi(stats.at("ep_bg_num_samples")),
               "Expected one sample");

    const char* bg_keys[] = { "ep_bg_min_wait",
                              "ep_bg_max_wait",
                              "ep_bg_wait_avg",
                              "ep_bg_min_load",
                              "ep_bg_max_load",
                              "ep_bg_load_avg"};
    for (const auto* key : bg_keys) {
        check_expression(stats.find(key) != stats.end(),
              (std::string("Found no ") + key).c_str());
    }

    evict_key(h, "a", Vbid(0), "Ejected.");
    check_key_value(h, "a", "b\r\n", 3, Vbid(0));
    checkeq(2, get_int_stat(h, "ep_bg_num_samples"), "Expected one sample");

    reset_stats(h);
    checkeq(0,
            get_int_stat(h, "ep_bg_fetched"),
            "ep_bg_fetched is not reset to 0");
    return SUCCESS;
}

static enum test_result test_bg_meta_stats(EngineIface* h) {
    reset_stats(h);

    wait_for_persisted_value(h, "k1", "v1");
    wait_for_persisted_value(h, "k2", "v2");

    evict_key(h, "k1", Vbid(0), "Ejected.");
    checkeq(cb::engine_errc::success,
            del(h, "k2", 0, Vbid(0)),
            "Failed remove with value.");
    wait_for_flusher_to_settle(h);

    checkeq(0, get_int_stat(h, "ep_bg_fetched"), "Expected bg_fetched to be 0");
    checkeq(0,
            get_int_stat(h, "ep_bg_meta_fetched"),
            "Expected bg_meta_fetched to be 0");

    check_expression(get_meta(h, "k2"), "Get meta failed");
    checkeq(0, get_int_stat(h, "ep_bg_fetched"), "Expected bg_fetched to be 0");
    checkeq(1,
            get_int_stat(h, "ep_bg_meta_fetched"),
            "Expected bg_meta_fetched to be 1");

    checkeq(cb::engine_errc::success,
            get(h, nullptr, "k1", Vbid(0)).first,
            "Missing key");
    checkeq(1, get_int_stat(h, "ep_bg_fetched"), "Expected bg_fetched to be 1");
    checkeq(1,
            get_int_stat(h, "ep_bg_meta_fetched"),
            "Expected bg_meta_fetched to be 1");

    // store new key with some random metadata
    ItemMetaData itemMeta;
    itemMeta.revSeqno = 10;
    itemMeta.cas = 0xdeadbeef;
    itemMeta.exptime = 0;
    itemMeta.flags = 0xdeadbeef;

    checkeq(cb::engine_errc::success,
            add_with_meta(h, "k3", {}, Vbid(0), &itemMeta),
            "Expected to add item");
    checkeq(cb::mcbp::Status::Success, last_status.load(), "Set meta failed");

    check_expression(get_meta(h, "k2"), "Get meta failed");
    checkeq(1, get_int_stat(h, "ep_bg_fetched"), "Expected bg_fetched to be 1");

    int expected_ep_bg_meta_fetched =
            get_bool_stat(h, "ep_bfilter_enabled") ? 1 : 2;
    checkeq(expected_ep_bg_meta_fetched,
            get_int_stat(h, "ep_bg_meta_fetched"),
            "bg_meta_fetched");
    return SUCCESS;
}

static enum test_result test_key_stats(EngineIface* h) {
    check_expression(set_vbucket_state(h, Vbid(1), vbucket_state_active),
          "Failed set vbucket 1 state.");

    // set (k1,v1) in vbucket 0
    checkeq(cb::engine_errc::success,
            store(h, nullptr, StoreSemantics::Set, "k1", "v1"),
            "Failed to store an item.");

    // set (k2,v2) in vbucket 1
    checkeq(cb::engine_errc::success,
            store(h,
                  nullptr,
                  StoreSemantics::Set,
                  "k2",
                  "v2",
                  nullptr,
                  0,
                  Vbid(1)),
            "Failed to store an item.");

    auto* cookie = testHarness->create_cookie(h);

    // stat for key "k1" and vbucket "0"
    const char *statkey1 = "key k1 0";
    checkeq(cb::engine_errc::success,
            h->get_stats(*cookie, {statkey1, strlen(statkey1)}, {}, add_stats),
            "Failed to get stats.");
    check_expression(vals.find("key_is_dirty") != vals.end(), "Found no key_is_dirty");
    check_expression(vals.find("key_exptime") != vals.end(), "Found no key_exptime");
    check_expression(vals.find("key_flags") != vals.end(), "Found no key_flags");
    check_expression(vals.find("key_cas") != vals.end(), "Found no key_cas");
    check_expression(vals.find("key_vb_state") != vals.end(), "Found no key_vb_state");

    // stat for key "k2" and vbucket "1"
    const char *statkey2 = "key k2 1";
    checkeq(cb::engine_errc::success,
            h->get_stats(*cookie, {statkey2, strlen(statkey2)}, {}, add_stats),
            "Failed to get stats.");
    check_expression(vals.find("key_is_dirty") != vals.end(), "Found no key_is_dirty");
    check_expression(vals.find("key_exptime") != vals.end(), "Found no key_exptime");
    check_expression(vals.find("key_flags") != vals.end(), "Found no key_flags");
    check_expression(vals.find("key_cas") != vals.end(), "Found no key_cas");
    check_expression(vals.find("key_vb_state") != vals.end(), "Found no key_vb_state");

    testHarness->destroy_cookie(cookie);
    return SUCCESS;
}

static enum test_result test_key_stats_eaccess(EngineIface* h) {
    check_expression(set_vbucket_state(h, Vbid(1), vbucket_state_active),
          "Failed set vbucket 1 state.");

    // set (k1,v1) in vbucket 0
    checkeq(cb::engine_errc::success,
            store(h, nullptr, StoreSemantics::Set, "k1", "v1"),
            "Failed to store an item.");

    // set (k2,v2) in vbucket 1
    checkeq(cb::engine_errc::success,
            store(h,
                  nullptr,
                  StoreSemantics::Set,
                  "k2",
                  "v2",
                  nullptr,
                  0,
                  Vbid(1)),
            "Failed to store an item.");

    auto* cookie = testHarness->create_cookie(h);

    MockCookie::setCheckPrivilegeFunction(
            [](const CookieIface&,
               cb::rbac::Privilege,
               std::optional<ScopeID>,
               std::optional<CollectionID>) -> cb::rbac::PrivilegeAccess {
                return cb::rbac::PrivilegeAccessFail;
            });

    const auto ret = h->get_stats(*cookie, "key k1 0"sv, {}, add_stats);
    // Reset priv check function
    MockCookie::setCheckPrivilegeFunction({});
    checkeq(cb::engine_errc::no_access,
            ret,
            "Expected stats key to return no access");

    testHarness->destroy_cookie(cookie);
    return SUCCESS;
}

static enum test_result test_vkey_stats(EngineIface* h) {
    check_expression(set_vbucket_state(h, Vbid(1), vbucket_state_active),
          "Failed set vbucket 1 state.");
    check_expression(set_vbucket_state(h, Vbid(2), vbucket_state_active),
          "Failed set vbucket 2 state.");
    check_expression(set_vbucket_state(h, Vbid(3), vbucket_state_active),
          "Failed set vbucket 3 state.");
    check_expression(set_vbucket_state(h, Vbid(4), vbucket_state_active),
          "Failed set vbucket 4 state.");

    wait_for_persisted_value(h, "k1", "v1");
    wait_for_persisted_value(h, "k2", "v2", Vbid(1));
    wait_for_persisted_value(h, "k3", "v3", Vbid(2));
    wait_for_persisted_value(h, "k4", "v4", Vbid(3));
    wait_for_persisted_value(h, "k5", "v5", Vbid(4));

    check_expression(set_vbucket_state(h, Vbid(2), vbucket_state_replica),
          "Failed to set VB2 state.");
    check_expression(set_vbucket_state(h, Vbid(3), vbucket_state_pending),
          "Failed to set VB3 state.");
    check_expression(set_vbucket_state(h, Vbid(4), vbucket_state_dead),
          "Failed to set VB4 state.");

    auto* cookie = testHarness->create_cookie(h);

    // stat for key "k1" and vbucket "0"
    const char *statkey1 = "vkey k1 0";
    checkeq(cb::engine_errc::success,
            h->get_stats(*cookie, {statkey1, strlen(statkey1)}, {}, add_stats),
            "Failed to get stats.");
    check_expression(vals.find("key_is_dirty") != vals.end(), "Found no key_is_dirty");
    check_expression(vals.find("key_exptime") != vals.end(), "Found no key_exptime");
    check_expression(vals.find("key_flags") != vals.end(), "Found no key_flags");
    check_expression(vals.find("key_cas") != vals.end(), "Found no key_cas");
    check_expression(vals.find("key_vb_state") != vals.end(), "Found no key_vb_state");
    check_expression(vals.find("key_valid") != vals.end(), "Found no key_valid");

    // stat for key "k2" and vbucket "1"
    const char *statkey2 = "vkey k2 1";
    checkeq(cb::engine_errc::success,
            h->get_stats(*cookie, {statkey2, strlen(statkey2)}, {}, add_stats),
            "Failed to get stats.");
    check_expression(vals.find("key_is_dirty") != vals.end(), "Found no key_is_dirty");
    check_expression(vals.find("key_exptime") != vals.end(), "Found no key_exptime");
    check_expression(vals.find("key_flags") != vals.end(), "Found no key_flags");
    check_expression(vals.find("key_cas") != vals.end(), "Found no key_cas");
    check_expression(vals.find("key_vb_state") != vals.end(), "Found no key_vb_state");
    check_expression(vals.find("key_valid") != vals.end(), "Found no key_valid");

    // stat for key "k3" and vbucket "2"
    const char *statkey3 = "vkey k3 2";
    checkeq(cb::engine_errc::success,
            h->get_stats(*cookie, {statkey3, strlen(statkey3)}, {}, add_stats),
            "Failed to get stats.");
    check_expression(vals.find("key_is_dirty") != vals.end(), "Found no key_is_dirty");
    check_expression(vals.find("key_exptime") != vals.end(), "Found no key_exptime");
    check_expression(vals.find("key_flags") != vals.end(), "Found no key_flags");
    check_expression(vals.find("key_cas") != vals.end(), "Found no key_cas");
    check_expression(vals.find("key_vb_state") != vals.end(), "Found no key_vb_state");
    check_expression(vals.find("key_valid") != vals.end(), "Found no key_valid");

    // stat for key "k4" and vbucket "3"
    const char *statkey4 = "vkey k4 3";
    checkeq(cb::engine_errc::success,
            h->get_stats(*cookie, {statkey4, strlen(statkey4)}, {}, add_stats),
            "Failed to get stats.");
    check_expression(vals.find("key_is_dirty") != vals.end(), "Found no key_is_dirty");
    check_expression(vals.find("key_exptime") != vals.end(), "Found no key_exptime");
    check_expression(vals.find("key_flags") != vals.end(), "Found no key_flags");
    check_expression(vals.find("key_cas") != vals.end(), "Found no key_cas");
    check_expression(vals.find("key_vb_state") != vals.end(), "Found no key_vb_state");
    check_expression(vals.find("key_valid") != vals.end(), "Found no key_valid");

    // stat for key "k5" and vbucket "4"
    const char *statkey5 = "vkey k5 4";
    checkeq(cb::engine_errc::success,
            h->get_stats(*cookie, {statkey5, strlen(statkey5)}, {}, add_stats),
            "Failed to get stats.");
    check_expression(vals.find("key_is_dirty") != vals.end(), "Found no key_is_dirty");
    check_expression(vals.find("key_exptime") != vals.end(), "Found no key_exptime");
    check_expression(vals.find("key_flags") != vals.end(), "Found no key_flags");
    check_expression(vals.find("key_cas") != vals.end(), "Found no key_cas");
    check_expression(vals.find("key_vb_state") != vals.end(), "Found no key_vb_state");
    check_expression(vals.find("key_valid") != vals.end(), "Found no key_valid");

    testHarness->destroy_cookie(cookie);
    return SUCCESS;
}

static enum test_result test_warmup_conf(EngineIface* h) {
    if (!isWarmupEnabled(h)) {
        return SKIPPED;
    }

    checkeq(100,
            get_int_stat(h, "ep_warmup_min_items_threshold"),
            "Incorrect initial warmup min items threshold.");
    checkeq(100,
            get_int_stat(h, "ep_warmup_min_memory_threshold"),
            "Incorrect initial warmup min memory threshold.");

    checkeq(cb::engine_errc::invalid_arguments,
            set_param(h,
                      EngineParamCategory::Flush,
                      "warmup_min_items_threshold",
                      "a"),
            "Set warmup_min_items_threshold should have failed");
    checkeq(cb::engine_errc::invalid_arguments,
            set_param(h,
                      EngineParamCategory::Flush,
                      "warmup_min_items_threshold",
                      "a"),
            "Set warmup_min_memory_threshold should have failed");

    checkeq(cb::engine_errc::success,
            set_param(h,
                      EngineParamCategory::Flush,
                      "warmup_min_items_threshold",
                      "80"),
            "Set warmup_min_items_threshold should have worked");
    checkeq(cb::engine_errc::success,
            set_param(h,
                      EngineParamCategory::Flush,
                      "warmup_min_memory_threshold",
                      "80"),
            "Set warmup_min_memory_threshold should have worked");

    checkeq(80,
            get_int_stat(h, "ep_warmup_min_items_threshold"),
            "Incorrect smaller warmup min items threshold.");
    checkeq(80,
            get_int_stat(h, "ep_warmup_min_memory_threshold"),
            "Incorrect smaller warmup min memory threshold.");

    for (int i = 0; i < 100; ++i) {
        std::stringstream key;
        key << "key-" << i;
        checkeq(cb::engine_errc::success,
                store(h,
                      nullptr,
                      StoreSemantics::Set,
                      key.str().c_str(),
                      "somevalue"),
                "Error setting.");
    }

    // Restart the server.
    std::string config(testHarness->get_current_testcase()->cfg);
    config = config + "warmup_min_memory_threshold=0";
    testHarness->reload_engine(&h, config.c_str(), true, false);

    wait_for_warmup_complete(h);

    const std::string eviction_policy =
            get_str_stat(h, "ep_item_eviction_policy");
    if (eviction_policy == "value_only") {
        checkeq(100,
                get_int_stat(h, "ep_warmup_key_count", "warmup"),
                "Expected 100 keys loaded after warmup");
    } else { // Full eviction mode
        checkeq(0,
                get_int_stat(h, "ep_warmup_key_count", "warmup"),
                "Expected 0 keys loaded after warmup");
    }

    checkeq(0,
            get_int_stat(h, "ep_warmup_value_count", "warmup"),
            "Expected 0 values loaded after warmup");

    return SUCCESS;
}

// Test that all the configuration parameters associated with the ItemPager,
// can be set.
static enum test_result test_itempager_conf(EngineIface* h) {
    checkeq(cb::engine_errc::success,
            set_param(h,
                      EngineParamCategory::Flush,
                      "pager_sleep_time_ms",
                      "1000"),
            "Setting pager_sleep_time_ms should have worked");
    checkeq(1000,
            get_int_stat(h, "ep_pager_sleep_time_ms"),
            "pager_sleep_time_ms did not get set to the correct value");

    checkeq(cb::engine_errc::success,
            set_param(h,
                      EngineParamCategory::Flush,
                      "item_eviction_age_percentage",
                      "100"),
            "Set item_eviction_age_percentage should have worked");
    checkeq(100,
            get_int_stat(h, "ep_item_eviction_age_percentage"),
            "item_eviction_age_percentage did not get set to the correct "
            "value");

    checkeq(cb::engine_errc::success,
            set_param(h,
                      EngineParamCategory::Flush,
                      "item_eviction_freq_counter_age_threshold",
                      "10"),
            "Set item_eviction_freq_counter_age_threshold should have worked");
    checkeq(10,
            get_int_stat(h, "ep_item_eviction_freq_counter_age_threshold"),
            "item_eviction_freq_counter_age_threshold did not get set to the "
            "correct value");

    checkeq(cb::engine_errc::success,
            set_param(h,
                      EngineParamCategory::Flush,
                      "item_freq_decayer_chunk_duration",
                      "1000"),
            "Set item_freq_decayer_chunk_duration should have worked");
    checkeq(1000,
            get_int_stat(h, "ep_item_freq_decayer_chunk_duration"),
            "item_freq_decayer_chunk_duration did not get set to the correct "
            "value");

    checkeq(cb::engine_errc::success,
            set_param(h,
                      EngineParamCategory::Flush,
                      "item_freq_decayer_percent",
                      "100"),
            "Set item_freq_decayer_percent should have worked");
    checkeq(100,
            get_int_stat(h, "ep_item_freq_decayer_percent"),
            "item_freq_decayer_percent did not get set to the correct value");

    return SUCCESS;
}

static enum test_result test_pitr_conf(EngineIface* h) {
    // Check the max age
    checkeq(86400,
            get_int_stat(h, "ep_pitr_max_history_age"),
            "Incorrect default value for pitr_max_history_age");
    checkeq(cb::engine_errc::success,
            set_param(
                    h, EngineParamCategory::Flush, "pitr_max_history_age", "1"),
            "Setting pitr_max_history_age should have worked");
    checkeq(1,
            get_int_stat(h, "ep_pitr_max_history_age"),
            "pitr_max_history_age did not get set to the correct value");
    checkeq(cb::engine_errc::success,
            set_param(h,
                      EngineParamCategory::Flush,
                      "pitr_max_history_age",
                      "172800"),
            "Setting pitr_max_history_age should have worked");
    checkeq(172800,
            get_int_stat(h, "ep_pitr_max_history_age"),
            "pitr_max_history_age did not get set to the correct value");

    checkeq(cb::engine_errc::invalid_arguments,
            set_param(
                    h, EngineParamCategory::Flush, "pitr_max_history_age", "0"),
            "Setting pitr_max_history_age outside the legal range should not "
            "work");
    checkeq(cb::engine_errc::invalid_arguments,
            set_param(h,
                      EngineParamCategory::Flush,
                      "pitr_max_history_age",
                      "172801"),
            "Setting pitr_max_history_age outside the legal range should not "
            "work");
    checkeq(172800,
            get_int_stat(h, "ep_pitr_max_history_age"),
            "pitr_max_history_age was changed when setting "
            "pitr_max_history_age to invalid value");

    checkeq(cb::engine_errc::invalid_arguments,
            set_param(
                    h, EngineParamCategory::Flush, "pitr_max_history_age", "0"),
            "Setting pitr_max_history_age outside the legal range should not "
            "work");
    checkeq(172800,
            get_int_stat(h, "ep_pitr_max_history_age"),
            "pitr_max_history_age was changed when setting "
            "pitr_max_history_age to invalid value");

    // Check the granularity
    checkeq(600,
            get_int_stat(h, "ep_pitr_granularity"),
            "Incorrect default value for ep_pitr_granularity");

    checkeq(cb::engine_errc::success,
            set_param(h, EngineParamCategory::Flush, "pitr_granularity", "1"),
            "Setting pitr_granularity should have worked");
    checkeq(1,
            get_int_stat(h, "ep_pitr_granularity"),
            "ep_pitr_granularity did not get set to the correct value");
    checkeq(cb::engine_errc::success,
            set_param(
                    h, EngineParamCategory::Flush, "pitr_granularity", "18000"),
            "Setting pitr_granularity should have worked");
    checkeq(18000,
            get_int_stat(h, "ep_pitr_granularity"),
            "ep_pitr_granularity did not get set to the correct value");
    checkeq(cb::engine_errc::invalid_arguments,
            set_param(h, EngineParamCategory::Flush, "pitr_granularity", "0"),
            "Setting pitr_granularity outside the legal range should not work");
    checkeq(cb::engine_errc::invalid_arguments,
            set_param(
                    h, EngineParamCategory::Flush, "pitr_granularity", "18001"),
            "Setting pitr_granularity outside the legal range should not work");
    checkeq(18000,
            get_int_stat(h, "ep_pitr_granularity"),
            "pitr_max_history_age was changed when setting pitr_granularity to "
            "invalid value");
    checkeq(cb::engine_errc::invalid_arguments,
            set_param(h, EngineParamCategory::Flush, "pitr_granularity", "0"),
            "Setting pitr_granularity outside the legal range should not work");
    checkeq(18000,
            get_int_stat(h, "ep_pitr_granularity"),
            "pitr_max_history_age was changed when setting pitr_granularity to "
            "invalid value");

    // Check the master on off switch
    check_expression(!get_bool_stat(h, "ep_pitr_enabled"),
          "Incorrect default value for ep_pitr_enabled");

    checkeq(cb::engine_errc::success,
            set_param(h, EngineParamCategory::Flush, "pitr_enabled", "true"),
            "Set pitr_enabled should have worked");
    checkeq(true,
            get_bool_stat(h, "ep_pitr_enabled"),
            "ep_pitr_enabled did not get set to the correct value");

    checkeq(cb::engine_errc::success,
            set_param(h, EngineParamCategory::Flush, "pitr_enabled", "false"),
            "Set pitr_enabled should have worked");
    checkeq(false,
            get_bool_stat(h, "ep_pitr_enabled"),
            "ep_pitr_enabled did not get set to the correct value");

    return SUCCESS;
}

static enum test_result test_bloomfilter_conf(EngineIface* h) {
    if (get_bool_stat(h, "ep_bfilter_enabled") == false) {
        checkeq(cb::engine_errc::success,
                set_param(h,
                          EngineParamCategory::Flush,
                          "bfilter_enabled",
                          "true"),
                "Set bloomfilter_enabled should have worked");
    }
    check_expression(get_bool_stat(h, "ep_bfilter_enabled"),
          "Bloom filter wasn't enabled");

    checkeq(0.1f,
            get_float_stat(h, "ep_bfilter_residency_threshold"),
            "Incorrect initial bfilter_residency_threshold.");

    checkeq(cb::engine_errc::success,
            set_param(
                    h, EngineParamCategory::Flush, "bfilter_enabled", "false"),
            "Set bloomfilter_enabled should have worked.");
    checkeq(cb::engine_errc::success,
            set_param(h,
                      EngineParamCategory::Flush,
                      "bfilter_residency_threshold",
                      "0.15"),
            "Set bfilter_residency_threshold should have worked.");

    checkeq(false, get_bool_stat(h, "ep_bfilter_enabled"),
            "Bloom filter should have been disabled.");
    checkeq(0.15f,
            get_float_stat(h, "ep_bfilter_residency_threshold"),
            "Incorrect bfilter_residency_threshold.");

    return SUCCESS;
}

static enum test_result test_bloomfilters(EngineIface* h) {
    if (get_bool_stat(h, "ep_bfilter_enabled") == false) {
        checkeq(cb::engine_errc::success,
                set_param(h,
                          EngineParamCategory::Flush,
                          "bfilter_enabled",
                          "true"),
                "Set bloomfilter_enabled should have worked");
    }
    check_expression(get_bool_stat(h, "ep_bfilter_enabled"),
          "Bloom filter wasn't enabled");

    // Key is only present if bgOperations is non-zero.
    int num_read_attempts = get_int_stat_or_default(h, 0, "ep_bg_num_samples");

    // Ensure vbucket's bloom filter is enabled
    checkeq("ENABLED"s,
            get_str_stat(h, "vb_0:bloom_filter", "vbucket-details 0"),
            "Vbucket 0's bloom filter wasn't enabled upon setup!");

    int i;

    // Insert 10 items.
    for (i = 0; i < 10; ++i) {
        std::stringstream key;
        key << "key-" << i;
        checkeq(cb::engine_errc::success,
                store(h,
                      nullptr,
                      StoreSemantics::Set,
                      key.str().c_str(),
                      "somevalue"),
                "Error setting.");
    }
    wait_for_flusher_to_settle(h);

    // Evict all 10 items.
    for (i = 0; i < 10; ++i) {
        std::stringstream key;
        key << "key-" << i;
        evict_key(h, key.str().c_str(), Vbid(0), "Ejected.");
    }
    wait_for_flusher_to_settle(h);

    // Ensure 10 items are non-resident.
    cb_assert(10 == get_int_stat(h, "ep_num_non_resident"));

    // Issue delete on first 5 items.
    for (i = 0; i < 5; ++i) {
        std::stringstream key;
        key << "key-" << i;
        checkeq(cb::engine_errc::success,
                del(h, key.str().c_str(), 0, Vbid(0)),
                "Failed remove with value.");
    }
    wait_for_flusher_to_settle(h);

    // Ensure that there are 5 non-resident items
    cb_assert(5 == get_int_stat(h, "ep_num_non_resident"));
    cb_assert(5 == get_int_stat(h, "curr_items"));

    checkeq(cb::engine_errc::success,
            get_stats(h, {}, {}, add_stats),
            "Failed to get stats.");
    std::string eviction_policy = vals.find("ep_item_eviction_policy")->second;

    std::chrono::microseconds sleepTime{128};

    if (eviction_policy == "value_only") {  // VALUE-ONLY EVICTION MODE

        checkeq(5,
                get_int_stat(
                        h, "vb_0:bloom_filter_key_count", "vbucket-details 0"),
                "Unexpected no. of keys in bloom filter");

        checkeq(num_read_attempts,
                get_int_stat_or_default(h, 0, "ep_bg_num_samples"),
                "Expected bgFetch attempts to remain unchanged");

        for (i = 0; i < 5; ++i) {
            std::stringstream key;
            key << "key-" << i;
            check_expression(get_meta(h, key.str().c_str()), "Get meta failed");
        }

        // GetMeta would cause bgFetches as bloomfilter contains
        // the deleted items.
        checkeq(num_read_attempts + 5,
                get_int_stat(h, "ep_bg_num_samples"),
                "Expected bgFetch attempts to increase by five");

        // Run compaction, with drop_deletes
        compact_db(h, Vbid(0), 15, 15, 1);
        while (get_int_stat(h, "ep_pending_compactions") != 0) {
            decayingSleep(&sleepTime);
        }

        for (i = 0; i < 5; ++i) {
            std::stringstream key;
            key << "key-" << i;
            check_expression(get_meta(h, key.str().c_str()), "Get meta failed");
        }
        checkeq(num_read_attempts + 5,
                get_int_stat(h, "ep_bg_num_samples"),
                "Expected bgFetch attempts to stay as before");

    } else {                                // FULL EVICTION MODE

        checkeq(10,
                get_int_stat(
                        h, "vb_0:bloom_filter_key_count", "vbucket-details 0"),
                "Unexpected no. of keys in bloom filter");

        // Because of issuing deletes on non-resident items
        checkeq(num_read_attempts + 5,
                get_int_stat(h, "ep_bg_num_samples"),
                "Expected bgFetch attempts to increase by five, after deletes");

        // Run compaction, with drop_deletes, to exclude deleted items
        // from bloomfilter.
        compact_db(h, Vbid(0), 15, 15, 1);
        while (get_int_stat(h, "ep_pending_compactions") != 0) {
            decayingSleep(&sleepTime);
        }

        for (i = 0; i < 5; i++) {
            std::stringstream key;
            key << "key-" << i;
            checkeq(cb::engine_errc::no_such_key,
                    get(h, nullptr, key.str(), Vbid(0)).first,
                    "Unable to get stored item");
        }
        // + 6 because last delete is not purged by the compactor
        checkeq(num_read_attempts + 6,
                get_int_stat(h, "ep_bg_num_samples"),
                "Expected bgFetch attempts to stay as before");
    }

    return SUCCESS;
}

static enum test_result test_bloomfilters_with_store_apis(EngineIface* h) {
    if (get_bool_stat(h, "ep_bfilter_enabled") == false) {
        checkeq(cb::engine_errc::success,
                set_param(h,
                          EngineParamCategory::Flush,
                          "bfilter_enabled",
                          "true"),
                "Set bloomfilter_enabled should have worked");
    }
    check_expression(get_bool_stat(h, "ep_bfilter_enabled"),
          "Bloom filter wasn't enabled");

    int num_read_attempts = get_int_stat_or_default(h, 0, "ep_bg_num_samples");

    // Ensure vbucket's bloom filter is enabled
    checkeq("ENABLED"s,
            get_str_stat(h, "vb_0:bloom_filter", "vbucket-details 0"),
            "Vbucket 0's bloom filter wasn't enabled upon setup!");

    for (int i = 0; i < 1000; i++) {
        std::stringstream key;
        key << "key-" << i;
        check_expression(!get_meta(h, key.str().c_str()), "Get meta should fail.");
    }

    checkeq(num_read_attempts,
            get_int_stat_or_default(h, 0, "ep_bg_num_samples"),
            "Expected no bgFetch attempts");

    checkeq(cb::engine_errc::success,
            get_stats(h, {}, {}, add_stats),
            "Failed to get stats.");
    std::string eviction_policy = vals.find("ep_item_eviction_policy")->second;

    if (eviction_policy == "full_eviction") {  // FULL EVICTION MODE
        // Set with Meta
        int j;
        for (j = 0; j < 10; j++) {
            // init some random metadata
            ItemMetaData itm_meta;
            itm_meta.revSeqno = 10;
            itm_meta.cas = 0xdeadbeef;
            itm_meta.exptime = time(nullptr) + 300;
            itm_meta.flags = 0xdeadbeef;

            const std::string key = "swm-" + std::to_string(j);
            checkeq(cb::engine_errc::success,
                    set_with_meta(h, key, "somevalue", Vbid(0), &itm_meta, 0),
                    "Expected to store item");
        }

        checkeq(num_read_attempts,
                get_int_stat_or_default(h, 0, "ep_bg_num_samples"),
                "Expected no bgFetch attempts");

        // Add
        for (j = 0; j < 10; j++) {
            std::stringstream key;
            key << "add-" << j;

            checkeq(cb::engine_errc::success,
                    store(h,
                          nullptr,
                          StoreSemantics::Add,
                          key.str().c_str(),
                          "newvalue"),
                    "Failed to add value again.");
        }

        checkeq(num_read_attempts,
                get_int_stat_or_default(h, 0, "ep_bg_num_samples"),
                "Expected no bgFetch attempts");

        // Delete
        for (j = 0; j < 10; j++) {
            std::stringstream key;
            key << "del-" << j;
            checkeq(cb::engine_errc::no_such_key,
                    del(h, key.str().c_str(), 0, Vbid(0)),
                    "Failed remove with value.");
        }

        checkeq(num_read_attempts,
                get_int_stat_or_default(h, 0, "ep_bg_num_samples"),
                "Expected no bgFetch attempts");
    }

    return SUCCESS;
}

static enum test_result test_bloomfilter_delete_plus_set_scenario(
        EngineIface* h) {
    if (get_bool_stat(h, "ep_bfilter_enabled") == false) {
        checkeq(cb::engine_errc::success,
                set_param(h,
                          EngineParamCategory::Flush,
                          "bfilter_enabled",
                          "true"),
                "Set bloomfilter_enabled should have worked");
    }
    check_expression(get_bool_stat(h, "ep_bfilter_enabled"),
          "Bloom filter wasn't enabled");

    // Ensure vbucket's bloom filter is enabled
    checkeq("ENABLED"s,
            get_str_stat(h, "vb_0:bloom_filter", "vbucket-details 0"),
            "Vbucket 0's bloom filter wasn't enabled upon setup!");

    checkeq(cb::engine_errc::success,
            store(h, nullptr, StoreSemantics::Set, "k1", "v1"),
            "Failed to fail to store an item.");

    wait_for_flusher_to_settle(h);
    int num_writes = get_int_stat(h, "rw_0:io_num_write", "kvstore");
    int num_persisted = get_int_stat(h, "ep_total_persisted");
    cb_assert(num_writes == 1 && num_persisted == 1);

    checkeq(cb::engine_errc::success,
            del(h, "k1", 0, Vbid(0)),
            "Failed remove with value.");
    stop_persistence(h);
    checkeq(cb::engine_errc::success,
            store(h,
                  nullptr,
                  StoreSemantics::Set,
                  "k1",
                  "v2",
                  nullptr,
                  0,
                  Vbid(0)),
            "Failed to fail to store an item.");
    int key_count =
            get_int_stat(h, "vb_0:bloom_filter_key_count", "vbucket-details 0");

    if (key_count == 0) {
        checkge(2, get_int_stat(h, "rw_0:io_num_write", "kvstore"),
              "Unexpected number of writes");
        start_persistence(h);
        wait_for_flusher_to_settle(h);
        checkeq(0,
                get_int_stat(
                        h, "vb_0:bloom_filter_key_count", "vbucket-details 0"),
                "Unexpected number of keys in bloomfilter");
    } else {
        cb_assert(key_count == 1);
        checkeq(2,
                get_int_stat(h, "rw_0:io_num_write", "kvstore"),
                "Unexpected number of writes");
        start_persistence(h);
        wait_for_flusher_to_settle(h);
        checkeq(1,
                get_int_stat(
                        h, "vb_0:bloom_filter_key_count", "vbucket-details 0"),
                "Unexpected number of keys in bloomfilter");
    }

    return SUCCESS;
}

static enum test_result test_datatype(EngineIface* h) {
    auto* cookie = testHarness->create_cookie(h);
    testHarness->set_datatype_support(cookie, true);

    ItemIface* itm = nullptr;
    const std::string key(R"({"foo":"bar"})");
    const auto datatype = PROTOCOL_BINARY_DATATYPE_JSON;
    uint64_t cas = 0;
    std::string value("x");
    checkeq(cb::engine_errc::success,
            storeCasOut(h, nullptr, Vbid(0), key, value, datatype, itm, cas),
            "Expected set to succeed");

    auto ret = get(h, cookie, key, Vbid(0));
    checkeq(cb::engine_errc::success, ret.first, "Unable to get stored item");

    item_info info;
    checkeq(true,
            h->get_item_info(*ret.second.get(), info),
            "Failed to get item info");
    checkeq(PROTOCOL_BINARY_DATATYPE_JSON, info.datatype, "Invalid datatype");

    const char* key1 = "foo";
    const char* val1 = R"({"foo1":"bar1"})";
    ItemMetaData itm_meta;
    itm_meta.revSeqno = 10;
    itm_meta.cas = info.cas;
    itm_meta.exptime = info.exptime;
    itm_meta.flags = info.flags;
    checkeq(cb::engine_errc::success,
            set_with_meta(h,
                          key1,
                          val1,
                          Vbid(0),
                          &itm_meta,
                          last_cas,
                          0,
                          info.datatype,
                          cookie),
            "Expected to store item");

    ret = get(h, cookie, key1, Vbid(0));
    checkeq(cb::engine_errc::success, ret.first, "Unable to get stored item");

    checkeq(true,
            h->get_item_info(*ret.second.get(), info),
            "Failed to get item info");
    checkeq(PROTOCOL_BINARY_DATATYPE_JSON,
            info.datatype,
            "Invalid datatype, when setWithMeta");

    testHarness->destroy_cookie(cookie);
    return SUCCESS;
}

static enum test_result test_datatype_with_unknown_command(EngineIface* h) {
    auto* cookie = testHarness->create_cookie(h);
    testHarness->set_datatype_support(cookie, true);
    const char* key = "foo";
    const char* val = R"({"foo":"bar"})";
    auto datatype = PROTOCOL_BINARY_DATATYPE_JSON;

    ItemMetaData itm_meta;
    itm_meta.revSeqno = 10;
    itm_meta.cas = 0x1;
    itm_meta.exptime = 0;
    itm_meta.flags = 0;

    //SET_WITH_META
    checkeq(cb::engine_errc::success,
            set_with_meta(
                    h, key, val, Vbid(0), &itm_meta, 0, 0, datatype, cookie),
            "Expected to store item");

    auto ret = get(h, cookie, key, Vbid(0));
    checkeq(cb::engine_errc::success, ret.first, "Unable to get stored item");

    item_info info;
    checkeq(true,
            h->get_item_info(*ret.second.get(), info),
            "Failed to get item info");
    checkeq(PROTOCOL_BINARY_DATATYPE_JSON,
            info.datatype,
            "Invalid datatype, when setWithMeta");

    //SET_RETURN_META
    checkeq(cb::engine_errc::success,
            set_ret_meta(h, "foo1", val, Vbid(0), 0, 0, 0, datatype, cookie),
            "Expected success");
    checkeq(cb::mcbp::Status::Success, last_status.load(),
            "Expected set returing meta to succeed");
    checkeq(PROTOCOL_BINARY_DATATYPE_JSON,
            last_datatype.load(),
            "Invalid datatype, when set_return_meta");

    testHarness->destroy_cookie(cookie);
    return SUCCESS;
}

static enum test_result test_access_scanner_settings(EngineIface* h) {
    if (!isWarmupEnabled(h)) {
        // Access scanner n/a without warmup.
        return SKIPPED;
    }

    // Create a unique access log path by combining with the db path.
    checkeq(cb::engine_errc::success,
            get_stats(h, {}, {}, add_stats),
            "Failed to get stats.");
    std::string dbname = vals.find("ep_dbname")->second;

    const auto alog_path = std::string("alog_path=") + dbname +
                           cb::io::DirectorySeparator + "access.log";
    std::string newconfig =
            std::string(testHarness->get_current_testcase()->cfg) + alog_path;

    testHarness->reload_engine(&h, newconfig.c_str(), true, false);

    wait_for_warmup_complete(h);

    std::string err_msg;
    // Check access scanner is enabled and alog_task_time is at default
    checkeq(true,
            get_bool_stat(h, "ep_access_scanner_enabled"),
            "Expected access scanner to be enabled");
    cb_assert(get_int_stat(h, "ep_alog_task_time") == 2);

    // Ensure access_scanner_task_time is what its expected to be.
    // Need to wait until the AccessScanner task has been setup.
    wait_for_stat_change(
            h, "ep_access_scanner_task_time", std::string{"NOT_SCHEDULED"});

    std::string str = get_str_stat(h, "ep_access_scanner_task_time");
    std::string expected_time = "02:00";
    err_msg.assign("Initial time incorrect, expect: " +
                   expected_time + ", actual: " + str.substr(11, 5));
    checkeq(0, str.substr(11, 5).compare(expected_time), err_msg.c_str());

    // Update alog_task_time and ensure the update is successful
    expected_time = "05:00";

    // [MB-24422] we need to set this multiple times as the change listeners
    //  may not have been initialized at the time of call
    repeat_till_true([&]() {
        set_param(h, EngineParamCategory::Flush, "alog_task_time", "5");
        str = get_str_stat(h, "ep_access_scanner_task_time");
        return (0 == str.substr(11, 5).compare(expected_time));
    });

    err_msg.assign("Updated time incorrect, expect: " +
                   expected_time + ", actual: " + str.substr(11, 5));
    checkeq(0, str.substr(11, 5).compare(expected_time), err_msg.c_str());

    // Update alog_sleep_time by 10 mins and ensure the update is successful.
    const std::chrono::minutes update_by{10};
    std::string targetTaskTime1{make_time_string(std::chrono::system_clock::now() +
                                                 update_by)};

    set_param(h,
              EngineParamCategory::Flush,
              "alog_sleep_time",
              std::to_string(update_by.count()).c_str());
    str = get_str_stat(h, "ep_access_scanner_task_time");

    // Recalculate now() + 10mins as upper bound on when the task should be
    // scheduled.
    std::string targetTaskTime2{make_time_string(std::chrono::system_clock::now() +
                                                 update_by)};

    // ep_access_scanner_task_time should fall within the range of
    // targetTaskTime1 and targetTaskTime2
    err_msg.assign("Unexpected task time range, expect: " +
                   targetTaskTime1 + " <= " + str + " <= " + targetTaskTime2);
    checkle(targetTaskTime1, str, err_msg.c_str());
    checkle(str, targetTaskTime2, err_msg.c_str());

    return SUCCESS;
}

static enum test_result test_access_scanner(EngineIface* h) {
    if (!isWarmupEnabled(h)) {
        // Access scanner not applicable without warmup.
        return SKIPPED;
    }

    // Create a unique access log path by combining with the db path.
    checkeq(cb::engine_errc::success,
            get_stats(h, {}, {}, add_stats),
            "Failed to get stats.");
    const auto dbname = vals.find("ep_dbname")->second;

    const auto alog_path = std::string("alog_path=") + dbname +
                           cb::io::DirectorySeparator + "access.log";

    /* We do not want the access scanner task to be running while we initiate it
       explicitly below. Hence set the alog_task_time to about 1 ~ 2 hours
       from now */
    const time_t now = time(nullptr);
    struct tm tm_now;
    cb_gmtime_r(&now, &tm_now);
    const auto two_hours_hence = (tm_now.tm_hour + 2) % 24;

    const auto alog_task_time = std::string("alog_task_time=") +
            std::to_string(two_hours_hence);

    const auto newconfig =
            std::string(testHarness->get_current_testcase()->cfg) + alog_path +
            ";" + alog_task_time;

    testHarness->reload_engine(&h, newconfig.c_str(), true, false);

    wait_for_warmup_complete(h);

    /* Check that alog_task_time was correctly updated. */
    checkeq(get_int_stat(h, "ep_alog_task_time"),
            two_hours_hence,
            "Failed to set alog_task_time to 2 hours in the future");

    checkeq(cb::engine_errc::success,
            get_stats(h, {}, {}, add_stats),
            "Failed to get stats.");
    std::string name0 = vals.find("ep_alog_path")->second;
    std::string name1 = vals.find("ep_alog_path")->second;
    /* Check access scanner is enabled */
    checkeq(true,
            get_bool_stat(h, "ep_access_scanner_enabled"),
            "Access scanner task not enabled by default. Check test config");

    const int num_shards =
            get_int_stat(h, "ep_workload:num_shards", "workload");
    checkeq(2,
            num_shards,
            "Test is expected to run with 2 shards and 1 vbucket.");
    name0 = name0 + ".0";
    name1 = name1 + ".1";
    std::string prev(name0 + ".old");

    const auto quota = get_stat<uint64_t>(h, "ep_max_size");
    // Note: Touching this code for MB-61875. The following comment is legacy
    // from previous development and I don't get what residency calculation
    // the comment refers too. I guess that whatever that was at the time, our
    // logic in the ItemPager has chenged over time and this comment might
    // be invalid at this point.
    //
    // Ensure we have at least 1000 items, ie enough to give us 0.1% granularity
    // in any residency calculations.
    const size_t minNumItems = 1000;
    // MB-61875: This test might store less that minNumItems on some envs.
    // Let's just make computations as if we want to load 10x minNumItems, so
    // we minimize the possibility that we drop under minNumItems.
    const auto valueSize = quota / (minNumItems * 10);
    const std::string value(valueSize, 'x');

    // Get the RR down to below 95% for generating a access.log file
    int num_items = 0;
    while (true) {
        // Gathering stats on every store is expensive, just check every 100 iterations
        if ((num_items % 100) == 0) {
            if (get_int_stat(h, "vb_active_perc_mem_resident") < 94) {
                break;
            }
        }

        std::string key("key" + std::to_string(num_items));
        cb::engine_errc ret = store(
                h, nullptr, StoreSemantics::Set, key.c_str(), value.c_str());
        switch (ret) {
        case cb::engine_errc::success:
            num_items++;
            break;

        case cb::engine_errc::no_memory:
        case cb::engine_errc::temporary_failure:
            // Returned when at high watermark; simply retry the op.
            break;

        default:
            fprintf(stderr,
                    "test_access_scanner: Unexpected result from store(): %s\n",
                    cb::to_string(ret).c_str());
            abort();
        }

    }

    if (num_items < 1000) {
        std::cerr << "Error: test_access_scanner: "
            "expected at least 1000 items after filling vbucket, "
            "but only have " << num_items << ". "
            "Check max_size setting for test." << std::endl;
        return FAIL;
    }

    wait_for_flusher_to_settle(h);
    verify_curr_items(h, num_items, "Wrong number of items");
    int num_non_resident = get_int_stat(h, "vb_active_num_non_resident");
    checkge(num_non_resident, num_items * 6 / 100,
            "Expected num_non_resident to be at least 6% of total items");

    // MB-54571: Because we run with a very small max_size = 10M, the overhead
    // of our internal structures, other than the HashTable can cause _all_
    // values to be evicted. Stash something so we are able to generate an
    // access.log for shard 0.
    checkeq(cb::engine_errc::success,
            store(h,
                  nullptr,
                  StoreSemantics::Set,
                  "something",
                  value.c_str(),
                  nullptr,
                  0,
                  Vbid(0)),
            "Failed to store item");

    /* Run access scanner task once and expect it to generate access log */
    checkeq(cb::engine_errc::success,
            set_param(h,
                      EngineParamCategory::Flush,
                      "access_scanner_run",
                      "true"),
            "Failed to trigger access scanner");

    // Wait for the number of runs to equal the number of shards with vbuckets
    // mapped to them.
    wait_for_stat_to_be(h, "ep_num_access_scanner_runs", 1);

    /* This time since resident ratio is < 95% access log should be generated */
<<<<<<< HEAD
    check_expression(cb::io::isFile(name),
          (std::string("access log file (") + name +
=======
    check(cb::io::isFile(name0),
          (std::string("access log file (") + name0 +
>>>>>>> b9c91b37
           ") should exist (got errno:" + std::to_string(errno))
                  .c_str());
    // No vbuckets in shard 1 so no file should be generated.
    check(!cb::io::isFile(name1),
          (std::string("access log file (") + name1 +
           ") should not exist (got errno:" + std::to_string(errno))
                  .c_str());

    // Restart the server and check warmup loaded from 1 access log file.
    testHarness->reload_engine(&h, newconfig.c_str(), true, false);

    wait_for_warmup_complete(h);

    // Cannot compare against a value as the value is not deterministic.
    checkne(0,
            get_int_stat(h, "ep_warmup_access_log_keys_loaded", "warmup"),
            "Expected warmup to load all keys from access log");

    /* Increase resident ratio by deleting items */
    checkeq(cb::engine_errc::success,
            vbucketDelete(h, Vbid(0)),
            "Expected success");
    check_expression(set_vbucket_state(h, Vbid(0), vbucket_state_active),
          "Failed to set VB0 state.");

    /* Run access scanner task once */
    const int access_scanner_skips =
            get_int_stat(h, "ep_num_access_scanner_skips");
    checkeq(cb::engine_errc::success,
            set_param(h,
                      EngineParamCategory::Flush,
                      "access_scanner_run",
                      "true"),
            "Failed to trigger access scanner");
    wait_for_stat_to_be(h,
                        "ep_num_access_scanner_skips",
                        access_scanner_skips + num_shards);
<<<<<<< HEAD

    // MB-51240: expect another forced run to still increase the skips
    checkeq(cb::engine_errc::success,
            set_param(h,
                      EngineParamCategory::Flush,
                      "access_scanner_run",
                      "true"),
            "Failed to trigger access scanner");
    wait_for_stat_to_be(h,
                        "ep_num_access_scanner_skips",
                        access_scanner_skips + (2 * num_shards));

    /* Access log files should be removed because resident ratio > 95% */
    check_expression(!cb::io::isFile(prev), ".old access log file should not exist");
    check_expression(!cb::io::isFile(name), "access log file should not exist");
=======
    /* Access log files should be removed because resident ratio > 95% */
    check(!cb::io::isFile(prev), ".old access log file should not exist");
    check(!cb::io::isFile(name0),
          "access log file should not exist for shard 0");
    check(!cb::io::isFile(name1),
          "access log file should not exist for shard 1");
>>>>>>> b9c91b37

    return SUCCESS;
}

static enum test_result test_set_param_message(EngineIface* h) {
    checkeq(cb::engine_errc::invalid_arguments,
            set_param(h, EngineParamCategory::Flush, "alog_task_time", "50"),
            "Expected an invalid value error for an out of bounds "
            "alog_task_time");
    check_expression(std::string("Validation Error").compare(last_body),
          "Expected a "
          "validation error in the response body");
    return SUCCESS;
}

static enum test_result test_warmup_stats(EngineIface* h) {
    if (!isWarmupEnabled(h)) {
        return SKIPPED;
    }

    check_expression(set_vbucket_state(h, Vbid(0), vbucket_state_active),
          "Failed to set VB0 state.");
    check_expression(set_vbucket_state(h, Vbid(1), vbucket_state_replica),
          "Failed to set VB1 state.");

    for (int i = 0; i < 5000; ++i) {
        std::stringstream key;
        key << "key-" << i;
        checkeq(cb::engine_errc::success,
                store(h,
                      nullptr,
                      StoreSemantics::Set,
                      key.str().c_str(),
                      "somevalue"),
                "Error setting.");
    }

    // Restart the server.
    testHarness->reload_engine(
            &h, testHarness->get_current_testcase()->cfg, true, false);

    wait_for_warmup_complete(h);

    const auto warmup_stats = get_all_stats(h, "warmup");

    // Check all expected warmup stats exists.
    const char* warmup_keys[] = { "ep_warmup_thread",
                                  "ep_warmup_value_count",
                                  "ep_warmup_key_count",
                                  "ep_warmup_dups",
                                  "ep_warmup_oom",
                                  "ep_warmup_time"};
    for (const auto* key : warmup_keys) {
        check_expression(warmup_stats.find(key) != warmup_stats.end(),
              (std::string("Found no ") + key).c_str());
    }

    std::string warmup_time = warmup_stats.at("ep_warmup_time");
    cb_assert(std::stoi(warmup_time) > 0);

    const auto prev_vb_stats = get_all_stats(h, "prev-vbucket");

    check_expression(prev_vb_stats.find("vb_0") != prev_vb_stats.end(),
          "Found no previous state for VB0");
    check_expression(prev_vb_stats.find("vb_1") != prev_vb_stats.end(),
          "Found no previous state for VB1");

    checkeq(std::string("active"), prev_vb_stats.at("vb_0"),
            "Unexpected stats for vb 0");
    checkeq(std::string("replica"), prev_vb_stats.at("vb_1"),
            "Unexpected stats for vb 1");

    const auto vb_details_stats = get_all_stats(h, "vbucket-details");
    checkeq(5000, std::stoi(vb_details_stats.at("vb_0:num_items")),
            "Unexpected item count for vb 0");
    checkeq(0, std::stoi(vb_details_stats.at("vb_1:num_items")),
            "Unexpected item count for vb 1");

    return SUCCESS;
}

static enum test_result test_warmup_with_threshold(EngineIface* h) {
    if (!isWarmupEnabled(h)) {
        return SKIPPED;
    }

    check_expression(set_vbucket_state(h, Vbid(0), vbucket_state_active),
          "Failed set vbucket 1 state.");
    check_expression(set_vbucket_state(h, Vbid(1), vbucket_state_active),
          "Failed set vbucket 2 state.");
    check_expression(set_vbucket_state(h, Vbid(2), vbucket_state_active),
          "Failed set vbucket 3 state.");
    check_expression(set_vbucket_state(h, Vbid(3), vbucket_state_active),
          "Failed set vbucket 4 state.");

    for (int i = 0; i < 10000; ++i) {
        std::stringstream key;
        key << "key+" << i;
        checkeq(cb::engine_errc::success,
                store(h,
                      nullptr,
                      StoreSemantics::Set,
                      key.str().c_str(),
                      "somevalue",
                      nullptr,
                      0,
                      Vbid(i % 4)),
                "Error setting.");
    }

    // Restart the server.
    testHarness->reload_engine(&h,

                               testHarness->get_current_testcase()->cfg,
                               true,
                               false);

    wait_for_warmup_complete(h);

    checkeq(1,
            get_int_stat(h, "ep_warmup_min_item_threshold", "warmup"),
            "Unable to set warmup_min_item_threshold to 1%");

    const std::string policy = get_str_stat(h, "ep_item_eviction_policy");

    if (policy == "full_eviction") {
        checkeq(get_int_stat(h, "ep_warmup_key_count", "warmup"),
                get_int_stat(h, "ep_warmup_value_count", "warmup"),
                "Warmed up key count didn't match warmed up value count");
    } else {
        checkeq(10000,
                get_int_stat(h, "ep_warmup_key_count", "warmup"),
                "Warmup didn't warmup all keys");
    }
    check_expression(get_int_stat(h, "ep_warmup_value_count", "warmup") <= 110,
          "Warmed up value count found to be greater than 1%");

    cb_assert(get_int_stat(h, "ep_warmup_time", "warmup") > 0);

    return SUCCESS;
}

// Test that when a bucket is populated in full-eviction mode; but
// later changed to value-eviction mode, if there isn't sufficient
// memory to load all item metadata we return NOMEM to the
// ENABLE_TRAFFIC command.
static enum test_result test_warmup_oom(EngineIface* h) {
    if (!isWarmupEnabled(h)) {
        return SKIPPED;
    }

    // Requires memory tracking for us to be able to correctly monitor memory
    // usage.
    if (!get_bool_stat(h, "ep_mem_tracker_enabled")) {
        return SKIPPED;
    }

    write_items(
            h, 20000, 0, "superlongnameofkey1234567890123456789012345678902");

    wait_for_flusher_to_settle(h);

    std::string config(testHarness->get_current_testcase()->cfg);
    config = config + "max_size=2097152;item_eviction_policy=value_only";

    testHarness->reload_engine(&h, config.c_str(), true, false);

    wait_for_warmup_complete(h);

    std::unique_ptr<MockCookie> cookie = std::make_unique<MockCookie>();
    checkeq(cb::engine_errc::no_memory,
            h->set_traffic_control_mode(*cookie, TrafficControlMode::Enabled),
            "Data traffic command should have failed with enomem");

    return SUCCESS;
}

static enum test_result test_cbd_225(EngineIface* h) {
    // get engine startup token
    time_t token1 = get_int_stat(h, "ep_startup_time");
    checkne(time_t{0}, token1, "Expected non-zero startup token");

    // store some random data
    checkeq(cb::engine_errc::success,
            store(h, nullptr, StoreSemantics::Set, "k1", "v1"),
            "Failed to fail to store an item.");
    checkeq(cb::engine_errc::success,
            store(h, nullptr, StoreSemantics::Set, "k2", "v2"),
            "Failed to fail to store an item.");
    wait_for_flusher_to_settle(h);

    // check token again, which should be the same as before
    time_t token2 = get_int_stat(h, "ep_startup_time");
    checkeq(token1, token2, "Expected the same startup token");

    // reload the engine
    testHarness->time_travel(10);
    testHarness->reload_engine(&h,

                               testHarness->get_current_testcase()->cfg,
                               true,
                               false);

    wait_for_warmup_complete(h);

    // check token, this time we should get a different one
    time_t token3 = get_int_stat(h, "ep_startup_time");
    checkne(token3, token1, "Expected a different startup token");

    return SUCCESS;
}

static enum test_result test_workload_stats(EngineIface* h) {
    auto* cookie = testHarness->create_cookie(h);
    checkeq(cb::engine_errc::success,
            h->get_stats(*cookie, "workload"sv, {}, add_stats),
            "Falied to get workload stats");
    testHarness->destroy_cookie(cookie);
    int num_read_threads =
            get_int_stat(h, "ep_workload:num_readers", "workload");
    int num_write_threads =
            get_int_stat(h, "ep_workload:num_writers", "workload");
    int num_auxio_threads =
            get_int_stat(h, "ep_workload:num_auxio", "workload");
    int num_nonio_threads =
            get_int_stat(h, "ep_workload:num_nonio", "workload");
    int num_shards = get_int_stat(h, "ep_workload:num_shards", "workload");
    checkeq(10, num_read_threads, "Incorrect number of readers");
    checkeq(4, num_write_threads, "Incorrect number of writers");
    checkeq(20, num_auxio_threads, "Incorrect number of auxio threads");
    check_expression(num_nonio_threads > 1 && num_nonio_threads <= 8,
          "Incorrect number of nonio threads");
    checkeq(5, num_shards, "Incorrect number of shards");
    return SUCCESS;
}

static enum test_result test_max_workload_stats(EngineIface* h) {
    ExecutorPool::get()->setNumAuxIO(ThreadPoolConfig::AuxIoThreadCount{1});
    ExecutorPool::get()->setNumNonIO(ThreadPoolConfig::NonIoThreadCount{4});
    auto* cookie = testHarness->create_cookie(h);
    checkeq(cb::engine_errc::success,
            h->get_stats(*cookie, "workload"sv, {}, add_stats),
            "Failed to get workload stats");
    testHarness->destroy_cookie(cookie);
    int num_read_threads =
            get_int_stat(h, "ep_workload:num_readers", "workload");
    int num_write_threads =
            get_int_stat(h, "ep_workload:num_writers", "workload");
    int num_auxio_threads =
            get_int_stat(h, "ep_workload:num_auxio", "workload");
    int num_nonio_threads =
            get_int_stat(h, "ep_workload:num_nonio", "workload");
    int num_shards = get_int_stat(h, "ep_workload:num_shards", "workload");
    checkeq(14, num_read_threads, "Incorrect number of readers");
    checkeq(4, num_write_threads, "Incorrect number of writers");

    checkeq(1, num_auxio_threads, "Incorrect number of auxio threads");// config
    checkeq(4, num_nonio_threads, "Incorrect number of nonio threads");// config
    checkeq(5, num_shards, "Incorrect number of shards");
    return SUCCESS;
}

static enum test_result test_worker_stats(EngineIface* h) {
    if (isFollyExecutorPool(h)) {
        // FollyExecutorPool doesn't support 'worker' stats.
        return SKIPPED;
    }
    checkeq(cb::engine_errc::success,
            get_stats(h, "dispatcher"sv, {}, add_stats),
            "Failed to get worker stats");

    std::set<std::string> tasklist;
    tasklist.insert("Running a flusher loop");
    tasklist.insert("Updating stat snapshot on disk");
    tasklist.insert("Batching background fetch");
    tasklist.insert("Fetching item from disk for vkey stat");
    tasklist.insert("Fetching item from disk");
    tasklist.insert("Generating access log");
    tasklist.insert("Snapshotting vbucket states");
    tasklist.insert("Warmup - initialize");
    tasklist.insert("Warmup - creating vbuckets");
    tasklist.insert("Warmup - estimate item count");
    tasklist.insert("Warmup - key dump");
    tasklist.insert("Warmup - check for access log");
    tasklist.insert("Warmup - loading access log");
    tasklist.insert("Warmup - loading KV Pairs");
    tasklist.insert("Warmup - loading data");
    tasklist.insert("Warmup - completion");
    tasklist.insert("Not currently running any task");

    std::set<std::string> statelist;
    statelist.insert("creating");
    statelist.insert("running");
    statelist.insert("waiting");
    statelist.insert("sleeping");
    statelist.insert("shutdown");
    statelist.insert("dead");

    for (std::string name : {"worker_0", "worker_1"}) {
        std::string task = vals["Reader_" + name + ":task"];
        task = task.substr(0, task.find(":"));

        std::string state = vals["Reader_" + name + ":state"];

        check_expression(tasklist.find(task) != tasklist.end(),
              (name + "'s Current task incorrect: " + task).c_str());
        check_expression(statelist.find(state) != statelist.end(),
              (name + "'s state incorrect: " + state).c_str());
    }

    checkeq(15,
            get_int_stat(h, "ep_num_workers"), // cannot spawn less
            "Incorrect number of threads spawned");
    return SUCCESS;
}

static enum test_result test_all_keys_api(EngineIface* h) {
    std::vector<std::string> keys;
    const int start_key_idx = 10, del_key_idx = 12, num_keys = 5,
              total_keys = 100;

    for (uint32_t i = 0; i < total_keys; ++i) {
        std::string key("key_" + std::to_string(i));
        keys.push_back(key);
    }
    std::vector<std::string>::iterator it;
    for (it = keys.begin(); it != keys.end(); ++it) {
        ItemIface* itm;
        checkeq(cb::engine_errc::success,
                store(h,
                      nullptr,
                      StoreSemantics::Set,
                      it->c_str(),
                      it->c_str(),
                      &itm,
                      0,
                      Vbid(0)),
                "Failed to store a value");
        h->release(*itm);
    }
    std::string del_key("key_" + std::to_string(del_key_idx));
    checkeq(cb::engine_errc::success,
            del(h, del_key.c_str(), 0, Vbid(0)),
            "Failed to delete key");
    wait_for_flusher_to_settle(h);
    checkeq(total_keys - 1,
            get_int_stat(h, "curr_items"),
            "Item count mismatch");

    std::string start_key("key_" + std::to_string(start_key_idx));
    const uint16_t keylen = start_key.length();
    uint32_t count = htonl(num_keys);

    auto pkt1 = createPacket(cb::mcbp::ClientOpcode::GetKeys,
                             Vbid(0),
                             0,
                             {reinterpret_cast<char*>(&count), sizeof(count)},
                             start_key);

    std::unique_ptr<MockCookie> cookie = std::make_unique<MockCookie>();
    if (isPersistentBucket(h)) {
        checkeq(cb::engine_errc::success,
                h->unknown_command(*cookie, *pkt1, add_response),
                "Failed to get all_keys, sort: ascending");
    } else {
        /* We intend to support cb::mcbp::ClientOpcode::GetKeys in ephemeral
           buckets in the future */
        checkeq(cb::engine_errc::not_supported,
                h->unknown_command(*cookie, *pkt1, add_response),
                "Should return not supported");
        return SUCCESS;
    }

    /* Check the keys. */
    size_t offset = 0;
    /* Since we have one deleted key, we must go till num_keys + 1 */
    for (size_t i = 0; i < num_keys + 1; ++i) {
        if (del_key_idx == start_key_idx + i) {
            continue;
        }
        uint16_t len;
        memcpy(&len, last_body.data() + offset, sizeof(uint16_t));
        len = ntohs(len);
        checkeq(keylen, len, "Key length mismatch in all_docs response");
        std::string key("key_" + std::to_string(start_key_idx + i));
        offset += sizeof(uint16_t);
        checkeq(0, last_body.compare(offset, keylen, key.c_str()),
                "Key mismatch in all_keys response");
        offset += keylen;
    }

    return SUCCESS;
}

static enum test_result test_all_keys_api_during_bucket_creation(
        EngineIface* h) {
    uint32_t count = htonl(5);
    const char key[] = "key_10";

    auto pkt1 = createPacket(cb::mcbp::ClientOpcode::GetKeys,
                             Vbid(1),
                             0,
                             {reinterpret_cast<char*>(&count), sizeof(count)},
                             {key, strlen(key)});

    stop_persistence(h);
    check_expression(set_vbucket_state(h, Vbid(1), vbucket_state_active),
          "Failed set vbucket 1 state.");

    std::unique_ptr<MockCookie> cookie = std::make_unique<MockCookie>();
    if (isPersistentBucket(h)) {
        checkeq(cb::engine_errc::success,
                h->unknown_command(*cookie, *pkt1, add_response),
                "Unexpected return code from all_keys_api");
    } else {
        /* We intend to support cb::mcbp::ClientOpcode::GetKeys in ephemeral
           buckets in the future */
        checkeq(cb::engine_errc::not_supported,
                h->unknown_command(*cookie, *pkt1, add_response),
                "Should return not supported");
        return SUCCESS;
    }

    start_persistence(h);

    checkeq(cb::mcbp::Status::Success, last_status.load(),
            "Unexpected response status");

    return SUCCESS;
}

static enum test_result test_curr_items_add_set(EngineIface* h) {
    // Verify initial case.
    verify_curr_items(h, 0, "init");

    const auto initial_enqueued = get_int_stat(h, "ep_total_enqueued");

    // Verify set and add case
    checkeq(cb::engine_errc::success,
            store(h, nullptr, StoreSemantics::Add, "k1", "v1"),
            "Failed to fail to store an item.");
    checkeq(cb::engine_errc::success,
            store(h, nullptr, StoreSemantics::Set, "k2", "v2"),
            "Failed to fail to store an item.");
    checkeq(cb::engine_errc::success,
            store(h, nullptr, StoreSemantics::Set, "k3", "v3"),
            "Failed to fail to store an item.");
    if (isPersistentBucket(h) && is_full_eviction(h)) {
        // MB-21957: FE mode - curr_items is only valid once we flush documents
        wait_for_flusher_to_settle(h);
    }
    verify_curr_items(h, 3, "three items stored");
    checkeq(initial_enqueued + 3,
            get_int_stat(h, "ep_total_enqueued"),
            "Expected total_enqueued to increase by 3 after 3 new items");

    return SUCCESS;
}

static enum test_result test_curr_items_delete(EngineIface* h) {
    // Verify initial case.
    verify_curr_items(h, 0, "init");

    // Store some items
    write_items(h, 3);
    wait_for_flusher_to_settle(h);

    // Verify delete case.
    checkeq(cb::engine_errc::success,
            del(h, "key1", 0, Vbid(0)),
            "Failed remove with value.");

    wait_for_stat_change(h, "curr_items", 3);
    verify_curr_items(h, 2, "one item deleted - persisted");

    return SUCCESS;
}

static enum test_result test_curr_items_dead(EngineIface* h) {
    // Verify initial case.
    verify_curr_items(h, 0, "init");

    // Store some items
    write_items(h, 3);
    wait_for_flusher_to_settle(h);

    // Verify dead vbucket case.
    check_expression(set_vbucket_state(h, Vbid(0), vbucket_state_dead),
          "Failed set vbucket 0 state to dead");

    verify_curr_items(h, 0, "dead vbucket");
    checkeq(0,
            get_int_stat(h, "curr_items_tot"),
            "Expected curr_items_tot to be 0 with a dead vbucket");

    // Then resurrect.
    check_expression(set_vbucket_state(h, Vbid(0), vbucket_state_active),
          "Failed set vbucket 0 state to active");

    verify_curr_items(h, 3, "resurrected vbucket");

    // Now completely delete it.
    check_expression(set_vbucket_state(h, Vbid(0), vbucket_state_dead),
          "Failed set vbucket 0 state to dead (2)");
    wait_for_flusher_to_settle(h);
    checkeq(uint64_t(0),
            get_stat<uint64_t>(h, "ep_queue_size"),
            "ep_queue_size is not zero after setting to dead (2)");

    checkeq(cb::engine_errc::success,
            vbucketDelete(h, Vbid(0)),
            "Expected success");
    checkeq(cb::mcbp::Status::Success, last_status.load(),
            "Expected success deleting vbucket.");
    verify_curr_items(h, 0, "del vbucket");
    checkeq(0,
            get_int_stat(h, "curr_items_tot"),
            "Expected curr_items_tot to be 0 after deleting a vbucket");

    return SUCCESS;
}

static enum test_result test_value_eviction(EngineIface* h) {
    check_expression(set_vbucket_state(h, Vbid(1), vbucket_state_active),
          "Failed to set vbucket state.");

    reset_stats(h);

    checkeq(0,
            get_int_stat(h, "ep_num_value_ejects"),
            "Expected reset stats to set ep_num_value_ejects to zero");
    checkeq(0,
            get_int_stat(h, "ep_num_non_resident"),
            "Expected all items to be resident");
    checkeq(0,
            get_int_stat(h, "vb_active_num_non_resident"),
            "Expected all active vbucket items to be resident");

    stop_persistence(h);
    checkeq(cb::engine_errc::success,
            store(h, nullptr, StoreSemantics::Set, "k1", "v1"),
            "Failed to fail to store an item.");
    evict_key(h, "k1", Vbid(0), "Can't eject: Dirty object.", true);
    start_persistence(h);
    wait_for_flusher_to_settle(h);
    stop_persistence(h);
    checkeq(cb::engine_errc::success,
            store(h,
                  nullptr,
                  StoreSemantics::Set,
                  "k2",
                  "v2",
                  nullptr,
                  0,
                  Vbid(1)),
            "Failed to fail to store an item.");
    evict_key(h, "k2", Vbid(1), "Can't eject: Dirty object.", true);
    start_persistence(h);
    wait_for_flusher_to_settle(h);

    evict_key(h, "k1", Vbid(0), "Ejected.");
    evict_key(h, "k2", Vbid(1), "Ejected.");

    checkeq(2,
            get_int_stat(h, "vb_active_num_non_resident"),
            "Expected two non-resident items for active vbuckets");

    evict_key(h, "k1", Vbid(0), "Already ejected.");
    evict_key(h, "k2", Vbid(1), "Already ejected.");

    checkeq(cb::engine_errc::success,
            get_stats(h, {}, {}, add_stats),
            "Failed to get stats.");
    const auto eviction_policy = vals.find("ep_item_eviction_policy")->second;

    std::unique_ptr<MockCookie> cookie = std::make_unique<MockCookie>();
    const auto status =
            h->evict_key(*cookie,
                         DocKey{"missing-key", DocKeyEncodesCollectionId::No},
                         Vbid{0});

    if (eviction_policy == "value_only") {
        checkeq(cb::engine_errc::no_such_key,
                status,
                "expected the key to be missing...");
    } else {
        // Note that we simply return SUCCESS when EVICT_KEY is issued to
        // a non-resident or non-existent key with full eviction to avoid a disk
        // lookup.
        checkeq(cb::engine_errc::success,
                status,
                "expected the success for evicting a non-existent key with "
                "full eviction");
    }

    reset_stats(h);
    checkeq(0,
            get_int_stat(h, "ep_num_value_ejects"),
            "Expected reset stats to set ep_num_value_ejects to zero");

    check_key_value(h, "k1", "v1", 2);
    checkeq(1,
            get_int_stat(h, "vb_active_num_non_resident"),
            "Expected only one active vbucket item to be non-resident");

    check_expression(set_vbucket_state(h, Vbid(0), vbucket_state_replica),
          "Failed to set vbucket state.");
    check_expression(set_vbucket_state(h, Vbid(1), vbucket_state_replica),
          "Failed to set vbucket state.");
    checkeq(0,
            get_int_stat(h, "vb_active_num_non_resident"),
            "Expected no non-resident items");

    return SUCCESS;
}

static enum test_result test_duplicate_items_disk(EngineIface* h) {
    if (!isWarmupEnabled(h)) {
        return SKIPPED;
    }

    check_expression(set_vbucket_state(h, Vbid(1), vbucket_state_active),
          "Failed to set vbucket state.");

    std::vector<std::string> keys;
    for (int j = 0; j < 100; ++j) {
        std::stringstream ss;
        ss << "key" << j;
        std::string key(ss.str());
        keys.push_back(key);
    }
    std::vector<std::string>::iterator it;
    for (it = keys.begin(); it != keys.end(); ++it) {
        checkeq(cb::engine_errc::success,
                store(h,
                      nullptr,
                      StoreSemantics::Set,
                      it->c_str(),
                      "value",
                      nullptr,
                      0,
                      Vbid(1)),
                "Failed to store a value");
    }
    wait_for_flusher_to_settle(h);

    // don't need to explicitly set the vbucket state to dead as this is
    // done as part of the vbucketDelete. See KVBucket::deleteVBucket
    int vb_del_num = get_int_stat(h, "ep_vbucket_del");
    checkeq(cb::engine_errc::success,
            vbucketDelete(h, Vbid(1)),
            "Failure deleting dead bucket.");
    check_expression(verify_vbucket_missing(h, Vbid(1)),
          "vbucket 1 was not missing after deleting it.");
    // wait for the deletion to successfully complete before setting the
    // vbucket state active (which creates the vbucket)
    wait_for_stat_change(h, "ep_vbucket_del", vb_del_num);

    check_expression(set_vbucket_state(h, Vbid(1), vbucket_state_active),
          "Failed to set vbucket state.");

    for (it = keys.begin(); it != keys.end(); ++it) {
        ItemIface* i;
        checkeq(cb::engine_errc::success,
                store(h,
                      nullptr,
                      StoreSemantics::Set,
                      it->c_str(),
                      it->c_str(),
                      &i,
                      0,
                      Vbid(1)),
                "Failed to store a value");
        h->release(*i);
    }
    wait_for_flusher_to_settle(h);

    testHarness->reload_engine(&h,

                               testHarness->get_current_testcase()->cfg,
                               true,
                               false);

    wait_for_warmup_complete(h);
    check_expression(set_vbucket_state(h, Vbid(1), vbucket_state_active),
          "Failed to set vbucket state.");
    // Make sure that a key/value item is persisted correctly
    for (it = keys.begin(); it != keys.end(); ++it) {
        evict_key(h, it->c_str(), Vbid(1), "Ejected.");
    }
    for (it = keys.begin(); it != keys.end(); ++it) {
        check_key_value(h, it->c_str(), it->data(), it->size(), Vbid(1));
    }
    checkeq(0,
            get_int_stat(h, "ep_warmup_dups"),
            "Expected no duplicate items from disk");

    return SUCCESS;
}

static enum test_result test_disk_gt_ram_golden(EngineIface* h) {
    // Check/grab initial state.
    const auto initial_enqueued = get_int_stat(h, "ep_total_enqueued");
    int itemsRemoved = get_int_stat(h, "ep_items_rm_from_checkpoints");

    // Store some data and check post-set state.
    wait_for_persisted_value(h, "k1", "some value");
    wait_for_stat_change(h, "ep_items_rm_from_checkpoints", itemsRemoved);

    checkeq(0,
            get_int_stat(h, "ep_bg_fetched"),
            "Should start with zero bg fetches");
    checkeq((initial_enqueued + 1),
            get_int_stat(h, "ep_total_enqueued"),
            "Should have additional item enqueued after store");

    // Evict the data.
    evict_key(h, "k1");

    // Reload the data.
    check_key_value(h, "k1", "some value", 10);

    checkeq(1,
            get_int_stat(h, "ep_bg_fetched"),
            "BG fetches should be one after reading an evicted key");
    checkeq((initial_enqueued + 1),
            get_int_stat(h, "ep_total_enqueued"),
            "Item should not be marked dirty after reading an evicted key");

    itemsRemoved = get_int_stat(h, "ep_items_rm_from_checkpoints");
    // Delete the value and make sure things return correctly.
    int numStored = get_int_stat(h, "ep_total_persisted");
    checkeq(cb::engine_errc::success,
            del(h, "k1", 0, Vbid(0)),
            "Failed remove with value.");
    wait_for_stat_change(h, "ep_total_persisted", numStored);
    wait_for_stat_change(h, "ep_items_rm_from_checkpoints", itemsRemoved);

    return SUCCESS;
}

static enum test_result test_disk_gt_ram_paged_rm(EngineIface* h) {
    // Check/grab initial state.
    const auto initial_enqueued = get_int_stat(h, "ep_total_enqueued");

    // Store some data and check post-set state.
    wait_for_persisted_value(h, "k1", "some value");
    checkeq(0,
            get_int_stat(h, "ep_bg_fetched"),
            "bg_fetched should initially be zero");
    checkeq(initial_enqueued + 1,
            get_int_stat(h, "ep_total_enqueued"),
            "Expected total_enqueued to increase by 1 after storing 1 value");

    // Evict the data.
    evict_key(h, "k1");

    // Delete the value and make sure things return correctly.
    int numStored = get_int_stat(h, "ep_total_persisted");
    checkeq(cb::engine_errc::success,
            del(h, "k1", 0, Vbid(0)),
            "Failed remove with value.");
    wait_for_stat_change(h, "ep_total_persisted", numStored);

    return SUCCESS;
}

static enum test_result test_disk_gt_ram_update_paged_out(EngineIface* h) {
    wait_for_persisted_value(h, "k1", "some value");

    evict_key(h, "k1");

    checkeq(cb::engine_errc::success,
            store(h, nullptr, StoreSemantics::Set, "k1", "new value"),
            "Failed to update an item.");

    check_key_value(h, "k1", "new value", 9);

    checkeq(0, get_int_stat(h, "ep_bg_fetched"), "bg fetched something");

    return SUCCESS;
}

/*
 * Test that reading a document which has been deleted
 * (and tombstone compacted) does not go to disk but instead uses the Bloom
 * filter to detect the document does not exist without having to access disk.
 *
 */
static enum test_result test_disk_gt_ram_delete_paged_out(EngineIface* h) {
    Expects(get_bool_stat(h, "ep_bfilter_enabled") &&
            "This test expects Bloom filter to be enabled.");

    wait_for_persisted_value(h, "k1", "some value");

    evict_key(h, "k1");

    checkeq(cb::engine_errc::success,
            del(h, "k1", 0, Vbid(0)),
            "Failed to delete.");

    // Wait for delete to be persisted so Bloom filter has the deleted key added.
    wait_for_flusher_to_settle(h);

    checkeq(0,
            get_int_stat(h, "ep_bg_fetched"),
            "Unexpected bg_fetched after del, before get");

    // Store 1 more item - this is necessary as we cannot purge the high_seqno,
    // but we _do_ want the delete above to be purged (and hence removed from
    // Bloom filter on rebuild).
    wait_for_persisted_value(h, "k2", "some value2");

    // Trigger compaction - this is necessary to rebuild the Bloom filter to not
    // include deleted, purged items.
    compact_db(h, Vbid(0), std::numeric_limits<uint64_t>::max(), 0, 0);

    checkeq(cb::engine_errc::no_such_key,
            verify_key(h, "k1"),
            "Expected miss.");

    checkeq(0,
            get_int_stat(h, "ep_bg_fetched"),
            "Unexpected bg_fetched after del/get");

    return SUCCESS;
}

extern "C" {
    static void bg_set_thread(void *arg) {
        auto* td(static_cast<ThreadData*>(arg));

        std::this_thread::sleep_for(
                std::chrono::microseconds(2600)); // Exacerbate race condition.

        checkeq(cb::engine_errc::success,
                store(td->h, nullptr, StoreSemantics::Set, "k1", "new value"),
                "Failed to update an item.");

        delete td;
    }

    static void bg_del_thread(void *arg) {
        auto *td(static_cast<ThreadData*>(arg));

        std::this_thread::sleep_for(
                std::chrono::microseconds(2600)); // Exacerbate race condition.

        checkeq(cb::engine_errc::success,
                del(td->h, "k1", 0, Vbid(0)),
                "Failed to delete.");

        delete td;
    }
}

static enum test_result test_disk_gt_ram_set_race(EngineIface* h) {
    wait_for_persisted_value(h, "k1", "some value");

    evict_key(h, "k1");

    auto thread = create_thread([h]() { bg_set_thread(new ThreadData(h)); },
                                "mythread");

    check_key_value(h, "k1", "new value", 9);

    // Should have bg_fetched, but discarded the old value.
    cb_assert(1 == get_int_stat(h, "ep_bg_fetched"));

    thread.join();

    return SUCCESS;
}

static enum test_result test_disk_gt_ram_rm_race(EngineIface* h) {
    wait_for_persisted_value(h, "k1", "some value");

    evict_key(h, "k1");

    auto thread = create_thread([h]() { bg_del_thread(new ThreadData(h)); },
                                "mythread");

    checkeq(cb::engine_errc::no_such_key,
            verify_key(h, "k1"),
            "Expected miss.");

    // Should have bg_fetched, but discarded the old value.
    cb_assert(1 == get_int_stat(h, "ep_bg_fetched"));

    thread.join();

    return SUCCESS;
}

static enum test_result test_kill9_bucket(EngineIface* h) {
    if (!isWarmupEnabled(h)) {
        return SKIPPED;
    }

    std::vector<std::string> keys;
    for (int j = 0; j < 2000; ++j) {
        std::stringstream ss;
        ss << "key-0-" << j;
        std::string key(ss.str());
        keys.push_back(key);
    }
    std::vector<std::string>::iterator it;
    for (it = keys.begin(); it != keys.end(); ++it) {
        checkeq(cb::engine_errc::success,
                store(h,
                      nullptr,
                      StoreSemantics::Set,
                      it->c_str(),
                      it->c_str()),
                "Failed to store a value");
    }

    // Last parameter indicates the force shutdown for the engine.
    testHarness->reload_engine(&h,

                               testHarness->get_current_testcase()->cfg,
                               true,
                               true);

    wait_for_warmup_complete(h);

    keys.clear();
    for (int j = 0; j < 2000; ++j) {
        std::stringstream ss;
        ss << "key-1-" << j;
        std::string key(ss.str());
        keys.push_back(key);
    }
    for (it = keys.begin(); it != keys.end(); ++it) {
        ItemIface* i;
        checkeq(cb::engine_errc::success,
                store(h,
                      nullptr,
                      StoreSemantics::Set,
                      it->c_str(),
                      it->c_str(),
                      &i,
                      0,
                      Vbid(0)),
                "Failed to store a value");
        h->release(*i);
    }
    for (it = keys.begin(); it != keys.end(); ++it) {
        check_key_value(h, it->c_str(), it->data(), it->size(), Vbid(0));
    }

    return SUCCESS;
}

static enum test_result test_revid(EngineIface* h) {
    ItemMetaData meta;
    for (uint64_t ii = 1; ii < 10; ++ii) {
        checkeq(cb::engine_errc::success,
                store(h, nullptr, StoreSemantics::Set, "test_revid", "foo"),
                "Failed to store a value");

        cb::EngineErrorMetadataPair erroMetaPair;
        check_expression(get_meta(h, "test_revid", erroMetaPair), "Get meta failed");
        checkeq(ii, erroMetaPair.second.seqno, "Unexpected sequence number");
    }

    return SUCCESS;
}

static enum test_result test_regression_mb4314(EngineIface* h) {
    cb::EngineErrorMetadataPair errorMetaPair;
    check_expression(!get_meta(h, "test_regression_mb4314", errorMetaPair),
          "Expected get_meta() to fail");

    ItemMetaData itm_meta(0xdeadbeef, 10, 0xdeadbeef, 0);
    checkeq(cb::engine_errc::success,
            set_with_meta(h,
                          "test_regression_mb4314",
                          {},
                          Vbid(0),
                          &itm_meta,
                          errorMetaPair.second.cas),
            "Expected to store item");

    // Now try to read the item back:
    auto ret = get(h, nullptr, "test_regression_mb4314", Vbid(0));
    checkeq(cb::engine_errc::success,
            ret.first,
            "Expected to get the item back!");

    return SUCCESS;
}

static enum test_result test_mb3466(EngineIface* h) {
    checkeq(cb::engine_errc::success,
            get_stats(h, {}, {}, add_stats),
            "Failed to get stats.");

    check_expression(vals.find("mem_used") != vals.end(),
          "Expected \"mem_used\" to be returned");
    check_expression(vals.find("bytes") != vals.end(),
          "Expected \"bytes\" to be returned");
    std::string memUsed = vals["mem_used"];
    std::string bytes = vals["bytes"];
    checkeq(memUsed, bytes,
          "Expected mem_used and bytes to have the same value");

    return SUCCESS;
}

static enum test_result test_observe_seqno_basic_tests(EngineIface* h) {
    // Check observe seqno for vbucket with id 1
    check_expression(set_vbucket_state(h, Vbid(1), vbucket_state_active),
          "Failed to set vbucket state.");

    //Check the output when there is no data in the vbucket
    uint64_t vb_uuid = get_ull_stat(h, "vb_1:0:id", "failovers");
    uint64_t high_seqno = get_int_stat(h, "vb_1:high_seqno", "vbucket-seqno");
    checkeq(cb::engine_errc::success,
            observe_seqno(h, Vbid(1), vb_uuid),
            "Expected success");

    checkeq(cb::mcbp::Status::Success,
            last_status.load(),
            "Expected success");

    const auto bucket_type =
            isPersistentBucket(h) ? EPBucketType::EP : EPBucketType::Ephemeral;
    check_observe_seqno(
            false, bucket_type, 0, Vbid(1), vb_uuid, high_seqno, high_seqno);

    //Add some mutations and verify the output
    int num_items = 10;
    for (int j = 0; j < num_items; ++j) {
        // Set an item
        ItemIface* it = nullptr;
        uint64_t cas1;
        std::string value('x', 100);
        checkeq(cb::engine_errc::success,
                storeCasOut(h,
                            nullptr,
                            Vbid(1),
                            "key" + std::to_string(j),
                            value,
                            PROTOCOL_BINARY_RAW_BYTES,
                            it,
                            cas1),
                "Expected set to succeed");
    }

    wait_for_flusher_to_settle(h);

    int total_persisted = 0;
    high_seqno = get_int_stat(h, "vb_1:high_seqno", "vbucket-seqno");

    if (isPersistentBucket(h)) {
        total_persisted = get_int_stat(h, "ep_total_persisted");
        checkeq(total_persisted,
                num_items,
                "Expected ep_total_persisted equals the number of items");
    } else {
        total_persisted = high_seqno;
    }

    checkeq(cb::engine_errc::success,
            observe_seqno(h, Vbid(1), vb_uuid),
            "Expected success");

    check_observe_seqno(false,
                        bucket_type,
                        0,
                        Vbid(1),
                        vb_uuid,
                        total_persisted,
                        high_seqno);
    //Stop persistence. Add more mutations and check observe result
    stop_persistence(h);

    num_items = 20;
    for (int j = 10; j < num_items; ++j) {
        // Set an item
        ItemIface* it = nullptr;
        uint64_t cas1;
        std::string value('x', 100);
        checkeq(cb::engine_errc::success,
                storeCasOut(h,
                            nullptr,
                            Vbid(1),
                            "key" + std::to_string(j),
                            value,
                            PROTOCOL_BINARY_RAW_BYTES,
                            it,
                            cas1),
                "Expected set to succeed");
    }

    high_seqno = get_int_stat(h, "vb_1:high_seqno", "vbucket-seqno");
    checkeq(cb::engine_errc::success,
            observe_seqno(h, Vbid(1), vb_uuid),
            "Expected success");

    if (!isPersistentBucket(h)) {
        /* if bucket is not persistent then total_persisted == high_seqno */
        total_persisted = high_seqno;
    }
    check_observe_seqno(false,
                        bucket_type,
                        0,
                        Vbid(1),
                        vb_uuid,
                        total_persisted,
                        high_seqno);
    start_persistence(h);
    wait_for_flusher_to_settle(h);

    if (isPersistentBucket(h)) {
        total_persisted = get_int_stat(h, "ep_total_persisted");
    } else {
        total_persisted = high_seqno;
    }

    checkeq(cb::engine_errc::success,
            observe_seqno(h, Vbid(1), vb_uuid),
            "Expected success");

    check_observe_seqno(false,
                        bucket_type,
                        0,
                        Vbid(1),
                        vb_uuid,
                        total_persisted,
                        high_seqno);
    return SUCCESS;
}

static enum test_result test_observe_seqno_failover(EngineIface* h) {
    if (!isWarmupEnabled(h)) {
        return SKIPPED;
    }

    int num_items = 10;
    for (int j = 0; j < num_items; ++j) {
        // Set an item
        ItemIface* it = nullptr;
        uint64_t cas1;
        std::string value('x', 100);
        checkeq(cb::engine_errc::success,
                storeCasOut(h,
                            nullptr,
                            Vbid(0),
                            "key" + std::to_string(j),
                            value,
                            PROTOCOL_BINARY_RAW_BYTES,
                            it,
                            cas1),
                "Expected set to succeed");
    }

    wait_for_flusher_to_settle(h);

    uint64_t vb_uuid = get_ull_stat(h, "vb_0:0:id", "failovers");
    uint64_t high_seqno = get_int_stat(h, "vb_0:high_seqno", "vbucket-seqno");

    // restart
    testHarness->reload_engine(&h,

                               testHarness->get_current_testcase()->cfg,
                               true,
                               true);

    wait_for_warmup_complete(h);

    uint64_t new_vb_uuid = get_ull_stat(h, "vb_0:0:id", "failovers");

    checkeq(cb::engine_errc::success,
            observe_seqno(h, Vbid(0), vb_uuid),
            "Expected success");

    const auto bucket_type =
            isPersistentBucket(h) ? EPBucketType::EP : EPBucketType::Ephemeral;
    check_observe_seqno(true,
                        bucket_type,
                        1,
                        Vbid(0),
                        new_vb_uuid,
                        high_seqno,
                        high_seqno,
                        vb_uuid,
                        high_seqno);

    return SUCCESS;
}

static enum test_result test_observe_seqno_error(EngineIface* h) {
    //not my vbucket test
    uint64_t vb_uuid = get_ull_stat(h, "vb_0:0:id", "failovers");
    checkeq(cb::engine_errc::not_my_vbucket,
            observe_seqno(h, Vbid(10), vb_uuid),
            "Expected NMVB");

    //invalid uuid for vbucket
    vb_uuid = 0xdeadbeef;
    std::stringstream invalid_data;
    invalid_data.write((char *) &vb_uuid, sizeof(uint64_t));

    auto request = createPacket(cb::mcbp::ClientOpcode::ObserveSeqno,
                                Vbid(0),
                                0,
                                {},
                                {},
                                invalid_data.str());
    std::unique_ptr<MockCookie> cookie = std::make_unique<MockCookie>();
    checkeq(cb::engine_errc::no_such_key,
            h->unknown_command(*cookie, *request, add_response),
            "Expected vb uuid not found");

    return SUCCESS;
}

static enum test_result test_observe_single_key(EngineIface* h) {
    stop_persistence(h);

    // Set an item
    std::string value('x', 100);
    ItemIface* it = nullptr;
    uint64_t cas1;
    checkeq(cb::engine_errc::success,
            storeCasOut(h,
                        nullptr,
                        Vbid(0),
                        "key",
                        value,
                        PROTOCOL_BINARY_RAW_BYTES,
                        it,
                        cas1),
            "Set should work");

    // observe the item
    checkeq(cb::engine_errc::success,
            observe(h,
                    "key",
                    Vbid{0},
                    [&cas1](auto state, auto cas) {
                        checkeq(ObserveKeyState::NotPersisted,
                                ObserveKeyState(state),
                                "Expected persisted in result");
                        checkeq(cas1, cas, "Wrong cas in result");
                    }),
            "Expected success");

    return SUCCESS;
}

static enum test_result test_observe_temp_item(EngineIface* h) {
    char const *k1 = "key";

    checkeq(cb::engine_errc::success,
            store(h, nullptr, StoreSemantics::Set, k1, "somevalue"),
            "Failed set.");
    wait_for_flusher_to_settle(h);

    checkeq(cb::engine_errc::success, del(h, k1, 0, Vbid(0)), "Delete failed");
    wait_for_flusher_to_settle(h);
    wait_for_stat_to_be(h, "curr_items", 0);

    cb::EngineErrorMetadataPair errorMetaPair;

    check_expression(get_meta(h, k1, errorMetaPair), "Expected to get meta");
    checkeq(DocumentState::Deleted,
            errorMetaPair.second.document_state,
            "Expected deleted flag to be set");
    checkeq(0, get_int_stat(h, "curr_items"), "Expected zero curr_items");

    if (isPersistentBucket(h)) {
        // Persistent: make sure there is one temp_item (as Persistent buckets
        // don't keep deleted items in HashTable, unlike Ephemeral).
        checkeq(1,
                get_int_stat(h, "curr_temp_items"),
                "Expected single temp_items");
    }

    // Do an observe
    checkeq(cb::engine_errc::success,
            observe(h,
                    "key",
                    Vbid{0},
                    [&h](auto state, auto cas) {
                        if (isPersistentBucket(h)) {
                            checkeq(ObserveKeyState::NotFound,
                                    ObserveKeyState(state),
                                    "Expected NOT_FOUND in result");
                            checkeq(uint64_t(0), cas, "Wrong cas in result");
                        } else {
                            // For ephemeral buckets, deleted items are kept in
                            // HT hence we check for LOGICAL_DEL and a valid
                            // CAS.
                            checkeq(ObserveKeyState::LogicalDeleted,
                                    ObserveKeyState(state),
                                    "Expected LOGICAL_DEL in result");
                            checkne(uint64_t(0), cas, "Wrong cas in result");
                        }
                    }),
            "Expected success");

    return SUCCESS;
}

static enum test_result test_observe_not_my_vbucket(EngineIface* h) {
    auto cookie = std::make_unique<MockCookie>();
    uint64_t hint;
    checkeq(cb::engine_errc::not_my_vbucket,
            h->observe(*cookie,
                       DocKey{"key", DocKeyEncodesCollectionId::No},
                       Vbid{1},
                       {},
                       hint),
            "Expected not my vbucket");
    return SUCCESS;
}

static enum test_result test_control_data_traffic(EngineIface* h) {
    checkeq(cb::engine_errc::success,
            store(h, nullptr, StoreSemantics::Set, "key", "value1"),
            "Failed to set key");

    disable_traffic(h);

    checkeq(cb::engine_errc::temporary_failure,
            store(h, nullptr, StoreSemantics::Set, "key", "value2"),
            "Expected to receive temporary failure");

    enable_traffic(h);

    checkeq(cb::engine_errc::success,
            store(h, nullptr, StoreSemantics::Set, "key", "value2"),
            "Failed to set key");
    return SUCCESS;
}

static enum test_result test_memory_condition(EngineIface* h) {
    std::string data(1024 * 1024, 'x');

    // Disable persistence so this test isn't racy
    stop_persistence(h);
    auto j = 0;

    while (true) {
        std::string key("key-");
        key += std::to_string(j++);

        cb::engine_errc err = store(
                h, nullptr, StoreSemantics::Set, key.c_str(), data.data());

        std::string checkMsg("Failed for reason ");
        checkMsg += to_string(err);
        check_expression(err == cb::engine_errc::success ||
                      err == cb::engine_errc::temporary_failure ||
                      err == cb::engine_errc::no_memory,
              checkMsg.c_str());

        if (err == cb::engine_errc::temporary_failure ||
            err == cb::engine_errc::no_memory) {
            break;
        }
    }
    start_persistence(h);
    wait_for_flusher_to_settle(h);

    return SUCCESS;
}

static enum test_result test_stats_vkey_valid_field(EngineIface* h) {
    auto* cookie = testHarness->create_cookie(h);

    // Check vkey when a key doesn't exist
    const char* stats_key = "vkey key 0";
    checkeq(cb::engine_errc::no_such_key,
            h->get_stats(
                    *cookie, {stats_key, strlen(stats_key)}, {}, add_stats),
            "Expected not found.");

    stop_persistence(h);

    checkeq(cb::engine_errc::success,
            store(h, nullptr, StoreSemantics::Set, "key", "value"),
            "Failed to set key");

    // Check to make sure a non-persisted item is 'dirty'
    checkeq(cb::engine_errc::success,
            h->get_stats(
                    *cookie, {stats_key, strlen(stats_key)}, {}, add_stats),
            "Failed to get stats.");
    checkeq("dirty"s, vals.find("key_valid")->second, "Expected 'dirty'");

    // Check that a key that is resident and persisted returns valid
    start_persistence(h);
    wait_for_stat_to_be(h, "ep_total_persisted", 1);
    checkeq(cb::engine_errc::success,
            h->get_stats(
                    *cookie, {stats_key, strlen(stats_key)}, {}, add_stats),
            "Failed to get stats.");
    checkeq("valid"s, vals.find("key_valid")->second, "Expected 'valid'");

    // Check that an evicted key still returns valid
    evict_key(h, "key", Vbid(0), "Ejected.");
    checkeq(cb::engine_errc::success,
            h->get_stats(*cookie, "vkey key 0"sv, {}, add_stats),
            "Failed to get stats.");
    checkeq("valid"s, vals.find("key_valid")->second, "Expected 'valid'");

    testHarness->destroy_cookie(cookie);
    return SUCCESS;
}

static enum test_result test_multiple_transactions(EngineIface* h) {
    check_expression(set_vbucket_state(h, Vbid(1), vbucket_state_active),
          "Failed to set vbucket state.");
    for (int j = 0; j < 1000; ++j) {
        std::stringstream s1;
        s1 << "key-0-" << j;
        checkeq(cb::engine_errc::success,
                store(h,
                      nullptr,
                      StoreSemantics::Set,
                      s1.str().c_str(),
                      s1.str().c_str()),
                "Failed to store a value");
        std::stringstream s2;
        s2 << "key-1-" << j;
        checkeq(cb::engine_errc::success,
                store(h,
                      nullptr,
                      StoreSemantics::Set,
                      s2.str().c_str(),
                      s2.str().c_str(),
                      nullptr,
                      0,
                      Vbid(1)),
                "Failed to store a value");
    }
    wait_for_stat_to_be(h, "ep_total_persisted", 2000);
    checklt(1, get_int_stat(h, "ep_commit_num"),
          "Expected 20 transaction completions at least");
    return SUCCESS;
}

static enum test_result test_set_ret_meta(EngineIface* h) {
    // Check that set without cas succeeds
    checkeq(cb::engine_errc::success,
            set_ret_meta(h, "key", "value", Vbid(0), 0, 0, 0),
            "Expected success");
    checkeq(cb::mcbp::Status::Success, last_status.load(),
          "Expected set returing meta to succeed");
    checkeq(1,
            get_int_stat(h, "ep_num_ops_set_ret_meta"),
            "Expected 1 set rm op");

    checkeq(uint32_t{0}, last_meta.flags, "Invalid result for flags");
    checkeq(time_t{0}, last_meta.exptime, "Invalid result for expiration");
    checkne(uint64_t{0}, last_meta.cas, "Invalid result for cas");
    checkeq(cb::uint48_t{1ull}, last_meta.revSeqno, "Invalid result for seqno");

    const auto expiry = std::chrono::system_clock::to_time_t(
            std::chrono::system_clock::now() + std::chrono::hours{1});

    // Check that set with correct cas succeeds
    checkeq(cb::engine_errc::success,
            set_ret_meta(h, "key", "value", Vbid(0), last_meta.cas, 10, expiry),
            "Expected success");
    checkeq(cb::mcbp::Status::Success, last_status.load(),
          "Expected set returing meta to succeed");
    checkeq(2,
            get_int_stat(h, "ep_num_ops_set_ret_meta"),
            "Expected 2 set rm ops");

    checkeq(uint32_t{10}, last_meta.flags, "Invalid result for flags");
    checkeq(expiry, last_meta.exptime, "Invalid result for expiration");
    checkne(uint64_t{0}, last_meta.cas, "Invalid result for cas");
    checkeq(cb::uint48_t{2ull}, last_meta.revSeqno, "Invalid result for seqno");

    // Check that updating an item with no cas succeeds
    checkeq(cb::engine_errc::success,
            set_ret_meta(h, "key", "value", Vbid(0), 0, 5, 0),
            "Expected success");
    checkeq(cb::mcbp::Status::Success, last_status.load(),
          "Expected set returing meta to succeed");
    checkeq(3,
            get_int_stat(h, "ep_num_ops_set_ret_meta"),
            "Expected 3 set rm ops");

    checkeq(uint32_t{5}, last_meta.flags, "Invalid result for flags");
    checkeq(time_t{0}, last_meta.exptime, "Invalid result for expiration");
    checkne(uint64_t{0}, last_meta.cas, "Invalid result for cas");
    checkeq(cb::uint48_t{3ull}, last_meta.revSeqno, "Invalid result for seqno");

    // Check that updating an item with the wrong cas fails
    checkeq(cb::engine_errc::key_already_exists,
            set_ret_meta(h, "key", "value", Vbid(0), last_meta.cas + 1, 5, 0),
            "Expected success");
    checkeq(3,
            get_int_stat(h, "ep_num_ops_set_ret_meta"),
            "Expected 3 set rm ops");

    return SUCCESS;
}

static enum test_result test_set_ret_meta_error(EngineIface* h) {
    // Check tmp fail errors
    disable_traffic(h);
    checkeq(cb::engine_errc::temporary_failure,
            set_ret_meta(h, "key", "value", Vbid(0)),
            "Expected success");
    enable_traffic(h);

    // Check not my vbucket errors
    checkeq(cb::engine_errc::not_my_vbucket,
            set_ret_meta(h, "key", "value", Vbid(1)),
            "Expected NMVB");

    check_expression(set_vbucket_state(h, Vbid(1), vbucket_state_replica),
          "Failed to set vbucket state.");
    checkeq(cb::engine_errc::not_my_vbucket,
            set_ret_meta(h, "key", "value", Vbid(1)),
            "Expected NMVB");
    checkeq(cb::engine_errc::success,
            vbucketDelete(h, Vbid(1)),
            "Expected success");

    check_expression(set_vbucket_state(h, Vbid(1), vbucket_state_dead),
          "Failed to set vbucket state.");
    checkeq(cb::engine_errc::not_my_vbucket,
            set_ret_meta(h, "key", "value", Vbid(1)),
            "Expected NMVB");
    checkeq(cb::engine_errc::success,
            vbucketDelete(h, Vbid(1)),
            "Expected success");

    return SUCCESS;
}

static enum test_result test_add_ret_meta(EngineIface* h) {
    // Check that add with cas fails
    checkeq(cb::engine_errc::not_stored,
            add_ret_meta(h, "key", "value", Vbid(0), 10, 0, 0),
            "Expected success");

    // Check that add without cas succeeds.
    checkeq(cb::engine_errc::success,
            add_ret_meta(h, "key", "value", Vbid(0), 0, 0, 0),
            "Expected success");
    checkeq(cb::mcbp::Status::Success, last_status.load(),
          "Expected set returing meta to succeed");
    checkeq(1,
            get_int_stat(h, "ep_num_ops_set_ret_meta"),
            "Expected 1 set rm op");

    checkeq(uint32_t{0}, last_meta.flags, "Invalid result for flags");
    checkeq(time_t{0}, last_meta.exptime, "Invalid result for expiration");
    checkne(uint64_t{0}, last_meta.cas, "Invalid result for cas");
    checkeq(cb::uint48_t{1}, last_meta.revSeqno, "Invalid result for seqno");

    // Check that re-adding a key fails
    checkeq(cb::engine_errc::not_stored,
            add_ret_meta(h, "key", "value", Vbid(0), 0, 0, 0),
            "Expected success");

    // Check that adding a key with flags and exptime returns the correct values
    const auto expiry = std::chrono::system_clock::to_time_t(
            std::chrono::system_clock::now() + std::chrono::hours{1});
    checkeq(cb::engine_errc::success,
            add_ret_meta(h, "key2", "value", Vbid(0), 0, 10, expiry),
            "Expected success");
    checkeq(cb::mcbp::Status::Success, last_status.load(),
          "Expected set returing meta to succeed");
    checkeq(2,
            get_int_stat(h, "ep_num_ops_set_ret_meta"),
            "Expected 2 set rm ops");

    checkeq(uint32_t{10}, last_meta.flags, "Invalid result for flags");
    checkeq(expiry, last_meta.exptime, "Invalid result for expiration");
    checkne(uint64_t{0}, last_meta.cas, "Invalid result for cas");
    checkeq(cb::uint48_t{1}, last_meta.revSeqno, "Invalid result for seqno");

    return SUCCESS;
}

static enum test_result test_add_ret_meta_error(EngineIface* h) {
    // Check tmp fail errors
    disable_traffic(h);
    checkeq(cb::engine_errc::temporary_failure,
            add_ret_meta(h, "key", "value", Vbid(0)),
            "Expected success");
    enable_traffic(h);

    // Check not my vbucket errors
    checkeq(cb::engine_errc::not_my_vbucket,
            add_ret_meta(h, "key", "value", Vbid(1)),
            "Expected NMVB");

    check_expression(set_vbucket_state(h, Vbid(1), vbucket_state_replica),
          "Failed to set vbucket state.");
    checkeq(cb::engine_errc::not_my_vbucket,
            add_ret_meta(h, "key", "value", Vbid(1)),
            "Expected NMVB");
    checkeq(cb::engine_errc::success,
            vbucketDelete(h, Vbid(1)),
            "Expected success");

    check_expression(set_vbucket_state(h, Vbid(1), vbucket_state_dead),
          "Failed to add vbucket state.");
    checkeq(cb::engine_errc::not_my_vbucket,
            add_ret_meta(h, "key", "value", Vbid(1)),
            "Expected NMVB");
    checkeq(cb::engine_errc::success,
            vbucketDelete(h, Vbid(1)),
            "Expected success");

    return SUCCESS;
}

static enum test_result test_del_ret_meta(EngineIface* h) {
    // Check that deleting a non-existent key fails
    checkeq(cb::engine_errc::no_such_key,
            del_ret_meta(h, "key", Vbid(0), 0),
            "Expected success");

    // Check that deleting a non-existent key with a cas fails
    checkeq(cb::engine_errc::no_such_key,
            del_ret_meta(h, "key", Vbid(0), 10),
            "Expeced success");

    // Check that deleting a key with no cas succeeds
    checkeq(cb::engine_errc::success,
            add_ret_meta(h, "key", "value", Vbid(0), 0, 0, 0),
            "Expected success");
    checkeq(cb::mcbp::Status::Success, last_status.load(),
          "Expected set returing meta to succeed");

    checkeq(uint32_t{0}, last_meta.flags, "Invalid result for flags");
    checkeq(time_t{0}, last_meta.exptime, "Invalid result for expiration");
    checkne(uint64_t{0}, last_meta.cas, "Invalid result for cas");
    checkeq(cb::uint48_t{1}, last_meta.revSeqno, "Invalid result for seqno");

    checkeq(cb::engine_errc::success,
            del_ret_meta(h, "key", Vbid(0), 0),
            "Expected success");
    checkeq(cb::mcbp::Status::Success, last_status.load(),
          "Expected set returing meta to succeed");
    checkeq(1,
            get_int_stat(h, "ep_num_ops_del_ret_meta"),
            "Expected 1 del rm op");

    checkeq(uint32_t{0}, last_meta.flags, "Invalid result for flags");
    checkeq(time_t{0}, last_meta.exptime, "Invalid result for expiration");
    checkne(uint64_t{0}, last_meta.cas, "Invalid result for cas");
    checkeq(cb::uint48_t{2}, last_meta.revSeqno, "Invalid result for seqno");

    // Check that deleting a key with a cas succeeds.
    const auto expiry = std::chrono::system_clock::to_time_t(
            std::chrono::system_clock::now() + std::chrono::hours{1});

    checkeq(cb::engine_errc::success,
            add_ret_meta(h, "key", "value", Vbid(0), 0, 10, expiry),
            "Expected success");
    checkeq(cb::mcbp::Status::Success, last_status.load(),
          "Expected set returing meta to succeed");

    checkeq(uint32_t{10}, last_meta.flags, "Invalid result for flags");
    checkeq(expiry, last_meta.exptime, "Invalid result for expiration");
    checkne(uint64_t{0}, last_meta.cas, "Invalid result for cas");
    checkeq(cb::uint48_t{3}, last_meta.revSeqno, "Invalid result for seqno");

    checkeq(cb::engine_errc::success,
            del_ret_meta(h, "key", Vbid(0), last_meta.cas),
            "Expected success");
    checkeq(cb::mcbp::Status::Success, last_status.load(),
          "Expected set returing meta to succeed");
    checkeq(2,
            get_int_stat(h, "ep_num_ops_del_ret_meta"),
            "Expected 2 del rm ops");

    checkeq(uint32_t{10}, last_meta.flags, "Invalid result for flags");
    checkeq(expiry, last_meta.exptime, "Invalid result for expiration");
    checkne(uint64_t{0}, last_meta.cas, "Invalid result for cas");
    checkeq(cb::uint48_t{4}, last_meta.revSeqno, "Invalid result for seqno");

    // Check that deleting a key with the wrong cas fails
    checkeq(cb::engine_errc::success,
            add_ret_meta(h, "key", "value", Vbid(0), 0, 0, 0),
            "Expected success");
    checkeq(cb::mcbp::Status::Success, last_status.load(),
          "Expected set returing meta to succeed");

    checkeq(uint32_t{0}, last_meta.flags, "Invalid result for flags");
    checkeq(time_t{0}, last_meta.exptime, "Invalid result for expiration");
    checkne(uint64_t{0}, last_meta.cas, "Invalid result for cas");
    checkeq(cb::uint48_t{5}, last_meta.revSeqno, "Invalid result for seqno");

    checkeq(cb::engine_errc::key_already_exists,
            del_ret_meta(h, "key", Vbid(0), last_meta.cas + 1),
            "Expected success");
    checkeq(2,
            get_int_stat(h, "ep_num_ops_del_ret_meta"),
            "Expected 2 del rm ops");

    return SUCCESS;
}

static enum test_result test_del_ret_meta_error(EngineIface* h) {
    // Check tmp fail errors
    disable_traffic(h);
    checkeq(cb::engine_errc::temporary_failure,
            del_ret_meta(h, "key", Vbid(0)),
            "Expected success");
    enable_traffic(h);

    // Check not my vbucket errors
    checkeq(cb::engine_errc::not_my_vbucket,
            del_ret_meta(h, "key", Vbid(1), 0, nullptr),
            "Expected NMVB");

    check_expression(set_vbucket_state(h, Vbid(1), vbucket_state_replica),
          "Failed to set vbucket state.");
    checkeq(cb::engine_errc::not_my_vbucket,
            del_ret_meta(h, "key", Vbid(1), 0, nullptr),
            "Expected NMVB");
    checkeq(cb::engine_errc::success,
            vbucketDelete(h, Vbid(1)),
            "Expected success");

    check_expression(set_vbucket_state(h, Vbid(1), vbucket_state_dead),
          "Failed to add vbucket state.");
    checkeq(cb::engine_errc::not_my_vbucket,
            del_ret_meta(h, "key", Vbid(1), 0, nullptr),
            "Expected NMVB");
    checkeq(cb::engine_errc::success,
            vbucketDelete(h, Vbid(1)),
            "Expected success");

    return SUCCESS;
}

static enum test_result test_set_with_item_eviction(EngineIface* h) {
    checkeq(cb::engine_errc::success,
            store(h, nullptr, StoreSemantics::Set, "key", "somevalue"),
            "Failed set.");
    wait_for_flusher_to_settle(h);
    evict_key(h, "key", Vbid(0), "Ejected.");
    checkeq(cb::engine_errc::success,
            store(h, nullptr, StoreSemantics::Set, "key", "newvalue"),
            "Failed set.");
    check_key_value(h, "key", "newvalue", 8);
    return SUCCESS;
}

static enum test_result test_setWithMeta_with_item_eviction(EngineIface* h) {
    std::string_view key = "set_with_meta_key";
    std::string_view val = "somevalue";
    std::string_view newVal = "someothervalue";

    // create a new key
    checkeq(cb::engine_errc::success,
            store(h, nullptr, StoreSemantics::Set, key, val),
            "Failed set.");
    wait_for_flusher_to_settle(h);
    evict_key(h, key, Vbid(0), "Ejected.");

    // this is the cas to be used with a subsequent set with meta
    uint64_t cas_for_set = last_cas;
    // init some random metadata
    ItemMetaData itm_meta;
    itm_meta.revSeqno = 10;
    itm_meta.cas = 0xdeadbeef;
    itm_meta.exptime = 300;
    itm_meta.flags = 0xdeadbeef;

    // set with meta for a non-resident item should pass.
    checkeq(cb::engine_errc::success,
            set_with_meta(h, key, newVal, Vbid(0), &itm_meta, cas_for_set),
            "Expected to store item");
    checkeq(cb::mcbp::Status::Success, last_status.load(), "Expected success");

    return SUCCESS;
}

static enum test_result test_delWithMeta_and_subdoc_get_non_existent_value(
        EngineIface* h) {
    const std::string_view key = "delete_with_meta_key";
    ItemMetaData itemMeta;
    // put some random meta data
    itemMeta.revSeqno = 10;
    itemMeta.cas = 0xdeadbeef;
    itemMeta.exptime = 0;
    itemMeta.flags = 0xdeadbeef;

    // persistence is stopped to retain the deleted item in cache, otherwise it
    // will be removed by the flusher
    stop_persistence(h);

    // delete an item with meta data
    checkeq(cb::engine_errc::success,
            del_with_meta(h, key, Vbid(0), &itemMeta),
            "Expected delete success");
    // force get to retrieve value of deleted item
    checkeq(cb::engine_errc::success,
            get(h, nullptr, key, Vbid(0), DocStateFilter::AliveOrDeleted).first,
            "Expected success even though value does not exist.");
    return SUCCESS;
}

static enum test_result test_multiple_set_delete_with_metas_full_eviction(
        EngineIface* h) {
    checkeq(cb::engine_errc::success,
            get_stats(h, {}, {}, add_stats),
            "Failed to get stats");
    std::string eviction_policy = vals.find("ep_item_eviction_policy")->second;
    checkeq(std::string{"full_eviction"},
            eviction_policy,
            "Only available for full eviction");

    // init some random metadata
    ItemMetaData itm_meta;
    itm_meta.revSeqno = 10;
    itm_meta.cas = 0xdeadbeef;
    itm_meta.exptime = 0;
    itm_meta.flags = 0xdeadbeef;

    for (int ii = 0; ii < 1000; ++ii) {
        std::string key = "key" + std::to_string(ii);
        checkeq(cb::engine_errc::success,
                set_with_meta(h, key, "somevalue", Vbid(0), &itm_meta, 0),
                "Expected to store item");
    }

    wait_for_flusher_to_settle(h);

    int curr_vb_items = get_int_stat(h, "vb_0:num_items", "vbucket-details 0");
    checkeq(1000, curr_vb_items, "Expected all items to be stored");
    const auto num_ops_set_with_meta = get_int_stat(h, "ep_num_ops_set_meta");
    const auto num_ops_del_with_meta = get_int_stat(h, "ep_num_ops_del_meta");
    checkeq(curr_vb_items,
            num_ops_set_with_meta,
            "Expected the number of set_with_meta calls to match the number of "
            "items");

    // If we try to overwrite the item with the same cas it'll return
    // KEY_EEXISTS so let's set a different operation.
    itm_meta.cas = 0xdeadcafe;
    std::thread thread1{[&h, &itm_meta]() {
        for (int ii = 0; ii < 100; ii++) {
            std::string key = "key" + std::to_string(ii);
            checkeq(cb::engine_errc::success,
                    set_with_meta(
                            h, key, "somevalueEdited", Vbid(0), &itm_meta, 0),
                    "Expected to modify the item");
            checkeq(cb::mcbp::Status::Success,
                    last_status.load(),
                    "Expected to modify the item");
        }
    }};

    std::thread thread2{[&h, &curr_vb_items, &itm_meta]() {
        for (int ii = curr_vb_items - 100; ii < curr_vb_items; ii++) {
            std::string key = "key" + std::to_string(ii);
            checkeq(cb::engine_errc::success,
                    del_with_meta(h, key, Vbid(0), &itm_meta, 0),
                    "Expected to delete the item");
            checkeq(cb::mcbp::Status::Success,
                    last_status.load(),
                    "Expected to modify the item");
        }
    }};

    thread1.join();
    thread2.join();

    wait_for_flusher_to_settle(h);

    checkeq(num_ops_set_with_meta + 100,
            get_int_stat(h, "ep_num_ops_set_meta"),
            "Expected 100 set operations");
    checkeq(num_ops_del_with_meta + 100,
            get_int_stat(h, "ep_num_ops_del_meta"),
            "Expected 100 delete operations");

    curr_vb_items = get_int_stat(h, "vb_0:num_items", "vbucket-details 0");
    if (isWarmupEnabled(h)) {
        // Restart, and check data is warmed up correctly.
        testHarness->reload_engine(&h,

                                   testHarness->get_current_testcase()->cfg,
                                   true,
                                   true);

        wait_for_warmup_complete(h);

        checkeq(curr_vb_items,
                get_int_stat(h, "vb_0:num_items", "vbucket-details 0"),
                "Unexpected item count in vbucket");
    }

    return SUCCESS;
}

static enum test_result test_add_with_item_eviction(EngineIface* h) {
    checkeq(cb::engine_errc::success,
            store(h, nullptr, StoreSemantics::Add, "key", "somevalue"),
            "Failed to add value.");
    wait_for_flusher_to_settle(h);
    evict_key(h, "key", Vbid(0), "Ejected.");

    checkeq(cb::engine_errc::not_stored,
            store(h, nullptr, StoreSemantics::Add, "key", "somevalue"),
            "Failed to fail to re-add value.");

    // Expiration above was an hour, so let's go to The Future
    testHarness->time_travel(3800);

    checkeq(cb::engine_errc::success,
            store(h, nullptr, StoreSemantics::Add, "key", "newvalue"),
            "Failed to add value again.");
    check_key_value(h, "key", "newvalue", 8);
    return SUCCESS;
}

static enum test_result test_gat_with_item_eviction(EngineIface* h) {
    // Store the item!
    checkeq(cb::engine_errc::success,
            store(h, nullptr, StoreSemantics::Set, "mykey", "somevalue"),
            "Failed set.");
    wait_for_flusher_to_settle(h);
    evict_key(h, "mykey", Vbid(0), "Ejected.");

    gat(h, "mykey", Vbid(0), 10); // 10 sec as expiration time
    checkeq(cb::mcbp::Status::Success, last_status.load(), "gat mykey");
    checkeq("somevalue"s, last_body, "Invalid data returned");

    // time-travel 9 secs..
    testHarness->time_travel(9);

    // The item should still exist
    check_key_value(h, "mykey", "somevalue", 9);

    // time-travel 2 secs..
    testHarness->time_travel(2);

    // The item should have expired now...
    checkeq(cb::engine_errc::no_such_key,
            get(h, nullptr, "mykey", Vbid(0)).first,
            "Item should be gone");
    return SUCCESS;
}

static enum test_result test_keyStats_with_item_eviction(EngineIface* h) {
    // set (k1,v1) in vbucket 0
    checkeq(cb::engine_errc::success,
            store(h, nullptr, StoreSemantics::Set, "k1", "v1"),
            "Failed to store an item.");
    wait_for_flusher_to_settle(h);
    evict_key(h, "k1", Vbid(0), "Ejected.");
    auto* cookie = testHarness->create_cookie(h);

    // stat for key "k1" and vbucket "0"
    const char *statkey1 = "key k1 0";
    checkeq(cb::engine_errc::success,
            h->get_stats(*cookie, {statkey1, strlen(statkey1)}, {}, add_stats),
            "Failed to get stats.");
    check_expression(vals.find("key_is_dirty") != vals.end(), "Found no key_is_dirty");
    check_expression(vals.find("key_exptime") != vals.end(), "Found no key_exptime");
    check_expression(vals.find("key_flags") != vals.end(), "Found no key_flags");
    check_expression(vals.find("key_cas") != vals.end(), "Found no key_cas");
    check_expression(vals.find("key_vb_state") != vals.end(), "Found no key_vb_state");

    testHarness->destroy_cookie(cookie);
    return SUCCESS;
}

static enum test_result test_delWithMeta_with_item_eviction(EngineIface* h) {
    const std::string_view key = "delete_with_meta_key";
    ItemMetaData itemMeta;
    // put some random meta data
    itemMeta.revSeqno = 10;
    itemMeta.cas = 0xdeadbeef;
    itemMeta.exptime = 0;
    itemMeta.flags = 0xdeadbeef;

    // store an item
    checkeq(cb::engine_errc::success,
            store(h, nullptr, StoreSemantics::Set, key, "somevalue"),
            "Failed set.");
    wait_for_flusher_to_settle(h);
    evict_key(h, key, Vbid(0), "Ejected.");

    // delete an item with meta data
    checkeq(cb::engine_errc::success,
            del_with_meta(h, key, Vbid(0), &itemMeta),
            "Expected delete success");
    checkeq(cb::mcbp::Status::Success, last_status.load(), "Expected success");

    return SUCCESS;
}

static enum test_result test_del_with_item_eviction(EngineIface* h) {
    ItemIface* i = nullptr;
    checkeq(cb::engine_errc::success,
            store(h, nullptr, StoreSemantics::Set, "key", "somevalue", &i),
            "Failed set.");
    wait_for_flusher_to_settle(h);
    evict_key(h, "key", Vbid(0), "Ejected.");

    Item *it = reinterpret_cast<Item*>(i);
    uint64_t orig_cas = it->getCas();
    h->release(*i);

    uint64_t cas = 0;
    uint64_t vb_uuid;
    mutation_descr_t mut_info;

    vb_uuid = get_ull_stat(h, "vb_0:0:id", "failovers");
    auto high_seqno = get_ull_stat(h, "vb_0:high_seqno", "vbucket-seqno");
    checkeq(cb::engine_errc::success,
            del(h, "key", &cas, Vbid(0), nullptr, &mut_info),
            "Failed remove with value.");
    checkne(orig_cas, cas, "Expected CAS to be different on delete");
    checkeq(cb::engine_errc::no_such_key,
            verify_key(h, "key"),
            "Expected missing key");
    checkeq(vb_uuid, mut_info.vbucket_uuid, "Expected valid vbucket uuid");
    checkeq((high_seqno + 1), mut_info.seqno, "Expected valid sequence number");

    return SUCCESS;
}

static enum test_result test_observe_with_item_eviction(EngineIface* h) {
    // Set the keys to observe
    ItemIface* it = nullptr;
    uint64_t cas1;

    std::string value('x', 100);
    checkeq(cb::engine_errc::success,
            storeCasOut(h,
                        nullptr,
                        Vbid(0),
                        "key1",
                        value,
                        PROTOCOL_BINARY_RAW_BYTES,
                        it,
                        cas1),
            "Set should work.");
    wait_for_stat_to_be(h, "ep_total_persisted", 1);

    evict_key(h, "key1", Vbid(0), "Ejected.");

    // Do observe
    checkeq(cb::engine_errc::success,
            observe(h,
                    "key1",
                    Vbid{0},
                    [&cas1](auto state, auto cas) {
                        checkeq(ObserveKeyState::Persisted,
                                ObserveKeyState(state),
                                "Expected persisted in result");
                        checkeq(cas, cas1, "Wrong cas in result");
                    }),
            "Expected success");
    return SUCCESS;
}

static enum test_result test_expired_item_with_item_eviction(EngineIface* h) {
    // Store the item!
    checkeq(cb::engine_errc::success,
            store(h, nullptr, StoreSemantics::Set, "mykey", "somevalue"),
            "Failed set.");
    gat(h, "mykey", Vbid(0), 10); // 10 sec as expiration time
    checkeq(cb::mcbp::Status::Success, last_status.load(), "gat mykey");
    checkeq("somevalue"s, last_body, "Invalid data returned");

    // Store a dummy item since we do not purge the item with highest seqno
    checkeq(cb::engine_errc::success,
            store(h,
                  nullptr,
                  StoreSemantics::Set,
                  "dummykey",
                  "dummyvalue",
                  nullptr,
                  0,
                  Vbid(0),
                  0),
            "Error setting.");

    wait_for_flusher_to_settle(h);
    evict_key(h, "mykey", Vbid(0), "Ejected.");

    // time-travel 11 secs..
    testHarness->time_travel(11);

    // Compaction on VBucket 0
    compact_db(h, Vbid(0), 10, 10, 0);

    std::chrono::microseconds sleepTime{128};
    while (get_int_stat(h, "ep_pending_compactions") != 0) {
        decayingSleep(&sleepTime);
    }

    wait_for_flusher_to_settle(h);
    wait_for_stat_to_be(h, "ep_pending_compactions", 0);
    checkeq(1,
            get_int_stat(h, "vb_active_expired"),
            "Expect the compactor to delete an expired item");

    // The item is already expired...
    checkeq(cb::engine_errc::no_such_key,
            get(h, nullptr, "mykey", Vbid(0)).first,
            "Item should be gone");
    return SUCCESS;
}

static enum test_result test_non_existent_get_and_delete(EngineIface* h) {
    checkeq(cb::engine_errc::no_such_key,
            get(h, nullptr, "key1", Vbid(0)).first,
            "Unexpected return status");
    // Test needed to be fixed when backporting MB-54274 to trinity, as the temp
    // item isn't immediately removed at GET.
    // Reason for different behaviour couchstore/magma is that couchstore's
    // bloomfilter prevents any BGFetch, so that scenario doesn't create any
    // temp StoredValue in the HT. In morpheus couchstore/magma behave the same
    // with regard to that (see MB-48834), so we didn't hit this issue in the
    // original morpheus patch.
    const auto expected = isMagmaBucket(h) ? 1 : 0;
    checkeq(expected,
            get_int_stat(h, "curr_temp_items"),
            "Unexpected temp item");
    checkeq(cb::engine_errc::no_such_key,
            del(h, "key3", 0, Vbid(0)),
            "Unexpected return status");
    checkeq(expected,
            get_int_stat(h, "curr_temp_items"),
            "Unexpected temp item");
    return SUCCESS;
}

static enum test_result test_mb16421(EngineIface* h) {
    // Store the item!
    checkeq(cb::engine_errc::success,
            store(h, nullptr, StoreSemantics::Set, "mykey", "somevalue"),
            "Failed set.");
    wait_for_flusher_to_settle(h);

    // Evict Item!
    evict_key(h, "mykey", Vbid(0), "Ejected.");

    // Issue Get Meta
    check_expression(get_meta(h, "mykey"), "Expected to get meta");

    // Issue Get
    checkeq(cb::engine_errc::success,
            get(h, nullptr, "mykey", Vbid(0)).first,
            "Item should be there");

    return SUCCESS;
}

/**
 * Test that if we store an object with xattr the datatype is persisted
 * and read back correctly
 */
static enum test_result test_eviction_with_xattr(EngineIface* h) {
    if (!isPersistentBucket(h)) {
        return SKIPPED;
    }

    const char key[] = "test_eviction_with_xattr";
    cb::xattr::Blob builder;
    builder.set("_ep", "{\foo\":\"bar\"}");
    std::string data{builder.finalize()};

    checkeq(cb::engine_errc::success,
            storeCasVb11(h,
                         nullptr,
                         StoreSemantics::Set,
                         key,
                         data,
                         0,
                         0,
                         Vbid(0),
                         0,
                         PROTOCOL_BINARY_DATATYPE_XATTR,
                         DocumentState::Alive)
                    .first,
            "Unable to store item");

    wait_for_flusher_to_settle(h);

    // Evict Item!
    evict_key(h, key, Vbid(0), "Ejected.");

    item_info info;
    check_expression(get_item_info(h, &info, key), "Error getting item info");

    checkeq(PROTOCOL_BINARY_DATATYPE_XATTR, info.datatype,
            "Incorrect datatype read back");

    return SUCCESS;
}

static enum test_result test_get_random_key(EngineIface* h) {
    auto* cookie = testHarness->create_cookie(h);

    // An empty database should return no key
    checkeq(cb::engine_errc::no_such_key,
            h->get_random_document(*cookie, {CollectionID::Default}).first,
            "Database should be empty");

    StoredDocKey key("key", CollectionID::Default);

    // Store a key
    checkeq(cb::engine_errc::success,
            store(h,
                  nullptr,
                  StoreSemantics::Set,
                  key.keyData(),
                  "{\"some\":\"value\"}",
                  nullptr,
                  0,
                  Vbid(0),
                  3600,
                  PROTOCOL_BINARY_DATATYPE_JSON),
            "Failed set.");
    checkeq(cb::engine_errc::success,
            get(h, nullptr, key.keyData(), Vbid(0)).first,
            "Item should be there");

    // collections only count after flush
    wait_for_flusher_to_settle(h);

    // We should be able to get one if there is something in there
    const auto [status, item] =
            h->get_random_document(*cookie, {CollectionID::Default});
    checkeq(cb::engine_errc::success, status, "get random should work");
    checkeq(PROTOCOL_BINARY_DATATYPE_JSON,
            item->getDataType(),
            "Expected datatype to be JSON");

    // Since it is random we can't really check that we don't get the
    // same value twice...
    testHarness->destroy_cookie(cookie);
    return SUCCESS;
}

static enum test_result test_failover_log_behavior(EngineIface* h) {
    if (!isWarmupEnabled(h)) {
        // TODO: Ephemeral: We should add a test variant which checks that
        // on restart we generate a new UUID (essentially forcing all clients
        // to rollback if they re-connect; given that all previous data is gone).
        return SKIPPED;
    }

    uint64_t num_entries, top_entry_id;
    // warm up
    wait_for_warmup_complete(h);
    num_entries = get_int_stat(h, "vb_0:num_entries", "failovers");

    checkeq(uint64_t{1},
            num_entries,
            "Failover log should have one entry for new vbucket");
    top_entry_id = get_ull_stat(h, "vb_0:0:id", "failovers");

    // restart
    testHarness->reload_engine(&h,

                               testHarness->get_current_testcase()->cfg,
                               true,
                               true);

    wait_for_warmup_complete(h);
    num_entries = get_int_stat(h, "vb_0:num_entries", "failovers");

    checkeq(uint64_t{2}, num_entries, "Failover log should have grown");
    checkne(top_entry_id, get_ull_stat(h, "vb_0:0:id", "failovers"),
          "Entry at current seq should be overwritten after restart");

    int num_items = 10;
    for (int j = 0; j < num_items; ++j) {
        std::stringstream ss;
        ss << "key" << j;
        checkeq(cb::engine_errc::success,
                store(h,
                      nullptr,
                      StoreSemantics::Set,
                      ss.str().c_str(),
                      "data"),
                "Failed to store a value");
    }

    wait_for_flusher_to_settle(h);
    wait_for_stat_to_be(h, "curr_items", 10);

    // restart
    testHarness->reload_engine(&h,

                               testHarness->get_current_testcase()->cfg,
                               true,
                               true);

    wait_for_warmup_complete(h);
    num_entries = get_int_stat(h, "vb_0:num_entries", "failovers");

    checkeq(uint64_t{3}, num_entries, "Failover log should have grown");
    checkeq(uint64_t{10},
            get_ull_stat(h, "vb_0:0:seq", "failovers"),
            "Latest failover log entry should have correct high sequence "
            "number");

    return SUCCESS;
}

static enum test_result test_hlc_cas(EngineIface* h) {
    const char *key = "key";
    item_info info;
    uint64_t curr_cas = 0, prev_cas = 0;

    checkeq(cb::engine_errc::success,
            store(h, nullptr, StoreSemantics::Add, key, "data1"),
            "Failed to store an item");

    check_expression(get_item_info(h, &info, key), "Error in getting item info");
    curr_cas = info.cas;
    checklt(prev_cas, curr_cas, "CAS is not monotonically increasing");
    prev_cas = curr_cas;

    checkeq(cb::engine_errc::success,
            store(h, nullptr, StoreSemantics::Set, key, "data2"),
            "Failed to store an item");

    check_expression(get_item_info(h, &info, key), "Error getting item info");
    curr_cas = info.cas;
    checklt(prev_cas, curr_cas, "CAS is not monotonically increasing");
    prev_cas = curr_cas;

    checkeq(cb::engine_errc::success,
            store(h, nullptr, StoreSemantics::Replace, key, "data3"),
            "Failed to store an item");

    check_expression(get_item_info(h, &info, key), "Error in getting item info");
    curr_cas = info.cas;
    checklt(prev_cas, curr_cas, "CAS is not monotonically increasing");
    prev_cas = curr_cas;

    checkeq(cb::engine_errc::success,
            getl(h, nullptr, key, Vbid(0), 10).first,
            "Expected to be able to getl on first try");
    check_expression(get_item_info(h, &info, key), "Error in getting item info");

    curr_cas = info.cas;
    checklt(prev_cas, curr_cas, "CAS is not monotonically increasing");
    return SUCCESS;
}

/*
    Basic test demonstrating multi-bucket operations.
    Checks that writing the same key to many buckets works as it should.
*/
static enum test_result test_multi_bucket_set_get(engine_test_t* test) {
    const int n_buckets = 20;
    std::vector<BucketHolder> buckets;
    if (create_buckets(test->cfg, n_buckets, buckets) != n_buckets) {
        destroy_buckets(buckets);
        return FAIL;

    }

    for (auto bucket : buckets) {
        // re-use test_setup which will wait for bucket ready
        test_setup(bucket.h);
    }

    int ii = 0;
    for (auto bucket : buckets) {
        std::stringstream val;
        val << "value_" << ii++;
        checkeq(cb::engine_errc::success,
                store(bucket.h,
                      nullptr,
                      StoreSemantics::Set,
                      "key",
                      val.str().c_str()),
                "Error setting.");
    }

    // Read back the values
    ii = 0;
    for (auto bucket : buckets) {
        std::stringstream val;
        val << "value_" << ii++;
        check_key_value(bucket.h, "key", val.str().c_str(), val.str().length());
    }

    destroy_buckets(buckets);

    return SUCCESS;
}

// Write to the vbucket's (couchstore) vbstate (_local/vbstate)
static void write_vb_state(std::string dbdir,
                           Vbid vbucket,
                           const nlohmann::json& json) {
    std::string filename = dbdir + cb::io::DirectorySeparator +
                           std::to_string(vbucket.get()) + ".couch.1";
    Db* handle;
    couchstore_error_t err = couchstore_open_db(
            filename.c_str(), COUCHSTORE_OPEN_FLAG_CREATE, &handle);

    checkeq(COUCHSTORE_SUCCESS, err, "Failed to open " + filename);
    const auto vbStateStr = json.dump();

    LocalDoc vbstate;
    vbstate.id.buf = const_cast<char*>(LocalDocKey::vbstate.data());
    vbstate.id.size = LocalDocKey::vbstate.size();
    vbstate.json.buf = (char*)vbStateStr.c_str();
    vbstate.json.size = vbStateStr.size();
    vbstate.deleted = 0;

    err = couchstore_save_local_document(handle, &vbstate);
    checkeq(COUCHSTORE_SUCCESS, err, "Failed to write local document");
    err = couchstore_commit(handle);
    checkeq(COUCHSTORE_SUCCESS, err, "Failed to commit");
    err = couchstore_close_file(handle);
    checkeq(COUCHSTORE_SUCCESS, err, "Failed to close file");
    err = couchstore_free_db(handle);
    checkeq(COUCHSTORE_SUCCESS, err, "Failed to free db");
}

/**
 * Rewrite the persisted vbucket_state to the oldest version we support upgrade
 * to (v5.0 at time of writing).
 */
static void force_vbstate_to_v5(std::string dbname,
                                Vbid vbucket,
                                bool hlcEpoch = true,
                                bool mightContainXattrs = true) {
    // Create 5.0.0 _local/vbstate
    // Note: unconditionally adding namespaces_supported to keep this test
    // working.
    nlohmann::json vbstate5 = {{"state", "active"},
                               {"checkpoint_id", "1"},
                               {"max_deleted_seqno", "0"},
                               {"snap_start", "0"},
                               {"snap_end", "1"},
                               {"max_cas", "123"},
                               {"namespaces_supported", true}};
    if (hlcEpoch) {
        vbstate5["hlc_epoch"] = std::to_string(HlcCasSeqnoUninitialised);
    }
    if (mightContainXattrs) {
        vbstate5["might_contain_xattrs"] = false;
    }
    write_vb_state(dbname, vbucket, vbstate5);
}

// Regression test for MB-19635
// Check that warming up from a 2.x couchfile doesn't end up with a UUID of 0
// we warmup 2 vbuckets and ensure they get unique IDs.
static enum test_result test_mb19635_upgrade_from_25x(EngineIface* h) {
    if (!isWarmupEnabled(h)) {
        return SKIPPED;
    }

    int num_items = 10;
    for (int j = 0; j < num_items; ++j) {
        std::stringstream ss;
        ss << "key" << j;
        checkeq(cb::engine_errc::success,
                store(h,
                      nullptr,
                      StoreSemantics::Set,
                      ss.str().c_str(),
                      "data"),
                "Failed to store a value");
    }

    wait_for_flusher_to_settle(h);

    std::string dbname = get_dbname(testHarness->get_current_testcase()->cfg);

    force_vbstate_to_v5(dbname, Vbid(0));
    force_vbstate_to_v5(dbname, Vbid(1));

    // Now shutdown engine force and restart to warmup from the 2.5.x data.
    testHarness->reload_engine(&h,

                               testHarness->get_current_testcase()->cfg,
                               true,
                               false);

    wait_for_warmup_complete(h);
    uint64_t vb_uuid0 = get_ull_stat(h, "vb_0:uuid", "vbucket-details");
    uint64_t vb_uuid1 = get_ull_stat(h, "vb_1:uuid", "vbucket-details");
    checkne(vb_uuid0, vb_uuid1, "UUID is not unique");

    // Upgrade in this case means the high-seqno is the visible-seqno
    checkeq(get_ull_stat(h, "vb_0:high_seqno", "vbucket-details"),
            get_ull_stat(h, "vb_0:max_visible_seqno", "vbucket-details"),
            "expected max-visible-seqno to be set to high_seqno");

    return SUCCESS;
}

// Regression test for MB-38031
// If upgrade from 4.x via a 5.x 'hop' some vbstate entries that 5.x creates
// won't be present if 5.x is just a stepping stone with no flushes
static enum test_result test_mb38031_upgrade_from_4x_via_5x_hop(
        EngineIface* h) {
    if (!isWarmupEnabled(h)) {
        return SKIPPED;
    }
    check_expression(set_vbucket_state(h, Vbid(1), vbucket_state_active),
          "Failed to set vbucket state (vb 1).");
    check_expression(set_vbucket_state(h, Vbid(2), vbucket_state_active),
          "Failed to set vbucket state (vb 2).");

    int num_items = 10;
    for (int vb = 0; vb < 3; ++vb) {
        for (int j = 0; j < num_items; ++j) {
            std::stringstream ss;
            ss << "key_" << j;
            checkeq(cb::engine_errc::success,
                    store(h,
                          nullptr,
                          StoreSemantics::Set,
                          ss.str().c_str(),
                          "data",
                          nullptr,
                          0,
                          Vbid(vb)),
                    "Failed to store a value");
        }
    }

    wait_for_flusher_to_settle(h);

    std::string dbname = get_dbname(testHarness->get_current_testcase()->cfg);

    // Force vbstate on three vbuckets with each combination of hlc_epoch and
    // might_contain_xattrs
    force_vbstate_to_v5(dbname, Vbid(0), true, false);
    force_vbstate_to_v5(dbname, Vbid(1), false, true);
    force_vbstate_to_v5(dbname, Vbid(2), false, false);

    // Now shutdown engine force and restart to warmup
    testHarness->reload_engine(
            &h, testHarness->get_current_testcase()->cfg, true, false);

    wait_for_warmup_complete(h);

    // Warmup success and all documents loaded
    checkeq(num_items,
            get_int_stat(h, "vb_0:num_items", "vbucket-details 0"),
            "Expected vb:0 to have num_items");
    checkeq(num_items,
            get_int_stat(h, "vb_1:num_items", "vbucket-details 1"),
            "Expected vb:1 to have num_items");
    checkeq(num_items,
            get_int_stat(h, "vb_2:num_items", "vbucket-details 2"),
            "Expected vb:2 to have num_items");
    return SUCCESS;
}

// Regression test for MB-38031
// If upgrade from 4.x via a 5.x 'hop' some vbstate entries that 5.x creates
// won't be present if 5.x is just a stepping stone with no flushes
static enum test_result test_mb38031_illegal_json_throws(EngineIface* h) {
    if (!isWarmupEnabled(h)) {
        return SKIPPED;
    }

    checkeq(cb::engine_errc::success,
            store(h,
                  nullptr,
                  StoreSemantics::Set,
                  "key",
                  "data",
                  nullptr,
                  0,
                  Vbid(0)),
            "Failed to store a value");

    wait_for_flusher_to_settle(h);

    // VBState with a required field missing, max_cas
    const nlohmann::json vbstate = {
            {"state", "active"},
            {"checkpoint_id", "1"},
            {"max_deleted_seqno", "0"},
            {"snap_start", "34344987306"}, // illegal as start > end
            {"snap_end", "1"},
            {"hlc_epoch", std::to_string(HlcCasSeqnoUninitialised)},
            {"might_contain_xattrs", false},
            {"namespaces_supported", true}};

    write_vb_state(get_dbname(testHarness->get_current_testcase()->cfg),
                   Vbid(0),
                   vbstate);

    // reload_engine will throw an engine initialize exception from CouchKVStore
    try {
        testHarness->reload_engine(
                &h, testHarness->get_current_testcase()->cfg, true, false);
    } catch (const std::runtime_error& e) {
        check_expression(std::string(e.what()).find("CouchKVStore::initialize: "
                                         "readVBState error:JsonInvalid") !=
                      std::string::npos,
              "unexpected exception");
        return SUCCESS;
    }

    return FAIL;
}

static void force_vbstate_MB34173_corruption(std::string dbname,
                                             const std::string state,
                                             Vbid vbucket) {
    const nlohmann::json vbstateIllegalSnapshotRange = {
            {"state", state},
            {"checkpoint_id", "1"},
            {"max_deleted_seqno", "0"},
            {"snap_start", "34344987306"}, // illegal as start > end
            {"snap_end", "1"},
            {"max_cas", "123"},
            {"hlc_epoch", std::to_string(HlcCasSeqnoUninitialised)},
            {"might_contain_xattrs", false},
            {"namespaces_supported", true}};

    write_vb_state(dbname, vbucket, vbstateIllegalSnapshotRange);
}

static enum test_result test_MB34173_warmup(EngineIface* h) {
    if (!isWarmupEnabled(h)) {
        return SKIPPED;
    }

    check_expression(set_vbucket_state(h, Vbid(0), vbucket_state_active),
          "Failed to set vbucket state (vb 0).");
    check_expression(set_vbucket_state(h, Vbid(1), vbucket_state_replica),
          "Failed to set vbucket state (vb 1).");
    check_expression(set_vbucket_state(h, Vbid(2), vbucket_state_pending),
          "Failed to set vbucket state (vb 2).");

    wait_for_flusher_to_settle(h);

    std::string dbname = get_dbname(testHarness->get_current_testcase()->cfg);

    force_vbstate_MB34173_corruption(dbname, "active", Vbid(0));
    force_vbstate_MB34173_corruption(dbname, "replica", Vbid(1));
    force_vbstate_MB34173_corruption(dbname, "pending", Vbid(2));

    // Warmup
    testHarness->reload_engine(&h,

                               testHarness->get_current_testcase()->cfg,
                               true,
                               false);

    wait_for_warmup_complete(h);

    auto checkRange = [h](int vb) {
        std::string statKey = "vb_" + std::to_string(vb);
        auto key1 = statKey + ":high_seqno";
        auto key2 = statKey + ":last_persisted_snap_start";
        auto key3 = statKey + ":last_persisted_snap_end";
        uint64_t highSeq = get_ull_stat(h, key1.c_str(), "vbucket-seqno");
        uint64_t snapStart = get_ull_stat(h, key2.c_str(), "vbucket-seqno");
        uint64_t snapEnd = get_ull_stat(h, key3.c_str(), "vbucket-seqno");
        check_expression(highSeq <= snapEnd && highSeq >= snapStart,
              "Invalid snapshot range");
    };

    checkRange(0);

    // Expect that vb1/2 have now gone away, warmup skipped them because of the
    // snapshot corruption
    checkeq(cb::engine_errc::not_my_vbucket,
            gat(h, "no-vb", Vbid(1), 0).first,
            "Should have received not my vbucket response for vb1");
    checkeq(cb::engine_errc::not_my_vbucket,
            gat(h, "no-vb", Vbid(2), 0).first,
            "Should have received not my vbucket response for vb2");

    check_expression(set_vbucket_state(h, Vbid(1), vbucket_state_replica),
          "Failed to set vbucket state (vb 1).");
    check_expression(set_vbucket_state(h, Vbid(2), vbucket_state_replica),
          "Failed to set vbucket state (vb 2).");

    checkRange(1);
    checkRange(2);

    return SUCCESS;
}

// Regression test the stats calls that they don't blow the snprintf
// buffers. All of the tests in this batch make sure that all of the stats
// exists (the stats call return a fixed set of stats)
static enum test_result test_mb19687_fixed(EngineIface* h) {
    // Map of stat group names to their content. Not const as we can insert
    // additional stats to check for based on engine config (full / value
    // eviction, persistent / ephemeral ...)
    std::map<std::string_view, std::vector<std::string_view> > statsKeys{
            {"dcp-vbtakeover 0",
             {"status",
              "on_disk_deletes",
              "vb_items",
              "chk_items",
              "estimate"}},
            {"dcp",
             {"ep_dcp_backfill_disk",
              "ep_dcp_backfill_memory",
              "ep_dcp_count",
              "ep_dcp_dead_conn_count",
              "ep_dcp_items_remaining",
              "ep_dcp_items_sent",
              "ep_dcp_max_running_backfills",
              "ep_dcp_num_running_backfills",
              "ep_dcp_consumer_count",
              "ep_dcp_producer_count",
              "ep_dcp_queue_fill",
              "ep_dcp_total_bytes",
              "ep_dcp_total_uncompressed_data_size"}},
            {"hash",
             {"vb_0:counted",
              "vb_0:locks",
              "vb_0:max_depth",
              "vb_0:mem_size",
              "vb_0:mem_size_counted",
              "vb_0:min_depth",
              "vb_0:num_system_items",
              "vb_0:reported",
              "vb_0:resized",
              "vb_0:size",
              "vb_0:state"}},
            {"vbucket", {"vb_0"}},
            {"vbucket-details 0",
             {"vb_0",
              "vb_0:drift_ahead_threshold",
              "vb_0:drift_ahead_threshold_exceeded",
              "vb_0:drift_behind_threshold",
              "vb_0:drift_behind_threshold_exceeded",
              "vb_0:high_completed_seqno",
              "vb_0:high_prepared_seqno",
              "vb_0:high_seqno",
              "vb_0:ht_cache_size",
              "vb_0:ht_item_memory",
              "vb_0:ht_item_memory_uncompressed",
              "vb_0:ht_memory",
              "vb_0:ht_num_deleted_items",
              "vb_0:ht_num_in_memory_items",
              "vb_0:ht_num_in_memory_non_resident_items",
              "vb_0:ht_num_items",
              "vb_0:ht_num_temp_items",
              "vb_0:ht_size",
              "vb_0:logical_clock_ticks",
              "vb_0:max_cas",
              "vb_0:max_cas_str",
              "vb_0:max_visible_seqno",
              "vb_0:num_ejects",
              "vb_0:num_items",
              "vb_0:num_non_resident",
              "vb_0:num_prepared_sync_writes",
              "vb_0:num_temp_items",
              "vb_0:ops_create",
              "vb_0:ops_delete",
              "vb_0:ops_get",
              "vb_0:ops_reject",
              "vb_0:ops_update",
              "vb_0:pending_writes",
              "vb_0:persistence_seqno",
              "vb_0:purge_seqno",
              "vb_0:queue_age",
              "vb_0:queue_drain",
              "vb_0:queue_fill",
              "vb_0:queue_memory",
              "vb_0:queue_size",
              "vb_0:rollback_item_count",
              "vb_0:sync_write_accepted_count",
              "vb_0:sync_write_committed_count",
              "vb_0:sync_write_aborted_count",
              "vb_0:hp_vb_req_size",
              "vb_0:topology",
              "vb_0:total_abs_drift",
              "vb_0:total_abs_drift_count",
              "vb_0:uuid",
              "vb_0:might_contain_xattrs",
              "vb_0:max_deleted_revid"}},
            {"vbucket-seqno",
             {"vb_0:abs_high_seqno",
              "vb_0:high_completed_seqno",
              "vb_0:high_prepared_seqno",
              "vb_0:high_seqno",
              "vb_0:last_persisted_seqno",
              "vb_0:last_persisted_snap_end",
              "vb_0:last_persisted_snap_start",
              "vb_0:max_visible_seqno",
              "vb_0:purge_seqno",
              "vb_0:uuid"}},
            {"vbucket-seqno 0",
             {"vb_0:abs_high_seqno",
              "vb_0:high_completed_seqno",
              "vb_0:high_prepared_seqno",
              "vb_0:high_seqno",
              "vb_0:last_persisted_seqno",
              "vb_0:last_persisted_snap_end",
              "vb_0:last_persisted_snap_start",
              "vb_0:max_visible_seqno",
              "vb_0:purge_seqno",
              "vb_0:uuid"}},
            {"prev-vbucket", {"vb_0"}},
            {"prev-vbucket", {"vb_0"}},
            {"checkpoint",
             {"vb_0:mem_usage",
              "vb_0:mem_usage_queued_items",
              "vb_0:mem_usage_queue_overhead",
              "vb_0:mem_usage_key_index_overhead",
              "vb_0:num_checkpoint_items",
              "vb_0:num_checkpoints",
              "vb_0:num_conn_cursors",
              "vb_0:num_open_checkpoint_items",
              "vb_0:open_checkpoint_id",
              "vb_0:state",
              "vb_0:id_1:key_index_allocator_bytes",
              "vb_0:id_1:mem_usage_queued_items",
              "vb_0:id_1:mem_usage_queue_overhead",
              "vb_0:id_1:mem_usage_key_index_overhead",
              "vb_0:id_1:snap_end",
              "vb_0:id_1:snap_start",
              "vb_0:id_1:state",
              "vb_0:id_1:queue_allocator_bytes",
              "vb_0:id_1:type",
              "vb_0:id_1:historical",
              "vb_0:id_1:visible_snap_end",
              "vb_0:id_1:highest_expelled_seqno",
              "vb_0:id_1:num_items",
              "vb_0:id_1:num_cursors_in_checkpoint"}},
            {"checkpoint 0",
             {"vb_0:mem_usage",
              "vb_0:mem_usage_queued_items",
              "vb_0:mem_usage_queue_overhead",
              "vb_0:mem_usage_key_index_overhead",
              "vb_0:num_checkpoint_items",
              "vb_0:num_checkpoints",
              "vb_0:num_conn_cursors",
              "vb_0:num_open_checkpoint_items",
              "vb_0:open_checkpoint_id",
              "vb_0:state",
              "vb_0:id_1:key_index_allocator_bytes",
              "vb_0:id_1:mem_usage_queued_items",
              "vb_0:id_1:mem_usage_queue_overhead",
              "vb_0:id_1:mem_usage_key_index_overhead",
              "vb_0:id_1:snap_end",
              "vb_0:id_1:snap_start",
              "vb_0:id_1:state",
              "vb_0:id_1:queue_allocator_bytes",
              "vb_0:id_1:type",
              "vb_0:id_1:historical",
              "vb_0:id_1:visible_snap_end",
              "vb_0:id_1:highest_expelled_seqno",
              "vb_0:id_1:num_items",
              "vb_0:id_1:num_cursors_in_checkpoint"}},
            {"uuid", {"uuid"}},
            {"kvstore",
             {"rw_0:backend_type",
              "rw_0:close",
              "rw_0:failure_del",
              "rw_0:failure_get",
              "rw_0:failure_open",
              "rw_0:failure_set",
              "rw_0:failure_vbset",
              "rw_0:io_flusher_write_amplification",
              "rw_0:io_total_write_amplification",
              "rw_0:io_compaction_read_bytes",
              "rw_0:io_compaction_write_bytes",
              "rw_0:io_bg_fetch_docs_read",
              "rw_0:io_num_write",
              "rw_0:io_bg_fetch_doc_bytes",
              "rw_0:io_total_read_bytes",
              "rw_0:io_total_write_bytes",
              "rw_0:io_document_write_bytes",
              "rw_0:lastCommDocs",
              "rw_0:numLoadedVb",
              "rw_0:open",
              "rw_1:backend_type",
              "rw_1:close",
              "rw_1:failure_del",
              "rw_1:failure_get",
              "rw_1:failure_open",
              "rw_1:failure_set",
              "rw_1:failure_vbset",
              "rw_1:io_flusher_write_amplification",
              "rw_1:io_total_write_amplification",
              "rw_1:io_compaction_read_bytes",
              "rw_1:io_compaction_write_bytes",
              "rw_1:io_bg_fetch_docs_read",
              "rw_1:io_num_write",
              "rw_1:io_bg_fetch_doc_bytes",
              "rw_1:io_total_read_bytes",
              "rw_1:io_total_write_bytes",
              "rw_1:io_document_write_bytes",
              "rw_1:lastCommDocs",
              "rw_1:numLoadedVb",
              "rw_1:open",
              "rw_2:backend_type",
              "rw_2:close",
              "rw_2:failure_del",
              "rw_2:failure_get",
              "rw_2:failure_open",
              "rw_2:failure_set",
              "rw_2:failure_vbset",
              "rw_2:io_flusher_write_amplification",
              "rw_2:io_total_write_amplification",
              "rw_2:io_compaction_read_bytes",
              "rw_2:io_compaction_write_bytes",
              "rw_2:io_bg_fetch_docs_read",
              "rw_2:io_num_write",
              "rw_2:io_bg_fetch_doc_bytes",
              "rw_2:io_total_read_bytes",
              "rw_2:io_total_write_bytes",
              "rw_2:io_document_write_bytes",
              "rw_2:lastCommDocs",
              "rw_2:numLoadedVb",
              "rw_2:open",
              "rw_3:backend_type",
              "rw_3:close",
              "rw_3:failure_del",
              "rw_3:failure_get",
              "rw_3:failure_open",
              "rw_3:failure_set",
              "rw_3:failure_vbset",
              "rw_3:io_flusher_write_amplification",
              "rw_3:io_total_write_amplification",
              "rw_3:io_compaction_read_bytes",
              "rw_3:io_compaction_write_bytes",
              "rw_3:io_bg_fetch_docs_read",
              "rw_3:io_num_write",
              "rw_3:io_bg_fetch_doc_bytes",
              "rw_3:io_total_read_bytes",
              "rw_3:io_total_write_bytes",
              "rw_3:io_document_write_bytes",
              "rw_3:lastCommDocs",
              "rw_3:numLoadedVb",
              "rw_3:open"}},
            {"info", {"info"}},
            {"config",
             {"ep_allow_sanitize_value_in_deletion",
              "ep_backend",
              "ep_backfill_mem_threshold",
              "ep_bfilter_enabled",
              "ep_bfilter_fp_prob",
              "ep_bfilter_key_count",
              "ep_bfilter_residency_threshold",
              "ep_bucket_type",
              "ep_bucket_quota_change_task_poll_interval",
              "ep_cache_size",
              "ep_chk_expel_enabled",
              "ep_chk_remover_stime",
              "ep_checkpoint_destruction_tasks",
              "ep_checkpoint_memory_ratio",
              "ep_checkpoint_memory_recovery_upper_mark",
              "ep_checkpoint_memory_recovery_lower_mark",
              "ep_checkpoint_max_size",
              "ep_collections_drop_compaction_delay",
              "ep_collections_enabled",
              "ep_compaction_expire_from_start",
              "ep_compaction_expiry_fetch_inline",
              "ep_compaction_max_concurrent_ratio",
              "ep_compression_mode",
              "ep_concurrent_pagers",
              "ep_expiry_pager_concurrency",
              "ep_conflict_resolution_type",
              "ep_connection_manager_interval",
              "ep_connection_cleanup_interval",
              "ep_couch_bucket",
              "ep_data_traffic_enabled",
              "ep_dbname",
              "ep_dcp_backfill_byte_limit",
              "ep_dcp_backfill_byte_drain_ratio",
              "ep_dcp_backfill_in_progress_per_connection_limit",
              "ep_dcp_consumer_buffer_ratio",
              "ep_dcp_consumer_flow_control_ack_ratio",
              "ep_dcp_consumer_flow_control_ack_seconds",
              "ep_dcp_enable_noop",
              "ep_dcp_consumer_flow_control_enabled",
              "ep_dcp_min_compression_ratio",
              "ep_dcp_idle_timeout",
              "ep_dcp_noop_mandatory_for_v5_features",
              "ep_dcp_noop_tx_interval",
              "ep_dcp_producer_processor_run_duration_us",
              "ep_dcp_producer_catch_exceptions",
              "ep_dcp_producer_snapshot_marker_yield_limit",
              "ep_dcp_consumer_process_unacked_bytes_yield_limit",
              "ep_dcp_oso_backfill",
              "ep_dcp_oso_backfill_large_value_ratio",
              "ep_dcp_oso_backfill_small_value_ratio",
              "ep_dcp_oso_backfill_small_item_size_threshold",
              "ep_dcp_oso_max_collections_per_backfill",
              "ep_dcp_scan_byte_limit",
              "ep_dcp_scan_item_limit",
              "ep_dcp_takeover_max_time",
              "ep_defragmenter_age_threshold",
              "ep_defragmenter_auto_lower_threshold",
              "ep_defragmenter_auto_max_sleep",
              "ep_defragmenter_auto_min_sleep",
              "ep_defragmenter_auto_pid_d",
              "ep_defragmenter_auto_pid_dt",
              "ep_defragmenter_auto_pid_i",
              "ep_defragmenter_auto_pid_p",
              "ep_defragmenter_auto_upper_threshold",
              "ep_defragmenter_chunk_duration",
              "ep_defragmenter_enabled",
              "ep_defragmenter_interval",
              "ep_defragmenter_mode",
              "ep_defragmenter_stored_value_age_threshold",
              "ep_durability_min_level",
              "ep_executor_pool_backend",
              "ep_exp_pager_enabled",
              "ep_exp_pager_initial_run_time",
              "ep_exp_pager_stime",
              "ep_failpartialwarmup",
              "ep_flusher_total_batch_limit",
              "ep_flush_batch_max_bytes",
              "ep_fsync_after_every_n_bytes_written",
              "ep_freq_counter_increment_factor",
              "ep_couchstore_tracing",
              "ep_couchstore_write_validation",
              "ep_couchstore_mprotect",
              "ep_couchstore_file_cache_max_size",
              "ep_couchstore_midpoint_rollback_optimisation",
              "ep_getl_default_timeout",
              "ep_getl_max_timeout",
              "ep_hlc_drift_ahead_threshold_us",
              "ep_hlc_drift_behind_threshold_us",
              "ep_ht_locks",
              "ep_ht_resize_interval",
              "ep_ht_size",
              "ep_ht_temp_items_allowed_percent",
              "ep_item_compressor_chunk_duration",
              "ep_item_compressor_interval",
              "ep_item_eviction_age_percentage",
              "ep_item_eviction_initial_mfu_percentile",
              "ep_item_eviction_initial_mfu_update_interval",
              "ep_item_eviction_freq_counter_age_threshold",
              "ep_item_eviction_strategy",
              "ep_item_freq_decayer_chunk_duration",
              "ep_item_freq_decayer_percent",
              "ep_magma_per_document_compression_enabled",
              "ep_magma_sync_every_batch",
              "ep_magma_checkpoint_interval",
              "ep_magma_min_checkpoint_interval",
              "ep_magma_checkpoint_threshold",
              "ep_magma_delete_frag_ratio",
              "ep_magma_delete_memtable_writecache",
              "ep_magma_enable_block_cache",
              "ep_magma_enable_direct_io",
              "ep_magma_enable_group_commit",
              "ep_magma_enable_upsert",
              "ep_magma_expiry_frag_threshold",
              "ep_magma_flusher_thread_percentage",
              "ep_magma_group_commit_max_sync_wait_duration_ms",
              "ep_magma_group_commit_max_transaction_count",
              "ep_magma_heartbeat_interval",
              "ep_magma_max_checkpoints",
              "ep_magma_max_default_storage_threads",
              "ep_magma_max_level_0_ttl",
              "ep_magma_max_recovery_bytes",
              "ep_magma_max_write_cache",
              "ep_magma_mem_quota_low_watermark_ratio",
              "ep_magma_initial_wal_buffer_size",
              "ep_magma_write_cache_ratio",
              "ep_magma_expiry_purger_interval",
              "ep_magma_enable_wal",
              "ep_magma_enable_memory_optimized_writes",
              "ep_magma_bloom_filter_accuracy",
              "ep_magma_bloom_filter_accuracy_for_bottom_level",
              "ep_magma_index_compression_algo",
              "ep_magma_data_compression_algo",
              "ep_max_num_bgfetchers",
              "ep_max_num_flushers",
              "ep_max_checkpoints",
              "ep_max_failover_entries",
              "ep_max_item_privileged_bytes",
              "ep_max_item_size",
              "ep_max_num_shards",
              "ep_max_num_workers",
              "ep_checkpoint_remover_task_count",
              "ep_max_size",
              "ep_max_threads",
              "ep_max_ttl",
              "ep_max_vbuckets",
              "ep_mem_high_wat",
              "ep_mem_low_wat",
              "ep_mem_used_merge_threshold_percent",
              "ep_min_compression_ratio",
              "ep_not_locked_returns_tmpfail",
              "ep_mutation_mem_ratio",
              "ep_pager_sleep_time_ms",
              "ep_paging_visitor_pause_check_count",
              "ep_pitr_enabled",
              "ep_pitr_granularity",
              "ep_pitr_max_history_age",
              "ep_range_scan_kv_store_scan_ratio",
              "ep_range_scan_max_continue_tasks",
              "ep_range_scan_max_lifetime",
              "ep_range_scan_read_buffer_send_size",
              "ep_retain_erroneous_tombstones",
              "ep_seqno_persistence_timeout",
              "ep_sync_writes_max_allowed_replicas",
              "ep_time_synchronization",
              "ep_cross_bucket_ht_quota_sharing",
              "ep_uuid",
              "ep_vbucket_mapping_sanity_checking",
              "ep_vbucket_mapping_sanity_checking_error_mode",
              "ep_warmup_batch_size",
              "ep_warmup_min_items_threshold",
              "ep_warmup_min_memory_threshold",
              "ep_workload_monitor_enabled",
              "ep_workload_pattern_default",
              "ep_xattr_enabled"}},
            {"workload",
             {"ep_workload:num_readers",
              "ep_workload:num_writers",
              "ep_workload:num_auxio",
              "ep_workload:num_io_threads_per_core",
              "ep_workload:num_nonio",
              "ep_workload:num_shards",
              "ep_workload:ready_tasks",
              "ep_workload:num_sleepers",
              "ep_workload:LowPrioQ_AuxIO:InQsize",
              "ep_workload:LowPrioQ_AuxIO:OutQsize",
              "ep_workload:LowPrioQ_NonIO:InQsize",
              "ep_workload:LowPrioQ_NonIO:OutQsize",
              "ep_workload:LowPrioQ_Reader:InQsize",
              "ep_workload:LowPrioQ_Reader:OutQsize",
              "ep_workload:LowPrioQ_Writer:InQsize",
              "ep_workload:LowPrioQ_Writer:OutQsize"}},
            {"failovers 0",
             {"vb_0:0:id",
              "vb_0:0:seq",
              "vb_0:num_entries",
              "vb_0:num_erroneous_entries_erased"}},
            {"failovers",
             {"vb_0:0:id",
              "vb_0:0:seq",
              "vb_0:num_entries",
              "vb_0:num_erroneous_entries_erased"}},
            {"", // Note: we convert empty to a null to get engine stats
             {"ep_allow_sanitize_value_in_deletion",
              "bytes",
              "curr_items",
              "curr_items_tot",
              "curr_temp_items",
              "ep_access_scanner_last_runtime",
              "ep_access_scanner_num_items",
              "ep_access_scanner_task_time",
              "ep_active_ahead_exceptions",
              "ep_active_behind_exceptions",
              "ep_active_datatype_json",
              "ep_active_datatype_json,xattr",
              "ep_active_datatype_raw",
              "ep_active_datatype_snappy",
              "ep_active_datatype_snappy,json",
              "ep_active_datatype_snappy,json,xattr",
              "ep_active_datatype_snappy,xattr",
              "ep_active_datatype_xattr",
              "ep_active_hlc_drift",
              "ep_active_hlc_drift_count",
              "ep_arena_memory_allocated",
#if !defined(ADDRESS_SANITIZER) && !defined(THREAD_SANITIZER) && \
        defined(HAVE_JEMALLOC)
              "ep_arena_memory_resident",
#endif
              "ep_backend",
              "ep_backfill_mem_threshold",
              "ep_bfilter_enabled",
              "ep_bfilter_fp_prob",
              "ep_bfilter_key_count",
              "ep_bfilter_residency_threshold",
              "ep_bg_fetch_avg_read_amplification",
              "ep_bg_fetched",
              "ep_bg_fetched_compaction",
              "ep_bg_meta_fetched",
              "ep_bg_remaining_items",
              "ep_bg_remaining_jobs",
              "ep_blob_num",
              "ep_blob_num_allocated_total",
              "ep_blob_num_freed_total",
              "ep_blob_overhead",
              "ep_bucket_priority",
              "ep_bucket_type",
              "ep_bucket_quota_change_task_poll_interval",
              "ep_cache_size",
              "ep_chk_expel_enabled",
              "ep_chk_persistence_remains",
              "ep_chk_remover_stime",
              "ep_checkpoint_destruction_tasks",
              "ep_checkpoint_memory_pending_destruction",
              "ep_checkpoint_memory_ratio",
              "ep_checkpoint_memory_recovery_upper_mark",
              "ep_checkpoint_memory_recovery_lower_mark",
              "ep_checkpoint_memory_quota",
              "ep_checkpoint_consumer_limit",
              "ep_checkpoint_memory_recovery_upper_mark_bytes",
              "ep_checkpoint_memory_recovery_lower_mark_bytes",
              "ep_checkpoint_max_size",
              "ep_checkpoint_computed_max_size",
              "ep_clock_cas_drift_threshold_exceeded",
              "ep_collections_drop_compaction_delay",
              "ep_collections_enabled",
              "ep_compaction_expire_from_start",
              "ep_compaction_expiry_fetch_inline",
              "ep_compaction_max_concurrent_ratio",
              "ep_compression_mode",
              "ep_concurrent_pagers",
              "ep_conflicts_resolved_del_accepted",
              "ep_conflicts_resolved_del_rejected_behind",
              "ep_conflicts_resolved_del_rejected_identical",
              "ep_conflicts_resolved_set_accepted",
              "ep_conflicts_resolved_set_rejected_behind",
              "ep_conflicts_resolved_set_rejected_identical",
              "ep_expiry_pager_concurrency",
              "ep_conflict_resolution_type",
              "ep_connection_manager_interval",
              "ep_connection_cleanup_interval",
              "ep_couch_bucket",
              "ep_cursors_dropped",
              "ep_mem_freed_by_checkpoint_removal",
              "ep_mem_freed_by_checkpoint_item_expel",
              "ep_num_checkpoints",
              "ep_num_checkpoints_allocated_total",
              "ep_num_checkpoints_freed_total",
              "ep_num_checkpoints_pending_destruction",
              "ep_data_read_failed",
              "ep_data_write_failed",
              "ep_data_traffic_enabled",
              "ep_dbname",
              "ep_dcp_backfill_byte_limit",
              "ep_dcp_backfill_byte_drain_ratio",
              "ep_dcp_backfill_in_progress_per_connection_limit",
              "ep_dcp_consumer_buffer_ratio",
              "ep_dcp_consumer_flow_control_ack_ratio",
              "ep_dcp_consumer_flow_control_ack_seconds",
              "ep_dcp_consumer_process_unacked_bytes_yield_limit",
              "ep_dcp_enable_noop",
              "ep_dcp_consumer_flow_control_enabled",
              "ep_dcp_idle_timeout",
              "ep_dcp_min_compression_ratio",
              "ep_dcp_noop_mandatory_for_v5_features",
              "ep_dcp_noop_tx_interval",
              "ep_dcp_oso_backfill",
              "ep_dcp_oso_backfill_large_value_ratio",
              "ep_dcp_oso_backfill_small_value_ratio",
              "ep_dcp_oso_backfill_small_item_size_threshold",
              "ep_dcp_oso_max_collections_per_backfill",
              "ep_dcp_producer_processor_run_duration_us",
              "ep_dcp_producer_catch_exceptions",
              "ep_dcp_producer_snapshot_marker_yield_limit",
              "ep_dcp_scan_byte_limit",
              "ep_dcp_scan_item_limit",
              "ep_dcp_takeover_max_time",
              "ep_defragmenter_age_threshold",
              "ep_defragmenter_auto_lower_threshold",
              "ep_defragmenter_auto_max_sleep",
              "ep_defragmenter_auto_min_sleep",
              "ep_defragmenter_auto_pid_d",
              "ep_defragmenter_auto_pid_dt",
              "ep_defragmenter_auto_pid_i",
              "ep_defragmenter_auto_pid_p",
              "ep_defragmenter_auto_upper_threshold",
              "ep_defragmenter_chunk_duration",
              "ep_defragmenter_enabled",
              "ep_defragmenter_interval",
              "ep_defragmenter_num_moved",
              "ep_defragmenter_num_visited",
              "ep_defragmenter_mode",
              "ep_defragmenter_stored_value_age_threshold",
              "ep_defragmenter_sv_num_moved",
              "ep_defragmenter_sleep_time",
              "ep_degraded_mode",
              "ep_diskqueue_drain",
              "ep_diskqueue_fill",
              "ep_diskqueue_items",
              "ep_diskqueue_memory",
              "ep_diskqueue_pending",
              "ep_durability_min_level",
              "ep_executor_pool_backend",
              "ep_exp_pager_enabled",
              "ep_exp_pager_initial_run_time",
              "ep_exp_pager_stime",
              "ep_expired_access",
              "ep_expired_compactor",
              "ep_expired_pager",
              "ep_expiry_pager_task_time",
              "ep_failpartialwarmup",
              "ep_flush_duration_total",
              "ep_flusher_total_batch_limit",
              "ep_flush_batch_max_bytes",
              "ep_fsync_after_every_n_bytes_written",
              "ep_freq_counter_increment_factor",
              "ep_couchstore_tracing",
              "ep_couchstore_write_validation",
              "ep_couchstore_mprotect",
              "ep_couchstore_file_cache_max_size",
              "ep_couchstore_midpoint_rollback_optimisation",
              "ep_getl_default_timeout",
              "ep_getl_max_timeout",
              "ep_hlc_drift_ahead_threshold_us",
              "ep_hlc_drift_behind_threshold_us",
              "ep_ht_locks",
              "ep_ht_resize_interval",
              "ep_ht_size",
              "ep_ht_temp_items_allowed_percent",
              "ep_io_bg_fetch_read_count",
              "ep_io_compaction_read_bytes",
              "ep_io_compaction_write_bytes",
              "ep_io_document_write_bytes",
              "ep_io_flusher_write_amplification",
              "ep_io_total_read_bytes",
              "ep_io_total_write_amplification",
              "ep_io_total_write_bytes",
              "ep_item_compressor_chunk_duration",
              "ep_item_compressor_interval",
              "ep_item_compressor_num_compressed",
              "ep_item_compressor_num_visited",
              "ep_item_eviction_age_percentage",
              "ep_item_eviction_initial_mfu_percentile",
              "ep_item_eviction_initial_mfu_update_interval",
              "ep_item_eviction_freq_counter_age_threshold",
              "ep_item_eviction_strategy",
              "ep_item_freq_decayer_chunk_duration",
              "ep_item_freq_decayer_percent",
              "ep_item_num",
              "ep_item_num_allocated_total",
              "ep_item_num_freed_total",
              "ep_items_expelled_from_checkpoints",
              "ep_items_rm_from_checkpoints",
              "ep_kv_size",
              "ep_max_num_bgfetchers",
              "ep_max_num_flushers",
              "ep_max_checkpoints",
              "ep_max_failover_entries",
              "ep_max_item_privileged_bytes",
              "ep_max_item_size",
              "ep_max_num_shards",
              "ep_max_num_workers",
              "ep_checkpoint_remover_task_count",
              "ep_max_size",
              "ep_max_threads",
              "ep_max_ttl",
              "ep_max_vbuckets",
              "ep_mem_high_wat",
              "ep_mem_high_wat_percent",
              "ep_mem_low_wat",
              "ep_mem_low_wat_percent",
              "ep_mem_tracker_enabled",
              "ep_mem_used_merge_threshold_percent",
              "ep_checkpoint_memory",
              "ep_ht_item_memory",
              "ep_meta_data_memory",
              "ep_meta_data_disk",
              "ep_min_compression_ratio",
              "ep_not_locked_returns_tmpfail",
              "ep_mutation_mem_ratio",
              "ep_num_access_scanner_runs",
              "ep_num_access_scanner_skips",
              "ep_num_eject_failures",
              "ep_num_expiry_pager_runs",
              "ep_num_freq_decayer_runs",
              "ep_num_non_resident",
              "ep_num_not_my_vbuckets",
              "ep_num_ops_del_meta",
              "ep_num_ops_del_meta_res_fail",
              "ep_num_ops_del_ret_meta",
              "ep_num_ops_get_meta",
              "ep_num_ops_get_meta_on_set_meta",
              "ep_num_ops_set_meta",
              "ep_num_ops_set_meta_res_fail",
              "ep_num_ops_set_ret_meta",
              "ep_num_pager_runs",
              "ep_num_value_ejects",
              "ep_num_workers",
              "ep_magma_per_document_compression_enabled",
              "ep_magma_sync_every_batch",
              "ep_magma_checkpoint_interval",
              "ep_magma_min_checkpoint_interval",
              "ep_magma_checkpoint_threshold",
              "ep_magma_delete_frag_ratio",
              "ep_magma_delete_memtable_writecache",
              "ep_magma_enable_block_cache",
              "ep_magma_enable_direct_io",
              "ep_magma_enable_group_commit",
              "ep_magma_enable_upsert",
              "ep_magma_expiry_frag_threshold",
              "ep_magma_flusher_thread_percentage",
              "ep_magma_group_commit_max_sync_wait_duration_ms",
              "ep_magma_group_commit_max_transaction_count",
              "ep_magma_heartbeat_interval",
              "ep_magma_max_checkpoints",
              "ep_magma_max_default_storage_threads",
              "ep_magma_max_level_0_ttl",
              "ep_magma_max_recovery_bytes",
              "ep_magma_max_write_cache",
              "ep_magma_mem_quota_low_watermark_ratio",
              "ep_magma_initial_wal_buffer_size",
              "ep_magma_write_cache_ratio",
              "ep_magma_expiry_purger_interval",
              "ep_magma_enable_wal",
              "ep_magma_enable_memory_optimized_writes",
              "ep_magma_bloom_filter_accuracy",
              "ep_magma_bloom_filter_accuracy_for_bottom_level",
              "ep_magma_index_compression_algo",
              "ep_magma_data_compression_algo",
              "ep_oom_errors",
              "ep_overhead",
              "ep_pager_sleep_time_ms",
              "ep_paging_visitor_pause_check_count",
              "ep_pending_compactions",
              "ep_pending_ops",
              "ep_pending_ops_max",
              "ep_pending_ops_max_duration",
              "ep_pending_ops_total",
              "ep_persist_vbstate_total",
              "ep_pitr_enabled",
              "ep_pitr_granularity",
              "ep_pitr_max_history_age",
              "ep_queue_size",
              "ep_range_scan_kv_store_scan_ratio",
              "ep_range_scan_max_continue_tasks",
              "ep_range_scan_max_lifetime",
              "ep_range_scan_read_buffer_send_size",
              "ep_replica_ahead_exceptions",
              "ep_replica_behind_exceptions",
              "ep_replica_datatype_json",
              "ep_replica_datatype_json,xattr",
              "ep_replica_datatype_raw",
              "ep_replica_datatype_snappy",
              "ep_replica_datatype_snappy,json",
              "ep_replica_datatype_snappy,json,xattr",
              "ep_replica_datatype_snappy,xattr",
              "ep_replica_datatype_xattr",
              "ep_replica_hlc_drift",
              "ep_replica_hlc_drift_count",
              "ep_retain_erroneous_tombstones",
              "ep_rollback_count",
              "ep_seqno_persistence_timeout",
              "ep_startup_time",
              "ep_storedval_num",
              "ep_storedval_num_allocated_total",
              "ep_storedval_num_freed_total",
              "ep_storedval_overhead",
              "ep_storedval_size",
              "ep_storedval_size_allocated_total",
              "ep_storedval_size_freed_total",
              "ep_sync_writes_max_allowed_replicas",
              "ep_time_synchronization",
              "ep_tmp_oom_errors",
              "ep_total_cache_size",
              "ep_total_deduplicated",
              "ep_total_deduplicated_flusher",
              "ep_total_del_items",
              "ep_total_enqueued",
              "ep_total_new_items",
              "ep_cross_bucket_ht_quota_sharing",
              "ep_uuid",
              "ep_value_size",
              "ep_value_size_allocated_total",
              "ep_value_size_freed_total",
              "ep_vb_total",
              "ep_vbucket_del",
              "ep_vbucket_del_fail",
              "ep_vbucket_mapping_sanity_checking",
              "ep_vbucket_mapping_sanity_checking_error_mode",
              "ep_warmup_batch_size",
              "ep_warmup_min_items_threshold",
              "ep_warmup_min_memory_threshold",
              "ep_workload_monitor_enabled",
              "ep_workload_pattern",
              "ep_workload_pattern_default",
              "ep_xattr_enabled",
              "mem_used",
              "mem_used_primary",
              "mem_used_secondary",
              "mem_used_estimate",
              "rollback_item_count",
              "vb_active_bloom_filter_memory",
              "vb_active_curr_items",
              "vb_active_eject",
              "vb_active_expired",
              "vb_active_hp_vb_req_size",
              "vb_active_ht_memory",
              "vb_active_ht_item_memory",
              "vb_active_ht_item_memory_uncompressed",
              "vb_active_ht_max_size",
              "vb_active_ht_avg_size",
              "vb_active_meta_data_disk",
              "vb_active_meta_data_memory",
              "vb_active_checkpoint_memory",
              "vb_active_checkpoint_memory_queue",
              "vb_active_checkpoint_memory_overhead",
              "vb_active_checkpoint_memory_overhead_queue",
              "vb_active_checkpoint_memory_overhead_index",
              "vb_active_logical_data_size",
              "vb_active_dm_num_tracked",
              "vb_active_dm_mem_used",
              "vb_active_mem_freed_by_checkpoint_item_expel",
              "vb_active_mem_freed_by_checkpoint_removal",
              "vb_active_num",
              "vb_active_num_non_resident",
              "vb_active_ops_create",
              "vb_active_ops_delete",
              "vb_active_ops_get",
              "vb_active_ops_reject",
              "vb_active_ops_update",
              "vb_active_perc_mem_resident",
              "vb_active_queue_age",
              "vb_active_queue_drain",
              "vb_active_queue_fill",
              "vb_active_queue_memory",
              "vb_active_queue_pending",
              "vb_active_queue_size",
              "vb_active_rollback_item_count",
              "vb_active_max_history_disk_size",
              "vb_active_sync_write_accepted_count",
              "vb_active_sync_write_committed_count",
              "vb_active_sync_write_aborted_count",
              "vb_dead_num",
              "vb_pending_bloom_filter_memory",
              "vb_pending_curr_items",
              "vb_pending_eject",
              "vb_pending_expired",
              "vb_pending_hp_vb_req_size",
              "vb_pending_ht_memory",
              "vb_pending_ht_item_memory",
              "vb_pending_ht_item_memory_uncompressed",
              "vb_pending_ht_max_size",
              "vb_pending_ht_avg_size",
              "vb_pending_logical_data_size",
              "vb_pending_meta_data_disk",
              "vb_pending_meta_data_memory",
              "vb_pending_checkpoint_memory",
              "vb_pending_checkpoint_memory_queue",
              "vb_pending_checkpoint_memory_overhead",
              "vb_pending_checkpoint_memory_overhead_queue",
              "vb_pending_checkpoint_memory_overhead_index",
              "vb_pending_dm_num_tracked",
              "vb_pending_dm_mem_used",
              "vb_pending_mem_freed_by_checkpoint_item_expel",
              "vb_pending_mem_freed_by_checkpoint_removal",
              "vb_pending_num",
              "vb_pending_num_non_resident",
              "vb_pending_ops_create",
              "vb_pending_ops_delete",
              "vb_pending_ops_get",
              "vb_pending_ops_reject",
              "vb_pending_ops_update",
              "vb_pending_perc_mem_resident",
              "vb_pending_queue_age",
              "vb_pending_queue_drain",
              "vb_pending_queue_fill",
              "vb_pending_queue_memory",
              "vb_pending_queue_pending",
              "vb_pending_queue_size",
              "vb_pending_rollback_item_count",
              "vb_pending_max_history_disk_size",
              "vb_replica_bloom_filter_memory",
              "vb_replica_curr_items",
              "vb_replica_eject",
              "vb_replica_expired",
              "vb_replica_hp_vb_req_size",
              "vb_replica_ht_memory",
              "vb_replica_ht_item_memory",
              "vb_replica_ht_item_memory_uncompressed",
              "vb_replica_ht_max_size",
              "vb_replica_ht_avg_size",
              "vb_replica_logical_data_size",
              "vb_replica_meta_data_disk",
              "vb_replica_meta_data_memory",
              "vb_replica_checkpoint_memory",
              "vb_replica_checkpoint_memory_queue",
              "vb_replica_checkpoint_memory_overhead",
              "vb_replica_checkpoint_memory_overhead_queue",
              "vb_replica_checkpoint_memory_overhead_index",
              "vb_replica_dm_num_tracked",
              "vb_replica_dm_mem_used",
              "vb_replica_mem_freed_by_checkpoint_item_expel",
              "vb_replica_mem_freed_by_checkpoint_removal",
              "vb_replica_num",
              "vb_replica_num_non_resident",
              "vb_replica_ops_create",
              "vb_replica_ops_delete",
              "vb_replica_ops_get",
              "vb_replica_ops_reject",
              "vb_replica_ops_update",
              "vb_replica_perc_mem_resident",
              "vb_replica_queue_age",
              "vb_replica_queue_drain",
              "vb_replica_queue_fill",
              "vb_replica_queue_memory",
              "vb_replica_queue_pending",
              "vb_replica_queue_size",
              "vb_replica_rollback_item_count",
              "vb_replica_max_history_disk_size",
              "vb_replica_sync_write_accepted_count",
              "vb_replica_sync_write_committed_count",
              "vb_replica_sync_write_aborted_count"}},
            {"memory",
             {"bytes",
#if defined(ADDRESS_SANITIZER) || defined(THREAD_SANITIZER) || \
        !defined(HAVE_JEMALLOC)
              "ep_arena:allocated",
              "ep_arena_global:allocated",
              "ep_arena_global_missing_some_keys",
              "ep_arena_missing_some_keys",
#else
              "ep_arena:allocated",
              "ep_arena:arena",
              "ep_arena:base",
              "ep_arena:fragmentation_size",
              "ep_arena:internal",
              "ep_arena:large.allocated",
              "ep_arena:mapped",
              "ep_arena:resident",
              "ep_arena:retained",
              "ep_arena:small.allocated",
              "ep_arena_global:allocated",
              "ep_arena_global:arena",
              "ep_arena_global:base",
              "ep_arena_global:fragmentation_size",
              "ep_arena_global:internal",
              "ep_arena_global:large.allocated",
              "ep_arena_global:mapped",
              "ep_arena_global:resident",
              "ep_arena_global:retained",
              "ep_arena_global:small.allocated",
#endif
              "ep_blob_num",
              "ep_blob_overhead",
              "ep_item_num",
              "ep_kv_size",
              "ep_desired_max_size",
              "ep_max_size",
              "ep_mem_high_wat",
              "ep_mem_high_wat_percent",
              "ep_mem_low_wat",
              "ep_mem_low_wat_percent",
              "ep_mem_used_primary",
              "ep_mem_used_secondary",
              "ep_oom_errors",
              "ep_overhead",
              "ep_storedval_num",
              "ep_storedval_overhead",
              "ep_storedval_size",
              "ep_tmp_oom_errors",
              "ep_value_size",
              "ht_mem_used_inactive",
              "mem_used",
              "mem_used_estimate",
              "mem_used_merge_threshold",
              "checkpoint_memory_overhead_inactive"}}};

    if (isWarmupEnabled(h)) {
        // Add stats which are only available if warmup is enabled:
        auto& eng_stats = statsKeys.at("");
        eng_stats.insert(eng_stats.end(), {"ep_warmup_dups",
                                           "ep_warmup_oom",
                                           "ep_warmup_time",
                                           "ep_warmup_thread"});
    }

    if (isCompressionEnabled(h)) {
        auto& vb0_hash_stats = statsKeys.at("hash");
        vb0_hash_stats.insert(vb0_hash_stats.end(),
                              {"vb_0:mem_size_uncompressed"});
    }

    if (isPersistentBucket(h)) {
        // Add data_size and file_size stats to toplevel group.
        auto& eng_stats = statsKeys.at("");

        eng_stats.insert(eng_stats.end(),
                         {"ep_db_data_size",
                          "ep_db_file_size",
                          "ep_db_prepare_size",
                          "ep_db_history_file_size",
                          "ep_db_history_start_timestamp"});
        // Using explicit initializer lists due to http://stackoverflow
        // .com/questions/36557969/invalid-iterator-range-while-inserting
        // -initializer-list-to-an-stdvector
        eng_stats.insert(eng_stats.end(),
                         std::initializer_list<std::string_view>{
                                 "ep_flusher_state", "ep_flusher_todo"});
        eng_stats.insert(eng_stats.end(),
                         {"ep_commit_num",
                          "ep_commit_time",
                          "ep_commit_time_total",
                          "ep_item_begin_failed",
                          "ep_item_commit_failed",
                          "ep_item_flush_expired",
                          "ep_item_flush_failed",
                          "ep_total_persisted",
                          "ep_uncommitted_items",
                          "ep_compaction_failed",
                          "ep_compaction_aborted"});

        // Config variables only valid for persistent
        std::initializer_list<std::string_view> persistentConfig = {
                "ep_access_scanner_enabled",
                "ep_alog_block_size",
                "ep_alog_max_stored_items",
                "ep_alog_path",
                "ep_alog_resident_ratio_threshold",
                "ep_alog_sleep_time",
                "ep_alog_task_time",
                "ep_item_eviction_policy",
                "ep_persistent_metadata_purge_age",
                "ep_warmup",
                "ep_warmup_backfill_scan_chunk_duration"};
        eng_stats.insert(eng_stats.end(), persistentConfig);

        // 'diskinfo and 'diskinfo detail' keys should be present now.
        statsKeys["diskinfo"] = {"ep_db_data_size",
                                 "ep_db_file_size",
                                 "ep_db_prepare_size",
                                 "ep_db_history_file_size",
                                 "ep_db_history_start_timestamp"};
        statsKeys["diskinfo detail"] = {"vb_0:data_size",
                                        "vb_0:file_size",
                                        "vb_0:prepare_size",
                                        "vb_0:history_disk_size",
                                        "vb_0:history_start_timestamp"};

        // Add stats which are only available for persistent buckets:
        std::initializer_list<std::string_view> persistence_stats = {
                "vb_0:persistence:cursor_checkpoint_id",
                "vb_0:persistence:cursor_distance",
                "vb_0:persistence:cursor_op",
                "vb_0:persistence:cursor_seqno",
                "vb_0:persistence:num_visits",
                "vb_0:persistence:num_items_for_cursor"};
        auto& ckpt_stats = statsKeys.at("checkpoint");
        ckpt_stats.insert(ckpt_stats.end(), persistence_stats);
        auto& ckpt0_stats = statsKeys.at("checkpoint 0");
        ckpt0_stats.insert(ckpt0_stats.end(), persistence_stats);

        auto& vb_details = statsKeys.at("vbucket-details 0");
        vb_details.insert(vb_details.end(),
                          {"vb_0:db_data_size",
                           "vb_0:db_file_size",
                           "vb_0:db_prepare_size",
                           "vb_0:history_items_flushed"});

        if (isMagmaBucket(h)) {
            vb_details.insert(vb_details.end(), {"vb_0:history_start_seqno"});
        }
        // Config variables only valid for persistent
        auto& config_stats = statsKeys.at("config");
        config_stats.insert(config_stats.end(), persistentConfig);
    }

    if (isMagmaBucket(h)) {
        for (const auto& statGroup : {"", "config"}) {
            auto& stats = statsKeys.at(statGroup);
            stats.insert(stats.end(),
                         {"ep_history_retention_seconds",
                          "ep_history_retention_bytes",
                          "ep_magma_fragmentation_percentage",
                          "ep_magma_mem_quota_ratio",
                          "ep_magma_seq_tree_data_block_size",
                          "ep_magma_min_value_block_size_threshold",
                          "ep_magma_seq_tree_index_block_size",
                          "ep_magma_key_tree_data_block_size",
                          "ep_magma_key_tree_index_block_size"});
        }

        // Add expected bespoke magma stats into the "all" group
        auto& eng_stats = statsKeys.at("");
        eng_stats.insert(eng_stats.end(),
                         {"ep_magma_active_disk_usage",
                          "ep_magma_block_cache_hits",
                          "ep_magma_block_cache_mem_used",
                          "ep_magma_block_cache_misses",
                          "ep_magma_bloom_filter_mem_used",
                          "ep_magma_buffer_mem_used",
                          "ep_magma_bytes_incoming",
                          "ep_magma_keyindex_bytes_incoming",
                          "ep_magma_seqindex_bytes_incoming",
                          "ep_magma_seqindex_delta_bytes_incoming",
                          "ep_magma_bytes_outgoing",
                          "ep_magma_bytes_per_read",
                          "ep_magma_checkpoint_disk_usage",
                          "ep_magma_compactions",
                          "ep_magma_data_blocks_compressed_size",
                          "ep_magma_data_blocks_compression_ratio",
                          "ep_magma_data_blocks_space_reduction_estimate_pct",
                          "ep_magma_data_blocks_uncompressed_size",
                          "ep_magma_filecount_compactions",
                          "ep_magma_flushes",
                          "ep_magma_fragmentation",
                          "ep_magma_keyitr_items_read",
                          "ep_magma_seqitr_items_read",
                          "ep_magma_keyitr_items_skipped",
                          "ep_magma_seqitr_items_skipped",
                          "ep_magma_gets",
                          "ep_magma_histogram_mem_used",
                          "ep_magma_history_logical_data_size",
                          "ep_magma_history_logical_disk_size",
                          "ep_magma_history_size_evicted",
                          "ep_magma_history_time_evicted",
                          "ep_magma_index_resident_ratio",
                          "ep_magma_inserts",
                          "ep_magma_keyindex_compactions",
                          "ep_magma_keyindex_filecount_compactions",
                          "ep_magma_keyindex_writer_compactions",
                          "ep_magma_logical_data_size",
                          "ep_magma_logical_disk_size",
                          "ep_magma_lsmtree_object_mem_used",
                          "ep_magma_read_ahead_buffer_mem_used",
                          "ep_magma_read_bytes",
                          "ep_magma_read_bytes_compact",
                          "ep_magma_read_bytes_get",
                          "ep_magma_readamp",
                          "ep_magma_readamp_get",
                          "ep_magma_readio",
                          "ep_magma_readioamp",
                          "ep_magma_seqindex_compactions",
                          "ep_magma_seqindex_filecount_compactions",
                          "ep_magma_seqindex_data_compactions",
                          "ep_magma_seqindex_writer_compactions",
                          "ep_magma_sets",
                          "ep_magma_syncs",
                          "ep_magma_table_meta_mem_used",
                          "ep_magma_table_object_mem_used",
                          "ep_magma_tables",
                          "ep_magma_tables_created",
                          "ep_magma_tables_deleted",
                          "ep_magma_total_disk_usage",
                          "ep_magma_total_mem_used",
                          "ep_magma_tree_snapshot_mem_used",
                          "ep_magma_ttl_compactions",
                          "ep_magma_wal_disk_usage",
                          "ep_magma_wal_mem_used",
                          "ep_magma_write_bytes",
                          "ep_magma_keyindex_write_bytes",
                          "ep_magma_seqindex_write_bytes",
                          "ep_magma_seqindex_delta_write_bytes",
                          "ep_magma_write_bytes_compact",
                          "ep_magma_keyindex_write_bytes_filecount_compact",
                          "ep_magma_seqindex_write_bytes_filecount_compact",
                          "ep_magma_write_cache_mem_used",
                          "ep_magma_writer_compactions"});

        // remove from all stats those which magma doesn't generate
        for (const auto& statName : {"ep_io_bg_fetch_read_count",
                                     "ep_io_compaction_read_bytes",
                                     "ep_io_compaction_write_bytes",
                                     "ep_io_document_write_bytes",
                                     "ep_io_flusher_write_amplification",
                                     "ep_io_total_write_amplification",
                                     "ep_bg_fetch_avg_read_amplification"}) {
            eng_stats.erase(
                    std::remove(eng_stats.begin(), eng_stats.end(), statName),
                    eng_stats.end());
        }

        // Fixup the kvstore stats for magma, adding and some removed
        auto& kvstoreStats = statsKeys.at("kvstore");
        kvstoreStats.insert(
                kvstoreStats.end(),
                {"rw_0:magma", "rw_1:magma", "rw_2:magma", "rw_3:magma"});

        // remove rw_0... rw_1 etc...
        for (const auto& statName : {"io_compaction_read_bytes",
                                     "io_compaction_write_bytes",
                                     "io_flusher_write_amplification",
                                     "io_total_read_bytes",
                                     "io_total_write_amplification",
                                     "io_total_write_bytes"}) {
            for (const auto& shardId : {"rw_0:", "rw_1:", "rw_2:", "rw_3:"}) {
                kvstoreStats.erase(std::remove(kvstoreStats.begin(),
                                               kvstoreStats.end(),
                                               std::string{shardId} + statName),
                                   kvstoreStats.end());
            }
        }
    } else if (isPersistentBucket(h)) {
        // bloom filter stats only appear when enabled (currently all persistent
        // except magma)
        auto& vb_details = statsKeys.at("vbucket-details 0");
        vb_details.insert(vb_details.end(),
                          {"vb_0:bloom_filter",
                           "vb_0:bloom_filter_key_count",
                           "vb_0:bloom_filter_memory",
                           "vb_0:bloom_filter_size"});
    }

    if (isEphemeralBucket(h)) {
        auto& eng_stats = statsKeys.at("");
        eng_stats.insert(eng_stats.end(),
                         {"ep_ephemeral_full_policy",
                          "ep_ephemeral_metadata_mark_stale_chunk_duration",
                          "ep_ephemeral_metadata_purge_age",
                          "ep_ephemeral_metadata_purge_interval",
                          "ep_ephemeral_metadata_purge_stale_chunk_duration",

                          "vb_active_auto_delete_count",
                          "vb_active_ht_tombstone_purged_count",
                          "vb_active_seqlist_count",
                          "vb_active_seqlist_deleted_count",
                          "vb_active_seqlist_purged_count",
                          "vb_active_seqlist_read_range_count",
                          "vb_active_seqlist_stale_count",
                          "vb_active_seqlist_stale_value_bytes",
                          "vb_active_seqlist_stale_metadata_bytes",

                          "vb_replica_auto_delete_count",
                          "vb_replica_ht_tombstone_purged_count",
                          "vb_replica_seqlist_count",
                          "vb_replica_seqlist_deleted_count",
                          "vb_replica_seqlist_purged_count",
                          "vb_replica_seqlist_read_range_count",
                          "vb_replica_seqlist_stale_count",
                          "vb_replica_seqlist_stale_value_bytes",
                          "vb_replica_seqlist_stale_metadata_bytes",

                          "vb_pending_auto_delete_count",
                          "vb_pending_ht_tombstone_purged_count",
                          "vb_pending_seqlist_count",
                          "vb_pending_seqlist_deleted_count",
                          "vb_pending_seqlist_purged_count",
                          "vb_pending_seqlist_read_range_count",
                          "vb_pending_seqlist_stale_count",
                          "vb_pending_seqlist_stale_value_bytes",
                          "vb_pending_seqlist_stale_metadata_bytes"});

        auto& vb_details = statsKeys.at("vbucket-details 0");
        vb_details.insert(vb_details.end(),
                          {"vb_0:auto_delete_count",
                           "vb_0:ht_tombstone_purged_count",
                           "vb_0:seqlist_count",
                           "vb_0:seqlist_deleted_count",
                           "vb_0:seqlist_high_seqno",
                           "vb_0:seqlist_purged_count",
                           "vb_0:seqlist_range_read_begin",
                           "vb_0:seqlist_range_read_count",
                           "vb_0:seqlist_range_read_end",
                           "vb_0:seqlist_stale_count",
                           "vb_0:seqlist_stale_metadata_bytes",
                           "vb_0:seqlist_stale_value_bytes"});

        auto& config_stats = statsKeys.at("config");
        config_stats.insert(
                config_stats.end(),
                {"ep_ephemeral_full_policy",
                 "ep_ephemeral_metadata_mark_stale_chunk_duration",
                 "ep_ephemeral_metadata_purge_age",
                 "ep_ephemeral_metadata_purge_interval",
                 "ep_ephemeral_metadata_purge_stale_chunk_duration"});
    }

    // In addition to the exact stat keys above, we also use regex patterns
    // for variable keys:
    std::map<std::string_view, std::vector<std::regex> > statsPatterns{
            {"hash", {std::regex{"vb_0:histo_\\d+,\\d+"}}},
            {"checkpoint", {std::regex{"vb_0:persistence-backup:[a-z_]+"}}},
            {"checkpoint 0", {std::regex{"vb_0:persistence-backup:[a-z_]+"}}},
            {"kvtimings",
             {std::regex{"ro_[0-3]:readTime_\\d+,\\d+"},
              std::regex{"ro_[0-3]:readSize_\\d+,\\d+"},
              std::regex{"rw_[0-3]:readTime_\\d+,\\d+"},
              std::regex{"rw_[0-3]:readSize_\\d+,\\d+"}}}};

    bool error = false;
    for (auto& entry : statsKeys) {
        // Fetch the statistics for each group. Note we need an owning
        // type (std::string) here as the stats callback requires callers
        // to take a copy of key/value if they require it after the callback
        // returns.
        std::vector<std::string> actual;
        checkeq(cb::engine_errc::success,
                get_stats(h,
                          {entry.first.empty() ? nullptr : entry.first.data(),
                           entry.first.size()},
                          {},
                          [&actual](auto key, auto value, const auto&) {
                              actual.emplace_back(key);
                          }),
                ("Failed to get stats: "s + std::string{entry.first}).c_str());

        // Sort the keys from the fetched stats and expected keys (required
        // for set_difference).
        std::sort(actual.begin(), actual.end());

        auto& expected = entry.second;
        std::sort(expected.begin(), expected.end());

        // (A) Find any missing stats - those expected (in statsKeys) but not
        // found in actual.
        std::vector<std::string_view> missing;
        std::set_difference(expected.begin(),
                            expected.end(),
                            actual.begin(),
                            actual.end(),
                            std::inserter(missing, missing.begin()));

        for (const auto& key : missing) {
            error = true;
            fprintf(stderr,
                    "Missing stat:  %s from stat group %s\n",
                    std::string{key}.c_str(),
                    std::string{entry.first}.c_str());
        }

        // (B) Find any extra stats - those in actual which are not in expected.
        std::vector<std::string_view> extra;
        std::set_difference(actual.begin(),
                            actual.end(),
                            expected.begin(),
                            expected.end(),
                            std::inserter(extra, extra.begin()));

        for (const auto& key : extra) {
            // We have extra key(s) which don't exactly match `expected`; see if
            // there's a regex which matches before
            // reporting an error.
            bool matched = false;
            const auto& group = entry.first;
            const auto patterns = statsPatterns.find(group);
            if (patterns != statsPatterns.end()) {
                // We have regex(s), see if any match.
                for (const auto& pattern : patterns->second) {
                    if (std::regex_match(std::string{key}, pattern)) {
                        matched = true;
                        break;
                    }
                }
            }
            if (!matched) {
                error = true;
                fprintf(stderr,
                        "Unexpected stat: %s from stat group %s\n",
                        std::string{key}.c_str(),
                        std::string(entry.first).c_str());
            }
        }
    }

    if (error) {
        abort_msg("missing stats", "stats error", __FILE__, __LINE__);
    }

    return SUCCESS;
}

// Regression test the stats calls that they don't blow the snprintf
// buffers. All of the tests in this batch make sure that some of the stats
// exists (the server may return more)
static enum test_result test_mb19687_variable(EngineIface* h) {
    // all of these should be const, but g++ seems to have problems with that
    std::map<std::string, std::vector<std::string> > statsKeys{
            {"dispatcher", {}}, // Depends on how how long the dispatcher ran..
            {"key mykey 0",
             {"key_cas",
              "key_exptime",
              "key_flags",
              "key_is_dirty",
              "key_vb_state"}},

            // These stat groups return histograms so we can't guess the
            // key names...
            {"timings",
             // ... apart from the means of hdrhistogram-derived metrics
             {"get_stats_cmd_mean",
              "item_alloc_sizes_mean",
              "set_vb_cmd_mean",
              "store_cmd_mean"}},
            {"frequency-counters", {}},
            {"scheduler", {}},
            {"runtimes", {}},
            {"kvtimings", {}},
    };

    if (isWarmupEnabled(h)) {
        statsKeys.insert( { "warmup", { "ep_warmup",
                                        "ep_warmup_state",
                                        "ep_warmup_thread",
                                        "ep_warmup_key_count",
                                        "ep_warmup_value_count",
                                        "ep_warmup_dups",
                                        "ep_warmup_oom",
                                        "ep_warmup_min_memory_threshold",
                                        "ep_warmup_min_item_threshold",
                                        "ep_warmup_estimated_key_count",
                                        "ep_warmup_estimated_value_count" } });
    }

    if (isPersistentBucket(h)) {
        statsKeys.insert({"vkey mykey 0",
                          {"key_cas",
                           "key_exptime",
                           "key_flags",
                           "key_is_dirty",
                           "key_valid",
                           "key_vb_state"}});
    }

    item_info info;

    checkeq(cb::engine_errc::success,
            store(h, nullptr, StoreSemantics::Add, "mykey", "data1"),
            "Failed to store an item");

    bool error = false;
    for (const auto& entry : statsKeys) {
        vals.clear();
        checkeq(cb::engine_errc::success,
                get_stats(h,
                          {entry.first.data(), entry.first.size()},
                          {},
                          add_stats),
                ("Failed to get stats: "s + entry.first).c_str());

        // Verify that the stats we expected is there..
        for (const auto& key : entry.second) {
            auto iter = vals.find(key);
            if (iter == vals.end()) {
                error = true;
                fprintf(stderr, "Missing stat:  %s from stat group %s\n",
                        key.c_str(),
                        entry.first.c_str());
            }
        }
    }

    if (error) {
        abort_msg("missing stats", "stats error", __FILE__, __LINE__);
    }

    return SUCCESS;
}

static enum test_result test_mb20697(EngineIface* h) {
    checkeq(cb::engine_errc::success,
            get_stats(h, {}, {}, add_stats),
            "Failed to get stats.");

    std::string dbname = vals["ep_dbname"];

    // Make the couchstore files in the db directory unwritable.
    CouchstoreFileAccessGuard makeCouchstoreFileReadOnly(dbname);

    checkeq(cb::engine_errc::success,
            store(h, nullptr, StoreSemantics::Set, "key", "somevalue"),
            "store should have succeeded");

    /* Ensure that this results in commit failure and the stat gets incremented */
    wait_for_stat_change(h, "ep_item_commit_failed", 0);

    return SUCCESS;
}

/* Test that a flush fails for documents with a seqno value smaller than the
 * persistence seqno on disk */
static enum test_result test_mb65737_check_flush_fails(EngineIface* h) {
    Vbid vb(0);
    check_expression(set_vbucket_state(h, vb, vbucket_state_active),
          "Failed to set vbucket state for vb");

    // Store 10 items and ensure all documents are flushed to disk
    const std::string keyBase("key-");
    write_items(h, 10, 0, keyBase.c_str(), "value", 0, vb);
    wait_for_flusher_to_settle(h);

    checkeq(0,
            get_int_stat(h, "ep_item_commit_failed"),
            "Unexpected flush failures");
    checkeq(10,
            get_int_stat(h, "vb_0:high_seqno", "vbucket-seqno"),
            "Unexpected high seqno after storing 10 items");
    checkeq(10,
            get_int_stat(h, "vb_0:last_persisted_seqno", "vbucket-seqno"),
            "Unexpected last_persisted_seqno after storing 10 items");

    // db file contains persistenceSeqno = 10
    // Rename couchstore file to simulate loss of data
    namespace fs = boost::filesystem;
    std::string dbname = get_dbname(testHarness->get_current_testcase()->cfg);
    std::string oldFileName = dbname + cb::io::DirectorySeparator + "0.couch.1";
    std::string newFileName = dbname + cb::io::DirectorySeparator + "goodbye";
    try {
        if (!fs::exists(oldFileName)) {
            std::cerr << "Error: Source file does not exist: " << oldFileName
                      << '\n';
            return FAIL;
        }
        fs::rename(oldFileName, newFileName);
    } catch (const fs::filesystem_error& e) {
        std::cerr << "Error renaming file: " << e.what() << '\n';
        return FAIL;
    }

    // Restart memcached
    testHarness->reload_engine(
            &h, testHarness->get_current_testcase()->cfg, true, false);
    // Re-create vb:0, high seqno is reset
    check_expression(set_vbucket_state(h, Vbid(0), vbucket_state_active),
          "Failed to set VB0 state.");
    wait_for_stat_to_be_gte(h, "ep_persist_vbstate_total", 1);
    wait_for_flusher_to_settle(h);
    wait_for_warmup_complete(h);

    // Bring db file back
    if (fs::exists(oldFileName)) {
        fs::remove(oldFileName);
    }
    fs::rename(newFileName, oldFileName);

    // Store 5 items, highSeqno = 5 and persistenceSeqno=10 (from disk)
    write_items(h, 5, 0, keyBase.c_str(), "value", 0, vb);

    // Wait for flusher to run
    std::chrono::microseconds sleepTime{128};
    while (true) {
        if (get_str_stat(h, "ep_flusher_state", nullptr) == "running") {
            break;
        }
        decayingSleep(&sleepTime);
    }

    // Expect commit failure due to MB-65737
    wait_for_stat_to_be_gte(h, "ep_item_commit_failed", 0);
    checkeq(5,
            get_int_stat(h, "vb_0:high_seqno", "vbucket-seqno"),
            "Unexpected high seqno after storing 5 items");
    checkeq(0,
            get_int_stat(h, "vb_0:last_persisted_seqno", "vbucket-seqno"),
            "Unexpected last_persisted_seqno");

    fs::remove(oldFileName);
    fs::create_directories(dbname);
    return SUCCESS;
}

/* Check if vbucket reject ops are incremented on persistence failure */
static enum test_result test_mb20744_check_incr_reject_ops(EngineIface* h) {
    std::string dbname = get_dbname(testHarness->get_current_testcase()->cfg);
    std::string filename = dbname + cb::io::DirectorySeparator + "0.couch.1";

    /* corrupt the couchstore file */
    FILE* fp = fopen(filename.c_str(), "wb");

    if (fp == nullptr) {
        return FAIL;
    }

    char buf[2048];
    memset(buf, 'x', sizeof(buf));

    size_t numBytes = fwrite(buf, sizeof(char), sizeof(buf), fp);

    fflush(fp);

    checkeq(size_t{2048}, numBytes, "Bytes written should be equal to 2048");

    checkeq(cb::engine_errc::success,
            store(h, nullptr, StoreSemantics::Set, "key", "somevalue"),
            "store should have succeeded");

    wait_for_stat_change(h, "vb_active_ops_reject", 0);

    checkne(0,
            get_int_stat(h, "vb_0:ops_reject", "vbucket-details 0"),
            "Expected rejected ops to not be 0");

    fclose(fp);

    std::filesystem::remove(filename);
    std::filesystem::create_directories(dbname);

    return SUCCESS;
}

static enum test_result test_mb20943_complete_pending_ops_on_vbucket_delete(
        EngineIface* h) {
    auto* cookie = testHarness->create_cookie(h);
    bool  ready = false;
    std::mutex m;
    std::condition_variable cv;

    check_expression(set_vbucket_state(h, Vbid(1), vbucket_state_pending),
          "Failed to set vbucket state.");
    testHarness->set_ewouldblock_handling(cookie, false);

    checkeq(cb::engine_errc::would_block,
            get(h, cookie, "key", Vbid(1)).first,
            "Expected EWOULDBLOCK.");

    // Create a thread that will wait for the cookie notify.
    std::thread notify_waiter{[&cv, &ready, &m, &cookie](){
        {
            std::lock_guard<std::mutex> lk(m);
            testHarness->lock_cookie(cookie);
            ready = true;
        }
        // Once we have locked the cookie we can allow the main thread to
        // continue.
        cv.notify_one();
        testHarness->waitfor_cookie(cookie);
        testHarness->unlock_cookie(cookie);

    }};

    std::unique_lock<std::mutex> lk(m);
    // Wait until spawned thread has locked the cookie.
    cv.wait(lk, [&ready]{return ready;});
    lk.unlock();
    checkeq(cb::engine_errc::success,
            vbucketDelete(h, Vbid(1)),
            "Expected success");
    // Wait for the thread to finish, which will occur when the thread has been
    // notified.
    notify_waiter.join();

    // vbucket no longer exists and therefore should return not my vbucket.
    checkeq(cb::engine_errc::not_my_vbucket,
            get(h, cookie, "key", Vbid(1)).first,
            "Expected NOT MY VBUCKET.");
    testHarness->destroy_cookie(cookie);
    return SUCCESS;
}

/* This test case checks the purge seqno validity when no items are actually
   purged in a compaction call */
static enum test_result test_vbucket_compact_no_purge(EngineIface* h) {
    const int num_items = 2;
    const char* key[num_items] = {"k1", "k2"};
    const char* value = "somevalue";

    /* Write 2 keys */
    for (const auto& count : key) {
        checkeq(cb::engine_errc::success,
                store(h, nullptr, StoreSemantics::Set, count, value),
                "Error setting.");
    }

    /* Delete one key */
    checkeq(cb::engine_errc::success,
            del(h, key[0], 0, Vbid(0)),
            "Failed remove with value.");

    /* Store a dummy item since we do not purge the item with highest seqno */
    checkeq(cb::engine_errc::success,
            store(h, nullptr, StoreSemantics::Set, "dummy_key", value),
            "Error setting.");
    wait_for_flusher_to_settle(h);

    /* Compact once */
    int exp_purge_seqno =
            get_int_stat(h, "vb_0:high_seqno", "vbucket-seqno") - 1;
    compact_db(h,
               Vbid(0),
               get_int_stat(h, "vb_0:high_seqno", "vbucket-seqno"),
               1,
               1);
    wait_for_stat_to_be(h, "ep_pending_compactions", 0);
    checkeq(exp_purge_seqno,
            get_int_stat(h, "vb_0:purge_seqno", "vbucket-seqno"),
            "purge_seqno didn't match expected value");

    /* Compact again, this time we don't expect to purge any items */
    compact_db(h,
               Vbid(0),
               get_int_stat(h, "vb_0:high_seqno", "vbucket-seqno"),
               1,
               1);
    wait_for_stat_to_be(h, "ep_pending_compactions", 0);
    checkeq(exp_purge_seqno,
            get_int_stat(h, "vb_0:purge_seqno", "vbucket-seqno"),
            "purge_seqno didn't match expected value after another compaction");

    if (isWarmupEnabled(h)) {
        /* Reload the engine */
        testHarness->reload_engine(&h,
                                   testHarness->get_current_testcase()->cfg,
                                   true,
                                   false);

        wait_for_warmup_complete(h);

        /* Purge seqno should not change after reload */
        checkeq(exp_purge_seqno,
                get_int_stat(h, "vb_0:purge_seqno", "vbucket-seqno"),
                "purge_seqno didn't match expected value after reload");
    }
    return SUCCESS;
}

/**
 * Test that the DocumentState passed in get is properly handled
 */
static enum test_result test_mb23640(EngineIface* h) {
    const std::string key{"mb-23640"};
    const std::string value{"my value"};
    checkeq(cb::engine_errc::success,
            storeCasVb11(h,
                         nullptr,
                         StoreSemantics::Set,
                         key,
                         value,
                         0,
                         0,
                         Vbid(0),
                         0,
                         PROTOCOL_BINARY_RAW_BYTES,
                         DocumentState::Alive)
                    .first,
            "Unable to store item");

    // I should be able to get the key if I ask for anything which
    // includes Alive
    checkeq(cb::engine_errc::success,
            get(h, nullptr, key, Vbid(0), DocStateFilter::Alive).first,
            "Failed to get the document when specifying Alive");

    checkeq(cb::engine_errc::success,
            get(h, nullptr, key, Vbid(0), DocStateFilter::AliveOrDeleted).first,
            "Failed to get the document when specifying dead or alive");

    // ep-engine don't support fetching deleted only
    checkeq(cb::engine_errc::not_supported,
            get(h, nullptr, key, Vbid(0), DocStateFilter::Deleted).first,
            "AFAIK ep-engine don't support fetching only deleted items");

    // Delete the document
    checkeq(cb::engine_errc::success,
            storeCasVb11(h,
                         nullptr,
                         StoreSemantics::Set,
                         key,
                         value,
                         0,
                         0,
                         Vbid(0),
                         0,
                         PROTOCOL_BINARY_RAW_BYTES,
                         DocumentState::Deleted)
                    .first,
            "Unable to delete item");

    // I should be able to get the key if I ask for anything which
    // includes Deleted
    checkeq(cb::engine_errc::not_supported,
            get(h, nullptr, key, Vbid(0), DocStateFilter::Deleted).first,
            "AFAIK ep-engine don't support fetching only deleted items");

    checkeq(cb::engine_errc::success,
            get(h, nullptr, key, Vbid(0), DocStateFilter::AliveOrDeleted).first,
            "Failed to get the deleted document when specifying dead or alive");

    // It should _not_ be found if I ask for a deleted document
    checkeq(cb::engine_errc::no_such_key,
            get(h, nullptr, key, Vbid(0), DocStateFilter::Alive).first,
            "Expected the document to be gone");
    return SUCCESS;
}

static enum test_result test_replace_at_pending_insert(EngineIface* h) {
    auto* cookie1 = testHarness->create_cookie(h);
    testHarness->set_ewouldblock_handling(cookie1, false);
    auto* cookie2 = testHarness->create_cookie(h);
    testHarness->set_ewouldblock_handling(cookie2, false);

    const auto vbid = Vbid(0);

    // Add a replica in topology. By doing that, no SW will ever be Committed
    const char meta[] = R"({"topology":[["active", "replica"]]})";
    check_expression(set_vbucket_state(h, vbid, vbucket_state_active, {meta}),
          "set_vbucket_state failed");

    const auto statSet =
            "vbucket-durability-state " + std::to_string(vbid.get());
    const auto vbPrefix = "vb_" + std::to_string(vbid.get()) + ":";

    const auto checkHPSAndHighSeqno =
            [h, &statSet, &vbPrefix](int expectedHPS, int expectedHS) -> void {
        const auto durStats = get_all_stats(h, statSet.c_str());
        checkeq(expectedHPS,
                std::stoi(durStats.at(vbPrefix + "high_prepared_seqno")),
                "HPS must be 0");
        checkeq(expectedHS,
                std::stoi(durStats.at(vbPrefix + "high_seqno")),
                "high_seqno must be 0");
    };

    // No doc around
    checkHPSAndHighSeqno(0, 0);

    // The insert blocks as durability requirements cannot be satisfied with
    // a single node, so the write will stay pending. Note that we provide an
    // infinite timeout, so the write will never abort either.
    using namespace cb::durability;
    const char key[] = "key";
    checkeq(cb::engine_errc::would_block,
            store(h,
                  cookie1,
                  StoreSemantics::Add,
                  key,
                  "add-value",
                  nullptr,
                  0 /*cas*/,
                  vbid,
                  3600 /*exp*/,
                  0 /*datatype*/,
                  DocumentState::Alive,
                  {{Level::Majority, Timeout::Infinity()}}),
            "durable add failed");

    // Prepare pending
    checkHPSAndHighSeqno(1, 1);

    // Simulate replace on a second connection
    checkeq(cb::engine_errc::no_such_key,
            replace(h, cookie2, key, "replace-value", 0 /*flags*/, vbid),
            "replace failed");

    // Prepare still pending, high-seqno not increased as replace rejected
    checkHPSAndHighSeqno(1, 1);

    testHarness->destroy_cookie(cookie1);
    testHarness->destroy_cookie(cookie2);

    return SUCCESS;
}

/**
 * Test to ensure that larger buckets don't starve smaller buckets of run time
 * on the reader threads during warmup, as this can cause artificially long
 * warmup times.
 * This is done by creating two buckets, populating each with some data,
 * then restarting and warming up both buckets, but wioth only 1 reader thread
 * available. We orchestrate the warmups so the larger bucket (slowBucket)
 * begins warmup first and advances to the keyDumpforShard phase (which is
 * O(n)), before we start warmup of the second (smallBucket). A testing hook is
 * used which inserts a 100ms delay after every key of slowBucket is scanned.
 * Without the fix, this causes smallBucket to be blocked for
 * 100ms * keys_in_slowBucket. With the fix, keyDumpforShard should yield after
 * the task has run for 10ms, which should allow smallBucket to run its warmup
 * tasks and complete before slowBucket.
 */
static test_result test_reader_thread_starvation_warmup(EngineIface* h) {
    ExecutorPool::get()->setNumReaders(ThreadPoolConfig::ThreadCount{1});

    const size_t keysPerVbucket = 500;
    const size_t numberOfKeyVbucketSmall = 1;

    // 1. Set up second bucket to be which will be smaller than the default
    std::string smallBucketName("smallBucket");
    auto smallBucketDir = cb::io::mkdtemp(smallBucketName + "XXXXXX");
    auto smallBucketConf = testHarness->get_current_testcase()->cfg +
                           "couch_bucket=" + smallBucketName +
                           ";dbname=" + smallBucketDir + ".db;";
    auto* smallBucket = testHarness->create_bucket(true, smallBucketConf);
    test_setup(smallBucket);
    auto* slowBucket = h;

    // 2. Write keys to
    const std::string keyBase("key-");
    Vbid vb(0);
    check_expression(set_vbucket_state(slowBucket, vb, vbucket_state_active),
          "Failed to set vbucket state for vb");
    write_items(slowBucket, keysPerVbucket, 0, keyBase.c_str(), "value", 0, vb);

    check_expression(set_vbucket_state(smallBucket, vb, vbucket_state_active),
          "Failed to set vbucket state for vb");
    write_items(smallBucket,
                numberOfKeyVbucketSmall,
                0,
                keyBase.c_str(),
                "value",
                0,
                vb);
    // 3. Ensure all documents have been written to disk
    wait_for_flusher_to_settle(smallBucket);
    wait_for_flusher_to_settle(slowBucket);

    // 4. Destroy the smallBuckets in memory so we can perform warmup
    testHarness->destroy_bucket(smallBucket, false);

    // Ensure that we've correctly set only one reader thread
    checkeq(size_t{1},
            ExecutorPool::get()->getNumReaders(),
            "Num reader threads is not correct");
    // 5. Start warming up the slow bucket first
    ThreadGate tg(2);
    // Specify how long we will sleep for when reading each key for "slow"
    // bucket. Once small Bucket has completed we can zero this to finish
    // test quicker.
    using namespace std::chrono;
    std::atomic<int> perKeySleepMs{100};
    {
        // Re-create the in memory engine but don't kick of initialization.
        testHarness->reload_engine(&h, "", false, false);
        slowBucket = h;

        // add a test hook which will slow down the warmup of the bucket
        auto* me = dynamic_cast<MockEngine*>(slowBucket);

        dynamic_cast<EventuallyPersistentEngine*>(me->the_engine.get())
                ->visitWarmupHook = [&tg, &perKeySleepMs]() -> void {
            // Pause warmup until small bucket has started it's warmup.
            tg.threadUp();

            // Insert a delay when reading this key.
            std::this_thread::sleep_for(milliseconds{perKeySleepMs});
        };
        // start warmup
        checkeq(me->the_engine->initialize(
                        testHarness->get_current_testcase()->cfg),
                cb::engine_errc::success,
                "Init of bucket did not succeed");
    }
    // 6. Create and warmup the small bucket
    smallBucket = testHarness->create_bucket(true, smallBucketConf);

    // 7. Ensure we can get stats of the slowbucket vbucket state during warmup
    // i.e. we have comlpeted Warmup::populateVBucketMap().
    checkeq(get_str_stat(slowBucket, "vb_0", "vbucket"),
            std::string("active"),
            "slowBucket vbucket state vb:0isn't active");

    // 8. Ensure of the slow bucket is still warming up
    checkne(get_str_stat(slowBucket, "ep_warmup_thread", "warmup"),
            std::string("complete"),
            "Slow bucket completed before the fast bucket");
    // Small bucket stats are available, unblock the slow bucket warmup
    tg.threadUp();

    // 9. Wait for the small bucket to return vbucket state infomation
    // (i.e. have completed Warmup::populateVBucketMap().
    const auto smallStart = steady_clock::now();
    checkeq(get_str_stat(smallBucket, "vb_0", "vbucket"),
            std::string("active"),
            "slowBucket vbucket state vb:0 isn't active");

    const auto smallEnd = steady_clock::now();
    // Small bucket should have populated VB map "quickly" - certainly less than
    // the time taken the slowBucket to load keysPerVbucket * 100ms.
    // Give it a generous threshold of 50% of the time it would take if
    // it had to wait for slowBucket
    auto smallWarmupDuration = duration_cast<seconds>(smallEnd - smallStart);
    auto smallWarmupTimeLimit = duration_cast<seconds>(
            keysPerVbucket * milliseconds{perKeySleepMs} / 2);
    checklt(smallWarmupDuration.count(),
            smallWarmupTimeLimit.count(),
            "smallBucket should have populated VB map before slowBucket "
            "completed warmup");

    // 10. Wait for the both buckets to complete warmup - we can accelerate
    // this now by removing the per-key sleep happening to slowBucket.
    perKeySleepMs = 0;
    wait_for_warmup_complete(smallBucket);
    wait_for_warmup_complete(slowBucket);

    // 11. Ensure all buckets have the correct count
    verify_curr_items(smallBucket, numberOfKeyVbucketSmall, "after warmup");
    verify_curr_items(slowBucket, keysPerVbucket, "after warmup");
    // 12. Ensure the buckets are destroyed and shutdown at the end of the test
    testHarness->destroy_bucket(smallBucket, true);
    std::filesystem::remove_all(smallBucketDir);
    testHarness->destroy_bucket(slowBucket, true);
    return SUCCESS;
}

/**
 * Verify that a SyncWrite which is not committed within its durability timeout
 * is aborted.
 * Tests at the engine level, ensuring the background task runs and identifies
 * the SyncWrite has exceeded timeout.
 */
static enum test_result test_sync_write_timeout(EngineIface* h) {
    const auto vbid = Vbid(0);

    // Add a replica in topology. By doing that, no SW will ever be Committed
    check_expression(set_vbucket_state(h,
                            vbid,
                            vbucket_state_active,
                            {R"({"topology":[["active", "replica"]]})"}),
          "set_vbucket_state failed");

    // Perform a sequence of SyncWrites with timeouts. Each should wait
    // (return would_block) until at least as long as the specified durability
    // timeout before failing with "sync_write_ambiguous".
    // Issuing >1 to verify that timeout task is correctly re-scheduled after
    // each timeout.
    // The insert should return would_block as durability requirements cannot
    // be satisfied with a single node, so the Sync Write will stay pending
    // until it times out.
    using namespace cb::durability;
    const uint16_t timeous_ms = 10;
    for (int i = 0; i < 3; i++) {
        auto* cookie1 = testHarness->create_cookie(h);
        testHarness->set_ewouldblock_handling(cookie1, false);

        auto key = std::string("key_") + std::to_string(i);
        const auto start = std::chrono::steady_clock::now();

        checkeq(cb::engine_errc::would_block,
                store(h,
                      cookie1,
                      StoreSemantics::Set,
                      key.c_str(),
                      "add-value",
                      nullptr,
                      0,
                      vbid,
                      0,
                      0,
                      DocumentState::Alive,
                      {{Level::Majority, Timeout{timeous_ms}}}),
                "durable add failed");

        // Wait for the cookie to be notified - should occur no sooner than
        // timeout.
        auto status = mock_waitfor_cookie(cookie1);
        const auto end = std::chrono::steady_clock::now();

        checkeq(cb::engine_errc::sync_write_ambiguous,
                status,
                "SyncWrite with timeout did not return ambiguous");

        checkge(std::chrono::duration_cast<std::chrono::milliseconds>(end -
                                                                      start)
                        .count(),
                std::chrono::milliseconds{timeous_ms}.count(),
                "SyncWrite was aborted before its durability timeout");

        testHarness->destroy_cookie(cookie1);
    }
    return SUCCESS;
}

// Test that seqnoPersistence times out whilst idle
static enum test_result test_seqno_persistence_timeout(EngineIface* h) {
    const int num_items = 2;
    write_items(h, num_items, 0, "key", "somevalue");
    wait_for_flusher_to_settle(h);

    // Should timeout
    MockCookie cookie;
    checkeq(cb::engine_errc::temporary_failure,
            seqnoPersistence(h, cookie, Vbid(0), /*seqno*/ num_items * 2),
            "Expected success for seqno persistence request");
    return SUCCESS;
}

static enum test_result test_bucket_quota_reduction(EngineIface* h) {
    // Hack number 1 - We want to disable the item pager to ensure that
    // memory usage can remain high while we attempt to write a new key but
    // we don't expose that anywhere (probably for good reason).
    // We don't strictly need to do this before loading the data, but it does
    // make the test less racey as memory shouldn't drop before we expect it to.
    //
    // For doing that, it is enough to disable the ItemPager periodic run at
    // this point in the test. We are loading the system up to the LWM, so that
    // won't trigger eviction.
    // Note: At this point in the test we can't disable the NonIO pool for
    // disabling the Pager, as the write_items_upto_mem_perc() call that follows
    // relies on running the CheckpointDestroyerTask
    set_param(h,
              EngineParamCategory::Flush,
              "pager_sleep_time_ms",
              std::to_string(1000 * 60 * 60).c_str());
    // However, if we don't have any active/pending/replica vBuckets, and we
    // don't have the item pager running periodically, once we re-enable the
    // item pager by increasing the non-IO to 1 there will be nothing to
    // trigger it (we normally wake up the task in memoryCondition(), when we
    // have an incoming mutation, however these will be blocked by the
    // quota change task).
    // Hack number 2 - Have an empty active vBucket. The item pager will ignore
    // the dead vb:0, and reschedule until the low_wat is reached (but there
    // is nothing to be evicted). Once we re-enable the non-IO tasks, it will
    // run immediately, freeing up memory and completing the quota change.
    set_vbucket_state(h, Vbid(1), vbucket_state_active);

    // Write up to 75%, we need to be more than 93% (mem_mutation_threshold)
    // of the new quota (50% of the current) so anything above 50% of the
    // current quota _should_ be fine but the extra margin should make this
    // less racey.
    write_items_upto_mem_perc(h, 75);

    auto quota = get_stat<uint64_t>(h, "ep_max_size");
    uint64_t newQuota = quota / 2;
    uint64_t newHWM = newQuota * 0.85;
    set_param(h,
              EngineParamCategory::Flush,
              "max_size",
              std::to_string(newQuota).c_str());

    // Hack number 3 - To set the new quota we need to run a NonIO task but
    // we've just disabled all of the threads. To avoid paging things out, we
    // can cheat the ItemPager by setting the vBucket to dead (ItemPager will
    // skip it) but not delete it (different code path). Then, we can enable
    // our NonIO threads again to run the BucketQuotaChangeTask.
    set_vbucket_state(h, Vbid(0), vbucket_state_dead);
    ExecutorPool::get()->setNumNonIO(ThreadPoolConfig::NonIoThreadCount{1});

    // Wait for a change in HWM to check that the BucketQuotaChangeTask has run
    // (it will not enforce the quota until memory usage is lower)
    wait_for_stat_to_be(h, "ep_mem_high_wat", newHWM);

    // Helpful lambda to store an item and return the result
    auto storeItem = [h]() {
        auto ret = store(h,
                         nullptr,
                         StoreSemantics::Set,
                         "dontcare",
                         "dontcare",
                         nullptr,
                         /*cas*/ 0,
                         Vbid(0),
                         0,
                         0,
                         DocumentState::Alive);
        return ret;
    };

    // We want to store our item now and check the return result, set NonIO
    // back to 0 to avoid ItemPager runs and the vBucket back to active.
    ExecutorPool::get()->setNumNonIO(ThreadPoolConfig::NonIoThreadCount{0});

    set_vbucket_state(h, Vbid(0), vbucket_state_active);
    checkeq(cb::engine_errc::success,
            storeItem(),
            "We should be able to "
            "store an item as the BucketQuotaChangeTask should not enforce "
            "memory limits until memory usage is low enough.");

    // Let the ItemPager run and free up some memory
    ExecutorPool::get()->setNumNonIO(ThreadPoolConfig::NonIoThreadCount{1});

    // Should be able to wait for memory usage to be reduced below the new HWM
    wait_for_memory_usage_below(h, newHWM);

    // And we should be able to:
    // a) write a new item
    checkeq(cb::engine_errc::success, storeItem(), "uhoh2");

    // b) see the new quota
    wait_for_stat_to_be(h, "ep_max_size", newQuota);

    return SUCCESS;
}

// Test manifest //////////////////////////////////////////////////////////////

const char* default_dbname = "./ep_testsuite.db";

BaseTestCase testsuite_testcases[] = {
        // ep-engine specific functionality
        TestCase("expiry pager settings",
                 test_expiry_pager_settings,
                 test_setup,
                 teardown,
                 "exp_pager_enabled=false",
                 prepare,
                 cleanup),
        TestCase("expiry",
                 test_expiry,
                 test_setup,
                 teardown,
                 nullptr,
                 prepare_ep_bucket,
                 cleanup),
        TestCase("expiry with xattr",
                 test_expiry_with_xattr,
                 test_setup,
                 teardown,
                 "exp_pager_enabled=false",
                 prepare,
                 cleanup),
        TestCase("expiry_loader",
                 test_expiry_loader,
                 test_setup,
                 teardown,
                 nullptr,
                 prepare,
                 cleanup),
        TestCase("expiration on compaction",
                 test_expiration_on_compaction,
                 test_setup,
                 teardown,
                 "exp_pager_enabled=false",
                 prepare_ep_bucket,
                 cleanup),
        TestCase("expiration on warmup",
                 test_expiration_on_warmup,
                 test_setup,
                 teardown,
                 "exp_pager_stime=1",
                 prepare,
                 cleanup),
        TestCase("expiry_duplicate_warmup",
                 test_bug3454,
                 test_setup,
                 teardown,
                 nullptr,
                 prepare,
                 cleanup),
        TestCase("expiry_no_items_warmup",
                 test_bug3522,
                 test_setup,
                 teardown,
                 "exp_pager_stime=3",
                 prepare,
                 cleanup),
        TestCase("replica read",
                 test_get_replica,
                 test_setup,
                 teardown,
                 nullptr,
                 prepare,
                 cleanup),
        TestCase("replica read: invalid state - active",
                 test_get_replica_active_state,
                 test_setup,
                 teardown,
                 nullptr,
                 prepare,
                 cleanup),
        TestCase("replica read: invalid state - pending",
                 test_get_replica_pending_state,
                 test_setup,
                 teardown,
                 nullptr,
                 prepare,
                 cleanup),
        TestCase("replica read: invalid state - dead",
                 test_get_replica_dead_state,
                 test_setup,
                 teardown,
                 nullptr,
                 prepare,
                 cleanup),
        TestCase("replica read: invalid key",
                 test_get_replica_invalid_key,
                 test_setup,
                 teardown,
                 nullptr,
                 prepare,
                 cleanup),
        TestCase("test getr with evicted key",
                 test_get_replica_non_resident,
                 test_setup,
                 teardown,
                 nullptr,
                 prepare_ep_bucket,
                 cleanup),
        TestCase("test observe single key",
                 test_observe_single_key,
                 test_setup,
                 teardown,
                 nullptr,
                 prepare,
                 cleanup),
        TestCase("test observe on temp item",
                 test_observe_temp_item,
                 test_setup,
                 teardown,
                 nullptr,
                 prepare,
                 cleanup),
        TestCase("test observe not my vbucket",
                 test_observe_not_my_vbucket,
                 test_setup,
                 teardown,
                 nullptr,
                 prepare,
                 cleanup),
        TestCase("test observe seqno basic tests",
                 test_observe_seqno_basic_tests,
                 test_setup,
                 teardown,
                 nullptr,
                 prepare,
                 cleanup),
        TestCase("test observe seqno failover",
                 test_observe_seqno_failover,
                 test_setup,
                 teardown,
                 nullptr,
                 prepare,
                 cleanup),
        TestCase("test observe seqno error",
                 test_observe_seqno_error,
                 test_setup,
                 teardown,
                 nullptr,
                 prepare,
                 cleanup),
        TestCase("test memory condition",
                 test_memory_condition,
                 test_setup,
                 teardown,
                 "max_size=2621440",
                 prepare_ep_bucket,
                 cleanup),
        TestCase("warmup conf",
                 test_warmup_conf,
                 test_setup,
                 teardown,
                 nullptr,
                 prepare,
                 cleanup),
        TestCase("itempager conf",
                 test_itempager_conf,
                 test_setup,
                 teardown,
                 nullptr,
                 prepare,
                 cleanup),
        TestCase("PiTR conf",
                 test_pitr_conf,
                 test_setup,
                 teardown,
                 nullptr,
                 prepare,
                 cleanup),
        // magma turns off bloom filters
        TestCase("bloomfilter conf",
                 test_bloomfilter_conf,
                 test_setup,
                 teardown,
                 nullptr,
                 prepare_skip_broken_under_magma,
                 cleanup),
        // magma turns off bloom filters
        TestCase("test bloomfilters",
                 test_bloomfilters,
                 test_setup,
                 teardown,
                 nullptr,
                 prepare_ep_bucket_skip_broken_under_magma,
                 cleanup),
        // magma turns off bloom filters
        TestCase("test bloomfilters with store apis",
                 test_bloomfilters_with_store_apis,
                 test_setup,
                 teardown,
                 nullptr,
                 prepare_ep_bucket_skip_broken_under_magma,
                 cleanup),
        // magma turns off bloom filters
        TestCase("test bloomfilters's in a delete+set scenario",
                 test_bloomfilter_delete_plus_set_scenario,
                 test_setup,
                 teardown,
                 nullptr,
                 prepare_ep_bucket_skip_broken_under_magma,
                 cleanup),
        TestCase("test datatype",
                 test_datatype,
                 test_setup,
                 teardown,
                 nullptr,
                 prepare,
                 cleanup),
        TestCase("test datatype with unknown command",
                 test_datatype_with_unknown_command,
                 test_setup,
                 teardown,
                 nullptr,
                 prepare,
                 cleanup),
        TestCase("test access scanner settings",
                 test_access_scanner_settings,
                 test_setup,
                 teardown,
                 nullptr,
                 prepare,
                 cleanup),
        TestCase("test access scanner",
                 test_access_scanner,
                 test_setup,
                 teardown,
                 // Need to cap the single checkpint size, so we create >1
                 // checkpoints. Also given bucket quota is being constrained,
                 // also limit shards to 1 so amount of memory overhead is
                 // more or less constant and MB-69134 doesn't need
                 // consideration.
                 "checkpoint_max_size=1024;"
                 "chk_remover_stime=1;"
                 "max_num_shards=2;"
                 "max_size=10000000;checkpoint_memory_recovery_upper_mark=0;"
                 "checkpoint_memory_recovery_lower_mark=0",
                 prepare,
                 cleanup),
        TestCase("test set_param message",
                 test_set_param_message,
                 test_setup,
                 teardown,
                 "chk_remover_stime=1;max_size=6291456",
                 prepare,
                 cleanup),

        TestCase("test warmup oom",
                 test_warmup_oom,
                 test_setup,
                 teardown,
                 nullptr,
                 prepare_full_eviction,
                 cleanup),

        // Stats tests
        TestCase("item stats",
                 test_item_stats,
                 test_setup,
                 teardown,
                 nullptr,
                 prepare,
                 cleanup),
        TestCase("stats",
                 test_stats,
                 test_setup,
                 teardown,
                 nullptr,
                 prepare,
                 cleanup),
        TestCase("io stats",
                 test_io_stats,
                 test_setup,
                 teardown,
                 nullptr,
                 prepare_ep_bucket,
                 cleanup),
        TestCase("file stats",
                 test_vb_file_stats,
                 test_setup,
                 teardown,
                 "magma_checkpoint_interval=0;"
                 "magma_min_checkpoint_interval=0;"
                 "magma_sync_every_batch=true",
                 prepare_ep_bucket,
                 cleanup),
        TestCase("file stats post warmup",
                 test_vb_file_stats_after_warmup,
                 test_setup,
                 teardown,
                 "magma_checkpoint_interval=0;"
                 "magma_min_checkpoint_interval=0;"
                 "magma_sync_every_batch=true",
                 prepare_ep_bucket_skip_broken_under_magma,
                 cleanup),
        TestCase("bg stats",
                 test_bg_stats,
                 test_setup,
                 teardown,
                 nullptr,
                 prepare_ep_bucket,
                 cleanup),
        TestCase("bg meta stats",
                 test_bg_meta_stats,
                 test_setup,
                 teardown,
                 nullptr,
                 prepare_ep_bucket,
                 cleanup),
        TestCase("mem stats",
                 test_mem_stats,
                 test_setup,
                 teardown,
                 // Settings to trigger checkpoint creation/removal as soon as
                 // an item is queued in checkpoint
                 "chk_remover_stime=1;checkpoint_memory_recovery_"
                 "upper_mark=0;checkpoint_memory_recovery_lower_mark=0;"
                 "checkpoint_max_size=1",
                 prepare,
                 cleanup),
        TestCase("stats key",
                 test_key_stats,
                 test_setup,
                 teardown,
                 nullptr,
                 prepare,
                 cleanup),
        TestCase("stats key EACCESS",
                 test_key_stats_eaccess,
                 test_setup,
                 teardown,
                 nullptr,
                 prepare,
                 cleanup),
        TestCase("stats vkey",
                 test_vkey_stats,
                 test_setup,
                 teardown,
                 "max_vbuckets=5;max_num_shards=4",
                 prepare_ep_bucket,
                 cleanup),
        TestCase("stats vkey callback tests",
                 test_stats_vkey_valid_field,
                 test_setup,
                 teardown,
                 nullptr,
                 prepare_ep_bucket,
                 cleanup),
        TestCase("warmup stats",
                 test_warmup_stats,
                 test_setup,
                 teardown,
                 nullptr,
                 prepare,
                 cleanup),
        TestCase("warmup with threshold",
                 test_warmup_with_threshold,
                 test_setup,
                 teardown,
                 "warmup_min_items_threshold=1",
                 prepare,
                 cleanup),
        TestCase("seqno stats",
                 test_stats_seqno,
                 test_setup,
                 teardown,
                 nullptr,
                 prepare,
                 cleanup),
        TestCase("diskinfo stats",
                 test_stats_diskinfo,
                 test_setup,
                 teardown,
                 "magma_checkpoint_interval=0;"
                 "magma_min_checkpoint_interval=0;"
                 "magma_sync_every_batch=true",
                 prepare_ep_bucket,
                 cleanup),
        TestCase("stats curr_items ADD SET",
                 test_curr_items_add_set,
                 test_setup,
                 teardown,
                 nullptr,
                 prepare,
                 cleanup),
        TestCase("stats curr_items DELETE",
                 test_curr_items_delete,
                 test_setup,
                 teardown,
                 nullptr,
                 prepare,
                 cleanup),
        TestCase("stats curr_items vbucket_state_dead",
                 test_curr_items_dead,
                 test_setup,
                 teardown,
                 nullptr,
                 prepare,
                 cleanup),
        TestCase("startup token stat",
                 test_cbd_225,
                 test_setup,
                 teardown,
                 nullptr,
                 prepare,
                 cleanup),
        TestCase("ep workload stats",
                 test_workload_stats,
                 test_setup,
                 teardown,
                 "max_num_shards=5;max_threads=10",
                 prepare,
                 cleanup),
        TestCase("ep max workload stats",
                 test_max_workload_stats,
                 test_setup,
                 teardown,
                 "max_num_shards=5;max_threads=14",
                 prepare,
                 cleanup),
        TestCase("test ALL_KEYS api",
                 test_all_keys_api,
                 test_setup,
                 teardown,
                 nullptr,
                 prepare,
                 cleanup),
        TestCase("test ALL_KEYS api during bucket creation",
                 test_all_keys_api_during_bucket_creation,
                 test_setup,
                 teardown,
                 nullptr,
                 prepare,
                 cleanup),
        TestCase("ep worker stats",
                 test_worker_stats,
                 test_setup,
                 teardown,
                 "max_num_workers=8;max_threads=8",
                 prepare,
                 cleanup),

        // eviction
        TestCase("value eviction",
                 test_value_eviction,
                 test_setup,
                 teardown,
                 nullptr,
                 prepare_ep_bucket,
                 cleanup),
        // duplicate items on disk
        TestCase("duplicate items on disk",
                 test_duplicate_items_disk,
                 test_setup,
                 teardown,
                 nullptr,
                 prepare,
                 cleanup),
        // special non-Ascii keys
        TestCase("test special char keys",
                 test_specialKeys,
                 test_setup,
                 teardown,
                 nullptr,
                 prepare,
                 cleanup),
        TestCase("test binary keys",
                 test_binKeys,
                 test_setup,
                 teardown,
                 nullptr,
                 prepare,
                 cleanup),

        // restart tests
        TestCase("test restart",
                 test_restart,
                 test_setup,
                 teardown,
                 nullptr,
                 prepare,
                 cleanup),
        TestCase("set+get+restart+hit (bin)",
                 test_restart_bin_val,
                 test_setup,
                 teardown,
                 nullptr,
                 prepare,
                 cleanup),
        TestCase("test kill -9 bucket",
                 test_kill9_bucket,
                 test_setup,
                 teardown,
                 nullptr,
                 prepare,
                 cleanup),
        TestCase("test shutdown with force",
                 test_flush_shutdown_force,
                 test_setup,
                 teardown,
                 nullptr,
                 prepare,
                 cleanup),
        TestCase("test shutdown without force",
                 test_flush_shutdown_noforce,
                 test_setup,
                 teardown,
                 nullptr,
                 prepare,
                 cleanup),
        TestCase("test shutdown snapshot range",
                 test_shutdown_snapshot_range,
                 test_setup,
                 teardown,
                 "chk_remover_stime=1;checkpoint_max_size=1024",
                 prepare,
                 cleanup),

        // it takes 61+ second to finish the following test.
        // TestCase("continue warmup after loading access log",
        //         test_warmup_accesslog,
        //         test_setup, teardown,
        //         "warmup_min_items_threshold=75;alog_path=/tmp/epaccess.log;"
        //         "alog_task_time=0;alog_sleep_time=1",
        //         prepare, cleanup),

        // disk>RAM tests
        TestCase("disk>RAM golden path",
                 test_disk_gt_ram_golden,
                 test_setup,
                 teardown,
                 // Settings to trigger checkpoint creation/removal as soon as
                 // an item is queued in checkpoint
                 "chk_remover_stime=1;checkpoint_memory_recovery_"
                 "upper_mark=0;checkpoint_memory_recovery_lower_mark=0;"
                 "checkpoint_max_size=1",
                 prepare_ep_bucket,
                 cleanup),
        TestCase("disk>RAM paged-out rm",
                 test_disk_gt_ram_paged_rm,
                 test_setup,
                 teardown,
                 "chk_remover_stime=1;checkpoint_memory_recovery_"
                 "upper_mark=0;checkpoint_memory_recovery_lower_mark=0;"
                 "chk_expel_enabled=false",
                 prepare_ep_bucket,
                 cleanup),
        TestCase("disk>RAM update paged-out",
                 test_disk_gt_ram_update_paged_out,
                 test_setup,
                 teardown,
                 nullptr,
                 prepare_ep_bucket,
                 cleanup),
        TestCase("disk>RAM delete paged-out",
                 test_disk_gt_ram_delete_paged_out,
                 test_setup,
                 teardown,
                 nullptr,
                 // Assumes there is an ep-engine Bloom filter enabled which is
                 // not the case with Magma.
                 prepare_ep_bucket_skip_broken_under_magma,
                 cleanup),
        TestCase("disk>RAM set bgfetch race",
                 test_disk_gt_ram_set_race,
                 test_setup,
                 teardown,
                 nullptr,
                 prepare_ep_bucket,
                 cleanup,
                 true),
        TestCase("disk>RAM delete bgfetch race",
                 test_disk_gt_ram_rm_race,
                 test_setup,
                 teardown,
                 nullptr,
                 prepare_ep_bucket,
                 cleanup,
                 true),

        // vbucket negative tests
        TestCase("vbucket get (dead)",
                 test_wrong_vb_get,
                 test_setup,
                 teardown,
                 nullptr,
                 prepare,
                 cleanup),
        TestCase("vbucket get (pending)",
                 test_vb_get_pending,
                 test_setup,
                 teardown,
                 nullptr,
                 prepare,
                 cleanup),
        TestCase("vbucket get (replica)",
                 test_vb_get_replica,
                 test_setup,
                 teardown,
                 nullptr,
                 prepare,
                 cleanup),
        TestCase("vbucket set (dead)",
                 test_wrong_vb_set,
                 test_setup,
                 teardown,
                 nullptr,
                 prepare,
                 cleanup),
        TestCase("vbucket set (pending)",
                 test_vb_set_pending,
                 test_setup,
                 teardown,
                 nullptr,
                 prepare,
                 cleanup),
        TestCase("vbucket set (replica)",
                 test_vb_set_replica,
                 test_setup,
                 teardown,
                 nullptr,
                 prepare,
                 cleanup),
        TestCase("vbucket replace (dead)",
                 test_wrong_vb_replace,
                 test_setup,
                 teardown,
                 nullptr,
                 prepare,
                 cleanup),
        TestCase("vbucket replace (pending)",
                 test_vb_replace_pending,
                 test_setup,
                 teardown,
                 nullptr,
                 prepare,
                 cleanup),
        TestCase("vbucket replace (replica)",
                 test_vb_replace_replica,
                 test_setup,
                 teardown,
                 nullptr,
                 prepare,
                 cleanup),
        TestCase("vbucket add (dead)",
                 test_wrong_vb_add,
                 test_setup,
                 teardown,
                 nullptr,
                 prepare,
                 cleanup),
        TestCase("vbucket add (pending)",
                 test_vb_add_pending,
                 test_setup,
                 teardown,
                 nullptr,
                 prepare,
                 cleanup),
        TestCase("vbucket add (replica)",
                 test_vb_add_replica,
                 test_setup,
                 teardown,
                 nullptr,
                 prepare,
                 cleanup),
        TestCase("vbucket cas (dead)",
                 test_wrong_vb_cas,
                 test_setup,
                 teardown,
                 nullptr,
                 prepare,
                 cleanup),
        TestCase("vbucket cas (pending)",
                 test_vb_cas_pending,
                 test_setup,
                 teardown,
                 nullptr,
                 prepare,
                 cleanup),
        TestCase("vbucket cas (replica)",
                 test_vb_cas_replica,
                 test_setup,
                 teardown,
                 nullptr,
                 prepare,
                 cleanup),
        TestCase("vbucket del (dead)",
                 test_wrong_vb_del,
                 test_setup,
                 teardown,
                 nullptr,
                 prepare,
                 cleanup),
        TestCase("vbucket del (pending)",
                 test_vb_del_pending,
                 test_setup,
                 teardown,
                 nullptr,
                 prepare,
                 cleanup),
        TestCase("vbucket del (replica)",
                 test_vb_del_replica,
                 test_setup,
                 teardown,
                 nullptr,
                 prepare,
                 cleanup),
        TestCase("test vbucket get",
                 test_vbucket_get,
                 test_setup,
                 teardown,
                 nullptr,
                 prepare,
                 cleanup),
        TestCase("test vbucket get missing",
                 test_vbucket_get_miss,
                 test_setup,
                 teardown,
                 nullptr,
                 prepare,
                 cleanup),
        TestCase("test vbucket create",
                 test_vbucket_create,
                 test_setup,
                 teardown,
                 nullptr,
                 prepare,
                 cleanup),
        TestCase("test vbucket compact",
                 test_vbucket_compact,
                 test_setup,
                 teardown,
                 nullptr,
                 /* In ephemeral buckets we don't do compaction. We have
                    module test 'EphTombstoneTest' to test tombstone purging */
                 prepare_ep_bucket,
                 cleanup),
        TestCase("test multiple vb compactions",
                 test_multiple_vb_compactions,
                 test_setup,
                 teardown,
                 nullptr,
                 prepare,
                 cleanup),
        TestCase("test multiple vb compactions with workload",
                 test_multi_vb_compactions_with_workload,
                 test_setup,
                 teardown,
                 nullptr,
                 prepare,
                 cleanup),
        TestCase("test async vbucket destroy",
                 test_async_vbucket_destroy,
                 test_setup,
                 teardown,
                 nullptr,
                 prepare,
                 cleanup),
        TestCase("test sync vbucket destroy",
                 test_sync_vbucket_destroy,
                 test_setup,
                 teardown,
                 nullptr,
                 prepare,
                 cleanup),
        TestCase("test async vbucket destroy (multitable)",
                 test_async_vbucket_destroy,
                 test_setup,
                 teardown,
                 "max_vbuckets=16;max_num_shards=4;ht_size=7;ht_locks=3",
                 prepare,
                 cleanup),
        TestCase("test sync vbucket destroy (multitable)",
                 test_sync_vbucket_destroy,
                 test_setup,
                 teardown,
                 "max_vbuckets=16;max_num_shards=4;ht_size=7;ht_locks=3",
                 prepare,
                 cleanup),
        TestCase(
                "test vbucket destroy stats",
                test_vbucket_destroy_stats,
                test_setup,
                teardown,
                "chk_remover_stime=1;"
                "chk_expel_enabled=false;checkpoint_memory_"
                "recovery_upper_mark=0;checkpoint_memory_recovery_lower_mark=0",
                /* Checkpoint expelling needs to be disabled for this test
                 * because the test checks for items being removed by
                 * monitoring the ep_items_rm_from_checkpoints stat.  If the
                 * items have already been expelled the stat will not change.
                 */
                prepare_ep_bucket,
                cleanup),
        TestCase("test async vbucket destroy restart",
                 test_async_vbucket_destroy_restart,
                 test_setup,
                 teardown,
                 nullptr,
                 prepare,
                 cleanup),
        TestCase("test sync vbucket destroy restart",
                 test_sync_vbucket_destroy_restart,
                 test_setup,
                 teardown,
                 nullptr,
                 prepare,
                 cleanup),
        TestCase("test takeover stats race with vbucket create (DCP)",
                 test_takeover_stats_race_with_vb_create_DCP,
                 test_setup,
                 teardown,
                 nullptr,
                 prepare,
                 cleanup),
        TestCase("test num persisted deletes (takeover stats)",
                 test_takeover_stats_num_persisted_deletes,
                 test_setup,
                 teardown,
                 nullptr,
                 // Magma: no plans to support persisted deletes
                 prepare_skip_broken_under_magma,
                 cleanup),

        // stats uuid
        TestCase("test stats uuid",
                 test_uuid_stats,
                 test_setup,
                 teardown,
                 "uuid=foobar",
                 prepare,
                 cleanup),

        // revision id's
        TestCase("revision sequence numbers",
                 test_revid,
                 test_setup,
                 teardown,
                 nullptr,
                 prepare,
                 cleanup),
        TestCase("mb-4314",
                 test_regression_mb4314,
                 test_setup,
                 teardown,
                 nullptr,
                 prepare,
                 cleanup),
        TestCase("mb-3466",
                 test_mb3466,
                 test_setup,
                 teardown,
                 nullptr,
                 prepare,
                 cleanup),

        // Data traffic control tests
        TestCase("control data traffic",
                 test_control_data_traffic,
                 test_setup,
                 teardown,
                 nullptr,
                 prepare,
                 cleanup),

        // Transaction tests
        TestCase("multiple transactions",
                 test_multiple_transactions,
                 test_setup,
                 teardown,
                 nullptr,
                 prepare_ep_bucket,
                 cleanup),

        // Returning meta tests
        TestCase("test set ret meta",
                 test_set_ret_meta,
                 test_setup,
                 teardown,
                 nullptr,
                 prepare,
                 cleanup),
        TestCase("test set ret meta error",
                 test_set_ret_meta_error,
                 test_setup,
                 teardown,
                 nullptr,
                 prepare,
                 cleanup),
        TestCase("test add ret meta",
                 test_add_ret_meta,
                 test_setup,
                 teardown,
                 nullptr,
                 prepare,
                 cleanup),
        TestCase("test add ret meta error",
                 test_add_ret_meta_error,
                 test_setup,
                 teardown,
                 nullptr,
                 prepare,
                 cleanup),
        TestCase("test del ret meta",
                 test_del_ret_meta,
                 test_setup,
                 teardown,
                 nullptr,
                 prepare,
                 cleanup),
        TestCase("test del ret meta error",
                 test_del_ret_meta_error,
                 test_setup,
                 teardown,
                 nullptr,
                 prepare,
                 cleanup),

        TestCase("test set with item_eviction",
                 test_set_with_item_eviction,
                 test_setup,
                 teardown,
                 nullptr,
                 prepare_full_eviction,
                 cleanup),
        TestCase("test set_with_meta with item_eviction",
                 test_setWithMeta_with_item_eviction,
                 test_setup,
                 teardown,
                 nullptr,
                 prepare_full_eviction,
                 cleanup),
        TestCase("test multiple set and del with meta with item_eviction",
                 test_multiple_set_delete_with_metas_full_eviction,
                 test_setup,
                 teardown,
                 nullptr,
                 // Skipping for MB-29182
                 prepare_full_eviction,
                 cleanup),
        TestCase("test del_with_meta and subdoc get non-existent value",
                 test_delWithMeta_and_subdoc_get_non_existent_value,
                 test_setup,
                 teardown,
                 nullptr,
                 prepare_ep_bucket,
                 cleanup),
        TestCase("test add with item_eviction",
                 test_add_with_item_eviction,
                 test_setup,
                 teardown,
                 nullptr,
                 prepare_full_eviction,
                 cleanup),
        TestCase("test replace with eviction",
                 test_replace_with_eviction,
                 test_setup,
                 teardown,
                 nullptr,
                 prepare_ep_bucket,
                 cleanup),
        TestCase("test replace with eviction (full)",
                 test_replace_with_eviction,
                 test_setup,
                 teardown,
                 nullptr,
                 prepare_full_eviction,
                 cleanup),
        TestCase("test get_and_touch with item_eviction",
                 test_gat_with_item_eviction,
                 test_setup,
                 teardown,
                 nullptr,
                 prepare_full_eviction,
                 cleanup),
        TestCase("test key_stats with item_eviction",
                 test_keyStats_with_item_eviction,
                 test_setup,
                 teardown,
                 nullptr,
                 prepare_full_eviction,
                 cleanup),
        TestCase("test del with item_eviction",
                 test_del_with_item_eviction,
                 test_setup,
                 teardown,
                 nullptr,
                 prepare_full_eviction,
                 cleanup),
        TestCase("test del_with_meta with item_eviction",
                 test_delWithMeta_with_item_eviction,
                 test_setup,
                 teardown,
                 nullptr,
                 prepare_full_eviction,
                 cleanup),
        TestCase("test observe with item_eviction",
                 test_observe_with_item_eviction,
                 test_setup,
                 teardown,
                 nullptr,
                 prepare_full_eviction,
                 cleanup),
        TestCase("test expired item with item_eviction",
                 test_expired_item_with_item_eviction,
                 test_setup,
                 teardown,
                 nullptr,
                 prepare_full_eviction, // Skipping for MB-29182
                 cleanup),
        TestCase("test get & delete on non existent items",
                 test_non_existent_get_and_delete,
                 test_setup,
                 teardown,
                 nullptr,
                 prepare_full_eviction,
                 cleanup),
        TestCase("test MB-16421",
                 test_mb16421,
                 test_setup,
                 teardown,
                 nullptr,
                 prepare_full_eviction,
                 cleanup),
        TestCase("test eviction with xattr",
                 test_eviction_with_xattr,
                 test_setup,
                 teardown,
                 "item_eviction_policy=full_eviction",
                 prepare,
                 cleanup),

        TestCase("test get random key",
                 test_get_random_key,
                 test_setup,
                 teardown,
                 nullptr,
                 prepare,
                 cleanup),

        TestCase("test failover log behavior",
                 test_failover_log_behavior,
                 test_setup,
                 teardown,
                 nullptr,
                 prepare,
                 cleanup),
        TestCase("test hlc cas",
                 test_hlc_cas,
                 test_setup,
                 teardown,
                 nullptr,
                 prepare,
                 cleanup),

        TestCaseV2("multi_bucket set/get ",
                   test_multi_bucket_set_get,
                   nullptr,
                   teardown_v2,
                   nullptr,
                   prepare_ep_bucket,
                   cleanup),

        TestCase("test_mb19635_upgrade_from_25x",
                 test_mb19635_upgrade_from_25x,
                 test_setup,
                 teardown,
                 nullptr,
                 // magma has no support for upgrades at this time
                 prepare_skip_broken_under_magma,
                 cleanup),

        TestCase("test_MB-19687_fixed",
                 test_mb19687_fixed,
                 test_setup,
                 teardown,
                 // Set a fixed number of shards for stats checking.
                 "max_num_shards=4",
                 prepare_ep_bucket,
                 cleanup),

        TestCase("test_MB-19687_variable",
                 test_mb19687_variable,
                 test_setup,
                 teardown,
                 nullptr,
                 prepare,
                 cleanup),
        TestCase("test vbucket compact no purge",
                 test_vbucket_compact_no_purge,
                 test_setup,
                 teardown,
                 nullptr,
                 /* In ephemeral buckets we don't do compaction. We have
                    module test 'EphTombstoneTest' to test tombstone purging */
                 prepare_ep_bucket,
                 cleanup),

        TestCase("test_MB-20697",
                 test_mb20697,
                 test_setup,
                 teardown,
                 nullptr,
                 // Magma: This test does not apply to magma because magma
                 // does not close/reopen files while an instance is active.
                 prepare_ep_bucket_skip_broken_under_magma,
                 cleanup),
        TestCase("test_MB-test_mb20943_remove_pending_ops_on_vbucket_delete",
                 test_mb20943_complete_pending_ops_on_vbucket_delete,
                 test_setup,
                 teardown,
                 nullptr,
                 prepare,
                 cleanup),
        TestCase("test_mb20744_check_incr_reject_ops",
                 test_mb20744_check_incr_reject_ops,
                 test_setup,
                 teardown,
                 nullptr,
                 // Magma: Error injection for magma is done as part of
                 // the magma unit tests.
                 prepare_ep_bucket_skip_broken_under_magma,
                 cleanup),
        TestCase("test_mb65737_check_flush_fails",
                 test_mb65737_check_flush_fails,
                 test_setup,
                 teardown,
                 nullptr,
                 prepare_ep_bucket_skip_broken_under_magma,
                 cleanup),

        TestCase("test_MB-23640_get_document_of_any_state",
                 test_mb23640,
                 test_setup,
                 teardown,
                 nullptr,
                 prepare,
                 cleanup),

        TestCase("test MB-33919 past tombstone",
                 test_MB_33919,
                 test_setup,
                 teardown,
                 nullptr,
                 prepare,
                 cleanup),
        TestCase("test_MB34173_warmup",
                 test_MB34173_warmup,
                 test_setup,
                 teardown,
                 nullptr,
                 // TODO Magma: Magma does not support updating the
                 // data store without going through magma instance.
                 prepare_ep_bucket_skip_broken_under_magma,
                 cleanup),

        TestCase("test_mb38031_upgrade_from_4x_via_5x_hop",
                 test_mb38031_upgrade_from_4x_via_5x_hop,
                 test_setup,
                 teardown,
                 nullptr,
                 prepare_ep_bucket,
                 cleanup),

        TestCase("test_mb38031_illegal_json_throws",
                 test_mb38031_illegal_json_throws,
                 test_setup,
                 teardown,
                 nullptr,
                 // couchstore only issue - so skip magma
                 prepare_ep_bucket_skip_broken_under_magma,
                 cleanup),

        TestCase("test_replace_at_pending_insert",
                 test_replace_at_pending_insert,
                 test_setup,
                 teardown,
                 nullptr,
                 // TODO: The test logic assumes that the KV BloomFilter is
                 // enabled,
                 // but it is currently disabled for Magma
                 prepare_ep_bucket_skip_broken_under_magma,
                 cleanup),

        TestCase("test reader thread starvation during warmup due to low "
                 "reader threads",
                 test_reader_thread_starvation_warmup,
                 test_setup,
                 teardown,
                 nullptr,
                 prepare_broken_test,
                 cleanup),

        TestCase("test sync write timeout",
                 test_sync_write_timeout,
                 test_setup,
                 teardown,
                 nullptr,
                 prepare,
                 cleanup),
        TestCase("test seqno persistence timeout",
                 test_seqno_persistence_timeout,
                 test_setup,
                 teardown,
                 "seqno_persistence_timeout=0",
                 prepare,
                 cleanup),
        TestCase("test bucket quota reduction",
                 test_bucket_quota_reduction,
                 test_setup,
                 teardown,
                 // A slightly generous quota is required to give us room to
                 // work with - 10MB
                 "max_size=10485760;"
                 // Have the quota change task run constantly to avoid
                 // unnecessary waiting in the test
                 "bucket_quota_change_task_poll_interval=0",
                 prepare,
                 cleanup),

        TestCase(
                nullptr, nullptr, nullptr, nullptr, nullptr, prepare, cleanup)};<|MERGE_RESOLUTION|>--- conflicted
+++ resolved
@@ -3535,20 +3535,15 @@
     wait_for_stat_to_be(h, "ep_num_access_scanner_runs", 1);
 
     /* This time since resident ratio is < 95% access log should be generated */
-<<<<<<< HEAD
-    check_expression(cb::io::isFile(name),
-          (std::string("access log file (") + name +
-=======
-    check(cb::io::isFile(name0),
-          (std::string("access log file (") + name0 +
->>>>>>> b9c91b37
-           ") should exist (got errno:" + std::to_string(errno))
-                  .c_str());
+    check_expression(cb::io::isFile(name0),
+                     (std::string("access log file (") + name0 +
+                      ") should exist (got errno:" + std::to_string(errno))
+                             .c_str());
     // No vbuckets in shard 1 so no file should be generated.
-    check(!cb::io::isFile(name1),
-          (std::string("access log file (") + name1 +
-           ") should not exist (got errno:" + std::to_string(errno))
-                  .c_str());
+    check_expression(!cb::io::isFile(name1),
+                     (std::string("access log file (") + name1 +
+                      ") should not exist (got errno:" + std::to_string(errno))
+                             .c_str());
 
     // Restart the server and check warmup loaded from 1 access log file.
     testHarness->reload_engine(&h, newconfig.c_str(), true, false);
@@ -3579,7 +3574,6 @@
     wait_for_stat_to_be(h,
                         "ep_num_access_scanner_skips",
                         access_scanner_skips + num_shards);
-<<<<<<< HEAD
 
     // MB-51240: expect another forced run to still increase the skips
     checkeq(cb::engine_errc::success,
@@ -3594,15 +3588,10 @@
 
     /* Access log files should be removed because resident ratio > 95% */
     check_expression(!cb::io::isFile(prev), ".old access log file should not exist");
-    check_expression(!cb::io::isFile(name), "access log file should not exist");
-=======
-    /* Access log files should be removed because resident ratio > 95% */
-    check(!cb::io::isFile(prev), ".old access log file should not exist");
-    check(!cb::io::isFile(name0),
-          "access log file should not exist for shard 0");
-    check(!cb::io::isFile(name1),
-          "access log file should not exist for shard 1");
->>>>>>> b9c91b37
+    check_expression(!cb::io::isFile(name0),
+                     "access log file should not exist");
+    check_expression(!cb::io::isFile(name1),
+                     "access log file should not exist for shard 1");
 
     return SUCCESS;
 }

--- conflicted
+++ resolved
@@ -8645,20 +8645,12 @@
                  test_access_scanner,
                  test_setup,
                  teardown,
-<<<<<<< HEAD
                  // Need to cap the single checkpint size, so we create >1
                  // checkpoints. Also given bucket quota is being constrained,
-                 // also limit shards to 4 so amount of memory overhead is more
-                 // or less constant.
+                 // also limit shards to 1 so amount of memory overhead is
+                 // more or less constant and MB-69134 doesn't need
+                 // consideration.
                  "checkpoint_max_size=1024;"
-=======
-                 // Need to cap at <number of items written, so we create
-                 // >1 checkpoint. Also given bucket quota is being
-                 // constrained, also limit shards to 1 so amount of memory
-                 // overhead is more or less constant and MB-69134 doesn't need
-                 // consideration.
-                 "chk_max_items=500;"
->>>>>>> 70cb7cf0
                  "chk_remover_stime=1;"
                  "max_num_shards=1;"
                  "max_size=10000000;checkpoint_memory_recovery_upper_mark=0;"

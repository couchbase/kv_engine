/* -*- MODE: C++; tab-width: 4; c-basic-offset: 4; indent-tabs-mode: nil -*- */
/*
 *     Copyright 2010-Present Couchbase, Inc.
 *
 *   Use of this software is governed by the Business Source License included
 *   in the file licenses/BSL-Couchbase.txt.  As of the Change Date specified
 *   in that file, in accordance with the Business Source License, use of this
 *   software will be governed by the Apache License, Version 2.0, included in
 *   the file licenses/APL2.txt.
 */

// Usage: (to run just a single test case)
// make engine_tests EP_TEST_NUM=3

#include "ep_test_apis.h"
#include "ep_testsuite_common.h"
#include "kvstore/couch-kvstore/couch-kvstore-metadata.h"
#include "kvstore/storage_common/storage_common/local_doc_constants.h"
#include "module_tests/thread_gate.h"
#include <ep_engine.h>
#include <ep_time.h>
#include <executor/executorpool.h>
#include <fmt/format.h>
#include <libcouchstore/couch_db.h>
#include <memcached/engine.h>
#include <memcached/engine_error.h>
#include <memcached/engine_testapp.h>
#include <memcached/types.h>
#include <nlohmann/json.hpp>
#include <platform/cb_time.h>
#include <platform/cbassert.h>
#include <platform/compress.h>
#include <platform/dirutils.h>
#include <platform/platform_thread.h>
#include <platform/platform_time.h>
#include <programs/engine_testapp/mock_cookie.h>
#include <programs/engine_testapp/mock_engine.h>
#include <programs/engine_testapp/mock_server.h>
#include <utilities/string_utilities.h>
#include <xattr/blob.h>
#include <chrono>
#include <cstdio>
#include <cstdlib>
#include <cstring>
#include <iostream>
#include <map>
#include <mutex>
#include <random>
#include <regex>
#include <set>
#include <string>
#include <thread>
#include <vector>

#ifdef linux
/* /usr/include/netinet/in.h defines macros from ntohs() to _bswap_nn to
 * optimize the conversion functions, but the prototypes generate warnings
 * from gcc. The conversion methods isn't the bottleneck for my app, so
 * just remove the warnings by undef'ing the optimization ..
 */
#undef ntohs
#undef ntohl
#undef htons
#undef htonl
#endif

using namespace std::string_literals;
using namespace std::string_view_literals;

class ThreadData {
public:
    explicit ThreadData(EngineIface* eh, int e = 0) : h(eh), extra(e) {
    }
    EngineIface* h;
    int extra;
};

enum class EPBucketType { EP, Ephemeral };

static void check_observe_seqno(bool failover,
                                EPBucketType bucket_type,
                                uint8_t format_type,
                                Vbid vb_id,
                                uint64_t vb_uuid,
                                uint64_t last_persisted_seqno,
                                uint64_t current_seqno,
                                uint64_t failover_vbuuid = 0,
                                uint64_t failover_seqno = 0) {
    uint8_t recv_format_type;
    Vbid recv_vb_id;
    uint64_t recv_vb_uuid;
    uint64_t recv_last_persisted_seqno;
    uint64_t recv_current_seqno;
    uint64_t recv_failover_vbuuid;
    uint64_t recv_failover_seqno;

    memcpy(&recv_format_type, last_body.data(), sizeof(uint8_t));
    checkeq(format_type, recv_format_type, "Wrong format type in result");
    memcpy(&recv_vb_id, last_body.data() + 1, sizeof(uint16_t));
    checkeq(vb_id.get(), ntohs(recv_vb_id.get()), "Wrong vbucket id in result");
    memcpy(&recv_vb_uuid, last_body.data() + 3, sizeof(uint64_t));
    checkeq(vb_uuid, ntohll(recv_vb_uuid), "Wrong vbucket uuid in result");
    memcpy(&recv_last_persisted_seqno, last_body.data() + 11, sizeof(uint64_t));

    switch (bucket_type) {
    case EPBucketType::EP:
        // Should get the "real" persisted seqno:
        checkeq(last_persisted_seqno,
                ntohll(recv_last_persisted_seqno),
                "Wrong persisted seqno in result (EP)");
        break;
    case EPBucketType::Ephemeral:
        // For ephemeral, this should always be zero, as there is no
        // persistence.
        checkeq(uint64_t(0),
                ntohll(recv_last_persisted_seqno),
                "Wrong persisted seqno in result (Ephemeral)");
        break;
    }

    memcpy(&recv_current_seqno, last_body.data() + 19, sizeof(uint64_t));
    checkeq(current_seqno, ntohll(recv_current_seqno), "Wrong current seqno in result");

    if (failover) {
        memcpy(&recv_failover_vbuuid, last_body.data() + 27, sizeof(uint64_t));
        checkeq(failover_vbuuid, ntohll(recv_failover_vbuuid),
                "Wrong failover uuid in result");
        memcpy(&recv_failover_seqno, last_body.data() + 35, sizeof(uint64_t));
        checkeq(failover_seqno, ntohll(recv_failover_seqno),
                "Wrong failover seqno in result");
    }
}

static enum test_result test_replace_with_eviction(EngineIface* h) {
    checkeq(cb::engine_errc::success,
            store(h, nullptr, StoreSemantics::Set, "key", "somevalue"),
            "Failed to set value.");
    wait_for_flusher_to_settle(h);
    evict_key(h, "key");
    int numBgFetched = get_int_stat(h, "ep_bg_fetched");

    checkeq(cb::engine_errc::success,
            store(h, nullptr, StoreSemantics::Replace, "key", "somevalue1"),
            "Failed to replace existing value.");

    checkeq(cb::engine_errc::success,
            get_stats(h, {}, {}, add_stats),
            "Failed to get stats.");
    std::string eviction_policy = vals.find("ep_item_eviction_policy")->second;
    if (eviction_policy == "full_eviction") {
        numBgFetched++;
    }

    checkeq(numBgFetched,
            get_int_stat(h, "ep_bg_fetched"),
            "Bg fetched value didn't match");

    check_key_value(h, "key", "somevalue1", 10);
    return SUCCESS;
}

static enum test_result test_wrong_vb_mutation(EngineIface* h,
                                               StoreSemantics op) {
    int numNotMyVBucket = get_int_stat(h, "ep_num_not_my_vbuckets");
    uint64_t cas = 11;
    if (op == StoreSemantics::Add) {
        // Add operation with cas != 0 doesn't make sense
        cas = 0;
    }
    checkeq(cb::engine_errc::not_my_vbucket,
            store(h, nullptr, op, "key", "somevalue", nullptr, cas, Vbid(1)),
            "Expected not_my_vbucket");
    wait_for_stat_change(h, "ep_num_not_my_vbuckets", numNotMyVBucket);
    return SUCCESS;
}

static enum test_result test_pending_vb_mutation(EngineIface* h,
                                                 StoreSemantics op) {
    auto* cookie = testHarness->create_cookie(h);
    testHarness->set_ewouldblock_handling(cookie, false);
    check_expression(set_vbucket_state(h, Vbid(1), vbucket_state_pending),
                     "Failed to set vbucket state.");
    check_expression(verify_vbucket_state(h, Vbid(1), vbucket_state_pending),
                     "Bucket state was not set to pending.");
    uint64_t cas = 11;
    if (op == StoreSemantics::Add) {
        // Add operation with cas != 0 doesn't make sense..
        cas = 0;
    }
    checkeq(cb::engine_errc::would_block,
            store(h, cookie, op, "key", "somevalue", nullptr, cas, Vbid(1)),
            "Expected ewouldblock");
    testHarness->destroy_cookie(cookie);
    return SUCCESS;
}

static enum test_result test_replica_vb_mutation(EngineIface* h,
                                                 StoreSemantics op) {
    check_expression(set_vbucket_state(h, Vbid(1), vbucket_state_replica),
                     "Failed to set vbucket state.");
    check_expression(verify_vbucket_state(h, Vbid(1), vbucket_state_replica),
                     "Bucket state was not set to replica.");
    int numNotMyVBucket = get_int_stat(h, "ep_num_not_my_vbuckets");

    uint64_t cas = 11;
    if (op == StoreSemantics::Add) {
        // performing add with a CAS != 0 doesn't make sense...
        cas = 0;
    }
    checkeq(cb::engine_errc::not_my_vbucket,
            store(h, nullptr, op, "key", "somevalue", nullptr, cas, Vbid(1)),
            "Expected not my vbucket");
    wait_for_stat_change(h, "ep_num_not_my_vbuckets", numNotMyVBucket);
    return SUCCESS;
}

//
// ----------------------------------------------------------------------
// The actual tests are below.
// ----------------------------------------------------------------------
//

static int checkCurrItemsAfterShutdown(EngineIface* h,
                                       int numItems2Load,
                                       bool shutdownForce) {
    if (!isWarmupEnabled(h)) {
        return SKIPPED;
    }

    std::vector<std::string> keys;
    for (int index = 0; index < numItems2Load; ++index) {
        std::stringstream s;
        s << "keys_2_load-" << index;
        std::string key(s.str());
        keys.push_back(key);
    }

    // Check preconditions.
    checkeq(0,
            get_int_stat(h, "ep_total_persisted"),
            "Expected ep_total_persisted equals 0");
    checkeq(0, get_int_stat(h, "curr_items"), "Expected curr_items equals 0");

    // stop flusher before loading new items
    stop_persistence(h);

    std::unique_ptr<MockCookie> cookie = std::make_unique<MockCookie>();
    std::vector<std::string>::iterator itr;
    for (itr = keys.begin(); itr != keys.end(); ++itr) {
        checkeq(cb::engine_errc::success,
                store(h, nullptr, StoreSemantics::Set, *itr, "oracle"),
                "Failed to store a value");
    }

    checkeq(0,
            get_int_stat(h, "ep_total_persisted"),
            "Incorrect ep_total_persisted, expected 0");

    // Can only check curr_items in value_only eviction; full-eviction
    // relies on persistence to complete (via flusher) to update count.
    const auto evictionPolicy = get_str_stat(h, "ep_item_eviction_policy");
    if (evictionPolicy == "value_only") {
        checkeq(numItems2Load,
                get_int_stat(h, "curr_items"),
                "Expected curr_items to reflect item count");
    }

    // resume flusher before shutdown + warmup
    start_persistence(h);

    // shutdown engine force and restart
    testHarness->reload_engine(&h,
                               testHarness->get_current_testcase()->cfg,
                               true,
                               shutdownForce);

    wait_for_warmup_complete(h);
    return get_int_stat(h, "curr_items");
}

static enum test_result test_flush_shutdown_force(EngineIface* h) {
    if (!isWarmupEnabled(h)) {
        return SKIPPED;
    }

    int numItems2load = 3000;
    bool shutdownForce = true;
    int currItems =
            checkCurrItemsAfterShutdown(h, numItems2load, shutdownForce);
    checkle(currItems, numItems2load,
           "Number of curr items should be <= 3000, unless previous "
           "shutdown force had to wait for the flusher");
    return SUCCESS;
}

static enum test_result test_flush_shutdown_noforce(EngineIface* h) {
    if (!isWarmupEnabled(h)) {
        return SKIPPED;
    }

    int numItems2load = 3000;
    bool shutdownForce = false;
    int currItems =
            checkCurrItemsAfterShutdown(h, numItems2load, shutdownForce);
    checkeq(numItems2load, currItems,
           "Number of curr items should be equal to 3000, unless previous "
           "shutdown did not wait for the flusher");
    return SUCCESS;
}

static enum test_result test_shutdown_snapshot_range(EngineIface* h) {
    if (!isWarmupEnabled(h)) {
        return SKIPPED;
    }

    const int num_items = 100;
    for (int j = 0; j < num_items; ++j) {
        checkeq(cb::engine_errc::success,
                store(h,
                      nullptr,
                      StoreSemantics::Set,
                      fmt::format("key{}", j),
                      "data"),
                "Failed to store a value");
    }

    wait_for_flusher_to_settle(h);
    int end = get_int_stat(h, "vb_0:high_seqno", "vbucket-seqno");

    /* change vb state to replica before restarting (as it happens in graceful
       failover)*/
    check_expression(set_vbucket_state(h, Vbid(0), vbucket_state_replica),
                     "Failed set vbucket 0 to replica state.");

    /* trigger persist vb state task */
    checkeq(cb::engine_errc::success,
            set_param(
                    h, EngineParamCategory::Flush, "vb_state_persist_run", "0"),
            "Failed to trigger vb state persist");

    /* restart the engine */
    testHarness->reload_engine(&h,

                               testHarness->get_current_testcase()->cfg,
                               true,
                               false);

    wait_for_warmup_complete(h);

    /* Check if snapshot range is persisted correctly */
    checkeq(end,
            get_int_stat(h, "vb_0:last_persisted_snap_start", "vbucket-seqno"),
            "Wrong snapshot start persisted");
    checkeq(end,
            get_int_stat(h, "vb_0:last_persisted_snap_end", "vbucket-seqno"),
            "Wrong snapshot end persisted");

    return SUCCESS;
}

static enum test_result test_restart(EngineIface* h) {
    if (!isWarmupEnabled(h)) {
        return SKIPPED;
    }

    static const char val[] = "somevalue";
    cb::engine_errc ret = store(h, nullptr, StoreSemantics::Set, "key", val);
    checkeq(cb::engine_errc::success, ret, "Failed set.");

    testHarness->reload_engine(&h,

                               testHarness->get_current_testcase()->cfg,
                               true,
                               false);

    wait_for_warmup_complete(h);
    check_key_value(h, "key", val, strlen(val));
    return SUCCESS;
}

static enum test_result test_specialKeys(EngineIface* h) {
    cb::engine_errc ret;

    // Simplified Chinese "Couchbase"
    static const char key0[] = "沙发数据库";
    static const char val0[] = "some Chinese value";
    checkeq(cb::engine_errc::success,
            (ret = store(h, nullptr, StoreSemantics::Set, key0, val0)),
            "Failed set Chinese key");
    check_key_value(h, key0, val0, strlen(val0));

    // Traditional Chinese "Couchbase"
    static const char key1[] = "沙發數據庫";
    static const char val1[] = "some Traditional Chinese value";
    checkeq(cb::engine_errc::success,
            (ret = store(h, nullptr, StoreSemantics::Set, key1, val1)),
            "Failed set Traditional Chinese key");

    // Korean "couch potato"
    static const char key2[] = "쇼파감자";
    static const char val2[] = "some Korean value";
    checkeq(cb::engine_errc::success,
            (ret = store(h, nullptr, StoreSemantics::Set, key2, val2)),
            "Failed set Korean key");

    // Russian "couch potato"
    static const char key3[] = "лодырь, лентяй";
    static const char val3[] = "some Russian value";
    checkeq(cb::engine_errc::success,
            (ret = store(h, nullptr, StoreSemantics::Set, key3, val3)),
            "Failed set Russian key");

    // Japanese "couch potato"
    static const char key4[] = "カウチポテト";
    static const char val4[] = "some Japanese value";
    checkeq(cb::engine_errc::success,
            (ret = store(h, nullptr, StoreSemantics::Set, key4, val4)),
            "Failed set Japanese key");

    // Indian char key, and no idea what it is
    static const char key5[] = "हरियानवी";
    static const char val5[] = "some Indian value";
    checkeq(cb::engine_errc::success,
            (ret = store(h, nullptr, StoreSemantics::Set, key5, val5)),
            "Failed set Indian key");

    // Portuguese translation "couch potato"
    static const char key6[] = "sedentário";
    static const char val6[] = "some Portuguese value";
    checkeq(cb::engine_errc::success,
            (ret = store(h, nullptr, StoreSemantics::Set, key6, val6)),
            "Failed set Portuguese key");

    // Arabic translation "couch potato"
    static const char key7[] = "الحافلةالبطاطة";
    static const char val7[] = "some Arabic value";
    checkeq(cb::engine_errc::success,
            (ret = store(h, nullptr, StoreSemantics::Set, key7, val7)),
            "Failed set Arabic key");

    if (isWarmupEnabled(h)) {
        // Check that after warmup the keys are still present.
        testHarness->reload_engine(&h,

                                   testHarness->get_current_testcase()->cfg,
                                   true,
                                   false);

        wait_for_warmup_complete(h);
        check_key_value(h, key0, val0, strlen(val0));
        check_key_value(h, key1, val1, strlen(val1));
        check_key_value(h, key2, val2, strlen(val2));
        check_key_value(h, key3, val3, strlen(val3));
        check_key_value(h, key4, val4, strlen(val4));
        check_key_value(h, key5, val5, strlen(val5));
        check_key_value(h, key6, val6, strlen(val6));
        check_key_value(h, key7, val7, strlen(val7));
    }
    return SUCCESS;
}

static enum test_result test_binKeys(EngineIface* h) {
    cb::engine_errc ret;

    // binary key with char values beyond 0x7F
    static const char key0[] = "\xe0\xed\xf1\x6f\x7f\xf8\xfa";
    static const char val0[] = "some value val8";
    checkeq(cb::engine_errc::success,
            (ret = store(h, nullptr, StoreSemantics::Set, key0, val0)),
            "Failed set binary key0");
    check_key_value(h, key0, val0, strlen(val0));

    // binary keys with char values beyond 0x7F
    static const char key1[] = "\xf1\xfd\xfe\xff\xf0\xf8\xef";
    static const char val1[] = "some value val9";
    checkeq(cb::engine_errc::success,
            (ret = store(h, nullptr, StoreSemantics::Set, key1, val1)),
            "Failed set binary key1");
    check_key_value(h, key1, val1, strlen(val1));

    // binary keys with special utf-8 BOM (Byte Order Mark) values 0xBB 0xBF
    // 0xEF
    static const char key2[] = "\xff\xfe\xbb\xbf\xef";
    static const char val2[] = "some utf-8 bom value";
    checkeq(cb::engine_errc::success,
            (ret = store(h, nullptr, StoreSemantics::Set, key2, val2)),
            "Failed set binary utf-8 bom key");
    check_key_value(h, key2, val2, strlen(val2));

    // binary keys with special utf-16BE BOM values "U+FEFF"
    static const char key3[] = "U+\xfe\xff\xefU+\xff\xfe";
    static const char val3[] = "some utf-16 bom value";
    checkeq(cb::engine_errc::success,
            (ret = store(h, nullptr, StoreSemantics::Set, key3, val3)),
            "Failed set binary utf-16 bom key");
    check_key_value(h, key3, val3, strlen(val3));

    if (isWarmupEnabled(h)) {
        testHarness->reload_engine(&h,

                                   testHarness->get_current_testcase()->cfg,
                                   true,
                                   false);

        wait_for_warmup_complete(h);
        check_key_value(h, key0, val0, strlen(val0));
        check_key_value(h, key1, val1, strlen(val1));
        check_key_value(h, key2, val2, strlen(val2));
        check_key_value(h, key3, val3, strlen(val3));
    }
    return SUCCESS;
}

static enum test_result test_restart_bin_val(EngineIface* h) {
    if (!isWarmupEnabled(h)) {
        return SKIPPED;
    }

    char binaryData[] = "abcdefg\0gfedcba";
    cb_assert(sizeof(binaryData) != strlen(binaryData));

    checkeq(cb::engine_errc::success,
            storeCasVb11(h,
                         nullptr,
                         StoreSemantics::Set,
                         "key",
                         {binaryData, sizeof(binaryData)},
                         82758,
                         0,
                         Vbid(0))
                    .first,
            "Failed set.");

    testHarness->reload_engine(&h,

                               testHarness->get_current_testcase()->cfg,
                               true,
                               false);

    wait_for_warmup_complete(h);

    check_key_value(h, "key", binaryData, sizeof(binaryData));
    return SUCCESS;
}

static enum test_result test_wrong_vb_get(EngineIface* h) {
    int numNotMyVBucket = get_int_stat(h, "ep_num_not_my_vbuckets");
    checkeq(cb::engine_errc::not_my_vbucket,
            verify_key(h, "key", Vbid(1)),
            "Expected wrong bucket.");
    wait_for_stat_change(h, "ep_num_not_my_vbuckets", numNotMyVBucket);
    return SUCCESS;
}

static enum test_result test_vb_get_pending(EngineIface* h) {
    check_expression(set_vbucket_state(h, Vbid(1), vbucket_state_pending),
                     "Failed to set vbucket state.");
    auto* cookie = testHarness->create_cookie(h);
    testHarness->set_ewouldblock_handling(cookie, false);

    checkeq(cb::engine_errc::would_block,
            get(h, cookie, "key", Vbid(1)).first,
            "Expected wouldblock.");
    // Don't increment the get stat for pending. We queue the op so it executes
    // when the vBucket switches to active.
    checkeq(0, get_int_stat(h, "vb_pending_ops_get"), "Expected 0 gets");
    checkeq(1, get_int_stat(h, "ep_pending_ops"), "Expected 1 pending ops");

    testHarness->destroy_cookie(cookie);
    return SUCCESS;
}

static enum test_result test_vb_get_replica(EngineIface* h) {
    check_expression(set_vbucket_state(h, Vbid(1), vbucket_state_replica),
                     "Failed to set vbucket state.");
    int numNotMyVBucket = get_int_stat(h, "ep_num_not_my_vbuckets");
    checkeq(cb::engine_errc::not_my_vbucket,
            verify_key(h, "key", Vbid(1)),
            "Expected not my bucket.");
    wait_for_stat_change(h, "ep_num_not_my_vbuckets", numNotMyVBucket);
    return SUCCESS;
}

static enum test_result test_wrong_vb_set(EngineIface* h) {
    return test_wrong_vb_mutation(h, StoreSemantics::Set);
}

static enum test_result test_wrong_vb_cas(EngineIface* h) {
    return test_wrong_vb_mutation(h, StoreSemantics::CAS);
}

static enum test_result test_wrong_vb_add(EngineIface* h) {
    return test_wrong_vb_mutation(h, StoreSemantics::Add);
}

static enum test_result test_wrong_vb_replace(EngineIface* h) {
    return test_wrong_vb_mutation(h, StoreSemantics::Replace);
}

static enum test_result test_wrong_vb_del(EngineIface* h) {
    int numNotMyVBucket = get_int_stat(h, "ep_num_not_my_vbuckets");
    checkeq(cb::engine_errc::not_my_vbucket,
            del(h, "key", 0, Vbid(1)),
            "Expected wrong bucket.");
    wait_for_stat_change(h, "ep_num_not_my_vbuckets", numNotMyVBucket);
    return SUCCESS;
}

/* Returns a string in the format "%Y-%m-%d %H:%M:%S" of the specified
 * time point.
 */
std::string make_time_string(std::chrono::system_clock::time_point time_point) {
    time_t tt = std::chrono::system_clock::to_time_t(time_point);
#ifdef _MSC_VER
    // Windows' gmtime() is already thread-safe.
    struct tm* split = gmtime(&tt);
#else
    struct tm local_storage;
    struct tm* split = gmtime_r(&tt, &local_storage);
#endif
    char timeStr[20];
    strftime(timeStr, 20, "%Y-%m-%d %H:%M:%S", split);
    return timeStr;
}

static enum test_result test_expiry_pager_settings(EngineIface* h) {
    cb_assert(!get_bool_stat(h, "ep_exp_pager_enabled"));
    checkeq(600,
            get_int_stat(h, "ep_exp_pager_stime"),
            "Expiry pager sleep time not expected");
    set_param(h, EngineParamCategory::Flush, "exp_pager_stime", "1");
    checkeq(1,
            get_int_stat(h, "ep_exp_pager_stime"),
            "Expiry pager sleep time not updated");
    cb_assert(!get_bool_stat(h, "ep_exp_pager_enabled"));
    using namespace std::chrono;
    using namespace std::chrono_literals;
    std::this_thread::sleep_for(1s);
    checkeq(0,
            get_int_stat(h, "ep_num_expiry_pager_runs"),
            "Expiry pager run count is not zero");

    set_param(h, EngineParamCategory::Flush, "exp_pager_enabled", "true");
    checkeq(1,
            get_int_stat(h, "ep_exp_pager_stime"),
            "Expiry pager sleep time not updated");
    wait_for_stat_to_be_gte(h, "ep_num_expiry_pager_runs", 1);

    // Reload engine
    testHarness->reload_engine(&h,

                               testHarness->get_current_testcase()->cfg,
                               true,
                               false);

    wait_for_warmup_complete(h);
    cb_assert(!get_bool_stat(h, "ep_exp_pager_enabled"));

    // Enable expiry pager again
    set_param(h, EngineParamCategory::Flush, "exp_pager_enabled", "true");

    checkeq(get_int_stat(h, "ep_exp_pager_initial_run_time"),
            -1,
            "Task time should be disable upon warmup");

    std::string err_msg;
    // Update exp_pager_initial_run_time and ensure the update is successful
    set_param(h, EngineParamCategory::Flush, "exp_pager_initial_run_time", "3");
    std::string expected_time = "03:00";
    std::string str;
    // [MB-21806] - Need to repeat the fetch as the set_param for
    // "exp_pager_initial_run_time" schedules a task that sets the stats later
    repeat_till_true([&]() {
        str = get_str_stat(h, "ep_expiry_pager_task_time");
        return str.substr(11, 5) == expected_time;
    });
    err_msg.assign("Updated time incorrect, expect: " +
                   expected_time + ", actual: " + str.substr(11, 5));
    checkeq(expected_time, str.substr(11, 5), err_msg);

    // Update exp_pager_stime by 30 minutes and ensure that the update is successful
    const auto update_by = 30min;
    // the calculated task time depends on memcached_uptime ticks, so can be
    // at most 1 second behind based on exactly when it is checked;
    // reduce the lower bound to allow this.
    std::string targetTaskTime1{
            make_time_string(system_clock::now() + update_by - 1s)};

    // clear the initial task time, and test setting stime results in an exact
    // result of
    //   task_time = now + stime
    set_param(
            h, EngineParamCategory::Flush, "exp_pager_initial_run_time", "-1");
    set_param(
            h,
            EngineParamCategory::Flush,
            "exp_pager_stime",
            std::to_string(duration_cast<seconds>(update_by).count()).c_str());
    str = get_str_stat(h, "ep_expiry_pager_task_time");

    std::string targetTaskTime2{
            make_time_string(system_clock::now() + update_by)};

    // ep_expiry_pager_task_time should fall within the range of
    // targetTaskTime1 and targetTaskTime2
    err_msg.assign("Unexpected task time range, expect: " +
                   targetTaskTime1 + " <= " + str + " <= " + targetTaskTime2);
    checkle(targetTaskTime1, str, err_msg);
    checkle(str, targetTaskTime2, err_msg);

    return SUCCESS;
}

static enum test_result test_expiry_with_xattr(EngineIface* h) {
    const char* key = "test_expiry";
    cb::xattr::Blob blob;

    //Add a few XAttrs
    blob.set("user", R"({"author":"bubba"})");
    blob.set("_sync", R"({"cas":"0xdeadbeefcafefeed"})");
    blob.set("meta", R"({"content-type":"text"})");

    auto xattr_value = blob.finalize();

    //Now, append user data to the xattrs and store the data
    std::string value_data("test_expiry_value");
    std::vector<char> data;
    std::ranges::copy(xattr_value, std::back_inserter(data));
    std::copy_n(
            value_data.c_str(), value_data.length(), std::back_inserter(data));

    auto* cookie = testHarness->create_cookie(h);

    checkeq(cb::engine_errc::success,
            storeCasVb11(h,
                         cookie,
                         StoreSemantics::Set,
                         key,
                         {data.data(), data.size()},
                         9258,
                         0,
                         Vbid(0),
                         10,
                         PROTOCOL_BINARY_DATATYPE_XATTR)
                    .first,
            "Failed to store xattr document");

    if (isPersistentBucket(h)) {
        wait_for_flusher_to_settle(h);
    }

    testHarness->time_travel(11);

    cb::EngineErrorMetadataPair errorMetaPair;

    check_expression(get_meta(h, "test_expiry", errorMetaPair, cookie),
                     "Get meta command failed");
    auto prev_revseqno = errorMetaPair.second.seqno;

    checkeq(PROTOCOL_BINARY_DATATYPE_XATTR,
            errorMetaPair.second.datatype,
            "Datatype is not XATTR");

    auto ret = get(h, cookie, key, Vbid(0), DocStateFilter::AliveOrDeleted);
    checkeq(cb::engine_errc::success,
            ret.first,
            "Unable to get a deleted item");

    check_expression(get_meta(h, "test_expiry", errorMetaPair, cookie),
                     "Get meta command failed");

    checkeq(errorMetaPair.second.seqno,
            prev_revseqno + 1,
            "rev seqno must have incremented by 1");

    /* Retrieve the item info and create a new blob out of the data */
    item_info info;
    checkeq(true,
            h->get_item_info(*ret.second.get(), info),
            "Unable to retrieve item info");

    cb::char_buffer value_buf{static_cast<char*>(info.value[0].iov_base),
                              info.value[0].iov_len};

    cb::xattr::Blob new_blob(value_buf, false);

    /* Only system extended attributes need to be present at this point.
     * Thus, check the blob length with the system size.
     */
    const auto systemsize = new_blob.finalize().size();

    checkeq(systemsize, new_blob.get_system_size(),
            "The size of the blob doesn't match the size of system attributes");

    const auto cas_str = R"({"cas":"0xdeadbeefcafefeed"})"sv;
    const auto sync_str = blob.get("_sync");

    checkeq(cas_str, sync_str , "system xattr is invalid");

    testHarness->destroy_cookie(cookie);

    return SUCCESS;
}

static enum test_result test_expiry(EngineIface* h) {
    const char *key = "test_expiry";
    const char *data = "some test data here.";

    auto* cookie = testHarness->create_cookie(h);
    auto ret = allocate(h,
                        cookie,
                        key,
                        strlen(data),
                        0,
                        2,
                        PROTOCOL_BINARY_RAW_BYTES,
                        Vbid(0));
    checkeq(cb::engine_errc::success, ret.first, "Allocation failed.");

    item_info info;
    if (!h->get_item_info(*ret.second, info)) {
        abort();
    }
    memcpy(info.value[0].iov_base, data, strlen(data));

    uint64_t cas = 0;
    auto rv = h->store(*cookie,
                       *ret.second,
                       cas,
                       StoreSemantics::Set,
                       {},
                       DocumentState::Alive,
                       false);
    checkeq(cb::engine_errc::success, rv, "Set failed.");
    check_key_value(h, key, data, strlen(data));

    testHarness->time_travel(5);
    checkeq(cb::engine_errc::no_such_key,
            get(h, cookie, key, Vbid(0)).first,
            "Item didn't expire");

    int expired_access = get_int_stat(h, "ep_expired_access");
    int expired_pager = get_int_stat(h, "ep_expired_pager");
    int active_expired = get_int_stat(h, "vb_active_expired");
    checkeq(0, expired_pager, "Expected zero expired item by pager");
    checkeq(1, expired_access, "Expected an expired item on access");
    checkeq(1, active_expired, "Expected an expired active item");
    checkeq(cb::engine_errc::success,
            store(h, cookie, StoreSemantics::Set, key, data),
            "Failed set.");

    // When run under full eviction, the total item stats are set from the
    // flusher. So we need to wait for it to finish before checking the
    // total number of items.
    wait_for_flusher_to_settle(h);

    std::stringstream ss;
    ss << "curr_items stat should be still 1 after ";
    ss << "overwriting the key that was expired, but not purged yet";
    checkeq(1, get_int_stat(h, "curr_items"), ss.str());

    testHarness->destroy_cookie(cookie);
    return SUCCESS;
}

static enum test_result test_expiry_loader(EngineIface* h) {
    if (!isWarmupEnabled(h)) {
        return SKIPPED;
    }
    const char *key = "test_expiry_loader";
    const char *data = "some test data here.";

    auto* cookie = testHarness->create_cookie(h);
    auto ret = allocate(h,
                        cookie,
                        key,
                        strlen(data),
                        0,
                        2,
                        PROTOCOL_BINARY_RAW_BYTES,
                        Vbid(0));
    checkeq(cb::engine_errc::success, ret.first, "Allocation failed.");

    item_info info;
    if (!h->get_item_info(*ret.second, info)) {
        abort();
    }
    memcpy(info.value[0].iov_base, data, strlen(data));

    uint64_t cas = 0;
    auto rv = h->store(*cookie,
                       *ret.second,
                       cas,
                       StoreSemantics::Set,
                       {},
                       DocumentState::Alive,
                       false);
    checkeq(cb::engine_errc::success, rv, "Set failed.");
    check_key_value(h, key, data, strlen(data));

    testHarness->time_travel(3);

    ret = get(h, cookie, key, Vbid(0));
    checkeq(cb::engine_errc::no_such_key, ret.first, "Item didn't expire");
    testHarness->destroy_cookie(cookie);

    // Restart the engine to ensure the above expired item is not loaded
    testHarness->reload_engine(&h,

                               testHarness->get_current_testcase()->cfg,
                               true,
                               false);

    wait_for_warmup_complete(h);
    cb_assert(0 == get_int_stat(h, "ep_warmup_value_count", "warmup"));

    return SUCCESS;
}

static enum test_result test_expiration_on_compaction(EngineIface* h) {
    if (get_bool_stat(h, "ep_exp_pager_enabled")) {
        set_param(h, EngineParamCategory::Flush, "exp_pager_enabled", "false");
    }

    checkeq(1,
            get_int_stat(h, "vb_0:persistence:num_visits", "checkpoint"),
            "Cursor moved before item load");

    for (int i = 0; i < 25; i++) {
        std::stringstream ss;
        ss << "key" << i;
        checkeq(cb::engine_errc::success,
                store(h,
                      nullptr,
                      StoreSemantics::Set,
                      ss.str(),
                      "somevalue",
                      nullptr,
                      0,
                      Vbid(0),
                      10,
                      PROTOCOL_BINARY_RAW_BYTES),
                "Set failed.");
    }

    // Throw an xattr document in (and later compressed)
    cb::xattr::Blob builder;
    builder.set("_ep", R"({"foo":"bar"})");
    builder.set("key", R"({"foo":"bar"})");
    builder.set("_sync", R"({"foo":"bar"})");
    builder.set("stuff", R"({"foo":"bar"})");
    builder.set("misc", R"({"foo":"bar"})");
    builder.set("things", R"({"foo":"bar"})");
    builder.set("that", R"({"foo":"bar"})");

    auto blob = builder.finalize();
    std::string data;
    std::ranges::copy(blob, std::back_inserter(data));
    for (int i = 0; i < 12; i++) {
        std::stringstream ss;
        ss << "xattr_key" << i;

        checkeq(cb::engine_errc::success,
                storeCasVb11(h,
                             nullptr,
                             StoreSemantics::Set,
                             ss.str(),
                             data,
                             0,
                             0,
                             Vbid(0),
                             10,
                             PROTOCOL_BINARY_DATATYPE_XATTR,
                             DocumentState::Alive)
                        .first,
                "Unable to store item");
    }

    cb::compression::Buffer compressedDoc;
    if (!deflateSnappy(data, compressedDoc)) {
        throw std::runtime_error("Unable to deflate data");
    }

    for (int i = 0; i < 13; i++) {
        std::stringstream ss;
        ss << "compressed_xattr_key" << i;

        checkeq(cb::engine_errc::success,
                storeCasVb11(h,
                             nullptr,
                             StoreSemantics::Set,
                             ss.str(),
                             {compressedDoc.data(), compressedDoc.size()},
                             0,
                             0,
                             Vbid(0),
                             10,
                             PROTOCOL_BINARY_DATATYPE_XATTR |
                                     PROTOCOL_BINARY_DATATYPE_SNAPPY,
                             DocumentState::Alive)
                        .first,
                "Unable to store item");
    }

    wait_for_flusher_to_settle(h);
    checkeq(50,
            get_int_stat(h, "curr_items"),
            "Unexpected number of items on database");
    checklt(1, get_int_stat(h, "vb_0:persistence:num_visits", "checkpoint"),
            "Cursor not moved even after flusher runs");

    testHarness->time_travel(15);

    // Compaction on VBucket
    compact_db(h, Vbid(0), 0, 0, 0);
    wait_for_stat_to_be(h, "ep_pending_compactions", 0);

    checkeq(50,
            get_int_stat(h, "ep_expired_compactor"),
            "Unexpected expirations by compactor");

    return SUCCESS;
}

static enum test_result test_expiration_on_warmup(EngineIface* h) {
    if (!isWarmupEnabled(h)) {
        return SKIPPED;
    }

    auto* cookie = testHarness->create_cookie(h);
    set_param(h, EngineParamCategory::Flush, "exp_pager_enabled", "false");
    int pager_runs = get_int_stat(h, "ep_num_expiry_pager_runs");

    const char *key = "KEY";
    const char *data = "VALUE";

    auto ret = allocate(h,
                        cookie,
                        key,
                        strlen(data),
                        0,
                        10,
                        PROTOCOL_BINARY_RAW_BYTES,
                        Vbid(0));
    checkeq(cb::engine_errc::success, ret.first, "Allocation failed.");

    item_info info;
    if (!h->get_item_info(*ret.second, info)) {
        abort();
    }
    memcpy(info.value[0].iov_base, data, strlen(data));

    uint64_t cas = 0;
    auto rv = h->store(*cookie,
                       *ret.second,
                       cas,
                       StoreSemantics::Set,
                       {},
                       DocumentState::Alive,
                       false);
    checkeq(cb::engine_errc::success, rv, "Set failed.");
    testHarness->destroy_cookie(cookie);

    check_key_value(h, key, data, strlen(data));
    ret.second.reset();
    wait_for_flusher_to_settle(h);

    checkeq(1, get_int_stat(h, "curr_items"), "Failed store item");
    testHarness->time_travel(15);

    checkeq(pager_runs,
            get_int_stat(h, "ep_num_expiry_pager_runs"),
            "Expiry pager shouldn't have run during this time");

    // Restart the engine to ensure the above item is expired
    testHarness->reload_engine(&h,
                               testHarness->get_current_testcase()->cfg,
                               true,
                               false);

    wait_for_warmup_complete(h);
    check_expression(get_bool_stat(h, "ep_exp_pager_enabled"),
                     "Expiry pager should be enabled on warmup");

    // Wait for the expiry pager to run and expire our item.
    wait_for_stat_to_be_gte(
            h, "ep_expired_pager", 1, {}, std::chrono::seconds{10});

    // Note: previously we checked that curr_items was zero here (immediately
    // after waiting for ep_expired_pager == 1), however we cannot assume that
    // - items are actually expired asynchronously.
    // See EPStore::processExpiredItem - for non-temporary, expired items we
    // call processSoftDelete (soft-marking the item as deleted in the
    // hashtable), and then call queueDirty to queue a deletion, and then
    // increment the expired stat. Only when that delete is actually persisted
    // and the deleted callback is invoked -
    // PeristenceCallback::callback(int&) - is curr_items finally decremented.
    // Therefore we need to wait for the flusher to settle (i.e. delete
    // callback to be called) for the curr_items stat to be accurate.
    wait_for_flusher_to_settle(h);

    checkeq(0,
            get_int_stat(h, "curr_items"),
            "The item should have been expired.");

    return SUCCESS;
}

static enum test_result test_bug3454(EngineIface* h) {
    if (!isWarmupEnabled(h)) {
        return SKIPPED;
    }

    const char *key = "test_expiry_duplicate_warmup";
    const char *data = "some test data here.";

    auto* cookie = testHarness->create_cookie(h);
    auto ret = allocate(h,
                        cookie,
                        key,
                        strlen(data),
                        0,
                        5,
                        PROTOCOL_BINARY_RAW_BYTES,
                        Vbid(0));
    checkeq(cb::engine_errc::success, ret.first, "Allocation failed.");

    item_info info;
    if (!h->get_item_info(*ret.second, info)) {
        abort();
    }
    memcpy(info.value[0].iov_base, data, strlen(data));

    uint64_t cas = 0;
    auto rv = h->store(*cookie,
                       *ret.second,
                       cas,
                       StoreSemantics::Set,
                       {},
                       DocumentState::Alive,
                       false);
    checkeq(cb::engine_errc::success, rv, "Set failed.");
    check_key_value(h, key, data, strlen(data));
    wait_for_flusher_to_settle(h);

    // Advance the ep_engine time by 10 sec for the above item to be expired.
    testHarness->time_travel(10);
    ret = get(h, cookie, key, Vbid(0));
    checkeq(cb::engine_errc::no_such_key, ret.first, "Item didn't expire");

    ret = allocate(h,
                   cookie,
                   key,
                   strlen(data),
                   0,
                   0,
                   PROTOCOL_BINARY_RAW_BYTES,
                   Vbid(0));
    checkeq(cb::engine_errc::success, ret.first, "Allocation failed.");

    if (!h->get_item_info(*ret.second, info)) {
        abort();
    }
    memcpy(info.value[0].iov_base, data, strlen(data));

    cas = 0;
    // Add a new item with the same key.
    rv = h->store(*cookie,
                  *ret.second,
                  cas,
                  StoreSemantics::Add,
                  {},
                  DocumentState::Alive,
                  false);
    checkeq(cb::engine_errc::success, rv, "Add failed.");
    check_key_value(h, key, data, strlen(data));
    ret.second.reset();
    wait_for_flusher_to_settle(h);

    checkeq(cb::engine_errc::success,
            get(h, cookie, key, Vbid(0)).first,
            "Item shouldn't expire");
    testHarness->destroy_cookie(cookie);

    // Restart the engine to ensure the above unexpired new item is loaded
    testHarness->reload_engine(&h,

                               testHarness->get_current_testcase()->cfg,
                               true,
                               false);

    wait_for_warmup_complete(h);
    cb_assert(1 == get_int_stat(h, "ep_warmup_value_count", "warmup"));
    cb_assert(0 == get_int_stat(h, "ep_warmup_dups", "warmup"));

    return SUCCESS;
}

static enum test_result test_bug3522(EngineIface* h) {
    if (!isWarmupEnabled(h)) {
        return SKIPPED;
    }

    const char *key = "test_expiry_no_items_warmup";
    const char *data = "some test data here.";

    auto* cookie = testHarness->create_cookie(h);
    auto ret = allocate(h,
                        cookie,
                        key,
                        strlen(data),
                        0,
                        0,
                        PROTOCOL_BINARY_RAW_BYTES,
                        Vbid(0));
    checkeq(cb::engine_errc::success, ret.first, "Allocation failed.");

    item_info info;
    if (!h->get_item_info(*ret.second, info)) {
        abort();
    }
    memcpy(info.value[0].iov_base, data, strlen(data));

    uint64_t cas = 0;
    auto rv = h->store(*cookie,
                       *ret.second,
                       cas,
                       StoreSemantics::Set,
                       {},
                       DocumentState::Alive,
                       false);
    checkeq(cb::engine_errc::success, rv, "Set failed.");
    check_key_value(h, key, data, strlen(data));
    wait_for_flusher_to_settle(h);

    // Add a new item with the same key and 2 sec of expiration.
    const char *new_data = "new data here.";
    ret = allocate(h,
                   cookie,
                   key,
                   strlen(new_data),
                   0,
                   2,
                   PROTOCOL_BINARY_RAW_BYTES,
                   Vbid(0));
    checkeq(cb::engine_errc::success, ret.first, "Allocation failed.");

    if (!h->get_item_info(*ret.second, info)) {
        abort();
    }
    memcpy(info.value[0].iov_base, new_data, strlen(new_data));

    int pager_runs = get_int_stat(h, "ep_num_expiry_pager_runs");
    cas = 0;
    rv = h->store(*cookie,
                  *ret.second,
                  cas,
                  StoreSemantics::Set,
                  {},
                  DocumentState::Alive,
                  false);
    checkeq(cb::engine_errc::success, rv, "Set failed.");
    testHarness->destroy_cookie(cookie);

    check_key_value(h, key, new_data, strlen(new_data));
    ret.second.reset();
    testHarness->time_travel(3);
    wait_for_stat_change(h, "ep_num_expiry_pager_runs", pager_runs);
    wait_for_flusher_to_settle(h);

    // Restart the engine.
    testHarness->reload_engine(&h,

                               testHarness->get_current_testcase()->cfg,
                               true,
                               false);

    wait_for_warmup_complete(h);
    // TODO: modify this for a better test case
    cb_assert(0 == get_int_stat(h, "ep_warmup_dups", "warmup"));

    return SUCCESS;
}

static enum test_result test_get_replica_active_state(EngineIface* h) {
    std::unique_ptr<MockCookie> cookie = std::make_unique<MockCookie>();
    checkeq(cb::engine_errc::success,
            store(h,
                  nullptr,
                  StoreSemantics::Set,
                  "k0",
                  "replicadata",
                  nullptr,
                  0,
                  Vbid{0}),
            "Get Replica Failed");
    check_expression(set_vbucket_state(h, Vbid{0}, vbucket_state_active),
                     "Failed to set vbucket active state");
    checkeq(cb::engine_errc::not_my_vbucket,
            h->get_replica(*cookie,
                           DocKeyView("k0", DocKeyEncodesCollectionId::No),
                           Vbid{0},
                           DocStateFilter::Alive)
                    .first,
            "Get Replica Failed");
    return SUCCESS;
}

static enum test_result test_get_replica_pending_state(EngineIface* h) {
    auto* cookie = testHarness->create_cookie(h);
    testHarness->set_ewouldblock_handling(cookie, false);
    checkeq(cb::engine_errc::success,
            store(h,
                  nullptr,
                  StoreSemantics::Set,
                  "k0",
                  "replicadata",
                  nullptr,
                  0,
                  Vbid{0}),
            "Get Replica Failed");
    check_expression(set_vbucket_state(h, Vbid{0}, vbucket_state_pending),
                     "Failed to set vbucket pending state");
    checkeq(cb::engine_errc::not_my_vbucket,
            h->get_replica(*cookie,
                           DocKeyView("k0", DocKeyEncodesCollectionId::No),
                           Vbid{0},
                           DocStateFilter::Alive)
                    .first,
            "Should have returned NOT_MY_VBUCKET for pending state");
    checkeq(1, get_int_stat(h, "ep_num_not_my_vbuckets"), "Expected 1 get");
    testHarness->destroy_cookie(cookie);
    return SUCCESS;
}

static enum test_result test_get_replica_dead_state(EngineIface* h) {
    std::unique_ptr<MockCookie> cookie = std::make_unique<MockCookie>();
    checkeq(cb::engine_errc::success,
            store(h,
                  nullptr,
                  StoreSemantics::Set,
                  "k0",
                  "replicadata",
                  nullptr,
                  0,
                  Vbid{0}),
            "Get Replica Failed");
    check_expression(set_vbucket_state(h, Vbid{0}, vbucket_state_dead),
                     "Failed to set vbucket dead state");
    checkeq(cb::engine_errc::not_my_vbucket,
            h->get_replica(*cookie,
                           DocKeyView("k0", DocKeyEncodesCollectionId::No),
                           Vbid{0},
                           DocStateFilter::Alive)
                    .first,
            "Get Replica Failed");
    return SUCCESS;
}

static enum test_result test_get_replica(EngineIface* h) {
    std::unique_ptr<MockCookie> cookie = std::make_unique<MockCookie>();
    checkeq(cb::engine_errc::success,
            store(h,
                  nullptr,
                  StoreSemantics::Set,
                  "k0",
                  "replicadata",
                  nullptr,
                  0,
                  Vbid{0}),
            "Get Replica Failed");
    check_expression(set_vbucket_state(h, Vbid{0}, vbucket_state_replica),
                     "Failed to set vbucket replica state");

    auto [status, item] =
            h->get_replica(*cookie,
                           DocKeyView("k0", DocKeyEncodesCollectionId::No),
                           Vbid{0},
                           DocStateFilter::Alive);
    checkeq(cb::engine_errc::success, status, "Get Replica Failed");
    checkeq("replicadata"sv,
            item->getValueView(),
            "Should have returned identical value");
    checkeq(1, get_int_stat(h, "vb_replica_ops_get"), "Expected 1 get");

    return SUCCESS;
}

static enum test_result test_get_replica_non_resident(EngineIface* h) {
    checkeq(cb::engine_errc::success,
            store(h, nullptr, StoreSemantics::Set, "key", "value"),
            "Store Failed");
    wait_for_flusher_to_settle(h);
    wait_for_stat_to_be(h, "ep_total_persisted", 1);

    evict_key(h, "key", Vbid(0), "Ejected.");
    check_expression(set_vbucket_state(h, Vbid(0), vbucket_state_replica),
                     "Failed to set vbucket to replica");

    std::unique_ptr<MockCookie> cookie = std::make_unique<MockCookie>();
    checkeq(cb::engine_errc::success,
            h->get_replica(*cookie,
                           DocKeyView("key", DocKeyEncodesCollectionId::No),
                           Vbid{0},
                           DocStateFilter::Alive)
                    .first,
            "Get Replica Failed");

    checkeq(1, get_int_stat(h, "vb_replica_ops_get"), "Expected 1 get");

    return SUCCESS;
}

static enum test_result test_get_replica_invalid_key(EngineIface* h) {
    std::unique_ptr<MockCookie> cookie = std::make_unique<MockCookie>();
    checkeq(cb::engine_errc::not_my_vbucket,
            h->get_replica(*cookie,
                           DocKeyView("k0", DocKeyEncodesCollectionId::No),
                           Vbid{0},
                           DocStateFilter::Alive)
                    .first,
            "Get Replica Failed");
    return SUCCESS;
}

static enum test_result test_vb_del_pending(EngineIface* h) {
    auto* cookie = testHarness->create_cookie(h);
    testHarness->set_ewouldblock_handling(cookie, false);
    check_expression(set_vbucket_state(h, Vbid(1), vbucket_state_pending),
                     "Failed to set vbucket state.");
    checkeq(cb::engine_errc::would_block,
            del(h, "key", 0, Vbid(1), cookie),
            "Expected woodblock.");
    testHarness->destroy_cookie(cookie);
    return SUCCESS;
}

static enum test_result test_vb_del_replica(EngineIface* h) {
    check_expression(set_vbucket_state(h, Vbid(1), vbucket_state_replica),
                     "Failed to set vbucket state.");
    int numNotMyVBucket = get_int_stat(h, "ep_num_not_my_vbuckets");
    checkeq(cb::engine_errc::not_my_vbucket,
            del(h, "key", 0, Vbid(1)),
            "Expected not my vbucket.");
    wait_for_stat_change(h, "ep_num_not_my_vbuckets", numNotMyVBucket);
    return SUCCESS;
}

static enum test_result test_vbucket_get_miss(EngineIface* h) {
    return verify_vbucket_missing(h, Vbid(1)) ? SUCCESS : FAIL;
}

static enum test_result test_vbucket_get(EngineIface* h) {
    return verify_vbucket_state(h, Vbid(0), vbucket_state_active) ? SUCCESS
                                                                  : FAIL;
}

static enum test_result test_vbucket_create(EngineIface* h) {
    if (!verify_vbucket_missing(h, Vbid(1))) {
        fprintf(stderr, "vbucket wasn't missing.\n");
        return FAIL;
    }

    if (!set_vbucket_state(h, Vbid(1), vbucket_state_active)) {
        fprintf(stderr, "set state failed.\n");
        return FAIL;
    }

    return verify_vbucket_state(h, Vbid(1), vbucket_state_active) ? SUCCESS
                                                                  : FAIL;
}

static enum test_result test_takeover_stats_race_with_vb_create_DCP(
        EngineIface* h) {
    check_expression(set_vbucket_state(h, Vbid(1), vbucket_state_active),
                     "Failed to set vbucket state information");

    checkeq(0,
            get_int_stat(h, "on_disk_deletes", "dcp-vbtakeover 1"),
            "Invalid number of on-disk deletes");

    return SUCCESS;
}

static enum test_result test_takeover_stats_num_persisted_deletes(
        EngineIface* h) {
    /* set an item */
    std::string key("key");
    checkeq(cb::engine_errc::success,
            store(h, nullptr, StoreSemantics::Set, key, "data"),
            "Failed to store an item");

    /* delete the item */
    checkeq(cb::engine_errc::success,
            del(h, key, 0, Vbid(0)),
            "Failed to delete the item");

    /* wait for persistence */
    wait_for_flusher_to_settle(h);

    /* check if persisted deletes stats is got correctly */
    checkeq(1,
            get_int_stat(h, "on_disk_deletes", "dcp-vbtakeover 0"),
            "Invalid number of on-disk deletes");

    return SUCCESS;
}

static enum test_result test_vbucket_compact(EngineIface* h) {
    const char* exp_key = "Carss";
    const char* exp_value = "pollute";
    const char* non_exp_key = "trees";
    const char* non_exp_value = "cleanse";

    // Set two keys - one to be expired and other to remain...
    // Set expiring key
    checkeq(cb::engine_errc::success,
            store(h, nullptr, StoreSemantics::Set, exp_key, exp_value),
            "Failed to set expiring key");
    check_key_value(h, exp_key, exp_value, strlen(exp_value));

    // Set a non-expiring key...
    checkeq(cb::engine_errc::success,
            store(h, nullptr, StoreSemantics::Set, non_exp_key, non_exp_value),
            "Failed to set non-expiring key");
    check_key_value(h, non_exp_key, non_exp_value, strlen(non_exp_value));

    // Touch expiring key with an expire time
    const int exp_time = 11;
    checkeq(cb::engine_errc::success,
            touch(h, exp_key, Vbid(0), exp_time),
            "Touch expiring key failed");

    // Move beyond expire time
    testHarness->time_travel(exp_time + 1);

    // Touch the expiring key to trigger the expiry
    auto* cookie = testHarness->create_cookie(h);
    checkeq(cb::engine_errc::no_such_key,
            get(h, cookie, exp_key, Vbid(0), DocStateFilter::Alive).first,
            "Expiration trigger via touch failed");
    testHarness->destroy_cookie(cookie);

    // Expect the item to now be expired
    checkeq(1,
            get_int_stat(h, "vb_active_expired"),
            "Incorrect number of expired keys");
    const int exp_purge_seqno =
            get_int_stat(h, "vb_0:high_seqno", "vbucket-seqno");

    // non_exp_key and its value should be intact...
    checkeq(cb::engine_errc::success,
            verify_key(h, non_exp_key),
            "key trees should be found.");
    // exp_key should have disappeared...
    cb::engine_errc val = verify_key(h, exp_key);
    checkeq(cb::engine_errc::no_such_key, val, "Key Carss has not expired.");

    // Store a dummy item since we do not purge the item with highest seqno
    checkeq(cb::engine_errc::success,
            store(h, nullptr, StoreSemantics::Set, "dummykey", "dummyvalue"),
            "Error setting dummy key");
    wait_for_flusher_to_settle(h);

    checkeq(0,
            get_int_stat(h, "vb_0:purge_seqno", "vbucket-seqno"),
            "purge_seqno not found to be zero before compaction");

    // Compaction on VBucket
    compact_db(
            h,
            Vbid(0) /* vbucket_id */,
            2 /* purge_before_ts */,
            exp_purge_seqno - 1 /* purge_before_seq */,
            1 /* drop deletes (forces purge irrespective purge_before_seq) */);
    wait_for_stat_to_be(h, "ep_pending_compactions", 0);
    checkeq(exp_purge_seqno,
            get_int_stat(h, "vb_0:purge_seqno", "vbucket-seqno"),
            "purge_seqno didn't match expected value");

    return SUCCESS;
}

static enum test_result test_MB_33919(EngineIface* h) {
    const char* expKey = "expiryKey";
    const char* otherKey = "otherKey";
    const char* value = "value";

    // Test runs in the future as we need to set times in the past without
    // falling foul of the expiry time being behind server start
    auto fiveDays =
            std::chrono::system_clock::now() + std::chrono::hours(5 * 24);

    // Calculate expiry and purgeBefore times
    auto threeDaysAgo = std::chrono::system_clock::to_time_t(
            fiveDays - std::chrono::hours(3 * 24));
    auto fourDaysAgo = std::chrono::system_clock::to_time_t(
            fiveDays - std::chrono::hours(4 * 24));
    // Time travel forwards by 5 days to give the illusion of 5 days uptime.
    testHarness->time_travel((86400 * 5));

    // Set expiring key, expiry 4 days ago
    checkeq(cb::engine_errc::success,
            store(h,
                  nullptr,
                  StoreSemantics::Set,
                  expKey,
                  value,
                  nullptr,
                  0,
                  Vbid(0),
                  gsl::narrow<uint32_t>(fourDaysAgo)),
            "Failed to set expiring key");

    // Force it to expire
    cb::engine_errc val = verify_key(h, expKey);
    checkeq(cb::engine_errc::no_such_key, val, "expiryKey has not expired.");

    // And a second key (after expiry), compaction won't purge the high-seqno
    checkeq(cb::engine_errc::success,
            store(h, nullptr, StoreSemantics::Set, otherKey, value),
            "Failed to set non-expiring key");

    // Wait for the item to be expired
    wait_for_stat_to_be(h, "vb_active_expired", 1);

    wait_for_flusher_to_settle(h);

    checkeq(0,
            get_int_stat(h, "vb_0:purge_seqno", "vbucket-seqno"),
            "purge_seqno not found to be zero before compaction");

    // Compaction on VBucket
    compact_db(h, Vbid(0), threeDaysAgo, 0, 0);
    wait_for_stat_to_be(h, "ep_pending_compactions", 0);

    // Purge-seqno should not of moved, without the fix it would
    checkeq(0,
            get_int_stat(h, "vb_0:purge_seqno", "vbucket-seqno"),
            "purge_seqno not found to be zero before compaction");

    return SUCCESS;
}

struct comp_thread_ctx {
    EngineIface* h;
    Vbid db_file_id;
};

void makeCouchstoreFileInaccessible(const std::string& dbname);
extern "C" {
    static void compaction_thread(void *arg) {
        auto *ctx = static_cast<comp_thread_ctx *>(arg);
        compact_db(ctx->h, ctx->db_file_id, 0, 0, 0);
    }
}

static enum test_result test_multiple_vb_compactions(EngineIface* h) {
    for (uint16_t i = 0; i < 4; ++i) {
        if (!set_vbucket_state(h, Vbid(i), vbucket_state_active)) {
            fprintf(stderr, "set state failed for vbucket %d.\n", i);
            return FAIL;
        }
        check_expression(verify_vbucket_state(h, Vbid(i), vbucket_state_active),
                         "VBucket state not active");
    }

    std::vector<std::string> keys;
    for (int j = 0; j < 100; ++j) {
        std::stringstream ss;
        ss << "key" << j;
        std::string key(ss.str());
        keys.push_back(key);
    }

    int count = 0;
    std::vector<std::string>::iterator it;
    for (it = keys.begin(); it != keys.end(); ++it) {
        Vbid vbid = Vbid(count % 4);
        checkeq(cb::engine_errc::success,
                store(h,
                      nullptr,
                      StoreSemantics::Set,
                      *it,
                      *it,
                      nullptr,
                      0,
                      vbid),
                "Failed to store a value");
        ++count;
    }

    wait_for_flusher_to_settle(h);

    // Compact multiple vbuckets.
    const int n_threads = 4;
    std::array<std::thread, n_threads> threads;
    struct comp_thread_ctx ctx[n_threads];

    const int num_shards =
            get_int_stat(h, "ep_workload:num_shards", "workload");

    for (int i = 0; i < n_threads; i++) {
        ctx[i].h = h;
        ctx[i].db_file_id =
                Vbid(gsl::narrow_cast<Vbid::id_type>(i % num_shards));
        threads[i] = create_thread([c = &ctx[i]]() { compaction_thread(c); },
                                   "t:" + std::to_string(i));
    }

    for (auto& thread : threads) {
        thread.join();
    }

    wait_for_stat_to_be(h, "ep_pending_compactions", 0);

    return SUCCESS;
}

static enum test_result test_multi_vb_compactions_with_workload(
        EngineIface* h) {
    for (uint16_t i = 0; i < 4; ++i) {
        if (!set_vbucket_state(h, Vbid(i), vbucket_state_active)) {
            fprintf(stderr, "set state failed for vbucket %d.\n", i);
            return FAIL;
        }
        check_expression(verify_vbucket_state(h, Vbid(i), vbucket_state_active),
                         "VBucket state not active");
    }

    std::vector<std::string> keys;
    for (int j = 0; j < 100; ++j) {
        std::stringstream ss;
        ss << "key" << j;
        std::string key(ss.str());
        keys.push_back(key);
    }

    int count = 0;
    std::vector<std::string>::iterator it;
    for (it = keys.begin(); it != keys.end(); ++it) {
        Vbid vbid = Vbid(count % 4);
        checkeq(cb::engine_errc::success,
                store(h,
                      nullptr,
                      StoreSemantics::Set,
                      *it,
                      *it,
                      nullptr,
                      0,
                      vbid),
                "Failed to store a value");
        ++count;
    }
    wait_for_flusher_to_settle(h);

    for (int i = 0; i < 2; ++i) {
        count = 0;
        for (it = keys.begin(); it != keys.end(); ++it) {
            Vbid vbid = Vbid(count % 4);
            checkeq(cb::engine_errc::success,
                    get(h, nullptr, *it, vbid).first,
                    "Unable to get stored item");
            ++count;
        }
    }
    wait_for_stat_to_be(h, "ep_workload_pattern", std::string{"read_heavy"});

    // Compact multiple vbuckets.
    const int n_threads = 4;
    std::array<std::thread, n_threads> threads;
    struct comp_thread_ctx ctx[n_threads];

    for (Vbid::id_type i = 0; i < n_threads; i++) {
        ctx[i].h = h;
        ctx[i].db_file_id = Vbid(i);
        threads[i] = create_thread([c = &ctx[i]]() { compaction_thread(c); },
                                   "t:" + std::to_string(i));
    }

    for (auto& thread : threads) {
        thread.join();
    }

    wait_for_stat_to_be(h, "ep_pending_compactions", 0);

    return SUCCESS;
}

static enum test_result vbucket_destroy(EngineIface* h,
                                        const char* value = nullptr) {
    check_expression(set_vbucket_state(h, Vbid(1), vbucket_state_active),
                     "Failed to set vbucket state.");

    checkeq(cb::engine_errc::not_my_vbucket,
            vbucketDelete(h, Vbid(2), value),
            "Expected NMVB");

    check_expression(set_vbucket_state(h, Vbid(1), vbucket_state_dead),
                     "Failed set set vbucket 1 state.");

    checkeq(cb::engine_errc::success,
            vbucketDelete(h, Vbid(1), value),
            "Expected failure deleting non-existent bucket.");

    check_expression(verify_vbucket_missing(h, Vbid(1)),
                     "vbucket 1 was not missing after deleting it.");

    return SUCCESS;
}

static enum test_result test_vbucket_destroy_stats(EngineIface* h) {
    int cacheSize = get_int_stat(h, "ep_total_cache_size");
    int overhead = get_int_stat(h, "ep_overhead");
    int nonResident = get_int_stat(h, "ep_num_non_resident");

    check_expression(set_vbucket_state(h, Vbid(1), vbucket_state_active),
                     "Failed to set vbucket state.");

    std::vector<std::string> keys;
    for (int j = 0; j < 2000; ++j) {
        std::stringstream ss;
        ss << "key" << j;
        std::string key(ss.str());
        keys.push_back(key);
    }

    std::vector<std::string>::iterator it;
    for (it = keys.begin(); it != keys.end(); ++it) {
        checkeq(cb::engine_errc::success,
                store(h,
                      nullptr,
                      StoreSemantics::Set,
                      *it,
                      *it,
                      nullptr,
                      0,
                      Vbid(1)),
                "Failed to store a value");
    }
    wait_for_flusher_to_settle(h);

    check_expression(set_vbucket_state(h, Vbid(1), vbucket_state_dead),
                     "Failed set set vbucket 1 state.");

    int vbucketDel = get_int_stat(h, "ep_vbucket_del");
    checkeq(cb::engine_errc::success,
            vbucketDelete(h, Vbid(1)),
            "Expected failure deleting non-existent bucket.");

    check_expression(verify_vbucket_missing(h, Vbid(1)),
                     "vbucket 1 was not missing after deleting it.");

    wait_for_stat_change(h, "ep_vbucket_del", vbucketDel);

    wait_for_stat_to_be(h, "ep_total_cache_size", cacheSize);
    wait_for_stat_to_be(h, "ep_overhead", overhead);
    wait_for_stat_to_be(h, "ep_num_non_resident", nonResident);

    return SUCCESS;
}

static enum test_result vbucket_destroy_restart(EngineIface* h,
                                                const char* value = nullptr) {
    if (!isWarmupEnabled(h)) {
        return SKIPPED;
    }

    check_expression(set_vbucket_state(h, Vbid(1), vbucket_state_active),
                     "Failed to set vbucket state.");

    // Store a value so the restart will try to resurrect it.
    checkeq(cb::engine_errc::success,
            store(h,
                  nullptr,
                  StoreSemantics::Set,
                  "key",
                  "somevalue",
                  nullptr,
                  0,
                  Vbid(1)),
            "Failed to set a value");
    check_key_value(h, "key", "somevalue", 9, Vbid(1));

    // Reload to get a flush forced.
    testHarness->reload_engine(&h,

                               testHarness->get_current_testcase()->cfg,
                               true,
                               false);

    wait_for_warmup_complete(h);

    check_expression(verify_vbucket_state(h, Vbid(1), vbucket_state_active),
                     "Bucket state was what it was initially, after restart.");
    check_expression(set_vbucket_state(h, Vbid(1), vbucket_state_active),
                     "Failed to set vbucket state.");
    check_key_value(h, "key", "somevalue", 9, Vbid(1));

    check_expression(set_vbucket_state(h, Vbid(1), vbucket_state_dead),
                     "Failed set set vbucket 1 state.");

    checkeq(cb::engine_errc::success,
            vbucketDelete(h, Vbid(1), value),
            "Expected failure deleting non-existent bucket.");

    check_expression(verify_vbucket_missing(h, Vbid(1)),
                     "vbucket 1 was not missing after deleting it.");

    testHarness->reload_engine(&h,

                               testHarness->get_current_testcase()->cfg,
                               true,
                               false);

    wait_for_warmup_complete(h);

    if (verify_vbucket_state(h, Vbid(1), vbucket_state_pending, true)) {
        std::cerr << "Bucket came up in pending state after delete." << std::endl;
        abort();
    }

    check_expression(verify_vbucket_missing(h, Vbid(1)),
                     "vbucket 1 was not missing after restart.");

    return SUCCESS;
}

static enum test_result test_async_vbucket_destroy(EngineIface* h) {
    return vbucket_destroy(h);
}

static enum test_result test_sync_vbucket_destroy(EngineIface* h) {
    return vbucket_destroy(h, "async=0");
}

static enum test_result test_async_vbucket_destroy_restart(EngineIface* h) {
    return vbucket_destroy_restart(h);
}

static enum test_result test_sync_vbucket_destroy_restart(EngineIface* h) {
    return vbucket_destroy_restart(h, "async=0");
}

static enum test_result test_vb_set_pending(EngineIface* h) {
    return test_pending_vb_mutation(h, StoreSemantics::Set);
}

static enum test_result test_vb_add_pending(EngineIface* h) {
    return test_pending_vb_mutation(h, StoreSemantics::Add);
}

static enum test_result test_vb_cas_pending(EngineIface* h) {
    return test_pending_vb_mutation(h, StoreSemantics::CAS);
}

static enum test_result test_vb_set_replica(EngineIface* h) {
    return test_replica_vb_mutation(h, StoreSemantics::Set);
}

static enum test_result test_vb_replace_replica(EngineIface* h) {
    return test_replica_vb_mutation(h, StoreSemantics::Replace);
}

static enum test_result test_vb_replace_pending(EngineIface* h) {
    return test_pending_vb_mutation(h, StoreSemantics::Replace);
}

static enum test_result test_vb_add_replica(EngineIface* h) {
    return test_replica_vb_mutation(h, StoreSemantics::Add);
}

static enum test_result test_vb_cas_replica(EngineIface* h) {
    return test_replica_vb_mutation(h, StoreSemantics::CAS);
}

static enum test_result test_stats_seqno(EngineIface* h) {
    check_expression(set_vbucket_state(h, Vbid(1), vbucket_state_active),
                     "Failed to set vbucket state.");

    int num_keys = 100;
    for (int ii = 0; ii < num_keys; ++ii) {
        std::stringstream ss;
        ss << "key" << ii;
        checkeq(cb::engine_errc::success,
                store(h,
                      nullptr,
                      StoreSemantics::Set,
                      ss.str(),
                      "value",
                      nullptr,
                      0,
                      Vbid(0)),
                "Failed to store an item.");
    }
    wait_for_flusher_to_settle(h);

    // MB-47105: help identifing if anything related to MB-37920
    if (isPersistentBucket(h)) {
        checkeq(0, get_int_stat(h, "ep_item_commit_failed"), "Flush failures");
    }

    checkeq(100,
            get_int_stat(h, "vb_0:high_seqno", "vbucket-seqno"),
            "Invalid seqno");

    if (isPersistentBucket(h)) {
        checkeq(100,
                get_int_stat(h, "vb_0:last_persisted_seqno", "vbucket-seqno"),
                "Unexpected last_persisted_seqno");
    }
    checkeq(0,
            get_int_stat(h, "vb_1:high_seqno", "vbucket-seqno"),
            "Invalid seqno");
    checkeq(0,
            get_int_stat(h, "vb_1:high_seqno", "vbucket-seqno 1"),
            "Invalid seqno");
    if (isPersistentBucket(h)) {
        checkeq(0,
                get_int_stat(h, "vb_1:last_persisted_seqno", "vbucket-seqno 1"),
                "Invalid last_persisted_seqno");
    }

    uint64_t vb_uuid = get_ull_stat(h, "vb_1:0:id", "failovers");

    auto seqno_stats = get_all_stats(h, "vbucket-seqno 1");
    checkeq(vb_uuid, uint64_t(std::stoull(seqno_stats.at("vb_1:uuid"))),
            "Invalid uuid");

    // Check invalid vbucket
    checkeq(cb::engine_errc::not_my_vbucket,
            get_stats(h, "vbucket-seqno 2"sv, {}, add_stats),
            "Expected not my vbucket");

    // Check bad vbucket parameter (not numeric)
    checkeq(cb::engine_errc::invalid_arguments,
            get_stats(h, "vbucket-seqno tt2"sv, {}, add_stats),
            "Expected invalid");

    // Check extra spaces at the end
    checkeq(cb::engine_errc::invalid_arguments,
            get_stats(h, "vbucket-seqno    "sv, {}, add_stats),
            "Expected invalid");

    return SUCCESS;
}

static enum test_result test_stats_diskinfo(EngineIface* h) {
    check_expression(set_vbucket_state(h, Vbid(1), vbucket_state_active),
                     "Failed to set vbucket state.");

    int num_keys = 100;
    for (int ii = 0; ii < num_keys; ++ii) {
        std::stringstream ss;
        ss << "key" << ii;
        checkeq(cb::engine_errc::success,
                store(h,
                      nullptr,
                      StoreSemantics::Set,
                      ss.str(),
                      "value",
                      nullptr,
                      0,
                      Vbid(1)),
                "Failed to store an item.");
    }
    wait_for_flusher_to_settle(h);

    size_t file_size = get_int_stat(h, "ep_db_file_size", "diskinfo");
    size_t data_size = get_int_stat(h, "ep_db_data_size", "diskinfo");
    checklt(size_t{0}, file_size, "DB file size should be greater than 0");
    checklt(size_t{0}, data_size, "DB data size should be greater than 0");
    checkge(file_size, data_size, "DB file size should be >= DB data size");
    checkgt(get_int_stat(h, "vb_1:data_size", "diskinfo detail"), 0,
          "VB 1 data size should be greater than 0");

    checkeq(cb::engine_errc::invalid_arguments,
            get_stats(h, "diskinfo "sv, {}, add_stats),
            "Expected invalid");

    checkeq(cb::engine_errc::invalid_arguments,
            get_stats(h, "diskinfo detai"sv, {}, add_stats),
            "Expected invalid");

    checkeq(cb::engine_errc::invalid_arguments,
            get_stats(h, "diskinfo detaillll"sv, {}, add_stats),
            "Expected invalid");

    return SUCCESS;
}

static enum test_result test_uuid_stats(EngineIface* h) {
    vals.clear();
    checkeq(cb::engine_errc::success,
            get_stats(h, "uuid"sv, {}, add_stats),
            "Failed to get stats.");
    checkeq(std::string_view("foobar"),
            static_cast<std::string_view>(vals["uuid"]),
            "Incorrect uuid");
    return SUCCESS;
}

static enum test_result test_item_stats(EngineIface* h) {
    checkeq(cb::engine_errc::success,
            store(h, nullptr, StoreSemantics::Set, "key", "somevalue"),
            "Failed set.");
    wait_for_flusher_to_settle(h);
    checkeq(cb::engine_errc::success,
            store(h, nullptr, StoreSemantics::Set, "key", "somevalueX"),
            "Failed set.");
    wait_for_flusher_to_settle(h);
    checkeq(cb::engine_errc::success,
            store(h, nullptr, StoreSemantics::Set, "key1", "somevalueY"),
            "Failed set.");
    wait_for_flusher_to_settle(h);

    check_key_value(h, "key", "somevalueX", 10);
    check_key_value(h, "key1", "somevalueY", 10);

    checkeq(cb::engine_errc::success,
            del(h, "key1", 0, Vbid(0)),
            "Failed remove with value.");
    wait_for_flusher_to_settle(h);

    checkeq(cb::engine_errc::success,
            store(h, nullptr, StoreSemantics::Set, "key1", "someothervalue"),
            "Failed set.");
    wait_for_flusher_to_settle(h);

    check_key_value(h, "key1", "someothervalue", 14);

    checkeq(3, get_int_stat(h, "vb_active_ops_create"), "Expected 3 creations");
    checkeq(1, get_int_stat(h, "vb_active_ops_update"), "Expected 1 updation");
    checkeq(1, get_int_stat(h, "vb_active_ops_delete"), "Expected 1 deletion");
    checkeq(3, get_int_stat(h, "vb_active_ops_get"), "Expected 3 gets");

    return SUCCESS;
}

static enum test_result test_stats(EngineIface* h) {
    vals.clear();
    checkeq(cb::engine_errc::success,
            get_stats(h, {}, {}, add_stats),
            "Failed to get stats.");
    checklt(size_t{10}, vals.size(), "Kind of expected more stats than that.");

    return SUCCESS;
}

static enum test_result test_mem_stats(EngineIface* h) {
    std::string value(4096, 'b');

    // If active compression - make a value that doesn't compress very well.
    if (isActiveCompressionEnabled(h)) {
        std::mt19937 generator; // Using the default seed is fine
        std::uniform_int_distribution<int> distribution{'0', 'z'};
        for (auto& dis : value) {
            dis = gsl::narrow_cast<char>(distribution(generator));
        }
    }

    int itemsRemoved = get_int_stat(h, "ep_items_rm_from_checkpoints");
    wait_for_persisted_value(h, "key", value.c_str());
    if (isPersistentBucket(h)) {
        wait_for_stat_change(h, "ep_items_rm_from_checkpoints", itemsRemoved);
    }

    if (isActiveCompressionEnabled(h)) {
        wait_for_item_compressor_to_settle(h);
    }

    int mem_used = get_int_stat(h, "mem_used");
    int cache_size = get_int_stat(h, "ep_total_cache_size");
    int overhead = get_int_stat(h, "ep_overhead");
    int value_size = get_int_stat(h, "ep_value_size");
    checkgt((mem_used - overhead), cache_size,
            "ep_kv_size should be greater than the hashtable cache size due to "
            "the checkpoint overhead");

    if (isPersistentBucket(h)) {
        evict_key(h, "key", Vbid(0), "Ejected.");

        checkge(cache_size, get_int_stat(h, "ep_total_cache_size"),
                "Evict a value shouldn't increase the total cache size");
        checkgt(mem_used, get_int_stat(h, "mem_used"),
              "Expected mem_used to decrease when an item is evicted");

        check_key_value(h,
                        "key",
                        value.c_str(),
                        value.size(),
                        Vbid(0)); // Load an item from disk again.

        if (isActiveCompressionEnabled(h)) {
            wait_for_item_compressor_to_settle(h);
        }
        checkeq(value_size, get_int_stat(h, "ep_value_size"),
                "Expected ep_value_size to remain the same after item is "
                "loaded from disk");
    }

    return SUCCESS;
}

static enum test_result test_io_stats(EngineIface* h) {
    int exp_write_bytes;
    std::string backend = get_str_stat(h, "ep_backend");
    if (backend == "couchdb") {
        exp_write_bytes = 22; /* TBD: Do not hard code the value */
    } else {
        return SKIPPED;
    }

    std::string collections = get_str_stat(h, "ep_collections_enabled");
    if (collections == "true") {
        // 1 byte of meta data for the collection-ID
        exp_write_bytes += 1;
    }

    reset_stats(h);

    checkeq(0,
            get_int_stat(h, "rw_0:io_bg_fetch_docs_read", "kvstore"),
            "Expected reset stats to set io_bg_fetch_docs_read to zero");
    checkeq(0,
            get_int_stat(h, "rw_0:io_num_write", "kvstore"),
            "Expected reset stats to set io_num_write to zero");
    checkeq(0,
            get_int_stat(h, "rw_0:io_bg_fetch_doc_bytes", "kvstore"),
            "Expected reset stats to set io_bg_fetch_doc_bytes to zero");
    checkeq(0,
            get_int_stat(h, "rw_0:io_document_write_bytes", "kvstore"),
            "Expected reset stats to set io_document_write_bytes to zero");

    const std::string key("a");
    const std::string value("b\r\n");
    wait_for_persisted_value(h, key, value.c_str());
    checkeq(0,
            get_int_stat(h, "rw_0:io_bg_fetch_docs_read", "kvstore"),
            "Expected storing one value to not change the read counter");
    checkeq(0,
            get_int_stat(h, "rw_0:io_bg_fetch_doc_bytes", "kvstore"),
            "Expected storing one value to not change the bgfetch doc bytes");
    checkeq(1,
            get_int_stat(h, "rw_0:io_num_write", "kvstore"),
            "Expected storing the key to update the write counter");
    checkeq(exp_write_bytes,
            get_int_stat(h, "rw_0:io_document_write_bytes", "kvstore"),
            "Expected storing the key to update the write bytes");

    // Exact write amplification varies, bur expect it to be at least 10.0x
    // given we are writing a single byte key and single byte value.
    checkge(get_stat<float>(
                    h, "rw_0:io_flusher_write_amplification", "kvstore"),
            10.0f,
            "Expected storing the key to update Flusher Write Amplification");

    evict_key(h, key, Vbid(0), "Ejected.");

    check_key_value(h, "a", value.c_str(), value.size(), Vbid(0));

    checkeq(1,
            get_int_stat(h, "rw_0:io_bg_fetch_docs_read", "kvstore"),
            "Expected reading the value back in to update the read counter");

    uint64_t exp_read_bytes = key.size() + value.size() +
                              MetaData::getMetaDataSize(MetaData::Version::V1);
    if (collections == "true") {
        // 1 byte of meta data for the collection-ID
        exp_read_bytes += 1;
    }
    checkeq(exp_read_bytes,
            get_stat<uint64_t>(h, "rw_0:io_bg_fetch_doc_bytes", "kvstore"),
            "Expected reading the value back in to update the read bytes");

    // For read amplification, exact value depends on couchstore file layout,
    // but generally see a value of 2 here.
    checkge(get_float_stat(h, "ep_bg_fetch_avg_read_amplification"),
            2.0f,
            "Expected sensible bgFetch read amplification value");

    checkeq(1,
            get_int_stat(h, "rw_0:io_num_write", "kvstore"),
            "Expected reading the value back in to not update the write "
            "counter");
    checkeq(exp_write_bytes,
            get_int_stat(h, "rw_0:io_document_write_bytes", "kvstore"),
            "Expected reading the value back in to not update the write bytes");

    return SUCCESS;
}

static enum test_result test_vb_file_stats(EngineIface* h) {
    wait_for_flusher_to_settle(h);
    std::string backend = get_str_stat(h, "ep_backend");
    // Some tests just insert vbstate into local db and magma doesn't track
    // the data size until items are put into the key and seq indexes so
    // use the file size to determine when data has been put into the db store.
    if (backend == "magma") {
        wait_for_stat_change(h, "ep_db_file_size", 0);
    } else {
        wait_for_stat_change(h, "ep_db_data_size", 0);
    }

    int old_data_size = get_int_stat(h, "ep_db_data_size");
    int old_file_size = get_int_stat(h, "ep_db_file_size");
    checkne(0, old_file_size, "Expected a non-zero value for ep_db_file_size");

    // Write a value and test ...
    wait_for_persisted_value(h, "a", "b\r\n");
    checklt(old_data_size, get_int_stat(h, "ep_db_data_size"),
            "Expected the DB data size to increase");
    checklt(old_file_size, get_int_stat(h, "ep_db_file_size"),
            "Expected the DB file size to increase");

    checklt(0, get_int_stat(h, "vb_0:db_data_size", "vbucket-details 0"),
            "Expected the vbucket DB data size to non-zero");
    checklt(0, get_int_stat(h, "vb_0:db_file_size", "vbucket-details 0"),
            "Expected the vbucket DB file size to non-zero");
    return SUCCESS;
}

static test_result test_vb_file_stats_after_warmup(EngineIface* h) {
    if (!isWarmupEnabled(h)) {
        return SKIPPED;
    }

    for (int i = 0; i < 100; ++i) {
        std::stringstream key;
        key << "key-" << i;
        checkeq(cb::engine_errc::success,
                store(h, nullptr, StoreSemantics::Set, key.str(), "somevalue"),
                "Error setting.");
    }
    wait_for_flusher_to_settle(h);

    // Force compaction on the vbucket to ensure it won't shrink at some
    // point by implicit compaction or something inside the underlying
    // storage engine.
    compact_db(h, Vbid(0), 0, 0, 0);

    int fileSize = get_int_stat(h, "vb_0:db_file_size", "vbucket-details 0");
    int spaceUsed = get_int_stat(h, "vb_0:db_data_size", "vbucket-details 0");

    // Restart the engine.
    testHarness->reload_engine(
            &h, testHarness->get_current_testcase()->cfg, true, false);

    wait_for_warmup_complete(h);

    int newFileSize = get_int_stat(h, "vb_0:db_file_size", "vbucket-details 0");
    int newSpaceUsed =
            get_int_stat(h, "vb_0:db_data_size", "vbucket-details 0");

    checkle(static_cast<float>(0.9 * fileSize),
            static_cast<float>(newFileSize),
            "Unexpected fileSize for vbucket");
    checkle(static_cast<float>(0.9 * spaceUsed),
            static_cast<float>(newSpaceUsed),
            "Unexpected spaceUsed for vbucket");

    return SUCCESS;
}

static enum test_result test_bg_stats(EngineIface* h) {
    reset_stats(h);
    wait_for_persisted_value(h, "a", "b\r\n");
    evict_key(h, "a", Vbid(0), "Ejected.");
    testHarness->time_travel(43);
    check_key_value(h, "a", "b\r\n", 3, Vbid(0));

    auto stats = get_all_stats(h);
    checkeq(1, std::stoi(stats.at("ep_bg_num_samples")),
               "Expected one sample");

    const char* bg_keys[] = { "ep_bg_min_wait",
                              "ep_bg_max_wait",
                              "ep_bg_wait_avg",
                              "ep_bg_min_load",
                              "ep_bg_max_load",
                              "ep_bg_load_avg"};
    for (const auto* key : bg_keys) {
        check_expression(stats.contains(key),
                         (std::string("Found no ") + key).c_str());
    }

    evict_key(h, "a", Vbid(0), "Ejected.");
    check_key_value(h, "a", "b\r\n", 3, Vbid(0));
    checkeq(2, get_int_stat(h, "ep_bg_num_samples"), "Expected one sample");

    reset_stats(h);
    checkeq(0,
            get_int_stat(h, "ep_bg_fetched"),
            "ep_bg_fetched is not reset to 0");
    return SUCCESS;
}

static enum test_result test_bg_meta_stats(EngineIface* h) {
    reset_stats(h);

    wait_for_persisted_value(h, "k1", "v1");
    wait_for_persisted_value(h, "k2", "v2");

    evict_key(h, "k1", Vbid(0), "Ejected.");
    checkeq(cb::engine_errc::success,
            del(h, "k2", 0, Vbid(0)),
            "Failed remove with value.");
    wait_for_flusher_to_settle(h);

    checkeq(0, get_int_stat(h, "ep_bg_fetched"), "Expected bg_fetched to be 0");
    checkeq(0,
            get_int_stat(h, "ep_bg_meta_fetched"),
            "Expected bg_meta_fetched to be 0");

    check_expression(get_meta(h, "k2"), "Get meta failed");
    checkeq(0, get_int_stat(h, "ep_bg_fetched"), "Expected bg_fetched to be 0");
    checkeq(1,
            get_int_stat(h, "ep_bg_meta_fetched"),
            "Expected bg_meta_fetched to be 1");

    checkeq(cb::engine_errc::success,
            get(h, nullptr, "k1", Vbid(0)).first,
            "Missing key");
    checkeq(1, get_int_stat(h, "ep_bg_fetched"), "Expected bg_fetched to be 1");
    checkeq(1,
            get_int_stat(h, "ep_bg_meta_fetched"),
            "Expected bg_meta_fetched to be 1");

    // store new key with some random metadata
    ItemMetaData itemMeta;
    itemMeta.revSeqno = 10;
    itemMeta.cas = 0xdeadbeef;
    itemMeta.exptime = 0;
    itemMeta.flags = 0xdeadbeef;

    checkeq(cb::engine_errc::success,
            add_with_meta(h, "k3", {}, Vbid(0), &itemMeta),
            "Expected to add item");
    checkeq(cb::mcbp::Status::Success, last_status.load(), "Set meta failed");

    check_expression(get_meta(h, "k2"), "Get meta failed");
    checkeq(1, get_int_stat(h, "ep_bg_fetched"), "Expected bg_fetched to be 1");

    int expected_ep_bg_meta_fetched =
            get_bool_stat(h, "ep_bfilter_enabled") ? 1 : 2;
    checkeq(expected_ep_bg_meta_fetched,
            get_int_stat(h, "ep_bg_meta_fetched"),
            "bg_meta_fetched");
    return SUCCESS;
}

static enum test_result test_key_stats(EngineIface* h) {
    check_expression(set_vbucket_state(h, Vbid(1), vbucket_state_active),
                     "Failed set vbucket 1 state.");

    // set (k1,v1) in vbucket 0
    checkeq(cb::engine_errc::success,
            store(h, nullptr, StoreSemantics::Set, "k1", "v1"),
            "Failed to store an item.");

    // set (k2,v2) in vbucket 1
    checkeq(cb::engine_errc::success,
            store(h,
                  nullptr,
                  StoreSemantics::Set,
                  "k2",
                  "v2",
                  nullptr,
                  0,
                  Vbid(1)),
            "Failed to store an item.");

    auto* cookie = testHarness->create_cookie(h);

    // stat for key "k1" and vbucket "0"
    const char *statkey1 = "key k1 0";
    checkeq(cb::engine_errc::success,
            h->get_stats(*cookie, {statkey1, strlen(statkey1)}, {}, add_stats),
            "Failed to get stats.");
    check_expression(vals.contains("key_is_dirty"), "Found no key_is_dirty");
    check_expression(vals.contains("key_exptime"), "Found no key_exptime");
    check_expression(vals.contains("key_flags"), "Found no key_flags");
    check_expression(vals.contains("key_cas"), "Found no key_cas");
    check_expression(vals.contains("key_vb_state"), "Found no key_vb_state");

    // stat for key "k2" and vbucket "1"
    const char *statkey2 = "key k2 1";
    checkeq(cb::engine_errc::success,
            h->get_stats(*cookie, {statkey2, strlen(statkey2)}, {}, add_stats),
            "Failed to get stats.");
    check_expression(vals.contains("key_is_dirty"), "Found no key_is_dirty");
    check_expression(vals.contains("key_exptime"), "Found no key_exptime");
    check_expression(vals.contains("key_flags"), "Found no key_flags");
    check_expression(vals.contains("key_cas"), "Found no key_cas");
    check_expression(vals.contains("key_vb_state"), "Found no key_vb_state");

    testHarness->destroy_cookie(cookie);
    return SUCCESS;
}

static enum test_result test_key_stats_eaccess(EngineIface* h) {
    check_expression(set_vbucket_state(h, Vbid(1), vbucket_state_active),
                     "Failed set vbucket 1 state.");

    // set (k1,v1) in vbucket 0
    checkeq(cb::engine_errc::success,
            store(h, nullptr, StoreSemantics::Set, "k1", "v1"),
            "Failed to store an item.");

    // set (k2,v2) in vbucket 1
    checkeq(cb::engine_errc::success,
            store(h,
                  nullptr,
                  StoreSemantics::Set,
                  "k2",
                  "v2",
                  nullptr,
                  0,
                  Vbid(1)),
            "Failed to store an item.");

    auto* cookie = testHarness->create_cookie(h);

    MockCookie::setCheckPrivilegeFunction(
            [](const CookieIface&,
               cb::rbac::Privilege,
               std::optional<ScopeID>,
               std::optional<CollectionID>) -> cb::rbac::PrivilegeAccess {
                return cb::rbac::PrivilegeAccessFail;
            });

    const auto ret = h->get_stats(*cookie, "key k1 0"sv, {}, add_stats);
    // Reset priv check function
    MockCookie::setCheckPrivilegeFunction({});
    checkeq(cb::engine_errc::no_access,
            ret,
            "Expected stats key to return no access");

    testHarness->destroy_cookie(cookie);
    return SUCCESS;
}

static enum test_result test_vkey_stats(EngineIface* h) {
    check_expression(set_vbucket_state(h, Vbid(1), vbucket_state_active),
                     "Failed set vbucket 1 state.");
    check_expression(set_vbucket_state(h, Vbid(2), vbucket_state_active),
                     "Failed set vbucket 2 state.");
    check_expression(set_vbucket_state(h, Vbid(3), vbucket_state_active),
                     "Failed set vbucket 3 state.");
    check_expression(set_vbucket_state(h, Vbid(4), vbucket_state_active),
                     "Failed set vbucket 4 state.");

    wait_for_persisted_value(h, "k1", "v1");
    wait_for_persisted_value(h, "k2", "v2", Vbid(1));
    wait_for_persisted_value(h, "k3", "v3", Vbid(2));
    wait_for_persisted_value(h, "k4", "v4", Vbid(3));
    wait_for_persisted_value(h, "k5", "v5", Vbid(4));

    check_expression(set_vbucket_state(h, Vbid(2), vbucket_state_replica),
                     "Failed to set VB2 state.");
    check_expression(set_vbucket_state(h, Vbid(3), vbucket_state_pending),
                     "Failed to set VB3 state.");
    check_expression(set_vbucket_state(h, Vbid(4), vbucket_state_dead),
                     "Failed to set VB4 state.");

    auto* cookie = testHarness->create_cookie(h);

    // stat for key "k1" and vbucket "0"
    const char *statkey1 = "vkey k1 0";
    checkeq(cb::engine_errc::success,
            h->get_stats(*cookie, {statkey1, strlen(statkey1)}, {}, add_stats),
            "Failed to get stats.");
    check_expression(vals.contains("key_is_dirty"), "Found no key_is_dirty");
    check_expression(vals.contains("key_exptime"), "Found no key_exptime");
    check_expression(vals.contains("key_flags"), "Found no key_flags");
    check_expression(vals.contains("key_cas"), "Found no key_cas");
    check_expression(vals.contains("key_vb_state"), "Found no key_vb_state");
    check_expression(vals.contains("key_valid"), "Found no key_valid");

    // stat for key "k2" and vbucket "1"
    const char *statkey2 = "vkey k2 1";
    checkeq(cb::engine_errc::success,
            h->get_stats(*cookie, {statkey2, strlen(statkey2)}, {}, add_stats),
            "Failed to get stats.");
    check_expression(vals.contains("key_is_dirty"), "Found no key_is_dirty");
    check_expression(vals.contains("key_exptime"), "Found no key_exptime");
    check_expression(vals.contains("key_flags"), "Found no key_flags");
    check_expression(vals.contains("key_cas"), "Found no key_cas");
    check_expression(vals.contains("key_vb_state"), "Found no key_vb_state");
    check_expression(vals.contains("key_valid"), "Found no key_valid");

    // stat for key "k3" and vbucket "2"
    const char *statkey3 = "vkey k3 2";
    checkeq(cb::engine_errc::success,
            h->get_stats(*cookie, {statkey3, strlen(statkey3)}, {}, add_stats),
            "Failed to get stats.");
    check_expression(vals.contains("key_is_dirty"), "Found no key_is_dirty");
    check_expression(vals.contains("key_exptime"), "Found no key_exptime");
    check_expression(vals.contains("key_flags"), "Found no key_flags");
    check_expression(vals.contains("key_cas"), "Found no key_cas");
    check_expression(vals.contains("key_vb_state"), "Found no key_vb_state");
    check_expression(vals.contains("key_valid"), "Found no key_valid");

    // stat for key "k4" and vbucket "3"
    const char *statkey4 = "vkey k4 3";
    checkeq(cb::engine_errc::success,
            h->get_stats(*cookie, {statkey4, strlen(statkey4)}, {}, add_stats),
            "Failed to get stats.");
    check_expression(vals.contains("key_is_dirty"), "Found no key_is_dirty");
    check_expression(vals.contains("key_exptime"), "Found no key_exptime");
    check_expression(vals.contains("key_flags"), "Found no key_flags");
    check_expression(vals.contains("key_cas"), "Found no key_cas");
    check_expression(vals.contains("key_vb_state"), "Found no key_vb_state");
    check_expression(vals.contains("key_valid"), "Found no key_valid");

    // stat for key "k5" and vbucket "4"
    const char *statkey5 = "vkey k5 4";
    checkeq(cb::engine_errc::success,
            h->get_stats(*cookie, {statkey5, strlen(statkey5)}, {}, add_stats),
            "Failed to get stats.");
    check_expression(vals.contains("key_is_dirty"), "Found no key_is_dirty");
    check_expression(vals.contains("key_exptime"), "Found no key_exptime");
    check_expression(vals.contains("key_flags"), "Found no key_flags");
    check_expression(vals.contains("key_cas"), "Found no key_cas");
    check_expression(vals.contains("key_vb_state"), "Found no key_vb_state");
    check_expression(vals.contains("key_valid"), "Found no key_valid");

    testHarness->destroy_cookie(cookie);
    return SUCCESS;
}

static enum test_result test_warmup_conf(EngineIface* h) {
    if (!isWarmupEnabled(h)) {
        return SKIPPED;
    }

    checkeq(0,
            get_int_stat(h, "ep_primary_warmup_min_items_threshold"),
            "Incorrect initial warmup min items threshold.");
    checkeq(0,
            get_int_stat(h, "ep_primary_warmup_min_memory_threshold"),
            "Incorrect initial warmup min memory threshold.");

    checkeq(cb::engine_errc::invalid_arguments,
            set_param(h,
                      EngineParamCategory::Flush,
                      "primary_warmup_min_items_threshold",
                      "a"),
            "Set primary_warmup_min_items_threshold should have failed");
    checkeq(cb::engine_errc::invalid_arguments,
            set_param(h,
                      EngineParamCategory::Flush,
                      "primary_warmup_min_items_threshold",
                      "a"),
            "Set primary_warmup_min_memory_threshold should have failed");

    checkeq(cb::engine_errc::success,
            set_param(h,
                      EngineParamCategory::Flush,
                      "primary_warmup_min_items_threshold",
                      "80"),
            "Set primary_warmup_min_items_threshold should have worked");
    checkeq(cb::engine_errc::success,
            set_param(h,
                      EngineParamCategory::Flush,
                      "primary_warmup_min_memory_threshold",
                      "80"),
            "Set primary_warmup_min_memory_threshold should have worked");

    checkeq(80,
            get_int_stat(h, "ep_primary_warmup_min_items_threshold"),
            "Incorrect smaller warmup min items threshold.");
    checkeq(80,
            get_int_stat(h, "ep_primary_warmup_min_memory_threshold"),
            "Incorrect smaller warmup min memory threshold.");

    for (int i = 0; i < 100; ++i) {
        std::stringstream key;
        key << "key-" << i;
        checkeq(cb::engine_errc::success,
                store(h, nullptr, StoreSemantics::Set, key.str(), "somevalue"),
                "Error setting.");
    }

    // Restart the server.
    std::string config(testHarness->get_current_testcase()->cfg);
    config += "warmup_behavior=none";
    testHarness->reload_engine(&h, config, true, false);

    wait_for_warmup_complete(h);

    const std::string eviction_policy =
            get_str_stat(h, "ep_item_eviction_policy");
    if (eviction_policy == "value_only") {
        checkeq(100,
                get_int_stat(h, "ep_warmup_key_count", "warmup"),
                "Expected 100 keys loaded after warmup");
    } else { // Full eviction mode
        checkeq(0,
                get_int_stat(h, "ep_warmup_key_count", "warmup"),
                "Expected 0 keys loaded after warmup");
    }

    checkeq(0,
            get_int_stat(h, "ep_warmup_value_count", "warmup"),
            "Expected 0 values loaded after warmup");

    return SUCCESS;
}

// Test that all the configuration parameters associated with the ItemPager,
// can be set.
static enum test_result test_itempager_conf(EngineIface* h) {
    checkeq(cb::engine_errc::success,
            set_param(h,
                      EngineParamCategory::Flush,
                      "item_eviction_age_percentage",
                      "100"),
            "Set item_eviction_age_percentage should have worked");
    checkeq(100,
            get_int_stat(h, "ep_item_eviction_age_percentage"),
            "item_eviction_age_percentage did not get set to the correct "
            "value");

    checkeq(cb::engine_errc::success,
            set_param(h,
                      EngineParamCategory::Flush,
                      "item_eviction_freq_counter_age_threshold",
                      "10"),
            "Set item_eviction_freq_counter_age_threshold should have worked");
    checkeq(10,
            get_int_stat(h, "ep_item_eviction_freq_counter_age_threshold"),
            "item_eviction_freq_counter_age_threshold did not get set to the "
            "correct value");

    checkeq(cb::engine_errc::success,
            set_param(h,
                      EngineParamCategory::Flush,
                      "item_freq_decayer_chunk_duration",
                      "1000"),
            "Set item_freq_decayer_chunk_duration should have worked");
    checkeq(1000,
            get_int_stat(h, "ep_item_freq_decayer_chunk_duration"),
            "item_freq_decayer_chunk_duration did not get set to the correct "
            "value");

    checkeq(cb::engine_errc::success,
            set_param(h,
                      EngineParamCategory::Flush,
                      "item_freq_decayer_percent",
                      "100"),
            "Set item_freq_decayer_percent should have worked");
    checkeq(100,
            get_int_stat(h, "ep_item_freq_decayer_percent"),
            "item_freq_decayer_percent did not get set to the correct value");

    return SUCCESS;
}

static enum test_result test_bloomfilter_conf(EngineIface* h) {
    if (get_bool_stat(h, "ep_bfilter_enabled") == false) {
        checkeq(cb::engine_errc::success,
                set_param(h,
                          EngineParamCategory::Flush,
                          "bfilter_enabled",
                          "true"),
                "Set bloomfilter_enabled should have worked");
    }
    check_expression(get_bool_stat(h, "ep_bfilter_enabled"),
                     "Bloom filter wasn't enabled");

    checkeq(0.1f,
            get_float_stat(h, "ep_bfilter_residency_threshold"),
            "Incorrect initial bfilter_residency_threshold.");

    checkeq(cb::engine_errc::success,
            set_param(
                    h, EngineParamCategory::Flush, "bfilter_enabled", "false"),
            "Set bloomfilter_enabled should have worked.");
    checkeq(cb::engine_errc::success,
            set_param(h,
                      EngineParamCategory::Flush,
                      "bfilter_residency_threshold",
                      "0.15"),
            "Set bfilter_residency_threshold should have worked.");

    checkeq(false, get_bool_stat(h, "ep_bfilter_enabled"),
            "Bloom filter should have been disabled.");
    checkeq(0.15f,
            get_float_stat(h, "ep_bfilter_residency_threshold"),
            "Incorrect bfilter_residency_threshold.");

    return SUCCESS;
}

static enum test_result test_bloomfilters(EngineIface* h) {
    if (get_bool_stat(h, "ep_bfilter_enabled") == false) {
        checkeq(cb::engine_errc::success,
                set_param(h,
                          EngineParamCategory::Flush,
                          "bfilter_enabled",
                          "true"),
                "Set bloomfilter_enabled should have worked");
    }
    check_expression(get_bool_stat(h, "ep_bfilter_enabled"),
                     "Bloom filter wasn't enabled");

    // Key is only present if bgOperations is non-zero.
    int num_read_attempts = get_int_stat_or_default(h, 0, "ep_bg_num_samples");

    // Ensure vbucket's bloom filter is enabled
    checkeq("ENABLED"s,
            get_str_stat(h, "vb_0:bloom_filter", "vbucket-details 0"),
            "Vbucket 0's bloom filter wasn't enabled upon setup!");

    int i;

    // Insert 10 items.
    for (i = 0; i < 10; ++i) {
        std::stringstream key;
        key << "key-" << i;
        checkeq(cb::engine_errc::success,
                store(h, nullptr, StoreSemantics::Set, key.str(), "somevalue"),
                "Error setting.");
    }
    wait_for_flusher_to_settle(h);

    // Evict all 10 items.
    for (i = 0; i < 10; ++i) {
        std::stringstream key;
        key << "key-" << i;
        evict_key(h, key.str(), Vbid(0), "Ejected.");
    }
    wait_for_flusher_to_settle(h);

    // Ensure 10 items are non-resident.
    cb_assert(10 == get_int_stat(h, "ep_num_non_resident"));

    // Issue delete on first 5 items.
    for (i = 0; i < 5; ++i) {
        std::stringstream key;
        key << "key-" << i;
        checkeq(cb::engine_errc::success,
                del(h, key.str(), 0, Vbid(0)),
                "Failed remove with value.");
    }
    wait_for_flusher_to_settle(h);

    // Ensure that there are 5 non-resident items
    cb_assert(5 == get_int_stat(h, "ep_num_non_resident"));
    cb_assert(5 == get_int_stat(h, "curr_items"));

    checkeq(cb::engine_errc::success,
            get_stats(h, {}, {}, add_stats),
            "Failed to get stats.");
    std::string eviction_policy = vals.find("ep_item_eviction_policy")->second;

    std::chrono::microseconds sleepTime{128};

    if (eviction_policy == "value_only") {  // VALUE-ONLY EVICTION MODE

        checkeq(5,
                get_int_stat(
                        h, "vb_0:bloom_filter_key_count", "vbucket-details 0"),
                "Unexpected no. of keys in bloom filter");

        checkeq(num_read_attempts,
                get_int_stat_or_default(h, 0, "ep_bg_num_samples"),
                "Expected bgFetch attempts to remain unchanged");

        for (i = 0; i < 5; ++i) {
            std::stringstream key;
            key << "key-" << i;
            check_expression(get_meta(h, key.str()), "Get meta failed");
        }

        // GetMeta would cause bgFetches as bloomfilter contains
        // the deleted items.
        checkeq(num_read_attempts + 5,
                get_int_stat(h, "ep_bg_num_samples"),
                "Expected bgFetch attempts to increase by five");

        // Run compaction, with drop_deletes
        compact_db(h, Vbid(0), 15, 15, 1);
        while (get_int_stat(h, "ep_pending_compactions") != 0) {
            decayingSleep(&sleepTime);
        }

        for (i = 0; i < 5; ++i) {
            std::stringstream key;
            key << "key-" << i;
            check_expression(get_meta(h, key.str()), "Get meta failed");
        }
        checkeq(num_read_attempts + 5,
                get_int_stat(h, "ep_bg_num_samples"),
                "Expected bgFetch attempts to stay as before");

    } else {                                // FULL EVICTION MODE

        checkeq(10,
                get_int_stat(
                        h, "vb_0:bloom_filter_key_count", "vbucket-details 0"),
                "Unexpected no. of keys in bloom filter");

        // Because of issuing deletes on non-resident items
        checkeq(num_read_attempts + 5,
                get_int_stat(h, "ep_bg_num_samples"),
                "Expected bgFetch attempts to increase by five, after deletes");

        // Run compaction, with drop_deletes, to exclude deleted items
        // from bloomfilter.
        compact_db(h, Vbid(0), 15, 15, 1);
        while (get_int_stat(h, "ep_pending_compactions") != 0) {
            decayingSleep(&sleepTime);
        }

        for (i = 0; i < 5; i++) {
            std::stringstream key;
            key << "key-" << i;
            checkeq(cb::engine_errc::no_such_key,
                    get(h, nullptr, key.str(), Vbid(0)).first,
                    "Unable to get stored item");
        }
        // + 6 because last delete is not purged by the compactor
        checkeq(num_read_attempts + 6,
                get_int_stat(h, "ep_bg_num_samples"),
                "Expected bgFetch attempts to stay as before");
    }

    return SUCCESS;
}

static enum test_result test_bloomfilters_with_store_apis(EngineIface* h) {
    if (get_bool_stat(h, "ep_bfilter_enabled") == false) {
        checkeq(cb::engine_errc::success,
                set_param(h,
                          EngineParamCategory::Flush,
                          "bfilter_enabled",
                          "true"),
                "Set bloomfilter_enabled should have worked");
    }
    check_expression(get_bool_stat(h, "ep_bfilter_enabled"),
                     "Bloom filter wasn't enabled");

    int num_read_attempts = get_int_stat_or_default(h, 0, "ep_bg_num_samples");

    // Ensure vbucket's bloom filter is enabled
    checkeq("ENABLED"s,
            get_str_stat(h, "vb_0:bloom_filter", "vbucket-details 0"),
            "Vbucket 0's bloom filter wasn't enabled upon setup!");

    for (int i = 0; i < 1000; i++) {
        std::stringstream key;
        key << "key-" << i;
        check_expression(!get_meta(h, key.str()), "Get meta should fail.");
    }

    checkeq(num_read_attempts,
            get_int_stat_or_default(h, 0, "ep_bg_num_samples"),
            "Expected no bgFetch attempts");

    checkeq(cb::engine_errc::success,
            get_stats(h, {}, {}, add_stats),
            "Failed to get stats.");
    std::string eviction_policy = vals.find("ep_item_eviction_policy")->second;

    if (eviction_policy == "full_eviction") {  // FULL EVICTION MODE
        // Set with Meta
        int j;
        for (j = 0; j < 10; j++) {
            // init some random metadata
            ItemMetaData itm_meta;
            itm_meta.revSeqno = 10;
            itm_meta.cas = 0xdeadbeef;
            itm_meta.exptime = ep_convert_to_expiry_time(300);
            itm_meta.flags = 0xdeadbeef;

            const std::string key = "swm-" + std::to_string(j);
            checkeq(cb::engine_errc::success,
                    set_with_meta(h, key, "somevalue", Vbid(0), &itm_meta, 0),
                    "Expected to store item");
        }

        checkeq(num_read_attempts,
                get_int_stat_or_default(h, 0, "ep_bg_num_samples"),
                "Expected no bgFetch attempts");

        // Add
        for (j = 0; j < 10; j++) {
            std::stringstream key;
            key << "add-" << j;

            checkeq(cb::engine_errc::success,
                    store(h,
                          nullptr,
                          StoreSemantics::Add,
                          key.str(),
                          "newvalue"),
                    "Failed to add value again.");
        }

        checkeq(num_read_attempts,
                get_int_stat_or_default(h, 0, "ep_bg_num_samples"),
                "Expected no bgFetch attempts");

        // Delete
        for (j = 0; j < 10; j++) {
            std::stringstream key;
            key << "del-" << j;
            checkeq(cb::engine_errc::no_such_key,
                    del(h, key.str(), 0, Vbid(0)),
                    "Failed remove with value.");
        }

        checkeq(num_read_attempts,
                get_int_stat_or_default(h, 0, "ep_bg_num_samples"),
                "Expected no bgFetch attempts");
    }

    return SUCCESS;
}

static enum test_result test_bloomfilter_delete_plus_set_scenario(
        EngineIface* h) {
    if (get_bool_stat(h, "ep_bfilter_enabled") == false) {
        checkeq(cb::engine_errc::success,
                set_param(h,
                          EngineParamCategory::Flush,
                          "bfilter_enabled",
                          "true"),
                "Set bloomfilter_enabled should have worked");
    }
    check_expression(get_bool_stat(h, "ep_bfilter_enabled"),
                     "Bloom filter wasn't enabled");

    // Ensure vbucket's bloom filter is enabled
    checkeq("ENABLED"s,
            get_str_stat(h, "vb_0:bloom_filter", "vbucket-details 0"),
            "Vbucket 0's bloom filter wasn't enabled upon setup!");

    checkeq(cb::engine_errc::success,
            store(h, nullptr, StoreSemantics::Set, "k1", "v1"),
            "Failed to fail to store an item.");

    wait_for_flusher_to_settle(h);
    int num_writes = get_int_stat(h, "rw_0:io_num_write", "kvstore");
    int num_persisted = get_int_stat(h, "ep_total_persisted");
    cb_assert(num_writes == 1 && num_persisted == 1);

    checkeq(cb::engine_errc::success,
            del(h, "k1", 0, Vbid(0)),
            "Failed remove with value.");
    stop_persistence(h);
    checkeq(cb::engine_errc::success,
            store(h,
                  nullptr,
                  StoreSemantics::Set,
                  "k1",
                  "v2",
                  nullptr,
                  0,
                  Vbid(0)),
            "Failed to fail to store an item.");
    int key_count =
            get_int_stat(h, "vb_0:bloom_filter_key_count", "vbucket-details 0");

    if (key_count == 0) {
        checkge(2, get_int_stat(h, "rw_0:io_num_write", "kvstore"),
              "Unexpected number of writes");
        start_persistence(h);
        wait_for_flusher_to_settle(h);
        checkeq(0,
                get_int_stat(
                        h, "vb_0:bloom_filter_key_count", "vbucket-details 0"),
                "Unexpected number of keys in bloomfilter");
    } else {
        cb_assert(key_count == 1);
        checkeq(2,
                get_int_stat(h, "rw_0:io_num_write", "kvstore"),
                "Unexpected number of writes");
        start_persistence(h);
        wait_for_flusher_to_settle(h);
        checkeq(1,
                get_int_stat(
                        h, "vb_0:bloom_filter_key_count", "vbucket-details 0"),
                "Unexpected number of keys in bloomfilter");
    }

    return SUCCESS;
}

static enum test_result test_datatype(EngineIface* h) {
    auto* cookie = testHarness->create_cookie(h);
    testHarness->set_datatype_support(cookie, true);

    ItemIface* itm = nullptr;
    const std::string key(R"({"foo":"bar"})");
    const auto datatype = PROTOCOL_BINARY_DATATYPE_JSON;
    uint64_t cas = 0;
    std::string value("x");
    checkeq(cb::engine_errc::success,
            storeCasOut(h, nullptr, Vbid(0), key, value, datatype, itm, cas),
            "Expected set to succeed");

    auto ret = get(h, cookie, key, Vbid(0));
    checkeq(cb::engine_errc::success, ret.first, "Unable to get stored item");

    item_info info;
    checkeq(true,
            h->get_item_info(*ret.second, info),
            "Failed to get item info");
    checkeq(PROTOCOL_BINARY_DATATYPE_JSON, info.datatype, "Invalid datatype");

    const char* key1 = "foo";
    const char* val1 = R"({"foo1":"bar1"})";
    ItemMetaData itm_meta;
    itm_meta.revSeqno = 10;
    itm_meta.cas = info.cas;
    itm_meta.exptime = info.exptime;
    itm_meta.flags = info.flags;
    checkeq(cb::engine_errc::success,
            set_with_meta(h,
                          key1,
                          val1,
                          Vbid(0),
                          &itm_meta,
                          last_cas,
                          0,
                          info.datatype,
                          cookie),
            "Expected to store item");

    ret = get(h, cookie, key1, Vbid(0));
    checkeq(cb::engine_errc::success, ret.first, "Unable to get stored item");

    checkeq(true,
            h->get_item_info(*ret.second, info),
            "Failed to get item info");
    checkeq(PROTOCOL_BINARY_DATATYPE_JSON,
            info.datatype,
            "Invalid datatype, when setWithMeta");

    testHarness->destroy_cookie(cookie);
    return SUCCESS;
}

static enum test_result test_datatype_with_unknown_command(EngineIface* h) {
    auto* cookie = testHarness->create_cookie(h);
    testHarness->set_datatype_support(cookie, true);
    const char* key = "foo";
    const char* val = R"({"foo":"bar"})";
    auto datatype = PROTOCOL_BINARY_DATATYPE_JSON;

    ItemMetaData itm_meta;
    itm_meta.revSeqno = 10;
    itm_meta.cas = 0x1;
    itm_meta.exptime = 0;
    itm_meta.flags = 0;

    //SET_WITH_META
    checkeq(cb::engine_errc::success,
            set_with_meta(
                    h, key, val, Vbid(0), &itm_meta, 0, 0, datatype, cookie),
            "Expected to store item");

    auto ret = get(h, cookie, key, Vbid(0));
    checkeq(cb::engine_errc::success, ret.first, "Unable to get stored item");

    item_info info;
    checkeq(true,
            h->get_item_info(*ret.second, info),
            "Failed to get item info");
    checkeq(PROTOCOL_BINARY_DATATYPE_JSON,
            info.datatype,
            "Invalid datatype, when setWithMeta");

    //SET_RETURN_META
    checkeq(cb::engine_errc::success,
            set_ret_meta(h, "foo1", val, Vbid(0), 0, 0, 0, datatype, cookie),
            "Expected success");
    checkeq(cb::mcbp::Status::Success, last_status.load(),
            "Expected set returing meta to succeed");
    checkeq(PROTOCOL_BINARY_DATATYPE_JSON,
            last_datatype.load(),
            "Invalid datatype, when set_return_meta");

    testHarness->destroy_cookie(cookie);
    return SUCCESS;
}

static enum test_result test_access_scanner_settings(EngineIface* h) {
    if (!isWarmupEnabled(h)) {
        // Access scanner n/a without warmup.
        return SKIPPED;
    }

    // Create a unique access log path by combining with the db path.
    checkeq(cb::engine_errc::success,
            get_stats(h, {}, {}, add_stats),
            "Failed to get stats.");
    std::string dbname = vals.find("ep_dbname")->second;

    const auto alog_path = std::string("alog_path=") + dbname +
                           cb::io::DirectorySeparator + "access.log";
    std::string newconfig =
            std::string(testHarness->get_current_testcase()->cfg) + alog_path;

    testHarness->reload_engine(&h, newconfig, true, false);

    wait_for_warmup_complete(h);

    std::string err_msg;
    // Check access scanner is enabled and alog_task_time is at default
    checkeq(true,
            get_bool_stat(h, "ep_access_scanner_enabled"),
            "Expected access scanner to be enabled");
    cb_assert(get_int_stat(h, "ep_alog_task_time") == 2);

    // Ensure access_scanner_task_time is what its expected to be.
    // Need to wait until the AccessScanner task has been setup.
    wait_for_stat_change(
            h, "ep_access_scanner_task_time", std::string{"NOT_SCHEDULED"});

    std::string str = get_str_stat(h, "ep_access_scanner_task_time");
    std::string expected_time = "02:00";
    err_msg.assign("Initial time incorrect, expect: " +
                   expected_time + ", actual: " + str.substr(11, 5));
    checkeq(0, str.substr(11, 5).compare(expected_time), err_msg);

    // Update alog_task_time and ensure the update is successful
    expected_time = "05:00";

    // [MB-24422] we need to set this multiple times as the change listeners
    //  may not have been initialized at the time of call
    repeat_till_true([&]() {
        set_param(h, EngineParamCategory::Flush, "alog_task_time", "5");
        str = get_str_stat(h, "ep_access_scanner_task_time");
        return str.substr(11, 5) == expected_time;
    });

    err_msg.assign("Updated time incorrect, expect: " +
                   expected_time + ", actual: " + str.substr(11, 5));
    checkeq(expected_time, str.substr(11, 5), err_msg);

    // Update alog_sleep_time by 10 mins and ensure the update is successful.
    const std::chrono::minutes update_by{10};
    std::string targetTaskTime1{make_time_string(std::chrono::system_clock::now() +
                                                 update_by)};

    set_param(h,
              EngineParamCategory::Flush,
              "alog_sleep_time",
              std::to_string(update_by.count()).c_str());
    str = get_str_stat(h, "ep_access_scanner_task_time");

    // Recalculate now() + 10mins as upper bound on when the task should be
    // scheduled.
    std::string targetTaskTime2{make_time_string(std::chrono::system_clock::now() +
                                                 update_by)};

    // ep_access_scanner_task_time should fall within the range of
    // targetTaskTime1 and targetTaskTime2
    err_msg.assign("Unexpected task time range, expect: " +
                   targetTaskTime1 + " <= " + str + " <= " + targetTaskTime2);
<<<<<<< HEAD
    checkle(targetTaskTime1, str, err_msg);
    checkle(str, targetTaskTime2, err_msg);
=======
    checkle(targetTaskTime1, str, err_msg.c_str());
    checkle(str, targetTaskTime2, err_msg.c_str());

    return SUCCESS;
}

static enum test_result test_access_scanner(EngineIface* h) {
    if (!isWarmupEnabled(h)) {
        // Access scanner not applicable without warmup.
        return SKIPPED;
    }

    // Create a unique access log path by combining with the db path.
    checkeq(cb::engine_errc::success,
            get_stats(h, {}, {}, add_stats),
            "Failed to get stats.");
    const auto dbname = vals.find("ep_dbname")->second;

    const auto alog_path = std::string("alog_path=") + dbname +
                           cb::io::DirectorySeparator + "access.log";

    /* We do not want the access scanner task to be running while we initiate it
       explicitly below. Hence set the alog_task_time to about 1 ~ 2 hours
       from now */
    const time_t now = time(nullptr);
    struct tm tm_now;
    cb_gmtime_r(&now, &tm_now);
    const auto two_hours_hence = (tm_now.tm_hour + 2) % 24;

    const auto alog_task_time = std::string("alog_task_time=") +
            std::to_string(two_hours_hence);

    const auto newconfig =
            std::string(testHarness->get_current_testcase()->cfg) + alog_path +
            ";" + alog_task_time;

    testHarness->reload_engine(&h, newconfig.c_str(), true, false);

    wait_for_warmup_complete(h);

    /* Check that alog_task_time was correctly updated. */
    checkeq(get_int_stat(h, "ep_alog_task_time"),
            two_hours_hence,
            "Failed to set alog_task_time to 2 hours in the future");

    checkeq(cb::engine_errc::success,
            get_stats(h, {}, {}, add_stats),
            "Failed to get stats.");
    std::string name0 = vals.find("ep_alog_path")->second;
    std::string name1 = vals.find("ep_alog_path")->second;
    /* Check access scanner is enabled */
    checkeq(true,
            get_bool_stat(h, "ep_access_scanner_enabled"),
            "Access scanner task not enabled by default. Check test config");

    const int num_shards =
            get_int_stat(h, "ep_workload:num_shards", "workload");
    checkeq(2,
            num_shards,
            "Test is expected to run with 2 shards and 1 vbucket.");
    name0 = name0 + ".0";
    name1 = name1 + ".1";
    std::string prev(name0 + ".old");

    const auto quota = get_stat<uint64_t>(h, "ep_max_size");
    // Note: Touching this code for MB-61875. The following comment is legacy
    // from previous development and I don't get what residency calculation
    // the comment refers too. I guess that whatever that was at the time, our
    // logic in the ItemPager has chenged over time and this comment might
    // be invalid at this point.
    //
    // Ensure we have at least 1000 items, ie enough to give us 0.1% granularity
    // in any residency calculations.
    const size_t minNumItems = 1000;
    // MB-61875: This test might store less that minNumItems on some envs.
    // Let's just make computations as if we want to load 10x minNumItems, so
    // we minimize the possibility that we drop under minNumItems.
    const auto valueSize = quota / (minNumItems * 10);
    const std::string value(valueSize, 'x');

    // Get the RR down to below 95% for generating a access.log file
    int num_items = 0;
    while (true) {
        // Gathering stats on every store is expensive, just check every 100 iterations
        if ((num_items % 100) == 0) {
            if (get_int_stat(h, "vb_active_perc_mem_resident") < 94) {
                break;
            }
        }

        std::string key("key" + std::to_string(num_items));
        cb::engine_errc ret = store(
                h, nullptr, StoreSemantics::Set, key.c_str(), value.c_str());
        switch (ret) {
        case cb::engine_errc::success:
            num_items++;
            break;

        case cb::engine_errc::no_memory:
        case cb::engine_errc::temporary_failure:
            // Returned when at high watermark; simply retry the op.
            break;

        default:
            fprintf(stderr,
                    "test_access_scanner: Unexpected result from store(): %s\n",
                    cb::to_string(ret).c_str());
            abort();
        }

    }

    if (num_items < 1000) {
        std::cerr << "Error: test_access_scanner: "
            "expected at least 1000 items after filling vbucket, "
            "but only have " << num_items << ". "
            "Check max_size setting for test." << std::endl;
        return FAIL;
    }

    wait_for_flusher_to_settle(h);
    verify_curr_items(h, num_items, "Wrong number of items");
    int num_non_resident = get_int_stat(h, "vb_active_num_non_resident");
    checkge(num_non_resident, num_items * 6 / 100,
            "Expected num_non_resident to be at least 6% of total items");

    // MB-54571: Because we run with a very small max_size = 10M, the overhead
    // of our internal structures, other than the HashTable can cause _all_
    // values to be evicted. Stash something so we are able to generate an
    // access.log for shard 0.
    checkeq(cb::engine_errc::success,
            store(h,
                  nullptr,
                  StoreSemantics::Set,
                  "something",
                  value.c_str(),
                  nullptr,
                  0,
                  Vbid(0)),
            "Failed to store item");

    /* Run access scanner task once and expect it to generate access log */
    checkeq(cb::engine_errc::success,
            set_param(h,
                      EngineParamCategory::Flush,
                      "access_scanner_run",
                      "true"),
            "Failed to trigger access scanner");

    // Wait for the number of runs to equal the number of shards with vbuckets
    // mapped to them.
    wait_for_stat_to_be(h, "ep_num_access_scanner_runs", 1);

    /* This time since resident ratio is < 95% access log should be generated */
    check_expression(cb::io::isFile(name0),
                     (std::string("access log file (") + name0 +
                      ") should exist (got errno:" + std::to_string(errno))
                             .c_str());
    // No vbuckets in shard 1 so no file should be generated.
    check_expression(!cb::io::isFile(name1),
                     (std::string("access log file (") + name1 +
                      ") should not exist (got errno:" + std::to_string(errno))
                             .c_str());

    // Restart the server and check warmup loaded from 1 access log file.
    testHarness->reload_engine(&h, newconfig.c_str(), true, false);

    wait_for_warmup_complete(h);

    // Cannot compare against a value as the value is not deterministic.
    checkne(0,
            get_int_stat(h, "ep_warmup_access_log_keys_loaded", "warmup"),
            "Expected warmup to load all keys from access log");

    /* Increase resident ratio by deleting items */
    checkeq(cb::engine_errc::success,
            vbucketDelete(h, Vbid(0)),
            "Expected success");
    check_expression(set_vbucket_state(h, Vbid(0), vbucket_state_active),
          "Failed to set VB0 state.");

    /* Run access scanner task once */
    const int access_scanner_skips =
            get_int_stat(h, "ep_num_access_scanner_skips");
    checkeq(cb::engine_errc::success,
            set_param(h,
                      EngineParamCategory::Flush,
                      "access_scanner_run",
                      "true"),
            "Failed to trigger access scanner");
    wait_for_stat_to_be(h,
                        "ep_num_access_scanner_skips",
                        access_scanner_skips + num_shards);

    // MB-51240: expect another forced run to still increase the skips
    checkeq(cb::engine_errc::success,
            set_param(h,
                      EngineParamCategory::Flush,
                      "access_scanner_run",
                      "true"),
            "Failed to trigger access scanner");
    wait_for_stat_to_be(h,
                        "ep_num_access_scanner_skips",
                        access_scanner_skips + (2 * num_shards));

    /* Access log files should be removed because resident ratio > 95% */
    check_expression(!cb::io::isFile(prev), ".old access log file should not exist");
    check_expression(!cb::io::isFile(name0),
                     "access log file should not exist");
    check_expression(!cb::io::isFile(name1),
                     "access log file should not exist for shard 1");
>>>>>>> c89f9b5a

    return SUCCESS;
}

static enum test_result test_set_param_message(EngineIface* h) {
    checkeq(cb::engine_errc::invalid_arguments,
            set_param(h, EngineParamCategory::Flush, "alog_task_time", "50"),
            "Expected an invalid value error for an out of bounds "
            "alog_task_time");
    check_expression(std::string("Validation Error").compare(last_body),
                     "Expected a "
                     "validation error in the response body");
    return SUCCESS;
}

static enum test_result test_warmup_stats(EngineIface* h) {
    if (!isWarmupEnabled(h)) {
        return SKIPPED;
    }

    check_expression(set_vbucket_state(h, Vbid(0), vbucket_state_active),
                     "Failed to set VB0 state.");
    check_expression(set_vbucket_state(h, Vbid(1), vbucket_state_replica),
                     "Failed to set VB1 state.");

    for (int i = 0; i < 5000; ++i) {
        std::stringstream key;
        key << "key-" << i;
        checkeq(cb::engine_errc::success,
                store(h, nullptr, StoreSemantics::Set, key.str(), "somevalue"),
                "Error setting.");
    }

    // Restart the server.
    testHarness->reload_engine(
            &h, testHarness->get_current_testcase()->cfg, true, false);

    wait_for_warmup_complete(h);

    const auto warmup_stats = get_all_stats(h, "warmup");

    // Check all expected warmup stats exists.
    const char* warmup_keys[] = { "ep_warmup_thread",
                                  "ep_warmup_value_count",
                                  "ep_warmup_key_count",
                                  "ep_warmup_dups",
                                  "ep_warmup_oom",
                                  "ep_warmup_time"};
    for (const auto* key : warmup_keys) {
        check_expression(warmup_stats.contains(key),
                         (std::string("Found no ") + key).c_str());
    }

    std::string warmup_time = warmup_stats.at("ep_warmup_time");
    cb_assert(std::stoi(warmup_time) > 0);

    const auto prev_vb_stats = get_all_stats(h, "prev-vbucket");

    check_expression(prev_vb_stats.contains("vb_0"),
                     "Found no previous state for VB0");
    check_expression(prev_vb_stats.contains("vb_1"),
                     "Found no previous state for VB1");

    checkeq(std::string("active"), prev_vb_stats.at("vb_0"),
            "Unexpected stats for vb 0");
    checkeq(std::string("replica"), prev_vb_stats.at("vb_1"),
            "Unexpected stats for vb 1");

    const auto vb_details_stats = get_all_stats(h, "vbucket-details");
    checkeq(5000, std::stoi(vb_details_stats.at("vb_0:num_items")),
            "Unexpected item count for vb 0");
    checkeq(0, std::stoi(vb_details_stats.at("vb_1:num_items")),
            "Unexpected item count for vb 1");

    return SUCCESS;
}

static enum test_result test_warmup_with_threshold(EngineIface* h) {
    if (!isWarmupEnabled(h)) {
        return SKIPPED;
    }

    check_expression(set_vbucket_state(h, Vbid(0), vbucket_state_active),
                     "Failed set vbucket 1 state.");
    check_expression(set_vbucket_state(h, Vbid(1), vbucket_state_active),
                     "Failed set vbucket 2 state.");
    check_expression(set_vbucket_state(h, Vbid(2), vbucket_state_active),
                     "Failed set vbucket 3 state.");
    check_expression(set_vbucket_state(h, Vbid(3), vbucket_state_active),
                     "Failed set vbucket 4 state.");

    for (int i = 0; i < 10000; ++i) {
        std::stringstream key;
        key << "key+" << i;
        checkeq(cb::engine_errc::success,
                store(h,
                      nullptr,
                      StoreSemantics::Set,
                      key.str(),
                      "somevalue",
                      nullptr,
                      0,
                      Vbid(i % 4)),
                "Error setting.");
    }

    // Restart the server.
    testHarness->reload_engine(
            &h, testHarness->get_current_testcase()->cfg, true, false);

    wait_for_warmup_complete(h);

    checkeq(1,
            get_int_stat(h, "ep_primary_warmup_min_items_threshold", "warmup"),
            "Unable to set warmup_min_items_threshold to 1%");

    const std::string policy = get_str_stat(h, "ep_item_eviction_policy");

    if (policy == "full_eviction") {
        checkeq(get_int_stat(h, "ep_warmup_key_count", "warmup"),
                get_int_stat(h, "ep_warmup_value_count", "warmup"),
                "Warmed up key count didn't match warmed up value count");
    } else {
        checkeq(10000,
                get_int_stat(h, "ep_warmup_key_count", "warmup"),
                "Warmup didn't warmup all keys");
    }
    check_expression(get_int_stat(h, "ep_warmup_value_count", "warmup") <= 110,
                     "Warmed up value count found to be greater than 1%");

    cb_assert(get_int_stat(h, "ep_warmup_time", "warmup") > 0);

    return SUCCESS;
}

// Test that when a bucket is populated in full-eviction mode; but
// later changed to value-eviction mode, if there isn't sufficient
// memory to load all item metadata we return NOMEM to the
// ENABLE_TRAFFIC command.
static enum test_result test_warmup_oom(EngineIface* h) {
    if (!isWarmupEnabled(h)) {
        return SKIPPED;
    }

    // Requires memory tracking for us to be able to correctly monitor memory
    // usage.
    if (!get_bool_stat(h, "ep_mem_tracker_enabled")) {
        return SKIPPED;
    }

    write_items(
            h, 20000, 0, "superlongnameofkey1234567890123456789012345678902");

    wait_for_flusher_to_settle(h);

    std::string config(testHarness->get_current_testcase()->cfg);
    config = config + "max_size=2097152;item_eviction_policy=value_only";

    testHarness->reload_engine(&h, config, true, false);

    wait_for_warmup_complete(h);

    std::unique_ptr<MockCookie> cookie = std::make_unique<MockCookie>();
    checkeq(cb::engine_errc::no_memory,
            h->set_traffic_control_mode(*cookie, TrafficControlMode::Enabled),
            "Data traffic command should have failed with enomem");

    return SUCCESS;
}

static enum test_result test_cbd_225(EngineIface* h) {
    // get engine startup token
    time_t token1 = get_int_stat(h, "ep_startup_time");
    checkne(time_t{0}, token1, "Expected non-zero startup token");

    // store some random data
    checkeq(cb::engine_errc::success,
            store(h, nullptr, StoreSemantics::Set, "k1", "v1"),
            "Failed to fail to store an item.");
    checkeq(cb::engine_errc::success,
            store(h, nullptr, StoreSemantics::Set, "k2", "v2"),
            "Failed to fail to store an item.");
    wait_for_flusher_to_settle(h);

    // check_expression token again, which should be the same as before
    time_t token2 = get_int_stat(h, "ep_startup_time");
    checkeq(token1, token2, "Expected the same startup token");

    // reload the engine
    testHarness->time_travel(10);
    testHarness->reload_engine(&h,

                               testHarness->get_current_testcase()->cfg,
                               true,
                               false);

    wait_for_warmup_complete(h);

    // check_expression token, this time we should get a different one
    time_t token3 = get_int_stat(h, "ep_startup_time");
    checkne(token3, token1, "Expected a different startup token");

    return SUCCESS;
}

static enum test_result test_workload_stats(EngineIface* h) {
    auto* cookie = testHarness->create_cookie(h);
    checkeq(cb::engine_errc::success,
            h->get_stats(*cookie, "workload"sv, {}, add_stats),
            "Falied to get workload stats");
    testHarness->destroy_cookie(cookie);
    int num_read_threads =
            get_int_stat(h, "ep_workload:num_readers", "workload");
    int num_write_threads =
            get_int_stat(h, "ep_workload:num_writers", "workload");
    int num_auxio_threads =
            get_int_stat(h, "ep_workload:num_auxio", "workload");
    int num_nonio_threads =
            get_int_stat(h, "ep_workload:num_nonio", "workload");
    int num_shards = get_int_stat(h, "ep_workload:num_shards", "workload");
    checkeq(10, num_read_threads, "Incorrect number of readers");
    checkeq(4, num_write_threads, "Incorrect number of writers");
    checkeq(20, num_auxio_threads, "Incorrect number of auxio threads");
    check_expression(num_nonio_threads > 1 && num_nonio_threads <= 8,
                     "Incorrect number of nonio threads");
    checkeq(5, num_shards, "Incorrect number of shards");
    return SUCCESS;
}

static enum test_result test_max_workload_stats(EngineIface* h) {
    ExecutorPool::get()->setNumAuxIO(ThreadPoolConfig::AuxIoThreadCount{1});
    ExecutorPool::get()->setNumNonIO(ThreadPoolConfig::NonIoThreadCount{4});
    auto* cookie = testHarness->create_cookie(h);
    checkeq(cb::engine_errc::success,
            h->get_stats(*cookie, "workload"sv, {}, add_stats),
            "Failed to get workload stats");
    testHarness->destroy_cookie(cookie);
    int num_read_threads =
            get_int_stat(h, "ep_workload:num_readers", "workload");
    int num_write_threads =
            get_int_stat(h, "ep_workload:num_writers", "workload");
    int num_auxio_threads =
            get_int_stat(h, "ep_workload:num_auxio", "workload");
    int num_nonio_threads =
            get_int_stat(h, "ep_workload:num_nonio", "workload");
    int num_shards = get_int_stat(h, "ep_workload:num_shards", "workload");
    checkeq(14, num_read_threads, "Incorrect number of readers");
    checkeq(4, num_write_threads, "Incorrect number of writers");

    checkeq(1, num_auxio_threads, "Incorrect number of auxio threads");// config
    checkeq(4, num_nonio_threads, "Incorrect number of nonio threads");// config
    checkeq(5, num_shards, "Incorrect number of shards");
    return SUCCESS;
}

static enum test_result test_worker_stats(EngineIface* h) {
    if (isFollyExecutorPool(h)) {
        // FollyExecutorPool doesn't support 'worker' stats.
        return SKIPPED;
    }
    checkeq(cb::engine_errc::success,
            get_stats(h, "dispatcher"sv, {}, add_stats),
            "Failed to get worker stats");

    std::set<std::string> tasklist;
    tasklist.insert("Running a flusher loop");
    tasklist.insert("Updating stat snapshot on disk");
    tasklist.insert("Batching background fetch");
    tasklist.insert("Fetching item from disk for vkey stat");
    tasklist.insert("Fetching item from disk");
    tasklist.insert("Generating access log");
    tasklist.insert("Snapshotting vbucket states");
    tasklist.insert("Warmup - initialize");
    tasklist.insert("Warmup - creating vbuckets");
    tasklist.insert("Warmup - estimate item count");
    tasklist.insert("Warmup - key dump");
    tasklist.insert("Warmup - check for access log");
    tasklist.insert("Warmup - loading access log");
    tasklist.insert("Warmup - loading KV Pairs");
    tasklist.insert("Warmup - loading data");
    tasklist.insert("Warmup - completion");
    tasklist.insert("Not currently running any task");

    std::set<std::string> statelist;
    statelist.insert("creating");
    statelist.insert("running");
    statelist.insert("waiting");
    statelist.insert("sleeping");
    statelist.insert("shutdown");
    statelist.insert("dead");

    for (std::string name : {"worker_0", "worker_1"}) {
        std::string task = vals["Reader_" + name + ":task"];
        task = task.substr(0, task.find(":"));

        std::string state = vals["Reader_" + name + ":state"];

        check_expression(tasklist.contains(task),
                         (name + "'s Current task incorrect: " + task).c_str());
        check_expression(statelist.contains(state),
                         (name + "'s state incorrect: " + state).c_str());
    }

    checkeq(15,
            get_int_stat(h, "ep_num_workers"), // cannot spawn less
            "Incorrect number of threads spawned");
    return SUCCESS;
}

static enum test_result test_all_keys_api(EngineIface* h) {
    std::vector<std::string> keys;
    const int start_key_idx = 10, del_key_idx = 12, num_keys = 5,
              total_keys = 100;

    for (uint32_t i = 0; i < total_keys; ++i) {
        std::string key("key_" + std::to_string(i));
        keys.push_back(key);
    }
    std::vector<std::string>::iterator it;
    for (it = keys.begin(); it != keys.end(); ++it) {
        ItemIface* itm;
        checkeq(cb::engine_errc::success,
                store(h,
                      nullptr,
                      StoreSemantics::Set,
                      *it,
                      *it,
                      &itm,
                      0,
                      Vbid(0)),
                "Failed to store a value");
        h->release(*itm);
    }
    std::string del_key("key_" + std::to_string(del_key_idx));
    checkeq(cb::engine_errc::success,
            del(h, del_key, 0, Vbid(0)),
            "Failed to delete key");
    wait_for_flusher_to_settle(h);
    checkeq(total_keys - 1,
            get_int_stat(h, "curr_items"),
            "Item count mismatch");

    std::string start_key("key_" + std::to_string(start_key_idx));
    const auto keylen = gsl::narrow_cast<uint16_t>(start_key.length());
    uint32_t count = htonl(num_keys);

    auto pkt1 = createPacket(cb::mcbp::ClientOpcode::GetKeys,
                             Vbid(0),
                             0,
                             {reinterpret_cast<char*>(&count), sizeof(count)},
                             start_key);

    std::unique_ptr<MockCookie> cookie = std::make_unique<MockCookie>();
    if (isPersistentBucket(h)) {
        checkeq(cb::engine_errc::success,
                h->unknown_command(*cookie, *pkt1, add_response),
                "Failed to get all_keys, sort: ascending");
    } else {
        /* We intend to support cb::mcbp::ClientOpcode::GetKeys in ephemeral
           buckets in the future */
        checkeq(cb::engine_errc::not_supported,
                h->unknown_command(*cookie, *pkt1, add_response),
                "Should return not supported");
        return SUCCESS;
    }

    /* Check the keys. */
    size_t offset = 0;
    /* Since we have one deleted key, we must go till num_keys + 1 */
    for (size_t i = 0; i < num_keys + 1; ++i) {
        if (del_key_idx == start_key_idx + i) {
            continue;
        }
        uint16_t len;
        memcpy(&len, last_body.data() + offset, sizeof(uint16_t));
        len = ntohs(len);
        checkeq(keylen, len, "Key length mismatch in all_docs response");
        std::string key("key_" + std::to_string(start_key_idx + i));
        offset += sizeof(uint16_t);
        checkeq(0,
                last_body.compare(offset, keylen, key),
                "Key mismatch in all_keys response");
        offset += keylen;
    }

    return SUCCESS;
}

static enum test_result test_all_keys_api_during_bucket_creation(
        EngineIface* h) {
    uint32_t count = htonl(5);
    const char key[] = "key_10";

    auto pkt1 = createPacket(cb::mcbp::ClientOpcode::GetKeys,
                             Vbid(1),
                             0,
                             {reinterpret_cast<char*>(&count), sizeof(count)},
                             {key, strlen(key)});

    stop_persistence(h);
    check_expression(set_vbucket_state(h, Vbid(1), vbucket_state_active),
                     "Failed set vbucket 1 state.");

    std::unique_ptr<MockCookie> cookie = std::make_unique<MockCookie>();
    if (isPersistentBucket(h)) {
        checkeq(cb::engine_errc::success,
                h->unknown_command(*cookie, *pkt1, add_response),
                "Unexpected return code from all_keys_api");
    } else {
        /* We intend to support cb::mcbp::ClientOpcode::GetKeys in ephemeral
           buckets in the future */
        checkeq(cb::engine_errc::not_supported,
                h->unknown_command(*cookie, *pkt1, add_response),
                "Should return not supported");
        return SUCCESS;
    }

    start_persistence(h);

    checkeq(cb::mcbp::Status::Success, last_status.load(),
            "Unexpected response status");

    return SUCCESS;
}

static enum test_result test_curr_items_add_set(EngineIface* h) {
    // Verify initial case.
    verify_curr_items(h, 0, "init");

    const auto initial_enqueued = get_int_stat(h, "ep_total_enqueued");

    // Verify set and add case
    checkeq(cb::engine_errc::success,
            store(h, nullptr, StoreSemantics::Add, "k1", "v1"),
            "Failed to fail to store an item.");
    checkeq(cb::engine_errc::success,
            store(h, nullptr, StoreSemantics::Set, "k2", "v2"),
            "Failed to fail to store an item.");
    checkeq(cb::engine_errc::success,
            store(h, nullptr, StoreSemantics::Set, "k3", "v3"),
            "Failed to fail to store an item.");
    if (isPersistentBucket(h) && is_full_eviction(h)) {
        // MB-21957: FE mode - curr_items is only valid once we flush documents
        wait_for_flusher_to_settle(h);
    }
    verify_curr_items(h, 3, "three items stored");
    checkeq(initial_enqueued + 3,
            get_int_stat(h, "ep_total_enqueued"),
            "Expected total_enqueued to increase by 3 after 3 new items");

    return SUCCESS;
}

static enum test_result test_curr_items_delete(EngineIface* h) {
    // Verify initial case.
    verify_curr_items(h, 0, "init");

    // Store some items
    write_items(h, 3);
    wait_for_flusher_to_settle(h);

    // Verify delete case.
    checkeq(cb::engine_errc::success,
            del(h, "key1", 0, Vbid(0)),
            "Failed remove with value.");

    wait_for_stat_change(h, "curr_items", 3);
    verify_curr_items(h, 2, "one item deleted - persisted");

    return SUCCESS;
}

static enum test_result test_curr_items_dead(EngineIface* h) {
    // Verify initial case.
    verify_curr_items(h, 0, "init");

    // Store some items
    write_items(h, 3);
    wait_for_flusher_to_settle(h);

    // Verify dead vbucket case.
    check_expression(set_vbucket_state(h, Vbid(0), vbucket_state_dead),
                     "Failed set vbucket 0 state to dead");

    verify_curr_items(h, 0, "dead vbucket");
    checkeq(0,
            get_int_stat(h, "curr_items_tot"),
            "Expected curr_items_tot to be 0 with a dead vbucket");

    // Then resurrect.
    check_expression(set_vbucket_state(h, Vbid(0), vbucket_state_active),
                     "Failed set vbucket 0 state to active");

    verify_curr_items(h, 3, "resurrected vbucket");

    // Now completely delete it.
    check_expression(set_vbucket_state(h, Vbid(0), vbucket_state_dead),
                     "Failed set vbucket 0 state to dead (2)");
    wait_for_flusher_to_settle(h);
    checkeq(uint64_t(0),
            get_stat<uint64_t>(h, "ep_queue_size"),
            "ep_queue_size is not zero after setting to dead (2)");

    checkeq(cb::engine_errc::success,
            vbucketDelete(h, Vbid(0)),
            "Expected success");
    checkeq(cb::mcbp::Status::Success, last_status.load(),
            "Expected success deleting vbucket.");
    verify_curr_items(h, 0, "del vbucket");
    checkeq(0,
            get_int_stat(h, "curr_items_tot"),
            "Expected curr_items_tot to be 0 after deleting a vbucket");

    return SUCCESS;
}

static enum test_result test_value_eviction(EngineIface* h) {
    check_expression(set_vbucket_state(h, Vbid(1), vbucket_state_active),
                     "Failed to set vbucket state.");

    reset_stats(h);

    checkeq(0,
            get_int_stat(h, "ep_num_value_ejects"),
            "Expected reset stats to set ep_num_value_ejects to zero");
    checkeq(0,
            get_int_stat(h, "ep_num_non_resident"),
            "Expected all items to be resident");
    checkeq(0,
            get_int_stat(h, "vb_active_num_non_resident"),
            "Expected all active vbucket items to be resident");

    stop_persistence(h);
    checkeq(cb::engine_errc::success,
            store(h, nullptr, StoreSemantics::Set, "k1", "v1"),
            "Failed to fail to store an item.");
    evict_key(h, "k1", Vbid(0), "Can't eject: Dirty object.", true);
    start_persistence(h);
    wait_for_flusher_to_settle(h);
    stop_persistence(h);
    checkeq(cb::engine_errc::success,
            store(h,
                  nullptr,
                  StoreSemantics::Set,
                  "k2",
                  "v2",
                  nullptr,
                  0,
                  Vbid(1)),
            "Failed to fail to store an item.");
    evict_key(h, "k2", Vbid(1), "Can't eject: Dirty object.", true);
    start_persistence(h);
    wait_for_flusher_to_settle(h);

    evict_key(h, "k1", Vbid(0), "Ejected.");
    evict_key(h, "k2", Vbid(1), "Ejected.");

    checkeq(2,
            get_int_stat(h, "vb_active_num_non_resident"),
            "Expected two non-resident items for active vbuckets");

    evict_key(h, "k1", Vbid(0), "Already ejected.");
    evict_key(h, "k2", Vbid(1), "Already ejected.");

    checkeq(cb::engine_errc::success,
            get_stats(h, {}, {}, add_stats),
            "Failed to get stats.");
    const auto eviction_policy = vals.find("ep_item_eviction_policy")->second;

    std::unique_ptr<MockCookie> cookie = std::make_unique<MockCookie>();
    const auto status = h->evict_key(
            *cookie,
            DocKeyView{"missing-key", DocKeyEncodesCollectionId::No},
            Vbid{0});

    if (eviction_policy == "value_only") {
        checkeq(cb::engine_errc::no_such_key,
                status,
                "expected the key to be missing...");
    } else {
        // Note that we simply return SUCCESS when EVICT_KEY is issued to
        // a non-resident or non-existent key with full eviction to avoid a disk
        // lookup.
        checkeq(cb::engine_errc::success,
                status,
                "expected the success for evicting a non-existent key with "
                "full eviction");
    }

    reset_stats(h);
    checkeq(0,
            get_int_stat(h, "ep_num_value_ejects"),
            "Expected reset stats to set ep_num_value_ejects to zero");

    check_key_value(h, "k1", "v1", 2);
    checkeq(1,
            get_int_stat(h, "vb_active_num_non_resident"),
            "Expected only one active vbucket item to be non-resident");

    check_expression(set_vbucket_state(h, Vbid(0), vbucket_state_replica),
                     "Failed to set vbucket state.");
    check_expression(set_vbucket_state(h, Vbid(1), vbucket_state_replica),
                     "Failed to set vbucket state.");
    checkeq(0,
            get_int_stat(h, "vb_active_num_non_resident"),
            "Expected no non-resident items");

    return SUCCESS;
}

static enum test_result test_duplicate_items_disk(EngineIface* h) {
    if (!isWarmupEnabled(h)) {
        return SKIPPED;
    }

    check_expression(set_vbucket_state(h, Vbid(1), vbucket_state_active),
                     "Failed to set vbucket state.");

    std::vector<std::string> keys;
    for (int j = 0; j < 100; ++j) {
        std::stringstream ss;
        ss << "key" << j;
        std::string key(ss.str());
        keys.push_back(key);
    }
    std::vector<std::string>::iterator it;
    for (it = keys.begin(); it != keys.end(); ++it) {
        checkeq(cb::engine_errc::success,
                store(h,
                      nullptr,
                      StoreSemantics::Set,
                      *it,
                      "value",
                      nullptr,
                      0,
                      Vbid(1)),
                "Failed to store a value");
    }
    wait_for_flusher_to_settle(h);

    // don't need to explicitly set the vbucket state to dead as this is
    // done as part of the vbucketDelete. See KVBucket::deleteVBucket
    int vb_del_num = get_int_stat(h, "ep_vbucket_del");
    checkeq(cb::engine_errc::success,
            vbucketDelete(h, Vbid(1)),
            "Failure deleting dead bucket.");
    check_expression(verify_vbucket_missing(h, Vbid(1)),
                     "vbucket 1 was not missing after deleting it.");
    // wait for the deletion to successfully complete before setting the
    // vbucket state active (which creates the vbucket)
    wait_for_stat_change(h, "ep_vbucket_del", vb_del_num);

    check_expression(set_vbucket_state(h, Vbid(1), vbucket_state_active),
                     "Failed to set vbucket state.");

    for (it = keys.begin(); it != keys.end(); ++it) {
        ItemIface* i;
        checkeq(cb::engine_errc::success,
                store(h,
                      nullptr,
                      StoreSemantics::Set,
                      *it,
                      *it,
                      &i,
                      0,
                      Vbid(1)),
                "Failed to store a value");
        h->release(*i);
    }
    wait_for_flusher_to_settle(h);

    testHarness->reload_engine(&h,

                               testHarness->get_current_testcase()->cfg,
                               true,
                               false);

    wait_for_warmup_complete(h);
    check_expression(set_vbucket_state(h, Vbid(1), vbucket_state_active),
                     "Failed to set vbucket state.");
    // Make sure that a key/value item is persisted correctly
    for (it = keys.begin(); it != keys.end(); ++it) {
        evict_key(h, *it, Vbid(1), "Ejected.");
    }
    for (it = keys.begin(); it != keys.end(); ++it) {
        check_key_value(h, it->c_str(), it->data(), it->size(), Vbid(1));
    }
    checkeq(0,
            get_int_stat(h, "ep_warmup_dups"),
            "Expected no duplicate items from disk");

    return SUCCESS;
}

static enum test_result test_disk_gt_ram_golden(EngineIface* h) {
    // Check/grab initial state.
    const auto initial_enqueued = get_int_stat(h, "ep_total_enqueued");
    int itemsRemoved = get_int_stat(h, "ep_items_rm_from_checkpoints");

    // Store some data and check post-set state.
    wait_for_persisted_value(h, "k1", "some value");
    wait_for_stat_change(h, "ep_items_rm_from_checkpoints", itemsRemoved);

    checkeq(0,
            get_int_stat(h, "ep_bg_fetched"),
            "Should start with zero bg fetches");
    checkeq((initial_enqueued + 1),
            get_int_stat(h, "ep_total_enqueued"),
            "Should have additional item enqueued after store");

    // Evict the data.
    evict_key(h, "k1");

    // Reload the data.
    check_key_value(h, "k1", "some value", 10);

    checkeq(1,
            get_int_stat(h, "ep_bg_fetched"),
            "BG fetches should be one after reading an evicted key");
    checkeq((initial_enqueued + 1),
            get_int_stat(h, "ep_total_enqueued"),
            "Item should not be marked dirty after reading an evicted key");

    itemsRemoved = get_int_stat(h, "ep_items_rm_from_checkpoints");
    // Delete the value and make sure things return correctly.
    int numStored = get_int_stat(h, "ep_total_persisted");
    checkeq(cb::engine_errc::success,
            del(h, "k1", 0, Vbid(0)),
            "Failed remove with value.");
    wait_for_stat_change(h, "ep_total_persisted", numStored);
    wait_for_stat_change(h, "ep_items_rm_from_checkpoints", itemsRemoved);

    return SUCCESS;
}

static enum test_result test_disk_gt_ram_paged_rm(EngineIface* h) {
    // Check/grab initial state.
    const auto initial_enqueued = get_int_stat(h, "ep_total_enqueued");

    // Store some data and check post-set state.
    wait_for_persisted_value(h, "k1", "some value");
    checkeq(0,
            get_int_stat(h, "ep_bg_fetched"),
            "bg_fetched should initially be zero");
    checkeq(initial_enqueued + 1,
            get_int_stat(h, "ep_total_enqueued"),
            "Expected total_enqueued to increase by 1 after storing 1 value");

    // Evict the data.
    evict_key(h, "k1");

    // Delete the value and make sure things return correctly.
    int numStored = get_int_stat(h, "ep_total_persisted");
    checkeq(cb::engine_errc::success,
            del(h, "k1", 0, Vbid(0)),
            "Failed remove with value.");
    wait_for_stat_change(h, "ep_total_persisted", numStored);

    return SUCCESS;
}

static enum test_result test_disk_gt_ram_update_paged_out(EngineIface* h) {
    wait_for_persisted_value(h, "k1", "some value");

    evict_key(h, "k1");

    checkeq(cb::engine_errc::success,
            store(h, nullptr, StoreSemantics::Set, "k1", "new value"),
            "Failed to update an item.");

    check_key_value(h, "k1", "new value", 9);

    checkeq(0, get_int_stat(h, "ep_bg_fetched"), "bg fetched something");

    return SUCCESS;
}

/*
 * Test that reading a document which has been deleted
 * (and tombstone compacted) does not go to disk but instead uses the Bloom
 * filter to detect the document does not exist without having to access disk.
 *
 */
static enum test_result test_disk_gt_ram_delete_paged_out(EngineIface* h) {
    Expects(get_bool_stat(h, "ep_bfilter_enabled") &&
            "This test expects Bloom filter to be enabled.");

    wait_for_persisted_value(h, "k1", "some value");

    evict_key(h, "k1");

    checkeq(cb::engine_errc::success,
            del(h, "k1", 0, Vbid(0)),
            "Failed to delete.");

    // Wait for delete to be persisted so Bloom filter has the deleted key added.
    wait_for_flusher_to_settle(h);

    checkeq(0,
            get_int_stat(h, "ep_bg_fetched"),
            "Unexpected bg_fetched after del, before get");

    // Store 1 more item - this is necessary as we cannot purge the high_seqno,
    // but we _do_ want the delete above to be purged (and hence removed from
    // Bloom filter on rebuild).
    wait_for_persisted_value(h, "k2", "some value2");

    // Trigger compaction - this is necessary to rebuild the Bloom filter to not
    // include deleted, purged items.
    compact_db(h, Vbid(0), std::numeric_limits<uint64_t>::max(), 0, 0);

    checkeq(cb::engine_errc::no_such_key,
            verify_key(h, "k1"),
            "Expected miss.");

    checkeq(0,
            get_int_stat(h, "ep_bg_fetched"),
            "Unexpected bg_fetched after del/get");

    return SUCCESS;
}

extern "C" {
    static void bg_set_thread(void *arg) {
        auto* td(static_cast<ThreadData*>(arg));

        std::this_thread::sleep_for(
                std::chrono::microseconds(2600)); // Exacerbate race condition.

        checkeq(cb::engine_errc::success,
                store(td->h, nullptr, StoreSemantics::Set, "k1", "new value"),
                "Failed to update an item.");

        delete td;
    }

    static void bg_del_thread(void *arg) {
        auto *td(static_cast<ThreadData*>(arg));

        std::this_thread::sleep_for(
                std::chrono::microseconds(2600)); // Exacerbate race condition.

        checkeq(cb::engine_errc::success,
                del(td->h, "k1", 0, Vbid(0)),
                "Failed to delete.");

        delete td;
    }
}

static enum test_result test_disk_gt_ram_set_race(EngineIface* h) {
    wait_for_persisted_value(h, "k1", "some value");

    evict_key(h, "k1");

    auto thread = create_thread([h]() { bg_set_thread(new ThreadData(h)); },
                                "mythread");

    check_key_value(h, "k1", "new value", 9);

    // Should have bg_fetched, but discarded the old value.
    cb_assert(1 == get_int_stat(h, "ep_bg_fetched"));

    thread.join();

    return SUCCESS;
}

static enum test_result test_disk_gt_ram_rm_race(EngineIface* h) {
    wait_for_persisted_value(h, "k1", "some value");

    evict_key(h, "k1");

    auto thread = create_thread([h]() { bg_del_thread(new ThreadData(h)); },
                                "mythread");

    checkeq(cb::engine_errc::no_such_key,
            verify_key(h, "k1"),
            "Expected miss.");

    // Should have bg_fetched, but discarded the old value.
    cb_assert(1 == get_int_stat(h, "ep_bg_fetched"));

    thread.join();

    return SUCCESS;
}

static enum test_result test_kill9_bucket(EngineIface* h) {
    if (!isWarmupEnabled(h)) {
        return SKIPPED;
    }

    std::vector<std::string> keys;
    for (int j = 0; j < 2000; ++j) {
        std::stringstream ss;
        ss << "key-0-" << j;
        std::string key(ss.str());
        keys.push_back(key);
    }
    std::vector<std::string>::iterator it;
    for (it = keys.begin(); it != keys.end(); ++it) {
        checkeq(cb::engine_errc::success,
                store(h, nullptr, StoreSemantics::Set, *it, *it),
                "Failed to store a value");
    }

    // Last parameter indicates the force shutdown for the engine.
    testHarness->reload_engine(&h,

                               testHarness->get_current_testcase()->cfg,
                               true,
                               true);

    wait_for_warmup_complete(h);

    keys.clear();
    for (int j = 0; j < 2000; ++j) {
        std::stringstream ss;
        ss << "key-1-" << j;
        std::string key(ss.str());
        keys.push_back(key);
    }
    for (it = keys.begin(); it != keys.end(); ++it) {
        ItemIface* i;
        checkeq(cb::engine_errc::success,
                store(h,
                      nullptr,
                      StoreSemantics::Set,
                      *it,
                      *it,
                      &i,
                      0,
                      Vbid(0)),
                "Failed to store a value");
        h->release(*i);
    }
    for (it = keys.begin(); it != keys.end(); ++it) {
        check_key_value(h, it->c_str(), it->data(), it->size(), Vbid(0));
    }

    return SUCCESS;
}

static enum test_result test_revid(EngineIface* h) {
    ItemMetaData meta;
    for (uint64_t ii = 1; ii < 10; ++ii) {
        checkeq(cb::engine_errc::success,
                store(h, nullptr, StoreSemantics::Set, "test_revid", "foo"),
                "Failed to store a value");

        cb::EngineErrorMetadataPair erroMetaPair;
        check_expression(get_meta(h, "test_revid", erroMetaPair),
                         "Get meta failed");
        checkeq(ii, erroMetaPair.second.seqno, "Unexpected sequence number");
    }

    return SUCCESS;
}

static enum test_result test_regression_mb4314(EngineIface* h) {
    cb::EngineErrorMetadataPair errorMetaPair;
    check_expression(!get_meta(h, "test_regression_mb4314", errorMetaPair),
                     "Expected get_meta() to fail");

    ItemMetaData itm_meta(0xdeadbeef, 10, 0xdeadbeef, 0);
    checkeq(cb::engine_errc::success,
            set_with_meta(h,
                          "test_regression_mb4314",
                          {},
                          Vbid(0),
                          &itm_meta,
                          errorMetaPair.second.cas),
            "Expected to store item");

    // Now try to read the item back:
    auto ret = get(h, nullptr, "test_regression_mb4314", Vbid(0));
    checkeq(cb::engine_errc::success,
            ret.first,
            "Expected to get the item back!");

    return SUCCESS;
}

static enum test_result test_mb3466(EngineIface* h) {
    checkeq(cb::engine_errc::success,
            get_stats(h, {}, {}, add_stats),
            "Failed to get stats.");

    check_expression(vals.contains("mem_used"),
                     "Expected \"mem_used\" to be returned");
    check_expression(vals.contains("bytes"),
                     "Expected \"bytes\" to be returned");
    std::string memUsed = vals["mem_used"];
    std::string bytes = vals["bytes"];
    checkeq(memUsed, bytes,
          "Expected mem_used and bytes to have the same value");

    return SUCCESS;
}

static enum test_result test_observe_seqno_basic_tests(EngineIface* h) {
    // Check observe seqno for vbucket with id 1
    check_expression(set_vbucket_state(h, Vbid(1), vbucket_state_active),
                     "Failed to set vbucket state.");

    //Check the output when there is no data in the vbucket
    uint64_t vb_uuid = get_ull_stat(h, "vb_1:0:id", "failovers");
    uint64_t high_seqno = get_int_stat(h, "vb_1:high_seqno", "vbucket-seqno");
    checkeq(cb::engine_errc::success,
            observe_seqno(h, Vbid(1), vb_uuid),
            "Expected success");

    checkeq(cb::mcbp::Status::Success,
            last_status.load(),
            "Expected success");

    const auto bucket_type =
            isPersistentBucket(h) ? EPBucketType::EP : EPBucketType::Ephemeral;
    check_observe_seqno(
            false, bucket_type, 0, Vbid(1), vb_uuid, high_seqno, high_seqno);

    //Add some mutations and verify the output
    int num_items = 10;
    for (int j = 0; j < num_items; ++j) {
        // Set an item
        ItemIface* it = nullptr;
        uint64_t cas1;
        std::string value('x', 100);
        checkeq(cb::engine_errc::success,
                storeCasOut(h,
                            nullptr,
                            Vbid(1),
                            "key" + std::to_string(j),
                            value,
                            PROTOCOL_BINARY_RAW_BYTES,
                            it,
                            cas1),
                "Expected set to succeed");
    }

    wait_for_flusher_to_settle(h);

    uint64_t total_persisted = 0;
    high_seqno = get_int_stat(h, "vb_1:high_seqno", "vbucket-seqno");

    if (isPersistentBucket(h)) {
        total_persisted = get_int_stat(h, "ep_total_persisted");
        checkeq(total_persisted,
                uint64_t(num_items),
                "Expected ep_total_persisted equals the number of items");
    } else {
        total_persisted = high_seqno;
    }

    checkeq(cb::engine_errc::success,
            observe_seqno(h, Vbid(1), vb_uuid),
            "Expected success");

    check_observe_seqno(false,
                        bucket_type,
                        0,
                        Vbid(1),
                        vb_uuid,
                        total_persisted,
                        high_seqno);
    //Stop persistence. Add more mutations and check observe result
    stop_persistence(h);

    num_items = 20;
    for (int j = 10; j < num_items; ++j) {
        // Set an item
        ItemIface* it = nullptr;
        uint64_t cas1;
        std::string value('x', 100);
        checkeq(cb::engine_errc::success,
                storeCasOut(h,
                            nullptr,
                            Vbid(1),
                            "key" + std::to_string(j),
                            value,
                            PROTOCOL_BINARY_RAW_BYTES,
                            it,
                            cas1),
                "Expected set to succeed");
    }

    high_seqno = get_int_stat(h, "vb_1:high_seqno", "vbucket-seqno");
    checkeq(cb::engine_errc::success,
            observe_seqno(h, Vbid(1), vb_uuid),
            "Expected success");

    if (!isPersistentBucket(h)) {
        /* if bucket is not persistent then total_persisted == high_seqno */
        total_persisted = high_seqno;
    }
    check_observe_seqno(false,
                        bucket_type,
                        0,
                        Vbid(1),
                        vb_uuid,
                        total_persisted,
                        high_seqno);
    start_persistence(h);
    wait_for_flusher_to_settle(h);

    if (isPersistentBucket(h)) {
        total_persisted = get_int_stat(h, "ep_total_persisted");
    } else {
        total_persisted = high_seqno;
    }

    checkeq(cb::engine_errc::success,
            observe_seqno(h, Vbid(1), vb_uuid),
            "Expected success");

    check_observe_seqno(false,
                        bucket_type,
                        0,
                        Vbid(1),
                        vb_uuid,
                        total_persisted,
                        high_seqno);
    return SUCCESS;
}

static enum test_result test_observe_seqno_failover(EngineIface* h) {
    if (!isWarmupEnabled(h)) {
        return SKIPPED;
    }

    int num_items = 10;
    for (int j = 0; j < num_items; ++j) {
        // Set an item
        ItemIface* it = nullptr;
        uint64_t cas1;
        std::string value('x', 100);
        checkeq(cb::engine_errc::success,
                storeCasOut(h,
                            nullptr,
                            Vbid(0),
                            "key" + std::to_string(j),
                            value,
                            PROTOCOL_BINARY_RAW_BYTES,
                            it,
                            cas1),
                "Expected set to succeed");
    }

    wait_for_flusher_to_settle(h);

    uint64_t vb_uuid = get_ull_stat(h, "vb_0:0:id", "failovers");
    uint64_t high_seqno = get_int_stat(h, "vb_0:high_seqno", "vbucket-seqno");

    // restart
    testHarness->reload_engine(&h,

                               testHarness->get_current_testcase()->cfg,
                               true,
                               true);

    wait_for_warmup_complete(h);

    uint64_t new_vb_uuid = get_ull_stat(h, "vb_0:0:id", "failovers");

    checkeq(cb::engine_errc::success,
            observe_seqno(h, Vbid(0), vb_uuid),
            "Expected success");

    const auto bucket_type =
            isPersistentBucket(h) ? EPBucketType::EP : EPBucketType::Ephemeral;
    check_observe_seqno(true,
                        bucket_type,
                        1,
                        Vbid(0),
                        new_vb_uuid,
                        high_seqno,
                        high_seqno,
                        vb_uuid,
                        high_seqno);

    return SUCCESS;
}

static enum test_result test_observe_seqno_error(EngineIface* h) {
    //not my vbucket test
    uint64_t vb_uuid = get_ull_stat(h, "vb_0:0:id", "failovers");
    checkeq(cb::engine_errc::not_my_vbucket,
            observe_seqno(h, Vbid(10), vb_uuid),
            "Expected NMVB");

    //invalid uuid for vbucket
    vb_uuid = 0xdeadbeef;
    std::stringstream invalid_data;
    invalid_data.write((char *) &vb_uuid, sizeof(uint64_t));

    auto request = createPacket(cb::mcbp::ClientOpcode::ObserveSeqno,
                                Vbid(0),
                                0,
                                {},
                                {},
                                invalid_data.str());
    std::unique_ptr<MockCookie> cookie = std::make_unique<MockCookie>();
    checkeq(cb::engine_errc::no_such_key,
            h->unknown_command(*cookie, *request, add_response),
            "Expected vb uuid not found");

    return SUCCESS;
}

static enum test_result test_observe_single_key(EngineIface* h) {
    stop_persistence(h);

    // Set an item
    std::string value('x', 100);
    ItemIface* it = nullptr;
    uint64_t cas1;
    checkeq(cb::engine_errc::success,
            storeCasOut(h,
                        nullptr,
                        Vbid(0),
                        "key",
                        value,
                        PROTOCOL_BINARY_RAW_BYTES,
                        it,
                        cas1),
            "Set should work");

    // observe the item
    checkeq(cb::engine_errc::success,
            observe(h,
                    "key",
                    Vbid{0},
                    [&cas1](auto state, auto cas) {
                        checkeq(ObserveKeyState::NotPersisted,
                                ObserveKeyState(state),
                                "Expected persisted in result");
                        checkeq(cas1, cas, "Wrong cas in result");
                    }),
            "Expected success");

    return SUCCESS;
}

static enum test_result test_observe_temp_item(EngineIface* h) {
    char const *k1 = "key";

    checkeq(cb::engine_errc::success,
            store(h, nullptr, StoreSemantics::Set, k1, "somevalue"),
            "Failed set.");
    wait_for_flusher_to_settle(h);

    checkeq(cb::engine_errc::success, del(h, k1, 0, Vbid(0)), "Delete failed");
    wait_for_flusher_to_settle(h);
    wait_for_stat_to_be(h, "curr_items", 0);

    cb::EngineErrorMetadataPair errorMetaPair;

    check_expression(get_meta(h, k1, errorMetaPair), "Expected to get meta");
    checkeq(DocumentState::Deleted,
            errorMetaPair.second.document_state,
            "Expected deleted flag to be set");
    checkeq(0, get_int_stat(h, "curr_items"), "Expected zero curr_items");

    if (isPersistentBucket(h)) {
        // Persistent: make sure there is one temp_item (as Persistent buckets
        // don't keep deleted items in HashTable, unlike Ephemeral).
        checkeq(1,
                get_int_stat(h, "curr_temp_items"),
                "Expected single temp_items");
    }

    // Do an observe
    checkeq(cb::engine_errc::success,
            observe(h,
                    "key",
                    Vbid{0},
                    [&h](auto state, auto cas) {
                        if (isPersistentBucket(h)) {
                            checkeq(ObserveKeyState::NotFound,
                                    ObserveKeyState(state),
                                    "Expected NOT_FOUND in result");
                            checkeq(uint64_t(0), cas, "Wrong cas in result");
                        } else {
                            // For ephemeral buckets, deleted items are kept in
                            // HT hence we check for LOGICAL_DEL and a valid
                            // CAS.
                            checkeq(ObserveKeyState::LogicalDeleted,
                                    ObserveKeyState(state),
                                    "Expected LOGICAL_DEL in result");
                            checkne(uint64_t(0), cas, "Wrong cas in result");
                        }
                    }),
            "Expected success");

    return SUCCESS;
}

static enum test_result test_observe_not_my_vbucket(EngineIface* h) {
    auto cookie = std::make_unique<MockCookie>();
    uint64_t hint;
    checkeq(cb::engine_errc::not_my_vbucket,
            h->observe(*cookie,
                       DocKeyView{"key", DocKeyEncodesCollectionId::No},
                       Vbid{1},
                       {},
                       hint),
            "Expected not my vbucket");
    return SUCCESS;
}

static enum test_result test_control_data_traffic(EngineIface* h) {
    checkeq(cb::engine_errc::success,
            store(h, nullptr, StoreSemantics::Set, "key", "value1"),
            "Failed to set key");

    disable_traffic(h);

    checkeq(cb::engine_errc::temporary_failure,
            store(h, nullptr, StoreSemantics::Set, "key", "value2"),
            "Expected to receive temporary failure");

    enable_traffic(h);

    checkeq(cb::engine_errc::success,
            store(h, nullptr, StoreSemantics::Set, "key", "value2"),
            "Failed to set key");
    return SUCCESS;
}

static enum test_result test_memory_condition(EngineIface* h) {
    std::string data(1_MiB, 'x');

    // Disable persistence so this test isn't racy
    stop_persistence(h);
    auto j = 0;

    while (true) {
        std::string key("key-");
        key += std::to_string(j++);

        cb::engine_errc err = store(h, nullptr, StoreSemantics::Set, key, data);

        std::string checkMsg("Failed for reason ");
        checkMsg += to_string(err);
        check_expression(err == cb::engine_errc::success ||
                                 err == cb::engine_errc::temporary_failure ||
                                 err == cb::engine_errc::no_memory,
                         checkMsg.c_str());

        if (err == cb::engine_errc::temporary_failure ||
            err == cb::engine_errc::no_memory) {
            break;
        }
    }
    start_persistence(h);
    wait_for_flusher_to_settle(h);

    return SUCCESS;
}

static enum test_result test_stats_vkey_valid_field(EngineIface* h) {
    auto* cookie = testHarness->create_cookie(h);

    // Check vkey when a key doesn't exist
    const char* stats_key = "vkey key 0";
    checkeq(cb::engine_errc::no_such_key,
            h->get_stats(
                    *cookie, {stats_key, strlen(stats_key)}, {}, add_stats),
            "Expected not found.");

    stop_persistence(h);

    checkeq(cb::engine_errc::success,
            store(h, nullptr, StoreSemantics::Set, "key", "value"),
            "Failed to set key");

    // Check to make sure a non-persisted item is 'dirty'
    checkeq(cb::engine_errc::success,
            h->get_stats(
                    *cookie, {stats_key, strlen(stats_key)}, {}, add_stats),
            "Failed to get stats.");
    checkeq("dirty"s, vals.find("key_valid")->second, "Expected 'dirty'");

    // Check that a key that is resident and persisted returns valid
    start_persistence(h);
    wait_for_stat_to_be(h, "ep_total_persisted", 1);
    checkeq(cb::engine_errc::success,
            h->get_stats(
                    *cookie, {stats_key, strlen(stats_key)}, {}, add_stats),
            "Failed to get stats.");
    checkeq("valid"s, vals.find("key_valid")->second, "Expected 'valid'");

    // Check that an evicted key still returns valid
    evict_key(h, "key", Vbid(0), "Ejected.");
    checkeq(cb::engine_errc::success,
            h->get_stats(*cookie, "vkey key 0"sv, {}, add_stats),
            "Failed to get stats.");
    checkeq("valid"s, vals.find("key_valid")->second, "Expected 'valid'");

    testHarness->destroy_cookie(cookie);
    return SUCCESS;
}

static enum test_result test_multiple_transactions(EngineIface* h) {
    check_expression(set_vbucket_state(h, Vbid(1), vbucket_state_active),
                     "Failed to set vbucket state.");
    for (int j = 0; j < 1000; ++j) {
        std::stringstream s1;
        s1 << "key-0-" << j;
        checkeq(cb::engine_errc::success,
                store(h, nullptr, StoreSemantics::Set, s1.str(), s1.str()),
                "Failed to store a value");
        std::stringstream s2;
        s2 << "key-1-" << j;
        checkeq(cb::engine_errc::success,
                store(h,
                      nullptr,
                      StoreSemantics::Set,
                      s2.str(),
                      s2.str(),
                      nullptr,
                      0,
                      Vbid(1)),
                "Failed to store a value");
    }
    wait_for_stat_to_be(h, "ep_total_persisted", 2000);
    checklt(1, get_int_stat(h, "ep_commit_num"),
          "Expected 20 transaction completions at least");
    return SUCCESS;
}

static enum test_result test_set_ret_meta(EngineIface* h) {
    // Check that set without cas succeeds
    checkeq(cb::engine_errc::success,
            set_ret_meta(h, "key", "value", Vbid(0), 0, 0, 0),
            "Expected success");
    checkeq(cb::mcbp::Status::Success, last_status.load(),
          "Expected set returing meta to succeed");
    checkeq(1,
            get_int_stat(h, "ep_num_ops_set_ret_meta"),
            "Expected 1 set rm op");

    checkeq(uint32_t{0}, last_meta.flags, "Invalid result for flags");
    checkeq(uint32_t{0}, last_meta.exptime, "Invalid result for expiration");
    checkne(uint64_t{0}, last_meta.cas, "Invalid result for cas");
    checkeq(cb::uint48_t{1ull}, last_meta.revSeqno, "Invalid result for seqno");

    const auto expiry =
            gsl::narrow<uint32_t>(std::chrono::system_clock::to_time_t(
                    std::chrono::system_clock::now() + std::chrono::hours{1}));

    // Check that set with correct cas succeeds
    checkeq(cb::engine_errc::success,
            set_ret_meta(h, "key", "value", Vbid(0), last_meta.cas, 10, expiry),
            "Expected success");
    checkeq(cb::mcbp::Status::Success, last_status.load(),
          "Expected set returing meta to succeed");
    checkeq(2,
            get_int_stat(h, "ep_num_ops_set_ret_meta"),
            "Expected 2 set rm ops");

    checkeq(uint32_t{10}, last_meta.flags, "Invalid result for flags");
    checkeq(expiry, last_meta.exptime, "Invalid result for expiration");
    checkne(uint64_t{0}, last_meta.cas, "Invalid result for cas");
    checkeq(cb::uint48_t{2ull}, last_meta.revSeqno, "Invalid result for seqno");

    // Check that updating an item with no cas succeeds
    checkeq(cb::engine_errc::success,
            set_ret_meta(h, "key", "value", Vbid(0), 0, 5, 0),
            "Expected success");
    checkeq(cb::mcbp::Status::Success, last_status.load(),
          "Expected set returing meta to succeed");
    checkeq(3,
            get_int_stat(h, "ep_num_ops_set_ret_meta"),
            "Expected 3 set rm ops");

    checkeq(uint32_t{5}, last_meta.flags, "Invalid result for flags");
    checkeq(uint32_t{0}, last_meta.exptime, "Invalid result for expiration");
    checkne(uint64_t{0}, last_meta.cas, "Invalid result for cas");
    checkeq(cb::uint48_t{3ull}, last_meta.revSeqno, "Invalid result for seqno");

    // Check that updating an item with the wrong cas fails
    checkeq(cb::engine_errc::key_already_exists,
            set_ret_meta(h, "key", "value", Vbid(0), last_meta.cas + 1, 5, 0),
            "Expected success");
    checkeq(3,
            get_int_stat(h, "ep_num_ops_set_ret_meta"),
            "Expected 3 set rm ops");

    return SUCCESS;
}

static enum test_result test_set_ret_meta_error(EngineIface* h) {
    // Check tmp fail errors
    disable_traffic(h);
    checkeq(cb::engine_errc::temporary_failure,
            set_ret_meta(h, "key", "value", Vbid(0)),
            "Expected success");
    enable_traffic(h);

    // Check not my vbucket errors
    checkeq(cb::engine_errc::not_my_vbucket,
            set_ret_meta(h, "key", "value", Vbid(1)),
            "Expected NMVB");

    check_expression(set_vbucket_state(h, Vbid(1), vbucket_state_replica),
                     "Failed to set vbucket state.");
    checkeq(cb::engine_errc::not_my_vbucket,
            set_ret_meta(h, "key", "value", Vbid(1)),
            "Expected NMVB");
    checkeq(cb::engine_errc::success,
            vbucketDelete(h, Vbid(1)),
            "Expected success");

    check_expression(set_vbucket_state(h, Vbid(1), vbucket_state_dead),
                     "Failed to set vbucket state.");
    checkeq(cb::engine_errc::not_my_vbucket,
            set_ret_meta(h, "key", "value", Vbid(1)),
            "Expected NMVB");
    checkeq(cb::engine_errc::success,
            vbucketDelete(h, Vbid(1)),
            "Expected success");

    return SUCCESS;
}

static enum test_result test_add_ret_meta(EngineIface* h) {
    // Check that add with cas fails
    checkeq(cb::engine_errc::not_stored,
            add_ret_meta(h, "key", "value", Vbid(0), 10, 0, 0),
            "Expected success");

    // Check that add without cas succeeds.
    checkeq(cb::engine_errc::success,
            add_ret_meta(h, "key", "value", Vbid(0), 0, 0, 0),
            "Expected success");
    checkeq(cb::mcbp::Status::Success, last_status.load(),
          "Expected set returing meta to succeed");
    checkeq(1,
            get_int_stat(h, "ep_num_ops_set_ret_meta"),
            "Expected 1 set rm op");

    checkeq(uint32_t{0}, last_meta.flags, "Invalid result for flags");
    checkeq(uint32_t{0}, last_meta.exptime, "Invalid result for expiration");
    checkne(uint64_t{0}, last_meta.cas, "Invalid result for cas");
    checkeq(cb::uint48_t{1}, last_meta.revSeqno, "Invalid result for seqno");

    // Check that re-adding a key fails
    checkeq(cb::engine_errc::not_stored,
            add_ret_meta(h, "key", "value", Vbid(0), 0, 0, 0),
            "Expected success");

    // Check that adding a key with flags and exptime returns the correct values
    const auto expiry =
            gsl::narrow<uint32_t>(std::chrono::system_clock::to_time_t(
                    std::chrono::system_clock::now() + std::chrono::hours{1}));
    checkeq(cb::engine_errc::success,
            add_ret_meta(h, "key2", "value", Vbid(0), 0, 10, expiry),
            "Expected success");
    checkeq(cb::mcbp::Status::Success, last_status.load(),
          "Expected set returing meta to succeed");
    checkeq(2,
            get_int_stat(h, "ep_num_ops_set_ret_meta"),
            "Expected 2 set rm ops");

    checkeq(uint32_t{10}, last_meta.flags, "Invalid result for flags");
    checkeq(expiry, last_meta.exptime, "Invalid result for expiration");
    checkne(uint64_t{0}, last_meta.cas, "Invalid result for cas");
    checkeq(cb::uint48_t{1}, last_meta.revSeqno, "Invalid result for seqno");

    return SUCCESS;
}

static enum test_result test_add_ret_meta_error(EngineIface* h) {
    // Check tmp fail errors
    disable_traffic(h);
    checkeq(cb::engine_errc::temporary_failure,
            add_ret_meta(h, "key", "value", Vbid(0)),
            "Expected success");
    enable_traffic(h);

    // Check not my vbucket errors
    checkeq(cb::engine_errc::not_my_vbucket,
            add_ret_meta(h, "key", "value", Vbid(1)),
            "Expected NMVB");

    check_expression(set_vbucket_state(h, Vbid(1), vbucket_state_replica),
                     "Failed to set vbucket state.");
    checkeq(cb::engine_errc::not_my_vbucket,
            add_ret_meta(h, "key", "value", Vbid(1)),
            "Expected NMVB");
    checkeq(cb::engine_errc::success,
            vbucketDelete(h, Vbid(1)),
            "Expected success");

    check_expression(set_vbucket_state(h, Vbid(1), vbucket_state_dead),
                     "Failed to add vbucket state.");
    checkeq(cb::engine_errc::not_my_vbucket,
            add_ret_meta(h, "key", "value", Vbid(1)),
            "Expected NMVB");
    checkeq(cb::engine_errc::success,
            vbucketDelete(h, Vbid(1)),
            "Expected success");

    return SUCCESS;
}

static enum test_result test_del_ret_meta(EngineIface* h) {
    // Check that deleting a non-existent key fails
    checkeq(cb::engine_errc::no_such_key,
            del_ret_meta(h, "key", Vbid(0), 0),
            "Expected success");

    // Check that deleting a non-existent key with a cas fails
    checkeq(cb::engine_errc::no_such_key,
            del_ret_meta(h, "key", Vbid(0), 10),
            "Expeced success");

    // Check that deleting a key with no cas succeeds
    checkeq(cb::engine_errc::success,
            add_ret_meta(h, "key", "value", Vbid(0), 0, 0, 0),
            "Expected success");
    checkeq(cb::mcbp::Status::Success, last_status.load(),
          "Expected set returing meta to succeed");

    checkeq(uint32_t{0}, last_meta.flags, "Invalid result for flags");
    checkeq(uint32_t{0}, last_meta.exptime, "Invalid result for expiration");
    checkne(uint64_t{0}, last_meta.cas, "Invalid result for cas");
    checkeq(cb::uint48_t{1}, last_meta.revSeqno, "Invalid result for seqno");

    checkeq(cb::engine_errc::success,
            del_ret_meta(h, "key", Vbid(0), 0),
            "Expected success");
    checkeq(cb::mcbp::Status::Success, last_status.load(),
          "Expected set returing meta to succeed");
    checkeq(1,
            get_int_stat(h, "ep_num_ops_del_ret_meta"),
            "Expected 1 del rm op");

    checkeq(uint32_t{0}, last_meta.flags, "Invalid result for flags");
    checkeq(uint32_t{0}, last_meta.exptime, "Invalid result for expiration");
    checkne(uint64_t{0}, last_meta.cas, "Invalid result for cas");
    checkeq(cb::uint48_t{2}, last_meta.revSeqno, "Invalid result for seqno");

    // Check that deleting a key with a cas succeeds.
    const auto expiry =
            gsl::narrow<uint32_t>(std::chrono::system_clock::to_time_t(
                    std::chrono::system_clock::now() + std::chrono::hours{1}));

    checkeq(cb::engine_errc::success,
            add_ret_meta(h, "key", "value", Vbid(0), 0, 10, expiry),
            "Expected success");
    checkeq(cb::mcbp::Status::Success, last_status.load(),
          "Expected set returing meta to succeed");

    checkeq(uint32_t{10}, last_meta.flags, "Invalid result for flags");
    checkeq(expiry, last_meta.exptime, "Invalid result for expiration");
    checkne(uint64_t{0}, last_meta.cas, "Invalid result for cas");
    checkeq(cb::uint48_t{3}, last_meta.revSeqno, "Invalid result for seqno");

    checkeq(cb::engine_errc::success,
            del_ret_meta(h, "key", Vbid(0), last_meta.cas),
            "Expected success");
    checkeq(cb::mcbp::Status::Success, last_status.load(),
          "Expected set returing meta to succeed");
    checkeq(2,
            get_int_stat(h, "ep_num_ops_del_ret_meta"),
            "Expected 2 del rm ops");

    checkeq(uint32_t{10}, last_meta.flags, "Invalid result for flags");
    checkeq(expiry, last_meta.exptime, "Invalid result for expiration");
    checkne(uint64_t{0}, last_meta.cas, "Invalid result for cas");
    checkeq(cb::uint48_t{4}, last_meta.revSeqno, "Invalid result for seqno");

    // Check that deleting a key with the wrong cas fails
    checkeq(cb::engine_errc::success,
            add_ret_meta(h, "key", "value", Vbid(0), 0, 0, 0),
            "Expected success");
    checkeq(cb::mcbp::Status::Success, last_status.load(),
          "Expected set returing meta to succeed");

    checkeq(uint32_t{0}, last_meta.flags, "Invalid result for flags");
    checkeq(uint32_t{0}, last_meta.exptime, "Invalid result for expiration");
    checkne(uint64_t{0}, last_meta.cas, "Invalid result for cas");
    checkeq(cb::uint48_t{5}, last_meta.revSeqno, "Invalid result for seqno");

    checkeq(cb::engine_errc::key_already_exists,
            del_ret_meta(h, "key", Vbid(0), last_meta.cas + 1),
            "Expected success");
    checkeq(2,
            get_int_stat(h, "ep_num_ops_del_ret_meta"),
            "Expected 2 del rm ops");

    return SUCCESS;
}

static enum test_result test_del_ret_meta_error(EngineIface* h) {
    // Check tmp fail errors
    disable_traffic(h);
    checkeq(cb::engine_errc::temporary_failure,
            del_ret_meta(h, "key", Vbid(0)),
            "Expected success");
    enable_traffic(h);

    // Check not my vbucket errors
    checkeq(cb::engine_errc::not_my_vbucket,
            del_ret_meta(h, "key", Vbid(1), 0, nullptr),
            "Expected NMVB");

    check_expression(set_vbucket_state(h, Vbid(1), vbucket_state_replica),
                     "Failed to set vbucket state.");
    checkeq(cb::engine_errc::not_my_vbucket,
            del_ret_meta(h, "key", Vbid(1), 0, nullptr),
            "Expected NMVB");
    checkeq(cb::engine_errc::success,
            vbucketDelete(h, Vbid(1)),
            "Expected success");

    check_expression(set_vbucket_state(h, Vbid(1), vbucket_state_dead),
                     "Failed to add vbucket state.");
    checkeq(cb::engine_errc::not_my_vbucket,
            del_ret_meta(h, "key", Vbid(1), 0, nullptr),
            "Expected NMVB");
    checkeq(cb::engine_errc::success,
            vbucketDelete(h, Vbid(1)),
            "Expected success");

    return SUCCESS;
}

static enum test_result test_set_with_item_eviction(EngineIface* h) {
    checkeq(cb::engine_errc::success,
            store(h, nullptr, StoreSemantics::Set, "key", "somevalue"),
            "Failed set.");
    wait_for_flusher_to_settle(h);
    evict_key(h, "key", Vbid(0), "Ejected.");
    checkeq(cb::engine_errc::success,
            store(h, nullptr, StoreSemantics::Set, "key", "newvalue"),
            "Failed set.");
    check_key_value(h, "key", "newvalue", 8);
    return SUCCESS;
}

static enum test_result test_setWithMeta_with_item_eviction(EngineIface* h) {
    std::string_view key = "set_with_meta_key";
    std::string_view val = "somevalue";
    std::string_view newVal = "someothervalue";

    // create a new key
    checkeq(cb::engine_errc::success,
            store(h, nullptr, StoreSemantics::Set, key, val),
            "Failed set.");
    wait_for_flusher_to_settle(h);
    evict_key(h, key, Vbid(0), "Ejected.");

    // this is the cas to be used with a subsequent set with meta
    uint64_t cas_for_set = last_cas;
    // init some random metadata
    ItemMetaData itm_meta;
    itm_meta.revSeqno = 10;
    itm_meta.cas = 0xdeadbeef;
    itm_meta.exptime = 300;
    itm_meta.flags = 0xdeadbeef;

    // set with meta for a non-resident item should pass.
    checkeq(cb::engine_errc::success,
            set_with_meta(h, key, newVal, Vbid(0), &itm_meta, cas_for_set),
            "Expected to store item");
    checkeq(cb::mcbp::Status::Success, last_status.load(), "Expected success");

    return SUCCESS;
}

static enum test_result test_delWithMeta_and_subdoc_get_non_existent_value(
        EngineIface* h) {
    const std::string_view key = "delete_with_meta_key";
    ItemMetaData itemMeta;
    // put some random meta data
    itemMeta.revSeqno = 10;
    itemMeta.cas = 0xdeadbeef;
    itemMeta.exptime = 0;
    itemMeta.flags = 0xdeadbeef;

    // persistence is stopped to retain the deleted item in cache, otherwise it
    // will be removed by the flusher
    stop_persistence(h);

    // delete an item with meta data
    checkeq(cb::engine_errc::success,
            del_with_meta(h, key, Vbid(0), &itemMeta),
            "Expected delete success");
    // force get to retrieve value of deleted item
    checkeq(cb::engine_errc::success,
            get(h, nullptr, key, Vbid(0), DocStateFilter::AliveOrDeleted).first,
            "Expected success even though value does not exist.");
    return SUCCESS;
}

static enum test_result test_multiple_set_delete_with_metas_full_eviction(
        EngineIface* h) {
    checkeq(cb::engine_errc::success,
            get_stats(h, {}, {}, add_stats),
            "Failed to get stats");
    std::string eviction_policy = vals.find("ep_item_eviction_policy")->second;
    checkeq(std::string{"full_eviction"},
            eviction_policy,
            "Only available for full eviction");

    // init some random metadata
    ItemMetaData itm_meta;
    itm_meta.revSeqno = 10;
    itm_meta.cas = 0xdeadbeef;
    itm_meta.exptime = 0;
    itm_meta.flags = 0xdeadbeef;

    for (int ii = 0; ii < 1000; ++ii) {
        std::string key = "key" + std::to_string(ii);
        checkeq(cb::engine_errc::success,
                set_with_meta(h, key, "somevalue", Vbid(0), &itm_meta, 0),
                "Expected to store item");
    }

    wait_for_flusher_to_settle(h);

    int curr_vb_items = get_int_stat(h, "vb_0:num_items", "vbucket-details 0");
    checkeq(1000, curr_vb_items, "Expected all items to be stored");
    const auto num_ops_set_with_meta = get_int_stat(h, "ep_num_ops_set_meta");
    const auto num_ops_del_with_meta = get_int_stat(h, "ep_num_ops_del_meta");
    checkeq(curr_vb_items,
            num_ops_set_with_meta,
            "Expected the number of set_with_meta calls to match the number of "
            "items");

    // If we try to overwrite the item with the same cas it'll return
    // KEY_EEXISTS so let's set a different operation.
    itm_meta.cas = 0xdeadcafe;
    std::thread thread1{[&h, &itm_meta]() {
        for (int ii = 0; ii < 100; ii++) {
            std::string key = "key" + std::to_string(ii);
            checkeq(cb::engine_errc::success,
                    set_with_meta(
                            h, key, "somevalueEdited", Vbid(0), &itm_meta, 0),
                    "Expected to modify the item");
            checkeq(cb::mcbp::Status::Success,
                    last_status.load(),
                    "Expected to modify the item");
        }
    }};

    std::thread thread2{[&h, &curr_vb_items, &itm_meta]() {
        for (int ii = curr_vb_items - 100; ii < curr_vb_items; ii++) {
            std::string key = "key" + std::to_string(ii);
            checkeq(cb::engine_errc::success,
                    del_with_meta(h, key, Vbid(0), &itm_meta, 0),
                    "Expected to delete the item");
            checkeq(cb::mcbp::Status::Success,
                    last_status.load(),
                    "Expected to modify the item");
        }
    }};

    thread1.join();
    thread2.join();

    wait_for_flusher_to_settle(h);

    checkeq(num_ops_set_with_meta + 100,
            get_int_stat(h, "ep_num_ops_set_meta"),
            "Expected 100 set operations");
    checkeq(num_ops_del_with_meta + 100,
            get_int_stat(h, "ep_num_ops_del_meta"),
            "Expected 100 delete operations");

    curr_vb_items = get_int_stat(h, "vb_0:num_items", "vbucket-details 0");
    if (isWarmupEnabled(h)) {
        // Restart, and check data is warmed up correctly.
        testHarness->reload_engine(&h,

                                   testHarness->get_current_testcase()->cfg,
                                   true,
                                   true);

        wait_for_warmup_complete(h);

        checkeq(curr_vb_items,
                get_int_stat(h, "vb_0:num_items", "vbucket-details 0"),
                "Unexpected item count in vbucket");
    }

    return SUCCESS;
}

static enum test_result test_add_with_item_eviction(EngineIface* h) {
    checkeq(cb::engine_errc::success,
            store(h, nullptr, StoreSemantics::Add, "key", "somevalue"),
            "Failed to add value.");
    wait_for_flusher_to_settle(h);
    evict_key(h, "key", Vbid(0), "Ejected.");

    checkeq(cb::engine_errc::not_stored,
            store(h, nullptr, StoreSemantics::Add, "key", "somevalue"),
            "Failed to fail to re-add value.");

    // Expiration above was an hour, so let's go to The Future
    testHarness->time_travel(3800);

    checkeq(cb::engine_errc::success,
            store(h, nullptr, StoreSemantics::Add, "key", "newvalue"),
            "Failed to add value again.");
    check_key_value(h, "key", "newvalue", 8);
    return SUCCESS;
}

static enum test_result test_gat_with_item_eviction(EngineIface* h) {
    // Store the item!
    checkeq(cb::engine_errc::success,
            store(h, nullptr, StoreSemantics::Set, "mykey", "somevalue"),
            "Failed set.");
    wait_for_flusher_to_settle(h);
    evict_key(h, "mykey", Vbid(0), "Ejected.");

    gat(h, "mykey", Vbid(0), 10); // 10 sec as expiration time
    checkeq(cb::mcbp::Status::Success, last_status.load(), "gat mykey");
    checkeq("somevalue"s, last_body, "Invalid data returned");

    // time-travel 9 secs..
    testHarness->time_travel(9);

    // The item should still exist
    check_key_value(h, "mykey", "somevalue", 9);

    // time-travel 2 secs..
    testHarness->time_travel(2);

    // The item should have expired now...
    checkeq(cb::engine_errc::no_such_key,
            get(h, nullptr, "mykey", Vbid(0)).first,
            "Item should be gone");
    return SUCCESS;
}

static enum test_result test_keyStats_with_item_eviction(EngineIface* h) {
    // set (k1,v1) in vbucket 0
    checkeq(cb::engine_errc::success,
            store(h, nullptr, StoreSemantics::Set, "k1", "v1"),
            "Failed to store an item.");
    wait_for_flusher_to_settle(h);
    evict_key(h, "k1", Vbid(0), "Ejected.");
    auto* cookie = testHarness->create_cookie(h);

    // stat for key "k1" and vbucket "0"
    const char *statkey1 = "key k1 0";
    checkeq(cb::engine_errc::success,
            h->get_stats(*cookie, {statkey1, strlen(statkey1)}, {}, add_stats),
            "Failed to get stats.");
    check_expression(vals.contains("key_is_dirty"), "Found no key_is_dirty");
    check_expression(vals.contains("key_exptime"), "Found no key_exptime");
    check_expression(vals.contains("key_flags"), "Found no key_flags");
    check_expression(vals.contains("key_cas"), "Found no key_cas");
    check_expression(vals.contains("key_vb_state"), "Found no key_vb_state");

    testHarness->destroy_cookie(cookie);
    return SUCCESS;
}

static enum test_result test_delWithMeta_with_item_eviction(EngineIface* h) {
    const std::string_view key = "delete_with_meta_key";
    ItemMetaData itemMeta;
    // put some random meta data
    itemMeta.revSeqno = 10;
    itemMeta.cas = 0xdeadbeef;
    itemMeta.exptime = 0;
    itemMeta.flags = 0xdeadbeef;

    // store an item
    checkeq(cb::engine_errc::success,
            store(h, nullptr, StoreSemantics::Set, key, "somevalue"),
            "Failed set.");
    wait_for_flusher_to_settle(h);
    evict_key(h, key, Vbid(0), "Ejected.");

    // delete an item with meta data
    checkeq(cb::engine_errc::success,
            del_with_meta(h, key, Vbid(0), &itemMeta),
            "Expected delete success");
    checkeq(cb::mcbp::Status::Success, last_status.load(), "Expected success");

    return SUCCESS;
}

static enum test_result test_del_with_item_eviction(EngineIface* h) {
    ItemIface* i = nullptr;
    checkeq(cb::engine_errc::success,
            store(h, nullptr, StoreSemantics::Set, "key", "somevalue", &i),
            "Failed set.");
    wait_for_flusher_to_settle(h);
    evict_key(h, "key", Vbid(0), "Ejected.");

    Item *it = reinterpret_cast<Item*>(i);
    uint64_t orig_cas = it->getCas();
    h->release(*i);

    uint64_t cas = 0;
    uint64_t vb_uuid;
    mutation_descr_t mut_info;

    vb_uuid = get_ull_stat(h, "vb_0:0:id", "failovers");
    auto high_seqno = get_ull_stat(h, "vb_0:high_seqno", "vbucket-seqno");
    checkeq(cb::engine_errc::success,
            del(h, "key", &cas, Vbid(0), nullptr, &mut_info),
            "Failed remove with value.");
    checkne(orig_cas, cas, "Expected CAS to be different on delete");
    checkeq(cb::engine_errc::no_such_key,
            verify_key(h, "key"),
            "Expected missing key");
    checkeq(vb_uuid, mut_info.vbucket_uuid, "Expected valid vbucket uuid");
    checkeq((high_seqno + 1), mut_info.seqno, "Expected valid sequence number");

    return SUCCESS;
}

static enum test_result test_observe_with_item_eviction(EngineIface* h) {
    // Set the keys to observe
    ItemIface* it = nullptr;
    uint64_t cas1;

    std::string value('x', 100);
    checkeq(cb::engine_errc::success,
            storeCasOut(h,
                        nullptr,
                        Vbid(0),
                        "key1",
                        value,
                        PROTOCOL_BINARY_RAW_BYTES,
                        it,
                        cas1),
            "Set should work.");
    wait_for_stat_to_be(h, "ep_total_persisted", 1);

    evict_key(h, "key1", Vbid(0), "Ejected.");

    // Do observe
    checkeq(cb::engine_errc::success,
            observe(h,
                    "key1",
                    Vbid{0},
                    [&cas1](auto state, auto cas) {
                        checkeq(ObserveKeyState::Persisted,
                                ObserveKeyState(state),
                                "Expected persisted in result");
                        checkeq(cas, cas1, "Wrong cas in result");
                    }),
            "Expected success");
    return SUCCESS;
}

static enum test_result test_expired_item_with_item_eviction(EngineIface* h) {
    // Store the item!
    checkeq(cb::engine_errc::success,
            store(h, nullptr, StoreSemantics::Set, "mykey", "somevalue"),
            "Failed set.");
    gat(h, "mykey", Vbid(0), 10); // 10 sec as expiration time
    checkeq(cb::mcbp::Status::Success, last_status.load(), "gat mykey");
    checkeq("somevalue"s, last_body, "Invalid data returned");

    // Store a dummy item since we do not purge the item with highest seqno
    checkeq(cb::engine_errc::success,
            store(h,
                  nullptr,
                  StoreSemantics::Set,
                  "dummykey",
                  "dummyvalue",
                  nullptr,
                  0,
                  Vbid(0),
                  0),
            "Error setting.");

    wait_for_flusher_to_settle(h);
    evict_key(h, "mykey", Vbid(0), "Ejected.");

    // time-travel 11 secs..
    testHarness->time_travel(11);

    // Compaction on VBucket 0
    compact_db(h, Vbid(0), 10, 10, 0);

    std::chrono::microseconds sleepTime{128};
    while (get_int_stat(h, "ep_pending_compactions") != 0) {
        decayingSleep(&sleepTime);
    }

    wait_for_flusher_to_settle(h);
    wait_for_stat_to_be(h, "ep_pending_compactions", 0);
    checkeq(1,
            get_int_stat(h, "vb_active_expired"),
            "Expect the compactor to delete an expired item");

    // The item is already expired...
    checkeq(cb::engine_errc::no_such_key,
            get(h, nullptr, "mykey", Vbid(0)).first,
            "Item should be gone");
    return SUCCESS;
}

static enum test_result test_non_existent_get_and_delete(EngineIface* h) {
    checkeq(cb::engine_errc::no_such_key,
            get(h, nullptr, "key1", Vbid(0)).first,
            "Unexpected return status");
    checkeq(0, get_int_stat(h, "curr_temp_items"), "Unexpected temp item");
    checkeq(cb::engine_errc::no_such_key,
            del(h, "key3", 0, Vbid(0)),
            "Unexpected return status");
    checkeq(0, get_int_stat(h, "curr_temp_items"), "Unexpected temp item");
    return SUCCESS;
}

static enum test_result test_mb16421(EngineIface* h) {
    // Store the item!
    checkeq(cb::engine_errc::success,
            store(h, nullptr, StoreSemantics::Set, "mykey", "somevalue"),
            "Failed set.");
    wait_for_flusher_to_settle(h);

    // Evict Item!
    evict_key(h, "mykey", Vbid(0), "Ejected.");

    // Issue Get Meta
    check_expression(get_meta(h, "mykey"), "Expected to get meta");

    // Issue Get
    checkeq(cb::engine_errc::success,
            get(h, nullptr, "mykey", Vbid(0)).first,
            "Item should be there");

    return SUCCESS;
}

/**
 * Test that if we store an object with xattr the datatype is persisted
 * and read back correctly
 */
static enum test_result test_eviction_with_xattr(EngineIface* h) {
    if (!isPersistentBucket(h)) {
        return SKIPPED;
    }

    const char key[] = "test_eviction_with_xattr";
    cb::xattr::Blob builder;
    builder.set("_ep", "{\foo\":\"bar\"}");
    std::string data{builder.finalize()};

    checkeq(cb::engine_errc::success,
            storeCasVb11(h,
                         nullptr,
                         StoreSemantics::Set,
                         key,
                         data,
                         0,
                         0,
                         Vbid(0),
                         0,
                         PROTOCOL_BINARY_DATATYPE_XATTR,
                         DocumentState::Alive)
                    .first,
            "Unable to store item");

    wait_for_flusher_to_settle(h);

    // Evict Item!
    evict_key(h, key, Vbid(0), "Ejected.");

    item_info info;
    check_expression(get_item_info(h, &info, key), "Error getting item info");

    checkeq(PROTOCOL_BINARY_DATATYPE_XATTR, info.datatype,
            "Incorrect datatype read back");

    return SUCCESS;
}

static enum test_result test_get_random_key(EngineIface* h) {
    auto* cookie = testHarness->create_cookie(h);

    // An empty database should return no key
    checkeq(cb::engine_errc::no_such_key,
            h->get_random_document(*cookie, {CollectionID::Default}).first,
            "Database should be empty");

    StoredDocKey key("key", CollectionID::Default);

    // Store a key
    checkeq(cb::engine_errc::success,
            store(h,
                  nullptr,
                  StoreSemantics::Set,
                  key.keyData(),
                  "{\"some\":\"value\"}",
                  nullptr,
                  0,
                  Vbid(0),
                  3600,
                  PROTOCOL_BINARY_DATATYPE_JSON),
            "Failed set.");
    checkeq(cb::engine_errc::success,
            get(h, nullptr, key.keyData(), Vbid(0)).first,
            "Item should be there");

    // collections only count after flush
    wait_for_flusher_to_settle(h);

    // We should be able to get one if there is something in there
    const auto [status, item] =
            h->get_random_document(*cookie, {CollectionID::Default});
    checkeq(cb::engine_errc::success, status, "get random should work");
    checkeq(PROTOCOL_BINARY_DATATYPE_JSON,
            item->getDataType(),
            "Expected datatype to be JSON");

    // Since it is random we can't really check that we don't get the
    // same value twice...
    testHarness->destroy_cookie(cookie);
    return SUCCESS;
}

static enum test_result test_failover_log_behavior(EngineIface* h) {
    if (!isWarmupEnabled(h)) {
        // TODO: Ephemeral: We should add a test variant which checks that
        // on restart we generate a new UUID (essentially forcing all clients
        // to rollback if they re-connect; given that all previous data is gone).
        return SKIPPED;
    }

    uint64_t num_entries, top_entry_id;
    // warm up
    wait_for_warmup_complete(h);
    num_entries = get_int_stat(h, "vb_0:num_entries", "failovers");

    checkeq(uint64_t{1},
            num_entries,
            "Failover log should have one entry for new vbucket");
    top_entry_id = get_ull_stat(h, "vb_0:0:id", "failovers");

    // restart
    testHarness->reload_engine(&h,

                               testHarness->get_current_testcase()->cfg,
                               true,
                               true);

    wait_for_warmup_complete(h);
    num_entries = get_int_stat(h, "vb_0:num_entries", "failovers");

    checkeq(uint64_t{2}, num_entries, "Failover log should have grown");
    checkne(top_entry_id, get_ull_stat(h, "vb_0:0:id", "failovers"),
          "Entry at current seq should be overwritten after restart");

    int num_items = 10;
    for (int j = 0; j < num_items; ++j) {
        std::stringstream ss;
        ss << "key" << j;
        checkeq(cb::engine_errc::success,
                store(h, nullptr, StoreSemantics::Set, ss.str(), "data"),
                "Failed to store a value");
    }

    wait_for_flusher_to_settle(h);
    wait_for_stat_to_be(h, "curr_items", 10);

    // restart
    testHarness->reload_engine(&h,

                               testHarness->get_current_testcase()->cfg,
                               true,
                               true);

    wait_for_warmup_complete(h);
    num_entries = get_int_stat(h, "vb_0:num_entries", "failovers");

    checkeq(uint64_t{3}, num_entries, "Failover log should have grown");
    checkeq(uint64_t{10},
            get_ull_stat(h, "vb_0:0:seq", "failovers"),
            "Latest failover log entry should have correct high sequence "
            "number");

    return SUCCESS;
}

static enum test_result test_hlc_cas(EngineIface* h) {
    const char *key = "key";
    item_info info;
    uint64_t curr_cas = 0, prev_cas = 0;

    checkeq(cb::engine_errc::success,
            store(h, nullptr, StoreSemantics::Add, key, "data1"),
            "Failed to store an item");

    check_expression(get_item_info(h, &info, key),
                     "Error in getting item info");
    curr_cas = info.cas;
    checklt(prev_cas, curr_cas, "CAS is not monotonically increasing");
    prev_cas = curr_cas;

    checkeq(cb::engine_errc::success,
            store(h, nullptr, StoreSemantics::Set, key, "data2"),
            "Failed to store an item");

    check_expression(get_item_info(h, &info, key), "Error getting item info");
    curr_cas = info.cas;
    checklt(prev_cas, curr_cas, "CAS is not monotonically increasing");
    prev_cas = curr_cas;

    checkeq(cb::engine_errc::success,
            store(h, nullptr, StoreSemantics::Replace, key, "data3"),
            "Failed to store an item");

    check_expression(get_item_info(h, &info, key),
                     "Error in getting item info");
    curr_cas = info.cas;
    checklt(prev_cas, curr_cas, "CAS is not monotonically increasing");
    prev_cas = curr_cas;

    checkeq(cb::engine_errc::success,
            getl(h, nullptr, key, Vbid(0), 10).first,
            "Expected to be able to getl on first try");
    check_expression(get_item_info(h, &info, key),
                     "Error in getting item info");

    curr_cas = info.cas;
    checklt(prev_cas, curr_cas, "CAS is not monotonically increasing");
    return SUCCESS;
}

/*
    Basic test demonstrating multi-bucket operations.
    Checks that writing the same key to many buckets works as it should.
*/
static enum test_result test_multi_bucket_set_get(engine_test_t* test) {
    const int n_buckets = 20;
    std::vector<BucketHolder> buckets;
    if (create_buckets(test->cfg, n_buckets, buckets) != n_buckets) {
        destroy_buckets(buckets);
        return FAIL;

    }

    for (auto bucket : buckets) {
        // re-use test_setup which will wait for bucket ready
        test_setup(bucket.h);
    }

    int ii = 0;
    for (auto bucket : buckets) {
        std::stringstream val;
        val << "value_" << ii++;
        checkeq(cb::engine_errc::success,
                store(bucket.h, nullptr, StoreSemantics::Set, "key", val.str()),
                "Error setting.");
    }

    // Read back the values
    ii = 0;
    for (auto bucket : buckets) {
        std::stringstream val;
        val << "value_" << ii++;
        check_key_value(bucket.h, "key", val.str().c_str(), val.str().length());
    }

    destroy_buckets(buckets);

    return SUCCESS;
}

// Write to the vbucket's (couchstore) vbstate (_local/vbstate)
static void write_vb_state(std::string dbdir,
                           Vbid vbucket,
                           const nlohmann::json& json) {
    std::string filename = dbdir + cb::io::DirectorySeparator +
                           std::to_string(vbucket.get()) + ".couch.1";
    Db* handle;
    couchstore_error_t err = couchstore_open_db(
            filename.c_str(), COUCHSTORE_OPEN_FLAG_CREATE, &handle);

    checkeq(COUCHSTORE_SUCCESS, err, "Failed to open " + filename);
    const auto vbStateStr = json.dump();

    LocalDoc vbstate;
    vbstate.id.buf = const_cast<char*>(LocalDocKey::vbstate.data());
    vbstate.id.size = LocalDocKey::vbstate.size();
    vbstate.json.buf = (char*)vbStateStr.c_str();
    vbstate.json.size = vbStateStr.size();
    vbstate.deleted = 0;

    err = couchstore_save_local_document(handle, &vbstate);
    checkeq(COUCHSTORE_SUCCESS, err, "Failed to write local document");
    err = couchstore_commit(handle);
    checkeq(COUCHSTORE_SUCCESS, err, "Failed to commit");
    err = couchstore_close_file(handle);
    checkeq(COUCHSTORE_SUCCESS, err, "Failed to close file");
    err = couchstore_free_db(handle);
    checkeq(COUCHSTORE_SUCCESS, err, "Failed to free db");
}

/**
 * Rewrite the persisted vbucket_state to the oldest version we support upgrade
 * to (v5.0 at time of writing).
 */
static void force_vbstate_to_v5(std::string dbname,
                                Vbid vbucket,
                                bool hlcEpoch = true,
                                bool mightContainXattrs = true) {
    // Create 5.0.0 _local/vbstate
    // Note: unconditionally adding namespaces_supported to keep this test
    // working.
    nlohmann::json vbstate5 = {{"state", "active"},
                               {"checkpoint_id", "1"},
                               {"max_deleted_seqno", "0"},
                               {"snap_start", "0"},
                               {"snap_end", "1"},
                               {"max_cas", "123"},
                               {"namespaces_supported", true}};
    if (hlcEpoch) {
        vbstate5["hlc_epoch"] = std::to_string(HlcCasSeqnoUninitialised);
    }
    if (mightContainXattrs) {
        vbstate5["might_contain_xattrs"] = false;
    }
    write_vb_state(dbname, vbucket, vbstate5);
}

// Regression test for MB-19635
// Check that warming up from a 2.x couchfile doesn't end up with a UUID of 0
// we warmup 2 vbuckets and ensure they get unique IDs.
static enum test_result test_mb19635_upgrade_from_25x(EngineIface* h) {
    if (!isWarmupEnabled(h)) {
        return SKIPPED;
    }

    int num_items = 10;
    for (int j = 0; j < num_items; ++j) {
        std::stringstream ss;
        ss << "key" << j;
        checkeq(cb::engine_errc::success,
                store(h, nullptr, StoreSemantics::Set, ss.str(), "data"),
                "Failed to store a value");
    }

    wait_for_flusher_to_settle(h);

    std::string dbname = get_dbname(testHarness->get_current_testcase()->cfg);

    force_vbstate_to_v5(dbname, Vbid(0));
    force_vbstate_to_v5(dbname, Vbid(1));

    // Now shutdown engine force and restart to warmup from the 2.5.x data.
    testHarness->reload_engine(&h,

                               testHarness->get_current_testcase()->cfg,
                               true,
                               false);

    wait_for_warmup_complete(h);
    uint64_t vb_uuid0 = get_ull_stat(h, "vb_0:uuid", "vbucket-details");
    uint64_t vb_uuid1 = get_ull_stat(h, "vb_1:uuid", "vbucket-details");
    checkne(vb_uuid0, vb_uuid1, "UUID is not unique");

    // Upgrade in this case means the high-seqno is the visible-seqno
    checkeq(get_ull_stat(h, "vb_0:high_seqno", "vbucket-details"),
            get_ull_stat(h, "vb_0:max_visible_seqno", "vbucket-details"),
            "expected max-visible-seqno to be set to high_seqno");

    return SUCCESS;
}

// Regression test for MB-38031
// If upgrade from 4.x via a 5.x 'hop' some vbstate entries that 5.x creates
// won't be present if 5.x is just a stepping stone with no flushes
static enum test_result test_mb38031_upgrade_from_4x_via_5x_hop(
        EngineIface* h) {
    if (!isWarmupEnabled(h)) {
        return SKIPPED;
    }
    check_expression(set_vbucket_state(h, Vbid(1), vbucket_state_active),
                     "Failed to set vbucket state (vb 1).");
    check_expression(set_vbucket_state(h, Vbid(2), vbucket_state_active),
                     "Failed to set vbucket state (vb 2).");

    int num_items = 10;
    for (Vbid::id_type vb = 0; vb < 3; ++vb) {
        for (int j = 0; j < num_items; ++j) {
            std::stringstream ss;
            ss << "key_" << j;
            checkeq(cb::engine_errc::success,
                    store(h,
                          nullptr,
                          StoreSemantics::Set,
                          ss.str(),
                          "data",
                          nullptr,
                          0,
                          Vbid(vb)),
                    "Failed to store a value");
        }
    }

    wait_for_flusher_to_settle(h);

    std::string dbname = get_dbname(testHarness->get_current_testcase()->cfg);

    // Force vbstate on three vbuckets with each combination of hlc_epoch and
    // might_contain_xattrs
    force_vbstate_to_v5(dbname, Vbid(0), true, false);
    force_vbstate_to_v5(dbname, Vbid(1), false, true);
    force_vbstate_to_v5(dbname, Vbid(2), false, false);

    // Now shutdown engine force and restart to warmup
    testHarness->reload_engine(
            &h, testHarness->get_current_testcase()->cfg, true, false);

    wait_for_warmup_complete(h);

    // Warmup success and all documents loaded
    checkeq(num_items,
            get_int_stat(h, "vb_0:num_items", "vbucket-details 0"),
            "Expected vb:0 to have num_items");
    checkeq(num_items,
            get_int_stat(h, "vb_1:num_items", "vbucket-details 1"),
            "Expected vb:1 to have num_items");
    checkeq(num_items,
            get_int_stat(h, "vb_2:num_items", "vbucket-details 2"),
            "Expected vb:2 to have num_items");
    return SUCCESS;
}

// Regression test for MB-38031
// If upgrade from 4.x via a 5.x 'hop' some vbstate entries that 5.x creates
// won't be present if 5.x is just a stepping stone with no flushes
static enum test_result test_mb38031_illegal_json_throws(EngineIface* h) {
    if (!isWarmupEnabled(h)) {
        return SKIPPED;
    }

    checkeq(cb::engine_errc::success,
            store(h,
                  nullptr,
                  StoreSemantics::Set,
                  "key",
                  "data",
                  nullptr,
                  0,
                  Vbid(0)),
            "Failed to store a value");

    wait_for_flusher_to_settle(h);

    // VBState with a required field missing, max_cas
    const nlohmann::json vbstate = {
            {"state", "active"},
            {"checkpoint_id", "1"},
            {"max_deleted_seqno", "0"},
            {"snap_start", "34344987306"}, // illegal as start > end
            {"snap_end", "1"},
            {"hlc_epoch", std::to_string(HlcCasSeqnoUninitialised)},
            {"might_contain_xattrs", false},
            {"namespaces_supported", true}};

    write_vb_state(get_dbname(testHarness->get_current_testcase()->cfg),
                   Vbid(0),
                   vbstate);

    // reload_engine will throw an engine initialize exception from CouchKVStore
    try {
        testHarness->reload_engine(
                &h, testHarness->get_current_testcase()->cfg, true, false);
    } catch (const std::runtime_error& e) {
        check_expression(
                std::string(e.what()).find("CouchKVStore::initialize: "
                                           "readVBState error:JsonInvalid") !=
                        std::string::npos,
                "unexpected exception");
        return SUCCESS;
    }

    return FAIL;
}

static void force_vbstate_MB34173_corruption(std::string dbname,
                                             const std::string state,
                                             Vbid vbucket) {
    const nlohmann::json vbstateIllegalSnapshotRange = {
            {"state", state},
            {"checkpoint_id", "1"},
            {"max_deleted_seqno", "0"},
            {"snap_start", "34344987306"}, // illegal as start > end
            {"snap_end", "1"},
            {"max_cas", "123"},
            {"hlc_epoch", std::to_string(HlcCasSeqnoUninitialised)},
            {"might_contain_xattrs", false},
            {"namespaces_supported", true}};

    write_vb_state(dbname, vbucket, vbstateIllegalSnapshotRange);
}

static enum test_result test_MB34173_warmup(EngineIface* h) {
    if (!isWarmupEnabled(h)) {
        return SKIPPED;
    }

    check_expression(set_vbucket_state(h, Vbid(0), vbucket_state_active),
                     "Failed to set vbucket state (vb 0).");
    check_expression(set_vbucket_state(h, Vbid(1), vbucket_state_replica),
                     "Failed to set vbucket state (vb 1).");
    check_expression(set_vbucket_state(h, Vbid(2), vbucket_state_pending),
                     "Failed to set vbucket state (vb 2).");

    wait_for_flusher_to_settle(h);

    std::string dbname = get_dbname(testHarness->get_current_testcase()->cfg);

    force_vbstate_MB34173_corruption(dbname, "active", Vbid(0));
    force_vbstate_MB34173_corruption(dbname, "replica", Vbid(1));
    force_vbstate_MB34173_corruption(dbname, "pending", Vbid(2));

    // Warmup
    testHarness->reload_engine(&h,

                               testHarness->get_current_testcase()->cfg,
                               true,
                               false);

    wait_for_warmup_complete(h);

    auto checkRange = [h](int vb) {
        std::string statKey = "vb_" + std::to_string(vb);
        auto key1 = statKey + ":high_seqno";
        auto key2 = statKey + ":last_persisted_snap_start";
        auto key3 = statKey + ":last_persisted_snap_end";
        uint64_t highSeq = get_ull_stat(h, key1, "vbucket-seqno");
        uint64_t snapStart = get_ull_stat(h, key2, "vbucket-seqno");
        uint64_t snapEnd = get_ull_stat(h, key3, "vbucket-seqno");
        check_expression(highSeq <= snapEnd && highSeq >= snapStart,
                         "Invalid snapshot range");
    };

    checkRange(0);

    // Expect that vb1/2 have now gone away, warmup skipped them because of the
    // snapshot corruption
    checkeq(cb::engine_errc::not_my_vbucket,
            gat(h, "no-vb", Vbid(1), 0).first,
            "Should have received not my vbucket response for vb1");
    checkeq(cb::engine_errc::not_my_vbucket,
            gat(h, "no-vb", Vbid(2), 0).first,
            "Should have received not my vbucket response for vb2");

    check_expression(set_vbucket_state(h, Vbid(1), vbucket_state_replica),
                     "Failed to set vbucket state (vb 1).");
    check_expression(set_vbucket_state(h, Vbid(2), vbucket_state_replica),
                     "Failed to set vbucket state (vb 2).");

    checkRange(1);
    checkRange(2);

    return SUCCESS;
}

// Regression test the stats calls that they don't blow the snprintf
// buffers. All of the tests in this batch make sure that all of the stats
// exists (the stats call return a fixed set of stats)
static enum test_result test_mb19687_fixed(EngineIface* h) {
    // Map of stat group names to their content. Not const as we can insert
    // additional stats to check for based on engine config (full / value
    // eviction, persistent / ephemeral ...)
    std::map<std::string_view, std::vector<std::string_view> > statsKeys{
            {"dcp-vbtakeover 0",
             {"status",
              "on_disk_deletes",
              "vb_items",
              "chk_items",
              "estimate"}},
            {"dcp",
             {"ep_dcp_backfill_disk",
              "ep_dcp_backfill_memory",
              "ep_dcp_count",
              "ep_dcp_dead_conn_count",
              "ep_dcp_items_remaining",
              "ep_dcp_items_sent",
              "ep_dcp_max_running_backfills",
              "ep_dcp_num_running_backfills",
              "ep_dcp_consumer_count",
              "ep_dcp_producer_count",
              "ep_dcp_queue_fill",
              "ep_dcp_total_bytes",
              "ep_dcp_total_uncompressed_data_size"}},
            {"hash",
             {"vb_0:counted",
              "vb_0:locks",
              "vb_0:max_depth",
              "vb_0:mem_size",
              "vb_0:mem_size_counted",
              "vb_0:min_depth",
              "vb_0:num_system_items",
              "vb_0:reported",
              "vb_0:resized",
              "vb_0:size",
              "vb_0:state"}},
            {"vbucket", {"vb_0"}},
            {"vbucket-details 0",
             {"vb_0",
              "vb_0:drift_ahead_threshold",
              "vb_0:drift_ahead_threshold_exceeded",
              "vb_0:drift_behind_threshold",
              "vb_0:drift_behind_threshold_exceeded",
              "vb_0:high_completed_seqno",
              "vb_0:high_prepared_seqno",
              "vb_0:high_seqno",
              "vb_0:ht_cache_size",
              "vb_0:ht_item_memory",
              "vb_0:ht_item_memory_uncompressed",
              "vb_0:ht_memory",
              "vb_0:ht_num_deleted_items",
              "vb_0:ht_num_in_memory_items",
              "vb_0:ht_num_in_memory_non_resident_items",
              "vb_0:ht_num_items",
              "vb_0:ht_num_temp_items",
              "vb_0:ht_size",
              "vb_0:logical_clock_ticks",
              "vb_0:max_cas",
              "vb_0:max_cas_str",
              "vb_0:max_visible_seqno",
              "vb_0:num_ejects",
              "vb_0:num_items",
              "vb_0:num_non_resident",
              "vb_0:num_prepared_sync_writes",
              "vb_0:num_temp_items",
              "vb_0:ops_create",
              "vb_0:ops_delete",
              "vb_0:ops_get",
              "vb_0:ops_reject",
              "vb_0:ops_update",
              "vb_0:pending_writes",
              "vb_0:persistence_seqno",
              "vb_0:purge_seqno",
              "vb_0:queue_age",
              "vb_0:queue_drain",
              "vb_0:queue_fill",
              "vb_0:queue_memory",
              "vb_0:queue_size",
              "vb_0:rollback_item_count",
              "vb_0:sync_write_accepted_count",
              "vb_0:sync_write_committed_count",
              "vb_0:sync_write_committed_not_durable_count",
              "vb_0:sync_write_aborted_count",
              "vb_0:hp_vb_req_size",
              "vb_0:topology",
              "vb_0:total_abs_drift",
              "vb_0:total_abs_drift_count",
              "vb_0:uuid",
              "vb_0:might_contain_xattrs",
              "vb_0:max_deleted_revid"}},
            {"vbucket-seqno",
             {"vb_0:abs_high_seqno",
              "vb_0:high_completed_seqno",
              "vb_0:high_prepared_seqno",
              "vb_0:high_seqno",
              "vb_0:last_persisted_seqno",
              "vb_0:last_persisted_snap_end",
              "vb_0:last_persisted_snap_start",
              "vb_0:max_visible_seqno",
              "vb_0:purge_seqno",
              "vb_0:uuid"}},
            {"vbucket-seqno 0",
             {"vb_0:abs_high_seqno",
              "vb_0:high_completed_seqno",
              "vb_0:high_prepared_seqno",
              "vb_0:high_seqno",
              "vb_0:last_persisted_seqno",
              "vb_0:last_persisted_snap_end",
              "vb_0:last_persisted_snap_start",
              "vb_0:max_visible_seqno",
              "vb_0:purge_seqno",
              "vb_0:uuid"}},
            {"prev-vbucket", {"vb_0"}},
            {"prev-vbucket", {"vb_0"}},
            {"checkpoint",
             {"vb_0:mem_usage",
              "vb_0:mem_usage_queued_items",
              "vb_0:mem_usage_queue_overhead",
              "vb_0:mem_usage_key_index_overhead",
              "vb_0:num_checkpoint_items",
              "vb_0:num_checkpoints",
              "vb_0:num_conn_cursors",
              "vb_0:num_open_checkpoint_items",
              "vb_0:open_checkpoint_id",
              "vb_0:state",
              "vb_0:id_1:key_index_allocator_bytes",
              "vb_0:id_1:mem_usage_queued_items",
              "vb_0:id_1:mem_usage_queue_overhead",
              "vb_0:id_1:mem_usage_key_index_overhead",
              "vb_0:id_1:snap_end",
              "vb_0:id_1:snap_start",
              "vb_0:id_1:state",
              "vb_0:id_1:queue_allocator_bytes",
              "vb_0:id_1:type",
              "vb_0:id_1:historical",
              "vb_0:id_1:visible_snap_end",
              "vb_0:id_1:highest_expelled_seqno",
              "vb_0:id_1:num_items",
              "vb_0:id_1:num_cursors_in_checkpoint"}},
            {"checkpoint 0",
             {"vb_0:mem_usage",
              "vb_0:mem_usage_queued_items",
              "vb_0:mem_usage_queue_overhead",
              "vb_0:mem_usage_key_index_overhead",
              "vb_0:num_checkpoint_items",
              "vb_0:num_checkpoints",
              "vb_0:num_conn_cursors",
              "vb_0:num_open_checkpoint_items",
              "vb_0:open_checkpoint_id",
              "vb_0:state",
              "vb_0:id_1:key_index_allocator_bytes",
              "vb_0:id_1:mem_usage_queued_items",
              "vb_0:id_1:mem_usage_queue_overhead",
              "vb_0:id_1:mem_usage_key_index_overhead",
              "vb_0:id_1:snap_end",
              "vb_0:id_1:snap_start",
              "vb_0:id_1:state",
              "vb_0:id_1:queue_allocator_bytes",
              "vb_0:id_1:type",
              "vb_0:id_1:historical",
              "vb_0:id_1:visible_snap_end",
              "vb_0:id_1:highest_expelled_seqno",
              "vb_0:id_1:num_items",
              "vb_0:id_1:num_cursors_in_checkpoint"}},
            {"uuid", {"uuid"}},
            {"kvstore",
             {"rw_0:backend_type",
              "rw_0:close",
              "rw_0:failure_del",
              "rw_0:failure_get",
              "rw_0:failure_open",
              "rw_0:failure_set",
              "rw_0:failure_vbset",
              "rw_0:io_flusher_write_amplification",
              "rw_0:io_total_write_amplification",
              "rw_0:io_compaction_read_bytes",
              "rw_0:io_compaction_write_bytes",
              "rw_0:io_bg_fetch_docs_read",
              "rw_0:io_num_write",
              "rw_0:io_bg_fetch_doc_bytes",
              "rw_0:io_total_read_bytes",
              "rw_0:io_total_write_bytes",
              "rw_0:io_document_write_bytes",
              "rw_0:lastCommDocs",
              "rw_0:numLoadedVb",
              "rw_0:open",
              "rw_0:cached_encryption_key_ids",
              "rw_1:backend_type",
              "rw_1:close",
              "rw_1:failure_del",
              "rw_1:failure_get",
              "rw_1:failure_open",
              "rw_1:failure_set",
              "rw_1:failure_vbset",
              "rw_1:io_flusher_write_amplification",
              "rw_1:io_total_write_amplification",
              "rw_1:io_compaction_read_bytes",
              "rw_1:io_compaction_write_bytes",
              "rw_1:io_bg_fetch_docs_read",
              "rw_1:io_num_write",
              "rw_1:io_bg_fetch_doc_bytes",
              "rw_1:io_total_read_bytes",
              "rw_1:io_total_write_bytes",
              "rw_1:io_document_write_bytes",
              "rw_1:lastCommDocs",
              "rw_1:numLoadedVb",
              "rw_1:open",
              "rw_1:cached_encryption_key_ids",
              "rw_2:backend_type",
              "rw_2:close",
              "rw_2:failure_del",
              "rw_2:failure_get",
              "rw_2:failure_open",
              "rw_2:failure_set",
              "rw_2:failure_vbset",
              "rw_2:io_flusher_write_amplification",
              "rw_2:io_total_write_amplification",
              "rw_2:io_compaction_read_bytes",
              "rw_2:io_compaction_write_bytes",
              "rw_2:io_bg_fetch_docs_read",
              "rw_2:io_num_write",
              "rw_2:io_bg_fetch_doc_bytes",
              "rw_2:io_total_read_bytes",
              "rw_2:io_total_write_bytes",
              "rw_2:io_document_write_bytes",
              "rw_2:lastCommDocs",
              "rw_2:numLoadedVb",
              "rw_2:open",
              "rw_2:cached_encryption_key_ids",
              "rw_3:backend_type",
              "rw_3:close",
              "rw_3:failure_del",
              "rw_3:failure_get",
              "rw_3:failure_open",
              "rw_3:failure_set",
              "rw_3:failure_vbset",
              "rw_3:io_flusher_write_amplification",
              "rw_3:io_total_write_amplification",
              "rw_3:io_compaction_read_bytes",
              "rw_3:io_compaction_write_bytes",
              "rw_3:io_bg_fetch_docs_read",
              "rw_3:io_num_write",
              "rw_3:io_bg_fetch_doc_bytes",
              "rw_3:io_total_read_bytes",
              "rw_3:io_total_write_bytes",
              "rw_3:io_document_write_bytes",
              "rw_3:lastCommDocs",
              "rw_3:numLoadedVb",
              "rw_3:open",
              "rw_3:cached_encryption_key_ids"}},
            {"info", {"info"}},
            {"config",
             {"ep_allow_sanitize_value_in_deletion",
              "ep_backend",
              "ep_backfill_mem_threshold",
              "ep_bfilter_enabled",
              "ep_bfilter_fp_prob",
              "ep_bfilter_key_count",
              "ep_bfilter_residency_threshold",
              "ep_bucket_type",
              "ep_bucket_quota_change_task_poll_interval",
              "ep_cache_size",
              "ep_chk_expel_enabled",
              "ep_checkpoint_destruction_tasks",
              "ep_checkpoint_memory_ratio",
              "ep_checkpoint_memory_recovery_upper_mark",
              "ep_checkpoint_memory_recovery_lower_mark",
              "ep_checkpoint_max_size",
              "ep_collections_drop_compaction_delay",
              "ep_collections_enabled",
              "ep_compaction_expire_from_start",
              "ep_compaction_expiry_fetch_inline",
              "ep_compaction_max_concurrent_ratio",
              "ep_compression_mode",
              "ep_concurrent_pagers",
              "ep_expiry_pager_concurrency",
              "ep_conflict_resolution_type",
              "ep_connection_manager_interval",
              "ep_connection_cleanup_interval",
              "ep_continuous_backup_enabled",
              "ep_continuous_backup_interval",
              "ep_continuous_backup_path",
              "ep_couch_bucket",
              "ep_data_traffic_enabled",
              "ep_dbname",
              "ep_dcp_backfill_run_duration_limit",
              "ep_dcp_backfill_byte_limit",
              "ep_dcp_backfill_byte_drain_ratio",
              "ep_dcp_backfill_idle_disk_threshold",
              "ep_dcp_backfill_idle_limit_seconds",
              "ep_dcp_backfill_idle_protection_enabled",
              "ep_dcp_backfill_in_progress_per_connection_limit",
              "ep_dcp_checkpoint_dequeue_limit",
              "ep_dcp_consumer_buffer_ratio",
              "ep_dcp_consumer_flow_control_ack_ratio",
              "ep_dcp_consumer_flow_control_ack_seconds",
              "ep_dcp_enable_noop",
              "ep_dcp_consumer_flow_control_enabled",
              "ep_dcp_min_compression_ratio",
              "ep_dcp_idle_timeout",
              "ep_dcp_noop_mandatory_for_v5_features",
              "ep_dcp_noop_tx_interval",
              "ep_dcp_producer_processor_run_duration_us",
              "ep_dcp_producer_catch_exceptions",
              "ep_dcp_producer_snapshot_marker_yield_limit",
              "ep_dcp_oso_backfill",
              "ep_dcp_oso_backfill_large_value_ratio",
              "ep_dcp_oso_backfill_small_value_ratio",
              "ep_dcp_oso_backfill_small_item_size_threshold",
              "ep_dcp_oso_max_collections_per_backfill",
              "ep_dcp_scan_byte_limit",
              "ep_dcp_scan_item_limit",
              "ep_dcp_takeover_max_time",
              "ep_defragmenter_age_threshold",
              "ep_defragmenter_auto_lower_threshold",
              "ep_defragmenter_auto_max_sleep",
              "ep_defragmenter_auto_min_sleep",
              "ep_defragmenter_auto_pid_d",
              "ep_defragmenter_auto_pid_dt",
              "ep_defragmenter_auto_pid_i",
              "ep_defragmenter_auto_pid_p",
              "ep_defragmenter_auto_upper_threshold",
              "ep_defragmenter_chunk_duration",
              "ep_defragmenter_enabled",
              "ep_defragmenter_interval",
              "ep_defragmenter_mode",
              "ep_defragmenter_stored_value_age_threshold",
              "ep_durability_impossible_fallback",
              "ep_durability_min_level",
              "ep_executor_pool_backend",
              "ep_exp_pager_enabled",
              "ep_exp_pager_initial_run_time",
              "ep_exp_pager_stime",
              "ep_failpartialwarmup",
              "ep_flusher_total_batch_limit",
              "ep_flush_batch_max_bytes",
              "ep_fsync_after_every_n_bytes_written",
              "ep_freq_counter_increment_factor",
              "ep_couchstore_tracing",
              "ep_couchstore_write_validation",
              "ep_couchstore_mprotect",
              "ep_couchstore_file_cache_max_size",
              "ep_couchstore_midpoint_rollback_optimisation",
              "ep_getl_default_timeout",
              "ep_getl_max_timeout",
              "ep_hlc_drift_ahead_threshold_us",
              "ep_hlc_drift_behind_threshold_us",
              "ep_hlc_max_future_threshold_us",
              "ep_hlc_invalid_strategy",
              "ep_dcp_hlc_invalid_strategy",
              "ep_ht_locks",
              "ep_ht_resize_algo",
              "ep_ht_resize_interval",
              "ep_ht_size",
              "ep_ht_size_decrease_delay",
              "ep_ht_temp_items_allowed_percent",
              "ep_item_compressor_chunk_duration",
              "ep_item_compressor_interval",
              "ep_item_eviction_age_percentage",
              "ep_item_eviction_initial_mfu_percentile",
              "ep_item_eviction_initial_mfu_update_interval",
              "ep_item_eviction_freq_counter_age_threshold",
              "ep_item_eviction_strategy",
              "ep_item_freq_decayer_chunk_duration",
              "ep_item_freq_decayer_percent",
              "ep_magma_per_document_compression_enabled",
              "ep_magma_sync_every_batch",
              "ep_magma_checkpoint_interval",
              "ep_magma_min_checkpoint_interval",
              "ep_magma_checkpoint_threshold",
              "ep_magma_delete_frag_ratio",
              "ep_magma_delete_memtable_writecache",
              "ep_magma_enable_block_cache",
              "ep_magma_enable_direct_io",
              "ep_magma_enable_group_commit",
              "ep_magma_enable_upsert",
              "ep_magma_expiry_frag_threshold",
              "ep_magma_flusher_thread_percentage",
              "ep_magma_group_commit_max_sync_wait_duration_ms",
              "ep_magma_group_commit_max_transaction_count",
              "ep_magma_heartbeat_interval",
              "ep_magma_max_checkpoints",
              "ep_magma_max_default_storage_threads",
              "ep_magma_max_level_0_ttl",
              "ep_magma_max_recovery_bytes",
              "ep_magma_max_write_cache",
              "ep_magma_mem_quota_low_watermark_ratio",
              "ep_magma_initial_wal_buffer_size",
              "ep_magma_write_cache_ratio",
              "ep_magma_expiry_purger_interval",
              "ep_magma_enable_wal",
              "ep_magma_enable_memory_optimized_writes",
              "ep_magma_bloom_filter_accuracy",
              "ep_magma_bloom_filter_accuracy_for_bottom_level",
              "ep_magma_index_compression_algo",
              "ep_magma_data_compression_algo",
              "ep_magma_fusion_logstore_uri",
              "ep_magma_fusion_metadatastore_uri",
              "ep_magma_fusion_upload_interval",
              "ep_magma_fusion_log_checkpoint_interval",
              "ep_magma_fusion_logstore_fragmentation_threshold",
              "ep_max_num_bgfetchers",
              "ep_max_num_flushers",
              "ep_max_checkpoints",
              "ep_max_failover_entries",
              "ep_max_item_privileged_bytes",
              "ep_max_item_size",
              "ep_max_num_shards",
              "ep_max_num_workers",
              "ep_checkpoint_remover_task_count",
              "ep_max_size",
              "ep_max_threads",
              "ep_max_ttl",
              "ep_max_vbuckets",
              "ep_mem_high_wat_percent",
              "ep_mem_low_wat_percent",
              "ep_mem_used_merge_threshold_percent",
              "ep_min_compression_ratio",
              "ep_not_locked_returns_tmpfail",
              "ep_mutation_mem_ratio",
              "ep_pager_sleep_time_ms",
              "ep_paging_visitor_pause_check_count",
              "ep_expiry_visitor_items_only_duration_ms",
              "ep_expiry_visitor_expire_after_visit_duration_ms",
              "ep_primary_warmup_min_items_threshold",
              "ep_primary_warmup_min_memory_threshold",
              "ep_range_scan_kv_store_scan_ratio",
              "ep_range_scan_max_continue_tasks",
              "ep_range_scan_max_lifetime",
              "ep_range_scan_read_buffer_send_size",
              "ep_retain_erroneous_tombstones",
              "ep_seqno_persistence_timeout",
              "ep_secondary_warmup_min_items_threshold",
              "ep_secondary_warmup_min_memory_threshold",
              "ep_sync_writes_max_allowed_replicas",
              "ep_time_synchronization",
              "ep_cross_bucket_ht_quota_sharing",
              "ep_uuid",
              "ep_vbucket_mapping_sanity_checking",
              "ep_vbucket_mapping_sanity_checking_error_mode",
              "ep_warmup_accesslog_load_batch_size",
              "ep_warmup_backfill_task_shard_ratio",
              "ep_warmup_behavior",
              "ep_workload_monitor_enabled",
              "ep_workload_pattern_default",
              "ep_xattr_enabled"}},
            {"workload",
             {"ep_workload:num_readers",
              "ep_workload:num_writers",
              "ep_workload:num_auxio",
              "ep_workload:num_io_threads_per_core",
              "ep_workload:num_nonio",
              "ep_workload:num_shards",
              "ep_workload:ready_tasks",
              "ep_workload:num_sleepers",
              "ep_workload:LowPrioQ_AuxIO:InQsize",
              "ep_workload:LowPrioQ_AuxIO:OutQsize",
              "ep_workload:LowPrioQ_NonIO:InQsize",
              "ep_workload:LowPrioQ_NonIO:OutQsize",
              "ep_workload:LowPrioQ_Reader:InQsize",
              "ep_workload:LowPrioQ_Reader:OutQsize",
              "ep_workload:LowPrioQ_Writer:InQsize",
              "ep_workload:LowPrioQ_Writer:OutQsize"}},
            {"failovers 0",
             {"vb_0:0:id",
              "vb_0:0:seq",
              "vb_0:num_entries",
              "vb_0:num_erroneous_entries_erased"}},
            {"failovers",
             {"vb_0:0:id",
              "vb_0:0:seq",
              "vb_0:num_entries",
              "vb_0:num_erroneous_entries_erased"}},
            {"", // Note: we convert empty to a null to get engine stats
             {"ep_allow_sanitize_value_in_deletion",
              "bytes",
              "curr_items",
              "curr_items_tot",
              "curr_temp_items",
              "ep_access_scanner_last_runtime",
              "ep_access_scanner_num_items",
              "ep_access_scanner_task_time",
              "ep_active_ahead_exceptions",
              "ep_active_behind_exceptions",
              "ep_active_datatype_json",
              "ep_active_datatype_json,xattr",
              "ep_active_datatype_raw",
              "ep_active_datatype_snappy",
              "ep_active_datatype_snappy,json",
              "ep_active_datatype_snappy,json,xattr",
              "ep_active_datatype_snappy,xattr",
              "ep_active_datatype_xattr",
              "ep_active_hlc_drift",
              "ep_active_hlc_drift_count",
              "ep_arena_memory_allocated",
#if !defined(ADDRESS_SANITIZER) && !defined(THREAD_SANITIZER) && \
        defined(HAVE_JEMALLOC)
              "ep_arena_memory_resident",
#endif
              "ep_backend",
              "ep_backfill_mem_threshold",
              "ep_bfilter_enabled",
              "ep_bfilter_fp_prob",
              "ep_bfilter_key_count",
              "ep_bfilter_residency_threshold",
              "ep_bg_fetch_avg_read_amplification",
              "ep_bg_fetched",
              "ep_bg_fetched_compaction",
              "ep_bg_meta_fetched",
              "ep_bg_remaining_items",
              "ep_bg_remaining_jobs",
              "ep_blob_num",
              "ep_blob_num_allocated_total",
              "ep_blob_num_freed_total",
              "ep_blob_overhead",
              "ep_bucket_priority",
              "ep_bucket_type",
              "ep_bucket_quota_change_task_poll_interval",
              "ep_cache_size",
              "ep_chk_expel_enabled",
              "ep_chk_persistence_remains",
              "ep_checkpoint_destruction_tasks",
              "ep_checkpoint_memory_pending_destruction",
              "ep_checkpoint_memory_ratio",
              "ep_checkpoint_memory_recovery_upper_mark",
              "ep_checkpoint_memory_recovery_lower_mark",
              "ep_checkpoint_memory_quota",
              "ep_checkpoint_consumer_limit",
              "ep_checkpoint_memory_recovery_upper_mark_bytes",
              "ep_checkpoint_memory_recovery_lower_mark_bytes",
              "ep_checkpoint_max_size",
              "ep_checkpoint_computed_max_size",
              "ep_clock_cas_drift_threshold_exceeded",
              "ep_collections_drop_compaction_delay",
              "ep_collections_enabled",
              "ep_compaction_expire_from_start",
              "ep_compaction_expiry_fetch_inline",
              "ep_compaction_max_concurrent_ratio",
              "ep_compression_mode",
              "ep_concurrent_pagers",
              "ep_conflicts_resolved_del_accepted",
              "ep_conflicts_resolved_del_rejected_behind",
              "ep_conflicts_resolved_del_rejected_identical",
              "ep_conflicts_resolved_set_accepted",
              "ep_conflicts_resolved_set_rejected_behind",
              "ep_conflicts_resolved_set_rejected_identical",
              "ep_expiry_pager_concurrency",
              "ep_conflict_resolution_type",
              "ep_connection_manager_interval",
              "ep_connection_cleanup_interval",
              "ep_continuous_backup_enabled",
              "ep_continuous_backup_interval",
              "ep_continuous_backup_path",
              "ep_couch_bucket",
              "ep_cursors_dropped",
              "ep_mem_freed_by_checkpoint_removal",
              "ep_mem_freed_by_checkpoint_item_expel",
              "ep_num_checkpoints",
              "ep_num_checkpoints_allocated_total",
              "ep_num_checkpoints_freed_total",
              "ep_num_checkpoints_pending_destruction",
              "ep_data_read_failed",
              "ep_data_write_failed",
              "ep_data_traffic_enabled",
              "ep_dbname",
              "ep_dcp_backfill_run_duration_limit",
              "ep_dcp_backfill_byte_limit",
              "ep_dcp_backfill_byte_drain_ratio",
              "ep_dcp_backfill_idle_disk_threshold",
              "ep_dcp_backfill_idle_limit_seconds",
              "ep_dcp_backfill_idle_protection_enabled",
              "ep_dcp_backfill_in_progress_per_connection_limit",
              "ep_dcp_checkpoint_dequeue_limit",
              "ep_dcp_consumer_buffer_ratio",
              "ep_dcp_consumer_flow_control_ack_ratio",
              "ep_dcp_consumer_flow_control_ack_seconds",
              "ep_dcp_enable_noop",
              "ep_dcp_consumer_flow_control_enabled",
              "ep_dcp_idle_timeout",
              "ep_dcp_min_compression_ratio",
              "ep_dcp_noop_mandatory_for_v5_features",
              "ep_dcp_noop_tx_interval",
              "ep_dcp_oso_backfill",
              "ep_dcp_oso_backfill_large_value_ratio",
              "ep_dcp_oso_backfill_small_value_ratio",
              "ep_dcp_oso_backfill_small_item_size_threshold",
              "ep_dcp_oso_max_collections_per_backfill",
              "ep_dcp_producer_processor_run_duration_us",
              "ep_dcp_producer_catch_exceptions",
              "ep_dcp_producer_snapshot_marker_yield_limit",
              "ep_dcp_scan_byte_limit",
              "ep_dcp_scan_item_limit",
              "ep_dcp_takeover_max_time",
              "ep_defragmenter_age_threshold",
              "ep_defragmenter_auto_lower_threshold",
              "ep_defragmenter_auto_max_sleep",
              "ep_defragmenter_auto_min_sleep",
              "ep_defragmenter_auto_pid_d",
              "ep_defragmenter_auto_pid_dt",
              "ep_defragmenter_auto_pid_i",
              "ep_defragmenter_auto_pid_p",
              "ep_defragmenter_auto_upper_threshold",
              "ep_defragmenter_chunk_duration",
              "ep_defragmenter_enabled",
              "ep_defragmenter_interval",
              "ep_defragmenter_num_moved",
              "ep_defragmenter_num_visited",
              "ep_defragmenter_mode",
              "ep_defragmenter_stored_value_age_threshold",
              "ep_defragmenter_sv_num_moved",
              "ep_defragmenter_sleep_time",
              "ep_degraded_mode",
              "ep_diskqueue_drain",
              "ep_diskqueue_fill",
              "ep_diskqueue_items",
              "ep_diskqueue_memory",
              "ep_diskqueue_pending",
              "ep_durability_impossible_fallback",
              "ep_durability_min_level",
              "ep_executor_pool_backend",
              "ep_exp_pager_enabled",
              "ep_exp_pager_initial_run_time",
              "ep_exp_pager_stime",
              "ep_expired_access",
              "ep_expired_compactor",
              "ep_expired_pager",
              "ep_expiry_pager_task_time",
              "ep_failpartialwarmup",
              "ep_flush_duration_total",
              "ep_flusher_total_batch_limit",
              "ep_flush_batch_max_bytes",
              "ep_fsync_after_every_n_bytes_written",
              "ep_freq_counter_increment_factor",
              "ep_couchstore_tracing",
              "ep_couchstore_write_validation",
              "ep_couchstore_mprotect",
              "ep_couchstore_file_cache_max_size",
              "ep_couchstore_midpoint_rollback_optimisation",
              "ep_getl_default_timeout",
              "ep_getl_max_timeout",
              "ep_hlc_drift_ahead_threshold_us",
              "ep_hlc_drift_behind_threshold_us",
              "ep_hlc_max_future_threshold_us",
              "ep_hlc_invalid_strategy",
              "ep_dcp_hlc_invalid_strategy",
              "ep_ht_locks",
              "ep_ht_resize_algo",
              "ep_ht_resize_interval",
              "ep_ht_size",
              "ep_ht_size_decrease_delay",
              "ep_ht_temp_items_allowed_percent",
              "ep_io_bg_fetch_read_count",
              "ep_io_compaction_read_bytes",
              "ep_io_compaction_write_bytes",
              "ep_io_document_write_bytes",
              "ep_io_flusher_write_amplification",
              "ep_io_total_read_bytes",
              "ep_io_total_write_amplification",
              "ep_io_total_write_bytes",
              "ep_item_compressor_chunk_duration",
              "ep_item_compressor_interval",
              "ep_item_compressor_num_compressed",
              "ep_item_compressor_num_visited",
              "ep_item_eviction_age_percentage",
              "ep_item_eviction_initial_mfu_percentile",
              "ep_item_eviction_initial_mfu_update_interval",
              "ep_item_eviction_freq_counter_age_threshold",
              "ep_item_eviction_strategy",
              "ep_item_freq_decayer_chunk_duration",
              "ep_item_freq_decayer_percent",
              "ep_item_num",
              "ep_item_num_allocated_total",
              "ep_item_num_freed_total",
              "ep_items_expelled_from_checkpoints",
              "ep_items_rm_from_checkpoints",
              "ep_kv_size",
              "ep_max_num_bgfetchers",
              "ep_max_num_flushers",
              "ep_max_checkpoints",
              "ep_max_failover_entries",
              "ep_max_item_privileged_bytes",
              "ep_max_item_size",
              "ep_max_num_shards",
              "ep_max_num_workers",
              "ep_checkpoint_remover_task_count",
              "ep_max_size",
              "ep_max_threads",
              "ep_max_ttl",
              "ep_max_vbuckets",
              "ep_mem_high_wat",
              "ep_mem_high_wat_percent",
              "ep_mem_low_wat",
              "ep_mem_low_wat_percent",
              "ep_mem_tracker_enabled",
              "ep_mem_used_merge_threshold_percent",
              "ep_checkpoint_memory",
              "ep_ht_item_memory",
              "ep_meta_data_memory",
              "ep_meta_data_disk",
              "ep_min_compression_ratio",
              "ep_not_locked_returns_tmpfail",
              "ep_mutation_mem_ratio",
              "ep_num_access_scanner_runs",
              "ep_num_access_scanner_skips",
              "ep_num_eject_failures",
              "ep_num_expiry_pager_runs",
              "ep_num_freq_decayer_runs",
              "ep_num_non_resident",
              "ep_num_not_my_vbuckets",
              "ep_num_ops_del_meta",
              "ep_num_ops_del_meta_res_fail",
              "ep_num_ops_del_ret_meta",
              "ep_num_ops_get_meta",
              "ep_num_ops_get_meta_on_set_meta",
              "ep_num_ops_set_meta",
              "ep_num_ops_set_meta_res_fail",
              "ep_num_ops_set_ret_meta",
              "ep_num_invalid_cas",
              "ep_num_cas_regenerated",
              "ep_num_pager_runs",
              "ep_num_value_ejects",
              "ep_num_workers",
              "ep_magma_per_document_compression_enabled",
              "ep_magma_sync_every_batch",
              "ep_magma_checkpoint_interval",
              "ep_magma_min_checkpoint_interval",
              "ep_magma_checkpoint_threshold",
              "ep_magma_delete_frag_ratio",
              "ep_magma_delete_memtable_writecache",
              "ep_magma_enable_block_cache",
              "ep_magma_enable_direct_io",
              "ep_magma_enable_group_commit",
              "ep_magma_enable_upsert",
              "ep_magma_expiry_frag_threshold",
              "ep_magma_flusher_thread_percentage",
              "ep_magma_group_commit_max_sync_wait_duration_ms",
              "ep_magma_group_commit_max_transaction_count",
              "ep_magma_heartbeat_interval",
              "ep_magma_max_checkpoints",
              "ep_magma_max_default_storage_threads",
              "ep_magma_max_level_0_ttl",
              "ep_magma_max_recovery_bytes",
              "ep_magma_max_write_cache",
              "ep_magma_mem_quota_low_watermark_ratio",
              "ep_magma_initial_wal_buffer_size",
              "ep_magma_write_cache_ratio",
              "ep_magma_expiry_purger_interval",
              "ep_magma_enable_wal",
              "ep_magma_enable_memory_optimized_writes",
              "ep_magma_bloom_filter_accuracy",
              "ep_magma_bloom_filter_accuracy_for_bottom_level",
              "ep_magma_index_compression_algo",
              "ep_magma_data_compression_algo",
              "ep_magma_fusion_logstore_uri",
              "ep_magma_fusion_metadatastore_uri",
              "ep_magma_fusion_upload_interval",
              "ep_magma_fusion_log_checkpoint_interval",
              "ep_magma_fusion_logstore_fragmentation_threshold",
              "ep_oom_errors",
              "ep_overhead",
              "ep_pager_sleep_time_ms",
              "ep_paging_visitor_pause_check_count",
              "ep_expiry_visitor_items_only_duration_ms",
              "ep_expiry_visitor_expire_after_visit_duration_ms",
              "ep_pending_compactions",
              "ep_pending_disk_read_max_time",
              "ep_pending_disk_write_max_time",
              "ep_pending_ops",
              "ep_pending_ops_max",
              "ep_pending_ops_max_duration",
              "ep_pending_ops_total",
              "ep_persist_vbstate_total",
              "ep_primary_warmup_min_items_threshold",
              "ep_primary_warmup_min_memory_threshold",
              "ep_queue_size",
              "ep_range_scan_kv_store_scan_ratio",
              "ep_range_scan_max_continue_tasks",
              "ep_range_scan_max_lifetime",
              "ep_range_scan_read_buffer_send_size",
              "ep_replica_ahead_exceptions",
              "ep_replica_behind_exceptions",
              "ep_replica_datatype_json",
              "ep_replica_datatype_json,xattr",
              "ep_replica_datatype_raw",
              "ep_replica_datatype_snappy",
              "ep_replica_datatype_snappy,json",
              "ep_replica_datatype_snappy,json,xattr",
              "ep_replica_datatype_snappy,xattr",
              "ep_replica_datatype_xattr",
              "ep_replica_hlc_drift",
              "ep_replica_hlc_drift_count",
              "ep_retain_erroneous_tombstones",
              "ep_rollback_count",
              "ep_secondary_warmup_min_items_threshold",
              "ep_secondary_warmup_min_memory_threshold",
              "ep_seqno_persistence_timeout",
              "ep_snapshot_read_bytes",
              "ep_startup_time",
              "ep_storedval_num",
              "ep_storedval_num_allocated_total",
              "ep_storedval_num_freed_total",
              "ep_storedval_overhead",
              "ep_storedval_size",
              "ep_storedval_size_allocated_total",
              "ep_storedval_size_freed_total",
              "ep_sync_writes_max_allowed_replicas",
              "ep_time_synchronization",
              "ep_tmp_oom_errors",
              "ep_total_cache_size",
              "ep_total_deduplicated",
              "ep_total_deduplicated_flusher",
              "ep_total_del_items",
              "ep_total_enqueued",
              "ep_total_new_items",
              "ep_cross_bucket_ht_quota_sharing",
              "ep_uuid",
              "ep_value_size",
              "ep_value_size_allocated_total",
              "ep_value_size_freed_total",
              "ep_vb_total",
              "ep_vbucket_del",
              "ep_vbucket_del_fail",
              "ep_vbucket_mapping_sanity_checking",
              "ep_vbucket_mapping_sanity_checking_error_mode",
              "ep_warmup_accesslog_load_batch_size",
              "ep_warmup_backfill_task_shard_ratio",
              "ep_warmup_behavior",
              "ep_workload_monitor_enabled",
              "ep_workload_pattern",
              "ep_workload_pattern_default",
              "ep_xattr_enabled",
              "mem_used",
              "mem_used_primary",
              "mem_used_secondary",
              "mem_used_estimate",
              "rollback_item_count",
              "vb_active_bloom_filter_memory",
              "vb_active_curr_items",
              "vb_active_eject",
              "vb_active_expired",
              "vb_active_hp_vb_req_size",
              "vb_active_ht_memory",
              "vb_active_ht_memory_overhead",
              "vb_active_ht_item_memory",
              "vb_active_ht_item_memory_uncompressed",
              "vb_active_ht_max_size",
              "vb_active_ht_avg_size",
              "vb_active_meta_data_disk",
              "vb_active_meta_data_memory",
              "vb_active_checkpoint_memory",
              "vb_active_checkpoint_memory_queue",
              "vb_active_checkpoint_memory_overhead",
              "vb_active_checkpoint_memory_overhead_queue",
              "vb_active_checkpoint_memory_overhead_index",
              "vb_active_logical_data_size",
              "vb_active_dm_num_tracked",
              "vb_active_dm_mem_used",
              "vb_active_mem_freed_by_checkpoint_item_expel",
              "vb_active_mem_freed_by_checkpoint_removal",
              "vb_active_num",
              "vb_active_num_non_resident",
              "vb_active_ops_create",
              "vb_active_ops_delete",
              "vb_active_ops_get",
              "vb_active_ops_reject",
              "vb_active_ops_update",
              "vb_active_perc_mem_resident",
              "vb_active_queue_age",
              "vb_active_queue_drain",
              "vb_active_queue_fill",
              "vb_active_queue_memory",
              "vb_active_queue_pending",
              "vb_active_queue_size",
              "vb_active_rollback_item_count",
              "vb_active_max_history_disk_size",
              "vb_active_sync_write_accepted_count",
              "vb_active_sync_write_committed_count",
              "vb_active_sync_write_committed_not_durable_count",
              "vb_active_sync_write_aborted_count",
              "vb_dead_num",
              "vb_pending_bloom_filter_memory",
              "vb_pending_curr_items",
              "vb_pending_eject",
              "vb_pending_expired",
              "vb_pending_hp_vb_req_size",
              "vb_pending_ht_memory",
              "vb_pending_ht_memory_overhead",
              "vb_pending_ht_item_memory",
              "vb_pending_ht_item_memory_uncompressed",
              "vb_pending_ht_max_size",
              "vb_pending_ht_avg_size",
              "vb_pending_logical_data_size",
              "vb_pending_meta_data_disk",
              "vb_pending_meta_data_memory",
              "vb_pending_checkpoint_memory",
              "vb_pending_checkpoint_memory_queue",
              "vb_pending_checkpoint_memory_overhead",
              "vb_pending_checkpoint_memory_overhead_queue",
              "vb_pending_checkpoint_memory_overhead_index",
              "vb_pending_dm_num_tracked",
              "vb_pending_dm_mem_used",
              "vb_pending_mem_freed_by_checkpoint_item_expel",
              "vb_pending_mem_freed_by_checkpoint_removal",
              "vb_pending_num",
              "vb_pending_num_non_resident",
              "vb_pending_ops_create",
              "vb_pending_ops_delete",
              "vb_pending_ops_get",
              "vb_pending_ops_reject",
              "vb_pending_ops_update",
              "vb_pending_perc_mem_resident",
              "vb_pending_queue_age",
              "vb_pending_queue_drain",
              "vb_pending_queue_fill",
              "vb_pending_queue_memory",
              "vb_pending_queue_pending",
              "vb_pending_queue_size",
              "vb_pending_rollback_item_count",
              "vb_pending_max_history_disk_size",
              "vb_replica_bloom_filter_memory",
              "vb_replica_curr_items",
              "vb_replica_eject",
              "vb_replica_expired",
              "vb_replica_hp_vb_req_size",
              "vb_replica_ht_memory",
              "vb_replica_ht_memory_overhead",
              "vb_replica_ht_item_memory",
              "vb_replica_ht_item_memory_uncompressed",
              "vb_replica_ht_max_size",
              "vb_replica_ht_avg_size",
              "vb_replica_logical_data_size",
              "vb_replica_meta_data_disk",
              "vb_replica_meta_data_memory",
              "vb_replica_checkpoint_memory",
              "vb_replica_checkpoint_memory_queue",
              "vb_replica_checkpoint_memory_overhead",
              "vb_replica_checkpoint_memory_overhead_queue",
              "vb_replica_checkpoint_memory_overhead_index",
              "vb_replica_dm_num_tracked",
              "vb_replica_dm_mem_used",
              "vb_replica_mem_freed_by_checkpoint_item_expel",
              "vb_replica_mem_freed_by_checkpoint_removal",
              "vb_replica_num",
              "vb_replica_num_non_resident",
              "vb_replica_ops_create",
              "vb_replica_ops_delete",
              "vb_replica_ops_get",
              "vb_replica_ops_reject",
              "vb_replica_ops_update",
              "vb_replica_perc_mem_resident",
              "vb_replica_queue_age",
              "vb_replica_queue_drain",
              "vb_replica_queue_fill",
              "vb_replica_queue_memory",
              "vb_replica_queue_pending",
              "vb_replica_queue_size",
              "vb_replica_rollback_item_count",
              "vb_replica_max_history_disk_size",
              "vb_replica_sync_write_accepted_count",
              "vb_replica_sync_write_committed_count",
              "vb_replica_sync_write_committed_not_durable_count",
              "vb_replica_sync_write_aborted_count"}},
            {"memory",
             {"bytes",
#if defined(ADDRESS_SANITIZER) || defined(THREAD_SANITIZER) || \
        !defined(HAVE_JEMALLOC)
              "ep_arena:allocated",
              "ep_arena_global:allocated",
              "ep_arena_global_missing_some_keys",
              "ep_arena_missing_some_keys",
#else
              "ep_arena:allocated",
              "ep_arena:arena",
              "ep_arena:base",
              "ep_arena:fragmentation_size",
              "ep_arena:internal",
              "ep_arena:large.allocated",
              "ep_arena:mapped",
              "ep_arena:resident",
              "ep_arena:retained",
              "ep_arena:small.allocated",
              "ep_arena_global:allocated",
              "ep_arena_global:arena",
              "ep_arena_global:base",
              "ep_arena_global:fragmentation_size",
              "ep_arena_global:internal",
              "ep_arena_global:large.allocated",
              "ep_arena_global:mapped",
              "ep_arena_global:resident",
              "ep_arena_global:retained",
              "ep_arena_global:small.allocated",
#endif
              "ep_blob_num",
              "ep_blob_overhead",
              "ep_item_num",
              "ep_kv_size",
              "ep_desired_max_size",
              "ep_max_size",
              "ep_mem_high_wat",
              "ep_mem_high_wat_percent",
              "ep_mem_low_wat",
              "ep_mem_low_wat_percent",
              "ep_mem_used_primary",
              "ep_mem_used_secondary",
              "ep_oom_errors",
              "ep_overhead",
              "ep_storedval_num",
              "ep_storedval_overhead",
              "ep_storedval_size",
              "ep_tmp_oom_errors",
              "ep_value_size",
              "ht_mem_used_inactive",
              "mem_used",
              "mem_used_estimate",
              "mem_used_merge_threshold",
              "checkpoint_memory_overhead_inactive"}}};

    if (isWarmupEnabled(h)) {
        // Add stats which are only available if warmup is enabled:
        auto& eng_stats = statsKeys.at("");
        eng_stats.insert(eng_stats.end(),
                         {"ep_warmup_dups",
                          "ep_warmup_oom",
                          "ep_warmup_time",
                          "ep_warmup_thread",
                          "ep_warmup_key_count",
                          "ep_warmup_value_count",
                          "ep_warmup_estimated_key_count",
                          "ep_warmup_estimated_value_count",
                          "ep_secondary_warmup_estimated_value_count"});
    }

    if (isCompressionEnabled(h)) {
        auto& vb0_hash_stats = statsKeys.at("hash");
        vb0_hash_stats.insert(vb0_hash_stats.end(),
                              {"vb_0:mem_size_uncompressed"});
    }

    if (isPersistentBucket(h)) {
        // Add data_size and file_size stats to toplevel group.
        auto& eng_stats = statsKeys.at("");

        eng_stats.insert(eng_stats.end(),
                         {"ep_db_data_size",
                          "ep_db_file_size",
                          "ep_db_prepare_size",
                          "ep_db_history_file_size",
                          "ep_db_history_start_timestamp"});
        // Using explicit initializer lists due to http://stackoverflow
        // .com/questions/36557969/invalid-iterator-range-while-inserting
        // -initializer-list-to-an-stdvector
        eng_stats.insert(eng_stats.end(),
                         std::initializer_list<std::string_view>{
                                 "ep_flusher_state", "ep_flusher_todo"});
        eng_stats.insert(eng_stats.end(),
                         {"ep_commit_num",
                          "ep_commit_time",
                          "ep_commit_time_total",
                          "ep_item_begin_failed",
                          "ep_item_commit_failed",
                          "ep_item_flush_expired",
                          "ep_item_flush_failed",
                          "ep_total_persisted",
                          "ep_uncommitted_items",
                          "ep_compaction_failed",
                          "ep_compaction_aborted"});

        // Config variables only valid for persistent
        std::initializer_list<std::string_view> persistentConfig = {
                "ep_access_scanner_enabled",
                "ep_alog_block_size",
                "ep_alog_max_stored_items",
                "ep_alog_path",
                "ep_alog_resident_ratio_threshold",
                "ep_alog_sleep_time",
                "ep_alog_task_time",
                "ep_item_eviction_policy",
                "ep_persistent_metadata_purge_age",
                "ep_warmup",
                "ep_warmup_accesslog_load_duration",
                "ep_warmup_backfill_scan_chunk_duration"};
        eng_stats.insert(eng_stats.end(), persistentConfig);

        // 'diskinfo and 'diskinfo detail' keys should be present now.
        statsKeys["diskinfo"] = {"ep_db_data_size",
                                 "ep_db_file_size",
                                 "ep_db_prepare_size",
                                 "ep_db_history_file_size",
                                 "ep_db_history_start_timestamp"};
        statsKeys["diskinfo detail"] = {"vb_0:data_size",
                                        "vb_0:file_size",
                                        "vb_0:prepare_size",
                                        "vb_0:history_disk_size",
                                        "vb_0:history_start_timestamp"};

        // Add stats which are only available for persistent buckets:
        std::initializer_list<std::string_view> persistence_stats = {
                "vb_0:persistence:cursor_checkpoint_id",
                "vb_0:persistence:cursor_distance",
                "vb_0:persistence:cursor_op",
                "vb_0:persistence:cursor_seqno",
                "vb_0:persistence:num_visits",
                "vb_0:persistence:num_items_for_cursor"};
        auto& ckpt_stats = statsKeys.at("checkpoint");
        ckpt_stats.insert(ckpt_stats.end(), persistence_stats);
        auto& ckpt0_stats = statsKeys.at("checkpoint 0");
        ckpt0_stats.insert(ckpt0_stats.end(), persistence_stats);

        auto& vb_details = statsKeys.at("vbucket-details 0");
        vb_details.insert(vb_details.end(),
                          {"vb_0:db_data_size",
                           "vb_0:db_file_size",
                           "vb_0:db_prepare_size",
                           "vb_0:history_items_flushed"});

        if (isMagmaBucket(h)) {
            vb_details.insert(vb_details.end(), {"vb_0:history_start_seqno"});
        }
        // Config variables only valid for persistent
        auto& config_stats = statsKeys.at("config");
        config_stats.insert(config_stats.end(), persistentConfig);
    }

    if (isMagmaBucket(h)) {
        for (const auto& statGroup : {"", "config"}) {
            auto& stats = statsKeys.at(statGroup);
            stats.insert(stats.end(),
                         {"ep_history_retention_seconds",
                          "ep_history_retention_bytes",
                          "ep_magma_fragmentation_percentage",
                          "ep_magma_mem_quota_ratio",
                          "ep_magma_seq_tree_data_block_size",
                          "ep_magma_min_value_block_size_threshold",
                          "ep_magma_seq_tree_index_block_size",
                          "ep_magma_key_tree_data_block_size",
                          "ep_magma_key_tree_index_block_size"});
        }

        // Add expected bespoke magma stats into the "all" group
        auto& eng_stats = statsKeys.at("");
        eng_stats.insert(eng_stats.end(),
                         {"ep_continuous_backup_callback_count",
                          "ep_continuous_backup_callback_time",
                          "ep_magma_active_disk_usage",
                          "ep_magma_block_cache_hits",
                          "ep_magma_block_cache_mem_used",
                          "ep_magma_block_cache_misses",
                          "ep_magma_bloom_filter_mem_used",
                          "ep_magma_buffer_mem_used",
                          "ep_magma_bytes_incoming",
                          "ep_magma_keyindex_bytes_incoming",
                          "ep_magma_seqindex_bytes_incoming",
                          "ep_magma_seqindex_delta_bytes_incoming",
                          "ep_magma_bytes_outgoing",
                          "ep_magma_bytes_per_read",
                          "ep_magma_checkpoint_disk_usage",
                          "ep_magma_compactions",
                          "ep_magma_drop_encryption_keys_compactions",
                          "ep_magma_data_blocks_compressed_size",
                          "ep_magma_data_blocks_compression_ratio",
                          "ep_magma_data_blocks_space_reduction_estimate_pct",
                          "ep_magma_data_blocks_uncompressed_size",
                          "ep_magma_filecount_compactions",
                          "ep_magma_flushes",
                          "ep_magma_fragmentation",
                          "ep_magma_keyitr_items_read",
                          "ep_magma_seqitr_items_read",
                          "ep_magma_keyitr_items_skipped",
                          "ep_magma_seqitr_items_skipped",
                          "ep_magma_gets",
                          "ep_magma_histogram_mem_used",
                          "ep_magma_history_logical_data_size",
                          "ep_magma_history_logical_disk_size",
                          "ep_magma_history_size_evicted",
                          "ep_magma_history_time_evicted",
                          "ep_magma_index_resident_ratio",
                          "ep_magma_inserts",
                          "ep_magma_keyindex_compactions",
                          "ep_magma_keyindex_filecount_compactions",
                          "ep_magma_keyindex_writer_compactions",
                          "ep_magma_logical_data_size",
                          "ep_magma_logical_disk_size",
                          "ep_magma_lsmtree_object_mem_used",
                          "ep_magma_read_ahead_buffer_mem_used",
                          "ep_magma_read_bytes",
                          "ep_magma_read_bytes_compact",
                          "ep_magma_read_bytes_get",
                          "ep_magma_readamp",
                          "ep_magma_readamp_get",
                          "ep_magma_readio",
                          "ep_magma_readioamp",
                          "ep_magma_seqindex_compactions",
                          "ep_magma_seqindex_filecount_compactions",
                          "ep_magma_seqindex_data_compactions",
                          "ep_magma_seqindex_writer_compactions",
                          "ep_magma_sets",
                          "ep_magma_syncs",
                          "ep_magma_table_meta_mem_used",
                          "ep_magma_table_object_mem_used",
                          "ep_magma_tables",
                          "ep_magma_tables_created",
                          "ep_magma_tables_deleted",
                          "ep_magma_total_disk_usage",
                          "ep_magma_total_mem_used",
                          "ep_magma_tree_snapshot_mem_used",
                          "ep_magma_ttl_compactions",
                          "ep_magma_wal_disk_usage",
                          "ep_magma_wal_mem_used",
                          "ep_magma_write_bytes",
                          "ep_magma_keyindex_write_bytes",
                          "ep_magma_seqindex_write_bytes",
                          "ep_magma_seqindex_delta_write_bytes",
                          "ep_magma_write_bytes_compact",
                          "ep_magma_keyindex_write_bytes_filecount_compact",
                          "ep_magma_seqindex_write_bytes_filecount_compact",
                          "ep_magma_write_cache_mem_used",
                          "ep_magma_writer_compactions"});

        // remove from all stats those which magma doesn't generate
        for (const auto& statName : {"ep_io_bg_fetch_read_count",
                                     "ep_io_compaction_read_bytes",
                                     "ep_io_compaction_write_bytes",
                                     "ep_io_document_write_bytes",
                                     "ep_io_flusher_write_amplification",
                                     "ep_io_total_write_amplification",
                                     "ep_bg_fetch_avg_read_amplification"}) {
            eng_stats.erase(std::ranges::remove(eng_stats, statName).begin(),
                            eng_stats.end());
        }

        // Fixup the kvstore stats for magma, adding and some removed
        auto& kvstoreStats = statsKeys.at("kvstore");
        kvstoreStats.insert(
                kvstoreStats.end(),
                {"rw_0:magma", "rw_1:magma", "rw_2:magma", "rw_3:magma"});

        // remove rw_0... rw_1 etc...
        for (const auto& statName : {"io_compaction_read_bytes",
                                     "io_compaction_write_bytes",
                                     "io_flusher_write_amplification",
                                     "io_total_read_bytes",
                                     "io_total_write_amplification",
                                     "io_total_write_bytes"}) {
            for (const auto& shardId : {"rw_0:", "rw_1:", "rw_2:", "rw_3:"}) {
                kvstoreStats.erase(
                        std::ranges::remove(kvstoreStats,
                                            std::string{shardId} + statName)
                                .begin(),
                        kvstoreStats.end());
            }
        }
    }

    if (isPersistentBucket(h)) {
        auto& vb_details = statsKeys.at("vbucket-details 0");
        vb_details.insert(vb_details.end(),
                          {"vb_0:bloom_filter",
                           "vb_0:bloom_filter_key_count",
                           "vb_0:bloom_filter_memory",
                           "vb_0:bloom_filter_size"});
    }

    if (isEphemeralBucket(h)) {
        auto& eng_stats = statsKeys.at("");
        eng_stats.insert(eng_stats.end(),
                         {"ep_ephemeral_full_policy",
                          "ep_ephemeral_mem_recovery_enabled",
                          "ep_ephemeral_mem_recovery_sleep_time",
                          "ep_ephemeral_mem_recovery_state",
                          "ep_ephemeral_mem_recovery_removers_remaining",
                          "ep_ephemeral_metadata_mark_stale_chunk_duration",
                          "ep_ephemeral_metadata_purge_age",
                          "ep_ephemeral_metadata_purge_interval",
                          "ep_ephemeral_metadata_purge_stale_chunk_duration",

                          "vb_active_auto_delete_count",
                          "vb_active_ht_tombstone_purged_count",
                          "vb_active_seqlist_count",
                          "vb_active_seqlist_deleted_count",
                          "vb_active_seqlist_purged_count",
                          "vb_active_seqlist_read_range_count",
                          "vb_active_seqlist_stale_count",
                          "vb_active_seqlist_stale_value_bytes",
                          "vb_active_seqlist_stale_metadata_bytes",

                          "vb_replica_auto_delete_count",
                          "vb_replica_ht_tombstone_purged_count",
                          "vb_replica_seqlist_count",
                          "vb_replica_seqlist_deleted_count",
                          "vb_replica_seqlist_purged_count",
                          "vb_replica_seqlist_read_range_count",
                          "vb_replica_seqlist_stale_count",
                          "vb_replica_seqlist_stale_value_bytes",
                          "vb_replica_seqlist_stale_metadata_bytes",

                          "vb_pending_auto_delete_count",
                          "vb_pending_ht_tombstone_purged_count",
                          "vb_pending_seqlist_count",
                          "vb_pending_seqlist_deleted_count",
                          "vb_pending_seqlist_purged_count",
                          "vb_pending_seqlist_read_range_count",
                          "vb_pending_seqlist_stale_count",
                          "vb_pending_seqlist_stale_value_bytes",
                          "vb_pending_seqlist_stale_metadata_bytes"});

        auto& vb_details = statsKeys.at("vbucket-details 0");
        vb_details.insert(vb_details.end(),
                          {"vb_0:auto_delete_count",
                           "vb_0:ht_tombstone_purged_count",
                           "vb_0:seqlist_count",
                           "vb_0:seqlist_deleted_count",
                           "vb_0:seqlist_high_seqno",
                           "vb_0:seqlist_purged_count",
                           "vb_0:seqlist_range_read_begin",
                           "vb_0:seqlist_range_read_count",
                           "vb_0:seqlist_range_read_end",
                           "vb_0:seqlist_stale_count",
                           "vb_0:seqlist_stale_metadata_bytes",
                           "vb_0:seqlist_stale_value_bytes"});

        auto& config_stats = statsKeys.at("config");
        config_stats.insert(
                config_stats.end(),
                {"ep_ephemeral_full_policy",
                 "ep_ephemeral_mem_recovery_enabled",
                 "ep_ephemeral_mem_recovery_sleep_time",
                 "ep_ephemeral_metadata_mark_stale_chunk_duration",
                 "ep_ephemeral_metadata_purge_age",
                 "ep_ephemeral_metadata_purge_interval",
                 "ep_ephemeral_metadata_purge_stale_chunk_duration"});
    }

    // In addition to the exact stat keys above, we also use regex patterns
    // for variable keys:
    std::map<std::string_view, std::vector<std::regex> > statsPatterns{
            {"hash", {std::regex{"vb_0:histo_\\d+,\\d+"}}},
            {"checkpoint", {std::regex{"vb_0:persistence-backup:[a-z_]+"}}},
            {"checkpoint 0", {std::regex{"vb_0:persistence-backup:[a-z_]+"}}},
            {"kvtimings",
             {std::regex{"ro_[0-3]:readTime_\\d+,\\d+"},
              std::regex{"ro_[0-3]:readSize_\\d+,\\d+"},
              std::regex{"rw_[0-3]:readTime_\\d+,\\d+"},
              std::regex{"rw_[0-3]:readSize_\\d+,\\d+"}}}};

    bool error = false;
    for (auto& entry : statsKeys) {
        // Fetch the statistics for each group. Note we need an owning
        // type (std::string) here as the stats callback requires callers
        // to take a copy of key/value if they require it after the callback
        // returns.
        std::vector<std::string> actual;
        checkeq(cb::engine_errc::success,
                get_stats(h,
                          {entry.first.empty() ? nullptr : entry.first.data(),
                           entry.first.size()},
                          {},
                          [&actual](auto key, auto value, const auto&) {
                              actual.emplace_back(key);
                          }),
                "Failed to get stats: "s + std::string{entry.first});

        // Sort the keys from the fetched stats and expected keys (required
        // for set_difference).
        std::ranges::sort(actual);

        auto& expected = entry.second;
        std::ranges::sort(expected);

        // (A) Find any missing stats - those expected (in statsKeys) but not
        // found in actual.
        std::vector<std::string_view> missing;
        std::ranges::set_difference(
                expected, actual, std::inserter(missing, missing.begin()));

        for (const auto& key : missing) {
            error = true;
            fprintf(stderr,
                    "Missing stat:  %s from stat group %s\n",
                    std::string{key}.c_str(),
                    std::string{entry.first}.c_str());
        }

        // (B) Find any extra stats - those in actual which are not in expected.
        std::vector<std::string_view> extra;
        std::ranges::set_difference(
                actual, expected, std::inserter(extra, extra.begin()));

        for (const auto& key : extra) {
            // We have extra key(s) which don't exactly match `expected`; see if
            // there's a regex which matches before
            // reporting an error.
            bool matched = false;
            const auto& group = entry.first;
            const auto patterns = statsPatterns.find(group);
            if (patterns != statsPatterns.end()) {
                // We have regex(s), see if any match.
                for (const auto& pattern : patterns->second) {
                    if (std::regex_match(std::string{key}, pattern)) {
                        matched = true;
                        break;
                    }
                }
            }
            if (!matched) {
                error = true;
                fprintf(stderr,
                        "Unexpected stat: %s from stat group %s\n",
                        std::string{key}.c_str(),
                        std::string(entry.first).c_str());
            }
        }
    }

    if (error) {
        abort_msg("missing stats", "stats error", __FILE__, __LINE__);
    }

    return SUCCESS;
}

// Regression test the stats calls that they don't blow the snprintf
// buffers. All of the tests in this batch make sure that some of the stats
// exists (the server may return more)
static enum test_result test_mb19687_variable(EngineIface* h) {
    // all of these should be const, but g++ seems to have problems with that
    std::map<std::string, std::vector<std::string> > statsKeys{
            {"dispatcher", {}}, // Depends on how how long the dispatcher ran..
            {"key mykey 0",
             {"key_cas",
              "key_exptime",
              "key_flags",
              "key_is_dirty",
              "key_vb_state"}},

            // These stat groups return histograms so we can't guess the
            // key names...
            {"timings",
             // ... apart from the means of hdrhistogram-derived metrics
             {"get_stats_cmd_mean",
              "item_alloc_sizes_mean",
              "set_vb_cmd_mean",
              "store_cmd_mean"}},
            {"frequency-counters", {}},
            {"scheduler", {}},
            {"runtimes", {}},
            {"kvtimings", {}},
    };

    if (isWarmupEnabled(h)) {
        statsKeys.insert({"warmup",
                          {"ep_warmup",
                           "ep_warmup_state",
                           "ep_warmup_thread",
                           "ep_warmup_key_count",
                           "ep_warmup_value_count",
                           "ep_warmup_dups",
                           "ep_warmup_oom",
                           "ep_primary_warmup_min_memory_threshold",
                           "ep_primary_warmup_min_items_threshold",
                           "ep_warmup_estimated_key_count",
                           "ep_warmup_estimated_value_count"}});
    }

    if (isPersistentBucket(h)) {
        statsKeys.insert({"vkey mykey 0",
                          {"key_cas",
                           "key_exptime",
                           "key_flags",
                           "key_is_dirty",
                           "key_valid",
                           "key_vb_state"}});
    }

    item_info info;

    checkeq(cb::engine_errc::success,
            store(h, nullptr, StoreSemantics::Add, "mykey", "data1"),
            "Failed to store an item");

    bool error = false;
    for (const auto& entry : statsKeys) {
        vals.clear();
        checkeq(cb::engine_errc::success,
                get_stats(h,
                          {entry.first.data(), entry.first.size()},
                          {},
                          add_stats),
                "Failed to get stats: "s + entry.first);

        // Verify that the stats we expected is there..
        for (const auto& key : entry.second) {
            auto iter = vals.find(key);
            if (iter == vals.end()) {
                error = true;
                fprintf(stderr, "Missing stat:  %s from stat group %s\n",
                        key.c_str(),
                        entry.first.c_str());
            }
        }
    }

    if (error) {
        abort_msg("missing stats", "stats error", __FILE__, __LINE__);
    }

    return SUCCESS;
}

static enum test_result test_mb20697(EngineIface* h) {
    checkeq(cb::engine_errc::success,
            get_stats(h, {}, {}, add_stats),
            "Failed to get stats.");

    std::string dbname = vals["ep_dbname"];

    // Make the couchstore files in the db directory unwritable.
    CouchstoreFileAccessGuard makeCouchstoreFileReadOnly(dbname);

    checkeq(cb::engine_errc::success,
            store(h, nullptr, StoreSemantics::Set, "key", "somevalue"),
            "store should have succeeded");

    /* Ensure that this results in commit failure and the stat gets incremented */
    wait_for_stat_change(h, "ep_item_commit_failed", 0);

    return SUCCESS;
}

/* Test that a flush fails for documents with a seqno value smaller than the
 * persistence seqno on disk */
static enum test_result test_mb65737_check_flush_fails(EngineIface* h) {
    Vbid vb(0);
    check_expression(set_vbucket_state(h, vb, vbucket_state_active),
                     "Failed to set vbucket state for vb");

    // Store 10 items and ensure all documents are flushed to disk
    const std::string keyBase("key-");
    write_items(h, 10, 0, keyBase.c_str(), "value", 0, vb);
    wait_for_flusher_to_settle(h);

    checkeq(0,
            get_int_stat(h, "ep_item_commit_failed"),
            "Unexpected flush failures");
    checkeq(10,
            get_int_stat(h, "vb_0:high_seqno", "vbucket-seqno"),
            "Unexpected high seqno after storing 10 items");
    checkeq(10,
            get_int_stat(h, "vb_0:last_persisted_seqno", "vbucket-seqno"),
            "Unexpected last_persisted_seqno after storing 10 items");

    // db file contains persistenceSeqno = 10
    // Rename couchstore file to simulate loss of data
    namespace fs = std::filesystem;
    std::string dbname = get_dbname(testHarness->get_current_testcase()->cfg);
    std::string oldFileName = dbname + cb::io::DirectorySeparator + "0.couch.1";
    std::string newFileName = dbname + cb::io::DirectorySeparator + "goodbye";
    try {
        if (!fs::exists(oldFileName)) {
            std::cerr << "Error: Source file does not exist: " << oldFileName
                      << '\n';
            return FAIL;
        }
        fs::rename(oldFileName, newFileName);
    } catch (const fs::filesystem_error& e) {
        std::cerr << "Error renaming file: " << e.what() << '\n';
        return FAIL;
    }

    // Restart memcached
    testHarness->reload_engine(
            &h, testHarness->get_current_testcase()->cfg, true, false);
    // Re-create vb:0, high seqno is reset
    check_expression(set_vbucket_state(h, Vbid(0), vbucket_state_active),
                     "Failed to set VB0 state.");
    wait_for_stat_to_be_gte(h, "ep_persist_vbstate_total", 1);
    wait_for_flusher_to_settle(h);
    wait_for_warmup_complete(h);

    // Bring db file back
    if (fs::exists(oldFileName)) {
        fs::remove(oldFileName);
    }
    fs::rename(newFileName, oldFileName);

    // Store 5 items, highSeqno = 5 and persistenceSeqno=10 (from disk)
    write_items(h, 5, 0, keyBase.c_str(), "value", 0, vb);

    // Wait for flusher to run
    std::chrono::microseconds sleepTime{128};
    while (true) {
        if (get_str_stat(h, "ep_flusher_state") == "running") {
            break;
        }
        decayingSleep(&sleepTime);
    }

    // Expect commit failure due to MB-65737
    wait_for_stat_to_be_gte(h, "ep_item_commit_failed", 0);
    checkeq(5,
            get_int_stat(h, "vb_0:high_seqno", "vbucket-seqno"),
            "Unexpected high seqno after storing 5 items");
    checkeq(0,
            get_int_stat(h, "vb_0:last_persisted_seqno", "vbucket-seqno"),
            "Unexpected last_persisted_seqno");

    std::filesystem::remove(oldFileName);
    std::filesystem::create_directories(dbname);
    return SUCCESS;
}

/* Check if vbucket reject ops are incremented on persistence failure */
static enum test_result test_mb20744_check_incr_reject_ops(EngineIface* h) {
    std::string dbname = get_dbname(testHarness->get_current_testcase()->cfg);
    std::string filename = dbname + cb::io::DirectorySeparator + "0.couch.1";

    /* corrupt the couchstore file */
    FILE* fp = fopen(filename.c_str(), "wb");

    if (fp == nullptr) {
        return FAIL;
    }

    char buf[2048];
    memset(buf, 'x', sizeof(buf));

    size_t numBytes = fwrite(buf, sizeof(char), sizeof(buf), fp);

    fflush(fp);

    checkeq(size_t{2048}, numBytes, "Bytes written should be equal to 2048");

    checkeq(cb::engine_errc::success,
            store(h, nullptr, StoreSemantics::Set, "key", "somevalue"),
            "store should have succeeded");

    wait_for_stat_change(h, "vb_active_ops_reject", 0);

    checkne(0,
            get_int_stat(h, "vb_0:ops_reject", "vbucket-details 0"),
            "Expected rejected ops to not be 0");

    fclose(fp);

    std::filesystem::remove(filename);
    std::filesystem::create_directories(dbname);

    return SUCCESS;
}

static enum test_result test_mb20943_complete_pending_ops_on_vbucket_delete(
        EngineIface* h) {
    auto* cookie = testHarness->create_cookie(h);
    bool  ready = false;
    std::mutex m;
    std::condition_variable cv;

    check_expression(set_vbucket_state(h, Vbid(1), vbucket_state_pending),
                     "Failed to set vbucket state.");
    testHarness->set_ewouldblock_handling(cookie, false);

    checkeq(cb::engine_errc::would_block,
            get(h, cookie, "key", Vbid(1)).first,
            "Expected EWOULDBLOCK.");

    // Create a thread that will wait for the cookie notify.
    std::thread notify_waiter{[&cv, &ready, &m, &cookie](){
        {
            std::lock_guard<std::mutex> lk(m);
            testHarness->lock_cookie(cookie);
            ready = true;
        }
        // Once we have locked the cookie we can allow the main thread to
        // continue.
        cv.notify_one();
        testHarness->waitfor_cookie(cookie);
        testHarness->unlock_cookie(cookie);

    }};

    std::unique_lock<std::mutex> lk(m);
    // Wait until spawned thread has locked the cookie.
    cv.wait(lk, [&ready]{return ready;});
    lk.unlock();
    checkeq(cb::engine_errc::success,
            vbucketDelete(h, Vbid(1)),
            "Expected success");
    // Wait for the thread to finish, which will occur when the thread has been
    // notified.
    notify_waiter.join();

    // vbucket no longer exists and therefore should return not my vbucket.
    checkeq(cb::engine_errc::not_my_vbucket,
            get(h, cookie, "key", Vbid(1)).first,
            "Expected NOT MY VBUCKET.");
    testHarness->destroy_cookie(cookie);
    return SUCCESS;
}

/* This test case checks the purge seqno validity when no items are actually
   purged in a compaction call */
static enum test_result test_vbucket_compact_no_purge(EngineIface* h) {
    const int num_items = 2;
    const char* key[num_items] = {"k1", "k2"};
    const char* value = "somevalue";

    /* Write 2 keys */
    for (const auto& count : key) {
        checkeq(cb::engine_errc::success,
                store(h, nullptr, StoreSemantics::Set, count, value),
                "Error setting.");
    }

    /* Delete one key */
    checkeq(cb::engine_errc::success,
            del(h, key[0], 0, Vbid(0)),
            "Failed remove with value.");

    /* Store a dummy item since we do not purge the item with highest seqno */
    checkeq(cb::engine_errc::success,
            store(h, nullptr, StoreSemantics::Set, "dummy_key", value),
            "Error setting.");
    wait_for_flusher_to_settle(h);

    /* Compact once */
    int exp_purge_seqno =
            get_int_stat(h, "vb_0:high_seqno", "vbucket-seqno") - 1;
    compact_db(h,
               Vbid(0),
               get_int_stat(h, "vb_0:high_seqno", "vbucket-seqno"),
               1,
               1);
    wait_for_stat_to_be(h, "ep_pending_compactions", 0);
    checkeq(exp_purge_seqno,
            get_int_stat(h, "vb_0:purge_seqno", "vbucket-seqno"),
            "purge_seqno didn't match expected value");

    /* Compact again, this time we don't expect to purge any items */
    compact_db(h,
               Vbid(0),
               get_int_stat(h, "vb_0:high_seqno", "vbucket-seqno"),
               1,
               1);
    wait_for_stat_to_be(h, "ep_pending_compactions", 0);
    checkeq(exp_purge_seqno,
            get_int_stat(h, "vb_0:purge_seqno", "vbucket-seqno"),
            "purge_seqno didn't match expected value after another compaction");

    if (isWarmupEnabled(h)) {
        /* Reload the engine */
        testHarness->reload_engine(&h,
                                   testHarness->get_current_testcase()->cfg,
                                   true,
                                   false);

        wait_for_warmup_complete(h);

        /* Purge seqno should not change after reload */
        checkeq(exp_purge_seqno,
                get_int_stat(h, "vb_0:purge_seqno", "vbucket-seqno"),
                "purge_seqno didn't match expected value after reload");
    }
    return SUCCESS;
}

/**
 * Test that the DocumentState passed in get is properly handled
 */
static enum test_result test_mb23640(EngineIface* h) {
    const std::string key{"mb-23640"};
    const std::string value{"my value"};
    checkeq(cb::engine_errc::success,
            storeCasVb11(h,
                         nullptr,
                         StoreSemantics::Set,
                         key,
                         value,
                         0,
                         0,
                         Vbid(0),
                         0,
                         PROTOCOL_BINARY_RAW_BYTES,
                         DocumentState::Alive)
                    .first,
            "Unable to store item");

    // I should be able to get the key if I ask for anything which
    // includes Alive
    checkeq(cb::engine_errc::success,
            get(h, nullptr, key, Vbid(0), DocStateFilter::Alive).first,
            "Failed to get the document when specifying Alive");

    checkeq(cb::engine_errc::success,
            get(h, nullptr, key, Vbid(0), DocStateFilter::AliveOrDeleted).first,
            "Failed to get the document when specifying dead or alive");

    // ep-engine don't support fetching deleted only
    checkeq(cb::engine_errc::not_supported,
            get(h, nullptr, key, Vbid(0), DocStateFilter::Deleted).first,
            "AFAIK ep-engine don't support fetching only deleted items");

    // Delete the document
    checkeq(cb::engine_errc::success,
            storeCasVb11(h,
                         nullptr,
                         StoreSemantics::Set,
                         key,
                         value,
                         0,
                         0,
                         Vbid(0),
                         0,
                         PROTOCOL_BINARY_RAW_BYTES,
                         DocumentState::Deleted)
                    .first,
            "Unable to delete item");

    // I should be able to get the key if I ask for anything which
    // includes Deleted
    checkeq(cb::engine_errc::not_supported,
            get(h, nullptr, key, Vbid(0), DocStateFilter::Deleted).first,
            "AFAIK ep-engine don't support fetching only deleted items");

    checkeq(cb::engine_errc::success,
            get(h, nullptr, key, Vbid(0), DocStateFilter::AliveOrDeleted).first,
            "Failed to get the deleted document when specifying dead or alive");

    // It should _not_ be found if I ask for a deleted document
    checkeq(cb::engine_errc::no_such_key,
            get(h, nullptr, key, Vbid(0), DocStateFilter::Alive).first,
            "Expected the document to be gone");
    return SUCCESS;
}

static enum test_result test_replace_at_pending_insert(EngineIface* h) {
    auto* cookie1 = testHarness->create_cookie(h);
    testHarness->set_ewouldblock_handling(cookie1, false);
    auto* cookie2 = testHarness->create_cookie(h);
    testHarness->set_ewouldblock_handling(cookie2, false);

    const auto vbid = Vbid(0);

    // Add a replica in topology. By doing that, no SW will ever be Committed
    const char meta[] = R"({"topology":[["active", "replica"]]})";
    check_expression(set_vbucket_state(h, vbid, vbucket_state_active, {meta}),
                     "set_vbucket_state failed");

    const auto statSet =
            "vbucket-durability-state " + std::to_string(vbid.get());
    const auto vbPrefix = "vb_" + std::to_string(vbid.get()) + ":";

    const auto checkHPSAndHighSeqno =
            [h, &statSet, &vbPrefix](int expectedHPS, int expectedHS) -> void {
        const auto durStats = get_all_stats(h, statSet);
        checkeq(expectedHPS,
                std::stoi(durStats.at(vbPrefix + "high_prepared_seqno")),
                "HPS must be 0");
        checkeq(expectedHS,
                std::stoi(durStats.at(vbPrefix + "high_seqno")),
                "high_seqno must be 0");
    };

    // No doc around
    checkHPSAndHighSeqno(0, 0);

    // The insert blocks as durability requirements cannot be satisfied with
    // a single node, so the write will stay pending. Note that we provide an
    // infinite timeout, so the write will never abort either.
    using namespace cb::durability;
    const char key[] = "key";
    checkeq(cb::engine_errc::would_block,
            store(h,
                  cookie1,
                  StoreSemantics::Add,
                  key,
                  "add-value",
                  nullptr,
                  0 /*cas*/,
                  vbid,
                  3600 /*exp*/,
                  0 /*datatype*/,
                  DocumentState::Alive,
                  {{Level::Majority, Timeout::Infinity()}}),
            "durable add failed");

    // Prepare pending
    checkHPSAndHighSeqno(1, 1);

    // Simulate replace on a second connection
    checkeq(cb::engine_errc::no_such_key,
            replace(h, cookie2, key, "replace-value", 0 /*flags*/, vbid),
            "replace failed");

    // Prepare still pending, high-seqno not increased as replace rejected
    checkHPSAndHighSeqno(1, 1);

    testHarness->destroy_cookie(cookie1);
    testHarness->destroy_cookie(cookie2);

    return SUCCESS;
}

/**
 * Test to ensure that larger buckets don't starve smaller buckets of run time
 * on the reader threads during warmup, as this can cause artificially long
 * warmup times.
 * This is done by creating two buckets, populating each with some data,
 * then restarting and warming up both buckets, but wioth only 1 reader thread
 * available. We orchestrate the warmups so the larger bucket (slowBucket)
 * begins warmup first and advances to the keyDumpforShard phase (which is
 * O(n)), before we start warmup of the second (smallBucket). A testing hook is
 * used which inserts a 100ms delay after every key of slowBucket is scanned.
 * Without the fix, this causes smallBucket to be blocked for
 * 100ms * keys_in_slowBucket. With the fix, keyDumpforShard should yield after
 * the task has run for 10ms, which should allow smallBucket to run its warmup
 * tasks and complete before slowBucket.
 */
static test_result test_reader_thread_starvation_warmup(EngineIface* h) {
    ExecutorPool::get()->setNumReaders(ThreadPoolConfig::ThreadCount{1});

    const size_t keysPerVbucket = 500;
    const size_t numberOfKeyVbucketSmall = 1;

    // 1. Set up second bucket to be which will be smaller than the default
    std::string smallBucketName("smallBucket");
    auto smallBucketDir = cb::io::mkdtemp(smallBucketName + "XXXXXX");
    auto smallBucketConf = testHarness->get_current_testcase()->cfg +
                           "couch_bucket=" + smallBucketName +
                           ";dbname=" + smallBucketDir + ".db;";
    auto* smallBucket = testHarness->create_bucket(true, smallBucketConf);
    test_setup(smallBucket);
    auto* slowBucket = h;

    // 2. Write keys to
    const std::string keyBase("key-");
    Vbid vb(0);
    check_expression(set_vbucket_state(slowBucket, vb, vbucket_state_active),
                     "Failed to set vbucket state for vb");
    write_items(slowBucket, keysPerVbucket, 0, keyBase.c_str(), "value", 0, vb);

    check_expression(set_vbucket_state(smallBucket, vb, vbucket_state_active),
                     "Failed to set vbucket state for vb");
    write_items(smallBucket,
                numberOfKeyVbucketSmall,
                0,
                keyBase.c_str(),
                "value",
                0,
                vb);
    // 3. Ensure all documents have been written to disk
    wait_for_flusher_to_settle(smallBucket);
    wait_for_flusher_to_settle(slowBucket);

    // 4. Destroy the smallBuckets in memory so we can perform warmup
    testHarness->destroy_bucket(smallBucket, false);

    // Ensure that we've correctly set only one reader thread
    checkeq(size_t{1},
            ExecutorPool::get()->getNumReaders(),
            "Num reader threads is not correct");
    // 5. Start warming up the slow bucket first
    ThreadGate tg(2);
    // Specify how long we will sleep for when reading each key for "slow"
    // bucket. Once small Bucket has completed we can zero this to finish
    // test quicker.
    using namespace std::chrono;
    std::atomic<int> perKeySleepMs{100};
    {
        // Re-create the in memory engine but don't kick of initialization.
        testHarness->reload_engine(&h, "", false, false);
        slowBucket = h;

        // add a test hook which will slow down the warmup of the bucket
        auto* me = dynamic_cast<MockEngine*>(slowBucket);

        dynamic_cast<EventuallyPersistentEngine*>(me->the_engine.get())
                ->visitWarmupHook = [&tg, &perKeySleepMs]() -> void {
            // Pause warmup until small bucket has started it's warmup.
            tg.threadUp();

            // Insert a delay when reading this key.
            std::this_thread::sleep_for(milliseconds{perKeySleepMs});
        };
        // start warmup
        checkeq(me->the_engine->initialize(
                        testHarness->get_current_testcase()->cfg, {}, {}, {}),
                cb::engine_errc::success,
                "Init of bucket did not succeed");
    }
    // 6. Create and warmup the small bucket
    smallBucket = testHarness->create_bucket(true, smallBucketConf);

    // 7. Ensure we can get stats of the slowbucket vbucket state during warmup
    // i.e. we have comlpeted Warmup::populateVBucketMap().
    checkeq(get_str_stat(slowBucket, "vb_0", "vbucket"),
            std::string("active"),
            "slowBucket vbucket state vb:0isn't active");

    // 8. Ensure of the slow bucket is still warming up
    checkne(get_str_stat(slowBucket, "ep_warmup_thread", "warmup"),
            std::string("complete"),
            "Slow bucket completed before the fast bucket");
    // Small bucket stats are available, unblock the slow bucket warmup
    tg.threadUp();

    // 9. Wait for the small bucket to return vbucket state infomation
    // (i.e. have completed Warmup::populateVBucketMap().
    const auto smallStart = cb::time::steady_clock::now();
    checkeq(get_str_stat(smallBucket, "vb_0", "vbucket"),
            std::string("active"),
            "slowBucket vbucket state vb:0 isn't active");

    const auto smallEnd = cb::time::steady_clock::now();
    // Small bucket should have populated VB map "quickly" - certainly less than
    // the time taken the slowBucket to load keysPerVbucket * 100ms.
    // Give it a generous threshold of 50% of the time it would take if
    // it had to wait for slowBucket
    auto smallWarmupDuration = duration_cast<seconds>(smallEnd - smallStart);
    auto smallWarmupTimeLimit = duration_cast<seconds>(
            keysPerVbucket * milliseconds{perKeySleepMs} / 2);
    checklt(smallWarmupDuration.count(),
            smallWarmupTimeLimit.count(),
            "smallBucket should have populated VB map before slowBucket "
            "completed warmup");

    // 10. Wait for the both buckets to complete warmup - we can accelerate
    // this now by removing the per-key sleep happening to slowBucket.
    perKeySleepMs = 0;
    wait_for_warmup_complete(smallBucket);
    wait_for_warmup_complete(slowBucket);

    // 11. Ensure all buckets have the correct count
    verify_curr_items(smallBucket, numberOfKeyVbucketSmall, "after warmup");
    verify_curr_items(slowBucket, keysPerVbucket, "after warmup");
    // 12. Ensure the buckets are destroyed and shutdown at the end of the test
    testHarness->destroy_bucket(smallBucket, true);
    std::filesystem::remove_all(smallBucketDir);
    testHarness->destroy_bucket(slowBucket, true);
    return SUCCESS;
}

/**
 * Verify that a SyncWrite which is not committed within its durability timeout
 * is aborted.
 * Tests at the engine level, ensuring the background task runs and identifies
 * the SyncWrite has exceeded timeout.
 */
static enum test_result test_sync_write_timeout(EngineIface* h) {
    const auto vbid = Vbid(0);

    // Add a replica in topology. By doing that, no SW will ever be Committed
    check_expression(
            set_vbucket_state(h,
                              vbid,
                              vbucket_state_active,
                              {R"({"topology":[["active", "replica"]]})"}),
            "set_vbucket_state failed");

    // Perform a sequence of SyncWrites with timeouts. Each should wait
    // (return would_block) until at least as long as the specified durability
    // timeout before failing with "sync_write_ambiguous".
    // Issuing >1 to verify that timeout task is correctly re-scheduled after
    // each timeout.
    // The insert should return would_block as durability requirements cannot
    // be satisfied with a single node, so the Sync Write will stay pending
    // until it times out.
    using namespace cb::durability;
    const uint16_t timeous_ms = 10;
    for (int i = 0; i < 3; i++) {
        auto* cookie1 = testHarness->create_cookie(h);
        testHarness->set_ewouldblock_handling(cookie1, false);

        auto key = std::string("key_") + std::to_string(i);
        const auto start = cb::time::steady_clock::now();

        checkeq(cb::engine_errc::would_block,
                store(h,
                      cookie1,
                      StoreSemantics::Set,
                      key,
                      "add-value",
                      nullptr,
                      0,
                      vbid,
                      0,
                      0,
                      DocumentState::Alive,
                      {{Level::Majority, Timeout{timeous_ms}}}),
                "durable add failed");

        // Wait for the cookie to be notified - should occur no sooner than
        // timeout.
        auto status = mock_waitfor_cookie(cookie1);
        const auto end = cb::time::steady_clock::now();

        checkeq(cb::engine_errc::sync_write_ambiguous,
                status,
                "SyncWrite with timeout did not return ambiguous");

        checkge(std::chrono::duration_cast<std::chrono::milliseconds>(end -
                                                                      start)
                        .count(),
                std::chrono::milliseconds{timeous_ms}.count(),
                "SyncWrite was aborted before its durability timeout");

        testHarness->destroy_cookie(cookie1);
    }
    return SUCCESS;
}

// Test that seqnoPersistence times out whilst idle
static enum test_result test_seqno_persistence_timeout(EngineIface* h) {
    const int num_items = 2;
    write_items(h, num_items, 0, "key", "somevalue");
    wait_for_flusher_to_settle(h);

    // Should timeout
    MockCookie cookie;
    checkeq(cb::engine_errc::temporary_failure,
            seqnoPersistence(h, cookie, Vbid(0), /*seqno*/ num_items * 2),
            "Expected success for seqno persistence request");
    return SUCCESS;
}

static enum test_result test_bucket_quota_reduction(EngineIface* h) {
    // Hack - Have an empty active vBucket. The item pager will ignore
    // the dead vb:0, and reschedule until the low_wat is reached (but there
    // is nothing to be evicted). Once we re-enable the non-IO tasks, it will
    // run immediately, freeing up memory and completing the quota change.
    set_vbucket_state(h, Vbid(1), vbucket_state_active);

    // Write up to 75%, we need to be more than 93% (mem_mutation_threshold)
    // of the new quota (50% of the current) so anything above 50% of the
    // current quota _should_ be fine but the extra margin should make this
    // less racey.
    write_items_upto_mem_perc(h, 75);

    auto quota = get_stat<uint64_t>(h, "ep_max_size");
    uint64_t newQuota = quota / 2;
    uint64_t newHWM = newQuota * 0.85;
    set_param(h,
              EngineParamCategory::Flush,
              "max_size",
              std::to_string(newQuota).c_str());

    // Hack - To set the new quota we need to run a NonIO task but
    // we've just disabled all of the threads. To avoid paging things out, we
    // can cheat the ItemPager by setting the vBucket to dead (ItemPager will
    // skip it) but not delete it (different code path). Then, we can enable
    // our NonIO threads again to run the BucketQuotaChangeTask.
    set_vbucket_state(h, Vbid(0), vbucket_state_dead);
    ExecutorPool::get()->setNumNonIO(ThreadPoolConfig::NonIoThreadCount{1});

    // Wait for a change in HWM to check that the BucketQuotaChangeTask has run
    // (it will not enforce the quota until memory usage is lower)
    wait_for_stat_to_be(h, "ep_mem_high_wat", newHWM);

    // Helpful lambda to store an item and return the result
    auto storeItem = [h]() {
        auto ret = store(h,
                         nullptr,
                         StoreSemantics::Set,
                         "dontcare",
                         "dontcare",
                         nullptr,
                         /*cas*/ 0,
                         Vbid(0),
                         0,
                         0,
                         DocumentState::Alive);
        return ret;
    };

    // We want to store our item now and check the return result, set NonIO
    // back to 0 to avoid ItemPager runs and the vBucket back to active.
    ExecutorPool::get()->setNumNonIO(ThreadPoolConfig::NonIoThreadCount{0});

    set_vbucket_state(h, Vbid(0), vbucket_state_active);
    checkeq(cb::engine_errc::success,
            storeItem(),
            "We should be able to "
            "store an item as the BucketQuotaChangeTask should not enforce "
            "memory limits until memory usage is low enough.");

    // Let the ItemPager run and free up some memory
    ExecutorPool::get()->setNumNonIO(ThreadPoolConfig::NonIoThreadCount{1});

    // Should be able to wait for memory usage to be reduced below the new HWM
    wait_for_memory_usage_below(h, newHWM);

    // And we should be able to:
    // a) write a new item
    checkeq(cb::engine_errc::success, storeItem(), "uhoh2");

    // b) see the new quota
    wait_for_stat_to_be(h, "ep_max_size", newQuota);

    return SUCCESS;
}

// This test exists primarily to run MT warmup and entice TSAN into finding
// issues. The test configures 4 shards and the vbuckets are assigned
// 1 per shard. Many warmup phases should then "concurrently" warmup each VB.
static enum test_result test_bg_warmup(EngineIface* h) {
    if (!isWarmupEnabled(h)) {
        return SKIPPED;
    }

    check_expression(set_vbucket_state(h, Vbid(0), vbucket_state_active),
                     "Failed set vbucket 1 state.");
    check_expression(set_vbucket_state(h, Vbid(1), vbucket_state_active),
                     "Failed set vbucket 2 state.");
    check_expression(set_vbucket_state(h, Vbid(2), vbucket_state_active),
                     "Failed set vbucket 3 state.");
    check_expression(set_vbucket_state(h, Vbid(3), vbucket_state_active),
                     "Failed set vbucket 4 state.");

    for (int i = 0; i < 10000; ++i) {
        std::stringstream key;
        key << "key+" << i;
        checkeq(cb::engine_errc::success,
                store(h,
                      nullptr,
                      StoreSemantics::Set,
                      key.str(),
                      "somevalue",
                      nullptr,
                      0,
                      Vbid(i % 4)),
                "Error setting.");
    }

    // Restart the server.
    testHarness->reload_engine(
            &h, testHarness->get_current_testcase()->cfg, true, false);

    // Wait for a warmup and check it the results.
    wait_for_warmup_complete(h);

    const std::string policy = get_str_stat(h, "ep_item_eviction_policy");

    if (policy == "full_eviction") {
        checkeq(get_int_stat(h, "ep_warmup_key_count", "warmup"),
                get_int_stat(h, "ep_warmup_value_count", "warmup"),
                "Warmed up key count didn't match warmed up value count");
    } else {
        checkeq(10000,
                get_int_stat(h, "ep_warmup_key_count", "warmup"),
                "Warmup didn't warmup all keys");
    }

    // Restart again, but this time restart during loading
    testHarness->reload_engine(
            &h, testHarness->get_current_testcase()->cfg, true, false);

    std::chrono::microseconds sleepTime{1};
    do {
        try {
            // Once key count is non zero, restart to try and force shutdown
            // and warmup
            if (get_int_stat(h, "ep_warmup_key_count", "warmup") > 0) {
                testHarness->reload_engine(
                        &h,
                        testHarness->get_current_testcase()->cfg,
                        true,
                        false);
                break;
            }
        } catch (const cb::engine_error&) {
            // If the stat call failed then the warmup stats group no longer
            // exists and hence warmup is complete.
            break;
        }
        decayingSleep(&sleepTime);
    } while (true);

    wait_for_warmup_complete(h);

    if (policy == "full_eviction") {
        checkeq(get_int_stat(h, "ep_warmup_key_count", "warmup"),
                get_int_stat(h, "ep_warmup_value_count", "warmup"),
                "Warmed up key count didn't match warmed up value count");
    } else {
        checkeq(10000,
                get_int_stat(h, "ep_warmup_key_count", "warmup"),
                "Warmup didn't warmup all keys");
    }

    cb_assert(get_int_stat(h, "ep_warmup_time", "warmup") > 0);

    return SUCCESS;
}

// Test manifest //////////////////////////////////////////////////////////////

const char* default_dbname = "./ep_testsuite.db";

BaseTestCase testsuite_testcases[] = {
        // ep-engine specific functionality
        TestCase("expiry pager settings",
                 test_expiry_pager_settings,
                 test_setup,
                 teardown,
                 "exp_pager_enabled=false",
                 prepare,
                 cleanup),
        TestCase("expiry",
                 test_expiry,
                 test_setup,
                 teardown,
                 nullptr,
                 prepare_ep_bucket,
                 cleanup),
        TestCase("expiry with xattr",
                 test_expiry_with_xattr,
                 test_setup,
                 teardown,
                 "exp_pager_enabled=false",
                 prepare,
                 cleanup),
        TestCase("expiry_loader",
                 test_expiry_loader,
                 test_setup,
                 teardown,
                 nullptr,
                 prepare,
                 cleanup),
        TestCase("expiration on compaction",
                 test_expiration_on_compaction,
                 test_setup,
                 teardown,
                 "exp_pager_enabled=false",
                 prepare_ep_bucket,
                 cleanup),
        TestCase("expiration on warmup",
                 test_expiration_on_warmup,
                 test_setup,
                 teardown,
                 "exp_pager_stime=1",
                 prepare,
                 cleanup),
        TestCase("expiry_duplicate_warmup",
                 test_bug3454,
                 test_setup,
                 teardown,
                 nullptr,
                 prepare,
                 cleanup),
        TestCase("expiry_no_items_warmup",
                 test_bug3522,
                 test_setup,
                 teardown,
                 "exp_pager_stime=3",
                 prepare,
                 cleanup),
        TestCase("replica read",
                 test_get_replica,
                 test_setup,
                 teardown,
                 nullptr,
                 prepare,
                 cleanup),
        TestCase("replica read: invalid state - active",
                 test_get_replica_active_state,
                 test_setup,
                 teardown,
                 nullptr,
                 prepare,
                 cleanup),
        TestCase("replica read: invalid state - pending",
                 test_get_replica_pending_state,
                 test_setup,
                 teardown,
                 nullptr,
                 prepare,
                 cleanup),
        TestCase("replica read: invalid state - dead",
                 test_get_replica_dead_state,
                 test_setup,
                 teardown,
                 nullptr,
                 prepare,
                 cleanup),
        TestCase("replica read: invalid key",
                 test_get_replica_invalid_key,
                 test_setup,
                 teardown,
                 nullptr,
                 prepare,
                 cleanup),
        TestCase("test getr with evicted key",
                 test_get_replica_non_resident,
                 test_setup,
                 teardown,
                 nullptr,
                 prepare_ep_bucket,
                 cleanup),
        TestCase("test observe single key",
                 test_observe_single_key,
                 test_setup,
                 teardown,
                 nullptr,
                 prepare,
                 cleanup),
        TestCase("test observe on temp item",
                 test_observe_temp_item,
                 test_setup,
                 teardown,
                 nullptr,
                 prepare,
                 cleanup),
        TestCase("test observe not my vbucket",
                 test_observe_not_my_vbucket,
                 test_setup,
                 teardown,
                 nullptr,
                 prepare,
                 cleanup),
        TestCase("test observe seqno basic tests",
                 test_observe_seqno_basic_tests,
                 test_setup,
                 teardown,
                 nullptr,
                 prepare,
                 cleanup),
        TestCase("test observe seqno failover",
                 test_observe_seqno_failover,
                 test_setup,
                 teardown,
                 nullptr,
                 prepare,
                 cleanup),
        TestCase("test observe seqno error",
                 test_observe_seqno_error,
                 test_setup,
                 teardown,
                 nullptr,
                 prepare,
                 cleanup),
        TestCase("test memory condition",
                 test_memory_condition,
                 test_setup,
                 teardown,
                 "max_size=2621440",
                 prepare_ep_bucket,
                 cleanup),
        TestCase("warmup conf",
                 test_warmup_conf,
                 test_setup,
                 teardown,
                 nullptr,
                 prepare,
                 cleanup),
        TestCase("itempager conf",
                 test_itempager_conf,
                 test_setup,
                 teardown,
                 nullptr,
                 prepare,
                 cleanup),
        // magma turns off bloom filters
        TestCase("bloomfilter conf",
                 test_bloomfilter_conf,
                 test_setup,
                 teardown,
                 nullptr,
                 prepare_skip_broken_under_magma,
                 cleanup),
        // magma turns off bloom filters
        TestCase("test bloomfilters",
                 test_bloomfilters,
                 test_setup,
                 teardown,
                 nullptr,
                 prepare_ep_bucket_skip_broken_under_magma,
                 cleanup),
        // magma turns off bloom filters
        TestCase("test bloomfilters with store apis",
                 test_bloomfilters_with_store_apis,
                 test_setup,
                 teardown,
                 nullptr,
                 prepare_ep_bucket_skip_broken_under_magma,
                 cleanup),
        // magma turns off bloom filters
        TestCase("test bloomfilters's in a delete+set scenario",
                 test_bloomfilter_delete_plus_set_scenario,
                 test_setup,
                 teardown,
                 nullptr,
                 prepare_ep_bucket_skip_broken_under_magma,
                 cleanup),
        TestCase("test datatype",
                 test_datatype,
                 test_setup,
                 teardown,
                 nullptr,
                 prepare,
                 cleanup),
        TestCase("test datatype with unknown command",
                 test_datatype_with_unknown_command,
                 test_setup,
                 teardown,
                 nullptr,
                 prepare,
                 cleanup),
        TestCase("test access scanner settings",
                 test_access_scanner_settings,
                 test_setup,
                 teardown,
                 nullptr,
                 prepare,
                 cleanup),
<<<<<<< HEAD
=======
        TestCase("test access scanner",
                 test_access_scanner,
                 test_setup,
                 teardown,
                 // Need to cap the single checkpint size, so we create >1
                 // checkpoints. Also given bucket quota is being constrained,
                 // also limit shards to 1 so amount of memory overhead is
                 // more or less constant and MB-69134 doesn't need
                 // consideration.
                 "checkpoint_max_size=1024;"
                 "chk_remover_stime=1;"
                 "max_num_shards=2;"
                 "max_size=10000000;checkpoint_memory_recovery_upper_mark=0;"
                 "checkpoint_memory_recovery_lower_mark=0",
                 prepare,
                 cleanup),
>>>>>>> c89f9b5a
        TestCase("test set_param message",
                 test_set_param_message,
                 test_setup,
                 teardown,
                 "max_size=6291456",
                 prepare,
                 cleanup),

        TestCase("test warmup oom",
                 test_warmup_oom,
                 test_setup,
                 teardown,
                 nullptr,
                 prepare_full_eviction,
                 cleanup),

        // Stats tests
        TestCase("item stats",
                 test_item_stats,
                 test_setup,
                 teardown,
                 nullptr,
                 prepare,
                 cleanup),
        TestCase("stats",
                 test_stats,
                 test_setup,
                 teardown,
                 nullptr,
                 prepare,
                 cleanup),
        TestCase("io stats",
                 test_io_stats,
                 test_setup,
                 teardown,
                 nullptr,
                 prepare_ep_bucket,
                 cleanup),
        TestCase("file stats",
                 test_vb_file_stats,
                 test_setup,
                 teardown,
                 "magma_checkpoint_interval=0;"
                 "magma_min_checkpoint_interval=0;"
                 "magma_sync_every_batch=true",
                 prepare_ep_bucket,
                 cleanup),
        TestCase("file stats post warmup",
                 test_vb_file_stats_after_warmup,
                 test_setup,
                 teardown,
                 "magma_checkpoint_interval=0;"
                 "magma_min_checkpoint_interval=0;"
                 "magma_sync_every_batch=true",
                 prepare_ep_bucket_skip_broken_under_magma,
                 cleanup),
        TestCase("bg stats",
                 test_bg_stats,
                 test_setup,
                 teardown,
                 nullptr,
                 prepare_ep_bucket,
                 cleanup),
        TestCase("bg meta stats",
                 test_bg_meta_stats,
                 test_setup,
                 teardown,
                 nullptr,
                 prepare_ep_bucket,
                 cleanup),
        TestCase("mem stats",
                 test_mem_stats,
                 test_setup,
                 teardown,
                 // Settings to trigger checkpoint creation/removal as soon as
                 // an item is queued in checkpoint
                 "checkpoint_memory_recovery_"
                 "upper_mark=0;checkpoint_memory_recovery_lower_mark=0;"
                 "checkpoint_max_size=1",
                 prepare,
                 cleanup),
        TestCase("stats key",
                 test_key_stats,
                 test_setup,
                 teardown,
                 nullptr,
                 prepare,
                 cleanup),
        TestCase("stats key EACCESS",
                 test_key_stats_eaccess,
                 test_setup,
                 teardown,
                 nullptr,
                 prepare,
                 cleanup),
        TestCase("stats vkey",
                 test_vkey_stats,
                 test_setup,
                 teardown,
                 "max_vbuckets=5;max_num_shards=4",
                 prepare_ep_bucket,
                 cleanup),
        TestCase("stats vkey callback tests",
                 test_stats_vkey_valid_field,
                 test_setup,
                 teardown,
                 nullptr,
                 prepare_ep_bucket,
                 cleanup),
        TestCase("warmup stats",
                 test_warmup_stats,
                 test_setup,
                 teardown,
                 nullptr,
                 prepare,
                 cleanup),
        TestCase("warmup with threshold",
                 test_warmup_with_threshold,
                 test_setup,
                 teardown,
                 "warmup_behavior=use_config;"
                 "primary_warmup_min_items_threshold=1;"
                 "primary_warmup_min_memory_threshold=0;"
                 "secondary_warmup_min_items_threshold=0;"
                 "secondary_warmup_min_memory_threshold=0",
                 prepare,
                 cleanup),
        TestCase("seqno stats",
                 test_stats_seqno,
                 test_setup,
                 teardown,
                 nullptr,
                 prepare,
                 cleanup),
        TestCase("diskinfo stats",
                 test_stats_diskinfo,
                 test_setup,
                 teardown,
                 "magma_checkpoint_interval=0;"
                 "magma_min_checkpoint_interval=0;"
                 "magma_sync_every_batch=true",
                 prepare_ep_bucket,
                 cleanup),
        TestCase("stats curr_items ADD SET",
                 test_curr_items_add_set,
                 test_setup,
                 teardown,
                 nullptr,
                 prepare,
                 cleanup),
        TestCase("stats curr_items DELETE",
                 test_curr_items_delete,
                 test_setup,
                 teardown,
                 nullptr,
                 prepare,
                 cleanup),
        TestCase("stats curr_items vbucket_state_dead",
                 test_curr_items_dead,
                 test_setup,
                 teardown,
                 nullptr,
                 prepare,
                 cleanup),
        TestCase("startup token stat",
                 test_cbd_225,
                 test_setup,
                 teardown,
                 nullptr,
                 prepare,
                 cleanup),
        TestCase("ep workload stats",
                 test_workload_stats,
                 test_setup,
                 teardown,
                 "max_num_shards=5;max_threads=10",
                 prepare,
                 cleanup),
        TestCase("ep max workload stats",
                 test_max_workload_stats,
                 test_setup,
                 teardown,
                 "max_num_shards=5;max_threads=14",
                 prepare,
                 cleanup),
        TestCase("test ALL_KEYS api",
                 test_all_keys_api,
                 test_setup,
                 teardown,
                 nullptr,
                 prepare,
                 cleanup),
        TestCase("test ALL_KEYS api during bucket creation",
                 test_all_keys_api_during_bucket_creation,
                 test_setup,
                 teardown,
                 nullptr,
                 prepare,
                 cleanup),
        TestCase("ep worker stats",
                 test_worker_stats,
                 test_setup,
                 teardown,
                 "max_num_workers=8;max_threads=8",
                 prepare,
                 cleanup),

        // eviction
        TestCase("value eviction",
                 test_value_eviction,
                 test_setup,
                 teardown,
                 nullptr,
                 prepare_ep_bucket,
                 cleanup),
        // duplicate items on disk
        TestCase("duplicate items on disk",
                 test_duplicate_items_disk,
                 test_setup,
                 teardown,
                 nullptr,
                 prepare,
                 cleanup),
        // special non-Ascii keys
        TestCase("test special char keys",
                 test_specialKeys,
                 test_setup,
                 teardown,
                 nullptr,
                 prepare,
                 cleanup),
        TestCase("test binary keys",
                 test_binKeys,
                 test_setup,
                 teardown,
                 nullptr,
                 prepare,
                 cleanup),

        // restart tests
        TestCase("test restart",
                 test_restart,
                 test_setup,
                 teardown,
                 nullptr,
                 prepare,
                 cleanup),
        TestCase("set+get+restart+hit (bin)",
                 test_restart_bin_val,
                 test_setup,
                 teardown,
                 nullptr,
                 prepare,
                 cleanup),
        TestCase("test kill -9 bucket",
                 test_kill9_bucket,
                 test_setup,
                 teardown,
                 nullptr,
                 prepare,
                 cleanup),
        TestCase("test shutdown with force",
                 test_flush_shutdown_force,
                 test_setup,
                 teardown,
                 nullptr,
                 prepare,
                 cleanup),
        TestCase("test shutdown without force",
                 test_flush_shutdown_noforce,
                 test_setup,
                 teardown,
                 nullptr,
                 prepare,
                 cleanup),
        TestCase("test shutdown snapshot range",
                 test_shutdown_snapshot_range,
                 test_setup,
                 teardown,
                 "checkpoint_max_size=1024",
                 prepare,
                 cleanup),

        // it takes 61+ second to finish the following test.
        // TestCase("continue warmup after loading access log",
        //         test_warmup_accesslog,
        //         test_setup, teardown,
        //         "warmup_min_items_threshold=75;alog_path=/tmp/epaccess.log;"
        //         "alog_task_time=0;alog_sleep_time=1",
        //         prepare, cleanup),

        // disk>RAM tests
        TestCase("disk>RAM golden path",
                 test_disk_gt_ram_golden,
                 test_setup,
                 teardown,
                 // Settings to trigger checkpoint creation/removal as soon as
                 // an item is queued in checkpoint
                 "checkpoint_memory_recovery_"
                 "upper_mark=0;checkpoint_memory_recovery_lower_mark=0;"
                 "checkpoint_max_size=1",
                 prepare_ep_bucket,
                 cleanup),
        TestCase("disk>RAM paged-out rm",
                 test_disk_gt_ram_paged_rm,
                 test_setup,
                 teardown,
                 "checkpoint_memory_recovery_"
                 "upper_mark=0;checkpoint_memory_recovery_lower_mark=0;"
                 "chk_expel_enabled=false",
                 prepare_ep_bucket,
                 cleanup),
        TestCase("disk>RAM update paged-out",
                 test_disk_gt_ram_update_paged_out,
                 test_setup,
                 teardown,
                 nullptr,
                 prepare_ep_bucket,
                 cleanup),
        TestCase("disk>RAM delete paged-out",
                 test_disk_gt_ram_delete_paged_out,
                 test_setup,
                 teardown,
                 nullptr,
                 // Assumes there is an ep-engine Bloom filter enabled which is
                 // not the case with Magma.
                 prepare_ep_bucket_skip_broken_under_magma,
                 cleanup),
        TestCase("disk>RAM set bgfetch race",
                 test_disk_gt_ram_set_race,
                 test_setup,
                 teardown,
                 nullptr,
                 prepare_ep_bucket,
                 cleanup,
                 true),
        TestCase("disk>RAM delete bgfetch race",
                 test_disk_gt_ram_rm_race,
                 test_setup,
                 teardown,
                 nullptr,
                 prepare_ep_bucket,
                 cleanup,
                 true),

        // vbucket negative tests
        TestCase("vbucket get (dead)",
                 test_wrong_vb_get,
                 test_setup,
                 teardown,
                 nullptr,
                 prepare,
                 cleanup),
        TestCase("vbucket get (pending)",
                 test_vb_get_pending,
                 test_setup,
                 teardown,
                 nullptr,
                 prepare,
                 cleanup),
        TestCase("vbucket get (replica)",
                 test_vb_get_replica,
                 test_setup,
                 teardown,
                 nullptr,
                 prepare,
                 cleanup),
        TestCase("vbucket set (dead)",
                 test_wrong_vb_set,
                 test_setup,
                 teardown,
                 nullptr,
                 prepare,
                 cleanup),
        TestCase("vbucket set (pending)",
                 test_vb_set_pending,
                 test_setup,
                 teardown,
                 nullptr,
                 prepare,
                 cleanup),
        TestCase("vbucket set (replica)",
                 test_vb_set_replica,
                 test_setup,
                 teardown,
                 nullptr,
                 prepare,
                 cleanup),
        TestCase("vbucket replace (dead)",
                 test_wrong_vb_replace,
                 test_setup,
                 teardown,
                 nullptr,
                 prepare,
                 cleanup),
        TestCase("vbucket replace (pending)",
                 test_vb_replace_pending,
                 test_setup,
                 teardown,
                 nullptr,
                 prepare,
                 cleanup),
        TestCase("vbucket replace (replica)",
                 test_vb_replace_replica,
                 test_setup,
                 teardown,
                 nullptr,
                 prepare,
                 cleanup),
        TestCase("vbucket add (dead)",
                 test_wrong_vb_add,
                 test_setup,
                 teardown,
                 nullptr,
                 prepare,
                 cleanup),
        TestCase("vbucket add (pending)",
                 test_vb_add_pending,
                 test_setup,
                 teardown,
                 nullptr,
                 prepare,
                 cleanup),
        TestCase("vbucket add (replica)",
                 test_vb_add_replica,
                 test_setup,
                 teardown,
                 nullptr,
                 prepare,
                 cleanup),
        TestCase("vbucket cas (dead)",
                 test_wrong_vb_cas,
                 test_setup,
                 teardown,
                 nullptr,
                 prepare,
                 cleanup),
        TestCase("vbucket cas (pending)",
                 test_vb_cas_pending,
                 test_setup,
                 teardown,
                 nullptr,
                 prepare,
                 cleanup),
        TestCase("vbucket cas (replica)",
                 test_vb_cas_replica,
                 test_setup,
                 teardown,
                 nullptr,
                 prepare,
                 cleanup),
        TestCase("vbucket del (dead)",
                 test_wrong_vb_del,
                 test_setup,
                 teardown,
                 nullptr,
                 prepare,
                 cleanup),
        TestCase("vbucket del (pending)",
                 test_vb_del_pending,
                 test_setup,
                 teardown,
                 nullptr,
                 prepare,
                 cleanup),
        TestCase("vbucket del (replica)",
                 test_vb_del_replica,
                 test_setup,
                 teardown,
                 nullptr,
                 prepare,
                 cleanup),
        TestCase("test vbucket get",
                 test_vbucket_get,
                 test_setup,
                 teardown,
                 nullptr,
                 prepare,
                 cleanup),
        TestCase("test vbucket get missing",
                 test_vbucket_get_miss,
                 test_setup,
                 teardown,
                 nullptr,
                 prepare,
                 cleanup),
        TestCase("test vbucket create",
                 test_vbucket_create,
                 test_setup,
                 teardown,
                 nullptr,
                 prepare,
                 cleanup),
        TestCase("test vbucket compact",
                 test_vbucket_compact,
                 test_setup,
                 teardown,
                 nullptr,
                 /* In ephemeral buckets we don't do compaction. We have
                    module test 'EphTombstoneTest' to test tombstone purging */
                 prepare_ep_bucket,
                 cleanup),
        TestCase("test multiple vb compactions",
                 test_multiple_vb_compactions,
                 test_setup,
                 teardown,
                 nullptr,
                 prepare,
                 cleanup),
        TestCase("test multiple vb compactions with workload",
                 test_multi_vb_compactions_with_workload,
                 test_setup,
                 teardown,
                 nullptr,
                 prepare,
                 cleanup),
        TestCase("test async vbucket destroy",
                 test_async_vbucket_destroy,
                 test_setup,
                 teardown,
                 nullptr,
                 prepare,
                 cleanup),
        TestCase("test sync vbucket destroy",
                 test_sync_vbucket_destroy,
                 test_setup,
                 teardown,
                 nullptr,
                 prepare,
                 cleanup),
        TestCase("test async vbucket destroy (multitable)",
                 test_async_vbucket_destroy,
                 test_setup,
                 teardown,
                 "max_vbuckets=16;max_num_shards=4;ht_size=7;ht_locks=3",
                 prepare,
                 cleanup),
        TestCase("test sync vbucket destroy (multitable)",
                 test_sync_vbucket_destroy,
                 test_setup,
                 teardown,
                 "max_vbuckets=16;max_num_shards=4;ht_size=7;ht_locks=3",
                 prepare,
                 cleanup),
        TestCase(
                "test vbucket destroy stats",
                test_vbucket_destroy_stats,
                test_setup,
                teardown,
                "chk_expel_enabled=false;checkpoint_memory_"
                "recovery_upper_mark=0;checkpoint_memory_recovery_lower_mark=0",
                /* Checkpoint expelling needs to be disabled for this test
                 * because the test checks for items being removed by
                 * monitoring the ep_items_rm_from_checkpoints stat.  If the
                 * items have already been expelled the stat will not change.
                 */
                prepare_ep_bucket,
                cleanup),
        TestCase("test async vbucket destroy restart",
                 test_async_vbucket_destroy_restart,
                 test_setup,
                 teardown,
                 nullptr,
                 prepare,
                 cleanup),
        TestCase("test sync vbucket destroy restart",
                 test_sync_vbucket_destroy_restart,
                 test_setup,
                 teardown,
                 nullptr,
                 prepare,
                 cleanup),
        TestCase("test takeover stats race with vbucket create (DCP)",
                 test_takeover_stats_race_with_vb_create_DCP,
                 test_setup,
                 teardown,
                 nullptr,
                 prepare,
                 cleanup),
        TestCase("test num persisted deletes (takeover stats)",
                 test_takeover_stats_num_persisted_deletes,
                 test_setup,
                 teardown,
                 nullptr,
                 // Magma: no plans to support persisted deletes
                 prepare_skip_broken_under_magma,
                 cleanup),

        // stats uuid
        TestCase("test stats uuid",
                 test_uuid_stats,
                 test_setup,
                 teardown,
                 "uuid=foobar",
                 prepare,
                 cleanup),

        // revision id's
        TestCase("revision sequence numbers",
                 test_revid,
                 test_setup,
                 teardown,
                 nullptr,
                 prepare,
                 cleanup),
        TestCase("mb-4314",
                 test_regression_mb4314,
                 test_setup,
                 teardown,
                 nullptr,
                 prepare,
                 cleanup),
        TestCase("mb-3466",
                 test_mb3466,
                 test_setup,
                 teardown,
                 nullptr,
                 prepare,
                 cleanup),

        // Data traffic control tests
        TestCase("control data traffic",
                 test_control_data_traffic,
                 test_setup,
                 teardown,
                 nullptr,
                 prepare,
                 cleanup),

        // Transaction tests
        TestCase("multiple transactions",
                 test_multiple_transactions,
                 test_setup,
                 teardown,
                 nullptr,
                 prepare_ep_bucket,
                 cleanup),

        // Returning meta tests
        TestCase("test set ret meta",
                 test_set_ret_meta,
                 test_setup,
                 teardown,
                 nullptr,
                 prepare,
                 cleanup),
        TestCase("test set ret meta error",
                 test_set_ret_meta_error,
                 test_setup,
                 teardown,
                 nullptr,
                 prepare,
                 cleanup),
        TestCase("test add ret meta",
                 test_add_ret_meta,
                 test_setup,
                 teardown,
                 nullptr,
                 prepare,
                 cleanup),
        TestCase("test add ret meta error",
                 test_add_ret_meta_error,
                 test_setup,
                 teardown,
                 nullptr,
                 prepare,
                 cleanup),
        TestCase("test del ret meta",
                 test_del_ret_meta,
                 test_setup,
                 teardown,
                 nullptr,
                 prepare,
                 cleanup),
        TestCase("test del ret meta error",
                 test_del_ret_meta_error,
                 test_setup,
                 teardown,
                 nullptr,
                 prepare,
                 cleanup),

        TestCase("test set with item_eviction",
                 test_set_with_item_eviction,
                 test_setup,
                 teardown,
                 nullptr,
                 prepare_full_eviction,
                 cleanup),
        TestCase("test set_with_meta with item_eviction",
                 test_setWithMeta_with_item_eviction,
                 test_setup,
                 teardown,
                 nullptr,
                 prepare_full_eviction,
                 cleanup),
        TestCase("test multiple set and del with meta with item_eviction",
                 test_multiple_set_delete_with_metas_full_eviction,
                 test_setup,
                 teardown,
                 nullptr,
                 // Skipping for MB-29182
                 prepare_full_eviction,
                 cleanup),
        TestCase("test del_with_meta and subdoc get non-existent value",
                 test_delWithMeta_and_subdoc_get_non_existent_value,
                 test_setup,
                 teardown,
                 nullptr,
                 prepare_ep_bucket,
                 cleanup),
        TestCase("test add with item_eviction",
                 test_add_with_item_eviction,
                 test_setup,
                 teardown,
                 nullptr,
                 prepare_full_eviction,
                 cleanup),
        TestCase("test replace with eviction",
                 test_replace_with_eviction,
                 test_setup,
                 teardown,
                 nullptr,
                 prepare_ep_bucket,
                 cleanup),
        TestCase("test replace with eviction (full)",
                 test_replace_with_eviction,
                 test_setup,
                 teardown,
                 nullptr,
                 prepare_full_eviction,
                 cleanup),
        TestCase("test get_and_touch with item_eviction",
                 test_gat_with_item_eviction,
                 test_setup,
                 teardown,
                 nullptr,
                 prepare_full_eviction,
                 cleanup),
        TestCase("test key_stats with item_eviction",
                 test_keyStats_with_item_eviction,
                 test_setup,
                 teardown,
                 nullptr,
                 prepare_full_eviction,
                 cleanup),
        TestCase("test del with item_eviction",
                 test_del_with_item_eviction,
                 test_setup,
                 teardown,
                 nullptr,
                 prepare_full_eviction,
                 cleanup),
        TestCase("test del_with_meta with item_eviction",
                 test_delWithMeta_with_item_eviction,
                 test_setup,
                 teardown,
                 nullptr,
                 prepare_full_eviction,
                 cleanup),
        TestCase("test observe with item_eviction",
                 test_observe_with_item_eviction,
                 test_setup,
                 teardown,
                 nullptr,
                 prepare_full_eviction,
                 cleanup),
        TestCase("test expired item with item_eviction",
                 test_expired_item_with_item_eviction,
                 test_setup,
                 teardown,
                 nullptr,
                 prepare_full_eviction, // Skipping for MB-29182
                 cleanup),
        TestCase("test get & delete on non existent items",
                 test_non_existent_get_and_delete,
                 test_setup,
                 teardown,
                 nullptr,
                 prepare_full_eviction,
                 cleanup),
        TestCase("test MB-16421",
                 test_mb16421,
                 test_setup,
                 teardown,
                 nullptr,
                 prepare_full_eviction,
                 cleanup),
        TestCase("test eviction with xattr",
                 test_eviction_with_xattr,
                 test_setup,
                 teardown,
                 "item_eviction_policy=full_eviction",
                 prepare,
                 cleanup),

        TestCase("test get random key",
                 test_get_random_key,
                 test_setup,
                 teardown,
                 nullptr,
                 prepare,
                 cleanup),

        TestCase("test failover log behavior",
                 test_failover_log_behavior,
                 test_setup,
                 teardown,
                 nullptr,
                 prepare,
                 cleanup),
        TestCase("test hlc cas",
                 test_hlc_cas,
                 test_setup,
                 teardown,
                 nullptr,
                 prepare,
                 cleanup),

        TestCaseV2("multi_bucket set/get ",
                   test_multi_bucket_set_get,
                   nullptr,
                   teardown_v2,
                   nullptr,
                   prepare_ep_bucket,
                   cleanup),

        TestCase("test_mb19635_upgrade_from_25x",
                 test_mb19635_upgrade_from_25x,
                 test_setup,
                 teardown,
                 nullptr,
                 // magma has no support for upgrades at this time
                 prepare_skip_broken_under_magma,
                 cleanup),

        TestCase("test_MB-19687_fixed",
                 test_mb19687_fixed,
                 test_setup,
                 teardown,
                 // Set a fixed number of shards for stats checking.
                 "max_num_shards=4",
                 prepare_ep_bucket,
                 cleanup),

        TestCase("test_MB-19687_variable",
                 test_mb19687_variable,
                 test_setup,
                 teardown,
                 nullptr,
                 prepare,
                 cleanup),
        TestCase("test vbucket compact no purge",
                 test_vbucket_compact_no_purge,
                 test_setup,
                 teardown,
                 nullptr,
                 /* In ephemeral buckets we don't do compaction. We have
                    module test 'EphTombstoneTest' to test tombstone purging */
                 prepare_ep_bucket,
                 cleanup),

        TestCase("test_MB-20697",
                 test_mb20697,
                 test_setup,
                 teardown,
                 nullptr,
                 // Magma: This test does not apply to magma because magma
                 // does not close/reopen files while an instance is active.
                 prepare_ep_bucket_skip_broken_under_magma,
                 cleanup),
        TestCase("test_MB-test_mb20943_remove_pending_ops_on_vbucket_delete",
                 test_mb20943_complete_pending_ops_on_vbucket_delete,
                 test_setup,
                 teardown,
                 nullptr,
                 prepare,
                 cleanup),
        TestCase("test_mb20744_check_incr_reject_ops",
                 test_mb20744_check_incr_reject_ops,
                 test_setup,
                 teardown,
                 nullptr,
                 // Magma: Error injection for magma is done as part of
                 // the magma unit tests.
                 prepare_ep_bucket_skip_broken_under_magma,
                 cleanup),
        TestCase("test_mb65737_check_flush_fails",
                 test_mb65737_check_flush_fails,
                 test_setup,
                 teardown,
                 nullptr,
                 prepare_ep_bucket_skip_broken_under_magma,
                 cleanup),

        TestCase("test_MB-23640_get_document_of_any_state",
                 test_mb23640,
                 test_setup,
                 teardown,
                 nullptr,
                 prepare,
                 cleanup),

        TestCase("test MB-33919 past tombstone",
                 test_MB_33919,
                 test_setup,
                 teardown,
                 nullptr,
                 prepare,
                 cleanup),
        TestCase("test_MB34173_warmup",
                 test_MB34173_warmup,
                 test_setup,
                 teardown,
                 nullptr,
                 // TODO Magma: Magma does not support updating the
                 // data store without going through magma instance.
                 prepare_ep_bucket_skip_broken_under_magma,
                 cleanup),

        TestCase("test_mb38031_upgrade_from_4x_via_5x_hop",
                 test_mb38031_upgrade_from_4x_via_5x_hop,
                 test_setup,
                 teardown,
                 nullptr,
                 prepare_ep_bucket,
                 cleanup),

        TestCase("test_mb38031_illegal_json_throws",
                 test_mb38031_illegal_json_throws,
                 test_setup,
                 teardown,
                 nullptr,
                 // couchstore only issue - so skip magma
                 prepare_ep_bucket_skip_broken_under_magma,
                 cleanup),

        TestCase("test_replace_at_pending_insert",
                 test_replace_at_pending_insert,
                 test_setup,
                 teardown,
                 nullptr,
                 // TODO: The test logic assumes that the KV BloomFilter is
                 // enabled,
                 // but it is currently disabled for Magma
                 prepare_ep_bucket_skip_broken_under_magma,
                 cleanup),

        TestCase("test reader thread starvation during warmup due to low "
                 "reader threads",
                 test_reader_thread_starvation_warmup,
                 test_setup,
                 teardown,
                 nullptr,
                 prepare_broken_test,
                 cleanup),

        TestCase("test sync write timeout",
                 test_sync_write_timeout,
                 test_setup,
                 teardown,
                 nullptr,
                 prepare,
                 cleanup),
        TestCase("test seqno persistence timeout",
                 test_seqno_persistence_timeout,
                 test_setup,
                 teardown,
                 "seqno_persistence_timeout=0",
                 prepare,
                 cleanup),
        TestCase("test bucket quota reduction",
                 test_bucket_quota_reduction,
                 test_setup,
                 teardown,
                 // A slightly generous quota is required to give us room to
                 // work with - 10MB
                 "max_size=10485760;"
                 // Have the quota change task run constantly to avoid
                 // unnecessary waiting in the test
                 "bucket_quota_change_task_poll_interval=0",
                 prepare,
                 cleanup),
        TestCase("test background warmup",
                 test_bg_warmup,
                 test_setup,
                 teardown,
                 // ensure shards isn't 1 so 4 tasks run for each warmup phase
                 // also ensure that warmup tasks may yield and rerun by
                 // reducing the task "chunk" duration
                 "warmup_behavior=background;max_num_shards=4;"
                 "warmup_backfill_scan_chunk_duration=5",
                 prepare,
                 cleanup),
        TestCase(
                nullptr, nullptr, nullptr, nullptr, nullptr, prepare, cleanup)};<|MERGE_RESOLUTION|>--- conflicted
+++ resolved
@@ -3262,12 +3262,8 @@
     // targetTaskTime1 and targetTaskTime2
     err_msg.assign("Unexpected task time range, expect: " +
                    targetTaskTime1 + " <= " + str + " <= " + targetTaskTime2);
-<<<<<<< HEAD
     checkle(targetTaskTime1, str, err_msg);
     checkle(str, targetTaskTime2, err_msg);
-=======
-    checkle(targetTaskTime1, str, err_msg.c_str());
-    checkle(str, targetTaskTime2, err_msg.c_str());
 
     return SUCCESS;
 }
@@ -3283,9 +3279,7 @@
             get_stats(h, {}, {}, add_stats),
             "Failed to get stats.");
     const auto dbname = vals.find("ep_dbname")->second;
-
-    const auto alog_path = std::string("alog_path=") + dbname +
-                           cb::io::DirectorySeparator + "access.log";
+    const auto alog_path = std::string("alog_path=") + dbname + "/access.log";
 
     /* We do not want the access scanner task to be running while we initiate it
        explicitly below. Hence set the alog_task_time to about 1 ~ 2 hours
@@ -3295,40 +3289,26 @@
     cb_gmtime_r(&now, &tm_now);
     const auto two_hours_hence = (tm_now.tm_hour + 2) % 24;
 
-    const auto alog_task_time = std::string("alog_task_time=") +
-            std::to_string(two_hours_hence);
+    const auto alog_task_time =
+            std::string("alog_task_time=") + std::to_string(two_hours_hence);
 
     const auto newconfig =
             std::string(testHarness->get_current_testcase()->cfg) + alog_path +
             ";" + alog_task_time;
 
-    testHarness->reload_engine(&h, newconfig.c_str(), true, false);
-
+    testHarness->reload_engine(&h, newconfig, true, false);
     wait_for_warmup_complete(h);
 
-    /* Check that alog_task_time was correctly updated. */
-    checkeq(get_int_stat(h, "ep_alog_task_time"),
-            two_hours_hence,
-            "Failed to set alog_task_time to 2 hours in the future");
-
-    checkeq(cb::engine_errc::success,
-            get_stats(h, {}, {}, add_stats),
-            "Failed to get stats.");
-    std::string name0 = vals.find("ep_alog_path")->second;
-    std::string name1 = vals.find("ep_alog_path")->second;
+    std::string name0 = dbname + "/access.log.0";
+    std::string name1 = dbname + "/access.log.1";
     /* Check access scanner is enabled */
     checkeq(true,
             get_bool_stat(h, "ep_access_scanner_enabled"),
             "Access scanner task not enabled by default. Check test config");
 
-    const int num_shards =
-            get_int_stat(h, "ep_workload:num_shards", "workload");
     checkeq(2,
-            num_shards,
+            get_int_stat(h, "ep_workload:num_shards", "workload"),
             "Test is expected to run with 2 shards and 1 vbucket.");
-    name0 = name0 + ".0";
-    name1 = name1 + ".1";
-    std::string prev(name0 + ".old");
 
     const auto quota = get_stat<uint64_t>(h, "ep_max_size");
     // Note: Touching this code for MB-61875. The following comment is legacy
@@ -3346,19 +3326,18 @@
     const auto valueSize = quota / (minNumItems * 10);
     const std::string value(valueSize, 'x');
 
-    // Get the RR down to below 95% for generating a access.log file
+    // Get the RR down to below 94% for generating a access.log file
     int num_items = 0;
     while (true) {
-        // Gathering stats on every store is expensive, just check every 100 iterations
-        if ((num_items % 100) == 0) {
-            if (get_int_stat(h, "vb_active_perc_mem_resident") < 94) {
-                break;
-            }
+        // Gathering stats on every store is expensive, just check every 100
+        // iterations
+        if ((num_items % 100) == 0 &&
+            (get_int_stat(h, "vb_active_perc_mem_resident") < 94)) {
+            break;
         }
 
         std::string key("key" + std::to_string(num_items));
-        cb::engine_errc ret = store(
-                h, nullptr, StoreSemantics::Set, key.c_str(), value.c_str());
+        const auto ret = store(h, nullptr, StoreSemantics::Set, key, value);
         switch (ret) {
         case cb::engine_errc::success:
             num_items++;
@@ -3370,26 +3349,24 @@
             break;
 
         default:
-            fprintf(stderr,
-                    "test_access_scanner: Unexpected result from store(): %s\n",
-                    cb::to_string(ret).c_str());
-            abort();
+            std::cerr << "test_access_scanner: Unexpected result from store(): "
+                      << cb::to_string(ret) << std::endl;
+            return FAIL;
         }
-
     }
 
     if (num_items < 1000) {
-        std::cerr << "Error: test_access_scanner: "
-            "expected at least 1000 items after filling vbucket, "
-            "but only have " << num_items << ". "
-            "Check max_size setting for test." << std::endl;
+        std::cerr << "Error: test_access_scanner: expected at least 1000 items "
+                     "after filling vbucket, but only have "
+                  << num_items << ". Check max_size setting for test."
+                  << std::endl;
         return FAIL;
     }
 
     wait_for_flusher_to_settle(h);
     verify_curr_items(h, num_items, "Wrong number of items");
-    int num_non_resident = get_int_stat(h, "vb_active_num_non_resident");
-    checkge(num_non_resident, num_items * 6 / 100,
+    checkge(get_int_stat(h, "vb_active_num_non_resident"),
+            num_items * 6 / 100,
             "Expected num_non_resident to be at least 6% of total items");
 
     // MB-54571: Because we run with a very small max_size = 10M, the overhead
@@ -3401,7 +3378,7 @@
                   nullptr,
                   StoreSemantics::Set,
                   "something",
-                  value.c_str(),
+                  value,
                   nullptr,
                   0,
                   Vbid(0)),
@@ -3419,7 +3396,7 @@
     // mapped to them.
     wait_for_stat_to_be(h, "ep_num_access_scanner_runs", 1);
 
-    /* This time since resident ratio is < 95% access log should be generated */
+    /* Since resident ratio is < 95% access log should be generated */
     check_expression(cb::io::isFile(name0),
                      (std::string("access log file (") + name0 +
                       ") should exist (got errno:" + std::to_string(errno))
@@ -3431,53 +3408,13 @@
                              .c_str());
 
     // Restart the server and check warmup loaded from 1 access log file.
-    testHarness->reload_engine(&h, newconfig.c_str(), true, false);
-
+    testHarness->reload_engine(&h, newconfig, true, false);
     wait_for_warmup_complete(h);
 
     // Cannot compare against a value as the value is not deterministic.
     checkne(0,
             get_int_stat(h, "ep_warmup_access_log_keys_loaded", "warmup"),
             "Expected warmup to load all keys from access log");
-
-    /* Increase resident ratio by deleting items */
-    checkeq(cb::engine_errc::success,
-            vbucketDelete(h, Vbid(0)),
-            "Expected success");
-    check_expression(set_vbucket_state(h, Vbid(0), vbucket_state_active),
-          "Failed to set VB0 state.");
-
-    /* Run access scanner task once */
-    const int access_scanner_skips =
-            get_int_stat(h, "ep_num_access_scanner_skips");
-    checkeq(cb::engine_errc::success,
-            set_param(h,
-                      EngineParamCategory::Flush,
-                      "access_scanner_run",
-                      "true"),
-            "Failed to trigger access scanner");
-    wait_for_stat_to_be(h,
-                        "ep_num_access_scanner_skips",
-                        access_scanner_skips + num_shards);
-
-    // MB-51240: expect another forced run to still increase the skips
-    checkeq(cb::engine_errc::success,
-            set_param(h,
-                      EngineParamCategory::Flush,
-                      "access_scanner_run",
-                      "true"),
-            "Failed to trigger access scanner");
-    wait_for_stat_to_be(h,
-                        "ep_num_access_scanner_skips",
-                        access_scanner_skips + (2 * num_shards));
-
-    /* Access log files should be removed because resident ratio > 95% */
-    check_expression(!cb::io::isFile(prev), ".old access log file should not exist");
-    check_expression(!cb::io::isFile(name0),
-                     "access log file should not exist");
-    check_expression(!cb::io::isFile(name1),
-                     "access log file should not exist for shard 1");
->>>>>>> c89f9b5a
 
     return SUCCESS;
 }
@@ -3512,8 +3449,11 @@
     }
 
     // Restart the server.
-    testHarness->reload_engine(
-            &h, testHarness->get_current_testcase()->cfg, true, false);
+    testHarness->reload_engine(&h,
+
+                               testHarness->get_current_testcase()->cfg,
+                               true,
+                               false);
 
     wait_for_warmup_complete(h);
 
@@ -7170,7 +7110,8 @@
         // Add stats which are only available if warmup is enabled:
         auto& eng_stats = statsKeys.at("");
         eng_stats.insert(eng_stats.end(),
-                         {"ep_warmup_dups",
+                         {"ep_warmup_access_log_keys_loaded",
+                          "ep_warmup_dups",
                           "ep_warmup_oom",
                           "ep_warmup_time",
                           "ep_warmup_thread",
@@ -7600,6 +7541,7 @@
     if (isWarmupEnabled(h)) {
         statsKeys.insert({"warmup",
                           {"ep_warmup",
+                           "ep_warmup_access_log_keys_loaded",
                            "ep_warmup_state",
                            "ep_warmup_thread",
                            "ep_warmup_key_count",
@@ -8661,25 +8603,20 @@
                  nullptr,
                  prepare,
                  cleanup),
-<<<<<<< HEAD
-=======
-        TestCase("test access scanner",
+        TestCase("test access scanner and warmup",
                  test_access_scanner,
                  test_setup,
                  teardown,
-                 // Need to cap the single checkpint size, so we create >1
-                 // checkpoints. Also given bucket quota is being constrained,
-                 // also limit shards to 1 so amount of memory overhead is
-                 // more or less constant and MB-69134 doesn't need
-                 // consideration.
-                 "checkpoint_max_size=1024;"
+                 // Need to cap at <number of items written, so we create
+                 // >1 checkpoint. Also given bucket quota is being
+                 // constrained.
+                 "chk_max_items=500;"
                  "chk_remover_stime=1;"
                  "max_num_shards=2;"
                  "max_size=10000000;checkpoint_memory_recovery_upper_mark=0;"
                  "checkpoint_memory_recovery_lower_mark=0",
                  prepare,
                  cleanup),
->>>>>>> c89f9b5a
         TestCase("test set_param message",
                  test_set_param_message,
                  test_setup,

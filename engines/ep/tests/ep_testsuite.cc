/* -*- MODE: C++; tab-width: 4; c-basic-offset: 4; indent-tabs-mode: nil -*- */
/*
 *     Copyright 2010-Present Couchbase, Inc.
 *
 *   Use of this software is governed by the Business Source License included
 *   in the file licenses/BSL-Couchbase.txt.  As of the Change Date specified
 *   in that file, in accordance with the Business Source License, use of this
 *   software will be governed by the Apache License, Version 2.0, included in
 *   the file licenses/APL2.txt.
 */

// mock_cookie.h & mock_server.h must be included before ep_test_apis.h as
// ep_test_apis.h define a macro named check the mock_* headers also use the
// name 'check' indirectly.
#include <ep_engine.h>
#include <programs/engine_testapp/mock_cookie.h>
#include <programs/engine_testapp/mock_server.h>

// Usage: (to run just a single test case)
// make engine_tests EP_TEST_NUM=3

#include "ep_test_apis.h"
#include "ep_testsuite_common.h"
#include "kvstore/couch-kvstore/couch-kvstore-metadata.h"
#include "kvstore/storage_common/storage_common/local_doc_constants.h"
#include "module_tests/thread_gate.h"
#include <executor/executorpool.h>
#include <fmt/format.h>
#include <libcouchstore/couch_db.h>
#include <memcached/engine.h>
#include <memcached/engine_error.h>
#include <memcached/engine_testapp.h>
#include <memcached/types.h>
#include <nlohmann/json.hpp>
#include <platform/cbassert.h>
#include <platform/dirutils.h>
#include <platform/platform_thread.h>
#include <platform/platform_time.h>
#include <programs/engine_testapp/mock_engine.h>
#include <utilities/string_utilities.h>
#include <xattr/blob.h>
#include <chrono>
#include <cstdio>
#include <cstdlib>
#include <cstring>
#include <iostream>
#include <map>
#include <mutex>
#include <random>
#include <regex>
#include <set>
#include <string>
#include <thread>
#include <vector>

#ifdef linux
/* /usr/include/netinet/in.h defines macros from ntohs() to _bswap_nn to
 * optimize the conversion functions, but the prototypes generate warnings
 * from gcc. The conversion methods isn't the bottleneck for my app, so
 * just remove the warnings by undef'ing the optimization ..
 */
#undef ntohs
#undef ntohl
#undef htons
#undef htonl
#endif

using namespace std::string_literals;
using namespace std::string_view_literals;

class ThreadData {
public:
    explicit ThreadData(EngineIface* eh, int e = 0) : h(eh), extra(e) {
    }
    EngineIface* h;
    int extra;
};

enum class EPBucketType { EP, Ephemeral };

static void check_observe_seqno(bool failover,
                                EPBucketType bucket_type,
                                uint8_t format_type,
                                Vbid vb_id,
                                uint64_t vb_uuid,
                                uint64_t last_persisted_seqno,
                                uint64_t current_seqno,
                                uint64_t failover_vbuuid = 0,
                                uint64_t failover_seqno = 0) {
    uint8_t recv_format_type;
    Vbid recv_vb_id;
    uint64_t recv_vb_uuid;
    uint64_t recv_last_persisted_seqno;
    uint64_t recv_current_seqno;
    uint64_t recv_failover_vbuuid;
    uint64_t recv_failover_seqno;

    memcpy(&recv_format_type, last_body.data(), sizeof(uint8_t));
    checkeq(format_type, recv_format_type, "Wrong format type in result");
    memcpy(&recv_vb_id, last_body.data() + 1, sizeof(uint16_t));
    checkeq(vb_id.get(), ntohs(recv_vb_id.get()), "Wrong vbucket id in result");
    memcpy(&recv_vb_uuid, last_body.data() + 3, sizeof(uint64_t));
    checkeq(vb_uuid, ntohll(recv_vb_uuid), "Wrong vbucket uuid in result");
    memcpy(&recv_last_persisted_seqno, last_body.data() + 11, sizeof(uint64_t));

    switch (bucket_type) {
    case EPBucketType::EP:
        // Should get the "real" persisted seqno:
        checkeq(last_persisted_seqno,
                ntohll(recv_last_persisted_seqno),
                "Wrong persisted seqno in result (EP)");
        break;
    case EPBucketType::Ephemeral:
        // For ephemeral, this should always be zero, as there is no
        // persistence.
        checkeq(uint64_t(0),
                ntohll(recv_last_persisted_seqno),
                "Wrong persisted seqno in result (Ephemeral)");
        break;
    }

    memcpy(&recv_current_seqno, last_body.data() + 19, sizeof(uint64_t));
    checkeq(current_seqno, ntohll(recv_current_seqno), "Wrong current seqno in result");

    if (failover) {
        memcpy(&recv_failover_vbuuid, last_body.data() + 27, sizeof(uint64_t));
        checkeq(failover_vbuuid, ntohll(recv_failover_vbuuid),
                "Wrong failover uuid in result");
        memcpy(&recv_failover_seqno, last_body.data() + 35, sizeof(uint64_t));
        checkeq(failover_seqno, ntohll(recv_failover_seqno),
                "Wrong failover seqno in result");
    }
}

static enum test_result test_replace_with_eviction(EngineIface* h) {
    checkeq(cb::engine_errc::success,
            store(h, nullptr, StoreSemantics::Set, "key", "somevalue"),
            "Failed to set value.");
    wait_for_flusher_to_settle(h);
    evict_key(h, "key");
    int numBgFetched = get_int_stat(h, "ep_bg_fetched");

    checkeq(cb::engine_errc::success,
            store(h, nullptr, StoreSemantics::Replace, "key", "somevalue1"),
            "Failed to replace existing value.");

    checkeq(cb::engine_errc::success,
            get_stats(h, {}, {}, add_stats),
            "Failed to get stats.");
    std::string eviction_policy = vals.find("ep_item_eviction_policy")->second;
    if (eviction_policy == "full_eviction") {
        numBgFetched++;
    }

    checkeq(numBgFetched,
            get_int_stat(h, "ep_bg_fetched"),
            "Bg fetched value didn't match");

    check_key_value(h, "key", "somevalue1", 10);
    return SUCCESS;
}

static enum test_result test_wrong_vb_mutation(EngineIface* h,
                                               StoreSemantics op) {
    int numNotMyVBucket = get_int_stat(h, "ep_num_not_my_vbuckets");
    uint64_t cas = 11;
    if (op == StoreSemantics::Add) {
        // Add operation with cas != 0 doesn't make sense
        cas = 0;
    }
    checkeq(cb::engine_errc::not_my_vbucket,
            store(h, nullptr, op, "key", "somevalue", nullptr, cas, Vbid(1)),
            "Expected not_my_vbucket");
    wait_for_stat_change(h, "ep_num_not_my_vbuckets", numNotMyVBucket);
    return SUCCESS;
}

static enum test_result test_pending_vb_mutation(EngineIface* h,
                                                 StoreSemantics op) {
    auto* cookie = testHarness->create_cookie(h);
    testHarness->set_ewouldblock_handling(cookie, false);
    check(set_vbucket_state(h, Vbid(1), vbucket_state_pending),
          "Failed to set vbucket state.");
    check(verify_vbucket_state(h, Vbid(1), vbucket_state_pending),
          "Bucket state was not set to pending.");
    uint64_t cas = 11;
    if (op == StoreSemantics::Add) {
        // Add operation with cas != 0 doesn't make sense..
        cas = 0;
    }
    checkeq(cb::engine_errc::would_block,
            store(h, cookie, op, "key", "somevalue", nullptr, cas, Vbid(1)),
            "Expected ewouldblock");
    testHarness->destroy_cookie(cookie);
    return SUCCESS;
}

static enum test_result test_replica_vb_mutation(EngineIface* h,
                                                 StoreSemantics op) {
    check(set_vbucket_state(h, Vbid(1), vbucket_state_replica),
          "Failed to set vbucket state.");
    check(verify_vbucket_state(h, Vbid(1), vbucket_state_replica),
          "Bucket state was not set to replica.");
    int numNotMyVBucket = get_int_stat(h, "ep_num_not_my_vbuckets");

    uint64_t cas = 11;
    if (op == StoreSemantics::Add) {
        // performing add with a CAS != 0 doesn't make sense...
        cas = 0;
    }
    checkeq(cb::engine_errc::not_my_vbucket,
            store(h, nullptr, op, "key", "somevalue", nullptr, cas, Vbid(1)),
            "Expected not my vbucket");
    wait_for_stat_change(h, "ep_num_not_my_vbuckets", numNotMyVBucket);
    return SUCCESS;
}

//
// ----------------------------------------------------------------------
// The actual tests are below.
// ----------------------------------------------------------------------
//

static int checkCurrItemsAfterShutdown(EngineIface* h,
                                       int numItems2Load,
                                       bool shutdownForce) {
    if (!isWarmupEnabled(h)) {
        return SKIPPED;
    }

    std::vector<std::string> keys;
    for (int index = 0; index < numItems2Load; ++index) {
        std::stringstream s;
        s << "keys_2_load-" << index;
        std::string key(s.str());
        keys.push_back(key);
    }

    // Check preconditions.
    checkeq(0,
            get_int_stat(h, "ep_total_persisted"),
            "Expected ep_total_persisted equals 0");
    checkeq(0, get_int_stat(h, "curr_items"), "Expected curr_items equals 0");

    // stop flusher before loading new items
    stop_persistence(h);

    std::unique_ptr<MockCookie> cookie = std::make_unique<MockCookie>();
    std::vector<std::string>::iterator itr;
    for (itr = keys.begin(); itr != keys.end(); ++itr) {
        checkeq(cb::engine_errc::success,
                store(h, nullptr, StoreSemantics::Set, itr->c_str(), "oracle"),
                "Failed to store a value");
    }

    checkeq(0,
            get_int_stat(h, "ep_total_persisted"),
            "Incorrect ep_total_persisted, expected 0");

    // Can only check curr_items in value_only eviction; full-eviction
    // relies on persistence to complete (via flusher) to update count.
    const auto evictionPolicy = get_str_stat(h, "ep_item_eviction_policy");
    if (evictionPolicy == "value_only") {
        checkeq(numItems2Load,
                get_int_stat(h, "curr_items"),
                "Expected curr_items to reflect item count");
    }

    // resume flusher before shutdown + warmup
    start_persistence(h);

    // shutdown engine force and restart
    testHarness->reload_engine(&h,
                               testHarness->get_current_testcase()->cfg,
                               true,
                               shutdownForce);

    wait_for_warmup_complete(h);
    return get_int_stat(h, "curr_items");
}

static enum test_result test_flush_shutdown_force(EngineIface* h) {
    if (!isWarmupEnabled(h)) {
        return SKIPPED;
    }

    int numItems2load = 3000;
    bool shutdownForce = true;
    int currItems =
            checkCurrItemsAfterShutdown(h, numItems2load, shutdownForce);
    checkle(currItems, numItems2load,
           "Number of curr items should be <= 3000, unless previous "
           "shutdown force had to wait for the flusher");
    return SUCCESS;
}

static enum test_result test_flush_shutdown_noforce(EngineIface* h) {
    if (!isWarmupEnabled(h)) {
        return SKIPPED;
    }

    int numItems2load = 3000;
    bool shutdownForce = false;
    int currItems =
            checkCurrItemsAfterShutdown(h, numItems2load, shutdownForce);
    checkeq(numItems2load, currItems,
           "Number of curr items should be equal to 3000, unless previous "
           "shutdown did not wait for the flusher");
    return SUCCESS;
}

static enum test_result test_shutdown_snapshot_range(EngineIface* h) {
    if (!isWarmupEnabled(h)) {
        return SKIPPED;
    }

    const int num_items = 100;
    for (int j = 0; j < num_items; ++j) {
        checkeq(cb::engine_errc::success,
                store(h,
                      nullptr,
                      StoreSemantics::Set,
                      fmt::format("key{}", j),
                      "data"),
                "Failed to store a value");
    }

    wait_for_flusher_to_settle(h);
    int end = get_int_stat(h, "vb_0:high_seqno", "vbucket-seqno");

    /* change vb state to replica before restarting (as it happens in graceful
       failover)*/
    check(set_vbucket_state(h, Vbid(0), vbucket_state_replica),
          "Failed set vbucket 0 to replica state.");

    /* trigger persist vb state task */
    checkeq(cb::engine_errc::success,
            set_param(
                    h, EngineParamCategory::Flush, "vb_state_persist_run", "0"),
            "Failed to trigger vb state persist");

    /* restart the engine */
    testHarness->reload_engine(&h,

                               testHarness->get_current_testcase()->cfg,
                               true,
                               false);

    wait_for_warmup_complete(h);

    /* Check if snapshot range is persisted correctly */
    checkeq(end,
            get_int_stat(h, "vb_0:last_persisted_snap_start", "vbucket-seqno"),
            "Wrong snapshot start persisted");
    checkeq(end,
            get_int_stat(h, "vb_0:last_persisted_snap_end", "vbucket-seqno"),
            "Wrong snapshot end persisted");

    return SUCCESS;
}

static enum test_result test_restart(EngineIface* h) {
    if (!isWarmupEnabled(h)) {
        return SKIPPED;
    }

    static const char val[] = "somevalue";
    cb::engine_errc ret = store(h, nullptr, StoreSemantics::Set, "key", val);
    checkeq(cb::engine_errc::success, ret, "Failed set.");

    testHarness->reload_engine(&h,

                               testHarness->get_current_testcase()->cfg,
                               true,
                               false);

    wait_for_warmup_complete(h);
    check_key_value(h, "key", val, strlen(val));
    return SUCCESS;
}

static enum test_result test_specialKeys(EngineIface* h) {
    cb::engine_errc ret;

    // Simplified Chinese "Couchbase"
    static const char key0[] = "沙发数据库";
    static const char val0[] = "some Chinese value";
    checkeq(cb::engine_errc::success,
            (ret = store(h, nullptr, StoreSemantics::Set, key0, val0)),
            "Failed set Chinese key");
    check_key_value(h, key0, val0, strlen(val0));

    // Traditional Chinese "Couchbase"
    static const char key1[] = "沙發數據庫";
    static const char val1[] = "some Traditional Chinese value";
    checkeq(cb::engine_errc::success,
            (ret = store(h, nullptr, StoreSemantics::Set, key1, val1)),
            "Failed set Traditional Chinese key");

    // Korean "couch potato"
    static const char key2[] = "쇼파감자";
    static const char val2[] = "some Korean value";
    checkeq(cb::engine_errc::success,
            (ret = store(h, nullptr, StoreSemantics::Set, key2, val2)),
            "Failed set Korean key");

    // Russian "couch potato"
    static const char key3[] = "лодырь, лентяй";
    static const char val3[] = "some Russian value";
    checkeq(cb::engine_errc::success,
            (ret = store(h, nullptr, StoreSemantics::Set, key3, val3)),
            "Failed set Russian key");

    // Japanese "couch potato"
    static const char key4[] = "カウチポテト";
    static const char val4[] = "some Japanese value";
    checkeq(cb::engine_errc::success,
            (ret = store(h, nullptr, StoreSemantics::Set, key4, val4)),
            "Failed set Japanese key");

    // Indian char key, and no idea what it is
    static const char key5[] = "हरियानवी";
    static const char val5[] = "some Indian value";
    checkeq(cb::engine_errc::success,
            (ret = store(h, nullptr, StoreSemantics::Set, key5, val5)),
            "Failed set Indian key");

    // Portuguese translation "couch potato"
    static const char key6[] = "sedentário";
    static const char val6[] = "some Portuguese value";
    checkeq(cb::engine_errc::success,
            (ret = store(h, nullptr, StoreSemantics::Set, key6, val6)),
            "Failed set Portuguese key");

    // Arabic translation "couch potato"
    static const char key7[] = "الحافلةالبطاطة";
    static const char val7[] = "some Arabic value";
    checkeq(cb::engine_errc::success,
            (ret = store(h, nullptr, StoreSemantics::Set, key7, val7)),
            "Failed set Arabic key");

    if (isWarmupEnabled(h)) {
        // Check that after warmup the keys are still present.
        testHarness->reload_engine(&h,

                                   testHarness->get_current_testcase()->cfg,
                                   true,
                                   false);

        wait_for_warmup_complete(h);
        check_key_value(h, key0, val0, strlen(val0));
        check_key_value(h, key1, val1, strlen(val1));
        check_key_value(h, key2, val2, strlen(val2));
        check_key_value(h, key3, val3, strlen(val3));
        check_key_value(h, key4, val4, strlen(val4));
        check_key_value(h, key5, val5, strlen(val5));
        check_key_value(h, key6, val6, strlen(val6));
        check_key_value(h, key7, val7, strlen(val7));
    }
    return SUCCESS;
}

static enum test_result test_binKeys(EngineIface* h) {
    cb::engine_errc ret;

    // binary key with char values beyond 0x7F
    static const char key0[] = "\xe0\xed\xf1\x6f\x7f\xf8\xfa";
    static const char val0[] = "some value val8";
    checkeq(cb::engine_errc::success,
            (ret = store(h, nullptr, StoreSemantics::Set, key0, val0)),
            "Failed set binary key0");
    check_key_value(h, key0, val0, strlen(val0));

    // binary keys with char values beyond 0x7F
    static const char key1[] = "\xf1\xfd\xfe\xff\xf0\xf8\xef";
    static const char val1[] = "some value val9";
    checkeq(cb::engine_errc::success,
            (ret = store(h, nullptr, StoreSemantics::Set, key1, val1)),
            "Failed set binary key1");
    check_key_value(h, key1, val1, strlen(val1));

    // binary keys with special utf-8 BOM (Byte Order Mark) values 0xBB 0xBF
    // 0xEF
    static const char key2[] = "\xff\xfe\xbb\xbf\xef";
    static const char val2[] = "some utf-8 bom value";
    checkeq(cb::engine_errc::success,
            (ret = store(h, nullptr, StoreSemantics::Set, key2, val2)),
            "Failed set binary utf-8 bom key");
    check_key_value(h, key2, val2, strlen(val2));

    // binary keys with special utf-16BE BOM values "U+FEFF"
    static const char key3[] = "U+\xfe\xff\xefU+\xff\xfe";
    static const char val3[] = "some utf-16 bom value";
    checkeq(cb::engine_errc::success,
            (ret = store(h, nullptr, StoreSemantics::Set, key3, val3)),
            "Failed set binary utf-16 bom key");
    check_key_value(h, key3, val3, strlen(val3));

    if (isWarmupEnabled(h)) {
        testHarness->reload_engine(&h,

                                   testHarness->get_current_testcase()->cfg,
                                   true,
                                   false);

        wait_for_warmup_complete(h);
        check_key_value(h, key0, val0, strlen(val0));
        check_key_value(h, key1, val1, strlen(val1));
        check_key_value(h, key2, val2, strlen(val2));
        check_key_value(h, key3, val3, strlen(val3));
    }
    return SUCCESS;
}

static enum test_result test_restart_bin_val(EngineIface* h) {
    if (!isWarmupEnabled(h)) {
        return SKIPPED;
    }

    char binaryData[] = "abcdefg\0gfedcba";
    cb_assert(sizeof(binaryData) != strlen(binaryData));

    checkeq(cb::engine_errc::success,
            storeCasVb11(h,
                         nullptr,
                         StoreSemantics::Set,
                         "key",
                         {binaryData, sizeof(binaryData)},
                         82758,
                         0,
                         Vbid(0))
                    .first,
            "Failed set.");

    testHarness->reload_engine(&h,

                               testHarness->get_current_testcase()->cfg,
                               true,
                               false);

    wait_for_warmup_complete(h);

    check_key_value(h, "key", binaryData, sizeof(binaryData));
    return SUCCESS;
}

static enum test_result test_wrong_vb_get(EngineIface* h) {
    int numNotMyVBucket = get_int_stat(h, "ep_num_not_my_vbuckets");
    checkeq(cb::engine_errc::not_my_vbucket,
            verify_key(h, "key", Vbid(1)),
            "Expected wrong bucket.");
    wait_for_stat_change(h, "ep_num_not_my_vbuckets", numNotMyVBucket);
    return SUCCESS;
}

static enum test_result test_vb_get_pending(EngineIface* h) {
    check(set_vbucket_state(h, Vbid(1), vbucket_state_pending),
          "Failed to set vbucket state.");
    auto* cookie = testHarness->create_cookie(h);
    testHarness->set_ewouldblock_handling(cookie, false);

    checkeq(cb::engine_errc::would_block,
            get(h, cookie, "key", Vbid(1)).first,
            "Expected wouldblock.");
    // Don't increment the get stat for pending. We queue the op so it executes
    // when the vBucket switches to active.
    checkeq(0, get_int_stat(h, "vb_pending_ops_get"), "Expected 0 gets");
    checkeq(1, get_int_stat(h, "ep_pending_ops"), "Expected 1 pending ops");

    testHarness->destroy_cookie(cookie);
    return SUCCESS;
}

static enum test_result test_vb_get_replica(EngineIface* h) {
    check(set_vbucket_state(h, Vbid(1), vbucket_state_replica),
          "Failed to set vbucket state.");
    int numNotMyVBucket = get_int_stat(h, "ep_num_not_my_vbuckets");
    checkeq(cb::engine_errc::not_my_vbucket,
            verify_key(h, "key", Vbid(1)),
            "Expected not my bucket.");
    wait_for_stat_change(h, "ep_num_not_my_vbuckets", numNotMyVBucket);
    return SUCCESS;
}

static enum test_result test_wrong_vb_set(EngineIface* h) {
    return test_wrong_vb_mutation(h, StoreSemantics::Set);
}

static enum test_result test_wrong_vb_cas(EngineIface* h) {
    return test_wrong_vb_mutation(h, StoreSemantics::CAS);
}

static enum test_result test_wrong_vb_add(EngineIface* h) {
    return test_wrong_vb_mutation(h, StoreSemantics::Add);
}

static enum test_result test_wrong_vb_replace(EngineIface* h) {
    return test_wrong_vb_mutation(h, StoreSemantics::Replace);
}

static enum test_result test_wrong_vb_del(EngineIface* h) {
    int numNotMyVBucket = get_int_stat(h, "ep_num_not_my_vbuckets");
    checkeq(cb::engine_errc::not_my_vbucket,
            del(h, "key", 0, Vbid(1)),
            "Expected wrong bucket.");
    wait_for_stat_change(h, "ep_num_not_my_vbuckets", numNotMyVBucket);
    return SUCCESS;
}

/* Returns a string in the format "%Y-%m-%d %H:%M:%S" of the specified
 * time point.
 */
std::string make_time_string(std::chrono::system_clock::time_point time_point) {
    time_t tt = std::chrono::system_clock::to_time_t(time_point);
#ifdef _MSC_VER
    // Windows' gmtime() is already thread-safe.
    struct tm* split = gmtime(&tt);
#else
    struct tm local_storage;
    struct tm* split = gmtime_r(&tt, &local_storage);
#endif
    char timeStr[20];
    strftime(timeStr, 20, "%Y-%m-%d %H:%M:%S", split);
    return timeStr;
}

static enum test_result test_expiry_pager_settings(EngineIface* h) {
    cb_assert(!get_bool_stat(h, "ep_exp_pager_enabled"));
    checkeq(600,
            get_int_stat(h, "ep_exp_pager_stime"),
            "Expiry pager sleep time not expected");
    set_param(h, EngineParamCategory::Flush, "exp_pager_stime", "1");
    checkeq(1,
            get_int_stat(h, "ep_exp_pager_stime"),
            "Expiry pager sleep time not updated");
    cb_assert(!get_bool_stat(h, "ep_exp_pager_enabled"));
    using namespace std::chrono;
    using namespace std::chrono_literals;
    std::this_thread::sleep_for(1s);
    checkeq(0,
            get_int_stat(h, "ep_num_expiry_pager_runs"),
            "Expiry pager run count is not zero");

    set_param(h, EngineParamCategory::Flush, "exp_pager_enabled", "true");
    checkeq(1,
            get_int_stat(h, "ep_exp_pager_stime"),
            "Expiry pager sleep time not updated");
    wait_for_stat_to_be_gte(h, "ep_num_expiry_pager_runs", 1);

    // Reload engine
    testHarness->reload_engine(&h,

                               testHarness->get_current_testcase()->cfg,
                               true,
                               false);

    wait_for_warmup_complete(h);
    cb_assert(!get_bool_stat(h, "ep_exp_pager_enabled"));

    // Enable expiry pager again
    set_param(h, EngineParamCategory::Flush, "exp_pager_enabled", "true");

    checkeq(get_int_stat(h, "ep_exp_pager_initial_run_time"),
            -1,
            "Task time should be disable upon warmup");

    std::string err_msg;
    // Update exp_pager_initial_run_time and ensure the update is successful
    set_param(h, EngineParamCategory::Flush, "exp_pager_initial_run_time", "3");
    std::string expected_time = "03:00";
    std::string str;
    // [MB-21806] - Need to repeat the fetch as the set_param for
    // "exp_pager_initial_run_time" schedules a task that sets the stats later
    repeat_till_true([&]() {
        str = get_str_stat(h, "ep_expiry_pager_task_time");
        return 0 == str.substr(11, 5).compare(expected_time);
    });
    err_msg.assign("Updated time incorrect, expect: " +
                   expected_time + ", actual: " + str.substr(11, 5));
    checkeq(0, str.substr(11, 5).compare(expected_time), err_msg.c_str());

    // Update exp_pager_stime by 30 minutes and ensure that the update is successful
    const auto update_by = 30min;
    // the calculated task time depends on memcached_uptime ticks, so can be
    // at most 1 second behind based on exactly when it is checked;
    // reduce the lower bound to allow this.
    std::string targetTaskTime1{
            make_time_string(system_clock::now() + update_by - 1s)};

    // clear the initial task time, and test setting stime results in an exact
    // result of
    //   task_time = now + stime
    set_param(
            h, EngineParamCategory::Flush, "exp_pager_initial_run_time", "-1");
    set_param(
            h,
            EngineParamCategory::Flush,
            "exp_pager_stime",
            std::to_string(duration_cast<seconds>(update_by).count()).c_str());
    str = get_str_stat(h, "ep_expiry_pager_task_time");

    std::string targetTaskTime2{
            make_time_string(system_clock::now() + update_by)};

    // ep_expiry_pager_task_time should fall within the range of
    // targetTaskTime1 and targetTaskTime2
    err_msg.assign("Unexpected task time range, expect: " +
                   targetTaskTime1 + " <= " + str + " <= " + targetTaskTime2);
    checkle(targetTaskTime1, str, err_msg.c_str());
    checkle(str, targetTaskTime2, err_msg.c_str());

    return SUCCESS;
}

static enum test_result test_expiry_with_xattr(EngineIface* h) {
    const char* key = "test_expiry";
    cb::xattr::Blob blob;

    //Add a few XAttrs
    blob.set("user", R"({"author":"bubba"})");
    blob.set("_sync", R"({"cas":"0xdeadbeefcafefeed"})");
    blob.set("meta", R"({"content-type":"text"})");

    auto xattr_value = blob.finalize();

    //Now, append user data to the xattrs and store the data
    std::string value_data("test_expiry_value");
    std::vector<char> data;
    std::copy(xattr_value.begin(), xattr_value.end(), std::back_inserter(data));
    std::copy(value_data.c_str(), value_data.c_str() + value_data.length(),
              std::back_inserter(data));

    auto* cookie = testHarness->create_cookie(h);

    checkeq(cb::engine_errc::success,
            storeCasVb11(h,
                         cookie,
                         StoreSemantics::Set,
                         key,
                         {data.data(), data.size()},
                         9258,
                         0,
                         Vbid(0),
                         10,
                         PROTOCOL_BINARY_DATATYPE_XATTR)
                    .first,
            "Failed to store xattr document");

    if (isPersistentBucket(h)) {
        wait_for_flusher_to_settle(h);
    }

    testHarness->time_travel(11);

    cb::EngineErrorMetadataPair errorMetaPair;

    check(get_meta(h, "test_expiry", errorMetaPair, cookie),
          "Get meta command failed");
    auto prev_revseqno = errorMetaPair.second.seqno;

    checkeq(PROTOCOL_BINARY_DATATYPE_XATTR,
            errorMetaPair.second.datatype,
            "Datatype is not XATTR");

    auto ret = get(h, cookie, key, Vbid(0), DocStateFilter::AliveOrDeleted);
    checkeq(cb::engine_errc::success,
            ret.first,
            "Unable to get a deleted item");

    check(get_meta(h, "test_expiry", errorMetaPair, cookie),
          "Get meta command failed");

    checkeq(errorMetaPair.second.seqno,
            prev_revseqno + 1,
            "rev seqno must have incremented by 1");

    /* Retrieve the item info and create a new blob out of the data */
    item_info info;
    checkeq(true,
            h->get_item_info(*ret.second.get(), info),
            "Unable to retrieve item info");

    cb::char_buffer value_buf{static_cast<char*>(info.value[0].iov_base),
                              info.value[0].iov_len};

    cb::xattr::Blob new_blob(value_buf, false);

    /* Only system extended attributes need to be present at this point.
     * Thus, check the blob length with the system size.
     */
    const auto systemsize = new_blob.finalize().size();

    checkeq(systemsize, new_blob.get_system_size(),
            "The size of the blob doesn't match the size of system attributes");

    const std::string& cas_str{R"({"cas":"0xdeadbeefcafefeed"})"};
    const std::string& sync_str = to_string(blob.get("_sync"));

    checkeq(cas_str, sync_str , "system xattr is invalid");

    testHarness->destroy_cookie(cookie);

    return SUCCESS;
}

static enum test_result test_expiry(EngineIface* h) {
    const char *key = "test_expiry";
    const char *data = "some test data here.";

    auto* cookie = testHarness->create_cookie(h);
    auto ret = allocate(h,
                        cookie,
                        key,
                        strlen(data),
                        0,
                        2,
                        PROTOCOL_BINARY_RAW_BYTES,
                        Vbid(0));
    checkeq(cb::engine_errc::success, ret.first, "Allocation failed.");

    item_info info;
    if (!h->get_item_info(*ret.second.get(), info)) {
        abort();
    }
    memcpy(info.value[0].iov_base, data, strlen(data));

    uint64_t cas = 0;
    auto rv = h->store(*cookie,
                       *ret.second.get(),
                       cas,
                       StoreSemantics::Set,
                       {},
                       DocumentState::Alive,
                       false);
    checkeq(cb::engine_errc::success, rv, "Set failed.");
    check_key_value(h, key, data, strlen(data));

    testHarness->time_travel(5);
    checkeq(cb::engine_errc::no_such_key,
            get(h, cookie, key, Vbid(0)).first,
            "Item didn't expire");

    int expired_access = get_int_stat(h, "ep_expired_access");
    int expired_pager = get_int_stat(h, "ep_expired_pager");
    int active_expired = get_int_stat(h, "vb_active_expired");
    checkeq(0, expired_pager, "Expected zero expired item by pager");
    checkeq(1, expired_access, "Expected an expired item on access");
    checkeq(1, active_expired, "Expected an expired active item");
    checkeq(cb::engine_errc::success,
            store(h, cookie, StoreSemantics::Set, key, data),
            "Failed set.");

    // When run under full eviction, the total item stats are set from the
    // flusher. So we need to wait for it to finish before checking the
    // total number of items.
    wait_for_flusher_to_settle(h);

    std::stringstream ss;
    ss << "curr_items stat should be still 1 after ";
    ss << "overwriting the key that was expired, but not purged yet";
    checkeq(1, get_int_stat(h, "curr_items"), ss.str().c_str());

    testHarness->destroy_cookie(cookie);
    return SUCCESS;
}

static enum test_result test_expiry_loader(EngineIface* h) {
    if (!isWarmupEnabled(h)) {
        return SKIPPED;
    }
    const char *key = "test_expiry_loader";
    const char *data = "some test data here.";

    auto* cookie = testHarness->create_cookie(h);
    auto ret = allocate(h,
                        cookie,
                        key,
                        strlen(data),
                        0,
                        2,
                        PROTOCOL_BINARY_RAW_BYTES,
                        Vbid(0));
    checkeq(cb::engine_errc::success, ret.first, "Allocation failed.");

    item_info info;
    if (!h->get_item_info(*ret.second.get(), info)) {
        abort();
    }
    memcpy(info.value[0].iov_base, data, strlen(data));

    uint64_t cas = 0;
    auto rv = h->store(*cookie,
                       *ret.second.get(),
                       cas,
                       StoreSemantics::Set,
                       {},
                       DocumentState::Alive,
                       false);
    checkeq(cb::engine_errc::success, rv, "Set failed.");
    check_key_value(h, key, data, strlen(data));

    testHarness->time_travel(3);

    ret = get(h, cookie, key, Vbid(0));
    checkeq(cb::engine_errc::no_such_key, ret.first, "Item didn't expire");
    testHarness->destroy_cookie(cookie);

    // Restart the engine to ensure the above expired item is not loaded
    testHarness->reload_engine(&h,

                               testHarness->get_current_testcase()->cfg,
                               true,
                               false);

    wait_for_warmup_complete(h);
    cb_assert(0 == get_int_stat(h, "ep_warmup_value_count", "warmup"));

    return SUCCESS;
}

static enum test_result test_expiration_on_compaction(EngineIface* h) {
    if (get_bool_stat(h, "ep_exp_pager_enabled")) {
        set_param(h, EngineParamCategory::Flush, "exp_pager_enabled", "false");
    }

    checkeq(1,
            get_int_stat(h, "vb_0:persistence:num_visits", "checkpoint"),
            "Cursor moved before item load");

    for (int i = 0; i < 25; i++) {
        std::stringstream ss;
        ss << "key" << i;
        checkeq(cb::engine_errc::success,
                store(h,
                      nullptr,
                      StoreSemantics::Set,
                      ss.str().c_str(),
                      "somevalue",
                      nullptr,
                      0,
                      Vbid(0),
                      10,
                      PROTOCOL_BINARY_RAW_BYTES),
                "Set failed.");
    }

    // Throw an xattr document in (and later compressed)
    cb::xattr::Blob builder;
    builder.set("_ep", R"({"foo":"bar"})");
    builder.set("key", R"({"foo":"bar"})");
    builder.set("_sync", R"({"foo":"bar"})");
    builder.set("stuff", R"({"foo":"bar"})");
    builder.set("misc", R"({"foo":"bar"})");
    builder.set("things", R"({"foo":"bar"})");
    builder.set("that", R"({"foo":"bar"})");

    auto blob = builder.finalize();
    std::string data;
    std::copy(blob.begin(), blob.end(), std::back_inserter(data));
    for (int i = 0; i < 12; i++) {
        std::stringstream ss;
        ss << "xattr_key" << i;

        checkeq(cb::engine_errc::success,
                storeCasVb11(h,
                             nullptr,
                             StoreSemantics::Set,
                             ss.str(),
                             data,
                             0,
                             0,
                             Vbid(0),
                             10,
                             PROTOCOL_BINARY_DATATYPE_XATTR,
                             DocumentState::Alive)
                        .first,
                "Unable to store item");
    }

    cb::compression::Buffer compressedDoc;
    cb::compression::deflateSnappy(data, compressedDoc);

    for (int i = 0; i < 13; i++) {
        std::stringstream ss;
        ss << "compressed_xattr_key" << i;

        checkeq(cb::engine_errc::success,
                storeCasVb11(h,
                             nullptr,
                             StoreSemantics::Set,
                             ss.str(),
                             {compressedDoc.data(), compressedDoc.size()},
                             0,
                             0,
                             Vbid(0),
                             10,
                             PROTOCOL_BINARY_DATATYPE_XATTR |
                                     PROTOCOL_BINARY_DATATYPE_SNAPPY,
                             DocumentState::Alive)
                        .first,
                "Unable to store item");
    }

    wait_for_flusher_to_settle(h);
    checkeq(50,
            get_int_stat(h, "curr_items"),
            "Unexpected number of items on database");
    checklt(1, get_int_stat(h, "vb_0:persistence:num_visits", "checkpoint"),
            "Cursor not moved even after flusher runs");

    testHarness->time_travel(15);

    // Compaction on VBucket
    compact_db(h, Vbid(0), 0, 0, 0);
    wait_for_stat_to_be(h, "ep_pending_compactions", 0);

    checkeq(50,
            get_int_stat(h, "ep_expired_compactor"),
            "Unexpected expirations by compactor");

    return SUCCESS;
}

static enum test_result test_expiration_on_warmup(EngineIface* h) {
    if (!isWarmupEnabled(h)) {
        return SKIPPED;
    }

    auto* cookie = testHarness->create_cookie(h);
    set_param(h, EngineParamCategory::Flush, "exp_pager_enabled", "false");
    int pager_runs = get_int_stat(h, "ep_num_expiry_pager_runs");

    const char *key = "KEY";
    const char *data = "VALUE";

    auto ret = allocate(h,
                        cookie,
                        key,
                        strlen(data),
                        0,
                        10,
                        PROTOCOL_BINARY_RAW_BYTES,
                        Vbid(0));
    checkeq(cb::engine_errc::success, ret.first, "Allocation failed.");

    item_info info;
    if (!h->get_item_info(*ret.second.get(), info)) {
        abort();
    }
    memcpy(info.value[0].iov_base, data, strlen(data));

    uint64_t cas = 0;
    auto rv = h->store(*cookie,
                       *ret.second.get(),
                       cas,
                       StoreSemantics::Set,
                       {},
                       DocumentState::Alive,
                       false);
    checkeq(cb::engine_errc::success, rv, "Set failed.");
    testHarness->destroy_cookie(cookie);

    check_key_value(h, key, data, strlen(data));
    ret.second.reset();
    wait_for_flusher_to_settle(h);

    checkeq(1, get_int_stat(h, "curr_items"), "Failed store item");
    testHarness->time_travel(15);

    checkeq(pager_runs,
            get_int_stat(h, "ep_num_expiry_pager_runs"),
            "Expiry pager shouldn't have run during this time");

    // Restart the engine to ensure the above item is expired
    testHarness->reload_engine(&h,
                               testHarness->get_current_testcase()->cfg,
                               true,
                               false);

    wait_for_warmup_complete(h);
    check(get_bool_stat(h, "ep_exp_pager_enabled"),
          "Expiry pager should be enabled on warmup");

    // Wait for the expiry pager to run and expire our item.
    wait_for_stat_to_be_gte(
            h, "ep_expired_pager", 1, nullptr, std::chrono::seconds{10});

    // Note: previously we checked that curr_items was zero here (immediately
    // after waiting for ep_expired_pager == 1), however we cannot assume that
    // - items are actually expired asynchronously.
    // See EPStore::processExpiredItem - for non-temporary, expired items we
    // call processSoftDelete (soft-marking the item as deleted in the
    // hashtable), and then call queueDirty to queue a deletion, and then
    // increment the expired stat. Only when that delete is actually persisted
    // and the deleted callback is invoked -
    // PeristenceCallback::callback(int&) - is curr_items finally decremented.
    // Therefore we need to wait for the flusher to settle (i.e. delete
    // callback to be called) for the curr_items stat to be accurate.
    wait_for_flusher_to_settle(h);

    checkeq(0,
            get_int_stat(h, "curr_items"),
            "The item should have been expired.");

    return SUCCESS;
}

static enum test_result test_bug3454(EngineIface* h) {
    if (!isWarmupEnabled(h)) {
        return SKIPPED;
    }

    const char *key = "test_expiry_duplicate_warmup";
    const char *data = "some test data here.";

    auto* cookie = testHarness->create_cookie(h);
    auto ret = allocate(h,
                        cookie,
                        key,
                        strlen(data),
                        0,
                        5,
                        PROTOCOL_BINARY_RAW_BYTES,
                        Vbid(0));
    checkeq(cb::engine_errc::success, ret.first, "Allocation failed.");

    item_info info;
    if (!h->get_item_info(*ret.second.get(), info)) {
        abort();
    }
    memcpy(info.value[0].iov_base, data, strlen(data));

    uint64_t cas = 0;
    auto rv = h->store(*cookie,
                       *ret.second.get(),
                       cas,
                       StoreSemantics::Set,
                       {},
                       DocumentState::Alive,
                       false);
    checkeq(cb::engine_errc::success, rv, "Set failed.");
    check_key_value(h, key, data, strlen(data));
    wait_for_flusher_to_settle(h);

    // Advance the ep_engine time by 10 sec for the above item to be expired.
    testHarness->time_travel(10);
    ret = get(h, cookie, key, Vbid(0));
    checkeq(cb::engine_errc::no_such_key, ret.first, "Item didn't expire");

    ret = allocate(h,
                   cookie,
                   key,
                   strlen(data),
                   0,
                   0,
                   PROTOCOL_BINARY_RAW_BYTES,
                   Vbid(0));
    checkeq(cb::engine_errc::success, ret.first, "Allocation failed.");

    if (!h->get_item_info(*ret.second.get(), info)) {
        abort();
    }
    memcpy(info.value[0].iov_base, data, strlen(data));

    cas = 0;
    // Add a new item with the same key.
    rv = h->store(*cookie,
                  *ret.second.get(),
                  cas,
                  StoreSemantics::Add,
                  {},
                  DocumentState::Alive,
                  false);
    checkeq(cb::engine_errc::success, rv, "Add failed.");
    check_key_value(h, key, data, strlen(data));
    ret.second.reset();
    wait_for_flusher_to_settle(h);

    checkeq(cb::engine_errc::success,
            get(h, cookie, key, Vbid(0)).first,
            "Item shouldn't expire");
    testHarness->destroy_cookie(cookie);

    // Restart the engine to ensure the above unexpired new item is loaded
    testHarness->reload_engine(&h,

                               testHarness->get_current_testcase()->cfg,
                               true,
                               false);

    wait_for_warmup_complete(h);
    cb_assert(1 == get_int_stat(h, "ep_warmup_value_count", "warmup"));
    cb_assert(0 == get_int_stat(h, "ep_warmup_dups", "warmup"));

    return SUCCESS;
}

static enum test_result test_bug3522(EngineIface* h) {
    if (!isWarmupEnabled(h)) {
        return SKIPPED;
    }

    const char *key = "test_expiry_no_items_warmup";
    const char *data = "some test data here.";

    auto* cookie = testHarness->create_cookie(h);
    auto ret = allocate(h,
                        cookie,
                        key,
                        strlen(data),
                        0,
                        0,
                        PROTOCOL_BINARY_RAW_BYTES,
                        Vbid(0));
    checkeq(cb::engine_errc::success, ret.first, "Allocation failed.");

    item_info info;
    if (!h->get_item_info(*ret.second.get(), info)) {
        abort();
    }
    memcpy(info.value[0].iov_base, data, strlen(data));

    uint64_t cas = 0;
    auto rv = h->store(*cookie,
                       *ret.second.get(),
                       cas,
                       StoreSemantics::Set,
                       {},
                       DocumentState::Alive,
                       false);
    checkeq(cb::engine_errc::success, rv, "Set failed.");
    check_key_value(h, key, data, strlen(data));
    wait_for_flusher_to_settle(h);

    // Add a new item with the same key and 2 sec of expiration.
    const char *new_data = "new data here.";
    ret = allocate(h,
                   cookie,
                   key,
                   strlen(new_data),
                   0,
                   2,
                   PROTOCOL_BINARY_RAW_BYTES,
                   Vbid(0));
    checkeq(cb::engine_errc::success, ret.first, "Allocation failed.");

    if (!h->get_item_info(*ret.second.get(), info)) {
        abort();
    }
    memcpy(info.value[0].iov_base, new_data, strlen(new_data));

    int pager_runs = get_int_stat(h, "ep_num_expiry_pager_runs");
    cas = 0;
    rv = h->store(*cookie,
                  *ret.second.get(),
                  cas,
                  StoreSemantics::Set,
                  {},
                  DocumentState::Alive,
                  false);
    checkeq(cb::engine_errc::success, rv, "Set failed.");
    testHarness->destroy_cookie(cookie);

    check_key_value(h, key, new_data, strlen(new_data));
    ret.second.reset();
    testHarness->time_travel(3);
    wait_for_stat_change(h, "ep_num_expiry_pager_runs", pager_runs);
    wait_for_flusher_to_settle(h);

    // Restart the engine.
    testHarness->reload_engine(&h,

                               testHarness->get_current_testcase()->cfg,
                               true,
                               false);

    wait_for_warmup_complete(h);
    // TODO: modify this for a better test case
    cb_assert(0 == get_int_stat(h, "ep_warmup_dups", "warmup"));

    return SUCCESS;
}

static enum test_result test_get_replica_active_state(EngineIface* h) {
    std::unique_ptr<MockCookie> cookie = std::make_unique<MockCookie>();
    checkeq(cb::engine_errc::success,
            store(h,
                  nullptr,
                  StoreSemantics::Set,
                  "k0",
                  "replicadata",
                  nullptr,
                  0,
                  Vbid{0}),
            "Get Replica Failed");
    check(set_vbucket_state(h, Vbid{0}, vbucket_state_active),
          "Failed to set vbucket active state");
    checkeq(cb::engine_errc::not_my_vbucket,
            h->get_replica(*cookie,
                           DocKey("k0", DocKeyEncodesCollectionId::No),
                           Vbid{0})
                    .first,
            "Get Replica Failed");
    return SUCCESS;
}

static enum test_result test_get_replica_pending_state(EngineIface* h) {
    auto* cookie = testHarness->create_cookie(h);
    testHarness->set_ewouldblock_handling(cookie, false);
    checkeq(cb::engine_errc::success,
            store(h,
                  nullptr,
                  StoreSemantics::Set,
                  "k0",
                  "replicadata",
                  nullptr,
                  0,
                  Vbid{0}),
            "Get Replica Failed");
    check(set_vbucket_state(h, Vbid{0}, vbucket_state_pending),
          "Failed to set vbucket pending state");
    checkeq(cb::engine_errc::not_my_vbucket,
            h->get_replica(*cookie,
                           DocKey("k0", DocKeyEncodesCollectionId::No),
                           Vbid{0})
                    .first,
            "Should have returned NOT_MY_VBUCKET for pending state");
    checkeq(1, get_int_stat(h, "ep_num_not_my_vbuckets"), "Expected 1 get");
    testHarness->destroy_cookie(cookie);
    return SUCCESS;
}

static enum test_result test_get_replica_dead_state(EngineIface* h) {
    std::unique_ptr<MockCookie> cookie = std::make_unique<MockCookie>();
    checkeq(cb::engine_errc::success,
            store(h,
                  nullptr,
                  StoreSemantics::Set,
                  "k0",
                  "replicadata",
                  nullptr,
                  0,
                  Vbid{0}),
            "Get Replica Failed");
    check(set_vbucket_state(h, Vbid{0}, vbucket_state_dead),
          "Failed to set vbucket dead state");
    checkeq(cb::engine_errc::not_my_vbucket,
            h->get_replica(*cookie,
                           DocKey("k0", DocKeyEncodesCollectionId::No),
                           Vbid{0})
                    .first,
            "Get Replica Failed");
    return SUCCESS;
}

static enum test_result test_get_replica(EngineIface* h) {
    std::unique_ptr<MockCookie> cookie = std::make_unique<MockCookie>();
    checkeq(cb::engine_errc::success,
            store(h,
                  nullptr,
                  StoreSemantics::Set,
                  "k0",
                  "replicadata",
                  nullptr,
                  0,
                  Vbid{0}),
            "Get Replica Failed");
    check(set_vbucket_state(h, Vbid{0}, vbucket_state_replica),
          "Failed to set vbucket replica state");

    auto [status, item] = h->get_replica(
            *cookie, DocKey("k0", DocKeyEncodesCollectionId::No), Vbid{0});
    checkeq(cb::engine_errc::success, status, "Get Replica Failed");
    checkeq("replicadata"sv,
            item->getValueView(),
            "Should have returned identical value");
    checkeq(1, get_int_stat(h, "vb_replica_ops_get"), "Expected 1 get");

    return SUCCESS;
}

static enum test_result test_get_replica_non_resident(EngineIface* h) {
    checkeq(cb::engine_errc::success,
            store(h, nullptr, StoreSemantics::Set, "key", "value"),
            "Store Failed");
    wait_for_flusher_to_settle(h);
    wait_for_stat_to_be(h, "ep_total_persisted", 1);

    evict_key(h, "key", Vbid(0), "Ejected.");
    check(set_vbucket_state(h, Vbid(0), vbucket_state_replica),
          "Failed to set vbucket to replica");

    std::unique_ptr<MockCookie> cookie = std::make_unique<MockCookie>();
    checkeq(cb::engine_errc::success,
            h->get_replica(*cookie,
                           DocKey("key", DocKeyEncodesCollectionId::No),
                           Vbid{0})
                    .first,
            "Get Replica Failed");

    checkeq(1, get_int_stat(h, "vb_replica_ops_get"), "Expected 1 get");

    return SUCCESS;
}

static enum test_result test_get_replica_invalid_key(EngineIface* h) {
    std::unique_ptr<MockCookie> cookie = std::make_unique<MockCookie>();
    checkeq(cb::engine_errc::not_my_vbucket,
            h->get_replica(*cookie,
                           DocKey("k0", DocKeyEncodesCollectionId::No),
                           Vbid{0})
                    .first,
            "Get Replica Failed");
    return SUCCESS;
}

static enum test_result test_vb_del_pending(EngineIface* h) {
    auto* cookie = testHarness->create_cookie(h);
    testHarness->set_ewouldblock_handling(cookie, false);
    check(set_vbucket_state(h, Vbid(1), vbucket_state_pending),
          "Failed to set vbucket state.");
    checkeq(cb::engine_errc::would_block,
            del(h, "key", 0, Vbid(1), cookie),
            "Expected woodblock.");
    testHarness->destroy_cookie(cookie);
    return SUCCESS;
}

static enum test_result test_vb_del_replica(EngineIface* h) {
    check(set_vbucket_state(h, Vbid(1), vbucket_state_replica),
          "Failed to set vbucket state.");
    int numNotMyVBucket = get_int_stat(h, "ep_num_not_my_vbuckets");
    checkeq(cb::engine_errc::not_my_vbucket,
            del(h, "key", 0, Vbid(1)),
            "Expected not my vbucket.");
    wait_for_stat_change(h, "ep_num_not_my_vbuckets", numNotMyVBucket);
    return SUCCESS;
}

static enum test_result test_vbucket_get_miss(EngineIface* h) {
    return verify_vbucket_missing(h, Vbid(1)) ? SUCCESS : FAIL;
}

static enum test_result test_vbucket_get(EngineIface* h) {
    return verify_vbucket_state(h, Vbid(0), vbucket_state_active) ? SUCCESS
                                                                  : FAIL;
}

static enum test_result test_vbucket_create(EngineIface* h) {
    if (!verify_vbucket_missing(h, Vbid(1))) {
        fprintf(stderr, "vbucket wasn't missing.\n");
        return FAIL;
    }

    if (!set_vbucket_state(h, Vbid(1), vbucket_state_active)) {
        fprintf(stderr, "set state failed.\n");
        return FAIL;
    }

    return verify_vbucket_state(h, Vbid(1), vbucket_state_active) ? SUCCESS
                                                                  : FAIL;
}

static enum test_result test_takeover_stats_race_with_vb_create_DCP(
        EngineIface* h) {
    check(set_vbucket_state(h, Vbid(1), vbucket_state_active),
          "Failed to set vbucket state information");

    checkeq(0,
            get_int_stat(h, "on_disk_deletes", "dcp-vbtakeover 1"),
            "Invalid number of on-disk deletes");

    return SUCCESS;
}

static enum test_result test_takeover_stats_num_persisted_deletes(
        EngineIface* h) {
    /* set an item */
    std::string key("key");
    checkeq(cb::engine_errc::success,
            store(h, nullptr, StoreSemantics::Set, key.c_str(), "data"),
            "Failed to store an item");

    /* delete the item */
    checkeq(cb::engine_errc::success,
            del(h, key.c_str(), 0, Vbid(0)),
            "Failed to delete the item");

    /* wait for persistence */
    wait_for_flusher_to_settle(h);

    /* check if persisted deletes stats is got correctly */
    checkeq(1,
            get_int_stat(h, "on_disk_deletes", "dcp-vbtakeover 0"),
            "Invalid number of on-disk deletes");

    return SUCCESS;
}

static enum test_result test_vbucket_compact(EngineIface* h) {
    const char* exp_key = "Carss";
    const char* exp_value = "pollute";
    const char* non_exp_key = "trees";
    const char* non_exp_value = "cleanse";

    // Set two keys - one to be expired and other to remain...
    // Set expiring key
    checkeq(cb::engine_errc::success,
            store(h, nullptr, StoreSemantics::Set, exp_key, exp_value),
            "Failed to set expiring key");
    check_key_value(h, exp_key, exp_value, strlen(exp_value));

    // Set a non-expiring key...
    checkeq(cb::engine_errc::success,
            store(h, nullptr, StoreSemantics::Set, non_exp_key, non_exp_value),
            "Failed to set non-expiring key");
    check_key_value(h, non_exp_key, non_exp_value, strlen(non_exp_value));

    // Touch expiring key with an expire time
    const int exp_time = 11;
    checkeq(cb::engine_errc::success,
            touch(h, exp_key, Vbid(0), exp_time),
            "Touch expiring key failed");

    // Move beyond expire time
    testHarness->time_travel(exp_time + 1);

    // Touch the expiring key to trigger the expiry
    auto* cookie = testHarness->create_cookie(h);
    checkeq(cb::engine_errc::no_such_key,
            get(h, cookie, exp_key, Vbid(0), DocStateFilter::Alive).first,
            "Expiration trigger via touch failed");
    testHarness->destroy_cookie(cookie);

    // Expect the item to now be expired
    checkeq(1,
            get_int_stat(h, "vb_active_expired"),
            "Incorrect number of expired keys");
    const int exp_purge_seqno =
            get_int_stat(h, "vb_0:high_seqno", "vbucket-seqno");

    // non_exp_key and its value should be intact...
    checkeq(cb::engine_errc::success,
            verify_key(h, non_exp_key),
            "key trees should be found.");
    // exp_key should have disappeared...
    cb::engine_errc val = verify_key(h, exp_key);
    checkeq(cb::engine_errc::no_such_key, val, "Key Carss has not expired.");

    // Store a dummy item since we do not purge the item with highest seqno
    checkeq(cb::engine_errc::success,
            store(h, nullptr, StoreSemantics::Set, "dummykey", "dummyvalue"),
            "Error setting dummy key");
    wait_for_flusher_to_settle(h);

    checkeq(0,
            get_int_stat(h, "vb_0:purge_seqno", "vbucket-seqno"),
            "purge_seqno not found to be zero before compaction");

    // Compaction on VBucket
    compact_db(
            h,
            Vbid(0) /* vbucket_id */,
            2 /* purge_before_ts */,
            exp_purge_seqno - 1 /* purge_before_seq */,
            1 /* drop deletes (forces purge irrespective purge_before_seq) */);
    wait_for_stat_to_be(h, "ep_pending_compactions", 0);
    checkeq(exp_purge_seqno,
            get_int_stat(h, "vb_0:purge_seqno", "vbucket-seqno"),
            "purge_seqno didn't match expected value");

    return SUCCESS;
}

static enum test_result test_MB_33919(EngineIface* h) {
    const char* expKey = "expiryKey";
    const char* otherKey = "otherKey";
    const char* value = "value";

    // Test runs in the future as we need to set times in the past without
    // falling foul of the expiry time being behind server start
    auto fiveDays =
            std::chrono::system_clock::now() + std::chrono::hours(5 * 24);

    // Calculate expiry and purgeBefore times
    auto threeDaysAgo = std::chrono::system_clock::to_time_t(
            fiveDays - std::chrono::hours(3 * 24));
    auto fourDaysAgo = std::chrono::system_clock::to_time_t(
            fiveDays - std::chrono::hours(4 * 24));
    // Time travel forwards by 5 days to give the illusion of 5 days uptime.
    testHarness->time_travel((86400 * 5));

    // Set expiring key, expiry 4 days ago
    checkeq(cb::engine_errc::success,
            store(h,
                  nullptr,
                  StoreSemantics::Set,
                  expKey,
                  value,
                  nullptr,
                  0,
                  Vbid(0),
                  fourDaysAgo),
            "Failed to set expiring key");

    // Force it to expire
    cb::engine_errc val = verify_key(h, expKey);
    checkeq(cb::engine_errc::no_such_key, val, "expiryKey has not expired.");

    // And a second key (after expiry), compaction won't purge the high-seqno
    checkeq(cb::engine_errc::success,
            store(h, nullptr, StoreSemantics::Set, otherKey, value),
            "Failed to set non-expiring key");

    // Wait for the item to be expired
    wait_for_stat_to_be(h, "vb_active_expired", 1);

    wait_for_flusher_to_settle(h);

    checkeq(0,
            get_int_stat(h, "vb_0:purge_seqno", "vbucket-seqno"),
            "purge_seqno not found to be zero before compaction");

    // Compaction on VBucket
    compact_db(h, Vbid(0), threeDaysAgo, 0, 0);
    wait_for_stat_to_be(h, "ep_pending_compactions", 0);

    // Purge-seqno should not of moved, without the fix it would
    checkeq(0,
            get_int_stat(h, "vb_0:purge_seqno", "vbucket-seqno"),
            "purge_seqno not found to be zero before compaction");

    return SUCCESS;
}

struct comp_thread_ctx {
    EngineIface* h;
    Vbid db_file_id;
};

void makeCouchstoreFileInaccessible(const std::string& dbname);
extern "C" {
    static void compaction_thread(void *arg) {
        auto *ctx = static_cast<comp_thread_ctx *>(arg);
        compact_db(ctx->h, ctx->db_file_id, 0, 0, 0);
    }
}

static enum test_result test_multiple_vb_compactions(EngineIface* h) {
    for (uint16_t i = 0; i < 4; ++i) {
        if (!set_vbucket_state(h, Vbid(i), vbucket_state_active)) {
            fprintf(stderr, "set state failed for vbucket %d.\n", i);
            return FAIL;
        }
        check(verify_vbucket_state(h, Vbid(i), vbucket_state_active),
              "VBucket state not active");
    }

    std::vector<std::string> keys;
    for (int j = 0; j < 100; ++j) {
        std::stringstream ss;
        ss << "key" << j;
        std::string key(ss.str());
        keys.push_back(key);
    }

    int count = 0;
    std::vector<std::string>::iterator it;
    for (it = keys.begin(); it != keys.end(); ++it) {
        Vbid vbid = Vbid(count % 4);
        checkeq(cb::engine_errc::success,
                store(h,
                      nullptr,
                      StoreSemantics::Set,
                      it->c_str(),
                      it->c_str(),
                      nullptr,
                      0,
                      vbid),
                "Failed to store a value");
        ++count;
    }

    wait_for_flusher_to_settle(h);

    // Compact multiple vbuckets.
    const int n_threads = 4;
    std::array<std::thread, n_threads> threads;
    struct comp_thread_ctx ctx[n_threads];

    const int num_shards =
            get_int_stat(h, "ep_workload:num_shards", "workload");

    for (int i = 0; i < n_threads; i++) {
        ctx[i].h = h;
        ctx[i].db_file_id = Vbid(static_cast<Vbid>(i).get() % num_shards);
        threads[i] = create_thread([c = &ctx[i]]() { compaction_thread(c); },
                                   "t:" + std::to_string(i));
    }

    for (auto& thread : threads) {
        thread.join();
    }

    wait_for_stat_to_be(h, "ep_pending_compactions", 0);

    return SUCCESS;
}

static enum test_result test_multi_vb_compactions_with_workload(
        EngineIface* h) {
    for (uint16_t i = 0; i < 4; ++i) {
        if (!set_vbucket_state(h, Vbid(i), vbucket_state_active)) {
            fprintf(stderr, "set state failed for vbucket %d.\n", i);
            return FAIL;
        }
        check(verify_vbucket_state(h, Vbid(i), vbucket_state_active),
              "VBucket state not active");
    }

    std::vector<std::string> keys;
    for (int j = 0; j < 100; ++j) {
        std::stringstream ss;
        ss << "key" << j;
        std::string key(ss.str());
        keys.push_back(key);
    }

    int count = 0;
    std::vector<std::string>::iterator it;
    for (it = keys.begin(); it != keys.end(); ++it) {
        Vbid vbid = Vbid(count % 4);
        checkeq(cb::engine_errc::success,
                store(h,
                      nullptr,
                      StoreSemantics::Set,
                      it->c_str(),
                      it->c_str(),
                      nullptr,
                      0,
                      vbid),
                "Failed to store a value");
        ++count;
    }
    wait_for_flusher_to_settle(h);

    for (int i = 0; i < 2; ++i) {
        count = 0;
        for (it = keys.begin(); it != keys.end(); ++it) {
            Vbid vbid = Vbid(count % 4);
            checkeq(cb::engine_errc::success,
                    get(h, nullptr, it->c_str(), vbid).first,
                    "Unable to get stored item");
            ++count;
        }
    }
    wait_for_stat_to_be(h, "ep_workload_pattern", std::string{"read_heavy"});

    // Compact multiple vbuckets.
    const int n_threads = 4;
    std::array<std::thread, n_threads> threads;
    struct comp_thread_ctx ctx[n_threads];

    for (int i = 0; i < n_threads; i++) {
        ctx[i].h = h;
        ctx[i].db_file_id = static_cast<Vbid>(i);
        threads[i] = create_thread([c = &ctx[i]]() { compaction_thread(c); },
                                   "t:" + std::to_string(i));
    }

    for (auto& thread : threads) {
        thread.join();
    }

    wait_for_stat_to_be(h, "ep_pending_compactions", 0);

    return SUCCESS;
}

static enum test_result vbucket_destroy(EngineIface* h,
                                        const char* value = nullptr) {
    check(set_vbucket_state(h, Vbid(1), vbucket_state_active),
          "Failed to set vbucket state.");

    checkeq(cb::engine_errc::not_my_vbucket,
            vbucketDelete(h, Vbid(2), value),
            "Expected NMVB");

    check(set_vbucket_state(h, Vbid(1), vbucket_state_dead),
          "Failed set set vbucket 1 state.");

    checkeq(cb::engine_errc::success,
            vbucketDelete(h, Vbid(1), value),
            "Expected failure deleting non-existent bucket.");

    check(verify_vbucket_missing(h, Vbid(1)),
          "vbucket 1 was not missing after deleting it.");

    return SUCCESS;
}

static enum test_result test_vbucket_destroy_stats(EngineIface* h) {
    int cacheSize = get_int_stat(h, "ep_total_cache_size");
    int overhead = get_int_stat(h, "ep_overhead");
    int nonResident = get_int_stat(h, "ep_num_non_resident");

    check(set_vbucket_state(h, Vbid(1), vbucket_state_active),
          "Failed to set vbucket state.");

    std::vector<std::string> keys;
    for (int j = 0; j < 2000; ++j) {
        std::stringstream ss;
        ss << "key" << j;
        std::string key(ss.str());
        keys.push_back(key);
    }

    std::vector<std::string>::iterator it;
    for (it = keys.begin(); it != keys.end(); ++it) {
        checkeq(cb::engine_errc::success,
                store(h,
                      nullptr,
                      StoreSemantics::Set,
                      it->c_str(),
                      it->c_str(),
                      nullptr,
                      0,
                      Vbid(1)),
                "Failed to store a value");
    }
    wait_for_flusher_to_settle(h);

    check(set_vbucket_state(h, Vbid(1), vbucket_state_dead),
          "Failed set set vbucket 1 state.");

    int vbucketDel = get_int_stat(h, "ep_vbucket_del");
    checkeq(cb::engine_errc::success,
            vbucketDelete(h, Vbid(1)),
            "Expected failure deleting non-existent bucket.");

    check(verify_vbucket_missing(h, Vbid(1)),
          "vbucket 1 was not missing after deleting it.");

    wait_for_stat_change(h, "ep_vbucket_del", vbucketDel);

    wait_for_stat_to_be(h, "ep_total_cache_size", cacheSize);
    wait_for_stat_to_be(h, "ep_overhead", overhead);
    wait_for_stat_to_be(h, "ep_num_non_resident", nonResident);

    return SUCCESS;
}

static enum test_result vbucket_destroy_restart(EngineIface* h,
                                                const char* value = nullptr) {
    if (!isWarmupEnabled(h)) {
        return SKIPPED;
    }

    check(set_vbucket_state(h, Vbid(1), vbucket_state_active),
          "Failed to set vbucket state.");

    // Store a value so the restart will try to resurrect it.
    checkeq(cb::engine_errc::success,
            store(h,
                  nullptr,
                  StoreSemantics::Set,
                  "key",
                  "somevalue",
                  nullptr,
                  0,
                  Vbid(1)),
            "Failed to set a value");
    check_key_value(h, "key", "somevalue", 9, Vbid(1));

    // Reload to get a flush forced.
    testHarness->reload_engine(&h,

                               testHarness->get_current_testcase()->cfg,
                               true,
                               false);

    wait_for_warmup_complete(h);

    check(verify_vbucket_state(h, Vbid(1), vbucket_state_active),
          "Bucket state was what it was initially, after restart.");
    check(set_vbucket_state(h, Vbid(1), vbucket_state_active),
          "Failed to set vbucket state.");
    check_key_value(h, "key", "somevalue", 9, Vbid(1));

    check(set_vbucket_state(h, Vbid(1), vbucket_state_dead),
          "Failed set set vbucket 1 state.");

    checkeq(cb::engine_errc::success,
            vbucketDelete(h, Vbid(1), value),
            "Expected failure deleting non-existent bucket.");

    check(verify_vbucket_missing(h, Vbid(1)),
          "vbucket 1 was not missing after deleting it.");

    testHarness->reload_engine(&h,

                               testHarness->get_current_testcase()->cfg,
                               true,
                               false);

    wait_for_warmup_complete(h);

    if (verify_vbucket_state(h, Vbid(1), vbucket_state_pending, true)) {
        std::cerr << "Bucket came up in pending state after delete." << std::endl;
        abort();
    }

    check(verify_vbucket_missing(h, Vbid(1)),
          "vbucket 1 was not missing after restart.");

    return SUCCESS;
}

static enum test_result test_async_vbucket_destroy(EngineIface* h) {
    return vbucket_destroy(h);
}

static enum test_result test_sync_vbucket_destroy(EngineIface* h) {
    return vbucket_destroy(h, "async=0");
}

static enum test_result test_async_vbucket_destroy_restart(EngineIface* h) {
    std::string backend = get_str_stat(h, "ep_backend");
    if (backend == "rocksdb") {
        // RocksDBKVStore::prepareToDeleteImpl is not implemented.
        // Some of our debug logging accesses the result and we end up
        // with a nullptr dereference.
        return SKIPPED_UNDER_ROCKSDB;
    }
    return vbucket_destroy_restart(h);
}

static enum test_result test_sync_vbucket_destroy_restart(EngineIface* h) {
    return vbucket_destroy_restart(h, "async=0");
}

static enum test_result test_vb_set_pending(EngineIface* h) {
    return test_pending_vb_mutation(h, StoreSemantics::Set);
}

static enum test_result test_vb_add_pending(EngineIface* h) {
    return test_pending_vb_mutation(h, StoreSemantics::Add);
}

static enum test_result test_vb_cas_pending(EngineIface* h) {
    return test_pending_vb_mutation(h, StoreSemantics::CAS);
}

static enum test_result test_vb_set_replica(EngineIface* h) {
    return test_replica_vb_mutation(h, StoreSemantics::Set);
}

static enum test_result test_vb_replace_replica(EngineIface* h) {
    return test_replica_vb_mutation(h, StoreSemantics::Replace);
}

static enum test_result test_vb_replace_pending(EngineIface* h) {
    return test_pending_vb_mutation(h, StoreSemantics::Replace);
}

static enum test_result test_vb_add_replica(EngineIface* h) {
    return test_replica_vb_mutation(h, StoreSemantics::Add);
}

static enum test_result test_vb_cas_replica(EngineIface* h) {
    return test_replica_vb_mutation(h, StoreSemantics::CAS);
}

static enum test_result test_stats_seqno(EngineIface* h) {
    check(set_vbucket_state(h, Vbid(1), vbucket_state_active),
          "Failed to set vbucket state.");

    int num_keys = 100;
    for (int ii = 0; ii < num_keys; ++ii) {
        std::stringstream ss;
        ss << "key" << ii;
        checkeq(cb::engine_errc::success,
                store(h,
                      nullptr,
                      StoreSemantics::Set,
                      ss.str().c_str(),
                      "value",
                      nullptr,
                      0,
                      Vbid(0)),
                "Failed to store an item.");
    }
    wait_for_flusher_to_settle(h);

    // MB-47105: help identifing if anything related to MB-37920
    if (isPersistentBucket(h)) {
        checkeq(0, get_int_stat(h, "ep_item_commit_failed"), "Flush failures");
    }

    checkeq(100,
            get_int_stat(h, "vb_0:high_seqno", "vbucket-seqno"),
            "Invalid seqno");

    if (isPersistentBucket(h)) {
        checkeq(100,
                get_int_stat(h, "vb_0:last_persisted_seqno", "vbucket-seqno"),
                "Unexpected last_persisted_seqno");
    }
    checkeq(0,
            get_int_stat(h, "vb_1:high_seqno", "vbucket-seqno"),
            "Invalid seqno");
    checkeq(0,
            get_int_stat(h, "vb_1:high_seqno", "vbucket-seqno 1"),
            "Invalid seqno");
    if (isPersistentBucket(h)) {
        checkeq(0,
                get_int_stat(h, "vb_1:last_persisted_seqno", "vbucket-seqno 1"),
                "Invalid last_persisted_seqno");
    }

    uint64_t vb_uuid = get_ull_stat(h, "vb_1:0:id", "failovers");

    auto seqno_stats = get_all_stats(h, "vbucket-seqno 1");
    checkeq(vb_uuid, uint64_t(std::stoull(seqno_stats.at("vb_1:uuid"))),
            "Invalid uuid");

    // Check invalid vbucket
    checkeq(cb::engine_errc::not_my_vbucket,
            get_stats(h, "vbucket-seqno 2"sv, {}, add_stats),
            "Expected not my vbucket");

    // Check bad vbucket parameter (not numeric)
    checkeq(cb::engine_errc::invalid_arguments,
            get_stats(h, "vbucket-seqno tt2"sv, {}, add_stats),
            "Expected invalid");

    // Check extra spaces at the end
    checkeq(cb::engine_errc::invalid_arguments,
            get_stats(h, "vbucket-seqno    "sv, {}, add_stats),
            "Expected invalid");

    return SUCCESS;
}

static enum test_result test_stats_diskinfo(EngineIface* h) {
    check(set_vbucket_state(h, Vbid(1), vbucket_state_active),
          "Failed to set vbucket state.");

    int num_keys = 100;
    for (int ii = 0; ii < num_keys; ++ii) {
        std::stringstream ss;
        ss << "key" << ii;
        checkeq(cb::engine_errc::success,
                store(h,
                      nullptr,
                      StoreSemantics::Set,
                      ss.str().c_str(),
                      "value",
                      nullptr,
                      0,
                      Vbid(1)),
                "Failed to store an item.");
    }
    wait_for_flusher_to_settle(h);

    size_t file_size = get_int_stat(h, "ep_db_file_size", "diskinfo");
    size_t data_size = get_int_stat(h, "ep_db_data_size", "diskinfo");
    checklt(size_t{0}, file_size, "DB file size should be greater than 0");
    checklt(size_t{0}, data_size, "DB data size should be greater than 0");
    checkge(file_size, data_size, "DB file size should be >= DB data size");
    checkgt(get_int_stat(h, "vb_1:data_size", "diskinfo detail"), 0,
          "VB 1 data size should be greater than 0");

    checkeq(cb::engine_errc::invalid_arguments,
            get_stats(h, "diskinfo "sv, {}, add_stats),
            "Expected invalid");

    checkeq(cb::engine_errc::invalid_arguments,
            get_stats(h, "diskinfo detai"sv, {}, add_stats),
            "Expected invalid");

    checkeq(cb::engine_errc::invalid_arguments,
            get_stats(h, "diskinfo detaillll"sv, {}, add_stats),
            "Expected invalid");

    return SUCCESS;
}

static enum test_result test_uuid_stats(EngineIface* h) {
    vals.clear();
    checkeq(cb::engine_errc::success,
            get_stats(h, "uuid"sv, {}, add_stats),
            "Failed to get stats.");
    checkeq(std::string_view("foobar"),
            static_cast<std::string_view>(vals["uuid"]),
            "Incorrect uuid");
    return SUCCESS;
}

static enum test_result test_item_stats(EngineIface* h) {
    checkeq(cb::engine_errc::success,
            store(h, nullptr, StoreSemantics::Set, "key", "somevalue"),
            "Failed set.");
    wait_for_flusher_to_settle(h);
    checkeq(cb::engine_errc::success,
            store(h, nullptr, StoreSemantics::Set, "key", "somevalueX"),
            "Failed set.");
    wait_for_flusher_to_settle(h);
    checkeq(cb::engine_errc::success,
            store(h, nullptr, StoreSemantics::Set, "key1", "somevalueY"),
            "Failed set.");
    wait_for_flusher_to_settle(h);

    check_key_value(h, "key", "somevalueX", 10);
    check_key_value(h, "key1", "somevalueY", 10);

    checkeq(cb::engine_errc::success,
            del(h, "key1", 0, Vbid(0)),
            "Failed remove with value.");
    wait_for_flusher_to_settle(h);

    checkeq(cb::engine_errc::success,
            store(h, nullptr, StoreSemantics::Set, "key1", "someothervalue"),
            "Failed set.");
    wait_for_flusher_to_settle(h);

    check_key_value(h, "key1", "someothervalue", 14);

    checkeq(3, get_int_stat(h, "vb_active_ops_create"), "Expected 3 creations");
    checkeq(1, get_int_stat(h, "vb_active_ops_update"), "Expected 1 updation");
    checkeq(1, get_int_stat(h, "vb_active_ops_delete"), "Expected 1 deletion");
    checkeq(3, get_int_stat(h, "vb_active_ops_get"), "Expected 3 gets");

    return SUCCESS;
}

static enum test_result test_stats(EngineIface* h) {
    vals.clear();
    checkeq(cb::engine_errc::success,
            get_stats(h, {}, {}, add_stats),
            "Failed to get stats.");
    checklt(size_t{10}, vals.size(), "Kind of expected more stats than that.");

    return SUCCESS;
}

static enum test_result test_mem_stats(EngineIface* h) {
    std::string value(4096, 'b');

    // If active compression - make a value that doesn't compress very well.
    if (isActiveCompressionEnabled(h)) {
        std::mt19937 generator; // Using the default seed is fine
        std::uniform_int_distribution<int> distribution{'0', 'z'};
        for (auto& dis : value) {
            dis = distribution(generator);
        }
    }

    int itemsRemoved = get_int_stat(h, "ep_items_rm_from_checkpoints");
    wait_for_persisted_value(h, "key", value.c_str());
    if (isPersistentBucket(h)) {
        wait_for_stat_change(h, "ep_items_rm_from_checkpoints", itemsRemoved);
    }

    if (isActiveCompressionEnabled(h)) {
        wait_for_item_compressor_to_settle(h);
    }

    int mem_used = get_int_stat(h, "mem_used");
    int cache_size = get_int_stat(h, "ep_total_cache_size");
    int overhead = get_int_stat(h, "ep_overhead");
    int value_size = get_int_stat(h, "ep_value_size");
    checkgt((mem_used - overhead), cache_size,
            "ep_kv_size should be greater than the hashtable cache size due to "
            "the checkpoint overhead");

    if (isPersistentBucket(h)) {
        evict_key(h, "key", Vbid(0), "Ejected.");

        checkge(cache_size, get_int_stat(h, "ep_total_cache_size"),
                "Evict a value shouldn't increase the total cache size");
        checkgt(mem_used, get_int_stat(h, "mem_used"),
              "Expected mem_used to decrease when an item is evicted");

        check_key_value(h,
                        "key",
                        value.c_str(),
                        value.size(),
                        Vbid(0)); // Load an item from disk again.

        if (isActiveCompressionEnabled(h)) {
            wait_for_item_compressor_to_settle(h);
        }
        checkeq(value_size, get_int_stat(h, "ep_value_size"),
                "Expected ep_value_size to remain the same after item is "
                "loaded from disk");
    }

    return SUCCESS;
}

static enum test_result test_io_stats(EngineIface* h) {
    int exp_write_bytes;
    std::string backend = get_str_stat(h, "ep_backend");
    if (backend == "couchdb") {
        exp_write_bytes = 22; /* TBD: Do not hard code the value */
    } else if (backend == "rocksdb") {
        // TODO RDB:
        return SKIPPED_UNDER_ROCKSDB;
    }
    else {
        return SKIPPED;
    }

    std::string collections = get_str_stat(h, "ep_collections_enabled");
    if (collections == "true") {
        // 1 byte of meta data for the collection-ID
        exp_write_bytes += 1;
    }

    reset_stats(h);

    checkeq(0,
            get_int_stat(h, "rw_0:io_bg_fetch_docs_read", "kvstore"),
            "Expected reset stats to set io_bg_fetch_docs_read to zero");
    checkeq(0,
            get_int_stat(h, "rw_0:io_num_write", "kvstore"),
            "Expected reset stats to set io_num_write to zero");
    checkeq(0,
            get_int_stat(h, "rw_0:io_bg_fetch_doc_bytes", "kvstore"),
            "Expected reset stats to set io_bg_fetch_doc_bytes to zero");
    checkeq(0,
            get_int_stat(h, "rw_0:io_document_write_bytes", "kvstore"),
            "Expected reset stats to set io_document_write_bytes to zero");

    const std::string key("a");
    const std::string value("b\r\n");
    wait_for_persisted_value(h, key.c_str(), value.c_str());
    checkeq(0,
            get_int_stat(h, "rw_0:io_bg_fetch_docs_read", "kvstore"),
            "Expected storing one value to not change the read counter");
    checkeq(0,
            get_int_stat(h, "rw_0:io_bg_fetch_doc_bytes", "kvstore"),
            "Expected storing one value to not change the bgfetch doc bytes");
    checkeq(1,
            get_int_stat(h, "rw_0:io_num_write", "kvstore"),
            "Expected storing the key to update the write counter");
    checkeq(exp_write_bytes,
            get_int_stat(h, "rw_0:io_document_write_bytes", "kvstore"),
            "Expected storing the key to update the write bytes");

    // Exact write amplification varies, bur expect it to be at least 10.0x
    // given we are writing a single byte key and single byte value.
    checkge(get_stat<float>(
                    h, "rw_0:io_flusher_write_amplification", "kvstore"),
            10.0f,
            "Expected storing the key to update Flusher Write Amplification");

    evict_key(h, key.c_str(), Vbid(0), "Ejected.");

    check_key_value(h, "a", value.c_str(), value.size(), Vbid(0));

    checkeq(1,
            get_int_stat(h, "rw_0:io_bg_fetch_docs_read", "kvstore"),
            "Expected reading the value back in to update the read counter");

    uint64_t exp_read_bytes = key.size() + value.size() +
                              MetaData::getMetaDataSize(MetaData::Version::V1);
    if (collections == "true") {
        // 1 byte of meta data for the collection-ID
        exp_read_bytes += 1;
    }
    checkeq(exp_read_bytes,
            get_stat<uint64_t>(h, "rw_0:io_bg_fetch_doc_bytes", "kvstore"),
            "Expected reading the value back in to update the read bytes");

    // For read amplification, exact value depends on couchstore file layout,
    // but generally see a value of 2 here.
    checkge(get_float_stat(h, "ep_bg_fetch_avg_read_amplification"),
            2.0f,
            "Expected sensible bgFetch read amplification value");

    checkeq(1,
            get_int_stat(h, "rw_0:io_num_write", "kvstore"),
            "Expected reading the value back in to not update the write "
            "counter");
    checkeq(exp_write_bytes,
            get_int_stat(h, "rw_0:io_document_write_bytes", "kvstore"),
            "Expected reading the value back in to not update the write bytes");

    return SUCCESS;
}

static enum test_result test_vb_file_stats(EngineIface* h) {
    wait_for_flusher_to_settle(h);
    std::string backend = get_str_stat(h, "ep_backend");
    // Some tests just insert vbstate into local db and magma doesn't track
    // the data size until items are put into the key and seq indexes so
    // use the file size to determine when data has been put into the db store.
    if (backend == "magma") {
        wait_for_stat_change(h, "ep_db_file_size", 0);
    } else {
        wait_for_stat_change(h, "ep_db_data_size", 0);
    }

    int old_data_size = get_int_stat(h, "ep_db_data_size");
    int old_file_size = get_int_stat(h, "ep_db_file_size");
    checkne(0, old_file_size, "Expected a non-zero value for ep_db_file_size");

    // Write a value and test ...
    wait_for_persisted_value(h, "a", "b\r\n");
    checklt(old_data_size, get_int_stat(h, "ep_db_data_size"),
            "Expected the DB data size to increase");
    checklt(old_file_size, get_int_stat(h, "ep_db_file_size"),
            "Expected the DB file size to increase");

    checklt(0, get_int_stat(h, "vb_0:db_data_size", "vbucket-details 0"),
            "Expected the vbucket DB data size to non-zero");
    checklt(0, get_int_stat(h, "vb_0:db_file_size", "vbucket-details 0"),
            "Expected the vbucket DB file size to non-zero");
    return SUCCESS;
}

static enum test_result test_vb_file_stats_after_warmup(EngineIface* h) {
    if (!isWarmupEnabled(h)) {
        return SKIPPED;
    }

    for (int i = 0; i < 100; ++i) {
        std::stringstream key;
        key << "key-" << i;
        checkeq(cb::engine_errc::success,
                store(h,
                      nullptr,
                      StoreSemantics::Set,
                      key.str().c_str(),
                      "somevalue"),
                "Error setting.");
    }
    wait_for_flusher_to_settle(h);

    int fileSize = get_int_stat(h, "vb_0:db_file_size", "vbucket-details 0");
    int spaceUsed = get_int_stat(h, "vb_0:db_data_size", "vbucket-details 0");

    // Restart the engine.
    testHarness->reload_engine(&h,

                               testHarness->get_current_testcase()->cfg,
                               true,
                               false);

    wait_for_warmup_complete(h);

    int newFileSize = get_int_stat(h, "vb_0:db_file_size", "vbucket-details 0");
    int newSpaceUsed =
            get_int_stat(h, "vb_0:db_data_size", "vbucket-details 0");

    checkle(static_cast<float>(0.9 * fileSize),
            static_cast<float>(newFileSize),
            "Unexpected fileSize for vbucket");
    checkle(static_cast<float>(0.9 * spaceUsed),
            static_cast<float>(newSpaceUsed),
            "Unexpected spaceUsed for vbucket");

    return SUCCESS;
}

static enum test_result test_bg_stats(EngineIface* h) {
    reset_stats(h);
    wait_for_persisted_value(h, "a", "b\r\n");
    evict_key(h, "a", Vbid(0), "Ejected.");
    testHarness->time_travel(43);
    check_key_value(h, "a", "b\r\n", 3, Vbid(0));

    auto stats = get_all_stats(h);
    checkeq(1, std::stoi(stats.at("ep_bg_num_samples")),
               "Expected one sample");

    const char* bg_keys[] = { "ep_bg_min_wait",
                              "ep_bg_max_wait",
                              "ep_bg_wait_avg",
                              "ep_bg_min_load",
                              "ep_bg_max_load",
                              "ep_bg_load_avg"};
    for (const auto* key : bg_keys) {
        check(stats.find(key) != stats.end(),
              (std::string("Found no ") + key).c_str());
    }

    evict_key(h, "a", Vbid(0), "Ejected.");
    check_key_value(h, "a", "b\r\n", 3, Vbid(0));
    checkeq(2, get_int_stat(h, "ep_bg_num_samples"), "Expected one sample");

    reset_stats(h);
    checkeq(0,
            get_int_stat(h, "ep_bg_fetched"),
            "ep_bg_fetched is not reset to 0");
    return SUCCESS;
}

static enum test_result test_bg_meta_stats(EngineIface* h) {
    reset_stats(h);

    wait_for_persisted_value(h, "k1", "v1");
    wait_for_persisted_value(h, "k2", "v2");

    evict_key(h, "k1", Vbid(0), "Ejected.");
    checkeq(cb::engine_errc::success,
            del(h, "k2", 0, Vbid(0)),
            "Failed remove with value.");
    wait_for_flusher_to_settle(h);

    checkeq(0, get_int_stat(h, "ep_bg_fetched"), "Expected bg_fetched to be 0");
    checkeq(0,
            get_int_stat(h, "ep_bg_meta_fetched"),
            "Expected bg_meta_fetched to be 0");

    check(get_meta(h, "k2"), "Get meta failed");
    checkeq(0, get_int_stat(h, "ep_bg_fetched"), "Expected bg_fetched to be 0");
    checkeq(1,
            get_int_stat(h, "ep_bg_meta_fetched"),
            "Expected bg_meta_fetched to be 1");

    checkeq(cb::engine_errc::success,
            get(h, nullptr, "k1", Vbid(0)).first,
            "Missing key");
    checkeq(1, get_int_stat(h, "ep_bg_fetched"), "Expected bg_fetched to be 1");
    checkeq(1,
            get_int_stat(h, "ep_bg_meta_fetched"),
            "Expected bg_meta_fetched to be 1");

    // store new key with some random metadata
    ItemMetaData itemMeta;
    itemMeta.revSeqno = 10;
    itemMeta.cas = 0xdeadbeef;
    itemMeta.exptime = 0;
    itemMeta.flags = 0xdeadbeef;

    checkeq(cb::engine_errc::success,
            add_with_meta(h, "k3", {}, Vbid(0), &itemMeta),
            "Expected to add item");
    checkeq(cb::mcbp::Status::Success, last_status.load(), "Set meta failed");

    check(get_meta(h, "k2"), "Get meta failed");
    checkeq(1, get_int_stat(h, "ep_bg_fetched"), "Expected bg_fetched to be 1");

    int expected_ep_bg_meta_fetched =
            get_bool_stat(h, "ep_bfilter_enabled") ? 1 : 2;
    checkeq(expected_ep_bg_meta_fetched,
            get_int_stat(h, "ep_bg_meta_fetched"),
            "bg_meta_fetched");
    return SUCCESS;
}

static enum test_result test_key_stats(EngineIface* h) {
    check(set_vbucket_state(h, Vbid(1), vbucket_state_active),
          "Failed set vbucket 1 state.");

    // set (k1,v1) in vbucket 0
    checkeq(cb::engine_errc::success,
            store(h, nullptr, StoreSemantics::Set, "k1", "v1"),
            "Failed to store an item.");

    // set (k2,v2) in vbucket 1
    checkeq(cb::engine_errc::success,
            store(h,
                  nullptr,
                  StoreSemantics::Set,
                  "k2",
                  "v2",
                  nullptr,
                  0,
                  Vbid(1)),
            "Failed to store an item.");

    auto* cookie = testHarness->create_cookie(h);

    // stat for key "k1" and vbucket "0"
    const char *statkey1 = "key k1 0";
    checkeq(cb::engine_errc::success,
            h->get_stats(*cookie, {statkey1, strlen(statkey1)}, {}, add_stats),
            "Failed to get stats.");
    check(vals.find("key_is_dirty") != vals.end(), "Found no key_is_dirty");
    check(vals.find("key_exptime") != vals.end(), "Found no key_exptime");
    check(vals.find("key_flags") != vals.end(), "Found no key_flags");
    check(vals.find("key_cas") != vals.end(), "Found no key_cas");
    check(vals.find("key_vb_state") != vals.end(), "Found no key_vb_state");

    // stat for key "k2" and vbucket "1"
    const char *statkey2 = "key k2 1";
    checkeq(cb::engine_errc::success,
            h->get_stats(*cookie, {statkey2, strlen(statkey2)}, {}, add_stats),
            "Failed to get stats.");
    check(vals.find("key_is_dirty") != vals.end(), "Found no key_is_dirty");
    check(vals.find("key_exptime") != vals.end(), "Found no key_exptime");
    check(vals.find("key_flags") != vals.end(), "Found no key_flags");
    check(vals.find("key_cas") != vals.end(), "Found no key_cas");
    check(vals.find("key_vb_state") != vals.end(), "Found no key_vb_state");

    testHarness->destroy_cookie(cookie);
    return SUCCESS;
}

static enum test_result test_key_stats_eaccess(EngineIface* h) {
    check(set_vbucket_state(h, Vbid(1), vbucket_state_active),
          "Failed set vbucket 1 state.");

    // set (k1,v1) in vbucket 0
    checkeq(cb::engine_errc::success,
            store(h, nullptr, StoreSemantics::Set, "k1", "v1"),
            "Failed to store an item.");

    // set (k2,v2) in vbucket 1
    checkeq(cb::engine_errc::success,
            store(h,
                  nullptr,
                  StoreSemantics::Set,
                  "k2",
                  "v2",
                  nullptr,
                  0,
                  Vbid(1)),
            "Failed to store an item.");

    auto* cookie = testHarness->create_cookie(h);

    MockCookie::setCheckPrivilegeFunction(
            [](const CookieIface&,
               cb::rbac::Privilege,
               std::optional<ScopeID>,
               std::optional<CollectionID>) -> cb::rbac::PrivilegeAccess {
                return cb::rbac::PrivilegeAccessFail;
            });

    const auto ret = h->get_stats(*cookie, "key k1 0"sv, {}, add_stats);
    // Reset priv check function
    MockCookie::setCheckPrivilegeFunction({});
    checkeq(cb::engine_errc::no_access,
            ret,
            "Expected stats key to return no access");

    testHarness->destroy_cookie(cookie);
    return SUCCESS;
}

static enum test_result test_vkey_stats(EngineIface* h) {
    check(set_vbucket_state(h, Vbid(1), vbucket_state_active),
          "Failed set vbucket 1 state.");
    check(set_vbucket_state(h, Vbid(2), vbucket_state_active),
          "Failed set vbucket 2 state.");
    check(set_vbucket_state(h, Vbid(3), vbucket_state_active),
          "Failed set vbucket 3 state.");
    check(set_vbucket_state(h, Vbid(4), vbucket_state_active),
          "Failed set vbucket 4 state.");

    wait_for_persisted_value(h, "k1", "v1");
    wait_for_persisted_value(h, "k2", "v2", Vbid(1));
    wait_for_persisted_value(h, "k3", "v3", Vbid(2));
    wait_for_persisted_value(h, "k4", "v4", Vbid(3));
    wait_for_persisted_value(h, "k5", "v5", Vbid(4));

    check(set_vbucket_state(h, Vbid(2), vbucket_state_replica),
          "Failed to set VB2 state.");
    check(set_vbucket_state(h, Vbid(3), vbucket_state_pending),
          "Failed to set VB3 state.");
    check(set_vbucket_state(h, Vbid(4), vbucket_state_dead),
          "Failed to set VB4 state.");

    auto* cookie = testHarness->create_cookie(h);

    // stat for key "k1" and vbucket "0"
    const char *statkey1 = "vkey k1 0";
    checkeq(cb::engine_errc::success,
            h->get_stats(*cookie, {statkey1, strlen(statkey1)}, {}, add_stats),
            "Failed to get stats.");
    check(vals.find("key_is_dirty") != vals.end(), "Found no key_is_dirty");
    check(vals.find("key_exptime") != vals.end(), "Found no key_exptime");
    check(vals.find("key_flags") != vals.end(), "Found no key_flags");
    check(vals.find("key_cas") != vals.end(), "Found no key_cas");
    check(vals.find("key_vb_state") != vals.end(), "Found no key_vb_state");
    check(vals.find("key_valid") != vals.end(), "Found no key_valid");

    // stat for key "k2" and vbucket "1"
    const char *statkey2 = "vkey k2 1";
    checkeq(cb::engine_errc::success,
            h->get_stats(*cookie, {statkey2, strlen(statkey2)}, {}, add_stats),
            "Failed to get stats.");
    check(vals.find("key_is_dirty") != vals.end(), "Found no key_is_dirty");
    check(vals.find("key_exptime") != vals.end(), "Found no key_exptime");
    check(vals.find("key_flags") != vals.end(), "Found no key_flags");
    check(vals.find("key_cas") != vals.end(), "Found no key_cas");
    check(vals.find("key_vb_state") != vals.end(), "Found no key_vb_state");
    check(vals.find("key_valid") != vals.end(), "Found no key_valid");

    // stat for key "k3" and vbucket "2"
    const char *statkey3 = "vkey k3 2";
    checkeq(cb::engine_errc::success,
            h->get_stats(*cookie, {statkey3, strlen(statkey3)}, {}, add_stats),
            "Failed to get stats.");
    check(vals.find("key_is_dirty") != vals.end(), "Found no key_is_dirty");
    check(vals.find("key_exptime") != vals.end(), "Found no key_exptime");
    check(vals.find("key_flags") != vals.end(), "Found no key_flags");
    check(vals.find("key_cas") != vals.end(), "Found no key_cas");
    check(vals.find("key_vb_state") != vals.end(), "Found no key_vb_state");
    check(vals.find("key_valid") != vals.end(), "Found no key_valid");

    // stat for key "k4" and vbucket "3"
    const char *statkey4 = "vkey k4 3";
    checkeq(cb::engine_errc::success,
            h->get_stats(*cookie, {statkey4, strlen(statkey4)}, {}, add_stats),
            "Failed to get stats.");
    check(vals.find("key_is_dirty") != vals.end(), "Found no key_is_dirty");
    check(vals.find("key_exptime") != vals.end(), "Found no key_exptime");
    check(vals.find("key_flags") != vals.end(), "Found no key_flags");
    check(vals.find("key_cas") != vals.end(), "Found no key_cas");
    check(vals.find("key_vb_state") != vals.end(), "Found no key_vb_state");
    check(vals.find("key_valid") != vals.end(), "Found no key_valid");

    // stat for key "k5" and vbucket "4"
    const char *statkey5 = "vkey k5 4";
    checkeq(cb::engine_errc::success,
            h->get_stats(*cookie, {statkey5, strlen(statkey5)}, {}, add_stats),
            "Failed to get stats.");
    check(vals.find("key_is_dirty") != vals.end(), "Found no key_is_dirty");
    check(vals.find("key_exptime") != vals.end(), "Found no key_exptime");
    check(vals.find("key_flags") != vals.end(), "Found no key_flags");
    check(vals.find("key_cas") != vals.end(), "Found no key_cas");
    check(vals.find("key_vb_state") != vals.end(), "Found no key_vb_state");
    check(vals.find("key_valid") != vals.end(), "Found no key_valid");

    testHarness->destroy_cookie(cookie);
    return SUCCESS;
}

static enum test_result test_warmup_conf(EngineIface* h) {
    if (!isWarmupEnabled(h)) {
        return SKIPPED;
    }

    checkeq(100,
            get_int_stat(h, "ep_warmup_min_items_threshold"),
            "Incorrect initial warmup min items threshold.");
    checkeq(100,
            get_int_stat(h, "ep_warmup_min_memory_threshold"),
            "Incorrect initial warmup min memory threshold.");

    checkeq(cb::engine_errc::invalid_arguments,
            set_param(h,
                      EngineParamCategory::Flush,
                      "warmup_min_items_threshold",
                      "a"),
            "Set warmup_min_items_threshold should have failed");
    checkeq(cb::engine_errc::invalid_arguments,
            set_param(h,
                      EngineParamCategory::Flush,
                      "warmup_min_items_threshold",
                      "a"),
            "Set warmup_min_memory_threshold should have failed");

    checkeq(cb::engine_errc::success,
            set_param(h,
                      EngineParamCategory::Flush,
                      "warmup_min_items_threshold",
                      "80"),
            "Set warmup_min_items_threshold should have worked");
    checkeq(cb::engine_errc::success,
            set_param(h,
                      EngineParamCategory::Flush,
                      "warmup_min_memory_threshold",
                      "80"),
            "Set warmup_min_memory_threshold should have worked");

    checkeq(80,
            get_int_stat(h, "ep_warmup_min_items_threshold"),
            "Incorrect smaller warmup min items threshold.");
    checkeq(80,
            get_int_stat(h, "ep_warmup_min_memory_threshold"),
            "Incorrect smaller warmup min memory threshold.");

    for (int i = 0; i < 100; ++i) {
        std::stringstream key;
        key << "key-" << i;
        checkeq(cb::engine_errc::success,
                store(h,
                      nullptr,
                      StoreSemantics::Set,
                      key.str().c_str(),
                      "somevalue"),
                "Error setting.");
    }

    // Restart the server.
    std::string config(testHarness->get_current_testcase()->cfg);
    config = config + "warmup_min_memory_threshold=0";
    testHarness->reload_engine(&h, config.c_str(), true, false);

    wait_for_warmup_complete(h);

    const std::string eviction_policy =
            get_str_stat(h, "ep_item_eviction_policy");
    if (eviction_policy == "value_only") {
        checkeq(100,
                get_int_stat(h, "ep_warmup_key_count", "warmup"),
                "Expected 100 keys loaded after warmup");
    } else { // Full eviction mode
        checkeq(0,
                get_int_stat(h, "ep_warmup_key_count", "warmup"),
                "Expected 0 keys loaded after warmup");
    }

    checkeq(0,
            get_int_stat(h, "ep_warmup_value_count", "warmup"),
            "Expected 0 values loaded after warmup");

    return SUCCESS;
}

// Test that all the configuration parameters associated with the ItemPager,
// can be set.
static enum test_result test_itempager_conf(EngineIface* h) {
    checkeq(cb::engine_errc::success,
            set_param(h,
                      EngineParamCategory::Flush,
                      "pager_sleep_time_ms",
                      "1000"),
            "Setting pager_sleep_time_ms should have worked");
    checkeq(1000,
            get_int_stat(h, "ep_pager_sleep_time_ms"),
            "pager_sleep_time_ms did not get set to the correct value");

    checkeq(cb::engine_errc::success,
            set_param(h,
                      EngineParamCategory::Flush,
                      "item_eviction_age_percentage",
                      "100"),
            "Set item_eviction_age_percentage should have worked");
    checkeq(100,
            get_int_stat(h, "ep_item_eviction_age_percentage"),
            "item_eviction_age_percentage did not get set to the correct "
            "value");

    checkeq(cb::engine_errc::success,
            set_param(h,
                      EngineParamCategory::Flush,
                      "item_eviction_freq_counter_age_threshold",
                      "10"),
            "Set item_eviction_freq_counter_age_threshold should have worked");
    checkeq(10,
            get_int_stat(h, "ep_item_eviction_freq_counter_age_threshold"),
            "item_eviction_freq_counter_age_threshold did not get set to the "
            "correct value");

    checkeq(cb::engine_errc::success,
            set_param(h,
                      EngineParamCategory::Flush,
                      "item_freq_decayer_chunk_duration",
                      "1000"),
            "Set item_freq_decayer_chunk_duration should have worked");
    checkeq(1000,
            get_int_stat(h, "ep_item_freq_decayer_chunk_duration"),
            "item_freq_decayer_chunk_duration did not get set to the correct "
            "value");

    checkeq(cb::engine_errc::success,
            set_param(h,
                      EngineParamCategory::Flush,
                      "item_freq_decayer_percent",
                      "100"),
            "Set item_freq_decayer_percent should have worked");
    checkeq(100,
            get_int_stat(h, "ep_item_freq_decayer_percent"),
            "item_freq_decayer_percent did not get set to the correct value");

    return SUCCESS;
}

static enum test_result test_pitr_conf(EngineIface* h) {
    // Check the max age
    checkeq(86400,
            get_int_stat(h, "ep_pitr_max_history_age"),
            "Incorrect default value for pitr_max_history_age");
    checkeq(cb::engine_errc::success,
            set_param(
                    h, EngineParamCategory::Flush, "pitr_max_history_age", "1"),
            "Setting pitr_max_history_age should have worked");
    checkeq(1,
            get_int_stat(h, "ep_pitr_max_history_age"),
            "pitr_max_history_age did not get set to the correct value");
    checkeq(cb::engine_errc::success,
            set_param(h,
                      EngineParamCategory::Flush,
                      "pitr_max_history_age",
                      "172800"),
            "Setting pitr_max_history_age should have worked");
    checkeq(172800,
            get_int_stat(h, "ep_pitr_max_history_age"),
            "pitr_max_history_age did not get set to the correct value");

    checkeq(cb::engine_errc::invalid_arguments,
            set_param(
                    h, EngineParamCategory::Flush, "pitr_max_history_age", "0"),
            "Setting pitr_max_history_age outside the legal range should not "
            "work");
    checkeq(cb::engine_errc::invalid_arguments,
            set_param(h,
                      EngineParamCategory::Flush,
                      "pitr_max_history_age",
                      "172801"),
            "Setting pitr_max_history_age outside the legal range should not "
            "work");
    checkeq(172800,
            get_int_stat(h, "ep_pitr_max_history_age"),
            "pitr_max_history_age was changed when setting "
            "pitr_max_history_age to invalid value");

    checkeq(cb::engine_errc::invalid_arguments,
            set_param(
                    h, EngineParamCategory::Flush, "pitr_max_history_age", "0"),
            "Setting pitr_max_history_age outside the legal range should not "
            "work");
    checkeq(172800,
            get_int_stat(h, "ep_pitr_max_history_age"),
            "pitr_max_history_age was changed when setting "
            "pitr_max_history_age to invalid value");

    // Check the granularity
    checkeq(600,
            get_int_stat(h, "ep_pitr_granularity"),
            "Incorrect default value for ep_pitr_granularity");

    checkeq(cb::engine_errc::success,
            set_param(h, EngineParamCategory::Flush, "pitr_granularity", "1"),
            "Setting pitr_granularity should have worked");
    checkeq(1,
            get_int_stat(h, "ep_pitr_granularity"),
            "ep_pitr_granularity did not get set to the correct value");
    checkeq(cb::engine_errc::success,
            set_param(
                    h, EngineParamCategory::Flush, "pitr_granularity", "18000"),
            "Setting pitr_granularity should have worked");
    checkeq(18000,
            get_int_stat(h, "ep_pitr_granularity"),
            "ep_pitr_granularity did not get set to the correct value");
    checkeq(cb::engine_errc::invalid_arguments,
            set_param(h, EngineParamCategory::Flush, "pitr_granularity", "0"),
            "Setting pitr_granularity outside the legal range should not work");
    checkeq(cb::engine_errc::invalid_arguments,
            set_param(
                    h, EngineParamCategory::Flush, "pitr_granularity", "18001"),
            "Setting pitr_granularity outside the legal range should not work");
    checkeq(18000,
            get_int_stat(h, "ep_pitr_granularity"),
            "pitr_max_history_age was changed when setting pitr_granularity to "
            "invalid value");
    checkeq(cb::engine_errc::invalid_arguments,
            set_param(h, EngineParamCategory::Flush, "pitr_granularity", "0"),
            "Setting pitr_granularity outside the legal range should not work");
    checkeq(18000,
            get_int_stat(h, "ep_pitr_granularity"),
            "pitr_max_history_age was changed when setting pitr_granularity to "
            "invalid value");

    // Check the master on off switch
    check(!get_bool_stat(h, "ep_pitr_enabled"),
          "Incorrect default value for ep_pitr_enabled");

    checkeq(cb::engine_errc::success,
            set_param(h, EngineParamCategory::Flush, "pitr_enabled", "true"),
            "Set pitr_enabled should have worked");
    checkeq(true,
            get_bool_stat(h, "ep_pitr_enabled"),
            "ep_pitr_enabled did not get set to the correct value");

    checkeq(cb::engine_errc::success,
            set_param(h, EngineParamCategory::Flush, "pitr_enabled", "false"),
            "Set pitr_enabled should have worked");
    checkeq(false,
            get_bool_stat(h, "ep_pitr_enabled"),
            "ep_pitr_enabled did not get set to the correct value");

    return SUCCESS;
}

static enum test_result test_bloomfilter_conf(EngineIface* h) {
    if (get_bool_stat(h, "ep_bfilter_enabled") == false) {
        checkeq(cb::engine_errc::success,
                set_param(h,
                          EngineParamCategory::Flush,
                          "bfilter_enabled",
                          "true"),
                "Set bloomfilter_enabled should have worked");
    }
    check(get_bool_stat(h, "ep_bfilter_enabled"),
          "Bloom filter wasn't enabled");

    checkeq(0.1f,
            get_float_stat(h, "ep_bfilter_residency_threshold"),
            "Incorrect initial bfilter_residency_threshold.");

    checkeq(cb::engine_errc::success,
            set_param(
                    h, EngineParamCategory::Flush, "bfilter_enabled", "false"),
            "Set bloomfilter_enabled should have worked.");
    checkeq(cb::engine_errc::success,
            set_param(h,
                      EngineParamCategory::Flush,
                      "bfilter_residency_threshold",
                      "0.15"),
            "Set bfilter_residency_threshold should have worked.");

    checkeq(false, get_bool_stat(h, "ep_bfilter_enabled"),
            "Bloom filter should have been disabled.");
    checkeq(0.15f,
            get_float_stat(h, "ep_bfilter_residency_threshold"),
            "Incorrect bfilter_residency_threshold.");

    return SUCCESS;
}

static enum test_result test_bloomfilters(EngineIface* h) {
    if (get_bool_stat(h, "ep_bfilter_enabled") == false) {
        checkeq(cb::engine_errc::success,
                set_param(h,
                          EngineParamCategory::Flush,
                          "bfilter_enabled",
                          "true"),
                "Set bloomfilter_enabled should have worked");
    }
    check(get_bool_stat(h, "ep_bfilter_enabled"),
          "Bloom filter wasn't enabled");

    // Key is only present if bgOperations is non-zero.
    int num_read_attempts = get_int_stat_or_default(h, 0, "ep_bg_num_samples");

    // Ensure vbucket's bloom filter is enabled
    checkeq("ENABLED"s,
            get_str_stat(h, "vb_0:bloom_filter", "vbucket-details 0"),
            "Vbucket 0's bloom filter wasn't enabled upon setup!");

    int i;

    // Insert 10 items.
    for (i = 0; i < 10; ++i) {
        std::stringstream key;
        key << "key-" << i;
        checkeq(cb::engine_errc::success,
                store(h,
                      nullptr,
                      StoreSemantics::Set,
                      key.str().c_str(),
                      "somevalue"),
                "Error setting.");
    }
    wait_for_flusher_to_settle(h);

    // Evict all 10 items.
    for (i = 0; i < 10; ++i) {
        std::stringstream key;
        key << "key-" << i;
        evict_key(h, key.str().c_str(), Vbid(0), "Ejected.");
    }
    wait_for_flusher_to_settle(h);

    // Ensure 10 items are non-resident.
    cb_assert(10 == get_int_stat(h, "ep_num_non_resident"));

    // Issue delete on first 5 items.
    for (i = 0; i < 5; ++i) {
        std::stringstream key;
        key << "key-" << i;
        checkeq(cb::engine_errc::success,
                del(h, key.str().c_str(), 0, Vbid(0)),
                "Failed remove with value.");
    }
    wait_for_flusher_to_settle(h);

    // Ensure that there are 5 non-resident items
    cb_assert(5 == get_int_stat(h, "ep_num_non_resident"));
    cb_assert(5 == get_int_stat(h, "curr_items"));

    checkeq(cb::engine_errc::success,
            get_stats(h, {}, {}, add_stats),
            "Failed to get stats.");
    std::string eviction_policy = vals.find("ep_item_eviction_policy")->second;

    std::chrono::microseconds sleepTime{128};

    if (eviction_policy == "value_only") {  // VALUE-ONLY EVICTION MODE

        checkeq(5,
                get_int_stat(
                        h, "vb_0:bloom_filter_key_count", "vbucket-details 0"),
                "Unexpected no. of keys in bloom filter");

        checkeq(num_read_attempts,
                get_int_stat_or_default(h, 0, "ep_bg_num_samples"),
                "Expected bgFetch attempts to remain unchanged");

        for (i = 0; i < 5; ++i) {
            std::stringstream key;
            key << "key-" << i;
            check(get_meta(h, key.str().c_str()), "Get meta failed");
        }

        // GetMeta would cause bgFetches as bloomfilter contains
        // the deleted items.
        checkeq(num_read_attempts + 5,
                get_int_stat(h, "ep_bg_num_samples"),
                "Expected bgFetch attempts to increase by five");

        // Run compaction, with drop_deletes
        compact_db(h, Vbid(0), 15, 15, 1);
        while (get_int_stat(h, "ep_pending_compactions") != 0) {
            decayingSleep(&sleepTime);
        }

        for (i = 0; i < 5; ++i) {
            std::stringstream key;
            key << "key-" << i;
            check(get_meta(h, key.str().c_str()), "Get meta failed");
        }
        checkeq(num_read_attempts + 5,
                get_int_stat(h, "ep_bg_num_samples"),
                "Expected bgFetch attempts to stay as before");

    } else {                                // FULL EVICTION MODE

        checkeq(10,
                get_int_stat(
                        h, "vb_0:bloom_filter_key_count", "vbucket-details 0"),
                "Unexpected no. of keys in bloom filter");

        // Because of issuing deletes on non-resident items
        checkeq(num_read_attempts + 5,
                get_int_stat(h, "ep_bg_num_samples"),
                "Expected bgFetch attempts to increase by five, after deletes");

        // Run compaction, with drop_deletes, to exclude deleted items
        // from bloomfilter.
        compact_db(h, Vbid(0), 15, 15, 1);
        while (get_int_stat(h, "ep_pending_compactions") != 0) {
            decayingSleep(&sleepTime);
        }

        for (i = 0; i < 5; i++) {
            std::stringstream key;
            key << "key-" << i;
            checkeq(cb::engine_errc::no_such_key,
                    get(h, nullptr, key.str(), Vbid(0)).first,
                    "Unable to get stored item");
        }
        // + 6 because last delete is not purged by the compactor
        checkeq(num_read_attempts + 6,
                get_int_stat(h, "ep_bg_num_samples"),
                "Expected bgFetch attempts to stay as before");
    }

    return SUCCESS;
}

static enum test_result test_bloomfilters_with_store_apis(EngineIface* h) {
    if (get_bool_stat(h, "ep_bfilter_enabled") == false) {
        checkeq(cb::engine_errc::success,
                set_param(h,
                          EngineParamCategory::Flush,
                          "bfilter_enabled",
                          "true"),
                "Set bloomfilter_enabled should have worked");
    }
    check(get_bool_stat(h, "ep_bfilter_enabled"),
          "Bloom filter wasn't enabled");

    int num_read_attempts = get_int_stat_or_default(h, 0, "ep_bg_num_samples");

    // Ensure vbucket's bloom filter is enabled
    checkeq("ENABLED"s,
            get_str_stat(h, "vb_0:bloom_filter", "vbucket-details 0"),
            "Vbucket 0's bloom filter wasn't enabled upon setup!");

    for (int i = 0; i < 1000; i++) {
        std::stringstream key;
        key << "key-" << i;
        check(!get_meta(h, key.str().c_str()), "Get meta should fail.");
    }

    checkeq(num_read_attempts,
            get_int_stat_or_default(h, 0, "ep_bg_num_samples"),
            "Expected no bgFetch attempts");

    checkeq(cb::engine_errc::success,
            get_stats(h, {}, {}, add_stats),
            "Failed to get stats.");
    std::string eviction_policy = vals.find("ep_item_eviction_policy")->second;

    if (eviction_policy == "full_eviction") {  // FULL EVICTION MODE
        // Set with Meta
        int j;
        for (j = 0; j < 10; j++) {
            // init some random metadata
            ItemMetaData itm_meta;
            itm_meta.revSeqno = 10;
            itm_meta.cas = 0xdeadbeef;
            itm_meta.exptime = time(nullptr) + 300;
            itm_meta.flags = 0xdeadbeef;

            const std::string key = "swm-" + std::to_string(j);
            checkeq(cb::engine_errc::success,
                    set_with_meta(h, key, "somevalue", Vbid(0), &itm_meta, 0),
                    "Expected to store item");
        }

        checkeq(num_read_attempts,
                get_int_stat_or_default(h, 0, "ep_bg_num_samples"),
                "Expected no bgFetch attempts");

        // Add
        for (j = 0; j < 10; j++) {
            std::stringstream key;
            key << "add-" << j;

            checkeq(cb::engine_errc::success,
                    store(h,
                          nullptr,
                          StoreSemantics::Add,
                          key.str().c_str(),
                          "newvalue"),
                    "Failed to add value again.");
        }

        checkeq(num_read_attempts,
                get_int_stat_or_default(h, 0, "ep_bg_num_samples"),
                "Expected no bgFetch attempts");

        // Delete
        for (j = 0; j < 10; j++) {
            std::stringstream key;
            key << "del-" << j;
            checkeq(cb::engine_errc::no_such_key,
                    del(h, key.str().c_str(), 0, Vbid(0)),
                    "Failed remove with value.");
        }

        checkeq(num_read_attempts,
                get_int_stat_or_default(h, 0, "ep_bg_num_samples"),
                "Expected no bgFetch attempts");
    }

    return SUCCESS;
}

static enum test_result test_bloomfilter_delete_plus_set_scenario(
        EngineIface* h) {
    if (get_bool_stat(h, "ep_bfilter_enabled") == false) {
        checkeq(cb::engine_errc::success,
                set_param(h,
                          EngineParamCategory::Flush,
                          "bfilter_enabled",
                          "true"),
                "Set bloomfilter_enabled should have worked");
    }
    check(get_bool_stat(h, "ep_bfilter_enabled"),
          "Bloom filter wasn't enabled");

    // Ensure vbucket's bloom filter is enabled
    checkeq("ENABLED"s,
            get_str_stat(h, "vb_0:bloom_filter", "vbucket-details 0"),
            "Vbucket 0's bloom filter wasn't enabled upon setup!");

    checkeq(cb::engine_errc::success,
            store(h, nullptr, StoreSemantics::Set, "k1", "v1"),
            "Failed to fail to store an item.");

    wait_for_flusher_to_settle(h);
    int num_writes = get_int_stat(h, "rw_0:io_num_write", "kvstore");
    int num_persisted = get_int_stat(h, "ep_total_persisted");
    cb_assert(num_writes == 1 && num_persisted == 1);

    checkeq(cb::engine_errc::success,
            del(h, "k1", 0, Vbid(0)),
            "Failed remove with value.");
    stop_persistence(h);
    checkeq(cb::engine_errc::success,
            store(h,
                  nullptr,
                  StoreSemantics::Set,
                  "k1",
                  "v2",
                  nullptr,
                  0,
                  Vbid(0)),
            "Failed to fail to store an item.");
    int key_count =
            get_int_stat(h, "vb_0:bloom_filter_key_count", "vbucket-details 0");

    if (key_count == 0) {
        checkge(2, get_int_stat(h, "rw_0:io_num_write", "kvstore"),
              "Unexpected number of writes");
        start_persistence(h);
        wait_for_flusher_to_settle(h);
        checkeq(0,
                get_int_stat(
                        h, "vb_0:bloom_filter_key_count", "vbucket-details 0"),
                "Unexpected number of keys in bloomfilter");
    } else {
        cb_assert(key_count == 1);
        checkeq(2,
                get_int_stat(h, "rw_0:io_num_write", "kvstore"),
                "Unexpected number of writes");
        start_persistence(h);
        wait_for_flusher_to_settle(h);
        checkeq(1,
                get_int_stat(
                        h, "vb_0:bloom_filter_key_count", "vbucket-details 0"),
                "Unexpected number of keys in bloomfilter");
    }

    return SUCCESS;
}

static enum test_result test_datatype(EngineIface* h) {
    auto* cookie = testHarness->create_cookie(h);
    testHarness->set_datatype_support(cookie, true);

    ItemIface* itm = nullptr;
    const std::string key(R"({"foo":"bar"})");
    const auto datatype = PROTOCOL_BINARY_DATATYPE_JSON;
    uint64_t cas = 0;
    std::string value("x");
    checkeq(cb::engine_errc::success,
            storeCasOut(h, nullptr, Vbid(0), key, value, datatype, itm, cas),
            "Expected set to succeed");

    auto ret = get(h, cookie, key, Vbid(0));
    checkeq(cb::engine_errc::success, ret.first, "Unable to get stored item");

    item_info info;
    h->get_item_info(*ret.second.get(), info);
    checkeq(PROTOCOL_BINARY_DATATYPE_JSON, info.datatype, "Invalid datatype");

    const char* key1 = "foo";
    const char* val1 = R"({"foo1":"bar1"})";
    ItemMetaData itm_meta;
    itm_meta.revSeqno = 10;
    itm_meta.cas = info.cas;
    itm_meta.exptime = info.exptime;
    itm_meta.flags = info.flags;
    checkeq(cb::engine_errc::success,
            set_with_meta(h,
                          key1,
                          val1,
                          Vbid(0),
                          &itm_meta,
                          last_cas,
                          0,
                          info.datatype,
                          cookie),
            "Expected to store item");

    ret = get(h, cookie, key1, Vbid(0));
    checkeq(cb::engine_errc::success, ret.first, "Unable to get stored item");

    h->get_item_info(*ret.second.get(), info);
    checkeq(PROTOCOL_BINARY_DATATYPE_JSON,
            info.datatype,
            "Invalid datatype, when setWithMeta");

    testHarness->destroy_cookie(cookie);
    return SUCCESS;
}

static enum test_result test_datatype_with_unknown_command(EngineIface* h) {
    auto* cookie = testHarness->create_cookie(h);
    testHarness->set_datatype_support(cookie, true);
    const char* key = "foo";
    const char* val = R"({"foo":"bar"})";
    auto datatype = PROTOCOL_BINARY_DATATYPE_JSON;

    ItemMetaData itm_meta;
    itm_meta.revSeqno = 10;
    itm_meta.cas = 0x1;
    itm_meta.exptime = 0;
    itm_meta.flags = 0;

    //SET_WITH_META
    checkeq(cb::engine_errc::success,
            set_with_meta(
                    h, key, val, Vbid(0), &itm_meta, 0, 0, datatype, cookie),
            "Expected to store item");

    auto ret = get(h, cookie, key, Vbid(0));
    checkeq(cb::engine_errc::success, ret.first, "Unable to get stored item");

    item_info info;
    h->get_item_info(*ret.second.get(), info);
    checkeq(PROTOCOL_BINARY_DATATYPE_JSON,
            info.datatype,
            "Invalid datatype, when setWithMeta");

    //SET_RETURN_META
    checkeq(cb::engine_errc::success,
            set_ret_meta(h, "foo1", val, Vbid(0), 0, 0, 0, datatype, cookie),
            "Expected success");
    checkeq(cb::mcbp::Status::Success, last_status.load(),
            "Expected set returing meta to succeed");
    checkeq(PROTOCOL_BINARY_DATATYPE_JSON,
            last_datatype.load(),
            "Invalid datatype, when set_return_meta");

    testHarness->destroy_cookie(cookie);
    return SUCCESS;
}

static enum test_result test_access_scanner_settings(EngineIface* h) {
    if (!isWarmupEnabled(h)) {
        // Access scanner n/a without warmup.
        return SKIPPED;
    }

    // Create a unique access log path by combining with the db path.
    checkeq(cb::engine_errc::success,
            get_stats(h, {}, {}, add_stats),
            "Failed to get stats.");
    std::string dbname = vals.find("ep_dbname")->second;

    const auto alog_path = std::string("alog_path=") + dbname +
                           cb::io::DirectorySeparator + "access.log";
    std::string newconfig =
            std::string(testHarness->get_current_testcase()->cfg) + alog_path;

    testHarness->reload_engine(&h, newconfig.c_str(), true, false);

    wait_for_warmup_complete(h);

    std::string err_msg;
    // Check access scanner is enabled and alog_task_time is at default
    checkeq(true,
            get_bool_stat(h, "ep_access_scanner_enabled"),
            "Expected access scanner to be enabled");
    cb_assert(get_int_stat(h, "ep_alog_task_time") == 2);

    // Ensure access_scanner_task_time is what its expected to be.
    // Need to wait until the AccessScanner task has been setup.
    wait_for_stat_change(
            h, "ep_access_scanner_task_time", std::string{"NOT_SCHEDULED"});

    std::string str = get_str_stat(h, "ep_access_scanner_task_time");
    std::string expected_time = "02:00";
    err_msg.assign("Initial time incorrect, expect: " +
                   expected_time + ", actual: " + str.substr(11, 5));
    checkeq(0, str.substr(11, 5).compare(expected_time), err_msg.c_str());

    // Update alog_task_time and ensure the update is successful
    expected_time = "05:00";

    // [MB-24422] we need to set this multiple times as the change listeners
    //  may not have been initialized at the time of call
    repeat_till_true([&]() {
        set_param(h, EngineParamCategory::Flush, "alog_task_time", "5");
        str = get_str_stat(h, "ep_access_scanner_task_time");
        return (0 == str.substr(11, 5).compare(expected_time));
    });

    err_msg.assign("Updated time incorrect, expect: " +
                   expected_time + ", actual: " + str.substr(11, 5));
    checkeq(0, str.substr(11, 5).compare(expected_time), err_msg.c_str());

    // Update alog_sleep_time by 10 mins and ensure the update is successful.
    const std::chrono::minutes update_by{10};
    std::string targetTaskTime1{make_time_string(std::chrono::system_clock::now() +
                                                 update_by)};

    set_param(h,
              EngineParamCategory::Flush,
              "alog_sleep_time",
              std::to_string(update_by.count()).c_str());
    str = get_str_stat(h, "ep_access_scanner_task_time");

    // Recalculate now() + 10mins as upper bound on when the task should be
    // scheduled.
    std::string targetTaskTime2{make_time_string(std::chrono::system_clock::now() +
                                                 update_by)};

    // ep_access_scanner_task_time should fall within the range of
    // targetTaskTime1 and targetTaskTime2
    err_msg.assign("Unexpected task time range, expect: " +
                   targetTaskTime1 + " <= " + str + " <= " + targetTaskTime2);
    checkle(targetTaskTime1, str, err_msg.c_str());
    checkle(str, targetTaskTime2, err_msg.c_str());

    return SUCCESS;
}

static enum test_result test_access_scanner(EngineIface* h) {
    if (!isWarmupEnabled(h)) {
        // Access scanner not applicable without warmup.
        return SKIPPED;
    }

    // Create a unique access log path by combining with the db path.
    checkeq(cb::engine_errc::success,
            get_stats(h, {}, {}, add_stats),
            "Failed to get stats.");
    const auto dbname = vals.find("ep_dbname")->second;

    const auto alog_path = std::string("alog_path=") + dbname +
                           cb::io::DirectorySeparator + "access.log";

    /* We do not want the access scanner task to be running while we initiate it
       explicitly below. Hence set the alog_task_time to about 1 ~ 2 hours
       from now */
    const time_t now = time(nullptr);
    struct tm tm_now;
    cb_gmtime_r(&now, &tm_now);
    const auto two_hours_hence = (tm_now.tm_hour + 2) % 24;

    const auto alog_task_time = std::string("alog_task_time=") +
            std::to_string(two_hours_hence);

    const auto newconfig =
            std::string(testHarness->get_current_testcase()->cfg) + alog_path +
            ";" + alog_task_time;

    testHarness->reload_engine(&h, newconfig.c_str(), true, false);

    wait_for_warmup_complete(h);

    /* Check that alog_task_time was correctly updated. */
    checkeq(get_int_stat(h, "ep_alog_task_time"),
            two_hours_hence,
            "Failed to set alog_task_time to 2 hours in the future");

    checkeq(cb::engine_errc::success,
            get_stats(h, {}, {}, add_stats),
            "Failed to get stats.");
    std::string name = vals.find("ep_alog_path")->second;

    /* Check access scanner is enabled */
    checkeq(true,
            get_bool_stat(h, "ep_access_scanner_enabled"),
            "Access scanner task not enabled by default. Check test config");

    const int num_shards =
            get_int_stat(h, "ep_workload:num_shards", "workload");
    name = name + ".0";
    std::string prev(name + ".old");

    /* Get the resident ratio down to below 95% - point at which access.log
     * generation occurs.
     */
    int num_items = 0;
    // Size chosen to create ~2000 items (i.e. 2x more than we sanity-check below)
    // with the given max_size for this test.
    const std::string value(2000, 'x');
    while (true) {
        // Gathering stats on every store is expensive, just check every 100 iterations
        if ((num_items % 100) == 0) {
            if (get_int_stat(h, "vb_active_perc_mem_resident") < 94) {
                break;
            }
        }

        std::string key("key" + std::to_string(num_items));
        cb::engine_errc ret = store(
                h, nullptr, StoreSemantics::Set, key.c_str(), value.c_str());
        switch (ret) {
        case cb::engine_errc::success:
            num_items++;
            break;

        case cb::engine_errc::no_memory:
        case cb::engine_errc::temporary_failure:
            // Returned when at high watermark; simply retry the op.
            break;

        default:
            fprintf(stderr,
                    "test_access_scanner: Unexpected result from store(): %s\n",
                    cb::to_string(ret).c_str());
            abort();
        }

    }

    // Sanity check - ensure we have enough vBucket quota (max_size)
    // such that we have 1000 items - enough to give us 0.1%
    // granuarity in any residency calculations. */
    if (num_items < 1000) {
        std::cerr << "Error: test_access_scanner: "
            "expected at least 1000 items after filling vbucket, "
            "but only have " << num_items << ". "
            "Check max_size setting for test." << std::endl;
        return FAIL;
    }

    wait_for_flusher_to_settle(h);
    verify_curr_items(h, num_items, "Wrong number of items");
    int num_non_resident = get_int_stat(h, "vb_active_num_non_resident");
    checkge(num_non_resident, num_items * 6 / 100,
            "Expected num_non_resident to be at least 6% of total items");

    // MB-54571: Because we run with a very small max_size = 10M, the overhead
    // of our internal structures, other than the HashTable can cause _all_
    // values to be evicted. Stash something so we are able to generate an
    // access.log for shard 0.
    checkeq(cb::engine_errc::success,
            store(h,
                  nullptr,
                  StoreSemantics::Set,
                  "something",
                  value.c_str(),
                  nullptr,
                  0,
                  Vbid(0)),
            "Failed to store item");

    /* Run access scanner task once and expect it to generate access log */
    checkeq(cb::engine_errc::success,
            set_param(h,
                      EngineParamCategory::Flush,
                      "access_scanner_run",
                      "true"),
            "Failed to trigger access scanner");

    // Wait for the number of runs to equal the number of shards.
    wait_for_stat_to_be(h, "ep_num_access_scanner_runs", num_shards);

    /* This time since resident ratio is < 95% access log should be generated */
    check(cb::io::isFile(name),
          (std::string("access log file (") + name +
           ") should exist (got errno:" + std::to_string(errno))
                  .c_str());

    /* Increase resident ratio by deleting items */
    checkeq(cb::engine_errc::success,
            vbucketDelete(h, Vbid(0)),
            "Expected success");
    check(set_vbucket_state(h, Vbid(0), vbucket_state_active),
          "Failed to set VB0 state.");

    /* Run access scanner task once */
    const int access_scanner_skips =
            get_int_stat(h, "ep_num_access_scanner_skips");
    checkeq(cb::engine_errc::success,
            set_param(h,
                      EngineParamCategory::Flush,
                      "access_scanner_run",
                      "true"),
            "Failed to trigger access scanner");
    wait_for_stat_to_be(h,
                        "ep_num_access_scanner_skips",
                        access_scanner_skips + num_shards);

    // MB-51240: expect another forced run to still increase the skips
    checkeq(cb::engine_errc::success,
            set_param(h,
                      EngineParamCategory::Flush,
                      "access_scanner_run",
                      "true"),
            "Failed to trigger access scanner");
    wait_for_stat_to_be(h,
                        "ep_num_access_scanner_skips",
                        access_scanner_skips + (2 * num_shards));

    /* Access log files should be removed because resident ratio > 95% */
    check(!cb::io::isFile(prev), ".old access log file should not exist");
    check(!cb::io::isFile(name), "access log file should not exist");

    return SUCCESS;
}

static enum test_result test_set_param_message(EngineIface* h) {
    checkeq(cb::engine_errc::invalid_arguments,
            set_param(h, EngineParamCategory::Flush, "alog_task_time", "50"),
            "Expected an invalid value error for an out of bounds "
            "alog_task_time");
    check(std::string("Validation Error").compare(last_body),
          "Expected a "
          "validation error in the response body");
    return SUCCESS;
}

static enum test_result test_warmup_stats(EngineIface* h) {
    if (!isWarmupEnabled(h)) {
        return SKIPPED;
    }

    check(set_vbucket_state(h, Vbid(0), vbucket_state_active),
          "Failed to set VB0 state.");
    check(set_vbucket_state(h, Vbid(1), vbucket_state_replica),
          "Failed to set VB1 state.");

    for (int i = 0; i < 5000; ++i) {
        std::stringstream key;
        key << "key-" << i;
        checkeq(cb::engine_errc::success,
                store(h,
                      nullptr,
                      StoreSemantics::Set,
                      key.str().c_str(),
                      "somevalue"),
                "Error setting.");
    }

    // Restart the server.
    testHarness->reload_engine(&h,

                               testHarness->get_current_testcase()->cfg,
                               true,
                               false);

    wait_for_warmup_complete(h);

    const auto warmup_stats = get_all_stats(h, "warmup");

    // Check all expected warmup stats exists.
    const char* warmup_keys[] = { "ep_warmup_thread",
                                  "ep_warmup_value_count",
                                  "ep_warmup_key_count",
                                  "ep_warmup_dups",
                                  "ep_warmup_oom",
                                  "ep_warmup_time"};
    for (const auto* key : warmup_keys) {
        check(warmup_stats.find(key) != warmup_stats.end(),
              (std::string("Found no ") + key).c_str());
    }

    std::string warmup_time = warmup_stats.at("ep_warmup_time");
    cb_assert(std::stoi(warmup_time) > 0);

    const auto prev_vb_stats = get_all_stats(h, "prev-vbucket");

    check(prev_vb_stats.find("vb_0") != prev_vb_stats.end(),
          "Found no previous state for VB0");
    check(prev_vb_stats.find("vb_1") != prev_vb_stats.end(),
          "Found no previous state for VB1");

    checkeq(std::string("active"), prev_vb_stats.at("vb_0"),
            "Unexpected stats for vb 0");
    checkeq(std::string("replica"), prev_vb_stats.at("vb_1"),
            "Unexpected stats for vb 1");

    const auto vb_details_stats = get_all_stats(h, "vbucket-details");
    checkeq(5000, std::stoi(vb_details_stats.at("vb_0:num_items")),
            "Unexpected item count for vb 0");
    checkeq(0, std::stoi(vb_details_stats.at("vb_1:num_items")),
            "Unexpected item count for vb 1");

    return SUCCESS;
}

static enum test_result test_warmup_with_threshold(EngineIface* h) {
    if (!isWarmupEnabled(h)) {
        return SKIPPED;
    }

    check(set_vbucket_state(h, Vbid(0), vbucket_state_active),
          "Failed set vbucket 1 state.");
    check(set_vbucket_state(h, Vbid(1), vbucket_state_active),
          "Failed set vbucket 2 state.");
    check(set_vbucket_state(h, Vbid(2), vbucket_state_active),
          "Failed set vbucket 3 state.");
    check(set_vbucket_state(h, Vbid(3), vbucket_state_active),
          "Failed set vbucket 4 state.");

    for (int i = 0; i < 10000; ++i) {
        std::stringstream key;
        key << "key+" << i;
        checkeq(cb::engine_errc::success,
                store(h,
                      nullptr,
                      StoreSemantics::Set,
                      key.str().c_str(),
                      "somevalue",
                      nullptr,
                      0,
                      Vbid(i % 4)),
                "Error setting.");
    }

    // Restart the server.
    testHarness->reload_engine(&h,

                               testHarness->get_current_testcase()->cfg,
                               true,
                               false);

    wait_for_warmup_complete(h);

    checkeq(1,
            get_int_stat(h, "ep_warmup_min_item_threshold", "warmup"),
            "Unable to set warmup_min_item_threshold to 1%");

    const std::string policy = get_str_stat(h, "ep_item_eviction_policy");

    if (policy == "full_eviction") {
        checkeq(get_int_stat(h, "ep_warmup_key_count", "warmup"),
                get_int_stat(h, "ep_warmup_value_count", "warmup"),
                "Warmed up key count didn't match warmed up value count");
    } else {
        checkeq(10000,
                get_int_stat(h, "ep_warmup_key_count", "warmup"),
                "Warmup didn't warmup all keys");
    }
    check(get_int_stat(h, "ep_warmup_value_count", "warmup") <= 110,
          "Warmed up value count found to be greater than 1%");

    cb_assert(get_int_stat(h, "ep_warmup_time", "warmup") > 0);

    return SUCCESS;
}

// Test that when a bucket is populated in full-eviction mode; but
// later changed to value-eviction mode, if there isn't sufficient
// memory to load all item metadata we return NOMEM to the
// ENABLE_TRAFFIC command.
static enum test_result test_warmup_oom(EngineIface* h) {
    if (!isWarmupEnabled(h)) {
        return SKIPPED;
    }

    // Requires memory tracking for us to be able to correctly monitor memory
    // usage.
    if (!get_bool_stat(h, "ep_mem_tracker_enabled")) {
        return SKIPPED;
    }

    write_items(
            h, 20000, 0, "superlongnameofkey1234567890123456789012345678902");

    wait_for_flusher_to_settle(h);

    std::string config(testHarness->get_current_testcase()->cfg);
    config = config + "max_size=2097152;item_eviction_policy=value_only";

    testHarness->reload_engine(&h, config.c_str(), true, false);

    wait_for_warmup_complete(h);

    std::unique_ptr<MockCookie> cookie = std::make_unique<MockCookie>();
    checkeq(cb::engine_errc::no_memory,
            h->set_traffic_control_mode(*cookie, TrafficControlMode::Enabled),
            "Data traffic command should have failed with enomem");

    return SUCCESS;
}

static enum test_result test_cbd_225(EngineIface* h) {
    // get engine startup token
    time_t token1 = get_int_stat(h, "ep_startup_time");
    checkne(time_t{0}, token1, "Expected non-zero startup token");

    // store some random data
    checkeq(cb::engine_errc::success,
            store(h, nullptr, StoreSemantics::Set, "k1", "v1"),
            "Failed to fail to store an item.");
    checkeq(cb::engine_errc::success,
            store(h, nullptr, StoreSemantics::Set, "k2", "v2"),
            "Failed to fail to store an item.");
    wait_for_flusher_to_settle(h);

    // check token again, which should be the same as before
    time_t token2 = get_int_stat(h, "ep_startup_time");
    checkeq(token1, token2, "Expected the same startup token");

    // reload the engine
    testHarness->time_travel(10);
    testHarness->reload_engine(&h,

                               testHarness->get_current_testcase()->cfg,
                               true,
                               false);

    wait_for_warmup_complete(h);

    // check token, this time we should get a different one
    time_t token3 = get_int_stat(h, "ep_startup_time");
    checkne(token3, token1, "Expected a different startup token");

    return SUCCESS;
}

static enum test_result test_workload_stats(EngineIface* h) {
    auto* cookie = testHarness->create_cookie(h);
    checkeq(cb::engine_errc::success,
            h->get_stats(*cookie, "workload"sv, {}, add_stats),
            "Falied to get workload stats");
    testHarness->destroy_cookie(cookie);
    int num_read_threads =
            get_int_stat(h, "ep_workload:num_readers", "workload");
    int num_write_threads =
            get_int_stat(h, "ep_workload:num_writers", "workload");
    int num_auxio_threads =
            get_int_stat(h, "ep_workload:num_auxio", "workload");
    int num_nonio_threads =
            get_int_stat(h, "ep_workload:num_nonio", "workload");
    int num_shards = get_int_stat(h, "ep_workload:num_shards", "workload");
    checkeq(10, num_read_threads, "Incorrect number of readers");
    checkeq(4, num_write_threads, "Incorrect number of writers");
    checkeq(8, num_auxio_threads, "Incorrect number of auxio threads");
    check(num_nonio_threads > 1 && num_nonio_threads <= 8,
          "Incorrect number of nonio threads");
    checkeq(5, num_shards, "Incorrect number of shards");
    return SUCCESS;
}

static enum test_result test_max_workload_stats(EngineIface* h) {
    ExecutorPool::get()->setNumAuxIO(1);
    ExecutorPool::get()->setNumNonIO(4);
    auto* cookie = testHarness->create_cookie(h);
    checkeq(cb::engine_errc::success,
            h->get_stats(*cookie, "workload"sv, {}, add_stats),
            "Failed to get workload stats");
    testHarness->destroy_cookie(cookie);
    int num_read_threads =
            get_int_stat(h, "ep_workload:num_readers", "workload");
    int num_write_threads =
            get_int_stat(h, "ep_workload:num_writers", "workload");
    int num_auxio_threads =
            get_int_stat(h, "ep_workload:num_auxio", "workload");
    int num_nonio_threads =
            get_int_stat(h, "ep_workload:num_nonio", "workload");
    int num_shards = get_int_stat(h, "ep_workload:num_shards", "workload");
    checkeq(14, num_read_threads, "Incorrect number of readers");
    checkeq(4, num_write_threads, "Incorrect number of writers");

    checkeq(1, num_auxio_threads, "Incorrect number of auxio threads");// config
    checkeq(4, num_nonio_threads, "Incorrect number of nonio threads");// config
    checkeq(5, num_shards, "Incorrect number of shards");
    return SUCCESS;
}

static enum test_result test_worker_stats(EngineIface* h) {
    if (isFollyExecutorPool(h)) {
        // FollyExecutorPool doesn't support 'worker' stats.
        return SKIPPED;
    }
    checkeq(cb::engine_errc::success,
            get_stats(h, "dispatcher"sv, {}, add_stats),
            "Failed to get worker stats");

    std::set<std::string> tasklist;
    tasklist.insert("Running a flusher loop");
    tasklist.insert("Updating stat snapshot on disk");
    tasklist.insert("Batching background fetch");
    tasklist.insert("Fetching item from disk for vkey stat");
    tasklist.insert("Fetching item from disk");
    tasklist.insert("Generating access log");
    tasklist.insert("Snapshotting vbucket states");
    tasklist.insert("Warmup - initialize");
    tasklist.insert("Warmup - creating vbuckets");
    tasklist.insert("Warmup - estimate item count");
    tasklist.insert("Warmup - key dump");
    tasklist.insert("Warmup - check for access log");
    tasklist.insert("Warmup - loading access log");
    tasklist.insert("Warmup - loading KV Pairs");
    tasklist.insert("Warmup - loading data");
    tasklist.insert("Warmup - completion");
    tasklist.insert("Not currently running any task");

    std::set<std::string> statelist;
    statelist.insert("creating");
    statelist.insert("running");
    statelist.insert("waiting");
    statelist.insert("sleeping");
    statelist.insert("shutdown");
    statelist.insert("dead");

    for (std::string name : {"worker_0", "worker_1"}) {
        std::string task = vals["Reader_" + name + ":task"];
        task = task.substr(0, task.find(":"));

        std::string state = vals["Reader_" + name + ":state"];

        check(tasklist.find(task) != tasklist.end(),
              (name + "'s Current task incorrect: " + task).c_str());
        check(statelist.find(state) != statelist.end(),
              (name + "'s state incorrect: " + state).c_str());
    }

    checkeq(15,
            get_int_stat(h, "ep_num_workers"), // cannot spawn less
            "Incorrect number of threads spawned");
    return SUCCESS;
}

static enum test_result test_all_keys_api(EngineIface* h) {
    std::vector<std::string> keys;
    const int start_key_idx = 10, del_key_idx = 12, num_keys = 5,
              total_keys = 100;

    for (uint32_t i = 0; i < total_keys; ++i) {
        std::string key("key_" + std::to_string(i));
        keys.push_back(key);
    }
    std::vector<std::string>::iterator it;
    for (it = keys.begin(); it != keys.end(); ++it) {
        ItemIface* itm;
        checkeq(cb::engine_errc::success,
                store(h,
                      nullptr,
                      StoreSemantics::Set,
                      it->c_str(),
                      it->c_str(),
                      &itm,
                      0,
                      Vbid(0)),
                "Failed to store a value");
        h->release(*itm);
    }
    std::string del_key("key_" + std::to_string(del_key_idx));
    checkeq(cb::engine_errc::success,
            del(h, del_key.c_str(), 0, Vbid(0)),
            "Failed to delete key");
    wait_for_flusher_to_settle(h);
    checkeq(total_keys - 1,
            get_int_stat(h, "curr_items"),
            "Item count mismatch");

    std::string start_key("key_" + std::to_string(start_key_idx));
    const uint16_t keylen = start_key.length();
    uint32_t count = htonl(num_keys);

    auto pkt1 = createPacket(cb::mcbp::ClientOpcode::GetKeys,
                             Vbid(0),
                             0,
                             {reinterpret_cast<char*>(&count), sizeof(count)},
                             start_key);

    std::unique_ptr<MockCookie> cookie = std::make_unique<MockCookie>();
    if (isPersistentBucket(h)) {
        checkeq(cb::engine_errc::success,
                h->unknown_command(*cookie, *pkt1, add_response),
                "Failed to get all_keys, sort: ascending");
    } else {
        /* We intend to support cb::mcbp::ClientOpcode::GetKeys in ephemeral
           buckets in the future */
        checkeq(cb::engine_errc::not_supported,
                h->unknown_command(*cookie, *pkt1, add_response),
                "Should return not supported");
        return SUCCESS;
    }

    /* Check the keys. */
    size_t offset = 0;
    /* Since we have one deleted key, we must go till num_keys + 1 */
    for (size_t i = 0; i < num_keys + 1; ++i) {
        if (del_key_idx == start_key_idx + i) {
            continue;
        }
        uint16_t len;
        memcpy(&len, last_body.data() + offset, sizeof(uint16_t));
        len = ntohs(len);
        checkeq(keylen, len, "Key length mismatch in all_docs response");
        std::string key("key_" + std::to_string(start_key_idx + i));
        offset += sizeof(uint16_t);
        checkeq(0, last_body.compare(offset, keylen, key.c_str()),
                "Key mismatch in all_keys response");
        offset += keylen;
    }

    return SUCCESS;
}

static enum test_result test_all_keys_api_during_bucket_creation(
        EngineIface* h) {
    uint32_t count = htonl(5);
    const char key[] = "key_10";

    auto pkt1 = createPacket(cb::mcbp::ClientOpcode::GetKeys,
                             Vbid(1),
                             0,
                             {reinterpret_cast<char*>(&count), sizeof(count)},
                             {key, strlen(key)});

    stop_persistence(h);
    check(set_vbucket_state(h, Vbid(1), vbucket_state_active),
          "Failed set vbucket 1 state.");

    std::unique_ptr<MockCookie> cookie = std::make_unique<MockCookie>();
    if (isPersistentBucket(h)) {
        checkeq(cb::engine_errc::success,
                h->unknown_command(*cookie, *pkt1, add_response),
                "Unexpected return code from all_keys_api");
    } else {
        /* We intend to support cb::mcbp::ClientOpcode::GetKeys in ephemeral
           buckets in the future */
        checkeq(cb::engine_errc::not_supported,
                h->unknown_command(*cookie, *pkt1, add_response),
                "Should return not supported");
        return SUCCESS;
    }

    start_persistence(h);

    checkeq(cb::mcbp::Status::Success, last_status.load(),
            "Unexpected response status");

    return SUCCESS;
}

static enum test_result test_curr_items_add_set(EngineIface* h) {
    // Verify initial case.
    verify_curr_items(h, 0, "init");

    const auto initial_enqueued = get_int_stat(h, "ep_total_enqueued");

    // Verify set and add case
    checkeq(cb::engine_errc::success,
            store(h, nullptr, StoreSemantics::Add, "k1", "v1"),
            "Failed to fail to store an item.");
    checkeq(cb::engine_errc::success,
            store(h, nullptr, StoreSemantics::Set, "k2", "v2"),
            "Failed to fail to store an item.");
    checkeq(cb::engine_errc::success,
            store(h, nullptr, StoreSemantics::Set, "k3", "v3"),
            "Failed to fail to store an item.");
    if (isPersistentBucket(h) && is_full_eviction(h)) {
        // MB-21957: FE mode - curr_items is only valid once we flush documents
        wait_for_flusher_to_settle(h);
    }
    verify_curr_items(h, 3, "three items stored");
    checkeq(initial_enqueued + 3,
            get_int_stat(h, "ep_total_enqueued"),
            "Expected total_enqueued to increase by 3 after 3 new items");

    return SUCCESS;
}

static enum test_result test_curr_items_delete(EngineIface* h) {
    // Verify initial case.
    verify_curr_items(h, 0, "init");

    // Store some items
    write_items(h, 3);
    wait_for_flusher_to_settle(h);

    // Verify delete case.
    checkeq(cb::engine_errc::success,
            del(h, "key1", 0, Vbid(0)),
            "Failed remove with value.");

    wait_for_stat_change(h, "curr_items", 3);
    verify_curr_items(h, 2, "one item deleted - persisted");

    return SUCCESS;
}

static enum test_result test_curr_items_dead(EngineIface* h) {
    std::string backend = get_str_stat(h, "ep_backend");
    if (backend == "rocksdb") {
        // RocksDBKVStore::prepareToDeleteImpl is not implemented.
        // Some of our debug logging accesses the result and we end up
        // with a nullptr dereference.
        return SKIPPED_UNDER_ROCKSDB;
    }

    // Verify initial case.
    verify_curr_items(h, 0, "init");

    // Store some items
    write_items(h, 3);
    wait_for_flusher_to_settle(h);

    // Verify dead vbucket case.
    check(set_vbucket_state(h, Vbid(0), vbucket_state_dead),
          "Failed set vbucket 0 state to dead");

    verify_curr_items(h, 0, "dead vbucket");
    checkeq(0,
            get_int_stat(h, "curr_items_tot"),
            "Expected curr_items_tot to be 0 with a dead vbucket");

    // Then resurrect.
    check(set_vbucket_state(h, Vbid(0), vbucket_state_active),
          "Failed set vbucket 0 state to active");

    verify_curr_items(h, 3, "resurrected vbucket");

    // Now completely delete it.
    check(set_vbucket_state(h, Vbid(0), vbucket_state_dead),
          "Failed set vbucket 0 state to dead (2)");
    wait_for_flusher_to_settle(h);
    checkeq(uint64_t(0),
            get_stat<uint64_t>(h, "ep_queue_size"),
            "ep_queue_size is not zero after setting to dead (2)");

    checkeq(cb::engine_errc::success,
            vbucketDelete(h, Vbid(0)),
            "Expected success");
    checkeq(cb::mcbp::Status::Success, last_status.load(),
            "Expected success deleting vbucket.");
    verify_curr_items(h, 0, "del vbucket");
    checkeq(0,
            get_int_stat(h, "curr_items_tot"),
            "Expected curr_items_tot to be 0 after deleting a vbucket");

    return SUCCESS;
}

static enum test_result test_value_eviction(EngineIface* h) {
    check(set_vbucket_state(h, Vbid(1), vbucket_state_active),
          "Failed to set vbucket state.");

    reset_stats(h);

    checkeq(0,
            get_int_stat(h, "ep_num_value_ejects"),
            "Expected reset stats to set ep_num_value_ejects to zero");
    checkeq(0,
            get_int_stat(h, "ep_num_non_resident"),
            "Expected all items to be resident");
    checkeq(0,
            get_int_stat(h, "vb_active_num_non_resident"),
            "Expected all active vbucket items to be resident");

    stop_persistence(h);
    checkeq(cb::engine_errc::success,
            store(h, nullptr, StoreSemantics::Set, "k1", "v1"),
            "Failed to fail to store an item.");
    evict_key(h, "k1", Vbid(0), "Can't eject: Dirty object.", true);
    start_persistence(h);
    wait_for_flusher_to_settle(h);
    stop_persistence(h);
    checkeq(cb::engine_errc::success,
            store(h,
                  nullptr,
                  StoreSemantics::Set,
                  "k2",
                  "v2",
                  nullptr,
                  0,
                  Vbid(1)),
            "Failed to fail to store an item.");
    evict_key(h, "k2", Vbid(1), "Can't eject: Dirty object.", true);
    start_persistence(h);
    wait_for_flusher_to_settle(h);

    evict_key(h, "k1", Vbid(0), "Ejected.");
    evict_key(h, "k2", Vbid(1), "Ejected.");

    checkeq(2,
            get_int_stat(h, "vb_active_num_non_resident"),
            "Expected two non-resident items for active vbuckets");

    evict_key(h, "k1", Vbid(0), "Already ejected.");
    evict_key(h, "k2", Vbid(1), "Already ejected.");

    checkeq(cb::engine_errc::success,
            get_stats(h, {}, {}, add_stats),
            "Failed to get stats.");
    const auto eviction_policy = vals.find("ep_item_eviction_policy")->second;

    std::unique_ptr<MockCookie> cookie = std::make_unique<MockCookie>();
    const auto status =
            h->evict_key(*cookie,
                         DocKey{"missing-key", DocKeyEncodesCollectionId::No},
                         Vbid{0});

    if (eviction_policy == "value_only") {
        checkeq(cb::engine_errc::no_such_key,
                status,
                "expected the key to be missing...");
    } else {
        // Note that we simply return SUCCESS when EVICT_KEY is issued to
        // a non-resident or non-existent key with full eviction to avoid a disk
        // lookup.
        checkeq(cb::engine_errc::success,
                status,
                "expected the success for evicting a non-existent key with "
                "full eviction");
    }

    reset_stats(h);
    checkeq(0,
            get_int_stat(h, "ep_num_value_ejects"),
            "Expected reset stats to set ep_num_value_ejects to zero");

    check_key_value(h, "k1", "v1", 2);
    checkeq(1,
            get_int_stat(h, "vb_active_num_non_resident"),
            "Expected only one active vbucket item to be non-resident");

    check(set_vbucket_state(h, Vbid(0), vbucket_state_replica),
          "Failed to set vbucket state.");
    check(set_vbucket_state(h, Vbid(1), vbucket_state_replica),
          "Failed to set vbucket state.");
    checkeq(0,
            get_int_stat(h, "vb_active_num_non_resident"),
            "Expected no non-resident items");

    return SUCCESS;
}

static enum test_result test_duplicate_items_disk(EngineIface* h) {
    if (!isWarmupEnabled(h)) {
        return SKIPPED;
    }

    check(set_vbucket_state(h, Vbid(1), vbucket_state_active),
          "Failed to set vbucket state.");

    std::vector<std::string> keys;
    for (int j = 0; j < 100; ++j) {
        std::stringstream ss;
        ss << "key" << j;
        std::string key(ss.str());
        keys.push_back(key);
    }
    std::vector<std::string>::iterator it;
    for (it = keys.begin(); it != keys.end(); ++it) {
        checkeq(cb::engine_errc::success,
                store(h,
                      nullptr,
                      StoreSemantics::Set,
                      it->c_str(),
                      "value",
                      nullptr,
                      0,
                      Vbid(1)),
                "Failed to store a value");
    }
    wait_for_flusher_to_settle(h);

    // don't need to explicitly set the vbucket state to dead as this is
    // done as part of the vbucketDelete. See KVBucket::deleteVBucket
    int vb_del_num = get_int_stat(h, "ep_vbucket_del");
    checkeq(cb::engine_errc::success,
            vbucketDelete(h, Vbid(1)),
            "Failure deleting dead bucket.");
    check(verify_vbucket_missing(h, Vbid(1)),
          "vbucket 1 was not missing after deleting it.");
    // wait for the deletion to successfully complete before setting the
    // vbucket state active (which creates the vbucket)
    wait_for_stat_change(h, "ep_vbucket_del", vb_del_num);

    check(set_vbucket_state(h, Vbid(1), vbucket_state_active),
          "Failed to set vbucket state.");

    for (it = keys.begin(); it != keys.end(); ++it) {
        ItemIface* i;
        checkeq(cb::engine_errc::success,
                store(h,
                      nullptr,
                      StoreSemantics::Set,
                      it->c_str(),
                      it->c_str(),
                      &i,
                      0,
                      Vbid(1)),
                "Failed to store a value");
        h->release(*i);
    }
    wait_for_flusher_to_settle(h);

    testHarness->reload_engine(&h,

                               testHarness->get_current_testcase()->cfg,
                               true,
                               false);

    wait_for_warmup_complete(h);
    check(set_vbucket_state(h, Vbid(1), vbucket_state_active),
          "Failed to set vbucket state.");
    // Make sure that a key/value item is persisted correctly
    for (it = keys.begin(); it != keys.end(); ++it) {
        evict_key(h, it->c_str(), Vbid(1), "Ejected.");
    }
    for (it = keys.begin(); it != keys.end(); ++it) {
        check_key_value(h, it->c_str(), it->data(), it->size(), Vbid(1));
    }
    checkeq(0,
            get_int_stat(h, "ep_warmup_dups"),
            "Expected no duplicate items from disk");

    return SUCCESS;
}

static enum test_result test_disk_gt_ram_golden(EngineIface* h) {
    // Check/grab initial state.
    const auto initial_enqueued = get_int_stat(h, "ep_total_enqueued");
    int itemsRemoved = get_int_stat(h, "ep_items_rm_from_checkpoints");

    // Store some data and check post-set state.
    wait_for_persisted_value(h, "k1", "some value");
    wait_for_stat_change(h, "ep_items_rm_from_checkpoints", itemsRemoved);

    checkeq(0,
            get_int_stat(h, "ep_bg_fetched"),
            "Should start with zero bg fetches");
    checkeq((initial_enqueued + 1),
            get_int_stat(h, "ep_total_enqueued"),
            "Should have additional item enqueued after store");

    // Evict the data.
    evict_key(h, "k1");

    // Reload the data.
    check_key_value(h, "k1", "some value", 10);

    checkeq(1,
            get_int_stat(h, "ep_bg_fetched"),
            "BG fetches should be one after reading an evicted key");
    checkeq((initial_enqueued + 1),
            get_int_stat(h, "ep_total_enqueued"),
            "Item should not be marked dirty after reading an evicted key");

    itemsRemoved = get_int_stat(h, "ep_items_rm_from_checkpoints");
    // Delete the value and make sure things return correctly.
    int numStored = get_int_stat(h, "ep_total_persisted");
    checkeq(cb::engine_errc::success,
            del(h, "k1", 0, Vbid(0)),
            "Failed remove with value.");
    wait_for_stat_change(h, "ep_total_persisted", numStored);
    wait_for_stat_change(h, "ep_items_rm_from_checkpoints", itemsRemoved);

    return SUCCESS;
}

static enum test_result test_disk_gt_ram_paged_rm(EngineIface* h) {
    // Check/grab initial state.
    const auto initial_enqueued = get_int_stat(h, "ep_total_enqueued");

    // Store some data and check post-set state.
    wait_for_persisted_value(h, "k1", "some value");
    checkeq(0,
            get_int_stat(h, "ep_bg_fetched"),
            "bg_fetched should initially be zero");
    checkeq(initial_enqueued + 1,
            get_int_stat(h, "ep_total_enqueued"),
            "Expected total_enqueued to increase by 1 after storing 1 value");

    // Evict the data.
    evict_key(h, "k1");

    // Delete the value and make sure things return correctly.
    int numStored = get_int_stat(h, "ep_total_persisted");
    checkeq(cb::engine_errc::success,
            del(h, "k1", 0, Vbid(0)),
            "Failed remove with value.");
    wait_for_stat_change(h, "ep_total_persisted", numStored);

    return SUCCESS;
}

static enum test_result test_disk_gt_ram_update_paged_out(EngineIface* h) {
    wait_for_persisted_value(h, "k1", "some value");

    evict_key(h, "k1");

    checkeq(cb::engine_errc::success,
            store(h, nullptr, StoreSemantics::Set, "k1", "new value"),
            "Failed to update an item.");

    check_key_value(h, "k1", "new value", 9);

    checkeq(0, get_int_stat(h, "ep_bg_fetched"), "bg fetched something");

    return SUCCESS;
}

/*
 * Test that reading a document which has been deleted
 * (and tombstone compacted) does not go to disk but instead uses the Bloom
 * filter to detect the document does not exist without having to access disk.
 *
 */
static enum test_result test_disk_gt_ram_delete_paged_out(EngineIface* h) {
    Expects(get_bool_stat(h, "ep_bfilter_enabled") &&
            "This test expects Bloom filter to be enabled.");

    wait_for_persisted_value(h, "k1", "some value");

    evict_key(h, "k1");

    checkeq(cb::engine_errc::success,
            del(h, "k1", 0, Vbid(0)),
            "Failed to delete.");

    // Wait for delete to be persisted so Bloom filter has the deleted key added.
    wait_for_flusher_to_settle(h);

    checkeq(0,
            get_int_stat(h, "ep_bg_fetched"),
            "Unexpected bg_fetched after del, before get");

    // Store 1 more item - this is necessary as we cannot purge the high_seqno,
    // but we _do_ want the delete above to be purged (and hence removed from
    // Bloom filter on rebuild).
    wait_for_persisted_value(h, "k2", "some value2");

    // Trigger compaction - this is necessary to rebuild the Bloom filter to not
    // include deleted, purged items.
    compact_db(h, Vbid(0), std::numeric_limits<uint64_t>::max(), 0, 0);

    checkeq(cb::engine_errc::no_such_key,
            verify_key(h, "k1"),
            "Expected miss.");

    checkeq(0,
            get_int_stat(h, "ep_bg_fetched"),
            "Unexpected bg_fetched after del/get");

    return SUCCESS;
}

extern "C" {
    static void bg_set_thread(void *arg) {
        auto* td(static_cast<ThreadData*>(arg));

        std::this_thread::sleep_for(
                std::chrono::microseconds(2600)); // Exacerbate race condition.

        checkeq(cb::engine_errc::success,
                store(td->h, nullptr, StoreSemantics::Set, "k1", "new value"),
                "Failed to update an item.");

        delete td;
    }

    static void bg_del_thread(void *arg) {
        auto *td(static_cast<ThreadData*>(arg));

        std::this_thread::sleep_for(
                std::chrono::microseconds(2600)); // Exacerbate race condition.

        checkeq(cb::engine_errc::success,
                del(td->h, "k1", 0, Vbid(0)),
                "Failed to delete.");

        delete td;
    }
}

static enum test_result test_disk_gt_ram_set_race(EngineIface* h) {
    wait_for_persisted_value(h, "k1", "some value");

    evict_key(h, "k1");

    auto thread = create_thread([h]() { bg_set_thread(new ThreadData(h)); },
                                "mythread");

    check_key_value(h, "k1", "new value", 9);

    // Should have bg_fetched, but discarded the old value.
    cb_assert(1 == get_int_stat(h, "ep_bg_fetched"));

    thread.join();

    return SUCCESS;
}

static enum test_result test_disk_gt_ram_rm_race(EngineIface* h) {
    wait_for_persisted_value(h, "k1", "some value");

    evict_key(h, "k1");

    auto thread = create_thread([h]() { bg_del_thread(new ThreadData(h)); },
                                "mythread");

    checkeq(cb::engine_errc::no_such_key,
            verify_key(h, "k1"),
            "Expected miss.");

    // Should have bg_fetched, but discarded the old value.
    cb_assert(1 == get_int_stat(h, "ep_bg_fetched"));

    thread.join();

    return SUCCESS;
}

static enum test_result test_kill9_bucket(EngineIface* h) {
    if (!isWarmupEnabled(h)) {
        return SKIPPED;
    }

    std::vector<std::string> keys;
    for (int j = 0; j < 2000; ++j) {
        std::stringstream ss;
        ss << "key-0-" << j;
        std::string key(ss.str());
        keys.push_back(key);
    }
    std::vector<std::string>::iterator it;
    for (it = keys.begin(); it != keys.end(); ++it) {
        checkeq(cb::engine_errc::success,
                store(h,
                      nullptr,
                      StoreSemantics::Set,
                      it->c_str(),
                      it->c_str()),
                "Failed to store a value");
    }

    // Last parameter indicates the force shutdown for the engine.
    testHarness->reload_engine(&h,

                               testHarness->get_current_testcase()->cfg,
                               true,
                               true);

    wait_for_warmup_complete(h);

    keys.clear();
    for (int j = 0; j < 2000; ++j) {
        std::stringstream ss;
        ss << "key-1-" << j;
        std::string key(ss.str());
        keys.push_back(key);
    }
    for (it = keys.begin(); it != keys.end(); ++it) {
        ItemIface* i;
        checkeq(cb::engine_errc::success,
                store(h,
                      nullptr,
                      StoreSemantics::Set,
                      it->c_str(),
                      it->c_str(),
                      &i,
                      0,
                      Vbid(0)),
                "Failed to store a value");
        h->release(*i);
    }
    for (it = keys.begin(); it != keys.end(); ++it) {
        check_key_value(h, it->c_str(), it->data(), it->size(), Vbid(0));
    }

    return SUCCESS;
}

static enum test_result test_revid(EngineIface* h) {
    ItemMetaData meta;
    for (uint64_t ii = 1; ii < 10; ++ii) {
        checkeq(cb::engine_errc::success,
                store(h, nullptr, StoreSemantics::Set, "test_revid", "foo"),
                "Failed to store a value");

        cb::EngineErrorMetadataPair erroMetaPair;
        check(get_meta(h, "test_revid", erroMetaPair), "Get meta failed");
        checkeq(ii, erroMetaPair.second.seqno, "Unexpected sequence number");
    }

    return SUCCESS;
}

static enum test_result test_regression_mb4314(EngineIface* h) {
    cb::EngineErrorMetadataPair errorMetaPair;
    check(!get_meta(h, "test_regression_mb4314", errorMetaPair),
          "Expected get_meta() to fail");

    ItemMetaData itm_meta(0xdeadbeef, 10, 0xdeadbeef, 0);
    checkeq(cb::engine_errc::success,
            set_with_meta(h,
                          "test_regression_mb4314",
                          {},
                          Vbid(0),
                          &itm_meta,
                          errorMetaPair.second.cas),
            "Expected to store item");

    // Now try to read the item back:
    auto ret = get(h, nullptr, "test_regression_mb4314", Vbid(0));
    checkeq(cb::engine_errc::success,
            ret.first,
            "Expected to get the item back!");

    return SUCCESS;
}

static enum test_result test_mb3466(EngineIface* h) {
    checkeq(cb::engine_errc::success,
            get_stats(h, {}, {}, add_stats),
            "Failed to get stats.");

    check(vals.find("mem_used") != vals.end(),
          "Expected \"mem_used\" to be returned");
    check(vals.find("bytes") != vals.end(),
          "Expected \"bytes\" to be returned");
    std::string memUsed = vals["mem_used"];
    std::string bytes = vals["bytes"];
    checkeq(memUsed, bytes,
          "Expected mem_used and bytes to have the same value");

    return SUCCESS;
}

static enum test_result test_observe_seqno_basic_tests(EngineIface* h) {
    // Check observe seqno for vbucket with id 1
    check(set_vbucket_state(h, Vbid(1), vbucket_state_active),
          "Failed to set vbucket state.");

    //Check the output when there is no data in the vbucket
    uint64_t vb_uuid = get_ull_stat(h, "vb_1:0:id", "failovers");
    uint64_t high_seqno = get_int_stat(h, "vb_1:high_seqno", "vbucket-seqno");
    checkeq(cb::engine_errc::success,
            observe_seqno(h, Vbid(1), vb_uuid),
            "Expected success");

    checkeq(cb::mcbp::Status::Success,
            last_status.load(),
            "Expected success");

    const auto bucket_type =
            isPersistentBucket(h) ? EPBucketType::EP : EPBucketType::Ephemeral;
    check_observe_seqno(
            false, bucket_type, 0, Vbid(1), vb_uuid, high_seqno, high_seqno);

    //Add some mutations and verify the output
    int num_items = 10;
    for (int j = 0; j < num_items; ++j) {
        // Set an item
        ItemIface* it = nullptr;
        uint64_t cas1;
        std::string value('x', 100);
        checkeq(cb::engine_errc::success,
                storeCasOut(h,
                            nullptr,
                            Vbid(1),
                            "key" + std::to_string(j),
                            value,
                            PROTOCOL_BINARY_RAW_BYTES,
                            it,
                            cas1),
                "Expected set to succeed");
    }

    wait_for_flusher_to_settle(h);

    int total_persisted = 0;
    high_seqno = get_int_stat(h, "vb_1:high_seqno", "vbucket-seqno");

    if (isPersistentBucket(h)) {
        total_persisted = get_int_stat(h, "ep_total_persisted");
        checkeq(total_persisted,
                num_items,
                "Expected ep_total_persisted equals the number of items");
    } else {
        total_persisted = high_seqno;
    }

    checkeq(cb::engine_errc::success,
            observe_seqno(h, Vbid(1), vb_uuid),
            "Expected success");

    check_observe_seqno(false,
                        bucket_type,
                        0,
                        Vbid(1),
                        vb_uuid,
                        total_persisted,
                        high_seqno);
    //Stop persistence. Add more mutations and check observe result
    stop_persistence(h);

    num_items = 20;
    for (int j = 10; j < num_items; ++j) {
        // Set an item
        ItemIface* it = nullptr;
        uint64_t cas1;
        std::string value('x', 100);
        checkeq(cb::engine_errc::success,
                storeCasOut(h,
                            nullptr,
                            Vbid(1),
                            "key" + std::to_string(j),
                            value,
                            PROTOCOL_BINARY_RAW_BYTES,
                            it,
                            cas1),
                "Expected set to succeed");
    }

    high_seqno = get_int_stat(h, "vb_1:high_seqno", "vbucket-seqno");
    checkeq(cb::engine_errc::success,
            observe_seqno(h, Vbid(1), vb_uuid),
            "Expected success");

    if (!isPersistentBucket(h)) {
        /* if bucket is not persistent then total_persisted == high_seqno */
        total_persisted = high_seqno;
    }
    check_observe_seqno(false,
                        bucket_type,
                        0,
                        Vbid(1),
                        vb_uuid,
                        total_persisted,
                        high_seqno);
    start_persistence(h);
    wait_for_flusher_to_settle(h);

    if (isPersistentBucket(h)) {
        total_persisted = get_int_stat(h, "ep_total_persisted");
    } else {
        total_persisted = high_seqno;
    }

    checkeq(cb::engine_errc::success,
            observe_seqno(h, Vbid(1), vb_uuid),
            "Expected success");

    check_observe_seqno(false,
                        bucket_type,
                        0,
                        Vbid(1),
                        vb_uuid,
                        total_persisted,
                        high_seqno);
    return SUCCESS;
}

static enum test_result test_observe_seqno_failover(EngineIface* h) {
    if (!isWarmupEnabled(h)) {
        return SKIPPED;
    }

    int num_items = 10;
    for (int j = 0; j < num_items; ++j) {
        // Set an item
        ItemIface* it = nullptr;
        uint64_t cas1;
        std::string value('x', 100);
        checkeq(cb::engine_errc::success,
                storeCasOut(h,
                            nullptr,
                            Vbid(0),
                            "key" + std::to_string(j),
                            value,
                            PROTOCOL_BINARY_RAW_BYTES,
                            it,
                            cas1),
                "Expected set to succeed");
    }

    wait_for_flusher_to_settle(h);

    uint64_t vb_uuid = get_ull_stat(h, "vb_0:0:id", "failovers");
    uint64_t high_seqno = get_int_stat(h, "vb_0:high_seqno", "vbucket-seqno");

    // restart
    testHarness->reload_engine(&h,

                               testHarness->get_current_testcase()->cfg,
                               true,
                               true);

    wait_for_warmup_complete(h);

    uint64_t new_vb_uuid = get_ull_stat(h, "vb_0:0:id", "failovers");

    checkeq(cb::engine_errc::success,
            observe_seqno(h, Vbid(0), vb_uuid),
            "Expected success");

    const auto bucket_type =
            isPersistentBucket(h) ? EPBucketType::EP : EPBucketType::Ephemeral;
    check_observe_seqno(true,
                        bucket_type,
                        1,
                        Vbid(0),
                        new_vb_uuid,
                        high_seqno,
                        high_seqno,
                        vb_uuid,
                        high_seqno);

    return SUCCESS;
}

static enum test_result test_observe_seqno_error(EngineIface* h) {
    //not my vbucket test
    uint64_t vb_uuid = get_ull_stat(h, "vb_0:0:id", "failovers");
    checkeq(cb::engine_errc::not_my_vbucket,
            observe_seqno(h, Vbid(10), vb_uuid),
            "Expected NMVB");

    //invalid uuid for vbucket
    vb_uuid = 0xdeadbeef;
    std::stringstream invalid_data;
    invalid_data.write((char *) &vb_uuid, sizeof(uint64_t));

    auto request = createPacket(cb::mcbp::ClientOpcode::ObserveSeqno,
                                Vbid(0),
                                0,
                                {},
                                {},
                                invalid_data.str());
    std::unique_ptr<MockCookie> cookie = std::make_unique<MockCookie>();
    checkeq(cb::engine_errc::no_such_key,
            h->unknown_command(*cookie, *request, add_response),
            "Expected vb uuid not found");

    return SUCCESS;
}

static enum test_result test_observe_single_key(EngineIface* h) {
    stop_persistence(h);

    // Set an item
    std::string value('x', 100);
    ItemIface* it = nullptr;
    uint64_t cas1;
    checkeq(cb::engine_errc::success,
            storeCasOut(h,
                        nullptr,
                        Vbid(0),
                        "key",
                        value,
                        PROTOCOL_BINARY_RAW_BYTES,
                        it,
                        cas1),
            "Set should work");

    // observe the item
    checkeq(cb::engine_errc::success,
            observe(h,
                    "key",
                    Vbid{0},
                    [&cas1](auto state, auto cas) {
                        checkeq(ObserveKeyState::NotPersisted,
                                ObserveKeyState(state),
                                "Expected persisted in result");
                        checkeq(cas1, cas, "Wrong cas in result");
                    }),
            "Expected success");

    return SUCCESS;
}

static enum test_result test_observe_temp_item(EngineIface* h) {
    char const *k1 = "key";

    checkeq(cb::engine_errc::success,
            store(h, nullptr, StoreSemantics::Set, k1, "somevalue"),
            "Failed set.");
    wait_for_flusher_to_settle(h);

    checkeq(cb::engine_errc::success, del(h, k1, 0, Vbid(0)), "Delete failed");
    wait_for_flusher_to_settle(h);
    wait_for_stat_to_be(h, "curr_items", 0);

    cb::EngineErrorMetadataPair errorMetaPair;

    check(get_meta(h, k1, errorMetaPair), "Expected to get meta");
    checkeq(DocumentState::Deleted,
            errorMetaPair.second.document_state,
            "Expected deleted flag to be set");
    checkeq(0, get_int_stat(h, "curr_items"), "Expected zero curr_items");

    if (isPersistentBucket(h)) {
        // Persistent: make sure there is one temp_item (as Persistent buckets
        // don't keep deleted items in HashTable, unlike Ephemeral).
        checkeq(1,
                get_int_stat(h, "curr_temp_items"),
                "Expected single temp_items");
    }

    // Do an observe
    checkeq(cb::engine_errc::success,
            observe(h,
                    "key",
                    Vbid{0},
                    [&h](auto state, auto cas) {
                        if (isPersistentBucket(h)) {
                            checkeq(ObserveKeyState::NotFound,
                                    ObserveKeyState(state),
                                    "Expected NOT_FOUND in result");
                            checkeq(uint64_t(0), cas, "Wrong cas in result");
                        } else {
                            // For ephemeral buckets, deleted items are kept in
                            // HT hence we check for LOGICAL_DEL and a valid
                            // CAS.
                            checkeq(ObserveKeyState::LogicalDeleted,
                                    ObserveKeyState(state),
                                    "Expected LOGICAL_DEL in result");
                            checkne(uint64_t(0), cas, "Wrong cas in result");
                        }
                    }),
            "Expected success");

    return SUCCESS;
}

static enum test_result test_observe_not_my_vbucket(EngineIface* h) {
    auto cookie = std::make_unique<MockCookie>();
    uint64_t hint;
    checkeq(cb::engine_errc::not_my_vbucket,
            h->observe(*cookie,
                       DocKey{"key", DocKeyEncodesCollectionId::No},
                       Vbid{1},
                       {},
                       hint),
            "Expected not my vbucket");
    return SUCCESS;
}

static enum test_result test_control_data_traffic(EngineIface* h) {
    checkeq(cb::engine_errc::success,
            store(h, nullptr, StoreSemantics::Set, "key", "value1"),
            "Failed to set key");

    disable_traffic(h);

    checkeq(cb::engine_errc::temporary_failure,
            store(h, nullptr, StoreSemantics::Set, "key", "value2"),
            "Expected to receive temporary failure");

    enable_traffic(h);

    checkeq(cb::engine_errc::success,
            store(h, nullptr, StoreSemantics::Set, "key", "value2"),
            "Failed to set key");
    return SUCCESS;
}

static enum test_result test_memory_condition(EngineIface* h) {
    std::string data(1024 * 1024, 'x');

    // Disable persistence so this test isn't racy
    stop_persistence(h);
    auto j = 0;

    while (true) {
        std::string key("key-");
        key += std::to_string(j++);

        cb::engine_errc err = store(
                h, nullptr, StoreSemantics::Set, key.c_str(), data.data());

        std::string checkMsg("Failed for reason ");
        checkMsg += to_string(err);
        check(err == cb::engine_errc::success ||
                      err == cb::engine_errc::temporary_failure ||
                      err == cb::engine_errc::no_memory,
              checkMsg.c_str());

        if (err == cb::engine_errc::temporary_failure ||
            err == cb::engine_errc::no_memory) {
            break;
        }
    }
    start_persistence(h);
    wait_for_flusher_to_settle(h);

    return SUCCESS;
}

static enum test_result test_stats_vkey_valid_field(EngineIface* h) {
    auto* cookie = testHarness->create_cookie(h);

    // Check vkey when a key doesn't exist
    const char* stats_key = "vkey key 0";
    checkeq(cb::engine_errc::no_such_key,
            h->get_stats(
                    *cookie, {stats_key, strlen(stats_key)}, {}, add_stats),
            "Expected not found.");

    stop_persistence(h);

    checkeq(cb::engine_errc::success,
            store(h, nullptr, StoreSemantics::Set, "key", "value"),
            "Failed to set key");

    // Check to make sure a non-persisted item is 'dirty'
    checkeq(cb::engine_errc::success,
            h->get_stats(
                    *cookie, {stats_key, strlen(stats_key)}, {}, add_stats),
            "Failed to get stats.");
    checkeq("dirty"s, vals.find("key_valid")->second, "Expected 'dirty'");

    // Check that a key that is resident and persisted returns valid
    start_persistence(h);
    wait_for_stat_to_be(h, "ep_total_persisted", 1);
    checkeq(cb::engine_errc::success,
            h->get_stats(
                    *cookie, {stats_key, strlen(stats_key)}, {}, add_stats),
            "Failed to get stats.");
    checkeq("valid"s, vals.find("key_valid")->second, "Expected 'valid'");

    // Check that an evicted key still returns valid
    evict_key(h, "key", Vbid(0), "Ejected.");
    checkeq(cb::engine_errc::success,
            h->get_stats(*cookie, "vkey key 0"sv, {}, add_stats),
            "Failed to get stats.");
    checkeq("valid"s, vals.find("key_valid")->second, "Expected 'valid'");

    testHarness->destroy_cookie(cookie);
    return SUCCESS;
}

static enum test_result test_multiple_transactions(EngineIface* h) {
    check(set_vbucket_state(h, Vbid(1), vbucket_state_active),
          "Failed to set vbucket state.");
    for (int j = 0; j < 1000; ++j) {
        std::stringstream s1;
        s1 << "key-0-" << j;
        checkeq(cb::engine_errc::success,
                store(h,
                      nullptr,
                      StoreSemantics::Set,
                      s1.str().c_str(),
                      s1.str().c_str()),
                "Failed to store a value");
        std::stringstream s2;
        s2 << "key-1-" << j;
        checkeq(cb::engine_errc::success,
                store(h,
                      nullptr,
                      StoreSemantics::Set,
                      s2.str().c_str(),
                      s2.str().c_str(),
                      nullptr,
                      0,
                      Vbid(1)),
                "Failed to store a value");
    }
    wait_for_stat_to_be(h, "ep_total_persisted", 2000);
    checklt(1, get_int_stat(h, "ep_commit_num"),
          "Expected 20 transaction completions at least");
    return SUCCESS;
}

static enum test_result test_set_ret_meta(EngineIface* h) {
    // Check that set without cas succeeds
    checkeq(cb::engine_errc::success,
            set_ret_meta(h, "key", "value", Vbid(0), 0, 0, 0),
            "Expected success");
    checkeq(cb::mcbp::Status::Success, last_status.load(),
          "Expected set returing meta to succeed");
    checkeq(1,
            get_int_stat(h, "ep_num_ops_set_ret_meta"),
            "Expected 1 set rm op");

    checkeq(uint32_t{0}, last_meta.flags, "Invalid result for flags");
    checkeq(time_t{0}, last_meta.exptime, "Invalid result for expiration");
    checkne(uint64_t{0}, last_meta.cas, "Invalid result for cas");
    checkeq(cb::uint48_t{1ull}, last_meta.revSeqno, "Invalid result for seqno");

    // Check that set with correct cas succeeds
    checkeq(cb::engine_errc::success,
            set_ret_meta(
                    h, "key", "value", Vbid(0), last_meta.cas, 10, 1735689600),
            "Expected success");
    checkeq(cb::mcbp::Status::Success, last_status.load(),
          "Expected set returing meta to succeed");
    checkeq(2,
            get_int_stat(h, "ep_num_ops_set_ret_meta"),
            "Expected 2 set rm ops");

    checkeq(uint32_t{10}, last_meta.flags, "Invalid result for flags");
    checkeq(time_t{1735689600},
            last_meta.exptime,
            "Invalid result for expiration");
    checkne(uint64_t{0}, last_meta.cas, "Invalid result for cas");
    checkeq(cb::uint48_t{2ull}, last_meta.revSeqno, "Invalid result for seqno");

    // Check that updating an item with no cas succeeds
    checkeq(cb::engine_errc::success,
            set_ret_meta(h, "key", "value", Vbid(0), 0, 5, 0),
            "Expected success");
    checkeq(cb::mcbp::Status::Success, last_status.load(),
          "Expected set returing meta to succeed");
    checkeq(3,
            get_int_stat(h, "ep_num_ops_set_ret_meta"),
            "Expected 3 set rm ops");

    checkeq(uint32_t{5}, last_meta.flags, "Invalid result for flags");
    checkeq(time_t{0}, last_meta.exptime, "Invalid result for expiration");
    checkne(uint64_t{0}, last_meta.cas, "Invalid result for cas");
    checkeq(cb::uint48_t{3ull}, last_meta.revSeqno, "Invalid result for seqno");

    // Check that updating an item with the wrong cas fails
    checkeq(cb::engine_errc::key_already_exists,
            set_ret_meta(h, "key", "value", Vbid(0), last_meta.cas + 1, 5, 0),
            "Expected success");
    checkeq(3,
            get_int_stat(h, "ep_num_ops_set_ret_meta"),
            "Expected 3 set rm ops");

    return SUCCESS;
}

static enum test_result test_set_ret_meta_error(EngineIface* h) {
    // Check tmp fail errors
    disable_traffic(h);
    checkeq(cb::engine_errc::temporary_failure,
            set_ret_meta(h, "key", "value", Vbid(0)),
            "Expected success");
    enable_traffic(h);

    // Check not my vbucket errors
    checkeq(cb::engine_errc::not_my_vbucket,
            set_ret_meta(h, "key", "value", Vbid(1)),
            "Expected NMVB");

    check(set_vbucket_state(h, Vbid(1), vbucket_state_replica),
          "Failed to set vbucket state.");
    checkeq(cb::engine_errc::not_my_vbucket,
            set_ret_meta(h, "key", "value", Vbid(1)),
            "Expected NMVB");
    checkeq(cb::engine_errc::success,
            vbucketDelete(h, Vbid(1)),
            "Expected success");

    check(set_vbucket_state(h, Vbid(1), vbucket_state_dead),
          "Failed to set vbucket state.");
    checkeq(cb::engine_errc::not_my_vbucket,
            set_ret_meta(h, "key", "value", Vbid(1)),
            "Expected NMVB");
    checkeq(cb::engine_errc::success,
            vbucketDelete(h, Vbid(1)),
            "Expected success");

    return SUCCESS;
}

static enum test_result test_add_ret_meta(EngineIface* h) {
    // Check that add with cas fails
    checkeq(cb::engine_errc::not_stored,
            add_ret_meta(h, "key", "value", Vbid(0), 10, 0, 0),
            "Expected success");

    // Check that add without cas succeeds.
    checkeq(cb::engine_errc::success,
            add_ret_meta(h, "key", "value", Vbid(0), 0, 0, 0),
            "Expected success");
    checkeq(cb::mcbp::Status::Success, last_status.load(),
          "Expected set returing meta to succeed");
    checkeq(1,
            get_int_stat(h, "ep_num_ops_set_ret_meta"),
            "Expected 1 set rm op");

    checkeq(uint32_t{0}, last_meta.flags, "Invalid result for flags");
    checkeq(time_t{0}, last_meta.exptime, "Invalid result for expiration");
    checkne(uint64_t{0}, last_meta.cas, "Invalid result for cas");
    checkeq(cb::uint48_t{1}, last_meta.revSeqno, "Invalid result for seqno");

    // Check that re-adding a key fails
    checkeq(cb::engine_errc::not_stored,
            add_ret_meta(h, "key", "value", Vbid(0), 0, 0, 0),
            "Expected success");

    // Check that adding a key with flags and exptime returns the correct values
    checkeq(cb::engine_errc::success,
            add_ret_meta(h, "key2", "value", Vbid(0), 0, 10, 1735689600),
            "Expected success");
    checkeq(cb::mcbp::Status::Success, last_status.load(),
          "Expected set returing meta to succeed");
    checkeq(2,
            get_int_stat(h, "ep_num_ops_set_ret_meta"),
            "Expected 2 set rm ops");

    checkeq(uint32_t{10}, last_meta.flags, "Invalid result for flags");
    checkeq(time_t{1735689600},
            last_meta.exptime,
            "Invalid result for expiration");
    checkne(uint64_t{0}, last_meta.cas, "Invalid result for cas");
    checkeq(cb::uint48_t{1}, last_meta.revSeqno, "Invalid result for seqno");

    return SUCCESS;
}

static enum test_result test_add_ret_meta_error(EngineIface* h) {
    // Check tmp fail errors
    disable_traffic(h);
    checkeq(cb::engine_errc::temporary_failure,
            add_ret_meta(h, "key", "value", Vbid(0)),
            "Expected success");
    enable_traffic(h);

    // Check not my vbucket errors
    checkeq(cb::engine_errc::not_my_vbucket,
            add_ret_meta(h, "key", "value", Vbid(1)),
            "Expected NMVB");

    check(set_vbucket_state(h, Vbid(1), vbucket_state_replica),
          "Failed to set vbucket state.");
    checkeq(cb::engine_errc::not_my_vbucket,
            add_ret_meta(h, "key", "value", Vbid(1)),
            "Expected NMVB");
    checkeq(cb::engine_errc::success,
            vbucketDelete(h, Vbid(1)),
            "Expected success");

    check(set_vbucket_state(h, Vbid(1), vbucket_state_dead),
          "Failed to add vbucket state.");
    checkeq(cb::engine_errc::not_my_vbucket,
            add_ret_meta(h, "key", "value", Vbid(1)),
            "Expected NMVB");
    checkeq(cb::engine_errc::success,
            vbucketDelete(h, Vbid(1)),
            "Expected success");

    return SUCCESS;
}

static enum test_result test_del_ret_meta(EngineIface* h) {
    // Check that deleting a non-existent key fails
    checkeq(cb::engine_errc::no_such_key,
            del_ret_meta(h, "key", Vbid(0), 0),
            "Expected success");

    // Check that deleting a non-existent key with a cas fails
    checkeq(cb::engine_errc::no_such_key,
            del_ret_meta(h, "key", Vbid(0), 10),
            "Expeced success");

    // Check that deleting a key with no cas succeeds
    checkeq(cb::engine_errc::success,
            add_ret_meta(h, "key", "value", Vbid(0), 0, 0, 0),
            "Expected success");
    checkeq(cb::mcbp::Status::Success, last_status.load(),
          "Expected set returing meta to succeed");

    checkeq(uint32_t{0}, last_meta.flags, "Invalid result for flags");
    checkeq(time_t{0}, last_meta.exptime, "Invalid result for expiration");
    checkne(uint64_t{0}, last_meta.cas, "Invalid result for cas");
    checkeq(cb::uint48_t{1}, last_meta.revSeqno, "Invalid result for seqno");

    checkeq(cb::engine_errc::success,
            del_ret_meta(h, "key", Vbid(0), 0),
            "Expected success");
    checkeq(cb::mcbp::Status::Success, last_status.load(),
          "Expected set returing meta to succeed");
    checkeq(1,
            get_int_stat(h, "ep_num_ops_del_ret_meta"),
            "Expected 1 del rm op");

    checkeq(uint32_t{0}, last_meta.flags, "Invalid result for flags");
    checkeq(time_t{0}, last_meta.exptime, "Invalid result for expiration");
    checkne(uint64_t{0}, last_meta.cas, "Invalid result for cas");
    checkeq(cb::uint48_t{2}, last_meta.revSeqno, "Invalid result for seqno");

    // Check that deleting a key with a cas succeeds.
    checkeq(cb::engine_errc::success,
            add_ret_meta(h, "key", "value", Vbid(0), 0, 10, 1735689600),
            "Expected success");
    checkeq(cb::mcbp::Status::Success, last_status.load(),
          "Expected set returing meta to succeed");

    checkeq(uint32_t{10}, last_meta.flags, "Invalid result for flags");
    checkeq(time_t{1735689600},
            last_meta.exptime,
            "Invalid result for expiration");
    checkne(uint64_t{0}, last_meta.cas, "Invalid result for cas");
    checkeq(cb::uint48_t{3}, last_meta.revSeqno, "Invalid result for seqno");

    checkeq(cb::engine_errc::success,
            del_ret_meta(h, "key", Vbid(0), last_meta.cas),
            "Expected success");
    checkeq(cb::mcbp::Status::Success, last_status.load(),
          "Expected set returing meta to succeed");
    checkeq(2,
            get_int_stat(h, "ep_num_ops_del_ret_meta"),
            "Expected 2 del rm ops");

    checkeq(uint32_t{10}, last_meta.flags, "Invalid result for flags");
    checkeq(time_t{1735689600},
            last_meta.exptime,
            "Invalid result for expiration");
    checkne(uint64_t{0}, last_meta.cas, "Invalid result for cas");
    checkeq(cb::uint48_t{4}, last_meta.revSeqno, "Invalid result for seqno");

    // Check that deleting a key with the wrong cas fails
    checkeq(cb::engine_errc::success,
            add_ret_meta(h, "key", "value", Vbid(0), 0, 0, 0),
            "Expected success");
    checkeq(cb::mcbp::Status::Success, last_status.load(),
          "Expected set returing meta to succeed");

    checkeq(uint32_t{0}, last_meta.flags, "Invalid result for flags");
    checkeq(time_t{0}, last_meta.exptime, "Invalid result for expiration");
    checkne(uint64_t{0}, last_meta.cas, "Invalid result for cas");
    checkeq(cb::uint48_t{5}, last_meta.revSeqno, "Invalid result for seqno");

    checkeq(cb::engine_errc::key_already_exists,
            del_ret_meta(h, "key", Vbid(0), last_meta.cas + 1),
            "Expected success");
    checkeq(2,
            get_int_stat(h, "ep_num_ops_del_ret_meta"),
            "Expected 2 del rm ops");

    return SUCCESS;
}

static enum test_result test_del_ret_meta_error(EngineIface* h) {
    // Check tmp fail errors
    disable_traffic(h);
    checkeq(cb::engine_errc::temporary_failure,
            del_ret_meta(h, "key", Vbid(0)),
            "Expected success");
    enable_traffic(h);

    // Check not my vbucket errors
    checkeq(cb::engine_errc::not_my_vbucket,
            del_ret_meta(h, "key", Vbid(1), 0, nullptr),
            "Expected NMVB");

    check(set_vbucket_state(h, Vbid(1), vbucket_state_replica),
          "Failed to set vbucket state.");
    checkeq(cb::engine_errc::not_my_vbucket,
            del_ret_meta(h, "key", Vbid(1), 0, nullptr),
            "Expected NMVB");
    checkeq(cb::engine_errc::success,
            vbucketDelete(h, Vbid(1)),
            "Expected success");

    check(set_vbucket_state(h, Vbid(1), vbucket_state_dead),
          "Failed to add vbucket state.");
    checkeq(cb::engine_errc::not_my_vbucket,
            del_ret_meta(h, "key", Vbid(1), 0, nullptr),
            "Expected NMVB");
    checkeq(cb::engine_errc::success,
            vbucketDelete(h, Vbid(1)),
            "Expected success");

    return SUCCESS;
}

static enum test_result test_set_with_item_eviction(EngineIface* h) {
    checkeq(cb::engine_errc::success,
            store(h, nullptr, StoreSemantics::Set, "key", "somevalue"),
            "Failed set.");
    wait_for_flusher_to_settle(h);
    evict_key(h, "key", Vbid(0), "Ejected.");
    checkeq(cb::engine_errc::success,
            store(h, nullptr, StoreSemantics::Set, "key", "newvalue"),
            "Failed set.");
    check_key_value(h, "key", "newvalue", 8);
    return SUCCESS;
}

static enum test_result test_setWithMeta_with_item_eviction(EngineIface* h) {
    std::string_view key = "set_with_meta_key";
    std::string_view val = "somevalue";
    std::string_view newVal = "someothervalue";

    // create a new key
    checkeq(cb::engine_errc::success,
            store(h, nullptr, StoreSemantics::Set, key, val),
            "Failed set.");
    wait_for_flusher_to_settle(h);
    evict_key(h, key, Vbid(0), "Ejected.");

    // this is the cas to be used with a subsequent set with meta
    uint64_t cas_for_set = last_cas;
    // init some random metadata
    ItemMetaData itm_meta;
    itm_meta.revSeqno = 10;
    itm_meta.cas = 0xdeadbeef;
    itm_meta.exptime = 300;
    itm_meta.flags = 0xdeadbeef;

    // set with meta for a non-resident item should pass.
    checkeq(cb::engine_errc::success,
            set_with_meta(h, key, newVal, Vbid(0), &itm_meta, cas_for_set),
            "Expected to store item");
    checkeq(cb::mcbp::Status::Success, last_status.load(), "Expected success");

    return SUCCESS;
}

static enum test_result test_multiple_set_delete_with_metas_full_eviction(
        EngineIface* h) {
    checkeq(cb::engine_errc::success,
            get_stats(h, {}, {}, add_stats),
            "Failed to get stats");
    std::string eviction_policy = vals.find("ep_item_eviction_policy")->second;
    checkeq(std::string{"full_eviction"},
            eviction_policy,
            "Only available for full eviction");

    // init some random metadata
    ItemMetaData itm_meta;
    itm_meta.revSeqno = 10;
    itm_meta.cas = 0xdeadbeef;
    itm_meta.exptime = 0;
    itm_meta.flags = 0xdeadbeef;

    for (int ii = 0; ii < 1000; ++ii) {
        std::string key = "key" + std::to_string(ii);
        checkeq(cb::engine_errc::success,
                set_with_meta(h, key, "somevalue", Vbid(0), &itm_meta, 0),
                "Expected to store item");
    }

    wait_for_flusher_to_settle(h);

    int curr_vb_items = get_int_stat(h, "vb_0:num_items", "vbucket-details 0");
    checkeq(1000, curr_vb_items, "Expected all items to be stored");
    const auto num_ops_set_with_meta = get_int_stat(h, "ep_num_ops_set_meta");
    const auto num_ops_del_with_meta = get_int_stat(h, "ep_num_ops_del_meta");
    checkeq(curr_vb_items,
            num_ops_set_with_meta,
            "Expected the number of set_with_meta calls to match the number of "
            "items");

    // If we try to overwrite the item with the same cas it'll return
    // KEY_EEXISTS so let's set a different operation.
    itm_meta.cas = 0xdeadcafe;
    std::thread thread1{[&h, &itm_meta]() {
        for (int ii = 0; ii < 100; ii++) {
            std::string key = "key" + std::to_string(ii);
            checkeq(cb::engine_errc::success,
                    set_with_meta(
                            h, key, "somevalueEdited", Vbid(0), &itm_meta, 0),
                    "Expected to modify the item");
            checkeq(cb::mcbp::Status::Success,
                    last_status.load(),
                    "Expected to modify the item");
        }
    }};

    std::thread thread2{[&h, &curr_vb_items, &itm_meta]() {
        for (int ii = curr_vb_items - 100; ii < curr_vb_items; ii++) {
            std::string key = "key" + std::to_string(ii);
            checkeq(cb::engine_errc::success,
                    del_with_meta(h, key, Vbid(0), &itm_meta, 0),
                    "Expected to delete the item");
            checkeq(cb::mcbp::Status::Success,
                    last_status.load(),
                    "Expected to modify the item");
        }
    }};

    thread1.join();
    thread2.join();

    wait_for_flusher_to_settle(h);

    checkeq(num_ops_set_with_meta + 100,
            get_int_stat(h, "ep_num_ops_set_meta"),
            "Expected 100 set operations");
    checkeq(num_ops_del_with_meta + 100,
            get_int_stat(h, "ep_num_ops_del_meta"),
            "Expected 100 delete operations");

    curr_vb_items = get_int_stat(h, "vb_0:num_items", "vbucket-details 0");
    if (isWarmupEnabled(h)) {
        // Restart, and check data is warmed up correctly.
        testHarness->reload_engine(&h,

                                   testHarness->get_current_testcase()->cfg,
                                   true,
                                   true);

        wait_for_warmup_complete(h);

        checkeq(curr_vb_items,
                get_int_stat(h, "vb_0:num_items", "vbucket-details 0"),
                "Unexpected item count in vbucket");
    }

    return SUCCESS;
}

static enum test_result test_add_with_item_eviction(EngineIface* h) {
    checkeq(cb::engine_errc::success,
            store(h, nullptr, StoreSemantics::Add, "key", "somevalue"),
            "Failed to add value.");
    wait_for_flusher_to_settle(h);
    evict_key(h, "key", Vbid(0), "Ejected.");

    checkeq(cb::engine_errc::not_stored,
            store(h, nullptr, StoreSemantics::Add, "key", "somevalue"),
            "Failed to fail to re-add value.");

    // Expiration above was an hour, so let's go to The Future
    testHarness->time_travel(3800);

    checkeq(cb::engine_errc::success,
            store(h, nullptr, StoreSemantics::Add, "key", "newvalue"),
            "Failed to add value again.");
    check_key_value(h, "key", "newvalue", 8);
    return SUCCESS;
}

static enum test_result test_gat_with_item_eviction(EngineIface* h) {
    // Store the item!
    checkeq(cb::engine_errc::success,
            store(h, nullptr, StoreSemantics::Set, "mykey", "somevalue"),
            "Failed set.");
    wait_for_flusher_to_settle(h);
    evict_key(h, "mykey", Vbid(0), "Ejected.");

    gat(h, "mykey", Vbid(0), 10); // 10 sec as expiration time
    checkeq(cb::mcbp::Status::Success, last_status.load(), "gat mykey");
    checkeq("somevalue"s, last_body, "Invalid data returned");

    // time-travel 9 secs..
    testHarness->time_travel(9);

    // The item should still exist
    check_key_value(h, "mykey", "somevalue", 9);

    // time-travel 2 secs..
    testHarness->time_travel(2);

    // The item should have expired now...
    checkeq(cb::engine_errc::no_such_key,
            get(h, nullptr, "mykey", Vbid(0)).first,
            "Item should be gone");
    return SUCCESS;
}

static enum test_result test_keyStats_with_item_eviction(EngineIface* h) {
    // set (k1,v1) in vbucket 0
    checkeq(cb::engine_errc::success,
            store(h, nullptr, StoreSemantics::Set, "k1", "v1"),
            "Failed to store an item.");
    wait_for_flusher_to_settle(h);
    evict_key(h, "k1", Vbid(0), "Ejected.");
    auto* cookie = testHarness->create_cookie(h);

    // stat for key "k1" and vbucket "0"
    const char *statkey1 = "key k1 0";
    checkeq(cb::engine_errc::success,
            h->get_stats(*cookie, {statkey1, strlen(statkey1)}, {}, add_stats),
            "Failed to get stats.");
    check(vals.find("key_is_dirty") != vals.end(), "Found no key_is_dirty");
    check(vals.find("key_exptime") != vals.end(), "Found no key_exptime");
    check(vals.find("key_flags") != vals.end(), "Found no key_flags");
    check(vals.find("key_cas") != vals.end(), "Found no key_cas");
    check(vals.find("key_vb_state") != vals.end(), "Found no key_vb_state");

    testHarness->destroy_cookie(cookie);
    return SUCCESS;
}

static enum test_result test_delWithMeta_with_item_eviction(EngineIface* h) {
    const std::string_view key = "delete_with_meta_key";
    ItemMetaData itemMeta;
    // put some random meta data
    itemMeta.revSeqno = 10;
    itemMeta.cas = 0xdeadbeef;
    itemMeta.exptime = 0;
    itemMeta.flags = 0xdeadbeef;

    // store an item
    checkeq(cb::engine_errc::success,
            store(h, nullptr, StoreSemantics::Set, key, "somevalue"),
            "Failed set.");
    wait_for_flusher_to_settle(h);
    evict_key(h, key, Vbid(0), "Ejected.");

    // delete an item with meta data
    checkeq(cb::engine_errc::success,
            del_with_meta(h, key, Vbid(0), &itemMeta),
            "Expected delete success");
    checkeq(cb::mcbp::Status::Success, last_status.load(), "Expected success");

    return SUCCESS;
}

static enum test_result test_del_with_item_eviction(EngineIface* h) {
    ItemIface* i = nullptr;
    checkeq(cb::engine_errc::success,
            store(h, nullptr, StoreSemantics::Set, "key", "somevalue", &i),
            "Failed set.");
    wait_for_flusher_to_settle(h);
    evict_key(h, "key", Vbid(0), "Ejected.");

    Item *it = reinterpret_cast<Item*>(i);
    uint64_t orig_cas = it->getCas();
    h->release(*i);

    uint64_t cas = 0;
    uint64_t vb_uuid;
    mutation_descr_t mut_info;

    vb_uuid = get_ull_stat(h, "vb_0:0:id", "failovers");
    auto high_seqno = get_ull_stat(h, "vb_0:high_seqno", "vbucket-seqno");
    checkeq(cb::engine_errc::success,
            del(h, "key", &cas, Vbid(0), nullptr, &mut_info),
            "Failed remove with value.");
    checkne(orig_cas, cas, "Expected CAS to be different on delete");
    checkeq(cb::engine_errc::no_such_key,
            verify_key(h, "key"),
            "Expected missing key");
    checkeq(vb_uuid, mut_info.vbucket_uuid, "Expected valid vbucket uuid");
    checkeq((high_seqno + 1), mut_info.seqno, "Expected valid sequence number");

    return SUCCESS;
}

static enum test_result test_observe_with_item_eviction(EngineIface* h) {
    // Set the keys to observe
    ItemIface* it = nullptr;
    uint64_t cas1;

    std::string value('x', 100);
    checkeq(cb::engine_errc::success,
            storeCasOut(h,
                        nullptr,
                        Vbid(0),
                        "key1",
                        value,
                        PROTOCOL_BINARY_RAW_BYTES,
                        it,
                        cas1),
            "Set should work.");
    wait_for_stat_to_be(h, "ep_total_persisted", 1);

    evict_key(h, "key1", Vbid(0), "Ejected.");

    // Do observe
    checkeq(cb::engine_errc::success,
            observe(h,
                    "key1",
                    Vbid{0},
                    [&cas1](auto state, auto cas) {
                        checkeq(ObserveKeyState::Persisted,
                                ObserveKeyState(state),
                                "Expected persisted in result");
                        checkeq(cas, cas1, "Wrong cas in result");
                    }),
            "Expected success");
    return SUCCESS;
}

static enum test_result test_expired_item_with_item_eviction(EngineIface* h) {
    // Store the item!
    checkeq(cb::engine_errc::success,
            store(h, nullptr, StoreSemantics::Set, "mykey", "somevalue"),
            "Failed set.");
    gat(h, "mykey", Vbid(0), 10); // 10 sec as expiration time
    checkeq(cb::mcbp::Status::Success, last_status.load(), "gat mykey");
    checkeq("somevalue"s, last_body, "Invalid data returned");

    // Store a dummy item since we do not purge the item with highest seqno
    checkeq(cb::engine_errc::success,
            store(h,
                  nullptr,
                  StoreSemantics::Set,
                  "dummykey",
                  "dummyvalue",
                  nullptr,
                  0,
                  Vbid(0),
                  0),
            "Error setting.");

    wait_for_flusher_to_settle(h);
    evict_key(h, "mykey", Vbid(0), "Ejected.");

    // time-travel 11 secs..
    testHarness->time_travel(11);

    // Compaction on VBucket 0
    compact_db(h, Vbid(0), 10, 10, 0);

    std::chrono::microseconds sleepTime{128};
    while (get_int_stat(h, "ep_pending_compactions") != 0) {
        decayingSleep(&sleepTime);
    }

    wait_for_flusher_to_settle(h);
    wait_for_stat_to_be(h, "ep_pending_compactions", 0);
    checkeq(1,
            get_int_stat(h, "vb_active_expired"),
            "Expect the compactor to delete an expired item");

    // The item is already expired...
    checkeq(cb::engine_errc::no_such_key,
            get(h, nullptr, "mykey", Vbid(0)).first,
            "Item should be gone");
    return SUCCESS;
}

static enum test_result test_non_existent_get_and_delete(EngineIface* h) {
    checkeq(cb::engine_errc::no_such_key,
            get(h, nullptr, "key1", Vbid(0)).first,
            "Unexpected return status");
    checkeq(0, get_int_stat(h, "curr_temp_items"), "Unexpected temp item");
    checkeq(cb::engine_errc::no_such_key,
            del(h, "key3", 0, Vbid(0)),
            "Unexpected return status");
    checkeq(0, get_int_stat(h, "curr_temp_items"), "Unexpected temp item");
    return SUCCESS;
}

static enum test_result test_mb16421(EngineIface* h) {
    // Store the item!
    checkeq(cb::engine_errc::success,
            store(h, nullptr, StoreSemantics::Set, "mykey", "somevalue"),
            "Failed set.");
    wait_for_flusher_to_settle(h);

    // Evict Item!
    evict_key(h, "mykey", Vbid(0), "Ejected.");

    // Issue Get Meta
    check(get_meta(h, "mykey"), "Expected to get meta");

    // Issue Get
    checkeq(cb::engine_errc::success,
            get(h, nullptr, "mykey", Vbid(0)).first,
            "Item should be there");

    return SUCCESS;
}

/**
 * Test that if we store an object with xattr the datatype is persisted
 * and read back correctly
 */
static enum test_result test_eviction_with_xattr(EngineIface* h) {
    if (!isPersistentBucket(h)) {
        return SKIPPED;
    }

    const char key[] = "test_eviction_with_xattr";
    cb::xattr::Blob builder;
    builder.set("_ep", "{\foo\":\"bar\"}");
    std::string data{builder.finalize()};

    checkeq(cb::engine_errc::success,
            storeCasVb11(h,
                         nullptr,
                         StoreSemantics::Set,
                         key,
                         data,
                         0,
                         0,
                         Vbid(0),
                         0,
                         PROTOCOL_BINARY_DATATYPE_XATTR,
                         DocumentState::Alive)
                    .first,
            "Unable to store item");

    wait_for_flusher_to_settle(h);

    // Evict Item!
    evict_key(h, key, Vbid(0), "Ejected.");

    item_info info;
    check(get_item_info(h, &info, key), "Error getting item info");

    checkeq(PROTOCOL_BINARY_DATATYPE_XATTR, info.datatype,
            "Incorrect datatype read back");

    return SUCCESS;
}

static enum test_result test_get_random_key(EngineIface* h) {
    auto* cookie = testHarness->create_cookie(h);

    // An empty database should return no key
    checkeq(cb::engine_errc::no_such_key,
            h->get_random_document(*cookie, {CollectionID::Default}).first,
            "Database should be empty");

    StoredDocKey key("key", CollectionID::Default);

    // Store a key
    checkeq(cb::engine_errc::success,
            store(h,
                  nullptr,
                  StoreSemantics::Set,
                  key.keyData(),
                  "{\"some\":\"value\"}",
                  nullptr,
                  0,
                  Vbid(0),
                  3600,
                  PROTOCOL_BINARY_DATATYPE_JSON),
            "Failed set.");
    checkeq(cb::engine_errc::success,
            get(h, nullptr, key.keyData(), Vbid(0)).first,
            "Item should be there");

    // collections only count after flush
    wait_for_flusher_to_settle(h);

    // We should be able to get one if there is something in there
    const auto [status, item] =
            h->get_random_document(*cookie, {CollectionID::Default});
    checkeq(cb::engine_errc::success, status, "get random should work");
    checkeq(PROTOCOL_BINARY_DATATYPE_JSON,
            item->getDataType(),
            "Expected datatype to be JSON");

    // Since it is random we can't really check that we don't get the
    // same value twice...
    testHarness->destroy_cookie(cookie);
    return SUCCESS;
}

static enum test_result test_failover_log_behavior(EngineIface* h) {
    if (!isWarmupEnabled(h)) {
        // TODO: Ephemeral: We should add a test variant which checks that
        // on restart we generate a new UUID (essentially forcing all clients
        // to rollback if they re-connect; given that all previous data is gone).
        return SKIPPED;
    }

    uint64_t num_entries, top_entry_id;
    // warm up
    wait_for_warmup_complete(h);
    num_entries = get_int_stat(h, "vb_0:num_entries", "failovers");

    checkeq(uint64_t{1},
            num_entries,
            "Failover log should have one entry for new vbucket");
    top_entry_id = get_ull_stat(h, "vb_0:0:id", "failovers");

    // restart
    testHarness->reload_engine(&h,

                               testHarness->get_current_testcase()->cfg,
                               true,
                               true);

    wait_for_warmup_complete(h);
    num_entries = get_int_stat(h, "vb_0:num_entries", "failovers");

    checkeq(uint64_t{2}, num_entries, "Failover log should have grown");
    checkne(top_entry_id, get_ull_stat(h, "vb_0:0:id", "failovers"),
          "Entry at current seq should be overwritten after restart");

    int num_items = 10;
    for (int j = 0; j < num_items; ++j) {
        std::stringstream ss;
        ss << "key" << j;
        checkeq(cb::engine_errc::success,
                store(h,
                      nullptr,
                      StoreSemantics::Set,
                      ss.str().c_str(),
                      "data"),
                "Failed to store a value");
    }

    wait_for_flusher_to_settle(h);
    wait_for_stat_to_be(h, "curr_items", 10);

    // restart
    testHarness->reload_engine(&h,

                               testHarness->get_current_testcase()->cfg,
                               true,
                               true);

    wait_for_warmup_complete(h);
    num_entries = get_int_stat(h, "vb_0:num_entries", "failovers");

    checkeq(uint64_t{3}, num_entries, "Failover log should have grown");
    checkeq(uint64_t{10},
            get_ull_stat(h, "vb_0:0:seq", "failovers"),
            "Latest failover log entry should have correct high sequence "
            "number");

    return SUCCESS;
}

static enum test_result test_hlc_cas(EngineIface* h) {
    const char *key = "key";
    item_info info;
    uint64_t curr_cas = 0, prev_cas = 0;

    checkeq(cb::engine_errc::success,
            store(h, nullptr, StoreSemantics::Add, key, "data1"),
            "Failed to store an item");

    check(get_item_info(h, &info, key), "Error in getting item info");
    curr_cas = info.cas;
    checklt(prev_cas, curr_cas, "CAS is not monotonically increasing");
    prev_cas = curr_cas;

    checkeq(cb::engine_errc::success,
            store(h, nullptr, StoreSemantics::Set, key, "data2"),
            "Failed to store an item");

    check(get_item_info(h, &info, key), "Error getting item info");
    curr_cas = info.cas;
    checklt(prev_cas, curr_cas, "CAS is not monotonically increasing");
    prev_cas = curr_cas;

    checkeq(cb::engine_errc::success,
            store(h, nullptr, StoreSemantics::Replace, key, "data3"),
            "Failed to store an item");

    check(get_item_info(h, &info, key), "Error in getting item info");
    curr_cas = info.cas;
    checklt(prev_cas, curr_cas, "CAS is not monotonically increasing");
    prev_cas = curr_cas;

    checkeq(cb::engine_errc::success,
            getl(h, nullptr, key, Vbid(0), 10).first,
            "Expected to be able to getl on first try");
    check(get_item_info(h, &info, key), "Error in getting item info");

    curr_cas = info.cas;
    checklt(prev_cas, curr_cas, "CAS is not monotonically increasing");
    return SUCCESS;
}

/*
    Basic test demonstrating multi-bucket operations.
    Checks that writing the same key to many buckets works as it should.
*/
static enum test_result test_multi_bucket_set_get(engine_test_t* test) {
    const int n_buckets = 20;
    std::vector<BucketHolder> buckets;
    if (create_buckets(test->cfg, n_buckets, buckets) != n_buckets) {
        destroy_buckets(buckets);
        return FAIL;

    }

    for (auto bucket : buckets) {
        // re-use test_setup which will wait for bucket ready
        test_setup(bucket.h);
    }

    int ii = 0;
    for (auto bucket : buckets) {
        std::stringstream val;
        val << "value_" << ii++;
        checkeq(cb::engine_errc::success,
                store(bucket.h,
                      nullptr,
                      StoreSemantics::Set,
                      "key",
                      val.str().c_str()),
                "Error setting.");
    }

    // Read back the values
    ii = 0;
    for (auto bucket : buckets) {
        std::stringstream val;
        val << "value_" << ii++;
        check_key_value(bucket.h, "key", val.str().c_str(), val.str().length());
    }

    destroy_buckets(buckets);

    return SUCCESS;
}

// Write to the vbucket's (couchstore) vbstate (_local/vbstate)
static void write_vb_state(std::string dbdir,
                           Vbid vbucket,
                           const nlohmann::json& json) {
    std::string filename = dbdir + cb::io::DirectorySeparator +
                           std::to_string(vbucket.get()) + ".couch.1";
    Db* handle;
    couchstore_error_t err = couchstore_open_db(
            filename.c_str(), COUCHSTORE_OPEN_FLAG_CREATE, &handle);

    checkeq(COUCHSTORE_SUCCESS, err, "Failed to open " + filename);
    const auto vbStateStr = json.dump();

    LocalDoc vbstate;
    vbstate.id.buf = const_cast<char*>(LocalDocKey::vbstate.data());
    vbstate.id.size = LocalDocKey::vbstate.size();
    vbstate.json.buf = (char*)vbStateStr.c_str();
    vbstate.json.size = vbStateStr.size();
    vbstate.deleted = 0;

    err = couchstore_save_local_document(handle, &vbstate);
    checkeq(COUCHSTORE_SUCCESS, err, "Failed to write local document");
    err = couchstore_commit(handle);
    checkeq(COUCHSTORE_SUCCESS, err, "Failed to commit");
    err = couchstore_close_file(handle);
    checkeq(COUCHSTORE_SUCCESS, err, "Failed to close file");
    err = couchstore_free_db(handle);
    checkeq(COUCHSTORE_SUCCESS, err, "Failed to free db");
}

/**
 * Rewrite the persisted vbucket_state to the oldest version we support upgrade
 * to (v5.0 at time of writing).
 */
static void force_vbstate_to_v5(std::string dbname,
                                Vbid vbucket,
                                bool hlcEpoch = true,
                                bool mightContainXattrs = true) {
    // Create 5.0.0 _local/vbstate
    // Note: unconditionally adding namespaces_supported to keep this test
    // working.
    nlohmann::json vbstate5 = {{"state", "active"},
                               {"checkpoint_id", "1"},
                               {"max_deleted_seqno", "0"},
                               {"snap_start", "0"},
                               {"snap_end", "1"},
                               {"max_cas", "123"},
                               {"namespaces_supported", true}};
    if (hlcEpoch) {
        vbstate5["hlc_epoch"] = std::to_string(HlcCasSeqnoUninitialised);
    }
    if (mightContainXattrs) {
        vbstate5["might_contain_xattrs"] = false;
    }
    write_vb_state(dbname, vbucket, vbstate5);
}

// Regression test for MB-19635
// Check that warming up from a 2.x couchfile doesn't end up with a UUID of 0
// we warmup 2 vbuckets and ensure they get unique IDs.
static enum test_result test_mb19635_upgrade_from_25x(EngineIface* h) {
    if (!isWarmupEnabled(h)) {
        return SKIPPED;
    }

    std::string backend = get_str_stat(h, "ep_backend");
    if (backend == "rocksdb") {
        // TODO RDB:
        return SKIPPED_UNDER_ROCKSDB;
    }

    int num_items = 10;
    for (int j = 0; j < num_items; ++j) {
        std::stringstream ss;
        ss << "key" << j;
        checkeq(cb::engine_errc::success,
                store(h,
                      nullptr,
                      StoreSemantics::Set,
                      ss.str().c_str(),
                      "data"),
                "Failed to store a value");
    }

    wait_for_flusher_to_settle(h);

    std::string dbname = get_dbname(testHarness->get_current_testcase()->cfg);

    force_vbstate_to_v5(dbname, Vbid(0));
    force_vbstate_to_v5(dbname, Vbid(1));

    // Now shutdown engine force and restart to warmup from the 2.5.x data.
    testHarness->reload_engine(&h,

                               testHarness->get_current_testcase()->cfg,
                               true,
                               false);

    wait_for_warmup_complete(h);
    uint64_t vb_uuid0 = get_ull_stat(h, "vb_0:uuid", "vbucket-details");
    uint64_t vb_uuid1 = get_ull_stat(h, "vb_1:uuid", "vbucket-details");
    checkne(vb_uuid0, vb_uuid1, "UUID is not unique");

    // Upgrade in this case means the high-seqno is the visible-seqno
    checkeq(get_ull_stat(h, "vb_0:high_seqno", "vbucket-details"),
            get_ull_stat(h, "vb_0:max_visible_seqno", "vbucket-details"),
            "expected max-visible-seqno to be set to high_seqno");

    return SUCCESS;
}

// Regression test for MB-38031
// If upgrade from 4.x via a 5.x 'hop' some vbstate entries that 5.x creates
// won't be present if 5.x is just a stepping stone with no flushes
static enum test_result test_mb38031_upgrade_from_4x_via_5x_hop(
        EngineIface* h) {
    if (!isWarmupEnabled(h)) {
        return SKIPPED;
    }
    check(set_vbucket_state(h, Vbid(1), vbucket_state_active),
          "Failed to set vbucket state (vb 1).");
    check(set_vbucket_state(h, Vbid(2), vbucket_state_active),
          "Failed to set vbucket state (vb 2).");

    int num_items = 10;
    for (int vb = 0; vb < 3; ++vb) {
        for (int j = 0; j < num_items; ++j) {
            std::stringstream ss;
            ss << "key_" << j;
            checkeq(cb::engine_errc::success,
                    store(h,
                          nullptr,
                          StoreSemantics::Set,
                          ss.str().c_str(),
                          "data",
                          nullptr,
                          0,
                          Vbid(vb)),
                    "Failed to store a value");
        }
    }

    wait_for_flusher_to_settle(h);

    std::string dbname = get_dbname(testHarness->get_current_testcase()->cfg);

    // Force vbstate on three vbuckets with each combination of hlc_epoch and
    // might_contain_xattrs
    force_vbstate_to_v5(dbname, Vbid(0), true, false);
    force_vbstate_to_v5(dbname, Vbid(1), false, true);
    force_vbstate_to_v5(dbname, Vbid(2), false, false);

    // Now shutdown engine force and restart to warmup
    testHarness->reload_engine(
            &h, testHarness->get_current_testcase()->cfg, true, false);

    wait_for_warmup_complete(h);

    // Warmup success and all documents loaded
    checkeq(num_items,
            get_int_stat(h, "vb_0:num_items", "vbucket-details 0"),
            "Expected vb:0 to have num_items");
    checkeq(num_items,
            get_int_stat(h, "vb_1:num_items", "vbucket-details 1"),
            "Expected vb:1 to have num_items");
    checkeq(num_items,
            get_int_stat(h, "vb_2:num_items", "vbucket-details 2"),
            "Expected vb:2 to have num_items");
    return SUCCESS;
}

// Regression test for MB-38031
// If upgrade from 4.x via a 5.x 'hop' some vbstate entries that 5.x creates
// won't be present if 5.x is just a stepping stone with no flushes
static enum test_result test_mb38031_illegal_json_throws(EngineIface* h) {
    if (!isWarmupEnabled(h)) {
        return SKIPPED;
    }

    checkeq(cb::engine_errc::success,
            store(h,
                  nullptr,
                  StoreSemantics::Set,
                  "key",
                  "data",
                  nullptr,
                  0,
                  Vbid(0)),
            "Failed to store a value");

    wait_for_flusher_to_settle(h);

    // VBState with a required field missing, max_cas
    const nlohmann::json vbstate = {
            {"state", "active"},
            {"checkpoint_id", "1"},
            {"max_deleted_seqno", "0"},
            {"snap_start", "34344987306"}, // illegal as start > end
            {"snap_end", "1"},
            {"hlc_epoch", std::to_string(HlcCasSeqnoUninitialised)},
            {"might_contain_xattrs", false},
            {"namespaces_supported", true}};

    write_vb_state(get_dbname(testHarness->get_current_testcase()->cfg),
                   Vbid(0),
                   vbstate);

    // reload_engine will throw an engine initialize exception from CouchKVStore
    try {
        testHarness->reload_engine(
                &h, testHarness->get_current_testcase()->cfg, true, false);
    } catch (const std::runtime_error& e) {
        check(std::string(e.what()).find("CouchKVStore::initialize: "
                                         "readVBState error:JsonInvalid") !=
                      std::string::npos,
              "unexpected exception");
        return SUCCESS;
    }

    return FAIL;
}

static void force_vbstate_MB34173_corruption(std::string dbname,
                                             const std::string state,
                                             Vbid vbucket) {
    const nlohmann::json vbstateIllegalSnapshotRange = {
            {"state", state},
            {"checkpoint_id", "1"},
            {"max_deleted_seqno", "0"},
            {"snap_start", "34344987306"}, // illegal as start > end
            {"snap_end", "1"},
            {"max_cas", "123"},
            {"hlc_epoch", std::to_string(HlcCasSeqnoUninitialised)},
            {"might_contain_xattrs", false},
            {"namespaces_supported", true}};

    write_vb_state(dbname, vbucket, vbstateIllegalSnapshotRange);
}

static enum test_result test_MB34173_warmup(EngineIface* h) {
    if (!isWarmupEnabled(h)) {
        return SKIPPED;
    }

    std::string backend = get_str_stat(h, "ep_backend");
    if (backend == "rocksdb") {
        // TODO RDB:
        return SKIPPED_UNDER_ROCKSDB;
    }

    check(set_vbucket_state(h, Vbid(0), vbucket_state_active),
          "Failed to set vbucket state (vb 0).");
    check(set_vbucket_state(h, Vbid(1), vbucket_state_replica),
          "Failed to set vbucket state (vb 1).");
    check(set_vbucket_state(h, Vbid(2), vbucket_state_pending),
          "Failed to set vbucket state (vb 2).");

    wait_for_flusher_to_settle(h);

    std::string dbname = get_dbname(testHarness->get_current_testcase()->cfg);

    force_vbstate_MB34173_corruption(dbname, "active", Vbid(0));
    force_vbstate_MB34173_corruption(dbname, "replica", Vbid(1));
    force_vbstate_MB34173_corruption(dbname, "pending", Vbid(2));

    // Warmup
    testHarness->reload_engine(&h,

                               testHarness->get_current_testcase()->cfg,
                               true,
                               false);

    wait_for_warmup_complete(h);

    auto checkRange = [h](int vb) {
        std::string statKey = "vb_" + std::to_string(vb);
        auto key1 = statKey + ":high_seqno";
        auto key2 = statKey + ":last_persisted_snap_start";
        auto key3 = statKey + ":last_persisted_snap_end";
        uint64_t highSeq = get_ull_stat(h, key1.c_str(), "vbucket-seqno");
        uint64_t snapStart = get_ull_stat(h, key2.c_str(), "vbucket-seqno");
        uint64_t snapEnd = get_ull_stat(h, key3.c_str(), "vbucket-seqno");
        check(highSeq <= snapEnd && highSeq >= snapStart,
              "Invalid snapshot range");
    };

    checkRange(0);

    // Expect that vb1/2 have now gone away, warmup skipped them because of the
    // snapshot corruption
    checkeq(cb::engine_errc::not_my_vbucket,
            gat(h, "no-vb", Vbid(1), 0).first,
            "Should have received not my vbucket response for vb1");
    checkeq(cb::engine_errc::not_my_vbucket,
            gat(h, "no-vb", Vbid(2), 0).first,
            "Should have received not my vbucket response for vb2");

    check(set_vbucket_state(h, Vbid(1), vbucket_state_replica),
          "Failed to set vbucket state (vb 1).");
    check(set_vbucket_state(h, Vbid(2), vbucket_state_replica),
          "Failed to set vbucket state (vb 2).");

    checkRange(1);
    checkRange(2);

    return SUCCESS;
}

// Regression test the stats calls that they don't blow the snprintf
// buffers. All of the tests in this batch make sure that all of the stats
// exists (the stats call return a fixed set of stats)
static enum test_result test_mb19687_fixed(EngineIface* h) {
    // Map of stat group names to their content. Not const as we can insert
    // additional stats to check for based on engine config (full / value
    // eviction, persistent / ephemeral ...)
    std::map<std::string_view, std::vector<std::string_view> > statsKeys{
            {"dcp-vbtakeover 0",
             {"status",
              "on_disk_deletes",
              "vb_items",
              "chk_items",
              "estimate"}},
            {"dcp",
             {"ep_dcp_backfill_disk",
              "ep_dcp_backfill_memory",
              "ep_dcp_count",
              "ep_dcp_dead_conn_count",
              "ep_dcp_items_remaining",
              "ep_dcp_items_sent",
              "ep_dcp_max_running_backfills",
              "ep_dcp_num_running_backfills",
              "ep_dcp_consumer_count",
              "ep_dcp_producer_count",
              "ep_dcp_queue_fill",
              "ep_dcp_total_bytes",
              "ep_dcp_total_uncompressed_data_size"}},
            {"hash",
             {"vb_0:counted",
              "vb_0:locks",
              "vb_0:max_depth",
              "vb_0:mem_size",
              "vb_0:mem_size_counted",
              "vb_0:min_depth",
              "vb_0:num_system_items",
              "vb_0:reported",
              "vb_0:resized",
              "vb_0:size",
              "vb_0:state"}},
            {"vbucket", {"vb_0"}},
            {"vbucket-details 0",
             {"vb_0",
              "vb_0:drift_ahead_threshold",
              "vb_0:drift_ahead_threshold_exceeded",
              "vb_0:drift_behind_threshold",
              "vb_0:drift_behind_threshold_exceeded",
              "vb_0:high_completed_seqno",
              "vb_0:high_prepared_seqno",
              "vb_0:high_seqno",
              "vb_0:ht_cache_size",
              "vb_0:ht_item_memory",
              "vb_0:ht_item_memory_uncompressed",
              "vb_0:ht_memory",
              "vb_0:ht_num_deleted_items",
              "vb_0:ht_num_in_memory_items",
              "vb_0:ht_num_in_memory_non_resident_items",
              "vb_0:ht_num_items",
              "vb_0:ht_num_temp_items",
              "vb_0:ht_size",
              "vb_0:logical_clock_ticks",
              "vb_0:max_cas",
              "vb_0:max_cas_str",
              "vb_0:max_visible_seqno",
              "vb_0:num_ejects",
              "vb_0:num_items",
              "vb_0:num_non_resident",
              "vb_0:num_prepared_sync_writes",
              "vb_0:num_temp_items",
              "vb_0:ops_create",
              "vb_0:ops_delete",
              "vb_0:ops_get",
              "vb_0:ops_reject",
              "vb_0:ops_update",
              "vb_0:pending_writes",
              "vb_0:persistence_seqno",
              "vb_0:purge_seqno",
              "vb_0:queue_age",
              "vb_0:queue_drain",
              "vb_0:queue_fill",
              "vb_0:queue_memory",
              "vb_0:queue_size",
              "vb_0:rollback_item_count",
              "vb_0:sync_write_accepted_count",
              "vb_0:sync_write_committed_count",
              "vb_0:sync_write_aborted_count",
              "vb_0:hp_vb_req_size",
              "vb_0:topology",
              "vb_0:total_abs_drift",
              "vb_0:total_abs_drift_count",
              "vb_0:uuid",
              "vb_0:might_contain_xattrs",
              "vb_0:max_deleted_revid"}},
            {"vbucket-seqno",
             {"vb_0:abs_high_seqno",
              "vb_0:high_completed_seqno",
              "vb_0:high_prepared_seqno",
              "vb_0:high_seqno",
              "vb_0:last_persisted_seqno",
              "vb_0:last_persisted_snap_end",
              "vb_0:last_persisted_snap_start",
              "vb_0:max_visible_seqno",
              "vb_0:purge_seqno",
              "vb_0:uuid"}},
            {"vbucket-seqno 0",
             {"vb_0:abs_high_seqno",
              "vb_0:high_completed_seqno",
              "vb_0:high_prepared_seqno",
              "vb_0:high_seqno",
              "vb_0:last_persisted_seqno",
              "vb_0:last_persisted_snap_end",
              "vb_0:last_persisted_snap_start",
              "vb_0:max_visible_seqno",
              "vb_0:purge_seqno",
              "vb_0:uuid"}},
            {"prev-vbucket", {"vb_0"}},
            {"prev-vbucket", {"vb_0"}},
            {"checkpoint",
             {"vb_0:mem_usage",
              "vb_0:mem_usage_queued_items",
              "vb_0:mem_usage_queue_overhead",
              "vb_0:mem_usage_key_index_overhead",
              "vb_0:num_checkpoint_items",
              "vb_0:num_checkpoints",
              "vb_0:num_conn_cursors",
              "vb_0:num_open_checkpoint_items",
              "vb_0:open_checkpoint_id",
              "vb_0:state",
              "vb_0:id_1:key_index_allocator_bytes",
              "vb_0:id_1:mem_usage_queued_items",
              "vb_0:id_1:mem_usage_queue_overhead",
              "vb_0:id_1:mem_usage_key_index_overhead",
              "vb_0:id_1:snap_end",
              "vb_0:id_1:snap_start",
              "vb_0:id_1:state",
              "vb_0:id_1:queue_allocator_bytes",
              "vb_0:id_1:type",
              "vb_0:id_1:historical",
              "vb_0:id_1:visible_snap_end",
              "vb_0:id_1:highest_expelled_seqno",
              "vb_0:id_1:num_items"}},
            {"checkpoint 0",
             {"vb_0:mem_usage",
              "vb_0:mem_usage_queued_items",
              "vb_0:mem_usage_queue_overhead",
              "vb_0:mem_usage_key_index_overhead",
              "vb_0:num_checkpoint_items",
              "vb_0:num_checkpoints",
              "vb_0:num_conn_cursors",
              "vb_0:num_open_checkpoint_items",
              "vb_0:open_checkpoint_id",
              "vb_0:state",
              "vb_0:id_1:key_index_allocator_bytes",
              "vb_0:id_1:mem_usage_queued_items",
              "vb_0:id_1:mem_usage_queue_overhead",
              "vb_0:id_1:mem_usage_key_index_overhead",
              "vb_0:id_1:snap_end",
              "vb_0:id_1:snap_start",
              "vb_0:id_1:state",
              "vb_0:id_1:queue_allocator_bytes",
              "vb_0:id_1:type",
              "vb_0:id_1:historical",
              "vb_0:id_1:visible_snap_end",
              "vb_0:id_1:highest_expelled_seqno",
              "vb_0:id_1:num_items"}},
            {"uuid", {"uuid"}},
            {"kvstore",
             {"rw_0:backend_type",
              "rw_0:close",
              "rw_0:failure_del",
              "rw_0:failure_get",
              "rw_0:failure_open",
              "rw_0:failure_set",
              "rw_0:failure_vbset",
              "rw_0:io_flusher_write_amplification",
              "rw_0:io_total_write_amplification",
              "rw_0:io_compaction_read_bytes",
              "rw_0:io_compaction_write_bytes",
              "rw_0:io_bg_fetch_docs_read",
              "rw_0:io_num_write",
              "rw_0:io_bg_fetch_doc_bytes",
              "rw_0:io_total_read_bytes",
              "rw_0:io_total_write_bytes",
              "rw_0:io_document_write_bytes",
              "rw_0:lastCommDocs",
              "rw_0:numLoadedVb",
              "rw_0:open",
              "rw_1:backend_type",
              "rw_1:close",
              "rw_1:failure_del",
              "rw_1:failure_get",
              "rw_1:failure_open",
              "rw_1:failure_set",
              "rw_1:failure_vbset",
              "rw_1:io_flusher_write_amplification",
              "rw_1:io_total_write_amplification",
              "rw_1:io_compaction_read_bytes",
              "rw_1:io_compaction_write_bytes",
              "rw_1:io_bg_fetch_docs_read",
              "rw_1:io_num_write",
              "rw_1:io_bg_fetch_doc_bytes",
              "rw_1:io_total_read_bytes",
              "rw_1:io_total_write_bytes",
              "rw_1:io_document_write_bytes",
              "rw_1:lastCommDocs",
              "rw_1:numLoadedVb",
              "rw_1:open",
              "rw_2:backend_type",
              "rw_2:close",
              "rw_2:failure_del",
              "rw_2:failure_get",
              "rw_2:failure_open",
              "rw_2:failure_set",
              "rw_2:failure_vbset",
              "rw_2:io_flusher_write_amplification",
              "rw_2:io_total_write_amplification",
              "rw_2:io_compaction_read_bytes",
              "rw_2:io_compaction_write_bytes",
              "rw_2:io_bg_fetch_docs_read",
              "rw_2:io_num_write",
              "rw_2:io_bg_fetch_doc_bytes",
              "rw_2:io_total_read_bytes",
              "rw_2:io_total_write_bytes",
              "rw_2:io_document_write_bytes",
              "rw_2:lastCommDocs",
              "rw_2:numLoadedVb",
              "rw_2:open",
              "rw_3:backend_type",
              "rw_3:close",
              "rw_3:failure_del",
              "rw_3:failure_get",
              "rw_3:failure_open",
              "rw_3:failure_set",
              "rw_3:failure_vbset",
              "rw_3:io_flusher_write_amplification",
              "rw_3:io_total_write_amplification",
              "rw_3:io_compaction_read_bytes",
              "rw_3:io_compaction_write_bytes",
              "rw_3:io_bg_fetch_docs_read",
              "rw_3:io_num_write",
              "rw_3:io_bg_fetch_doc_bytes",
              "rw_3:io_total_read_bytes",
              "rw_3:io_total_write_bytes",
              "rw_3:io_document_write_bytes",
              "rw_3:lastCommDocs",
              "rw_3:numLoadedVb",
              "rw_3:open"}},
            {"info", {"info"}},
            {"config",
             {"ep_allow_sanitize_value_in_deletion",
              "ep_backend",
              "ep_backfill_mem_threshold",
              "ep_bfilter_enabled",
              "ep_bfilter_fp_prob",
              "ep_bfilter_key_count",
              "ep_bfilter_residency_threshold",
              "ep_bucket_type",
              "ep_bucket_quota_change_task_poll_interval",
              "ep_cache_size",
              "ep_chk_expel_enabled",
              "ep_chk_remover_stime",
              "ep_checkpoint_destruction_tasks",
              "ep_checkpoint_memory_ratio",
              "ep_checkpoint_memory_recovery_upper_mark",
              "ep_checkpoint_memory_recovery_lower_mark",
              "ep_checkpoint_max_size",
              "ep_collections_drop_compaction_delay",
              "ep_collections_enabled",
              "ep_compaction_expire_from_start",
              "ep_compaction_expiry_fetch_inline",
              "ep_compaction_max_concurrent_ratio",
              "ep_compression_mode",
              "ep_concurrent_pagers",
              "ep_expiry_pager_concurrency",
              "ep_conflict_resolution_type",
              "ep_connection_manager_interval",
              "ep_couch_bucket",
              "ep_data_traffic_enabled",
              "ep_dbname",
              "ep_dcp_backfill_byte_limit",
<<<<<<< HEAD
              "ep_dcp_consumer_buffer_ratio",
=======
              "ep_dcp_backfill_in_progress_per_connection_limit",
              "ep_dcp_conn_buffer_size",
              "ep_dcp_conn_buffer_size_aggr_mem_threshold",
              "ep_dcp_conn_buffer_size_aggressive_perc",
              "ep_dcp_conn_buffer_size_max",
              "ep_dcp_conn_buffer_size_perc",
>>>>>>> 53c07ce8
              "ep_dcp_enable_noop",
              "ep_dcp_consumer_flow_control_enabled",
              "ep_dcp_min_compression_ratio",
              "ep_dcp_idle_timeout",
              "ep_dcp_noop_mandatory_for_v5_features",
              "ep_dcp_noop_tx_interval",
              "ep_dcp_producer_snapshot_marker_yield_limit",
              "ep_dcp_consumer_control_enabled",
              "ep_dcp_consumer_process_buffered_messages_yield_limit",
              "ep_dcp_consumer_process_buffered_messages_batch_size",
              "ep_dcp_oso_backfill",
              "ep_dcp_oso_backfill_large_value_ratio",
              "ep_dcp_oso_backfill_small_value_ratio",
              "ep_dcp_oso_backfill_small_item_size_threshold",
              "ep_dcp_scan_byte_limit",
              "ep_dcp_scan_item_limit",
              "ep_dcp_takeover_max_time",
              "ep_defragmenter_age_threshold",
              "ep_defragmenter_auto_lower_threshold",
              "ep_defragmenter_auto_max_sleep",
              "ep_defragmenter_auto_min_sleep",
              "ep_defragmenter_auto_pid_d",
              "ep_defragmenter_auto_pid_dt",
              "ep_defragmenter_auto_pid_i",
              "ep_defragmenter_auto_pid_p",
              "ep_defragmenter_auto_upper_threshold",
              "ep_defragmenter_chunk_duration",
              "ep_defragmenter_enabled",
              "ep_defragmenter_interval",
              "ep_defragmenter_mode",
              "ep_defragmenter_stored_value_age_threshold",
              "ep_durability_min_level",
              "ep_executor_pool_backend",
              "ep_exp_pager_enabled",
              "ep_exp_pager_initial_run_time",
              "ep_exp_pager_stime",
              "ep_failpartialwarmup",
              "ep_flusher_total_batch_limit",
              "ep_fsync_after_every_n_bytes_written",
              "ep_freq_counter_increment_factor",
              "ep_couchstore_tracing",
              "ep_couchstore_write_validation",
              "ep_couchstore_mprotect",
              "ep_couchstore_file_cache_max_size",
              "ep_couchstore_midpoint_rollback_optimisation",
              "ep_getl_default_timeout",
              "ep_getl_max_timeout",
              "ep_hlc_drift_ahead_threshold_us",
              "ep_hlc_drift_behind_threshold_us",
              "ep_ht_locks",
              "ep_ht_resize_interval",
              "ep_ht_size",
              "ep_item_compressor_chunk_duration",
              "ep_item_compressor_interval",
              "ep_item_eviction_age_percentage",
              "ep_item_eviction_initial_mfu_percentile",
              "ep_item_eviction_initial_mfu_update_interval",
              "ep_item_eviction_freq_counter_age_threshold",
              "ep_item_eviction_strategy",
              "ep_item_freq_decayer_chunk_duration",
              "ep_item_freq_decayer_percent",
              "ep_magma_per_document_compression_enabled",
              "ep_magma_sync_every_batch",
              "ep_magma_min_value_block_size_threshold",
              "ep_magma_checkpoint_interval",
              "ep_magma_min_checkpoint_interval",
              "ep_magma_checkpoint_threshold",
              "ep_magma_delete_frag_ratio",
              "ep_magma_delete_memtable_writecache",
              "ep_magma_enable_block_cache",
              "ep_magma_enable_direct_io",
              "ep_magma_enable_group_commit",
              "ep_magma_enable_upsert",
              "ep_magma_expiry_frag_threshold",
              "ep_magma_flusher_thread_percentage",
              "ep_magma_group_commit_max_sync_wait_duration_ms",
              "ep_magma_group_commit_max_transaction_count",
              "ep_magma_heartbeat_interval",
              "ep_magma_max_checkpoints",
              "ep_magma_max_default_storage_threads",
              "ep_magma_max_level_0_ttl",
              "ep_magma_max_recovery_bytes",
              "ep_magma_max_write_cache",
              "ep_magma_mem_quota_low_watermark_ratio",
              "ep_magma_initial_wal_buffer_size",
              "ep_magma_write_cache_ratio",
              "ep_magma_expiry_purger_interval",
              "ep_magma_enable_wal",
              "ep_magma_enable_memory_optimized_writes",
              "ep_magma_bloom_filter_accuracy",
              "ep_magma_bloom_filter_accuracy_for_bottom_level",
              "ep_magma_index_compression_algo",
              "ep_magma_data_compression_algo",
              "ep_max_num_bgfetchers",
              "ep_max_num_flushers",
              "ep_max_checkpoints",
              "ep_max_failover_entries",
              "ep_max_item_privileged_bytes",
              "ep_max_item_size",
              "ep_max_num_shards",
              "ep_max_num_workers",
              "ep_checkpoint_remover_task_count",
              "ep_max_size",
              "ep_max_threads",
              "ep_max_ttl",
              "ep_max_vbuckets",
              "ep_mem_high_wat",
              "ep_mem_low_wat",
              "ep_mem_used_merge_threshold_percent",
              "ep_min_compression_ratio",
              "ep_mutation_mem_ratio",
              "ep_pager_sleep_time_ms",
              "ep_pitr_enabled",
              "ep_pitr_granularity",
              "ep_pitr_max_history_age",
              "ep_range_scan_kv_store_scan_ratio",
              "ep_range_scan_max_continue_tasks",
              "ep_range_scan_max_lifetime",
              "ep_range_scan_read_buffer_send_size",
              "ep_retain_erroneous_tombstones",
              "ep_rocksdb_options",
              "ep_rocksdb_cf_options",
              "ep_rocksdb_bbt_options",
              "ep_rocksdb_low_pri_background_threads",
              "ep_rocksdb_high_pri_background_threads",
              "ep_rocksdb_stats_level",
              "ep_rocksdb_block_cache_ratio",
              "ep_rocksdb_block_cache_high_pri_pool_ratio",
              "ep_rocksdb_memtables_ratio",
              "ep_rocksdb_default_cf_optimize_compaction",
              "ep_rocksdb_seqno_cf_optimize_compaction",
              "ep_rocksdb_write_rate_limit",
              "ep_rocksdb_uc_max_size_amplification_percent",
              "ep_seqno_persistence_timeout",
              "ep_sync_writes_max_allowed_replicas",
              "ep_time_synchronization",
              "ep_cross_bucket_ht_quota_sharing",
              "ep_uuid",
              "ep_vbucket_mapping_sanity_checking",
              "ep_vbucket_mapping_sanity_checking_error_mode",
              "ep_warmup_batch_size",
              "ep_warmup_min_items_threshold",
              "ep_warmup_min_memory_threshold",
              "ep_xattr_enabled"}},
            {"workload",
             {"ep_workload:num_readers",
              "ep_workload:num_writers",
              "ep_workload:num_auxio",
              "ep_workload:num_nonio",
              "ep_workload:num_shards",
              "ep_workload:ready_tasks",
              "ep_workload:num_sleepers",
              "ep_workload:LowPrioQ_AuxIO:InQsize",
              "ep_workload:LowPrioQ_AuxIO:OutQsize",
              "ep_workload:LowPrioQ_NonIO:InQsize",
              "ep_workload:LowPrioQ_NonIO:OutQsize",
              "ep_workload:LowPrioQ_Reader:InQsize",
              "ep_workload:LowPrioQ_Reader:OutQsize",
              "ep_workload:LowPrioQ_Writer:InQsize",
              "ep_workload:LowPrioQ_Writer:OutQsize"}},
            {"failovers 0",
             {"vb_0:0:id",
              "vb_0:0:seq",
              "vb_0:num_entries",
              "vb_0:num_erroneous_entries_erased"}},
            {"failovers",
             {"vb_0:0:id",
              "vb_0:0:seq",
              "vb_0:num_entries",
              "vb_0:num_erroneous_entries_erased"}},
            {"", // Note: we convert empty to a null to get engine stats
             {"ep_allow_sanitize_value_in_deletion",
              "bytes",
              "curr_items",
              "curr_items_tot",
              "curr_temp_items",
              "ep_access_scanner_last_runtime",
              "ep_access_scanner_num_items",
              "ep_access_scanner_task_time",
              "ep_active_ahead_exceptions",
              "ep_active_behind_exceptions",
              "ep_active_datatype_json",
              "ep_active_datatype_json,xattr",
              "ep_active_datatype_raw",
              "ep_active_datatype_snappy",
              "ep_active_datatype_snappy,json",
              "ep_active_datatype_snappy,json,xattr",
              "ep_active_datatype_snappy,xattr",
              "ep_active_datatype_xattr",
              "ep_active_hlc_drift",
              "ep_active_hlc_drift_count",
              "ep_arena_memory_allocated",
#if !defined(ADDRESS_SANITIZER) && !defined(THREAD_SANITIZER) && \
        defined(HAVE_JEMALLOC)
              "ep_arena_memory_resident",
#endif
              "ep_backend",
              "ep_backfill_mem_threshold",
              "ep_bfilter_enabled",
              "ep_bfilter_fp_prob",
              "ep_bfilter_key_count",
              "ep_bfilter_residency_threshold",
              "ep_bg_fetch_avg_read_amplification",
              "ep_bg_fetched",
              "ep_bg_fetched_compaction",
              "ep_bg_meta_fetched",
              "ep_bg_remaining_items",
              "ep_bg_remaining_jobs",
              "ep_blob_num",
              "ep_blob_num_allocated_total",
              "ep_blob_num_freed_total",
              "ep_blob_overhead",
              "ep_bucket_priority",
              "ep_bucket_type",
              "ep_bucket_quota_change_task_poll_interval",
              "ep_cache_size",
              "ep_chk_expel_enabled",
              "ep_chk_persistence_remains",
              "ep_chk_remover_stime",
              "ep_checkpoint_destruction_tasks",
              "ep_checkpoint_memory_pending_destruction",
              "ep_checkpoint_memory_ratio",
              "ep_checkpoint_memory_recovery_upper_mark",
              "ep_checkpoint_memory_recovery_lower_mark",
              "ep_checkpoint_memory_quota",
              "ep_checkpoint_memory_recovery_upper_mark_bytes",
              "ep_checkpoint_memory_recovery_lower_mark_bytes",
              "ep_checkpoint_max_size",
              "ep_checkpoint_computed_max_size",
              "ep_clock_cas_drift_threshold_exceeded",
              "ep_collections_drop_compaction_delay",
              "ep_collections_enabled",
              "ep_compaction_expire_from_start",
              "ep_compaction_expiry_fetch_inline",
              "ep_compaction_max_concurrent_ratio",
              "ep_compression_mode",
              "ep_concurrent_pagers",
              "ep_conflicts_resolved_del_accepted",
              "ep_conflicts_resolved_del_rejected_behind",
              "ep_conflicts_resolved_del_rejected_identical",
              "ep_conflicts_resolved_set_accepted",
              "ep_conflicts_resolved_set_rejected_behind",
              "ep_conflicts_resolved_set_rejected_identical",
              "ep_expiry_pager_concurrency",
              "ep_conflict_resolution_type",
              "ep_connection_manager_interval",
              "ep_couch_bucket",
              "ep_cursors_dropped",
              "ep_mem_freed_by_checkpoint_removal",
              "ep_mem_freed_by_checkpoint_item_expel",
              "ep_num_checkpoints",
              "ep_num_checkpoints_allocated_total",
              "ep_num_checkpoints_freed_total",
              "ep_num_checkpoints_pending_destruction",
              "ep_data_read_failed",
              "ep_data_write_failed",
              "ep_data_traffic_enabled",
              "ep_dbname",
              "ep_dcp_backfill_byte_limit",
<<<<<<< HEAD
              "ep_dcp_consumer_buffer_ratio",
=======
              "ep_dcp_backfill_in_progress_per_connection_limit",
              "ep_dcp_conn_buffer_size",
              "ep_dcp_conn_buffer_size_aggr_mem_threshold",
              "ep_dcp_conn_buffer_size_aggressive_perc",
              "ep_dcp_conn_buffer_size_max",
              "ep_dcp_conn_buffer_size_perc",
>>>>>>> 53c07ce8
              "ep_dcp_consumer_control_enabled",
              "ep_dcp_consumer_process_buffered_messages_batch_size",
              "ep_dcp_consumer_process_buffered_messages_yield_limit",
              "ep_dcp_enable_noop",
              "ep_dcp_consumer_flow_control_enabled",
              "ep_dcp_idle_timeout",
              "ep_dcp_min_compression_ratio",
              "ep_dcp_noop_mandatory_for_v5_features",
              "ep_dcp_noop_tx_interval",
              "ep_dcp_oso_backfill",
              "ep_dcp_oso_backfill_large_value_ratio",
              "ep_dcp_oso_backfill_small_value_ratio",
              "ep_dcp_oso_backfill_small_item_size_threshold",
              "ep_dcp_producer_snapshot_marker_yield_limit",
              "ep_dcp_scan_byte_limit",
              "ep_dcp_scan_item_limit",
              "ep_dcp_takeover_max_time",
              "ep_defragmenter_age_threshold",
              "ep_defragmenter_auto_lower_threshold",
              "ep_defragmenter_auto_max_sleep",
              "ep_defragmenter_auto_min_sleep",
              "ep_defragmenter_auto_pid_d",
              "ep_defragmenter_auto_pid_dt",
              "ep_defragmenter_auto_pid_i",
              "ep_defragmenter_auto_pid_p",
              "ep_defragmenter_auto_upper_threshold",
              "ep_defragmenter_chunk_duration",
              "ep_defragmenter_enabled",
              "ep_defragmenter_interval",
              "ep_defragmenter_num_moved",
              "ep_defragmenter_num_visited",
              "ep_defragmenter_mode",
              "ep_defragmenter_stored_value_age_threshold",
              "ep_defragmenter_sv_num_moved",
              "ep_defragmenter_sleep_time",
              "ep_degraded_mode",
              "ep_diskqueue_drain",
              "ep_diskqueue_fill",
              "ep_diskqueue_items",
              "ep_diskqueue_memory",
              "ep_diskqueue_pending",
              "ep_durability_min_level",
              "ep_executor_pool_backend",
              "ep_exp_pager_enabled",
              "ep_exp_pager_initial_run_time",
              "ep_exp_pager_stime",
              "ep_expired_access",
              "ep_expired_compactor",
              "ep_expired_pager",
              "ep_expiry_pager_task_time",
              "ep_failpartialwarmup",
              "ep_flush_duration_total",
              "ep_flusher_total_batch_limit",
              "ep_fsync_after_every_n_bytes_written",
              "ep_freq_counter_increment_factor",
              "ep_couchstore_tracing",
              "ep_couchstore_write_validation",
              "ep_couchstore_mprotect",
              "ep_couchstore_file_cache_max_size",
              "ep_couchstore_midpoint_rollback_optimisation",
              "ep_getl_default_timeout",
              "ep_getl_max_timeout",
              "ep_hlc_drift_ahead_threshold_us",
              "ep_hlc_drift_behind_threshold_us",
              "ep_ht_locks",
              "ep_ht_resize_interval",
              "ep_ht_size",
              "ep_io_bg_fetch_read_count",
              "ep_io_compaction_read_bytes",
              "ep_io_compaction_write_bytes",
              "ep_io_document_write_bytes",
              "ep_io_flusher_write_amplification",
              "ep_io_total_read_bytes",
              "ep_io_total_write_amplification",
              "ep_io_total_write_bytes",
              "ep_item_compressor_chunk_duration",
              "ep_item_compressor_interval",
              "ep_item_compressor_num_compressed",
              "ep_item_compressor_num_visited",
              "ep_item_eviction_age_percentage",
              "ep_item_eviction_initial_mfu_percentile",
              "ep_item_eviction_initial_mfu_update_interval",
              "ep_item_eviction_freq_counter_age_threshold",
              "ep_item_eviction_strategy",
              "ep_item_freq_decayer_chunk_duration",
              "ep_item_freq_decayer_percent",
              "ep_item_num",
              "ep_item_num_allocated_total",
              "ep_item_num_freed_total",
              "ep_items_expelled_from_checkpoints",
              "ep_items_rm_from_checkpoints",
              "ep_kv_size",
              "ep_max_num_bgfetchers",
              "ep_max_num_flushers",
              "ep_max_checkpoints",
              "ep_max_failover_entries",
              "ep_max_item_privileged_bytes",
              "ep_max_item_size",
              "ep_max_num_shards",
              "ep_max_num_workers",
              "ep_checkpoint_remover_task_count",
              "ep_max_size",
              "ep_max_threads",
              "ep_max_ttl",
              "ep_max_vbuckets",
              "ep_mem_high_wat",
              "ep_mem_high_wat_percent",
              "ep_mem_low_wat",
              "ep_mem_low_wat_percent",
              "ep_mem_tracker_enabled",
              "ep_mem_used_merge_threshold_percent",
              "ep_checkpoint_memory",
              "ep_ht_item_memory",
              "ep_meta_data_memory",
              "ep_meta_data_disk",
              "ep_min_compression_ratio",
              "ep_mutation_mem_ratio",
              "ep_num_access_scanner_runs",
              "ep_num_access_scanner_skips",
              "ep_num_eject_failures",
              "ep_num_expiry_pager_runs",
              "ep_num_freq_decayer_runs",
              "ep_num_non_resident",
              "ep_num_not_my_vbuckets",
              "ep_num_ops_del_meta",
              "ep_num_ops_del_meta_res_fail",
              "ep_num_ops_del_ret_meta",
              "ep_num_ops_get_meta",
              "ep_num_ops_get_meta_on_set_meta",
              "ep_num_ops_set_meta",
              "ep_num_ops_set_meta_res_fail",
              "ep_num_ops_set_ret_meta",
              "ep_num_pager_runs",
              "ep_num_value_ejects",
              "ep_num_workers",
              "ep_magma_per_document_compression_enabled",
              "ep_magma_sync_every_batch",
              "ep_magma_min_value_block_size_threshold",
              "ep_magma_checkpoint_interval",
              "ep_magma_min_checkpoint_interval",
              "ep_magma_checkpoint_threshold",
              "ep_magma_delete_frag_ratio",
              "ep_magma_delete_memtable_writecache",
              "ep_magma_enable_block_cache",
              "ep_magma_enable_direct_io",
              "ep_magma_enable_group_commit",
              "ep_magma_enable_upsert",
              "ep_magma_expiry_frag_threshold",
              "ep_magma_flusher_thread_percentage",
              "ep_magma_group_commit_max_sync_wait_duration_ms",
              "ep_magma_group_commit_max_transaction_count",
              "ep_magma_heartbeat_interval",
              "ep_magma_max_checkpoints",
              "ep_magma_max_default_storage_threads",
              "ep_magma_max_level_0_ttl",
              "ep_magma_max_recovery_bytes",
              "ep_magma_max_write_cache",
              "ep_magma_mem_quota_low_watermark_ratio",
              "ep_magma_initial_wal_buffer_size",
              "ep_magma_write_cache_ratio",
              "ep_magma_expiry_purger_interval",
              "ep_magma_enable_wal",
              "ep_magma_enable_memory_optimized_writes",
              "ep_magma_bloom_filter_accuracy",
              "ep_magma_bloom_filter_accuracy_for_bottom_level",
              "ep_magma_index_compression_algo",
              "ep_magma_data_compression_algo",
              "ep_oom_errors",
              "ep_overhead",
              "ep_pager_sleep_time_ms",
              "ep_pending_compactions",
              "ep_pending_ops",
              "ep_pending_ops_max",
              "ep_pending_ops_max_duration",
              "ep_pending_ops_total",
              "ep_persist_vbstate_total",
              "ep_pitr_enabled",
              "ep_pitr_granularity",
              "ep_pitr_max_history_age",
              "ep_queue_size",
              "ep_range_scan_kv_store_scan_ratio",
              "ep_range_scan_max_continue_tasks",
              "ep_range_scan_max_lifetime",
              "ep_range_scan_read_buffer_send_size",
              "ep_replica_ahead_exceptions",
              "ep_replica_behind_exceptions",
              "ep_replica_datatype_json",
              "ep_replica_datatype_json,xattr",
              "ep_replica_datatype_raw",
              "ep_replica_datatype_snappy",
              "ep_replica_datatype_snappy,json",
              "ep_replica_datatype_snappy,json,xattr",
              "ep_replica_datatype_snappy,xattr",
              "ep_replica_datatype_xattr",
              "ep_replica_hlc_drift",
              "ep_replica_hlc_drift_count",
              "ep_retain_erroneous_tombstones",
              "ep_rocksdb_options",
              "ep_rocksdb_cf_options",
              "ep_rocksdb_bbt_options",
              "ep_rocksdb_low_pri_background_threads",
              "ep_rocksdb_high_pri_background_threads",
              "ep_rocksdb_stats_level",
              "ep_rocksdb_block_cache_ratio",
              "ep_rocksdb_block_cache_high_pri_pool_ratio",
              "ep_rocksdb_memtables_ratio",
              "ep_rocksdb_default_cf_optimize_compaction",
              "ep_rocksdb_seqno_cf_optimize_compaction",
              "ep_rocksdb_write_rate_limit",
              "ep_rocksdb_uc_max_size_amplification_percent",
              "ep_rollback_count",
              "ep_seqno_persistence_timeout",
              "ep_startup_time",
              "ep_storedval_num",
              "ep_storedval_num_allocated_total",
              "ep_storedval_num_freed_total",
              "ep_storedval_overhead",
              "ep_storedval_size",
              "ep_storedval_size_allocated_total",
              "ep_storedval_size_freed_total",
              "ep_sync_writes_max_allowed_replicas",
              "ep_time_synchronization",
              "ep_tmp_oom_errors",
              "ep_total_cache_size",
              "ep_total_deduplicated",
              "ep_total_deduplicated_flusher",
              "ep_total_del_items",
              "ep_total_enqueued",
              "ep_total_new_items",
              "ep_cross_bucket_ht_quota_sharing",
              "ep_uuid",
              "ep_value_size",
              "ep_value_size_allocated_total",
              "ep_value_size_freed_total",
              "ep_vb_total",
              "ep_vbucket_del",
              "ep_vbucket_del_fail",
              "ep_vbucket_mapping_sanity_checking",
              "ep_vbucket_mapping_sanity_checking_error_mode",
              "ep_warmup_batch_size",
              "ep_warmup_min_items_threshold",
              "ep_warmup_min_memory_threshold",
              "ep_workload_pattern",
              "ep_xattr_enabled",
              "mem_used",
              "mem_used_primary",
              "mem_used_secondary",
              "mem_used_estimate",
              "rollback_item_count",
              "vb_active_bloom_filter_memory",
              "vb_active_curr_items",
              "vb_active_eject",
              "vb_active_expired",
              "vb_active_hp_vb_req_size",
              "vb_active_ht_memory",
              "vb_active_ht_item_memory",
              "vb_active_ht_item_memory_uncompressed",
              "vb_active_meta_data_disk",
              "vb_active_meta_data_memory",
              "vb_active_checkpoint_memory",
              "vb_active_checkpoint_memory_queue",
              "vb_active_checkpoint_memory_overhead",
              "vb_active_checkpoint_memory_overhead_queue",
              "vb_active_checkpoint_memory_overhead_index",
              "vb_active_logical_data_size",
              "vb_active_dm_num_tracked",
              "vb_active_dm_mem_used",
              "vb_active_mem_freed_by_checkpoint_item_expel",
              "vb_active_mem_freed_by_checkpoint_removal",
              "vb_active_num",
              "vb_active_num_non_resident",
              "vb_active_ops_create",
              "vb_active_ops_delete",
              "vb_active_ops_get",
              "vb_active_ops_reject",
              "vb_active_ops_update",
              "vb_active_perc_mem_resident",
              "vb_active_queue_age",
              "vb_active_queue_drain",
              "vb_active_queue_fill",
              "vb_active_queue_memory",
              "vb_active_queue_pending",
              "vb_active_queue_size",
              "vb_active_rollback_item_count",
              "vb_active_max_history_disk_size",
              "vb_active_sync_write_accepted_count",
              "vb_active_sync_write_committed_count",
              "vb_active_sync_write_aborted_count",
              "vb_dead_num",
              "vb_pending_bloom_filter_memory",
              "vb_pending_curr_items",
              "vb_pending_eject",
              "vb_pending_expired",
              "vb_pending_hp_vb_req_size",
              "vb_pending_ht_memory",
              "vb_pending_ht_item_memory",
              "vb_pending_ht_item_memory_uncompressed",
              "vb_pending_logical_data_size",
              "vb_pending_meta_data_disk",
              "vb_pending_meta_data_memory",
              "vb_pending_checkpoint_memory",
              "vb_pending_checkpoint_memory_queue",
              "vb_pending_checkpoint_memory_overhead",
              "vb_pending_checkpoint_memory_overhead_queue",
              "vb_pending_checkpoint_memory_overhead_index",
              "vb_pending_dm_num_tracked",
              "vb_pending_dm_mem_used",
              "vb_pending_mem_freed_by_checkpoint_item_expel",
              "vb_pending_mem_freed_by_checkpoint_removal",
              "vb_pending_num",
              "vb_pending_num_non_resident",
              "vb_pending_ops_create",
              "vb_pending_ops_delete",
              "vb_pending_ops_get",
              "vb_pending_ops_reject",
              "vb_pending_ops_update",
              "vb_pending_perc_mem_resident",
              "vb_pending_queue_age",
              "vb_pending_queue_drain",
              "vb_pending_queue_fill",
              "vb_pending_queue_memory",
              "vb_pending_queue_pending",
              "vb_pending_queue_size",
              "vb_pending_rollback_item_count",
              "vb_pending_max_history_disk_size",
              "vb_replica_bloom_filter_memory",
              "vb_replica_curr_items",
              "vb_replica_eject",
              "vb_replica_expired",
              "vb_replica_hp_vb_req_size",
              "vb_replica_ht_memory",
              "vb_replica_ht_item_memory",
              "vb_replica_ht_item_memory_uncompressed",
              "vb_replica_logical_data_size",
              "vb_replica_meta_data_disk",
              "vb_replica_meta_data_memory",
              "vb_replica_checkpoint_memory",
              "vb_replica_checkpoint_memory_queue",
              "vb_replica_checkpoint_memory_overhead",
              "vb_replica_checkpoint_memory_overhead_queue",
              "vb_replica_checkpoint_memory_overhead_index",
              "vb_replica_dm_num_tracked",
              "vb_replica_dm_mem_used",
              "vb_replica_mem_freed_by_checkpoint_item_expel",
              "vb_replica_mem_freed_by_checkpoint_removal",
              "vb_replica_num",
              "vb_replica_num_non_resident",
              "vb_replica_ops_create",
              "vb_replica_ops_delete",
              "vb_replica_ops_get",
              "vb_replica_ops_reject",
              "vb_replica_ops_update",
              "vb_replica_perc_mem_resident",
              "vb_replica_queue_age",
              "vb_replica_queue_drain",
              "vb_replica_queue_fill",
              "vb_replica_queue_memory",
              "vb_replica_queue_pending",
              "vb_replica_queue_size",
              "vb_replica_rollback_item_count",
              "vb_replica_max_history_disk_size",
              "vb_replica_sync_write_accepted_count",
              "vb_replica_sync_write_committed_count",
              "vb_replica_sync_write_aborted_count"}},
            {"memory",
             {"bytes",
#if defined(ADDRESS_SANITIZER) || defined(THREAD_SANITIZER) || \
        !defined(HAVE_JEMALLOC)
              "ep_arena:allocated",
              "ep_arena_global:allocated",
              "ep_arena_global_missing_some_keys",
              "ep_arena_missing_some_keys",
#else
              "ep_arena:allocated",
              "ep_arena:arena",
              "ep_arena:base",
              "ep_arena:fragmentation_size",
              "ep_arena:internal",
              "ep_arena:large.allocated",
              "ep_arena:mapped",
              "ep_arena:resident",
              "ep_arena:retained",
              "ep_arena:small.allocated",
              "ep_arena_global:allocated",
              "ep_arena_global:arena",
              "ep_arena_global:base",
              "ep_arena_global:fragmentation_size",
              "ep_arena_global:internal",
              "ep_arena_global:large.allocated",
              "ep_arena_global:mapped",
              "ep_arena_global:resident",
              "ep_arena_global:retained",
              "ep_arena_global:small.allocated",
#endif
              "ep_blob_num",
              "ep_blob_overhead",
              "ep_item_num",
              "ep_kv_size",
              "ep_desired_max_size",
              "ep_max_size",
              "ep_mem_high_wat",
              "ep_mem_high_wat_percent",
              "ep_mem_low_wat",
              "ep_mem_low_wat_percent",
              "ep_mem_used_primary",
              "ep_mem_used_secondary",
              "ep_oom_errors",
              "ep_overhead",
              "ep_storedval_num",
              "ep_storedval_overhead",
              "ep_storedval_size",
              "ep_tmp_oom_errors",
              "ep_value_size",
              "ht_mem_used_replica",
              "mem_used",
              "mem_used_estimate",
              "mem_used_merge_threshold",
              "replica_checkpoint_memory_overhead"}}};

    if (isWarmupEnabled(h)) {
        // Add stats which are only available if warmup is enabled:
        auto& eng_stats = statsKeys.at("");
        eng_stats.insert(eng_stats.end(), {"ep_warmup_dups",
                                           "ep_warmup_oom",
                                           "ep_warmup_time",
                                           "ep_warmup_thread"});
    }

    if (isCompressionEnabled(h)) {
        auto& vb0_hash_stats = statsKeys.at("hash");
        vb0_hash_stats.insert(vb0_hash_stats.end(),
                              {"vb_0:mem_size_uncompressed"});
    }

    if (isPersistentBucket(h)) {
        // Add data_size and file_size stats to toplevel group.
        auto& eng_stats = statsKeys.at("");

        eng_stats.insert(eng_stats.end(),
                         {"ep_db_data_size",
                          "ep_db_file_size",
                          "ep_db_prepare_size",
                          "ep_db_history_file_size",
                          "ep_db_history_start_timestamp"});
        // Using explicit initializer lists due to http://stackoverflow
        // .com/questions/36557969/invalid-iterator-range-while-inserting
        // -initializer-list-to-an-stdvector
        eng_stats.insert(eng_stats.end(),
                         std::initializer_list<std::string_view>{
                                 "ep_flusher_state", "ep_flusher_todo"});
        eng_stats.insert(eng_stats.end(),
                         {"ep_commit_num",
                          "ep_commit_time",
                          "ep_commit_time_total",
                          "ep_item_begin_failed",
                          "ep_item_commit_failed",
                          "ep_item_flush_expired",
                          "ep_item_flush_failed",
                          "ep_total_persisted",
                          "ep_uncommitted_items",
                          "ep_compaction_failed",
                          "ep_compaction_aborted"});

        // Config variables only valid for persistent
        std::initializer_list<std::string_view> persistentConfig = {
                "ep_access_scanner_enabled",
                "ep_alog_block_size",
                "ep_alog_max_stored_items",
                "ep_alog_path",
                "ep_alog_resident_ratio_threshold",
                "ep_alog_sleep_time",
                "ep_alog_task_time",
                "ep_item_eviction_policy",
                "ep_persistent_metadata_purge_age",
                "ep_warmup",
                "ep_warmup_backfill_scan_chunk_duration"};
        eng_stats.insert(eng_stats.end(), persistentConfig);

        // 'diskinfo and 'diskinfo detail' keys should be present now.
        statsKeys["diskinfo"] = {"ep_db_data_size",
                                 "ep_db_file_size",
                                 "ep_db_prepare_size",
                                 "ep_db_history_file_size",
                                 "ep_db_history_start_timestamp"};
        statsKeys["diskinfo detail"] = {"vb_0:data_size",
                                        "vb_0:file_size",
                                        "vb_0:prepare_size",
                                        "vb_0:history_disk_size",
                                        "vb_0:history_start_timestamp"};

        // Add stats which are only available for persistent buckets:
        std::initializer_list<std::string_view> persistence_stats = {
                "vb_0:persistence:cursor_checkpoint_id",
                "vb_0:persistence:cursor_distance",
                "vb_0:persistence:cursor_op",
                "vb_0:persistence:cursor_seqno",
                "vb_0:persistence:num_visits",
                "vb_0:persistence:num_items_for_cursor"};
        auto& ckpt_stats = statsKeys.at("checkpoint");
        ckpt_stats.insert(ckpt_stats.end(), persistence_stats);
        auto& ckpt0_stats = statsKeys.at("checkpoint 0");
        ckpt0_stats.insert(ckpt0_stats.end(), persistence_stats);

        auto& vb_details = statsKeys.at("vbucket-details 0");
        vb_details.insert(vb_details.end(),
                          {"vb_0:db_data_size",
                           "vb_0:db_file_size",
                           "vb_0:db_prepare_size",
                           "vb_0:history_items_flushed"});

        if (isMagmaBucket(h)) {
            vb_details.insert(vb_details.end(), {"vb_0:history_start_seqno"});
        }
        // Config variables only valid for persistent
        auto& config_stats = statsKeys.at("config");
        config_stats.insert(config_stats.end(), persistentConfig);
    }

    if (isMagmaBucket(h)) {
        for (const auto& statGroup : {"", "config"}) {
            auto& stats = statsKeys.at(statGroup);
            stats.insert(stats.end(),
                         {"ep_history_retention_seconds",
                          "ep_history_retention_bytes",
                          "ep_magma_fragmentation_percentage",
                          "ep_magma_mem_quota_ratio",
                          "ep_magma_seq_tree_data_block_size",
                          "ep_magma_seq_tree_index_block_size",
                          "ep_magma_key_tree_data_block_size",
                          "ep_magma_key_tree_index_block_size"});
        }

        // Add expected bespoke magma stats into the "all" group
        auto& eng_stats = statsKeys.at("");
        eng_stats.insert(eng_stats.end(),
                         {"ep_magma_active_disk_usage",
                          "ep_magma_block_cache_hits",
                          "ep_magma_block_cache_mem_used",
                          "ep_magma_block_cache_misses",
                          "ep_magma_bloom_filter_mem_used",
                          "ep_magma_buffer_mem_used",
                          "ep_magma_bytes_incoming",
                          "ep_magma_keyindex_bytes_incoming",
                          "ep_magma_seqindex_bytes_incoming",
                          "ep_magma_seqindex_delta_bytes_incoming",
                          "ep_magma_bytes_outgoing",
                          "ep_magma_bytes_per_read",
                          "ep_magma_checkpoint_disk_usage",
                          "ep_magma_compactions",
                          "ep_magma_data_blocks_compressed_size",
                          "ep_magma_data_blocks_compression_ratio",
                          "ep_magma_data_blocks_space_reduction_estimate_pct",
                          "ep_magma_data_blocks_uncompressed_size",
                          "ep_magma_filecount_compactions",
                          "ep_magma_flushes",
                          "ep_magma_fragmentation",
                          "ep_magma_keyitr_items_read",
                          "ep_magma_seqitr_items_read",
                          "ep_magma_keyitr_items_skipped",
                          "ep_magma_seqitr_items_skipped",
                          "ep_magma_gets",
                          "ep_magma_histogram_mem_used",
                          "ep_magma_history_logical_data_size",
                          "ep_magma_history_logical_disk_size",
                          "ep_magma_history_size_evicted",
                          "ep_magma_history_time_evicted",
                          "ep_magma_index_resident_ratio",
                          "ep_magma_inserts",
                          "ep_magma_keyindex_compactions",
                          "ep_magma_keyindex_filecount_compactions",
                          "ep_magma_keyindex_writer_compactions",
                          "ep_magma_logical_data_size",
                          "ep_magma_logical_disk_size",
                          "ep_magma_lsmtree_object_mem_used",
                          "ep_magma_read_ahead_buffer_mem_used",
                          "ep_magma_read_bytes",
                          "ep_magma_read_bytes_compact",
                          "ep_magma_read_bytes_get",
                          "ep_magma_readamp",
                          "ep_magma_readamp_get",
                          "ep_magma_readio",
                          "ep_magma_readioamp",
                          "ep_magma_seqindex_compactions",
                          "ep_magma_seqindex_filecount_compactions",
                          "ep_magma_seqindex_data_compactions",
                          "ep_magma_seqindex_writer_compactions",
                          "ep_magma_sets",
                          "ep_magma_syncs",
                          "ep_magma_table_meta_mem_used",
                          "ep_magma_table_object_mem_used",
                          "ep_magma_tables",
                          "ep_magma_tables_created",
                          "ep_magma_tables_deleted",
                          "ep_magma_total_disk_usage",
                          "ep_magma_total_mem_used",
                          "ep_magma_tree_snapshot_mem_used",
                          "ep_magma_ttl_compactions",
                          "ep_magma_wal_disk_usage",
                          "ep_magma_wal_mem_used",
                          "ep_magma_write_bytes",
                          "ep_magma_keyindex_write_bytes",
                          "ep_magma_seqindex_write_bytes",
                          "ep_magma_seqindex_delta_write_bytes",
                          "ep_magma_write_bytes_compact",
                          "ep_magma_keyindex_write_bytes_filecount_compact",
                          "ep_magma_seqindex_write_bytes_filecount_compact",
                          "ep_magma_write_cache_mem_used",
                          "ep_magma_writer_compactions"});

        // remove from all stats those which magma doesn't generate
        for (const auto& statName : {"ep_io_bg_fetch_read_count",
                                     "ep_io_compaction_read_bytes",
                                     "ep_io_compaction_write_bytes",
                                     "ep_io_document_write_bytes",
                                     "ep_io_flusher_write_amplification",
                                     "ep_io_total_write_amplification",
                                     "ep_bg_fetch_avg_read_amplification"}) {
            eng_stats.erase(
                    std::remove(eng_stats.begin(), eng_stats.end(), statName),
                    eng_stats.end());
        }

        // Fixup the kvstore stats for magma, adding and some removed
        auto& kvstoreStats = statsKeys.at("kvstore");
        kvstoreStats.insert(
                kvstoreStats.end(),
                {"rw_0:magma", "rw_1:magma", "rw_2:magma", "rw_3:magma"});

        // remove rw_0... rw_1 etc...
        for (const auto& statName : {"io_compaction_read_bytes",
                                     "io_compaction_write_bytes",
                                     "io_flusher_write_amplification",
                                     "io_total_read_bytes",
                                     "io_total_write_amplification",
                                     "io_total_write_bytes"}) {
            for (const auto& shardId : {"rw_0:", "rw_1:", "rw_2:", "rw_3:"}) {
                kvstoreStats.erase(std::remove(kvstoreStats.begin(),
                                               kvstoreStats.end(),
                                               std::string{shardId} + statName),
                                   kvstoreStats.end());
            }
        }
    } else if (isPersistentBucket(h)) {
        // bloom filter stats only appear when enabled (currently all persistent
        // except magma)
        auto& vb_details = statsKeys.at("vbucket-details 0");
        vb_details.insert(vb_details.end(),
                          {"vb_0:bloom_filter",
                           "vb_0:bloom_filter_key_count",
                           "vb_0:bloom_filter_memory",
                           "vb_0:bloom_filter_size"});
    }

    if (isEphemeralBucket(h)) {
        auto& eng_stats = statsKeys.at("");
        eng_stats.insert(eng_stats.end(),
                         {"ep_ephemeral_full_policy",
                          "ep_ephemeral_metadata_mark_stale_chunk_duration",
                          "ep_ephemeral_metadata_purge_age",
                          "ep_ephemeral_metadata_purge_interval",
                          "ep_ephemeral_metadata_purge_stale_chunk_duration",

                          "vb_active_auto_delete_count",
                          "vb_active_ht_tombstone_purged_count",
                          "vb_active_seqlist_count",
                          "vb_active_seqlist_deleted_count",
                          "vb_active_seqlist_purged_count",
                          "vb_active_seqlist_read_range_count",
                          "vb_active_seqlist_stale_count",
                          "vb_active_seqlist_stale_value_bytes",
                          "vb_active_seqlist_stale_metadata_bytes",

                          "vb_replica_auto_delete_count",
                          "vb_replica_ht_tombstone_purged_count",
                          "vb_replica_seqlist_count",
                          "vb_replica_seqlist_deleted_count",
                          "vb_replica_seqlist_purged_count",
                          "vb_replica_seqlist_read_range_count",
                          "vb_replica_seqlist_stale_count",
                          "vb_replica_seqlist_stale_value_bytes",
                          "vb_replica_seqlist_stale_metadata_bytes",

                          "vb_pending_auto_delete_count",
                          "vb_pending_ht_tombstone_purged_count",
                          "vb_pending_seqlist_count",
                          "vb_pending_seqlist_deleted_count",
                          "vb_pending_seqlist_purged_count",
                          "vb_pending_seqlist_read_range_count",
                          "vb_pending_seqlist_stale_count",
                          "vb_pending_seqlist_stale_value_bytes",
                          "vb_pending_seqlist_stale_metadata_bytes"});

        auto& vb_details = statsKeys.at("vbucket-details 0");
        vb_details.insert(vb_details.end(),
                          {"vb_0:auto_delete_count",
                           "vb_0:ht_tombstone_purged_count",
                           "vb_0:seqlist_count",
                           "vb_0:seqlist_deleted_count",
                           "vb_0:seqlist_high_seqno",
                           "vb_0:seqlist_purged_count",
                           "vb_0:seqlist_range_read_begin",
                           "vb_0:seqlist_range_read_count",
                           "vb_0:seqlist_range_read_end",
                           "vb_0:seqlist_stale_count",
                           "vb_0:seqlist_stale_metadata_bytes",
                           "vb_0:seqlist_stale_value_bytes"});

        auto& config_stats = statsKeys.at("config");
        config_stats.insert(
                config_stats.end(),
                {"ep_ephemeral_full_policy",
                 "ep_ephemeral_metadata_mark_stale_chunk_duration",
                 "ep_ephemeral_metadata_purge_age",
                 "ep_ephemeral_metadata_purge_interval",
                 "ep_ephemeral_metadata_purge_stale_chunk_duration"});
    }

    // In addition to the exact stat keys above, we also use regex patterns
    // for variable keys:
    std::map<std::string_view, std::vector<std::regex> > statsPatterns{
            {"hash", {std::regex{"vb_0:histo_\\d+,\\d+"}}},
            {"kvtimings",
             {std::regex{"ro_[0-3]:readTime_\\d+,\\d+"},
              std::regex{"ro_[0-3]:readSize_\\d+,\\d+"},
              std::regex{"rw_[0-3]:readTime_\\d+,\\d+"},
              std::regex{"rw_[0-3]:readSize_\\d+,\\d+"}}}};

    bool error = false;
    for (auto& entry : statsKeys) {
        // Fetch the statistics for each group. Note we need an owning
        // type (std::string) here as the stats callback requires callers
        // to take a copy of key/value if they require it after the callback
        // returns.
        std::vector<std::string> actual;
        checkeq(cb::engine_errc::success,
                get_stats(h,
                          {entry.first.empty() ? nullptr : entry.first.data(),
                           entry.first.size()},
                          {},
                          [&actual](auto key, auto value, const auto&) {
                              actual.emplace_back(key);
                          }),
                ("Failed to get stats: "s + std::string{entry.first}).c_str());

        // Sort the keys from the fetched stats and expected keys (required
        // for set_difference).
        std::sort(actual.begin(), actual.end());

        auto& expected = entry.second;
        std::sort(expected.begin(), expected.end());

        // (A) Find any missing stats - those expected (in statsKeys) but not
        // found in actual.
        std::vector<std::string_view> missing;
        std::set_difference(expected.begin(),
                            expected.end(),
                            actual.begin(),
                            actual.end(),
                            std::inserter(missing, missing.begin()));

        for (const auto& key : missing) {
            error = true;
            fprintf(stderr,
                    "Missing stat:  %s from stat group %s\n",
                    std::string{key}.c_str(),
                    std::string{entry.first}.c_str());
        }

        // (B) Find any extra stats - those in actual which are not in expected.
        std::vector<std::string_view> extra;
        std::set_difference(actual.begin(),
                            actual.end(),
                            expected.begin(),
                            expected.end(),
                            std::inserter(extra, extra.begin()));

        for (const auto& key : extra) {
            // We have extra key(s) which don't exactly match `expected`; see if
            // there's a regex which matches before
            // reporting an error.
            bool matched = false;
            const auto& group = entry.first;
            const auto patterns = statsPatterns.find(group);
            if (patterns != statsPatterns.end()) {
                // We have regex(s), see if any match.
                for (const auto& pattern : patterns->second) {
                    if (std::regex_match(std::string{key}, pattern)) {
                        matched = true;
                        break;
                    }
                }
            }
            if (!matched) {
                error = true;
                fprintf(stderr,
                        "Unexpected stat: %s from stat group %s\n",
                        std::string{key}.c_str(),
                        std::string(entry.first).c_str());
            }
        }
    }

    if (error) {
        abort_msg("missing stats", "stats error", __FILE__, __LINE__);
    }

    return SUCCESS;
}

// Regression test the stats calls that they don't blow the snprintf
// buffers. All of the tests in this batch make sure that some of the stats
// exists (the server may return more)
static enum test_result test_mb19687_variable(EngineIface* h) {
    // all of these should be const, but g++ seems to have problems with that
    std::map<std::string, std::vector<std::string> > statsKeys{
            {"dispatcher", {}}, // Depends on how how long the dispatcher ran..
            {"key mykey 0",
             {"key_cas",
              "key_exptime",
              "key_flags",
              "key_is_dirty",
              "key_vb_state"}},

            // These stat groups return histograms so we can't guess the
            // key names...
            {"timings",
             // ... apart from the means of hdrhistogram-derived metrics
             {"get_stats_cmd_mean",
              "item_alloc_sizes_mean",
              "set_vb_cmd_mean",
              "store_cmd_mean"}},
            {"frequency-counters", {}},
            {"scheduler", {}},
            {"runtimes", {}},
            {"kvtimings", {}},
    };

    if (isWarmupEnabled(h)) {
        statsKeys.insert( { "warmup", { "ep_warmup",
                                        "ep_warmup_state",
                                        "ep_warmup_thread",
                                        "ep_warmup_key_count",
                                        "ep_warmup_value_count",
                                        "ep_warmup_dups",
                                        "ep_warmup_oom",
                                        "ep_warmup_min_memory_threshold",
                                        "ep_warmup_min_item_threshold",
                                        "ep_warmup_estimated_key_count",
                                        "ep_warmup_estimated_value_count" } });
    }

    if (isPersistentBucket(h)) {
        statsKeys.insert({"vkey mykey 0",
                          {"key_cas",
                           "key_exptime",
                           "key_flags",
                           "key_is_dirty",
                           "key_valid",
                           "key_vb_state"}});
    }

    item_info info;

    checkeq(cb::engine_errc::success,
            store(h, nullptr, StoreSemantics::Add, "mykey", "data1"),
            "Failed to store an item");

    bool error = false;
    for (const auto& entry : statsKeys) {
        vals.clear();
        checkeq(cb::engine_errc::success,
                get_stats(h,
                          {entry.first.data(), entry.first.size()},
                          {},
                          add_stats),
                ("Failed to get stats: "s + entry.first).c_str());

        // Verify that the stats we expected is there..
        for (const auto& key : entry.second) {
            auto iter = vals.find(key);
            if (iter == vals.end()) {
                error = true;
                fprintf(stderr, "Missing stat:  %s from stat group %s\n",
                        key.c_str(),
                        entry.first.c_str());
            }
        }
    }

    if (error) {
        abort_msg("missing stats", "stats error", __FILE__, __LINE__);
    }

    return SUCCESS;
}

static enum test_result test_mb20697(EngineIface* h) {
    checkeq(cb::engine_errc::success,
            get_stats(h, {}, {}, add_stats),
            "Failed to get stats.");

    std::string dbname = vals["ep_dbname"];

    // Make the couchstore files in the db directory unwritable.
    CouchstoreFileAccessGuard makeCouchstoreFileReadOnly(dbname);

    checkeq(cb::engine_errc::success,
            store(h, nullptr, StoreSemantics::Set, "key", "somevalue"),
            "store should have succeeded");

    /* Ensure that this results in commit failure and the stat gets incremented */
    wait_for_stat_change(h, "ep_item_commit_failed", 0);

    return SUCCESS;
}

/* Check if vbucket reject ops are incremented on persistence failure */
static enum test_result test_mb20744_check_incr_reject_ops(EngineIface* h) {
    std::string dbname = get_dbname(testHarness->get_current_testcase()->cfg);
    std::string filename = dbname + cb::io::DirectorySeparator + "0.couch.1";

    /* corrupt the couchstore file */
    FILE* fp = fopen(filename.c_str(), "wb");

    if (fp == nullptr) {
        return FAIL;
    }

    char buf[2048];
    memset(buf, 'x', sizeof(buf));

    size_t numBytes = fwrite(buf, sizeof(char), sizeof(buf), fp);

    fflush(fp);

    checkeq(size_t{2048}, numBytes, "Bytes written should be equal to 2048");

    checkeq(cb::engine_errc::success,
            store(h, nullptr, StoreSemantics::Set, "key", "somevalue"),
            "store should have succeeded");

    wait_for_stat_change(h, "vb_active_ops_reject", 0);

    checkne(0,
            get_int_stat(h, "vb_0:ops_reject", "vbucket-details 0"),
            "Expected rejected ops to not be 0");

    fclose(fp);

    std::filesystem::remove(filename);
    std::filesystem::create_directories(dbname);

    return SUCCESS;
}

static enum test_result test_mb20943_complete_pending_ops_on_vbucket_delete(
        EngineIface* h) {
    auto* cookie = testHarness->create_cookie(h);
    bool  ready = false;
    std::mutex m;
    std::condition_variable cv;

    check(set_vbucket_state(h, Vbid(1), vbucket_state_pending),
          "Failed to set vbucket state.");
    testHarness->set_ewouldblock_handling(cookie, false);

    checkeq(cb::engine_errc::would_block,
            get(h, cookie, "key", Vbid(1)).first,
            "Expected EWOULDBLOCK.");

    // Create a thread that will wait for the cookie notify.
    std::thread notify_waiter{[&cv, &ready, &m, &cookie](){
        {
            std::lock_guard<std::mutex> lk(m);
            testHarness->lock_cookie(cookie);
            ready = true;
        }
        // Once we have locked the cookie we can allow the main thread to
        // continue.
        cv.notify_one();
        testHarness->waitfor_cookie(cookie);
        testHarness->unlock_cookie(cookie);

    }};

    std::unique_lock<std::mutex> lk(m);
    // Wait until spawned thread has locked the cookie.
    cv.wait(lk, [&ready]{return ready;});
    lk.unlock();
    checkeq(cb::engine_errc::success,
            vbucketDelete(h, Vbid(1)),
            "Expected success");
    // Wait for the thread to finish, which will occur when the thread has been
    // notified.
    notify_waiter.join();

    // vbucket no longer exists and therefore should return not my vbucket.
    checkeq(cb::engine_errc::not_my_vbucket,
            get(h, cookie, "key", Vbid(1)).first,
            "Expected NOT MY VBUCKET.");
    testHarness->destroy_cookie(cookie);
    return SUCCESS;
}

/* This test case checks the purge seqno validity when no items are actually
   purged in a compaction call */
static enum test_result test_vbucket_compact_no_purge(EngineIface* h) {
    const int num_items = 2;
    const char* key[num_items] = {"k1", "k2"};
    const char* value = "somevalue";

    /* Write 2 keys */
    for (const auto& count : key) {
        checkeq(cb::engine_errc::success,
                store(h, nullptr, StoreSemantics::Set, count, value),
                "Error setting.");
    }

    /* Delete one key */
    checkeq(cb::engine_errc::success,
            del(h, key[0], 0, Vbid(0)),
            "Failed remove with value.");

    /* Store a dummy item since we do not purge the item with highest seqno */
    checkeq(cb::engine_errc::success,
            store(h, nullptr, StoreSemantics::Set, "dummy_key", value),
            "Error setting.");
    wait_for_flusher_to_settle(h);

    /* Compact once */
    int exp_purge_seqno =
            get_int_stat(h, "vb_0:high_seqno", "vbucket-seqno") - 1;
    compact_db(h,
               Vbid(0),
               get_int_stat(h, "vb_0:high_seqno", "vbucket-seqno"),
               1,
               1);
    wait_for_stat_to_be(h, "ep_pending_compactions", 0);
    checkeq(exp_purge_seqno,
            get_int_stat(h, "vb_0:purge_seqno", "vbucket-seqno"),
            "purge_seqno didn't match expected value");

    /* Compact again, this time we don't expect to purge any items */
    compact_db(h,
               Vbid(0),
               get_int_stat(h, "vb_0:high_seqno", "vbucket-seqno"),
               1,
               1);
    wait_for_stat_to_be(h, "ep_pending_compactions", 0);
    checkeq(exp_purge_seqno,
            get_int_stat(h, "vb_0:purge_seqno", "vbucket-seqno"),
            "purge_seqno didn't match expected value after another compaction");

    if (isWarmupEnabled(h)) {
        /* Reload the engine */
        testHarness->reload_engine(&h,
                                   testHarness->get_current_testcase()->cfg,
                                   true,
                                   false);

        wait_for_warmup_complete(h);

        /* Purge seqno should not change after reload */
        checkeq(exp_purge_seqno,
                get_int_stat(h, "vb_0:purge_seqno", "vbucket-seqno"),
                "purge_seqno didn't match expected value after reload");
    }
    return SUCCESS;
}

/**
 * Test that the DocumentState passed in get is properly handled
 */
static enum test_result test_mb23640(EngineIface* h) {
    const std::string key{"mb-23640"};
    const std::string value{"my value"};
    checkeq(cb::engine_errc::success,
            storeCasVb11(h,
                         nullptr,
                         StoreSemantics::Set,
                         key,
                         value,
                         0,
                         0,
                         Vbid(0),
                         0,
                         PROTOCOL_BINARY_RAW_BYTES,
                         DocumentState::Alive)
                    .first,
            "Unable to store item");

    // I should be able to get the key if I ask for anything which
    // includes Alive
    checkeq(cb::engine_errc::success,
            get(h, nullptr, key, Vbid(0), DocStateFilter::Alive).first,
            "Failed to get the document when specifying Alive");

    checkeq(cb::engine_errc::success,
            get(h, nullptr, key, Vbid(0), DocStateFilter::AliveOrDeleted).first,
            "Failed to get the document when specifying dead or alive");

    // ep-engine don't support fetching deleted only
    checkeq(cb::engine_errc::not_supported,
            get(h, nullptr, key, Vbid(0), DocStateFilter::Deleted).first,
            "AFAIK ep-engine don't support fetching only deleted items");

    // Delete the document
    checkeq(cb::engine_errc::success,
            storeCasVb11(h,
                         nullptr,
                         StoreSemantics::Set,
                         key,
                         value,
                         0,
                         0,
                         Vbid(0),
                         0,
                         PROTOCOL_BINARY_RAW_BYTES,
                         DocumentState::Deleted)
                    .first,
            "Unable to delete item");

    // I should be able to get the key if I ask for anything which
    // includes Deleted
    checkeq(cb::engine_errc::not_supported,
            get(h, nullptr, key, Vbid(0), DocStateFilter::Deleted).first,
            "AFAIK ep-engine don't support fetching only deleted items");

    checkeq(cb::engine_errc::success,
            get(h, nullptr, key, Vbid(0), DocStateFilter::AliveOrDeleted).first,
            "Failed to get the deleted document when specifying dead or alive");

    // It should _not_ be found if I ask for a deleted document
    checkeq(cb::engine_errc::no_such_key,
            get(h, nullptr, key, Vbid(0), DocStateFilter::Alive).first,
            "Expected the document to be gone");
    return SUCCESS;
}

static enum test_result test_replace_at_pending_insert(EngineIface* h) {
    auto* cookie1 = testHarness->create_cookie(h);
    testHarness->set_ewouldblock_handling(cookie1, false);
    auto* cookie2 = testHarness->create_cookie(h);
    testHarness->set_ewouldblock_handling(cookie2, false);

    const auto vbid = Vbid(0);

    // Add a replica in topology. By doing that, no SW will ever be Committed
    const char meta[] = R"({"topology":[["active", "replica"]]})";
    check(set_vbucket_state(h, vbid, vbucket_state_active, {meta}),
          "set_vbucket_state failed");

    const auto statSet =
            "vbucket-durability-state " + std::to_string(vbid.get());
    const auto vbPrefix = "vb_" + std::to_string(vbid.get()) + ":";

    const auto checkHPSAndHighSeqno =
            [h, &statSet, &vbPrefix](int expectedHPS, int expectedHS) -> void {
        const auto durStats = get_all_stats(h, statSet.c_str());
        checkeq(expectedHPS,
                std::stoi(durStats.at(vbPrefix + "high_prepared_seqno")),
                "HPS must be 0");
        checkeq(expectedHS,
                std::stoi(durStats.at(vbPrefix + "high_seqno")),
                "high_seqno must be 0");
    };

    // No doc around
    checkHPSAndHighSeqno(0, 0);

    // The insert blocks as durability requirements cannot be satisfied with
    // a single node, so the write will stay pending. Note that we provide an
    // infinite timeout, so the write will never abort either.
    using namespace cb::durability;
    const char key[] = "key";
    checkeq(cb::engine_errc::would_block,
            store(h,
                  cookie1,
                  StoreSemantics::Add,
                  key,
                  "add-value",
                  nullptr,
                  0 /*cas*/,
                  vbid,
                  3600 /*exp*/,
                  0 /*datatype*/,
                  DocumentState::Alive,
                  {{Level::Majority, Timeout::Infinity()}}),
            "durable add failed");

    // Prepare pending
    checkHPSAndHighSeqno(1, 1);

    // Simulate replace on a second connection
    checkeq(cb::engine_errc::no_such_key,
            replace(h, cookie2, key, "replace-value", 0 /*flags*/, vbid),
            "replace failed");

    // Prepare still pending, high-seqno not increased as replace rejected
    checkHPSAndHighSeqno(1, 1);

    testHarness->destroy_cookie(cookie1);
    testHarness->destroy_cookie(cookie2);

    return SUCCESS;
}

/**
 * Test to ensure that larger buckets don't starve smaller buckets of run time
 * on the reader threads during warmup, as this can cause artificially long
 * warmup times.
 * This is done by creating two buckets, populating each with some data,
 * then restarting and warming up both buckets, but wioth only 1 reader thread
 * available. We orchestrate the warmups so the larger bucket (slowBucket)
 * begins warmup first and advances to the keyDumpforShard phase (which is
 * O(n)), before we start warmup of the second (smallBucket). A testing hook is
 * used which inserts a 100ms delay after every key of slowBucket is scanned.
 * Without the fix, this causes smallBucket to be blocked for
 * 100ms * keys_in_slowBucket. With the fix, keyDumpforShard should yield after
 * the task has run for 10ms, which should allow smallBucket to run its warmup
 * tasks and complete before slowBucket.
 */
static test_result test_reader_thread_starvation_warmup(EngineIface* h) {
    ExecutorPool::get()->setNumReaders(ThreadPoolConfig::ThreadCount{1});

    const size_t keysPerVbucket = 500;
    const size_t numberOfKeyVbucketSmall = 1;

    // 1. Set up second bucket to be which will be smaller than the default
    std::string smallBucketName("smallBucket");
    auto smallBucketDir = cb::io::mkdtemp(smallBucketName + "XXXXXX");
    auto smallBucketConf = testHarness->get_current_testcase()->cfg +
                           "couch_bucket=" + smallBucketName +
                           ";dbname=" + smallBucketDir + ".db;";
    auto* smallBucket = testHarness->create_bucket(true, smallBucketConf);
    test_setup(smallBucket);
    auto* slowBucket = h;

    // 2. Write keys to
    const std::string keyBase("key-");
    Vbid vb(0);
    check(set_vbucket_state(slowBucket, vb, vbucket_state_active),
          "Failed to set vbucket state for vb");
    write_items(slowBucket, keysPerVbucket, 0, keyBase.c_str(), "value", 0, vb);

    check(set_vbucket_state(smallBucket, vb, vbucket_state_active),
          "Failed to set vbucket state for vb");
    write_items(smallBucket,
                numberOfKeyVbucketSmall,
                0,
                keyBase.c_str(),
                "value",
                0,
                vb);
    // 3. Ensure all documents have been written to disk
    wait_for_flusher_to_settle(smallBucket);
    wait_for_flusher_to_settle(slowBucket);

    // 4. Destroy the smallBuckets in memory so we can perform warmup
    testHarness->destroy_bucket(smallBucket, false);

    // Ensure that we've correctly set only one reader thread
    checkeq(size_t{1},
            ExecutorPool::get()->getNumReaders(),
            "Num reader threads is not correct");
    // 5. Start warming up the slow bucket first
    ThreadGate tg(2);
    // Specify how long we will sleep for when reading each key for "slow"
    // bucket. Once small Bucket has completed we can zero this to finish
    // test quicker.
    using namespace std::chrono;
    std::atomic<int> perKeySleepMs{100};
    {
        // Re-create the in memory engine but don't kick of initialization.
        testHarness->reload_engine(&h, "", false, false);
        slowBucket = h;

        // add a test hook which will slow down the warmup of the bucket
        auto* me = dynamic_cast<MockEngine*>(slowBucket);

        dynamic_cast<EventuallyPersistentEngine*>(me->the_engine.get())
                ->visitWarmupHook = [&tg, &perKeySleepMs]() -> void {
            // Pause warmup until small bucket has started it's warmup.
            tg.threadUp();

            // Insert a delay when reading this key.
            std::this_thread::sleep_for(milliseconds{perKeySleepMs});
        };
        // start warmup
        checkeq(me->the_engine->initialize(
                        testHarness->get_current_testcase()->cfg),
                cb::engine_errc::success,
                "Init of bucket did not succeed");
    }
    // 6. Create and warmup the small bucket
    smallBucket = testHarness->create_bucket(true, smallBucketConf);

    // 7. Ensure we can get stats of the slowbucket vbucket state during warmup
    // i.e. we have comlpeted Warmup::populateVBucketMap().
    checkeq(get_str_stat(slowBucket, "vb_0", "vbucket"),
            std::string("active"),
            "slowBucket vbucket state vb:0isn't active");

    // 8. Ensure of the slow bucket is still warming up
    checkne(get_str_stat(slowBucket, "ep_warmup_thread", "warmup"),
            std::string("complete"),
            "Slow bucket completed before the fast bucket");
    // Small bucket stats are available, unblock the slow bucket warmup
    tg.threadUp();

    // 9. Wait for the small bucket to return vbucket state infomation
    // (i.e. have completed Warmup::populateVBucketMap().
    const auto smallStart = steady_clock::now();
    checkeq(get_str_stat(smallBucket, "vb_0", "vbucket"),
            std::string("active"),
            "slowBucket vbucket state vb:0 isn't active");

    const auto smallEnd = steady_clock::now();
    // Small bucket should have populated VB map "quickly" - certainly less than
    // the time taken the slowBucket to load keysPerVbucket * 100ms.
    // Give it a generous threshold of 50% of the time it would take if
    // it had to wait for slowBucket
    auto smallWarmupDuration = duration_cast<seconds>(smallEnd - smallStart);
    auto smallWarmupTimeLimit = duration_cast<seconds>(
            keysPerVbucket * milliseconds{perKeySleepMs} / 2);
    checklt(smallWarmupDuration.count(),
            smallWarmupTimeLimit.count(),
            "smallBucket should have populated VB map before slowBucket "
            "completed warmup");

    // 10. Wait for the both buckets to complete warmup - we can accelerate
    // this now by removing the per-key sleep happening to slowBucket.
    perKeySleepMs = 0;
    wait_for_warmup_complete(smallBucket);
    wait_for_warmup_complete(slowBucket);

    // 11. Ensure all buckets have the correct count
    verify_curr_items(smallBucket, numberOfKeyVbucketSmall, "after warmup");
    verify_curr_items(slowBucket, keysPerVbucket, "after warmup");
    // 12. Ensure the buckets are destroyed and shutdown at the end of the test
    testHarness->destroy_bucket(smallBucket, true);
    std::filesystem::remove_all(smallBucketDir);
    testHarness->destroy_bucket(slowBucket, true);
    return SUCCESS;
}

/**
 * Verify that a SyncWrite which is not committed within its durability timeout
 * is aborted.
 * Tests at the engine level, ensuring the background task runs and identifies
 * the SyncWrite has exceeded timeout.
 */
static enum test_result test_sync_write_timeout(EngineIface* h) {
    auto* cookie1 = testHarness->create_cookie(h);
    testHarness->set_ewouldblock_handling(cookie1, false);

    const auto vbid = Vbid(0);

    // Add a replica in topology. By doing that, no SW will ever be Committed
    check(set_vbucket_state(h,
                            vbid,
                            vbucket_state_active,
                            {R"({"topology":[["active", "replica"]]})"}),
          "set_vbucket_state failed");

    // Perform a sequence of SyncWrites with timeouts. Each should wait
    // (return would_block) until at least as long as the specified durability
    // timeout before failing with "sync_write_ambiguous".
    // Issuing >1 to verify that timeout task is correctly re-scheduled after
    // each timeout.
    // The insert should return would_block as durability requirements cannot
    // be satisfied with a single node, so the Sync Write will stay pending
    // until it times out.
    using namespace cb::durability;
    const uint16_t timeous_ms = 10;
    for (int i = 0; i < 3; i++) {
        auto key = std::string("key_") + std::to_string(i);
        const auto start = std::chrono::steady_clock::now();

        checkeq(cb::engine_errc::would_block,
                store(h,
                      cookie1,
                      StoreSemantics::Set,
                      key.c_str(),
                      "add-value",
                      nullptr,
                      0,
                      vbid,
                      0,
                      0,
                      DocumentState::Alive,
                      {{Level::Majority, Timeout{timeous_ms}}}),
                "durable add failed");

        // Wait for the cookie to be notified - should occur no sooner than
        // timeout.
        auto status = mock_waitfor_cookie(cookie1);
        const auto end = std::chrono::steady_clock::now();

        checkeq(cb::engine_errc::sync_write_ambiguous,
                status,
                "SyncWrite with timeout did not return ambiguous");

        checkge(std::chrono::duration_cast<std::chrono::milliseconds>(end -
                                                                      start)
                        .count(),
                std::chrono::milliseconds{timeous_ms}.count(),
                "SyncWrite was aborted before its durability timeout");
    }

    testHarness->destroy_cookie(cookie1);
    return SUCCESS;
}

// Test that seqnoPersistence times out whilst idle
static enum test_result test_seqno_persistence_timeout(EngineIface* h) {
    const int num_items = 2;
    write_items(h, num_items, 0, "key", "somevalue");
    wait_for_flusher_to_settle(h);

    // Should timeout
    MockCookie cookie;
    checkeq(cb::engine_errc::temporary_failure,
            seqnoPersistence(h, cookie, Vbid(0), /*seqno*/ num_items * 2),
            "Expected success for seqno persistence request");
    return SUCCESS;
}

static enum test_result test_bucket_quota_reduction(EngineIface* h) {
    // Hack number 1 - We want to disable the item pager to ensure that
    // memory usage can remain high while we attempt to write a new key but
    // we don't expose that anywhere (probably for good reason).
    // We don't strictly need to do this before loading the data, but it does
    // make the test less racey as memory shouldn't drop before we expect it to.
    //
    // For doing that, it is enough to disable the ItemPager periodic run at
    // this point in the test. We are loading the system up to the LWM, so that
    // won't trigger eviction.
    // Note: At this point in the test we can't disable the NonIO pool for
    // disabling the Pager, as the write_items_upto_mem_perc() call that follows
    // relies on running the CheckpointDestroyerTask
    set_param(h,
              EngineParamCategory::Flush,
              "pager_sleep_time_ms",
              std::to_string(1000 * 60 * 60).c_str());
    // However, if we don't have any active/pending/replica vBuckets, and we
    // don't have the item pager running periodically, once we re-enable the
    // item pager by increasing the non-IO to 1 there will be nothing to
    // trigger it (we normally wake up the task in memoryCondition(), when we
    // have an incoming mutation, however these will be blocked by the
    // quota change task).
    // Hack number 2 - Have an empty active vBucket. The item pager will ignore
    // the dead vb:0, and reschedule until the low_wat is reached (but there
    // is nothing to be evicted). Once we re-enable the non-IO tasks, it will
    // run immediately, freeing up memory and completing the quota change.
    set_vbucket_state(h, Vbid(1), vbucket_state_active);

    // Write up to 75%, we need to be more than 93% (mem_mutation_threshold)
    // of the new quota (50% of the current) so anything above 50% of the
    // current quota _should_ be fine but the extra margin should make this
    // less racey.
    write_items_upto_mem_perc(h, 75);

    auto quota = get_stat<uint64_t>(h, "ep_max_size");
    uint64_t newQuota = quota / 2;
    uint64_t newHWM = newQuota * 0.85;
    set_param(h,
              EngineParamCategory::Flush,
              "max_size",
              std::to_string(newQuota).c_str());

    // Hack number 3 - To set the new quota we need to run a NonIO task but
    // we've just disabled all of the threads. To avoid paging things out, we
    // can cheat the ItemPager by setting the vBucket to dead (ItemPager will
    // skip it) but not delete it (different code path). Then, we can enable
    // our NonIO threads again to run the BucketQuotaChangeTask.
    set_vbucket_state(h, Vbid(0), vbucket_state_dead);
    ExecutorPool::get()->setNumNonIO(1);

    // Wait for a change in HWM to check that the BucketQuotaChangeTask has run
    // (it will not enforce the quota until memory usage is lower)
    wait_for_stat_to_be(h, "ep_mem_high_wat", newHWM);

    // Helpful lambda to store an item and return the result
    auto storeItem = [h]() {
        auto ret = store(h,
                         nullptr,
                         StoreSemantics::Set,
                         "dontcare",
                         "dontcare",
                         nullptr,
                         /*cas*/ 0,
                         Vbid(0),
                         0,
                         0,
                         DocumentState::Alive);
        return ret;
    };

    // We want to store our item now and check the return result, set NonIO
    // back to 0 to avoid ItemPager runs and the vBucket back to active.
    ExecutorPool::get()->setNumNonIO(0);

    set_vbucket_state(h, Vbid(0), vbucket_state_active);
    checkeq(cb::engine_errc::success,
            storeItem(),
            "We should be able to "
            "store an item as the BucketQuotaChangeTask should not enforce "
            "memory limits until memory usage is low enough.");

    // Let the ItemPager run and free up some memory
    ExecutorPool::get()->setNumNonIO(1);

    // Should be able to wait for memory usage to be reduced below the new HWM
    wait_for_memory_usage_below(h, newHWM);

    // And we should be able to:
    // a) write a new item
    checkeq(cb::engine_errc::success, storeItem(), "uhoh2");

    // b) see the new quota
    wait_for_stat_to_be(h, "ep_max_size", newQuota);

    return SUCCESS;
}

// Test manifest //////////////////////////////////////////////////////////////

const char* default_dbname = "./ep_testsuite.db";

BaseTestCase testsuite_testcases[] = {
        // ep-engine specific functionality
        TestCase("expiry pager settings",
                 test_expiry_pager_settings,
                 test_setup,
                 teardown,
                 "exp_pager_enabled=false",
                 prepare,
                 cleanup),
        TestCase("expiry",
                 test_expiry,
                 test_setup,
                 teardown,
                 nullptr,
                 prepare_ep_bucket_skip_broken_under_rocks,
                 cleanup),
        TestCase("expiry with xattr",
                 test_expiry_with_xattr,
                 test_setup,
                 teardown,
                 "exp_pager_enabled=false",
                 prepare,
                 cleanup),
        TestCase("expiry_loader",
                 test_expiry_loader,
                 test_setup,
                 teardown,
                 nullptr,
                 prepare,
                 cleanup),
        TestCase("expiration on compaction",
                 test_expiration_on_compaction,
                 test_setup,
                 teardown,
                 "exp_pager_enabled=false",
                 /* TODO RDB: RocksDB doesn't expire items yet */
                 prepare_ep_bucket_skip_broken_under_rocks,
                 cleanup),
        TestCase("expiration on warmup",
                 test_expiration_on_warmup,
                 test_setup,
                 teardown,
                 "exp_pager_stime=1",
                 // TODO RDB: Needs the 'ep_expired_pager' stat
                 prepare_skip_broken_under_rocks,
                 cleanup),
        TestCase("expiry_duplicate_warmup",
                 test_bug3454,
                 test_setup,
                 teardown,
                 nullptr,
                 /* TODO RDB: ep_warmup_value_count is wrong */
                 prepare_skip_broken_under_rocks,
                 cleanup),
        TestCase("expiry_no_items_warmup",
                 test_bug3522,
                 test_setup,
                 teardown,
                 "exp_pager_stime=3",
                 prepare,
                 cleanup),
        TestCase("replica read",
                 test_get_replica,
                 test_setup,
                 teardown,
                 nullptr,
                 prepare,
                 cleanup),
        TestCase("replica read: invalid state - active",
                 test_get_replica_active_state,
                 test_setup,
                 teardown,
                 nullptr,
                 prepare,
                 cleanup),
        TestCase("replica read: invalid state - pending",
                 test_get_replica_pending_state,
                 test_setup,
                 teardown,
                 nullptr,
                 prepare,
                 cleanup),
        TestCase("replica read: invalid state - dead",
                 test_get_replica_dead_state,
                 test_setup,
                 teardown,
                 nullptr,
                 prepare,
                 cleanup),
        TestCase("replica read: invalid key",
                 test_get_replica_invalid_key,
                 test_setup,
                 teardown,
                 nullptr,
                 prepare,
                 cleanup),
        TestCase("test getr with evicted key",
                 test_get_replica_non_resident,
                 test_setup,
                 teardown,
                 nullptr,
                 prepare_ep_bucket,
                 cleanup),
        TestCase("test observe single key",
                 test_observe_single_key,
                 test_setup,
                 teardown,
                 nullptr,
                 prepare,
                 cleanup),
        TestCase("test observe on temp item",
                 test_observe_temp_item,
                 test_setup,
                 teardown,
                 nullptr,
                 /* TODO RDB: curr_items not correct under Rocks */
                 prepare_skip_broken_under_rocks,
                 cleanup),
        TestCase("test observe not my vbucket",
                 test_observe_not_my_vbucket,
                 test_setup,
                 teardown,
                 nullptr,
                 prepare,
                 cleanup),
        TestCase("test observe seqno basic tests",
                 test_observe_seqno_basic_tests,
                 test_setup,
                 teardown,
                 nullptr,
                 prepare,
                 cleanup),
        TestCase("test observe seqno failover",
                 test_observe_seqno_failover,
                 test_setup,
                 teardown,
                 nullptr,
                 prepare,
                 cleanup),
        TestCase("test observe seqno error",
                 test_observe_seqno_error,
                 test_setup,
                 teardown,
                 nullptr,
                 prepare,
                 cleanup),
        TestCase("test memory condition",
                 test_memory_condition,
                 test_setup,
                 teardown,
                 "max_size=2621440",
                 // TODO RDB: Depending on the configuration, RocksDB
                 // pre-allocates memory in its internal Arena before a DB is
                 // opened, in a way we do not fully control yet.
                 // That makes this test to fail depending on the size of the
                 // pre-allocation.
                 prepare_ep_bucket_skip_broken_under_rocks,
                 cleanup),
        TestCase("warmup conf",
                 test_warmup_conf,
                 test_setup,
                 teardown,
                 nullptr,
                 prepare,
                 cleanup),
        TestCase("itempager conf",
                 test_itempager_conf,
                 test_setup,
                 teardown,
                 nullptr,
                 prepare,
                 cleanup),
        TestCase("PiTR conf",
                 test_pitr_conf,
                 test_setup,
                 teardown,
                 nullptr,
                 prepare,
                 cleanup),
        // magma turns off bloom filters
        TestCase("bloomfilter conf",
                 test_bloomfilter_conf,
                 test_setup,
                 teardown,
                 nullptr,
                 prepare_skip_broken_under_magma,
                 cleanup),
        // magma turns off bloom filters
        TestCase("test bloomfilters",
                 test_bloomfilters,
                 test_setup,
                 teardown,
                 nullptr,
                 // TODO RDB: Fails in full eviction. Rockdb does not report
                 // the correct 'ep_bg_num_samples' stat
                 prepare_ep_bucket_skip_broken_under_rocks_and_magma,
                 cleanup),
        // magma turns off bloom filters
        TestCase("test bloomfilters with store apis",
                 test_bloomfilters_with_store_apis,
                 test_setup,
                 teardown,
                 nullptr,
                 prepare_ep_bucket_skip_broken_under_magma,
                 cleanup),
        // magma turns off bloom filters
        TestCase("test bloomfilters's in a delete+set scenario",
                 test_bloomfilter_delete_plus_set_scenario,
                 test_setup,
                 teardown,
                 nullptr,
                 prepare_ep_bucket_skip_broken_under_magma,
                 cleanup),
        TestCase("test datatype",
                 test_datatype,
                 test_setup,
                 teardown,
                 nullptr,
                 prepare,
                 cleanup),
        TestCase("test datatype with unknown command",
                 test_datatype_with_unknown_command,
                 test_setup,
                 teardown,
                 nullptr,
                 prepare,
                 cleanup),
        TestCase("test access scanner settings",
                 test_access_scanner_settings,
                 test_setup,
                 teardown,
                 nullptr,
                 prepare,
                 cleanup),
        TestCase("test access scanner",
                 test_access_scanner,
                 test_setup,
                 teardown,
                 // Need to cap the single checkpint size, so we create >1
                 // checkpoints. Also given bucket quota is being constrained,
                 // also limit shards to 4 so amount of memory overhead is more
                 // or less constant.
                 "checkpoint_max_size=1024;"
                 "chk_remover_stime=1;"
                 "max_num_shards=4;"
                 "max_size=10000000;checkpoint_memory_recovery_upper_mark=0;"
                 "checkpoint_memory_recovery_lower_mark=0",
                 // TODO RDB: This test requires full control and accurate
                 // tracking on how memory is allocated by the underlying
                 // store. We do not have that yet for RocksDB. Depending
                 // on the configuration, RocksDB pre-allocates default-size
                 // blocks of memory in the internal Arena.
                 // For this specific test, the problem is that we cannot store
                 // all the item we need (cb::engine_errc::no_memory), and the
                 // 'vb_active_perc_mem_resident' stat never goes below the
                 // threshold we expect. Needs to resize 'max_size' to consider
                 // RocksDB pre-allocations.
                 prepare_skip_broken_under_rocks,
                 cleanup),
        TestCase("test set_param message",
                 test_set_param_message,
                 test_setup,
                 teardown,
                 "chk_remover_stime=1;max_size=6291456",
                 prepare,
                 cleanup),

        TestCase("test warmup oom",
                 test_warmup_oom,
                 test_setup,
                 teardown,
                 nullptr,
                 prepare_full_eviction,
                 cleanup),

        // Stats tests
        TestCase("item stats",
                 test_item_stats,
                 test_setup,
                 teardown,
                 nullptr,
                 /* TODO RDB: vBucket delete stat not correct */
                 prepare_skip_broken_under_rocks,
                 cleanup),
        TestCase("stats",
                 test_stats,
                 test_setup,
                 teardown,
                 nullptr,
                 prepare,
                 cleanup),
        TestCase("io stats",
                 test_io_stats,
                 test_setup,
                 teardown,
                 nullptr,
                 prepare_ep_bucket,
                 cleanup),
        TestCase("file stats",
                 test_vb_file_stats,
                 test_setup,
                 teardown,
                 "magma_checkpoint_interval=0;"
                 "magma_min_checkpoint_interval=0;"
                 "magma_sync_every_batch=true",
                 /* TODO RDB: Needs stat:ep_db_data_size */
                 prepare_ep_bucket_skip_broken_under_rocks,
                 cleanup),
        TestCase("file stats post warmup",
                 test_vb_file_stats_after_warmup,
                 test_setup,
                 teardown,
                 "magma_checkpoint_interval=0;"
                 "magma_min_checkpoint_interval=0;"
                 "magma_sync_every_batch=true",
                 prepare_ep_bucket_skip_broken_under_magma,
                 cleanup),
        TestCase("bg stats",
                 test_bg_stats,
                 test_setup,
                 teardown,
                 nullptr,
                 prepare_ep_bucket,
                 cleanup),
        TestCase("bg meta stats",
                 test_bg_meta_stats,
                 test_setup,
                 teardown,
                 nullptr,
                 prepare_ep_bucket,
                 cleanup),
        TestCase("mem stats",
                 test_mem_stats,
                 test_setup,
                 teardown,
                 // Settings to trigger checkpoint creation/removal as soon as
                 // an item is queued in checkpoint
                 "chk_remover_stime=1;checkpoint_memory_recovery_"
                 "upper_mark=0;checkpoint_memory_recovery_lower_mark=0;"
                 "checkpoint_max_size=1",
                 prepare,
                 cleanup),
        TestCase("stats key",
                 test_key_stats,
                 test_setup,
                 teardown,
                 nullptr,
                 prepare,
                 cleanup),
        TestCase("stats key EACCESS",
                 test_key_stats_eaccess,
                 test_setup,
                 teardown,
                 nullptr,
                 prepare,
                 cleanup),
        TestCase("stats vkey",
                 test_vkey_stats,
                 test_setup,
                 teardown,
                 "max_vbuckets=5;max_num_shards=4",
                 prepare_ep_bucket,
                 cleanup),
        TestCase("stats vkey callback tests",
                 test_stats_vkey_valid_field,
                 test_setup,
                 teardown,
                 nullptr,
                 prepare_ep_bucket,
                 cleanup),
        TestCase("warmup stats",
                 test_warmup_stats,
                 test_setup,
                 teardown,
                 nullptr,
                 // TODO RDB: RocksDB does not report the currect
                 // 'vb_X:num_items' stat
                 prepare_skip_broken_under_rocks,
                 cleanup),
        TestCase("warmup with threshold",
                 test_warmup_with_threshold,
                 test_setup,
                 teardown,
                 "warmup_min_items_threshold=1",
                 prepare,
                 cleanup),
        TestCase("seqno stats",
                 test_stats_seqno,
                 test_setup,
                 teardown,
                 nullptr,
                 prepare,
                 cleanup),
        TestCase("diskinfo stats",
                 test_stats_diskinfo,
                 test_setup,
                 teardown,
                 "magma_checkpoint_interval=0;"
                 "magma_min_checkpoint_interval=0;"
                 "magma_sync_every_batch=true",
                 /* TODO RDB: DB file size is not reported correctly */
                 prepare_ep_bucket_skip_broken_under_rocks,
                 cleanup),
        TestCase("stats curr_items ADD SET",
                 test_curr_items_add_set,
                 test_setup,
                 teardown,
                 nullptr,
                 prepare,
                 cleanup),
        TestCase("stats curr_items DELETE",
                 test_curr_items_delete,
                 test_setup,
                 teardown,
                 nullptr,
                 /* TODO RDB: curr_items not correct under Rocks */
                 prepare_skip_broken_under_rocks,
                 cleanup),
        TestCase("stats curr_items vbucket_state_dead",
                 test_curr_items_dead,
                 test_setup,
                 teardown,
                 nullptr,
                 prepare,
                 cleanup),
        TestCase("startup token stat",
                 test_cbd_225,
                 test_setup,
                 teardown,
                 nullptr,
                 prepare,
                 cleanup),
        TestCase("ep workload stats",
                 test_workload_stats,
                 test_setup,
                 teardown,
                 "max_num_shards=5;max_threads=10",
                 prepare,
                 cleanup),
        TestCase("ep max workload stats",
                 test_max_workload_stats,
                 test_setup,
                 teardown,
                 "max_num_shards=5;max_threads=14",
                 prepare,
                 cleanup),
        TestCase("test ALL_KEYS api",
                 test_all_keys_api,
                 test_setup,
                 teardown,
                 nullptr,
                 /* TODO RDB: implement RocksDBKVStore::getAllKeys */
                 prepare_skip_broken_under_rocks,
                 cleanup),
        TestCase("test ALL_KEYS api during bucket creation",
                 test_all_keys_api_during_bucket_creation,
                 test_setup,
                 teardown,
                 nullptr,
                 prepare,
                 cleanup),
        TestCase("ep worker stats",
                 test_worker_stats,
                 test_setup,
                 teardown,
                 "max_num_workers=8;max_threads=8",
                 prepare,
                 cleanup),

        // eviction
        TestCase("value eviction",
                 test_value_eviction,
                 test_setup,
                 teardown,
                 nullptr,
                 prepare_ep_bucket,
                 cleanup),
        // duplicate items on disk
        TestCase("duplicate items on disk",
                 test_duplicate_items_disk,
                 test_setup,
                 teardown,
                 nullptr,
                 /* TODO RDB: evict_key expects "Evicted" but gets
                  * "Already evicted" - possibly caused by stats
                  */
                 prepare_skip_broken_under_rocks,
                 cleanup),
        // special non-Ascii keys
        TestCase("test special char keys",
                 test_specialKeys,
                 test_setup,
                 teardown,
                 nullptr,
                 prepare,
                 cleanup),
        TestCase("test binary keys",
                 test_binKeys,
                 test_setup,
                 teardown,
                 nullptr,
                 prepare,
                 cleanup),

        // restart tests
        TestCase("test restart",
                 test_restart,
                 test_setup,
                 teardown,
                 nullptr,
                 prepare,
                 cleanup),
        TestCase("set+get+restart+hit (bin)",
                 test_restart_bin_val,
                 test_setup,
                 teardown,
                 nullptr,
                 prepare,
                 cleanup),
        TestCase("test kill -9 bucket",
                 test_kill9_bucket,
                 test_setup,
                 teardown,
                 nullptr,
                 prepare,
                 cleanup),
        TestCase("test shutdown with force",
                 test_flush_shutdown_force,
                 test_setup,
                 teardown,
                 nullptr,
                 prepare,
                 cleanup),
        TestCase("test shutdown without force",
                 test_flush_shutdown_noforce,
                 test_setup,
                 teardown,
                 nullptr,
                 // TODO RDB: implement getItemCount
                 // (needs the 'curr_items' stat)
                 prepare_skip_broken_under_rocks,
                 cleanup),
        TestCase("test shutdown snapshot range",
                 test_shutdown_snapshot_range,
                 test_setup,
                 teardown,
                 "chk_remover_stime=1;checkpoint_max_size=1024",
                 prepare,
                 cleanup),

        // it takes 61+ second to finish the following test.
        // TestCase("continue warmup after loading access log",
        //         test_warmup_accesslog,
        //         test_setup, teardown,
        //         "warmup_min_items_threshold=75;alog_path=/tmp/epaccess.log;"
        //         "alog_task_time=0;alog_sleep_time=1",
        //         prepare, cleanup),

        // disk>RAM tests
        TestCase("disk>RAM golden path",
                 test_disk_gt_ram_golden,
                 test_setup,
                 teardown,
                 // Settings to trigger checkpoint creation/removal as soon as
                 // an item is queued in checkpoint
                 "chk_remover_stime=1;checkpoint_memory_recovery_"
                 "upper_mark=0;checkpoint_memory_recovery_lower_mark=0;"
                 "checkpoint_max_size=1",
                 /* TODO RDB: ep_total_persisted not correct under Rocks */
                 prepare_ep_bucket_skip_broken_under_rocks,
                 cleanup),
        TestCase("disk>RAM paged-out rm",
                 test_disk_gt_ram_paged_rm,
                 test_setup,
                 teardown,
                 "chk_remover_stime=1;checkpoint_memory_recovery_"
                 "upper_mark=0;checkpoint_memory_recovery_lower_mark=0",
                 /* TODO RDB: ep_total_persisted not correct under Rocks */
                 prepare_ep_bucket_skip_broken_under_rocks,
                 cleanup),
        TestCase("disk>RAM update paged-out",
                 test_disk_gt_ram_update_paged_out,
                 test_setup,
                 teardown,
                 nullptr,
                 prepare_ep_bucket,
                 cleanup),
        TestCase("disk>RAM delete paged-out",
                 test_disk_gt_ram_delete_paged_out,
                 test_setup,
                 teardown,
                 nullptr,
                 // Assumes there is an ep-engine Bloom filter enabled which is
                 // not the case with Magma / RocksDB.
                 prepare_ep_bucket_skip_broken_under_rocks_and_magma,
                 cleanup),
        TestCase("disk>RAM set bgfetch race",
                 test_disk_gt_ram_set_race,
                 test_setup,
                 teardown,
                 nullptr,
                 prepare_ep_bucket,
                 cleanup,
                 true),
        TestCase("disk>RAM delete bgfetch race",
                 test_disk_gt_ram_rm_race,
                 test_setup,
                 teardown,
                 nullptr,
                 prepare_ep_bucket,
                 cleanup,
                 true),

        // vbucket negative tests
        TestCase("vbucket get (dead)",
                 test_wrong_vb_get,
                 test_setup,
                 teardown,
                 nullptr,
                 prepare,
                 cleanup),
        TestCase("vbucket get (pending)",
                 test_vb_get_pending,
                 test_setup,
                 teardown,
                 nullptr,
                 prepare,
                 cleanup),
        TestCase("vbucket get (replica)",
                 test_vb_get_replica,
                 test_setup,
                 teardown,
                 nullptr,
                 prepare,
                 cleanup),
        TestCase("vbucket set (dead)",
                 test_wrong_vb_set,
                 test_setup,
                 teardown,
                 nullptr,
                 prepare,
                 cleanup),
        TestCase("vbucket set (pending)",
                 test_vb_set_pending,
                 test_setup,
                 teardown,
                 nullptr,
                 prepare,
                 cleanup),
        TestCase("vbucket set (replica)",
                 test_vb_set_replica,
                 test_setup,
                 teardown,
                 nullptr,
                 prepare,
                 cleanup),
        TestCase("vbucket replace (dead)",
                 test_wrong_vb_replace,
                 test_setup,
                 teardown,
                 nullptr,
                 prepare,
                 cleanup),
        TestCase("vbucket replace (pending)",
                 test_vb_replace_pending,
                 test_setup,
                 teardown,
                 nullptr,
                 prepare,
                 cleanup),
        TestCase("vbucket replace (replica)",
                 test_vb_replace_replica,
                 test_setup,
                 teardown,
                 nullptr,
                 prepare,
                 cleanup),
        TestCase("vbucket add (dead)",
                 test_wrong_vb_add,
                 test_setup,
                 teardown,
                 nullptr,
                 prepare,
                 cleanup),
        TestCase("vbucket add (pending)",
                 test_vb_add_pending,
                 test_setup,
                 teardown,
                 nullptr,
                 prepare,
                 cleanup),
        TestCase("vbucket add (replica)",
                 test_vb_add_replica,
                 test_setup,
                 teardown,
                 nullptr,
                 prepare,
                 cleanup),
        TestCase("vbucket cas (dead)",
                 test_wrong_vb_cas,
                 test_setup,
                 teardown,
                 nullptr,
                 prepare,
                 cleanup),
        TestCase("vbucket cas (pending)",
                 test_vb_cas_pending,
                 test_setup,
                 teardown,
                 nullptr,
                 prepare,
                 cleanup),
        TestCase("vbucket cas (replica)",
                 test_vb_cas_replica,
                 test_setup,
                 teardown,
                 nullptr,
                 prepare,
                 cleanup),
        TestCase("vbucket del (dead)",
                 test_wrong_vb_del,
                 test_setup,
                 teardown,
                 nullptr,
                 prepare,
                 cleanup),
        TestCase("vbucket del (pending)",
                 test_vb_del_pending,
                 test_setup,
                 teardown,
                 nullptr,
                 prepare,
                 cleanup),
        TestCase("vbucket del (replica)",
                 test_vb_del_replica,
                 test_setup,
                 teardown,
                 nullptr,
                 prepare,
                 cleanup),
        TestCase("test vbucket get",
                 test_vbucket_get,
                 test_setup,
                 teardown,
                 nullptr,
                 prepare,
                 cleanup),
        TestCase("test vbucket get missing",
                 test_vbucket_get_miss,
                 test_setup,
                 teardown,
                 nullptr,
                 prepare,
                 cleanup),
        TestCase("test vbucket create",
                 test_vbucket_create,
                 test_setup,
                 teardown,
                 nullptr,
                 prepare,
                 cleanup),
        TestCase("test vbucket compact",
                 test_vbucket_compact,
                 test_setup,
                 teardown,
                 nullptr,
                 /* In ephemeral buckets we don't do compaction. We have
                    module test 'EphTombstoneTest' to test tombstone purging */
                 // TODO RDB: Needs RocksDBKVStore to implement manual
                 // compaction and item expiration on compaction.
                 prepare_ep_bucket_skip_broken_under_rocks,
                 cleanup),
        TestCase("test multiple vb compactions",
                 test_multiple_vb_compactions,
                 test_setup,
                 teardown,
                 nullptr,
                 prepare,
                 cleanup),
        TestCase("test multiple vb compactions with workload",
                 test_multi_vb_compactions_with_workload,
                 test_setup,
                 teardown,
                 nullptr,
                 prepare,
                 cleanup),
        TestCase("test async vbucket destroy",
                 test_async_vbucket_destroy,
                 test_setup,
                 teardown,
                 nullptr,
                 // RocksDBKVStore::prepareToDeleteImpl is not implemented.
                 // Some of our debug logging accesses the result and we end up
                 // with a nullptr dereference.
                 prepare_skip_broken_under_rocks,
                 cleanup),
        TestCase("test sync vbucket destroy",
                 test_sync_vbucket_destroy,
                 test_setup,
                 teardown,
                 nullptr,
                 // RocksDBKVStore::prepareToDeleteImpl is not implemented.
                 // Some of our debug logging accesses the result and we end up
                 // with a nullptr dereference.
                 prepare_skip_broken_under_rocks,
                 cleanup),
        TestCase("test async vbucket destroy (multitable)",
                 test_async_vbucket_destroy,
                 test_setup,
                 teardown,
                 "max_vbuckets=16;max_num_shards=4;ht_size=7;ht_locks=3",
                 // RocksDBKVStore::prepareToDeleteImpl is not implemented.
                 // Some of our debug logging accesses the result and we end up
                 // with a nullptr dereference.
                 prepare_skip_broken_under_rocks,
                 cleanup),
        TestCase("test sync vbucket destroy (multitable)",
                 test_sync_vbucket_destroy,
                 test_setup,
                 teardown,
                 "max_vbuckets=16;max_num_shards=4;ht_size=7;ht_locks=3",
                 // RocksDBKVStore::prepareToDeleteImpl is not implemented.
                 // Some of our debug logging accesses the result and we end up
                 // with a nullptr dereference.
                 prepare_skip_broken_under_rocks,
                 cleanup),
        TestCase(
                "test vbucket destroy stats",
                test_vbucket_destroy_stats,
                test_setup,
                teardown,
                "chk_remover_stime=1;"
                "chk_expel_enabled=false;checkpoint_memory_"
                "recovery_upper_mark=0;checkpoint_memory_recovery_lower_mark=0",
                /* Checkpoint expelling needs to be disabled for this test
                 * because the test checks for items being removed by
                 * monitoring the ep_items_rm_from_checkpoints stat.  If the
                 * items have already been expelled the stat will not change.
                 *
                 * Also RocksDBKVStore::prepareToDeleteImpl is not implemented.
                 * Some of our debug logging accesses the result and we end up
                 * with a nullptr dereference.
                 */
                prepare_ep_bucket_skip_broken_under_rocks,
                cleanup),
        TestCase("test async vbucket destroy restart",
                 test_async_vbucket_destroy_restart,
                 test_setup,
                 teardown,
                 nullptr,
                 // RocksDBKVStore::prepareToDeleteImpl is not implemented.
                 // Some of our debug logging accesses the result and we end up
                 // with a nullptr dereference.
                 prepare_skip_broken_under_rocks,
                 cleanup),
        TestCase("test sync vbucket destroy restart",
                 test_sync_vbucket_destroy_restart,
                 test_setup,
                 teardown,
                 nullptr,
                 // RocksDBKVStore::prepareToDeleteImpl is not implemented.
                 // Some of our debug logging accesses the result and we end up
                 // with a nullptr dereference.
                 prepare_skip_broken_under_rocks,
                 cleanup),
        TestCase("test takeover stats race with vbucket create (DCP)",
                 test_takeover_stats_race_with_vb_create_DCP,
                 test_setup,
                 teardown,
                 nullptr,
                 prepare,
                 cleanup),
        TestCase("test num persisted deletes (takeover stats)",
                 test_takeover_stats_num_persisted_deletes,
                 test_setup,
                 teardown,
                 nullptr,
                 // TODO RDB: Implement RocksDBKVStore::getNumPersistedDeletes
                 // Magma: no plans to support persisted deletes
                 prepare_skip_broken_under_rocks_and_magma,
                 cleanup),

        // stats uuid
        TestCase("test stats uuid",
                 test_uuid_stats,
                 test_setup,
                 teardown,
                 "uuid=foobar",
                 prepare,
                 cleanup),

        // revision id's
        TestCase("revision sequence numbers",
                 test_revid,
                 test_setup,
                 teardown,
                 nullptr,
                 prepare,
                 cleanup),
        TestCase("mb-4314",
                 test_regression_mb4314,
                 test_setup,
                 teardown,
                 nullptr,
                 prepare,
                 cleanup),
        TestCase("mb-3466",
                 test_mb3466,
                 test_setup,
                 teardown,
                 nullptr,
                 prepare,
                 cleanup),

        // Data traffic control tests
        TestCase("control data traffic",
                 test_control_data_traffic,
                 test_setup,
                 teardown,
                 nullptr,
                 prepare,
                 cleanup),

        // Transaction tests
        TestCase("multiple transactions",
                 test_multiple_transactions,
                 test_setup,
                 teardown,
                 nullptr,
                 prepare_ep_bucket,
                 cleanup),

        // Returning meta tests
        TestCase("test set ret meta",
                 test_set_ret_meta,
                 test_setup,
                 teardown,
                 nullptr,
                 prepare,
                 cleanup),
        TestCase("test set ret meta error",
                 test_set_ret_meta_error,
                 test_setup,
                 teardown,
                 nullptr,
                 // RocksDBKVStore::prepareToDeleteImpl is not implemented.
                 // Some of our debug logging accesses the result and we end up
                 // with a nullptr dereference.
                 prepare_skip_broken_under_rocks,
                 cleanup),
        TestCase("test add ret meta",
                 test_add_ret_meta,
                 test_setup,
                 teardown,
                 nullptr,
                 prepare,
                 cleanup),
        TestCase("test add ret meta error",
                 test_add_ret_meta_error,
                 test_setup,
                 teardown,
                 nullptr,
                 // RocksDBKVStore::prepareToDeleteImpl is not implemented.
                 // Some of our debug logging accesses the result and we end up
                 // with a nullptr dereference.
                 prepare_skip_broken_under_rocks,
                 cleanup),
        TestCase("test del ret meta",
                 test_del_ret_meta,
                 test_setup,
                 teardown,
                 nullptr,
                 prepare,
                 cleanup),
        TestCase("test del ret meta error",
                 test_del_ret_meta_error,
                 test_setup,
                 teardown,
                 nullptr,
                 // RocksDBKVStore::prepareToDeleteImpl is not implemented.
                 // Some of our debug logging accesses the result and we end up
                 // with a nullptr dereference.
                 prepare_skip_broken_under_rocks,
                 cleanup),

        TestCase("test set with item_eviction",
                 test_set_with_item_eviction,
                 test_setup,
                 teardown,
                 nullptr,
                 prepare_full_eviction,
                 cleanup),
        TestCase("test set_with_meta with item_eviction",
                 test_setWithMeta_with_item_eviction,
                 test_setup,
                 teardown,
                 nullptr,
                 prepare_full_eviction,
                 cleanup),
        TestCase("test multiple set and del with meta with item_eviction",
                 test_multiple_set_delete_with_metas_full_eviction,
                 test_setup,
                 teardown,
                 nullptr,
                 // Skipping for MB-29182
                 prepare_full_eviction_skip_under_rocks,
                 cleanup),
        TestCase("test add with item_eviction",
                 test_add_with_item_eviction,
                 test_setup,
                 teardown,
                 nullptr,
                 prepare_full_eviction,
                 cleanup),
        TestCase("test replace with eviction",
                 test_replace_with_eviction,
                 test_setup,
                 teardown,
                 nullptr,
                 prepare_ep_bucket,
                 cleanup),
        TestCase("test replace with eviction (full)",
                 test_replace_with_eviction,
                 test_setup,
                 teardown,
                 nullptr,
                 prepare_full_eviction,
                 cleanup),
        TestCase("test get_and_touch with item_eviction",
                 test_gat_with_item_eviction,
                 test_setup,
                 teardown,
                 nullptr,
                 prepare_full_eviction,
                 cleanup),
        TestCase("test key_stats with item_eviction",
                 test_keyStats_with_item_eviction,
                 test_setup,
                 teardown,
                 nullptr,
                 prepare_full_eviction,
                 cleanup),
        TestCase("test del with item_eviction",
                 test_del_with_item_eviction,
                 test_setup,
                 teardown,
                 nullptr,
                 prepare_full_eviction,
                 cleanup),
        TestCase("test del_with_meta with item_eviction",
                 test_delWithMeta_with_item_eviction,
                 test_setup,
                 teardown,
                 nullptr,
                 prepare_full_eviction,
                 cleanup),
        TestCase("test observe with item_eviction",
                 test_observe_with_item_eviction,
                 test_setup,
                 teardown,
                 nullptr,
                 prepare_full_eviction,
                 cleanup),
        TestCase(
                "test expired item with item_eviction",
                test_expired_item_with_item_eviction,
                test_setup,
                teardown,
                nullptr,
                prepare_full_eviction_skip_under_rocks, // Skipping for MB-29182
                cleanup),
        TestCase("test get & delete on non existent items",
                 test_non_existent_get_and_delete,
                 test_setup,
                 teardown,
                 nullptr,
                 prepare_full_eviction,
                 cleanup),
        TestCase("test MB-16421",
                 test_mb16421,
                 test_setup,
                 teardown,
                 nullptr,
                 prepare_full_eviction,
                 cleanup),
        TestCase("test eviction with xattr",
                 test_eviction_with_xattr,
                 test_setup,
                 teardown,
                 "item_eviction_policy=full_eviction",
                 prepare,
                 cleanup),

        TestCase("test get random key",
                 test_get_random_key,
                 test_setup,
                 teardown,
                 nullptr,
                 // no collection item counts on rocks
                 prepare_skip_broken_under_rocks,
                 cleanup),

        TestCase("test failover log behavior",
                 test_failover_log_behavior,
                 test_setup,
                 teardown,
                 nullptr,
                 prepare,
                 cleanup),
        TestCase("test hlc cas",
                 test_hlc_cas,
                 test_setup,
                 teardown,
                 nullptr,
                 prepare,
                 cleanup),

        //@TODO RDB: Broken because rocksDB threads stick around after
        // bucket is destroyed and have persistent thread locals
        TestCaseV2("multi_bucket set/get ",
                   test_multi_bucket_set_get,
                   nullptr,
                   teardown_v2,
                   nullptr,
                   prepare_ep_bucket_skip_broken_under_rocks,
                   cleanup),

        TestCase("test_mb19635_upgrade_from_25x",
                 test_mb19635_upgrade_from_25x,
                 test_setup,
                 teardown,
                 nullptr,
                 // magma has no support for upgrades at this time
                 prepare_skip_broken_under_magma,
                 cleanup),

        TestCase("test_MB-19687_fixed",
                 test_mb19687_fixed,
                 test_setup,
                 teardown,
                 // Set a fixed number of shards for stats checking.
                 "max_num_shards=4",
                 // TODO RDB: Needs to fix some missing/unexpected stats
                 // Magma has no support for upgrades at this time
                 prepare_ep_bucket_skip_broken_under_rocks,
                 cleanup),

        TestCase("test_MB-19687_variable",
                 test_mb19687_variable,
                 test_setup,
                 teardown,
                 nullptr,
                 prepare,
                 cleanup),
        TestCase("test vbucket compact no purge",
                 test_vbucket_compact_no_purge,
                 test_setup,
                 teardown,
                 nullptr,
                 /* In ephemeral buckets we don't do compaction. We have
                    module test 'EphTombstoneTest' to test tombstone purging */
                 // TODO RDB: Needs RocksDBKVStore to implement manual
                 // compaction and item expiration on compaction.
                 prepare_ep_bucket_skip_broken_under_rocks,
                 cleanup),

        TestCase("test_MB-20697",
                 test_mb20697,
                 test_setup,
                 teardown,
                 nullptr,
                 // TODO RDB: Needs the 'ep_item_commit_failed' stat
                 // Magma: This test does not apply to magma because magma
                 // does not close/reopen files while an instance is active.
                 prepare_ep_bucket_skip_broken_under_rocks_and_magma,
                 cleanup),
        TestCase("test_MB-test_mb20943_remove_pending_ops_on_vbucket_delete",
                 test_mb20943_complete_pending_ops_on_vbucket_delete,
                 test_setup,
                 teardown,
                 nullptr,
                 // RocksDBKVStore::prepareToDeleteImpl is not implemented.
                 // Some of our debug logging accesses the result and we end up
                 // with a nullptr dereference.
                 prepare_skip_broken_under_rocks,
                 cleanup),
        TestCase("test_mb20744_check_incr_reject_ops",
                 test_mb20744_check_incr_reject_ops,
                 test_setup,
                 teardown,
                 nullptr,
                 // TODO RDB: Needs the 'vb_active_ops_reject' stat
                 // Magma: Error injection for magma is done as part of
                 // the magma unit tests.
                 prepare_ep_bucket_skip_broken_under_rocks_and_magma,
                 cleanup),

        TestCase("test_MB-23640_get_document_of_any_state",
                 test_mb23640,
                 test_setup,
                 teardown,
                 nullptr,
                 prepare,
                 cleanup),

        TestCase("test MB-33919 past tombstone",
                 test_MB_33919,
                 test_setup,
                 teardown,
                 nullptr,
                 prepare,
                 cleanup),
        TestCase("test_MB34173_warmup",
                 test_MB34173_warmup,
                 test_setup,
                 teardown,
                 nullptr,
                 // TODO Magma: Magma does not support updating the
                 // data store without going through magma instance.
                 prepare_ep_bucket_skip_broken_under_rocks_and_magma,
                 cleanup),

        TestCase("test_mb38031_upgrade_from_4x_via_5x_hop",
                 test_mb38031_upgrade_from_4x_via_5x_hop,
                 test_setup,
                 teardown,
                 nullptr,
                 // couchstore only issue - so skip magma and rocks
                 prepare_ep_bucket_skip_broken_under_rocks,
                 cleanup),

        TestCase("test_mb38031_illegal_json_throws",
                 test_mb38031_illegal_json_throws,
                 test_setup,
                 teardown,
                 nullptr,
                 // couchstore only issue - so skip magma and rocks
                 prepare_ep_bucket_skip_broken_under_rocks_and_magma,
                 cleanup),

        TestCase("test_replace_at_pending_insert",
                 test_replace_at_pending_insert,
                 test_setup,
                 teardown,
                 nullptr,
                 // TODO: The test logic assumes that the KV BloomFilter is
                 // enabled,
                 // but it is currently disabled for Magma
                 prepare_ep_bucket_skip_broken_under_magma,
                 cleanup),

        TestCase("test reader thread starvation during warmup due to low "
                 "reader threads",
                 test_reader_thread_starvation_warmup,
                 test_setup,
                 teardown,
                 nullptr,
                 prepare_broken_test,
                 cleanup),

        TestCase("test sync write timeout",
                 test_sync_write_timeout,
                 test_setup,
                 teardown,
                 nullptr,
                 prepare,
                 cleanup),
        TestCase("test seqno persistence timeout",
                 test_seqno_persistence_timeout,
                 test_setup,
                 teardown,
                 "seqno_persistence_timeout=0",
                 prepare,
                 cleanup),
        TestCase("test bucket quota reduction",
                 test_bucket_quota_reduction,
                 test_setup,
                 teardown,
                 // A slightly generous quota is required to give us room to
                 // work with - 10MB
                 "max_size=10485760;"
                 // Have the quota change task run constantly to avoid
                 // unnecessary waiting in the test
                 "bucket_quota_change_task_poll_interval=0",
                 // Skip for RocksDB, it requires too much memory
                 prepare_skip_broken_under_rocks,
                 cleanup),

        TestCase(
                nullptr, nullptr, nullptr, nullptr, nullptr, prepare, cleanup)};<|MERGE_RESOLUTION|>--- conflicted
+++ resolved
@@ -6529,16 +6529,8 @@
               "ep_data_traffic_enabled",
               "ep_dbname",
               "ep_dcp_backfill_byte_limit",
-<<<<<<< HEAD
+              "ep_dcp_backfill_in_progress_per_connection_limit",
               "ep_dcp_consumer_buffer_ratio",
-=======
-              "ep_dcp_backfill_in_progress_per_connection_limit",
-              "ep_dcp_conn_buffer_size",
-              "ep_dcp_conn_buffer_size_aggr_mem_threshold",
-              "ep_dcp_conn_buffer_size_aggressive_perc",
-              "ep_dcp_conn_buffer_size_max",
-              "ep_dcp_conn_buffer_size_perc",
->>>>>>> 53c07ce8
               "ep_dcp_enable_noop",
               "ep_dcp_consumer_flow_control_enabled",
               "ep_dcp_min_compression_ratio",
@@ -6798,16 +6790,8 @@
               "ep_data_traffic_enabled",
               "ep_dbname",
               "ep_dcp_backfill_byte_limit",
-<<<<<<< HEAD
+              "ep_dcp_backfill_in_progress_per_connection_limit",
               "ep_dcp_consumer_buffer_ratio",
-=======
-              "ep_dcp_backfill_in_progress_per_connection_limit",
-              "ep_dcp_conn_buffer_size",
-              "ep_dcp_conn_buffer_size_aggr_mem_threshold",
-              "ep_dcp_conn_buffer_size_aggressive_perc",
-              "ep_dcp_conn_buffer_size_max",
-              "ep_dcp_conn_buffer_size_perc",
->>>>>>> 53c07ce8
               "ep_dcp_consumer_control_enabled",
               "ep_dcp_consumer_process_buffered_messages_batch_size",
               "ep_dcp_consumer_process_buffered_messages_yield_limit",

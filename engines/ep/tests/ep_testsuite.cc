/* -*- MODE: C++; tab-width: 4; c-basic-offset: 4; indent-tabs-mode: nil -*- */
/*
 *     Copyright 2010-Present Couchbase, Inc.
 *
 *   Use of this software is governed by the Business Source License included
 *   in the file licenses/BSL-Couchbase.txt.  As of the Change Date specified
 *   in that file, in accordance with the Business Source License, use of this
 *   software will be governed by the Apache License, Version 2.0, included in
 *   the file licenses/APL2.txt.
 */

// mock_cookie.h & mock_server.h must be included before ep_test_apis.h as
// ep_test_apis.h define a macro named check the mock_* headers also use the
// name 'check' indirectly.
#include <ep_engine.h>
#include <programs/engine_testapp/mock_cookie.h>
#include <programs/engine_testapp/mock_server.h>

// Usage: (to run just a single test case)
// make engine_tests EP_TEST_NUM=3

#include "ep_test_apis.h"
#include "ep_testsuite_common.h"
#include "kvstore/couch-kvstore/couch-kvstore-metadata.h"
#include "kvstore/storage_common/storage_common/local_doc_constants.h"
#include "module_tests/thread_gate.h"
#include <executor/executorpool.h>
#include <fmt/format.h>
#include <libcouchstore/couch_db.h>
#include <memcached/engine.h>
#include <memcached/engine_error.h>
#include <memcached/engine_testapp.h>
#include <memcached/types.h>
#include <nlohmann/json.hpp>
#include <platform/cbassert.h>
#include <platform/dirutils.h>
#include <platform/platform_thread.h>
#include <platform/platform_time.h>
#include <programs/engine_testapp/mock_engine.h>
#include <string_utilities.h>
#include <xattr/blob.h>
#include <chrono>
#include <cstdio>
#include <cstdlib>
#include <cstring>
#include <iostream>
#include <map>
#include <mutex>
#include <random>
#include <regex>
#include <set>
#include <string>
#include <thread>
#include <vector>

#ifdef linux
/* /usr/include/netinet/in.h defines macros from ntohs() to _bswap_nn to
 * optimize the conversion functions, but the prototypes generate warnings
 * from gcc. The conversion methods isn't the bottleneck for my app, so
 * just remove the warnings by undef'ing the optimization ..
 */
#undef ntohs
#undef ntohl
#undef htons
#undef htonl
#endif

using namespace std::string_literals;
using namespace std::string_view_literals;

class ThreadData {
public:
    explicit ThreadData(EngineIface* eh, int e = 0) : h(eh), extra(e) {
    }
    EngineIface* h;
    int extra;
};

enum class EPBucketType { EP, Ephemeral };

static void check_observe_seqno(bool failover,
                                EPBucketType bucket_type,
                                uint8_t format_type,
                                Vbid vb_id,
                                uint64_t vb_uuid,
                                uint64_t last_persisted_seqno,
                                uint64_t current_seqno,
                                uint64_t failover_vbuuid = 0,
                                uint64_t failover_seqno = 0) {
    uint8_t recv_format_type;
    Vbid recv_vb_id;
    uint64_t recv_vb_uuid;
    uint64_t recv_last_persisted_seqno;
    uint64_t recv_current_seqno;
    uint64_t recv_failover_vbuuid;
    uint64_t recv_failover_seqno;

    memcpy(&recv_format_type, last_body.data(), sizeof(uint8_t));
    checkeq(format_type, recv_format_type, "Wrong format type in result");
    memcpy(&recv_vb_id, last_body.data() + 1, sizeof(uint16_t));
    checkeq(vb_id.get(), ntohs(recv_vb_id.get()), "Wrong vbucket id in result");
    memcpy(&recv_vb_uuid, last_body.data() + 3, sizeof(uint64_t));
    checkeq(vb_uuid, ntohll(recv_vb_uuid), "Wrong vbucket uuid in result");
    memcpy(&recv_last_persisted_seqno, last_body.data() + 11, sizeof(uint64_t));

    switch (bucket_type) {
    case EPBucketType::EP:
        // Should get the "real" persisted seqno:
        checkeq(last_persisted_seqno,
                ntohll(recv_last_persisted_seqno),
                "Wrong persisted seqno in result (EP)");
        break;
    case EPBucketType::Ephemeral:
        // For ephemeral, this should always be zero, as there is no
        // persistence.
        checkeq(uint64_t(0),
                ntohll(recv_last_persisted_seqno),
                "Wrong persisted seqno in result (Ephemeral)");
        break;
    }

    memcpy(&recv_current_seqno, last_body.data() + 19, sizeof(uint64_t));
    checkeq(current_seqno, ntohll(recv_current_seqno), "Wrong current seqno in result");

    if (failover) {
        memcpy(&recv_failover_vbuuid, last_body.data() + 27, sizeof(uint64_t));
        checkeq(failover_vbuuid, ntohll(recv_failover_vbuuid),
                "Wrong failover uuid in result");
        memcpy(&recv_failover_seqno, last_body.data() + 35, sizeof(uint64_t));
        checkeq(failover_seqno, ntohll(recv_failover_seqno),
                "Wrong failover seqno in result");
    }
}

static enum test_result test_replace_with_eviction(EngineIface* h) {
    checkeq(cb::engine_errc::success,
            store(h, nullptr, StoreSemantics::Set, "key", "somevalue"),
            "Failed to set value.");
    wait_for_flusher_to_settle(h);
    evict_key(h, "key");
    int numBgFetched = get_int_stat(h, "ep_bg_fetched");

    checkeq(cb::engine_errc::success,
            store(h, nullptr, StoreSemantics::Replace, "key", "somevalue1"),
            "Failed to replace existing value.");

    checkeq(cb::engine_errc::success,
            get_stats(h, {}, {}, add_stats),
            "Failed to get stats.");
    std::string eviction_policy = vals.find("ep_item_eviction_policy")->second;
    if (eviction_policy == "full_eviction") {
        numBgFetched++;
    }

    checkeq(numBgFetched,
            get_int_stat(h, "ep_bg_fetched"),
            "Bg fetched value didn't match");

    check_key_value(h, "key", "somevalue1", 10);
    return SUCCESS;
}

static enum test_result test_wrong_vb_mutation(EngineIface* h,
                                               StoreSemantics op) {
    int numNotMyVBucket = get_int_stat(h, "ep_num_not_my_vbuckets");
    uint64_t cas = 11;
    if (op == StoreSemantics::Add) {
        // Add operation with cas != 0 doesn't make sense
        cas = 0;
    }
    checkeq(cb::engine_errc::not_my_vbucket,
            store(h, nullptr, op, "key", "somevalue", nullptr, cas, Vbid(1)),
            "Expected not_my_vbucket");
    wait_for_stat_change(h, "ep_num_not_my_vbuckets", numNotMyVBucket);
    return SUCCESS;
}

static enum test_result test_pending_vb_mutation(EngineIface* h,
                                                 StoreSemantics op) {
    auto* cookie = testHarness->create_cookie(h);
    testHarness->set_ewouldblock_handling(cookie, false);
    check(set_vbucket_state(h, Vbid(1), vbucket_state_pending),
          "Failed to set vbucket state.");
    check(verify_vbucket_state(h, Vbid(1), vbucket_state_pending),
          "Bucket state was not set to pending.");
    uint64_t cas = 11;
    if (op == StoreSemantics::Add) {
        // Add operation with cas != 0 doesn't make sense..
        cas = 0;
    }
    checkeq(cb::engine_errc::would_block,
            store(h, cookie, op, "key", "somevalue", nullptr, cas, Vbid(1)),
            "Expected ewouldblock");
    testHarness->destroy_cookie(cookie);
    return SUCCESS;
}

static enum test_result test_replica_vb_mutation(EngineIface* h,
                                                 StoreSemantics op) {
    check(set_vbucket_state(h, Vbid(1), vbucket_state_replica),
          "Failed to set vbucket state.");
    check(verify_vbucket_state(h, Vbid(1), vbucket_state_replica),
          "Bucket state was not set to replica.");
    int numNotMyVBucket = get_int_stat(h, "ep_num_not_my_vbuckets");

    uint64_t cas = 11;
    if (op == StoreSemantics::Add) {
        // performing add with a CAS != 0 doesn't make sense...
        cas = 0;
    }
    checkeq(cb::engine_errc::not_my_vbucket,
            store(h, nullptr, op, "key", "somevalue", nullptr, cas, Vbid(1)),
            "Expected not my vbucket");
    wait_for_stat_change(h, "ep_num_not_my_vbuckets", numNotMyVBucket);
    return SUCCESS;
}

//
// ----------------------------------------------------------------------
// The actual tests are below.
// ----------------------------------------------------------------------
//

static int checkCurrItemsAfterShutdown(EngineIface* h,
                                       int numItems2Load,
                                       bool shutdownForce) {
    if (!isWarmupEnabled(h)) {
        return SKIPPED;
    }

    std::vector<std::string> keys;
    for (int index = 0; index < numItems2Load; ++index) {
        std::stringstream s;
        s << "keys_2_load-" << index;
        std::string key(s.str());
        keys.push_back(key);
    }

    // Check preconditions.
    checkeq(0,
            get_int_stat(h, "ep_total_persisted"),
            "Expected ep_total_persisted equals 0");
    checkeq(0, get_int_stat(h, "curr_items"), "Expected curr_items equals 0");

    // stop flusher before loading new items
    stop_persistence(h);

    std::unique_ptr<MockCookie> cookie = std::make_unique<MockCookie>();
    std::vector<std::string>::iterator itr;
    for (itr = keys.begin(); itr != keys.end(); ++itr) {
        checkeq(cb::engine_errc::success,
                store(h, nullptr, StoreSemantics::Set, itr->c_str(), "oracle"),
                "Failed to store a value");
    }

    checkeq(0,
            get_int_stat(h, "ep_total_persisted"),
            "Incorrect ep_total_persisted, expected 0");

    // Can only check curr_items in value_only eviction; full-eviction
    // relies on persistence to complete (via flusher) to update count.
    const auto evictionPolicy = get_str_stat(h, "ep_item_eviction_policy");
    if (evictionPolicy == "value_only") {
        checkeq(numItems2Load,
                get_int_stat(h, "curr_items"),
                "Expected curr_items to reflect item count");
    }

    // resume flusher before shutdown + warmup
    start_persistence(h);

    // shutdown engine force and restart
    testHarness->reload_engine(&h,
                               testHarness->get_current_testcase()->cfg,
                               true,
                               shutdownForce);

    wait_for_warmup_complete(h);
    return get_int_stat(h, "curr_items");
}

static enum test_result test_flush_shutdown_force(EngineIface* h) {
    if (!isWarmupEnabled(h)) {
        return SKIPPED;
    }

    int numItems2load = 3000;
    bool shutdownForce = true;
    int currItems =
            checkCurrItemsAfterShutdown(h, numItems2load, shutdownForce);
    checkle(currItems, numItems2load,
           "Number of curr items should be <= 3000, unless previous "
           "shutdown force had to wait for the flusher");
    return SUCCESS;
}

static enum test_result test_flush_shutdown_noforce(EngineIface* h) {
    if (!isWarmupEnabled(h)) {
        return SKIPPED;
    }

    int numItems2load = 3000;
    bool shutdownForce = false;
    int currItems =
            checkCurrItemsAfterShutdown(h, numItems2load, shutdownForce);
    checkeq(numItems2load, currItems,
           "Number of curr items should be equal to 3000, unless previous "
           "shutdown did not wait for the flusher");
    return SUCCESS;
}

static enum test_result test_shutdown_snapshot_range(EngineIface* h) {
    if (!isWarmupEnabled(h)) {
        return SKIPPED;
    }

    const int num_items = 100;
    for (int j = 0; j < num_items; ++j) {
        checkeq(cb::engine_errc::success,
                store(h,
                      nullptr,
                      StoreSemantics::Set,
                      fmt::format("key{}", j),
                      "data"),
                "Failed to store a value");
    }

    wait_for_flusher_to_settle(h);
    int end = get_int_stat(h, "vb_0:high_seqno", "vbucket-seqno");

    /* change vb state to replica before restarting (as it happens in graceful
       failover)*/
    check(set_vbucket_state(h, Vbid(0), vbucket_state_replica),
          "Failed set vbucket 0 to replica state.");

    /* trigger persist vb state task */
    checkeq(cb::engine_errc::success,
            set_param(
                    h, EngineParamCategory::Flush, "vb_state_persist_run", "0"),
            "Failed to trigger vb state persist");

    /* restart the engine */
    testHarness->reload_engine(&h,

                               testHarness->get_current_testcase()->cfg,
                               true,
                               false);

    wait_for_warmup_complete(h);

    /* Check if snapshot range is persisted correctly */
    checkeq(end,
            get_int_stat(h, "vb_0:last_persisted_snap_start", "vbucket-seqno"),
            "Wrong snapshot start persisted");
    checkeq(end,
            get_int_stat(h, "vb_0:last_persisted_snap_end", "vbucket-seqno"),
            "Wrong snapshot end persisted");

    return SUCCESS;
}

static enum test_result test_restart(EngineIface* h) {
    if (!isWarmupEnabled(h)) {
        return SKIPPED;
    }

    static const char val[] = "somevalue";
    cb::engine_errc ret = store(h, nullptr, StoreSemantics::Set, "key", val);
    checkeq(cb::engine_errc::success, ret, "Failed set.");

    testHarness->reload_engine(&h,

                               testHarness->get_current_testcase()->cfg,
                               true,
                               false);

    wait_for_warmup_complete(h);
    check_key_value(h, "key", val, strlen(val));
    return SUCCESS;
}

static enum test_result test_specialKeys(EngineIface* h) {
    cb::engine_errc ret;

    // Simplified Chinese "Couchbase"
    static const char key0[] = "沙发数据库";
    static const char val0[] = "some Chinese value";
    checkeq(cb::engine_errc::success,
            (ret = store(h, nullptr, StoreSemantics::Set, key0, val0)),
            "Failed set Chinese key");
    check_key_value(h, key0, val0, strlen(val0));

    // Traditional Chinese "Couchbase"
    static const char key1[] = "沙發數據庫";
    static const char val1[] = "some Traditional Chinese value";
    checkeq(cb::engine_errc::success,
            (ret = store(h, nullptr, StoreSemantics::Set, key1, val1)),
            "Failed set Traditional Chinese key");

    // Korean "couch potato"
    static const char key2[] = "쇼파감자";
    static const char val2[] = "some Korean value";
    checkeq(cb::engine_errc::success,
            (ret = store(h, nullptr, StoreSemantics::Set, key2, val2)),
            "Failed set Korean key");

    // Russian "couch potato"
    static const char key3[] = "лодырь, лентяй";
    static const char val3[] = "some Russian value";
    checkeq(cb::engine_errc::success,
            (ret = store(h, nullptr, StoreSemantics::Set, key3, val3)),
            "Failed set Russian key");

    // Japanese "couch potato"
    static const char key4[] = "カウチポテト";
    static const char val4[] = "some Japanese value";
    checkeq(cb::engine_errc::success,
            (ret = store(h, nullptr, StoreSemantics::Set, key4, val4)),
            "Failed set Japanese key");

    // Indian char key, and no idea what it is
    static const char key5[] = "हरियानवी";
    static const char val5[] = "some Indian value";
    checkeq(cb::engine_errc::success,
            (ret = store(h, nullptr, StoreSemantics::Set, key5, val5)),
            "Failed set Indian key");

    // Portuguese translation "couch potato"
    static const char key6[] = "sedentário";
    static const char val6[] = "some Portuguese value";
    checkeq(cb::engine_errc::success,
            (ret = store(h, nullptr, StoreSemantics::Set, key6, val6)),
            "Failed set Portuguese key");

    // Arabic translation "couch potato"
    static const char key7[] = "الحافلةالبطاطة";
    static const char val7[] = "some Arabic value";
    checkeq(cb::engine_errc::success,
            (ret = store(h, nullptr, StoreSemantics::Set, key7, val7)),
            "Failed set Arabic key");

    if (isWarmupEnabled(h)) {
        // Check that after warmup the keys are still present.
        testHarness->reload_engine(&h,

                                   testHarness->get_current_testcase()->cfg,
                                   true,
                                   false);

        wait_for_warmup_complete(h);
        check_key_value(h, key0, val0, strlen(val0));
        check_key_value(h, key1, val1, strlen(val1));
        check_key_value(h, key2, val2, strlen(val2));
        check_key_value(h, key3, val3, strlen(val3));
        check_key_value(h, key4, val4, strlen(val4));
        check_key_value(h, key5, val5, strlen(val5));
        check_key_value(h, key6, val6, strlen(val6));
        check_key_value(h, key7, val7, strlen(val7));
    }
    return SUCCESS;
}

static enum test_result test_binKeys(EngineIface* h) {
    cb::engine_errc ret;

    // binary key with char values beyond 0x7F
    static const char key0[] = "\xe0\xed\xf1\x6f\x7f\xf8\xfa";
    static const char val0[] = "some value val8";
    checkeq(cb::engine_errc::success,
            (ret = store(h, nullptr, StoreSemantics::Set, key0, val0)),
            "Failed set binary key0");
    check_key_value(h, key0, val0, strlen(val0));

    // binary keys with char values beyond 0x7F
    static const char key1[] = "\xf1\xfd\xfe\xff\xf0\xf8\xef";
    static const char val1[] = "some value val9";
    checkeq(cb::engine_errc::success,
            (ret = store(h, nullptr, StoreSemantics::Set, key1, val1)),
            "Failed set binary key1");
    check_key_value(h, key1, val1, strlen(val1));

    // binary keys with special utf-8 BOM (Byte Order Mark) values 0xBB 0xBF
    // 0xEF
    static const char key2[] = "\xff\xfe\xbb\xbf\xef";
    static const char val2[] = "some utf-8 bom value";
    checkeq(cb::engine_errc::success,
            (ret = store(h, nullptr, StoreSemantics::Set, key2, val2)),
            "Failed set binary utf-8 bom key");
    check_key_value(h, key2, val2, strlen(val2));

    // binary keys with special utf-16BE BOM values "U+FEFF"
    static const char key3[] = "U+\xfe\xff\xefU+\xff\xfe";
    static const char val3[] = "some utf-16 bom value";
    checkeq(cb::engine_errc::success,
            (ret = store(h, nullptr, StoreSemantics::Set, key3, val3)),
            "Failed set binary utf-16 bom key");
    check_key_value(h, key3, val3, strlen(val3));

    if (isWarmupEnabled(h)) {
        testHarness->reload_engine(&h,

                                   testHarness->get_current_testcase()->cfg,
                                   true,
                                   false);

        wait_for_warmup_complete(h);
        check_key_value(h, key0, val0, strlen(val0));
        check_key_value(h, key1, val1, strlen(val1));
        check_key_value(h, key2, val2, strlen(val2));
        check_key_value(h, key3, val3, strlen(val3));
    }
    return SUCCESS;
}

static enum test_result test_restart_bin_val(EngineIface* h) {
    if (!isWarmupEnabled(h)) {
        return SKIPPED;
    }

    char binaryData[] = "abcdefg\0gfedcba";
    cb_assert(sizeof(binaryData) != strlen(binaryData));

    checkeq(cb::engine_errc::success,
            storeCasVb11(h,
                         nullptr,
                         StoreSemantics::Set,
                         "key",
                         {binaryData, sizeof(binaryData)},
                         82758,
                         0,
                         Vbid(0))
                    .first,
            "Failed set.");

    testHarness->reload_engine(&h,

                               testHarness->get_current_testcase()->cfg,
                               true,
                               false);

    wait_for_warmup_complete(h);

    check_key_value(h, "key", binaryData, sizeof(binaryData));
    return SUCCESS;
}

static enum test_result test_wrong_vb_get(EngineIface* h) {
    int numNotMyVBucket = get_int_stat(h, "ep_num_not_my_vbuckets");
    checkeq(cb::engine_errc::not_my_vbucket,
            verify_key(h, "key", Vbid(1)),
            "Expected wrong bucket.");
    wait_for_stat_change(h, "ep_num_not_my_vbuckets", numNotMyVBucket);
    return SUCCESS;
}

static enum test_result test_vb_get_pending(EngineIface* h) {
    check(set_vbucket_state(h, Vbid(1), vbucket_state_pending),
          "Failed to set vbucket state.");
    auto* cookie = testHarness->create_cookie(h);
    testHarness->set_ewouldblock_handling(cookie, false);

    checkeq(cb::engine_errc::would_block,
            get(h, cookie, "key", Vbid(1)).first,
            "Expected wouldblock.");
    checkeq(1, get_int_stat(h, "vb_pending_ops_get"), "Expected 1 get");

    testHarness->destroy_cookie(cookie);
    return SUCCESS;
}

static enum test_result test_vb_get_replica(EngineIface* h) {
    check(set_vbucket_state(h, Vbid(1), vbucket_state_replica),
          "Failed to set vbucket state.");
    int numNotMyVBucket = get_int_stat(h, "ep_num_not_my_vbuckets");
    checkeq(cb::engine_errc::not_my_vbucket,
            verify_key(h, "key", Vbid(1)),
            "Expected not my bucket.");
    wait_for_stat_change(h, "ep_num_not_my_vbuckets", numNotMyVBucket);
    return SUCCESS;
}

static enum test_result test_wrong_vb_set(EngineIface* h) {
    return test_wrong_vb_mutation(h, StoreSemantics::Set);
}

static enum test_result test_wrong_vb_cas(EngineIface* h) {
    return test_wrong_vb_mutation(h, StoreSemantics::CAS);
}

static enum test_result test_wrong_vb_add(EngineIface* h) {
    return test_wrong_vb_mutation(h, StoreSemantics::Add);
}

static enum test_result test_wrong_vb_replace(EngineIface* h) {
    return test_wrong_vb_mutation(h, StoreSemantics::Replace);
}

static enum test_result test_wrong_vb_del(EngineIface* h) {
    int numNotMyVBucket = get_int_stat(h, "ep_num_not_my_vbuckets");
    checkeq(cb::engine_errc::not_my_vbucket,
            del(h, "key", 0, Vbid(1)),
            "Expected wrong bucket.");
    wait_for_stat_change(h, "ep_num_not_my_vbuckets", numNotMyVBucket);
    return SUCCESS;
}

/* Returns a string in the format "%Y-%m-%d %H:%M:%S" of the specified
 * time point.
 */
std::string make_time_string(std::chrono::system_clock::time_point time_point) {
    time_t tt = std::chrono::system_clock::to_time_t(time_point);
#ifdef _MSC_VER
    // Windows' gmtime() is already thread-safe.
    struct tm* split = gmtime(&tt);
#else
    struct tm local_storage;
    struct tm* split = gmtime_r(&tt, &local_storage);
#endif
    char timeStr[20];
    strftime(timeStr, 20, "%Y-%m-%d %H:%M:%S", split);
    return timeStr;
}

static enum test_result test_expiry_pager_settings(EngineIface* h) {
    cb_assert(!get_bool_stat(h, "ep_exp_pager_enabled"));
    checkeq(600,
            get_int_stat(h, "ep_exp_pager_stime"),
            "Expiry pager sleep time not expected");
    set_param(h, EngineParamCategory::Flush, "exp_pager_stime", "1");
    checkeq(1,
            get_int_stat(h, "ep_exp_pager_stime"),
            "Expiry pager sleep time not updated");
    cb_assert(!get_bool_stat(h, "ep_exp_pager_enabled"));
    using namespace std::chrono;
    using namespace std::chrono_literals;
    std::this_thread::sleep_for(1s);
    checkeq(0,
            get_int_stat(h, "ep_num_expiry_pager_runs"),
            "Expiry pager run count is not zero");

    set_param(h, EngineParamCategory::Flush, "exp_pager_enabled", "true");
    checkeq(1,
            get_int_stat(h, "ep_exp_pager_stime"),
            "Expiry pager sleep time not updated");
    wait_for_stat_to_be_gte(h, "ep_num_expiry_pager_runs", 1);

    // Reload engine
    testHarness->reload_engine(&h,

                               testHarness->get_current_testcase()->cfg,
                               true,
                               false);

    wait_for_warmup_complete(h);
    cb_assert(!get_bool_stat(h, "ep_exp_pager_enabled"));

    // Enable expiry pager again
    set_param(h, EngineParamCategory::Flush, "exp_pager_enabled", "true");

    checkeq(get_int_stat(h, "ep_exp_pager_initial_run_time"),
            -1,
            "Task time should be disable upon warmup");

    std::string err_msg;
    // Update exp_pager_initial_run_time and ensure the update is successful
    set_param(h, EngineParamCategory::Flush, "exp_pager_initial_run_time", "3");
    std::string expected_time = "03:00";
    std::string str;
    // [MB-21806] - Need to repeat the fetch as the set_param for
    // "exp_pager_initial_run_time" schedules a task that sets the stats later
    repeat_till_true([&]() {
        str = get_str_stat(h, "ep_expiry_pager_task_time");
        return 0 == str.substr(11, 5).compare(expected_time);
    });
    err_msg.assign("Updated time incorrect, expect: " +
                   expected_time + ", actual: " + str.substr(11, 5));
    checkeq(0, str.substr(11, 5).compare(expected_time), err_msg.c_str());

    // Update exp_pager_stime by 30 minutes and ensure that the update is successful
    const auto update_by = 30min;
    // the calculated task time depends on memcached_uptime ticks, so can be
    // at most 1 second behind based on exactly when it is checked;
    // reduce the lower bound to allow this.
    std::string targetTaskTime1{
            make_time_string(system_clock::now() + update_by - 1s)};

    // clear the initial task time, and test setting stime results in an exact
    // result of
    //   task_time = now + stime
    set_param(
            h, EngineParamCategory::Flush, "exp_pager_initial_run_time", "-1");
    set_param(
            h,
            EngineParamCategory::Flush,
            "exp_pager_stime",
            std::to_string(duration_cast<seconds>(update_by).count()).c_str());
    str = get_str_stat(h, "ep_expiry_pager_task_time");

    std::string targetTaskTime2{
            make_time_string(system_clock::now() + update_by)};

    // ep_expiry_pager_task_time should fall within the range of
    // targetTaskTime1 and targetTaskTime2
    err_msg.assign("Unexpected task time range, expect: " +
                   targetTaskTime1 + " <= " + str + " <= " + targetTaskTime2);
    checkle(targetTaskTime1, str, err_msg.c_str());
    checkle(str, targetTaskTime2, err_msg.c_str());

    return SUCCESS;
}

static enum test_result test_expiry_with_xattr(EngineIface* h) {
    const char* key = "test_expiry";
    cb::xattr::Blob blob;

    //Add a few XAttrs
    blob.set("user", R"({"author":"bubba"})");
    blob.set("_sync", R"({"cas":"0xdeadbeefcafefeed"})");
    blob.set("meta", R"({"content-type":"text"})");

    auto xattr_value = blob.finalize();

    //Now, append user data to the xattrs and store the data
    std::string value_data("test_expiry_value");
    std::vector<char> data;
    std::copy(xattr_value.begin(), xattr_value.end(), std::back_inserter(data));
    std::copy(value_data.c_str(), value_data.c_str() + value_data.length(),
              std::back_inserter(data));

    auto* cookie = testHarness->create_cookie(h);

    checkeq(cb::engine_errc::success,
            storeCasVb11(h,
                         cookie,
                         StoreSemantics::Set,
                         key,
                         {data.data(), data.size()},
                         9258,
                         0,
                         Vbid(0),
                         10,
                         PROTOCOL_BINARY_DATATYPE_XATTR)
                    .first,
            "Failed to store xattr document");

    if (isPersistentBucket(h)) {
        wait_for_flusher_to_settle(h);
    }

    testHarness->time_travel(11);

    cb::EngineErrorMetadataPair errorMetaPair;

    check(get_meta(h, "test_expiry", errorMetaPair, cookie),
          "Get meta command failed");
    auto prev_revseqno = errorMetaPair.second.seqno;

    checkeq(PROTOCOL_BINARY_DATATYPE_XATTR,
            errorMetaPair.second.datatype,
            "Datatype is not XATTR");

    auto ret = get(h, cookie, key, Vbid(0), DocStateFilter::AliveOrDeleted);
    checkeq(cb::engine_errc::success,
            ret.first,
            "Unable to get a deleted item");

    check(get_meta(h, "test_expiry", errorMetaPair, cookie),
          "Get meta command failed");

    checkeq(errorMetaPair.second.seqno,
            prev_revseqno + 1,
            "rev seqno must have incremented by 1");

    /* Retrieve the item info and create a new blob out of the data */
    item_info info;
    checkeq(true,
            h->get_item_info(*ret.second.get(), info),
            "Unable to retrieve item info");

    cb::char_buffer value_buf{static_cast<char*>(info.value[0].iov_base),
                              info.value[0].iov_len};

    cb::xattr::Blob new_blob(value_buf, false);

    /* Only system extended attributes need to be present at this point.
     * Thus, check the blob length with the system size.
     */
    const auto systemsize = new_blob.finalize().size();

    checkeq(systemsize, new_blob.get_system_size(),
            "The size of the blob doesn't match the size of system attributes");

    const std::string& cas_str{R"({"cas":"0xdeadbeefcafefeed"})"};
    const std::string& sync_str = to_string(blob.get("_sync"));

    checkeq(cas_str, sync_str , "system xattr is invalid");

    testHarness->destroy_cookie(cookie);

    return SUCCESS;
}

static enum test_result test_expiry(EngineIface* h) {
    const char *key = "test_expiry";
    const char *data = "some test data here.";

    auto* cookie = testHarness->create_cookie(h);
    auto ret = allocate(h,
                        cookie,
                        key,
                        strlen(data),
                        0,
                        2,
                        PROTOCOL_BINARY_RAW_BYTES,
                        Vbid(0));
    checkeq(cb::engine_errc::success, ret.first, "Allocation failed.");

    item_info info;
    if (!h->get_item_info(*ret.second.get(), info)) {
        abort();
    }
    memcpy(info.value[0].iov_base, data, strlen(data));

    uint64_t cas = 0;
    auto rv = h->store(*cookie,
                       *ret.second.get(),
                       cas,
                       StoreSemantics::Set,
                       {},
                       DocumentState::Alive,
                       false);
    checkeq(cb::engine_errc::success, rv, "Set failed.");
    check_key_value(h, key, data, strlen(data));

    testHarness->time_travel(5);
    checkeq(cb::engine_errc::no_such_key,
            get(h, cookie, key, Vbid(0)).first,
            "Item didn't expire");

    int expired_access = get_int_stat(h, "ep_expired_access");
    int expired_pager = get_int_stat(h, "ep_expired_pager");
    int active_expired = get_int_stat(h, "vb_active_expired");
    checkeq(0, expired_pager, "Expected zero expired item by pager");
    checkeq(1, expired_access, "Expected an expired item on access");
    checkeq(1, active_expired, "Expected an expired active item");
    checkeq(cb::engine_errc::success,
            store(h, cookie, StoreSemantics::Set, key, data),
            "Failed set.");

    // When run under full eviction, the total item stats are set from the
    // flusher. So we need to wait for it to finish before checking the
    // total number of items.
    wait_for_flusher_to_settle(h);

    std::stringstream ss;
    ss << "curr_items stat should be still 1 after ";
    ss << "overwriting the key that was expired, but not purged yet";
    checkeq(1, get_int_stat(h, "curr_items"), ss.str().c_str());

    testHarness->destroy_cookie(cookie);
    return SUCCESS;
}

static enum test_result test_expiry_loader(EngineIface* h) {
    if (!isWarmupEnabled(h)) {
        return SKIPPED;
    }
    const char *key = "test_expiry_loader";
    const char *data = "some test data here.";

    auto* cookie = testHarness->create_cookie(h);
    auto ret = allocate(h,
                        cookie,
                        key,
                        strlen(data),
                        0,
                        2,
                        PROTOCOL_BINARY_RAW_BYTES,
                        Vbid(0));
    checkeq(cb::engine_errc::success, ret.first, "Allocation failed.");

    item_info info;
    if (!h->get_item_info(*ret.second.get(), info)) {
        abort();
    }
    memcpy(info.value[0].iov_base, data, strlen(data));

    uint64_t cas = 0;
    auto rv = h->store(*cookie,
                       *ret.second.get(),
                       cas,
                       StoreSemantics::Set,
                       {},
                       DocumentState::Alive,
                       false);
    checkeq(cb::engine_errc::success, rv, "Set failed.");
    check_key_value(h, key, data, strlen(data));

    testHarness->time_travel(3);

    ret = get(h, cookie, key, Vbid(0));
    checkeq(cb::engine_errc::no_such_key, ret.first, "Item didn't expire");
    testHarness->destroy_cookie(cookie);

    // Restart the engine to ensure the above expired item is not loaded
    testHarness->reload_engine(&h,

                               testHarness->get_current_testcase()->cfg,
                               true,
                               false);

    wait_for_warmup_complete(h);
    cb_assert(0 == get_int_stat(h, "ep_warmup_value_count", "warmup"));

    return SUCCESS;
}

static enum test_result test_expiration_on_compaction(EngineIface* h) {
    if (get_bool_stat(h, "ep_exp_pager_enabled")) {
        set_param(h, EngineParamCategory::Flush, "exp_pager_enabled", "false");
    }

    checkeq(1,
            get_int_stat(h, "vb_0:persistence:num_visits", "checkpoint"),
            "Cursor moved before item load");

    for (int i = 0; i < 25; i++) {
        std::stringstream ss;
        ss << "key" << i;
        checkeq(cb::engine_errc::success,
                store(h,
                      nullptr,
                      StoreSemantics::Set,
                      ss.str().c_str(),
                      "somevalue",
                      nullptr,
                      0,
                      Vbid(0),
                      10,
                      PROTOCOL_BINARY_RAW_BYTES),
                "Set failed.");
    }

    // Throw an xattr document in (and later compressed)
    cb::xattr::Blob builder;
    builder.set("_ep", R"({"foo":"bar"})");
    builder.set("key", R"({"foo":"bar"})");
    builder.set("_sync", R"({"foo":"bar"})");
    builder.set("stuff", R"({"foo":"bar"})");
    builder.set("misc", R"({"foo":"bar"})");
    builder.set("things", R"({"foo":"bar"})");
    builder.set("that", R"({"foo":"bar"})");

    auto blob = builder.finalize();
    std::string data;
    std::copy(blob.begin(), blob.end(), std::back_inserter(data));
    for (int i = 0; i < 12; i++) {
        std::stringstream ss;
        ss << "xattr_key" << i;

        checkeq(cb::engine_errc::success,
                storeCasVb11(h,
                             nullptr,
                             StoreSemantics::Set,
                             ss.str(),
                             data,
                             0,
                             0,
                             Vbid(0),
                             10,
                             PROTOCOL_BINARY_DATATYPE_XATTR,
                             DocumentState::Alive)
                        .first,
                "Unable to store item");
    }

    cb::compression::Buffer compressedDoc;
    cb::compression::deflate(
            cb::compression::Algorithm::Snappy, data, compressedDoc);

    for (int i = 0; i < 13; i++) {
        std::stringstream ss;
        ss << "compressed_xattr_key" << i;

        checkeq(cb::engine_errc::success,
                storeCasVb11(h,
                             nullptr,
                             StoreSemantics::Set,
                             ss.str(),
                             {compressedDoc.data(), compressedDoc.size()},
                             0,
                             0,
                             Vbid(0),
                             10,
                             PROTOCOL_BINARY_DATATYPE_XATTR |
                                     PROTOCOL_BINARY_DATATYPE_SNAPPY,
                             DocumentState::Alive)
                        .first,
                "Unable to store item");
    }

    wait_for_flusher_to_settle(h);
    checkeq(50,
            get_int_stat(h, "curr_items"),
            "Unexpected number of items on database");
    checklt(1, get_int_stat(h, "vb_0:persistence:num_visits", "checkpoint"),
            "Cursor not moved even after flusher runs");

    testHarness->time_travel(15);

    // Compaction on VBucket
    compact_db(h, Vbid(0), 0, 0, 0);
    wait_for_stat_to_be(h, "ep_pending_compactions", 0);

    checkeq(50,
            get_int_stat(h, "ep_expired_compactor"),
            "Unexpected expirations by compactor");

    return SUCCESS;
}

static enum test_result test_expiration_on_warmup(EngineIface* h) {
    if (!isWarmupEnabled(h)) {
        return SKIPPED;
    }

    auto* cookie = testHarness->create_cookie(h);
    set_param(h, EngineParamCategory::Flush, "exp_pager_enabled", "false");
    int pager_runs = get_int_stat(h, "ep_num_expiry_pager_runs");

    const char *key = "KEY";
    const char *data = "VALUE";

    auto ret = allocate(h,
                        cookie,
                        key,
                        strlen(data),
                        0,
                        10,
                        PROTOCOL_BINARY_RAW_BYTES,
                        Vbid(0));
    checkeq(cb::engine_errc::success, ret.first, "Allocation failed.");

    item_info info;
    if (!h->get_item_info(*ret.second.get(), info)) {
        abort();
    }
    memcpy(info.value[0].iov_base, data, strlen(data));

    uint64_t cas = 0;
    auto rv = h->store(*cookie,
                       *ret.second.get(),
                       cas,
                       StoreSemantics::Set,
                       {},
                       DocumentState::Alive,
                       false);
    checkeq(cb::engine_errc::success, rv, "Set failed.");
    testHarness->destroy_cookie(cookie);

    check_key_value(h, key, data, strlen(data));
    ret.second.reset();
    wait_for_flusher_to_settle(h);

    checkeq(1, get_int_stat(h, "curr_items"), "Failed store item");
    testHarness->time_travel(15);

    checkeq(pager_runs,
            get_int_stat(h, "ep_num_expiry_pager_runs"),
            "Expiry pager shouldn't have run during this time");

    // Restart the engine to ensure the above item is expired
    testHarness->reload_engine(&h,
                               testHarness->get_current_testcase()->cfg,
                               true,
                               false);

    wait_for_warmup_complete(h);
    check(get_bool_stat(h, "ep_exp_pager_enabled"),
          "Expiry pager should be enabled on warmup");

    // Wait for the expiry pager to run and expire our item.
    wait_for_stat_to_be_gte(
            h, "ep_expired_pager", 1, nullptr, std::chrono::seconds{10});

    // Note: previously we checked that curr_items was zero here (immediately
    // after waiting for ep_expired_pager == 1), however we cannot assume that
    // - items are actually expired asynchronously.
    // See EPStore::processExpiredItem - for non-temporary, expired items we
    // call processSoftDelete (soft-marking the item as deleted in the
    // hashtable), and then call queueDirty to queue a deletion, and then
    // increment the expired stat. Only when that delete is actually persisted
    // and the deleted callback is invoked -
    // PeristenceCallback::callback(int&) - is curr_items finally decremented.
    // Therefore we need to wait for the flusher to settle (i.e. delete
    // callback to be called) for the curr_items stat to be accurate.
    wait_for_flusher_to_settle(h);

    checkeq(0,
            get_int_stat(h, "curr_items"),
            "The item should have been expired.");

    return SUCCESS;
}

static enum test_result test_bug3454(EngineIface* h) {
    if (!isWarmupEnabled(h)) {
        return SKIPPED;
    }

    const char *key = "test_expiry_duplicate_warmup";
    const char *data = "some test data here.";

    auto* cookie = testHarness->create_cookie(h);
    auto ret = allocate(h,
                        cookie,
                        key,
                        strlen(data),
                        0,
                        5,
                        PROTOCOL_BINARY_RAW_BYTES,
                        Vbid(0));
    checkeq(cb::engine_errc::success, ret.first, "Allocation failed.");

    item_info info;
    if (!h->get_item_info(*ret.second.get(), info)) {
        abort();
    }
    memcpy(info.value[0].iov_base, data, strlen(data));

    uint64_t cas = 0;
    auto rv = h->store(*cookie,
                       *ret.second.get(),
                       cas,
                       StoreSemantics::Set,
                       {},
                       DocumentState::Alive,
                       false);
    checkeq(cb::engine_errc::success, rv, "Set failed.");
    check_key_value(h, key, data, strlen(data));
    wait_for_flusher_to_settle(h);

    // Advance the ep_engine time by 10 sec for the above item to be expired.
    testHarness->time_travel(10);
    ret = get(h, cookie, key, Vbid(0));
    checkeq(cb::engine_errc::no_such_key, ret.first, "Item didn't expire");

    ret = allocate(h,
                   cookie,
                   key,
                   strlen(data),
                   0,
                   0,
                   PROTOCOL_BINARY_RAW_BYTES,
                   Vbid(0));
    checkeq(cb::engine_errc::success, ret.first, "Allocation failed.");

    if (!h->get_item_info(*ret.second.get(), info)) {
        abort();
    }
    memcpy(info.value[0].iov_base, data, strlen(data));

    cas = 0;
    // Add a new item with the same key.
    rv = h->store(*cookie,
                  *ret.second.get(),
                  cas,
                  StoreSemantics::Add,
                  {},
                  DocumentState::Alive,
                  false);
    checkeq(cb::engine_errc::success, rv, "Add failed.");
    check_key_value(h, key, data, strlen(data));
    ret.second.reset();
    wait_for_flusher_to_settle(h);

    checkeq(cb::engine_errc::success,
            get(h, cookie, key, Vbid(0)).first,
            "Item shouldn't expire");
    testHarness->destroy_cookie(cookie);

    // Restart the engine to ensure the above unexpired new item is loaded
    testHarness->reload_engine(&h,

                               testHarness->get_current_testcase()->cfg,
                               true,
                               false);

    wait_for_warmup_complete(h);
    cb_assert(1 == get_int_stat(h, "ep_warmup_value_count", "warmup"));
    cb_assert(0 == get_int_stat(h, "ep_warmup_dups", "warmup"));

    return SUCCESS;
}

static enum test_result test_bug3522(EngineIface* h) {
    if (!isWarmupEnabled(h)) {
        return SKIPPED;
    }

    const char *key = "test_expiry_no_items_warmup";
    const char *data = "some test data here.";

    auto* cookie = testHarness->create_cookie(h);
    auto ret = allocate(h,
                        cookie,
                        key,
                        strlen(data),
                        0,
                        0,
                        PROTOCOL_BINARY_RAW_BYTES,
                        Vbid(0));
    checkeq(cb::engine_errc::success, ret.first, "Allocation failed.");

    item_info info;
    if (!h->get_item_info(*ret.second.get(), info)) {
        abort();
    }
    memcpy(info.value[0].iov_base, data, strlen(data));

    uint64_t cas = 0;
    auto rv = h->store(*cookie,
                       *ret.second.get(),
                       cas,
                       StoreSemantics::Set,
                       {},
                       DocumentState::Alive,
                       false);
    checkeq(cb::engine_errc::success, rv, "Set failed.");
    check_key_value(h, key, data, strlen(data));
    wait_for_flusher_to_settle(h);

    // Add a new item with the same key and 2 sec of expiration.
    const char *new_data = "new data here.";
    ret = allocate(h,
                   cookie,
                   key,
                   strlen(new_data),
                   0,
                   2,
                   PROTOCOL_BINARY_RAW_BYTES,
                   Vbid(0));
    checkeq(cb::engine_errc::success, ret.first, "Allocation failed.");

    if (!h->get_item_info(*ret.second.get(), info)) {
        abort();
    }
    memcpy(info.value[0].iov_base, new_data, strlen(new_data));

    int pager_runs = get_int_stat(h, "ep_num_expiry_pager_runs");
    cas = 0;
    rv = h->store(*cookie,
                  *ret.second.get(),
                  cas,
                  StoreSemantics::Set,
                  {},
                  DocumentState::Alive,
                  false);
    checkeq(cb::engine_errc::success, rv, "Set failed.");
    testHarness->destroy_cookie(cookie);

    check_key_value(h, key, new_data, strlen(new_data));
    ret.second.reset();
    testHarness->time_travel(3);
    wait_for_stat_change(h, "ep_num_expiry_pager_runs", pager_runs);
    wait_for_flusher_to_settle(h);

    // Restart the engine.
    testHarness->reload_engine(&h,

                               testHarness->get_current_testcase()->cfg,
                               true,
                               false);

    wait_for_warmup_complete(h);
    // TODO: modify this for a better test case
    cb_assert(0 == get_int_stat(h, "ep_warmup_dups", "warmup"));

    return SUCCESS;
}

static enum test_result test_get_replica_active_state(EngineIface* h) {
    std::unique_ptr<MockCookie> cookie = std::make_unique<MockCookie>();
    checkeq(cb::engine_errc::success,
            store(h,
                  nullptr,
                  StoreSemantics::Set,
                  "k0",
                  "replicadata",
                  nullptr,
                  0,
                  Vbid{0}),
            "Get Replica Failed");
    check(set_vbucket_state(h, Vbid{0}, vbucket_state_active),
          "Failed to set vbucket active state");
    checkeq(cb::engine_errc::not_my_vbucket,
            h->get_replica(*cookie,
                           DocKey("k0", DocKeyEncodesCollectionId::No),
                           Vbid{0})
                    .first,
            "Get Replica Failed");
    return SUCCESS;
}

static enum test_result test_get_replica_pending_state(EngineIface* h) {
    auto* cookie = testHarness->create_cookie(h);
    testHarness->set_ewouldblock_handling(cookie, false);
    checkeq(cb::engine_errc::success,
            store(h,
                  nullptr,
                  StoreSemantics::Set,
                  "k0",
                  "replicadata",
                  nullptr,
                  0,
                  Vbid{0}),
            "Get Replica Failed");
    check(set_vbucket_state(h, Vbid{0}, vbucket_state_pending),
          "Failed to set vbucket pending state");
    checkeq(cb::engine_errc::not_my_vbucket,
            h->get_replica(*cookie,
                           DocKey("k0", DocKeyEncodesCollectionId::No),
                           Vbid{0})
                    .first,
            "Should have returned NOT_MY_VBUCKET for pending state");
    checkeq(1, get_int_stat(h, "ep_num_not_my_vbuckets"), "Expected 1 get");
    testHarness->destroy_cookie(cookie);
    return SUCCESS;
}

static enum test_result test_get_replica_dead_state(EngineIface* h) {
    std::unique_ptr<MockCookie> cookie = std::make_unique<MockCookie>();
    checkeq(cb::engine_errc::success,
            store(h,
                  nullptr,
                  StoreSemantics::Set,
                  "k0",
                  "replicadata",
                  nullptr,
                  0,
                  Vbid{0}),
            "Get Replica Failed");
    check(set_vbucket_state(h, Vbid{0}, vbucket_state_dead),
          "Failed to set vbucket dead state");
    checkeq(cb::engine_errc::not_my_vbucket,
            h->get_replica(*cookie,
                           DocKey("k0", DocKeyEncodesCollectionId::No),
                           Vbid{0})
                    .first,
            "Get Replica Failed");
    return SUCCESS;
}

static enum test_result test_get_replica(EngineIface* h) {
    std::unique_ptr<MockCookie> cookie = std::make_unique<MockCookie>();
    checkeq(cb::engine_errc::success,
            store(h,
                  nullptr,
                  StoreSemantics::Set,
                  "k0",
                  "replicadata",
                  nullptr,
                  0,
                  Vbid{0}),
            "Get Replica Failed");
    check(set_vbucket_state(h, Vbid{0}, vbucket_state_replica),
          "Failed to set vbucket replica state");

    auto [status, item] = h->get_replica(
            *cookie, DocKey("k0", DocKeyEncodesCollectionId::No), Vbid{0});
    checkeq(cb::engine_errc::success, status, "Get Replica Failed");
    checkeq("replicadata"sv,
            item->getValueView(),
            "Should have returned identical value");
    checkeq(1, get_int_stat(h, "vb_replica_ops_get"), "Expected 1 get");

    return SUCCESS;
}

static enum test_result test_get_replica_non_resident(EngineIface* h) {
    checkeq(cb::engine_errc::success,
            store(h, nullptr, StoreSemantics::Set, "key", "value"),
            "Store Failed");
    wait_for_flusher_to_settle(h);
    wait_for_stat_to_be(h, "ep_total_persisted", 1);

    evict_key(h, "key", Vbid(0), "Ejected.");
    check(set_vbucket_state(h, Vbid(0), vbucket_state_replica),
          "Failed to set vbucket to replica");

    std::unique_ptr<MockCookie> cookie = std::make_unique<MockCookie>();
    checkeq(cb::engine_errc::success,
            h->get_replica(*cookie,
                           DocKey("key", DocKeyEncodesCollectionId::No),
                           Vbid{0})
                    .first,
            "Get Replica Failed");

    checkeq(1, get_int_stat(h, "vb_replica_ops_get"), "Expected 1 get");

    return SUCCESS;
}

static enum test_result test_get_replica_invalid_key(EngineIface* h) {
    std::unique_ptr<MockCookie> cookie = std::make_unique<MockCookie>();
    checkeq(cb::engine_errc::not_my_vbucket,
            h->get_replica(*cookie,
                           DocKey("k0", DocKeyEncodesCollectionId::No),
                           Vbid{0})
                    .first,
            "Get Replica Failed");
    return SUCCESS;
}

static enum test_result test_vb_del_pending(EngineIface* h) {
    auto* cookie = testHarness->create_cookie(h);
    testHarness->set_ewouldblock_handling(cookie, false);
    check(set_vbucket_state(h, Vbid(1), vbucket_state_pending),
          "Failed to set vbucket state.");
    checkeq(cb::engine_errc::would_block,
            del(h, "key", 0, Vbid(1), cookie),
            "Expected woodblock.");
    testHarness->destroy_cookie(cookie);
    return SUCCESS;
}

static enum test_result test_vb_del_replica(EngineIface* h) {
    check(set_vbucket_state(h, Vbid(1), vbucket_state_replica),
          "Failed to set vbucket state.");
    int numNotMyVBucket = get_int_stat(h, "ep_num_not_my_vbuckets");
    checkeq(cb::engine_errc::not_my_vbucket,
            del(h, "key", 0, Vbid(1)),
            "Expected not my vbucket.");
    wait_for_stat_change(h, "ep_num_not_my_vbuckets", numNotMyVBucket);
    return SUCCESS;
}

static enum test_result test_vbucket_get_miss(EngineIface* h) {
    return verify_vbucket_missing(h, Vbid(1)) ? SUCCESS : FAIL;
}

static enum test_result test_vbucket_get(EngineIface* h) {
    return verify_vbucket_state(h, Vbid(0), vbucket_state_active) ? SUCCESS
                                                                  : FAIL;
}

static enum test_result test_vbucket_create(EngineIface* h) {
    if (!verify_vbucket_missing(h, Vbid(1))) {
        fprintf(stderr, "vbucket wasn't missing.\n");
        return FAIL;
    }

    if (!set_vbucket_state(h, Vbid(1), vbucket_state_active)) {
        fprintf(stderr, "set state failed.\n");
        return FAIL;
    }

    return verify_vbucket_state(h, Vbid(1), vbucket_state_active) ? SUCCESS
                                                                  : FAIL;
}

static enum test_result test_takeover_stats_race_with_vb_create_DCP(
        EngineIface* h) {
    check(set_vbucket_state(h, Vbid(1), vbucket_state_active),
          "Failed to set vbucket state information");

    checkeq(0,
            get_int_stat(h, "on_disk_deletes", "dcp-vbtakeover 1"),
            "Invalid number of on-disk deletes");

    return SUCCESS;
}

static enum test_result test_takeover_stats_num_persisted_deletes(
        EngineIface* h) {
    /* set an item */
    std::string key("key");
    checkeq(cb::engine_errc::success,
            store(h, nullptr, StoreSemantics::Set, key.c_str(), "data"),
            "Failed to store an item");

    /* delete the item */
    checkeq(cb::engine_errc::success,
            del(h, key.c_str(), 0, Vbid(0)),
            "Failed to delete the item");

    /* wait for persistence */
    wait_for_flusher_to_settle(h);

    /* check if persisted deletes stats is got correctly */
    checkeq(1,
            get_int_stat(h, "on_disk_deletes", "dcp-vbtakeover 0"),
            "Invalid number of on-disk deletes");

    return SUCCESS;
}

static enum test_result test_vbucket_compact(EngineIface* h) {
    const char* exp_key = "Carss";
    const char* exp_value = "pollute";
    const char* non_exp_key = "trees";
    const char* non_exp_value = "cleanse";

    // Set two keys - one to be expired and other to remain...
    // Set expiring key
    checkeq(cb::engine_errc::success,
            store(h, nullptr, StoreSemantics::Set, exp_key, exp_value),
            "Failed to set expiring key");
    check_key_value(h, exp_key, exp_value, strlen(exp_value));

    // Set a non-expiring key...
    checkeq(cb::engine_errc::success,
            store(h, nullptr, StoreSemantics::Set, non_exp_key, non_exp_value),
            "Failed to set non-expiring key");
    check_key_value(h, non_exp_key, non_exp_value, strlen(non_exp_value));

    // Touch expiring key with an expire time
    const int exp_time = 11;
    checkeq(cb::engine_errc::success,
            touch(h, exp_key, Vbid(0), exp_time),
            "Touch expiring key failed");

    // Move beyond expire time
    testHarness->time_travel(exp_time + 1);

    // Touch the expiring key to trigger the expiry
    auto* cookie = testHarness->create_cookie(h);
    checkeq(cb::engine_errc::no_such_key,
            get(h, cookie, exp_key, Vbid(0), DocStateFilter::Alive).first,
            "Expiration trigger via touch failed");
    testHarness->destroy_cookie(cookie);

    // Expect the item to now be expired
    checkeq(1,
            get_int_stat(h, "vb_active_expired"),
            "Incorrect number of expired keys");
    const int exp_purge_seqno =
            get_int_stat(h, "vb_0:high_seqno", "vbucket-seqno");

    // non_exp_key and its value should be intact...
    checkeq(cb::engine_errc::success,
            verify_key(h, non_exp_key),
            "key trees should be found.");
    // exp_key should have disappeared...
    cb::engine_errc val = verify_key(h, exp_key);
    checkeq(cb::engine_errc::no_such_key, val, "Key Carss has not expired.");

    // Store a dummy item since we do not purge the item with highest seqno
    checkeq(cb::engine_errc::success,
            store(h, nullptr, StoreSemantics::Set, "dummykey", "dummyvalue"),
            "Error setting dummy key");
    wait_for_flusher_to_settle(h);

    checkeq(0,
            get_int_stat(h, "vb_0:purge_seqno", "vbucket-seqno"),
            "purge_seqno not found to be zero before compaction");

    // Compaction on VBucket
    compact_db(
            h,
            Vbid(0) /* vbucket_id */,
            2 /* purge_before_ts */,
            exp_purge_seqno - 1 /* purge_before_seq */,
            1 /* drop deletes (forces purge irrespective purge_before_seq) */);
    wait_for_stat_to_be(h, "ep_pending_compactions", 0);
    checkeq(exp_purge_seqno,
            get_int_stat(h, "vb_0:purge_seqno", "vbucket-seqno"),
            "purge_seqno didn't match expected value");

    return SUCCESS;
}

static enum test_result test_MB_33919(EngineIface* h) {
    const char* expKey = "expiryKey";
    const char* otherKey = "otherKey";
    const char* value = "value";

    // Test runs in the future as we need to set times in the past without
    // falling foul of the expiry time being behind server start
    auto fiveDays =
            std::chrono::system_clock::now() + std::chrono::hours(5 * 24);

    // Calculate expiry and purgeBefore times
    auto threeDaysAgo = std::chrono::system_clock::to_time_t(
            fiveDays - std::chrono::hours(3 * 24));
    auto fourDaysAgo = std::chrono::system_clock::to_time_t(
            fiveDays - std::chrono::hours(4 * 24));
    // Time travel forwards by 5 days to give the illusion of 5 days uptime.
    testHarness->time_travel((86400 * 5));

    // Set expiring key, expiry 4 days ago
    checkeq(cb::engine_errc::success,
            store(h,
                  nullptr,
                  StoreSemantics::Set,
                  expKey,
                  value,
                  nullptr,
                  0,
                  Vbid(0),
                  fourDaysAgo),
            "Failed to set expiring key");

    // Force it to expire
    cb::engine_errc val = verify_key(h, expKey);
    checkeq(cb::engine_errc::no_such_key, val, "expiryKey has not expired.");

    // And a second key (after expiry), compaction won't purge the high-seqno
    checkeq(cb::engine_errc::success,
            store(h, nullptr, StoreSemantics::Set, otherKey, value),
            "Failed to set non-expiring key");

    // Wait for the item to be expired
    wait_for_stat_to_be(h, "vb_active_expired", 1);

    wait_for_flusher_to_settle(h);

    checkeq(0,
            get_int_stat(h, "vb_0:purge_seqno", "vbucket-seqno"),
            "purge_seqno not found to be zero before compaction");

    // Compaction on VBucket
    compact_db(h, Vbid(0), threeDaysAgo, 0, 0);
    wait_for_stat_to_be(h, "ep_pending_compactions", 0);

    // Purge-seqno should not of moved, without the fix it would
    checkeq(0,
            get_int_stat(h, "vb_0:purge_seqno", "vbucket-seqno"),
            "purge_seqno not found to be zero before compaction");

    return SUCCESS;
}

struct comp_thread_ctx {
    EngineIface* h;
    Vbid db_file_id;
};

void makeCouchstoreFileInaccessible(const std::string& dbname);
extern "C" {
    static void compaction_thread(void *arg) {
        auto *ctx = static_cast<comp_thread_ctx *>(arg);
        compact_db(ctx->h, ctx->db_file_id, 0, 0, 0);
    }
}

static enum test_result test_multiple_vb_compactions(EngineIface* h) {
    for (uint16_t i = 0; i < 4; ++i) {
        if (!set_vbucket_state(h, Vbid(i), vbucket_state_active)) {
            fprintf(stderr, "set state failed for vbucket %d.\n", i);
            return FAIL;
        }
        check(verify_vbucket_state(h, Vbid(i), vbucket_state_active),
              "VBucket state not active");
    }

    std::vector<std::string> keys;
    for (int j = 0; j < 100; ++j) {
        std::stringstream ss;
        ss << "key" << j;
        std::string key(ss.str());
        keys.push_back(key);
    }

    int count = 0;
    std::vector<std::string>::iterator it;
    for (it = keys.begin(); it != keys.end(); ++it) {
        Vbid vbid = Vbid(count % 4);
        checkeq(cb::engine_errc::success,
                store(h,
                      nullptr,
                      StoreSemantics::Set,
                      it->c_str(),
                      it->c_str(),
                      nullptr,
                      0,
                      vbid),
                "Failed to store a value");
        ++count;
    }

    wait_for_flusher_to_settle(h);

    // Compact multiple vbuckets.
    const int n_threads = 4;
    std::array<std::thread, n_threads> threads;
    struct comp_thread_ctx ctx[n_threads];

    const int num_shards =
            get_int_stat(h, "ep_workload:num_shards", "workload");

    for (int i = 0; i < n_threads; i++) {
        ctx[i].h = h;
        ctx[i].db_file_id = Vbid(static_cast<Vbid>(i).get() % num_shards);
        threads[i] = create_thread([c = &ctx[i]]() { compaction_thread(c); },
                                   "t:" + std::to_string(i));
    }

    for (auto& thread : threads) {
        thread.join();
    }

    wait_for_stat_to_be(h, "ep_pending_compactions", 0);

    return SUCCESS;
}

static enum test_result test_multi_vb_compactions_with_workload(
        EngineIface* h) {
    for (uint16_t i = 0; i < 4; ++i) {
        if (!set_vbucket_state(h, Vbid(i), vbucket_state_active)) {
            fprintf(stderr, "set state failed for vbucket %d.\n", i);
            return FAIL;
        }
        check(verify_vbucket_state(h, Vbid(i), vbucket_state_active),
              "VBucket state not active");
    }

    std::vector<std::string> keys;
    for (int j = 0; j < 100; ++j) {
        std::stringstream ss;
        ss << "key" << j;
        std::string key(ss.str());
        keys.push_back(key);
    }

    int count = 0;
    std::vector<std::string>::iterator it;
    for (it = keys.begin(); it != keys.end(); ++it) {
        Vbid vbid = Vbid(count % 4);
        checkeq(cb::engine_errc::success,
                store(h,
                      nullptr,
                      StoreSemantics::Set,
                      it->c_str(),
                      it->c_str(),
                      nullptr,
                      0,
                      vbid),
                "Failed to store a value");
        ++count;
    }
    wait_for_flusher_to_settle(h);

    for (int i = 0; i < 2; ++i) {
        count = 0;
        for (it = keys.begin(); it != keys.end(); ++it) {
            Vbid vbid = Vbid(count % 4);
            checkeq(cb::engine_errc::success,
                    get(h, nullptr, it->c_str(), vbid).first,
                    "Unable to get stored item");
            ++count;
        }
    }
    wait_for_stat_to_be(h, "ep_workload_pattern", std::string{"read_heavy"});

    // Compact multiple vbuckets.
    const int n_threads = 4;
    std::array<std::thread, n_threads> threads;
    struct comp_thread_ctx ctx[n_threads];

    for (int i = 0; i < n_threads; i++) {
        ctx[i].h = h;
        ctx[i].db_file_id = static_cast<Vbid>(i);
        threads[i] = create_thread([c = &ctx[i]]() { compaction_thread(c); },
                                   "t:" + std::to_string(i));
    }

    for (auto& thread : threads) {
        thread.join();
    }

    wait_for_stat_to_be(h, "ep_pending_compactions", 0);

    return SUCCESS;
}

static enum test_result vbucket_destroy(EngineIface* h,
                                        const char* value = nullptr) {
    check(set_vbucket_state(h, Vbid(1), vbucket_state_active),
          "Failed to set vbucket state.");

    checkeq(cb::engine_errc::not_my_vbucket,
            vbucketDelete(h, Vbid(2), value),
            "Expected NMVB");

    check(set_vbucket_state(h, Vbid(1), vbucket_state_dead),
          "Failed set set vbucket 1 state.");

    checkeq(cb::engine_errc::success,
            vbucketDelete(h, Vbid(1), value),
            "Expected failure deleting non-existent bucket.");

    check(verify_vbucket_missing(h, Vbid(1)),
          "vbucket 1 was not missing after deleting it.");

    return SUCCESS;
}

static enum test_result test_vbucket_destroy_stats(EngineIface* h) {
    int cacheSize = get_int_stat(h, "ep_total_cache_size");
    int overhead = get_int_stat(h, "ep_overhead");
    int nonResident = get_int_stat(h, "ep_num_non_resident");

    check(set_vbucket_state(h, Vbid(1), vbucket_state_active),
          "Failed to set vbucket state.");

    std::vector<std::string> keys;
    for (int j = 0; j < 2000; ++j) {
        std::stringstream ss;
        ss << "key" << j;
        std::string key(ss.str());
        keys.push_back(key);
    }

    std::vector<std::string>::iterator it;
    for (it = keys.begin(); it != keys.end(); ++it) {
        checkeq(cb::engine_errc::success,
                store(h,
                      nullptr,
                      StoreSemantics::Set,
                      it->c_str(),
                      it->c_str(),
                      nullptr,
                      0,
                      Vbid(1)),
                "Failed to store a value");
    }
    wait_for_flusher_to_settle(h);

    check(set_vbucket_state(h, Vbid(1), vbucket_state_dead),
          "Failed set set vbucket 1 state.");

    int vbucketDel = get_int_stat(h, "ep_vbucket_del");
    checkeq(cb::engine_errc::success,
            vbucketDelete(h, Vbid(1)),
            "Expected failure deleting non-existent bucket.");

    check(verify_vbucket_missing(h, Vbid(1)),
          "vbucket 1 was not missing after deleting it.");

    wait_for_stat_change(h, "ep_vbucket_del", vbucketDel);

    wait_for_stat_to_be(h, "ep_total_cache_size", cacheSize);
    wait_for_stat_to_be(h, "ep_overhead", overhead);
    wait_for_stat_to_be(h, "ep_num_non_resident", nonResident);

    return SUCCESS;
}

static enum test_result vbucket_destroy_restart(EngineIface* h,
                                                const char* value = nullptr) {
    if (!isWarmupEnabled(h)) {
        return SKIPPED;
    }

    check(set_vbucket_state(h, Vbid(1), vbucket_state_active),
          "Failed to set vbucket state.");

    // Store a value so the restart will try to resurrect it.
    checkeq(cb::engine_errc::success,
            store(h,
                  nullptr,
                  StoreSemantics::Set,
                  "key",
                  "somevalue",
                  nullptr,
                  0,
                  Vbid(1)),
            "Failed to set a value");
    check_key_value(h, "key", "somevalue", 9, Vbid(1));

    // Reload to get a flush forced.
    testHarness->reload_engine(&h,

                               testHarness->get_current_testcase()->cfg,
                               true,
                               false);

    wait_for_warmup_complete(h);

    check(verify_vbucket_state(h, Vbid(1), vbucket_state_active),
          "Bucket state was what it was initially, after restart.");
    check(set_vbucket_state(h, Vbid(1), vbucket_state_active),
          "Failed to set vbucket state.");
    check_key_value(h, "key", "somevalue", 9, Vbid(1));

    check(set_vbucket_state(h, Vbid(1), vbucket_state_dead),
          "Failed set set vbucket 1 state.");

    checkeq(cb::engine_errc::success,
            vbucketDelete(h, Vbid(1), value),
            "Expected failure deleting non-existent bucket.");

    check(verify_vbucket_missing(h, Vbid(1)),
          "vbucket 1 was not missing after deleting it.");

    testHarness->reload_engine(&h,

                               testHarness->get_current_testcase()->cfg,
                               true,
                               false);

    wait_for_warmup_complete(h);

    if (verify_vbucket_state(h, Vbid(1), vbucket_state_pending, true)) {
        std::cerr << "Bucket came up in pending state after delete." << std::endl;
        abort();
    }

    check(verify_vbucket_missing(h, Vbid(1)),
          "vbucket 1 was not missing after restart.");

    return SUCCESS;
}

static enum test_result test_async_vbucket_destroy(EngineIface* h) {
    return vbucket_destroy(h);
}

static enum test_result test_sync_vbucket_destroy(EngineIface* h) {
    return vbucket_destroy(h, "async=0");
}

static enum test_result test_async_vbucket_destroy_restart(EngineIface* h) {
    std::string backend = get_str_stat(h, "ep_backend");
    if (backend == "rocksdb") {
        // RocksDBKVStore::prepareToDeleteImpl is not implemented.
        // Some of our debug logging accesses the result and we end up
        // with a nullptr dereference.
        return SKIPPED_UNDER_ROCKSDB;
    }
    return vbucket_destroy_restart(h);
}

static enum test_result test_sync_vbucket_destroy_restart(EngineIface* h) {
    return vbucket_destroy_restart(h, "async=0");
}

static enum test_result test_vb_set_pending(EngineIface* h) {
    return test_pending_vb_mutation(h, StoreSemantics::Set);
}

static enum test_result test_vb_add_pending(EngineIface* h) {
    return test_pending_vb_mutation(h, StoreSemantics::Add);
}

static enum test_result test_vb_cas_pending(EngineIface* h) {
    return test_pending_vb_mutation(h, StoreSemantics::CAS);
}

static enum test_result test_vb_set_replica(EngineIface* h) {
    return test_replica_vb_mutation(h, StoreSemantics::Set);
}

static enum test_result test_vb_replace_replica(EngineIface* h) {
    return test_replica_vb_mutation(h, StoreSemantics::Replace);
}

static enum test_result test_vb_replace_pending(EngineIface* h) {
    return test_pending_vb_mutation(h, StoreSemantics::Replace);
}

static enum test_result test_vb_add_replica(EngineIface* h) {
    return test_replica_vb_mutation(h, StoreSemantics::Add);
}

static enum test_result test_vb_cas_replica(EngineIface* h) {
    return test_replica_vb_mutation(h, StoreSemantics::CAS);
}

static enum test_result test_stats_seqno(EngineIface* h) {
    check(set_vbucket_state(h, Vbid(1), vbucket_state_active),
          "Failed to set vbucket state.");

    int num_keys = 100;
    for (int ii = 0; ii < num_keys; ++ii) {
        std::stringstream ss;
        ss << "key" << ii;
        checkeq(cb::engine_errc::success,
                store(h,
                      nullptr,
                      StoreSemantics::Set,
                      ss.str().c_str(),
                      "value",
                      nullptr,
                      0,
                      Vbid(0)),
                "Failed to store an item.");
    }
    wait_for_flusher_to_settle(h);

    // MB-47105: help identifing if anything related to MB-37920
    if (isPersistentBucket(h)) {
        checkeq(0, get_int_stat(h, "ep_item_commit_failed"), "Flush failures");
    }

    checkeq(100,
            get_int_stat(h, "vb_0:high_seqno", "vbucket-seqno"),
            "Invalid seqno");

    if (isPersistentBucket(h)) {
        checkeq(100,
                get_int_stat(h, "vb_0:last_persisted_seqno", "vbucket-seqno"),
                "Unexpected last_persisted_seqno");
    }
    checkeq(0,
            get_int_stat(h, "vb_1:high_seqno", "vbucket-seqno"),
            "Invalid seqno");
    checkeq(0,
            get_int_stat(h, "vb_1:high_seqno", "vbucket-seqno 1"),
            "Invalid seqno");
    if (isPersistentBucket(h)) {
        checkeq(0,
                get_int_stat(h, "vb_1:last_persisted_seqno", "vbucket-seqno 1"),
                "Invalid last_persisted_seqno");
    }

    uint64_t vb_uuid = get_ull_stat(h, "vb_1:0:id", "failovers");

    auto seqno_stats = get_all_stats(h, "vbucket-seqno 1");
    checkeq(vb_uuid, uint64_t(std::stoull(seqno_stats.at("vb_1:uuid"))),
            "Invalid uuid");

    // Check invalid vbucket
    checkeq(cb::engine_errc::not_my_vbucket,
            get_stats(h, "vbucket-seqno 2"sv, {}, add_stats),
            "Expected not my vbucket");

    // Check bad vbucket parameter (not numeric)
    checkeq(cb::engine_errc::invalid_arguments,
            get_stats(h, "vbucket-seqno tt2"sv, {}, add_stats),
            "Expected invalid");

    // Check extra spaces at the end
    checkeq(cb::engine_errc::invalid_arguments,
            get_stats(h, "vbucket-seqno    "sv, {}, add_stats),
            "Expected invalid");

    return SUCCESS;
}

static enum test_result test_stats_diskinfo(EngineIface* h) {
    check(set_vbucket_state(h, Vbid(1), vbucket_state_active),
          "Failed to set vbucket state.");

    int num_keys = 100;
    for (int ii = 0; ii < num_keys; ++ii) {
        std::stringstream ss;
        ss << "key" << ii;
        checkeq(cb::engine_errc::success,
                store(h,
                      nullptr,
                      StoreSemantics::Set,
                      ss.str().c_str(),
                      "value",
                      nullptr,
                      0,
                      Vbid(1)),
                "Failed to store an item.");
    }
    wait_for_flusher_to_settle(h);

    size_t file_size = get_int_stat(h, "ep_db_file_size", "diskinfo");
    size_t data_size = get_int_stat(h, "ep_db_data_size", "diskinfo");
    checklt(size_t{0}, file_size, "DB file size should be greater than 0");
    checklt(size_t{0}, data_size, "DB data size should be greater than 0");
    checkge(file_size, data_size, "DB file size should be >= DB data size");
    checkgt(get_int_stat(h, "vb_1:data_size", "diskinfo detail"), 0,
          "VB 1 data size should be greater than 0");

    checkeq(cb::engine_errc::invalid_arguments,
            get_stats(h, "diskinfo "sv, {}, add_stats),
            "Expected invalid");

    checkeq(cb::engine_errc::invalid_arguments,
            get_stats(h, "diskinfo detai"sv, {}, add_stats),
            "Expected invalid");

    checkeq(cb::engine_errc::invalid_arguments,
            get_stats(h, "diskinfo detaillll"sv, {}, add_stats),
            "Expected invalid");

    return SUCCESS;
}

static enum test_result test_uuid_stats(EngineIface* h) {
    vals.clear();
    checkeq(cb::engine_errc::success,
            get_stats(h, "uuid"sv, {}, add_stats),
            "Failed to get stats.");
    checkeq(std::string_view("foobar"),
            static_cast<std::string_view>(vals["uuid"]),
            "Incorrect uuid");
    return SUCCESS;
}

static enum test_result test_item_stats(EngineIface* h) {
    checkeq(cb::engine_errc::success,
            store(h, nullptr, StoreSemantics::Set, "key", "somevalue"),
            "Failed set.");
    wait_for_flusher_to_settle(h);
    checkeq(cb::engine_errc::success,
            store(h, nullptr, StoreSemantics::Set, "key", "somevalueX"),
            "Failed set.");
    wait_for_flusher_to_settle(h);
    checkeq(cb::engine_errc::success,
            store(h, nullptr, StoreSemantics::Set, "key1", "somevalueY"),
            "Failed set.");
    wait_for_flusher_to_settle(h);

    check_key_value(h, "key", "somevalueX", 10);
    check_key_value(h, "key1", "somevalueY", 10);

    checkeq(cb::engine_errc::success,
            del(h, "key1", 0, Vbid(0)),
            "Failed remove with value.");
    wait_for_flusher_to_settle(h);

    checkeq(cb::engine_errc::success,
            store(h, nullptr, StoreSemantics::Set, "key1", "someothervalue"),
            "Failed set.");
    wait_for_flusher_to_settle(h);

    check_key_value(h, "key1", "someothervalue", 14);

    checkeq(3, get_int_stat(h, "vb_active_ops_create"), "Expected 3 creations");
    checkeq(1, get_int_stat(h, "vb_active_ops_update"), "Expected 1 updation");
    checkeq(1, get_int_stat(h, "vb_active_ops_delete"), "Expected 1 deletion");
    checkeq(3, get_int_stat(h, "vb_active_ops_get"), "Expected 3 gets");

    return SUCCESS;
}

static enum test_result test_stats(EngineIface* h) {
    vals.clear();
    checkeq(cb::engine_errc::success,
            get_stats(h, {}, {}, add_stats),
            "Failed to get stats.");
    checklt(size_t{10}, vals.size(), "Kind of expected more stats than that.");

    return SUCCESS;
}

static enum test_result test_mem_stats(EngineIface* h) {
    std::string value(4096, 'b');

    // If active compression - make a value that doesn't compress very well.
    if (isActiveCompressionEnabled(h)) {
        std::mt19937 generator; // Using the default seed is fine
        std::uniform_int_distribution<int> distribution{'0', 'z'};
        for (auto& dis : value) {
            dis = distribution(generator);
        }
    }

    int itemsRemoved = get_int_stat(h, "ep_items_rm_from_checkpoints");
    wait_for_persisted_value(h, "key", value.c_str());
    if (isPersistentBucket(h)) {
        wait_for_stat_change(h, "ep_items_rm_from_checkpoints", itemsRemoved);
    }

    if (isActiveCompressionEnabled(h)) {
        wait_for_item_compressor_to_settle(h);
    }

    int mem_used = get_int_stat(h, "mem_used");
    int cache_size = get_int_stat(h, "ep_total_cache_size");
    int overhead = get_int_stat(h, "ep_overhead");
    int value_size = get_int_stat(h, "ep_value_size");
    checkgt((mem_used - overhead), cache_size,
            "ep_kv_size should be greater than the hashtable cache size due to "
            "the checkpoint overhead");

    if (isPersistentBucket(h)) {
        evict_key(h, "key", Vbid(0), "Ejected.");

        checkge(cache_size, get_int_stat(h, "ep_total_cache_size"),
                "Evict a value shouldn't increase the total cache size");
        checkgt(mem_used, get_int_stat(h, "mem_used"),
              "Expected mem_used to decrease when an item is evicted");

        check_key_value(h,
                        "key",
                        value.c_str(),
                        value.size(),
                        Vbid(0)); // Load an item from disk again.

        if (isActiveCompressionEnabled(h)) {
            wait_for_item_compressor_to_settle(h);
        }
        checkeq(value_size, get_int_stat(h, "ep_value_size"),
                "Expected ep_value_size to remain the same after item is "
                "loaded from disk");
    }

    return SUCCESS;
}

static enum test_result test_io_stats(EngineIface* h) {
    int exp_write_bytes;
    std::string backend = get_str_stat(h, "ep_backend");
    if (backend == "couchdb") {
        exp_write_bytes = 22; /* TBD: Do not hard code the value */
    } else if (backend == "rocksdb") {
        // TODO RDB:
        return SKIPPED_UNDER_ROCKSDB;
    }
    else {
        return SKIPPED;
    }

    std::string collections = get_str_stat(h, "ep_collections_enabled");
    if (collections == "true") {
        // 1 byte of meta data for the collection-ID
        exp_write_bytes += 1;
    }

    reset_stats(h);

    checkeq(0,
            get_int_stat(h, "rw_0:io_bg_fetch_docs_read", "kvstore"),
            "Expected reset stats to set io_bg_fetch_docs_read to zero");
    checkeq(0,
            get_int_stat(h, "rw_0:io_num_write", "kvstore"),
            "Expected reset stats to set io_num_write to zero");
    checkeq(0,
            get_int_stat(h, "rw_0:io_bg_fetch_doc_bytes", "kvstore"),
            "Expected reset stats to set io_bg_fetch_doc_bytes to zero");
    checkeq(0,
            get_int_stat(h, "rw_0:io_document_write_bytes", "kvstore"),
            "Expected reset stats to set io_document_write_bytes to zero");

    const std::string key("a");
    const std::string value("b\r\n");
    wait_for_persisted_value(h, key.c_str(), value.c_str());
    checkeq(0,
            get_int_stat(h, "rw_0:io_bg_fetch_docs_read", "kvstore"),
            "Expected storing one value to not change the read counter");
    checkeq(0,
            get_int_stat(h, "rw_0:io_bg_fetch_doc_bytes", "kvstore"),
            "Expected storing one value to not change the bgfetch doc bytes");
    checkeq(1,
            get_int_stat(h, "rw_0:io_num_write", "kvstore"),
            "Expected storing the key to update the write counter");
    checkeq(exp_write_bytes,
            get_int_stat(h, "rw_0:io_document_write_bytes", "kvstore"),
            "Expected storing the key to update the write bytes");

    // Exact write amplification varies, bur expect it to be at least 10.0x
    // given we are writing a single byte key and single byte value.
    checkge(get_stat<float>(
                    h, "rw_0:io_flusher_write_amplification", "kvstore"),
            10.0f,
            "Expected storing the key to update Flusher Write Amplification");

    evict_key(h, key.c_str(), Vbid(0), "Ejected.");

    check_key_value(h, "a", value.c_str(), value.size(), Vbid(0));

    checkeq(1,
            get_int_stat(h, "rw_0:io_bg_fetch_docs_read", "kvstore"),
            "Expected reading the value back in to update the read counter");

    uint64_t exp_read_bytes = key.size() + value.size() +
                              MetaData::getMetaDataSize(MetaData::Version::V1);
    if (collections == "true") {
        // 1 byte of meta data for the collection-ID
        exp_read_bytes += 1;
    }
    checkeq(exp_read_bytes,
            get_stat<uint64_t>(h, "rw_0:io_bg_fetch_doc_bytes", "kvstore"),
            "Expected reading the value back in to update the read bytes");

    // For read amplification, exact value depends on couchstore file layout,
    // but generally see a value of 2 here.
    checkge(get_float_stat(h, "ep_bg_fetch_avg_read_amplification"),
            2.0f,
            "Expected sensible bgFetch read amplification value");

    checkeq(1,
            get_int_stat(h, "rw_0:io_num_write", "kvstore"),
            "Expected reading the value back in to not update the write "
            "counter");
    checkeq(exp_write_bytes,
            get_int_stat(h, "rw_0:io_document_write_bytes", "kvstore"),
            "Expected reading the value back in to not update the write bytes");

    return SUCCESS;
}

static enum test_result test_vb_file_stats(EngineIface* h) {
    wait_for_flusher_to_settle(h);
    std::string backend = get_str_stat(h, "ep_backend");
    // Some tests just insert vbstate into local db and magma doesn't track
    // the data size until items are put into the key and seq indexes so
    // use the file size to determine when data has been put into the db store.
    if (backend == "magma") {
        wait_for_stat_change(h, "ep_db_file_size", 0);
    } else {
        wait_for_stat_change(h, "ep_db_data_size", 0);
    }

    int old_data_size = get_int_stat(h, "ep_db_data_size");
    int old_file_size = get_int_stat(h, "ep_db_file_size");
    checkne(0, old_file_size, "Expected a non-zero value for ep_db_file_size");

    // Write a value and test ...
    wait_for_persisted_value(h, "a", "b\r\n");
    checklt(old_data_size, get_int_stat(h, "ep_db_data_size"),
            "Expected the DB data size to increase");
    checklt(old_file_size, get_int_stat(h, "ep_db_file_size"),
            "Expected the DB file size to increase");

    checklt(0, get_int_stat(h, "vb_0:db_data_size", "vbucket-details 0"),
            "Expected the vbucket DB data size to non-zero");
    checklt(0, get_int_stat(h, "vb_0:db_file_size", "vbucket-details 0"),
            "Expected the vbucket DB file size to non-zero");
    return SUCCESS;
}

static enum test_result test_vb_file_stats_after_warmup(EngineIface* h) {
    if (!isWarmupEnabled(h)) {
        return SKIPPED;
    }

    for (int i = 0; i < 100; ++i) {
        std::stringstream key;
        key << "key-" << i;
        checkeq(cb::engine_errc::success,
                store(h,
                      nullptr,
                      StoreSemantics::Set,
                      key.str().c_str(),
                      "somevalue"),
                "Error setting.");
    }
    wait_for_flusher_to_settle(h);

    int fileSize = get_int_stat(h, "vb_0:db_file_size", "vbucket-details 0");
    int spaceUsed = get_int_stat(h, "vb_0:db_data_size", "vbucket-details 0");

    // Restart the engine.
    testHarness->reload_engine(&h,

                               testHarness->get_current_testcase()->cfg,
                               true,
                               false);

    wait_for_warmup_complete(h);

    int newFileSize = get_int_stat(h, "vb_0:db_file_size", "vbucket-details 0");
    int newSpaceUsed =
            get_int_stat(h, "vb_0:db_data_size", "vbucket-details 0");

    checkle(static_cast<float>(0.9 * fileSize),
            static_cast<float>(newFileSize),
            "Unexpected fileSize for vbucket");
    checkle(static_cast<float>(0.9 * spaceUsed),
            static_cast<float>(newSpaceUsed),
            "Unexpected spaceUsed for vbucket");

    return SUCCESS;
}

static enum test_result test_bg_stats(EngineIface* h) {
    reset_stats(h);
    wait_for_persisted_value(h, "a", "b\r\n");
    evict_key(h, "a", Vbid(0), "Ejected.");
    testHarness->time_travel(43);
    check_key_value(h, "a", "b\r\n", 3, Vbid(0));

    auto stats = get_all_stats(h);
    checkeq(1, std::stoi(stats.at("ep_bg_num_samples")),
               "Expected one sample");

    const char* bg_keys[] = { "ep_bg_min_wait",
                              "ep_bg_max_wait",
                              "ep_bg_wait_avg",
                              "ep_bg_min_load",
                              "ep_bg_max_load",
                              "ep_bg_load_avg"};
    for (const auto* key : bg_keys) {
        check(stats.find(key) != stats.end(),
              (std::string("Found no ") + key).c_str());
    }

    evict_key(h, "a", Vbid(0), "Ejected.");
    check_key_value(h, "a", "b\r\n", 3, Vbid(0));
    checkeq(2, get_int_stat(h, "ep_bg_num_samples"), "Expected one sample");

    reset_stats(h);
    checkeq(0,
            get_int_stat(h, "ep_bg_fetched"),
            "ep_bg_fetched is not reset to 0");
    return SUCCESS;
}

static enum test_result test_bg_meta_stats(EngineIface* h) {
    reset_stats(h);

    wait_for_persisted_value(h, "k1", "v1");
    wait_for_persisted_value(h, "k2", "v2");

    evict_key(h, "k1", Vbid(0), "Ejected.");
    checkeq(cb::engine_errc::success,
            del(h, "k2", 0, Vbid(0)),
            "Failed remove with value.");
    wait_for_flusher_to_settle(h);

    checkeq(0, get_int_stat(h, "ep_bg_fetched"), "Expected bg_fetched to be 0");
    checkeq(0,
            get_int_stat(h, "ep_bg_meta_fetched"),
            "Expected bg_meta_fetched to be 0");

    check(get_meta(h, "k2"), "Get meta failed");
    checkeq(0, get_int_stat(h, "ep_bg_fetched"), "Expected bg_fetched to be 0");
    checkeq(1,
            get_int_stat(h, "ep_bg_meta_fetched"),
            "Expected bg_meta_fetched to be 1");

    checkeq(cb::engine_errc::success,
            get(h, nullptr, "k1", Vbid(0)).first,
            "Missing key");
    checkeq(1, get_int_stat(h, "ep_bg_fetched"), "Expected bg_fetched to be 1");
    checkeq(1,
            get_int_stat(h, "ep_bg_meta_fetched"),
            "Expected bg_meta_fetched to be 1");

    // store new key with some random metadata
    ItemMetaData itemMeta;
    itemMeta.revSeqno = 10;
    itemMeta.cas = 0xdeadbeef;
    itemMeta.exptime = 0;
    itemMeta.flags = 0xdeadbeef;

    checkeq(cb::engine_errc::success,
            add_with_meta(h, "k3", {}, Vbid(0), &itemMeta),
            "Expected to add item");
    checkeq(cb::mcbp::Status::Success, last_status.load(), "Set meta failed");

    check(get_meta(h, "k2"), "Get meta failed");
    checkeq(1, get_int_stat(h, "ep_bg_fetched"), "Expected bg_fetched to be 1");

    int expected_ep_bg_meta_fetched =
            get_bool_stat(h, "ep_bfilter_enabled") ? 1 : 2;
    checkeq(expected_ep_bg_meta_fetched,
            get_int_stat(h, "ep_bg_meta_fetched"),
            "bg_meta_fetched");
    return SUCCESS;
}

static enum test_result test_key_stats(EngineIface* h) {
    check(set_vbucket_state(h, Vbid(1), vbucket_state_active),
          "Failed set vbucket 1 state.");

    // set (k1,v1) in vbucket 0
    checkeq(cb::engine_errc::success,
            store(h, nullptr, StoreSemantics::Set, "k1", "v1"),
            "Failed to store an item.");

    // set (k2,v2) in vbucket 1
    checkeq(cb::engine_errc::success,
            store(h,
                  nullptr,
                  StoreSemantics::Set,
                  "k2",
                  "v2",
                  nullptr,
                  0,
                  Vbid(1)),
            "Failed to store an item.");

    auto* cookie = testHarness->create_cookie(h);

    // stat for key "k1" and vbucket "0"
    const char *statkey1 = "key k1 0";
    checkeq(cb::engine_errc::success,
            h->get_stats(*cookie, {statkey1, strlen(statkey1)}, {}, add_stats),
            "Failed to get stats.");
    check(vals.find("key_is_dirty") != vals.end(), "Found no key_is_dirty");
    check(vals.find("key_exptime") != vals.end(), "Found no key_exptime");
    check(vals.find("key_flags") != vals.end(), "Found no key_flags");
    check(vals.find("key_cas") != vals.end(), "Found no key_cas");
    check(vals.find("key_vb_state") != vals.end(), "Found no key_vb_state");

    // stat for key "k2" and vbucket "1"
    const char *statkey2 = "key k2 1";
    checkeq(cb::engine_errc::success,
            h->get_stats(*cookie, {statkey2, strlen(statkey2)}, {}, add_stats),
            "Failed to get stats.");
    check(vals.find("key_is_dirty") != vals.end(), "Found no key_is_dirty");
    check(vals.find("key_exptime") != vals.end(), "Found no key_exptime");
    check(vals.find("key_flags") != vals.end(), "Found no key_flags");
    check(vals.find("key_cas") != vals.end(), "Found no key_cas");
    check(vals.find("key_vb_state") != vals.end(), "Found no key_vb_state");

    testHarness->destroy_cookie(cookie);
    return SUCCESS;
}

static enum test_result test_key_stats_eaccess(EngineIface* h) {
    check(set_vbucket_state(h, Vbid(1), vbucket_state_active),
          "Failed set vbucket 1 state.");

    // set (k1,v1) in vbucket 0
    checkeq(cb::engine_errc::success,
            store(h, nullptr, StoreSemantics::Set, "k1", "v1"),
            "Failed to store an item.");

    // set (k2,v2) in vbucket 1
    checkeq(cb::engine_errc::success,
            store(h,
                  nullptr,
                  StoreSemantics::Set,
                  "k2",
                  "v2",
                  nullptr,
                  0,
                  Vbid(1)),
            "Failed to store an item.");

    auto* cookie = testHarness->create_cookie(h);

    MockCookie::setCheckPrivilegeFunction(
            [](const CookieIface&,
               cb::rbac::Privilege,
               std::optional<ScopeID>,
               std::optional<CollectionID>) -> cb::rbac::PrivilegeAccess {
                return cb::rbac::PrivilegeAccessFail;
            });

    const auto ret = h->get_stats(*cookie, "key k1 0"sv, {}, add_stats);
    // Reset priv check function
    MockCookie::setCheckPrivilegeFunction({});
    checkeq(cb::engine_errc::no_access,
            ret,
            "Expected stats key to return no access");

    testHarness->destroy_cookie(cookie);
    return SUCCESS;
}

static enum test_result test_vkey_stats(EngineIface* h) {
    check(set_vbucket_state(h, Vbid(1), vbucket_state_active),
          "Failed set vbucket 1 state.");
    check(set_vbucket_state(h, Vbid(2), vbucket_state_active),
          "Failed set vbucket 2 state.");
    check(set_vbucket_state(h, Vbid(3), vbucket_state_active),
          "Failed set vbucket 3 state.");
    check(set_vbucket_state(h, Vbid(4), vbucket_state_active),
          "Failed set vbucket 4 state.");

    wait_for_persisted_value(h, "k1", "v1");
    wait_for_persisted_value(h, "k2", "v2", Vbid(1));
    wait_for_persisted_value(h, "k3", "v3", Vbid(2));
    wait_for_persisted_value(h, "k4", "v4", Vbid(3));
    wait_for_persisted_value(h, "k5", "v5", Vbid(4));

    check(set_vbucket_state(h, Vbid(2), vbucket_state_replica),
          "Failed to set VB2 state.");
    check(set_vbucket_state(h, Vbid(3), vbucket_state_pending),
          "Failed to set VB3 state.");
    check(set_vbucket_state(h, Vbid(4), vbucket_state_dead),
          "Failed to set VB4 state.");

    auto* cookie = testHarness->create_cookie(h);

    // stat for key "k1" and vbucket "0"
    const char *statkey1 = "vkey k1 0";
    checkeq(cb::engine_errc::success,
            h->get_stats(*cookie, {statkey1, strlen(statkey1)}, {}, add_stats),
            "Failed to get stats.");
    check(vals.find("key_is_dirty") != vals.end(), "Found no key_is_dirty");
    check(vals.find("key_exptime") != vals.end(), "Found no key_exptime");
    check(vals.find("key_flags") != vals.end(), "Found no key_flags");
    check(vals.find("key_cas") != vals.end(), "Found no key_cas");
    check(vals.find("key_vb_state") != vals.end(), "Found no key_vb_state");
    check(vals.find("key_valid") != vals.end(), "Found no key_valid");

    // stat for key "k2" and vbucket "1"
    const char *statkey2 = "vkey k2 1";
    checkeq(cb::engine_errc::success,
            h->get_stats(*cookie, {statkey2, strlen(statkey2)}, {}, add_stats),
            "Failed to get stats.");
    check(vals.find("key_is_dirty") != vals.end(), "Found no key_is_dirty");
    check(vals.find("key_exptime") != vals.end(), "Found no key_exptime");
    check(vals.find("key_flags") != vals.end(), "Found no key_flags");
    check(vals.find("key_cas") != vals.end(), "Found no key_cas");
    check(vals.find("key_vb_state") != vals.end(), "Found no key_vb_state");
    check(vals.find("key_valid") != vals.end(), "Found no key_valid");

    // stat for key "k3" and vbucket "2"
    const char *statkey3 = "vkey k3 2";
    checkeq(cb::engine_errc::success,
            h->get_stats(*cookie, {statkey3, strlen(statkey3)}, {}, add_stats),
            "Failed to get stats.");
    check(vals.find("key_is_dirty") != vals.end(), "Found no key_is_dirty");
    check(vals.find("key_exptime") != vals.end(), "Found no key_exptime");
    check(vals.find("key_flags") != vals.end(), "Found no key_flags");
    check(vals.find("key_cas") != vals.end(), "Found no key_cas");
    check(vals.find("key_vb_state") != vals.end(), "Found no key_vb_state");
    check(vals.find("key_valid") != vals.end(), "Found no key_valid");

    // stat for key "k4" and vbucket "3"
    const char *statkey4 = "vkey k4 3";
    checkeq(cb::engine_errc::success,
            h->get_stats(*cookie, {statkey4, strlen(statkey4)}, {}, add_stats),
            "Failed to get stats.");
    check(vals.find("key_is_dirty") != vals.end(), "Found no key_is_dirty");
    check(vals.find("key_exptime") != vals.end(), "Found no key_exptime");
    check(vals.find("key_flags") != vals.end(), "Found no key_flags");
    check(vals.find("key_cas") != vals.end(), "Found no key_cas");
    check(vals.find("key_vb_state") != vals.end(), "Found no key_vb_state");
    check(vals.find("key_valid") != vals.end(), "Found no key_valid");

    // stat for key "k5" and vbucket "4"
    const char *statkey5 = "vkey k5 4";
    checkeq(cb::engine_errc::success,
            h->get_stats(*cookie, {statkey5, strlen(statkey5)}, {}, add_stats),
            "Failed to get stats.");
    check(vals.find("key_is_dirty") != vals.end(), "Found no key_is_dirty");
    check(vals.find("key_exptime") != vals.end(), "Found no key_exptime");
    check(vals.find("key_flags") != vals.end(), "Found no key_flags");
    check(vals.find("key_cas") != vals.end(), "Found no key_cas");
    check(vals.find("key_vb_state") != vals.end(), "Found no key_vb_state");
    check(vals.find("key_valid") != vals.end(), "Found no key_valid");

    testHarness->destroy_cookie(cookie);
    return SUCCESS;
}

static enum test_result test_warmup_conf(EngineIface* h) {
    if (!isWarmupEnabled(h)) {
        return SKIPPED;
    }

    checkeq(100,
            get_int_stat(h, "ep_warmup_min_items_threshold"),
            "Incorrect initial warmup min items threshold.");
    checkeq(100,
            get_int_stat(h, "ep_warmup_min_memory_threshold"),
            "Incorrect initial warmup min memory threshold.");

    checkeq(cb::engine_errc::invalid_arguments,
            set_param(h,
                      EngineParamCategory::Flush,
                      "warmup_min_items_threshold",
                      "a"),
            "Set warmup_min_items_threshold should have failed");
    checkeq(cb::engine_errc::invalid_arguments,
            set_param(h,
                      EngineParamCategory::Flush,
                      "warmup_min_items_threshold",
                      "a"),
            "Set warmup_min_memory_threshold should have failed");

    checkeq(cb::engine_errc::success,
            set_param(h,
                      EngineParamCategory::Flush,
                      "warmup_min_items_threshold",
                      "80"),
            "Set warmup_min_items_threshold should have worked");
    checkeq(cb::engine_errc::success,
            set_param(h,
                      EngineParamCategory::Flush,
                      "warmup_min_memory_threshold",
                      "80"),
            "Set warmup_min_memory_threshold should have worked");

    checkeq(80,
            get_int_stat(h, "ep_warmup_min_items_threshold"),
            "Incorrect smaller warmup min items threshold.");
    checkeq(80,
            get_int_stat(h, "ep_warmup_min_memory_threshold"),
            "Incorrect smaller warmup min memory threshold.");

    for (int i = 0; i < 100; ++i) {
        std::stringstream key;
        key << "key-" << i;
        checkeq(cb::engine_errc::success,
                store(h,
                      nullptr,
                      StoreSemantics::Set,
                      key.str().c_str(),
                      "somevalue"),
                "Error setting.");
    }

    // Restart the server.
    std::string config(testHarness->get_current_testcase()->cfg);
    config = config + "warmup_min_memory_threshold=0";
    testHarness->reload_engine(&h, config.c_str(), true, false);

    wait_for_warmup_complete(h);

    const std::string eviction_policy =
            get_str_stat(h, "ep_item_eviction_policy");
    if (eviction_policy == "value_only") {
        checkeq(100,
                get_int_stat(h, "ep_warmup_key_count", "warmup"),
                "Expected 100 keys loaded after warmup");
    } else { // Full eviction mode
        checkeq(0,
                get_int_stat(h, "ep_warmup_key_count", "warmup"),
                "Expected 0 keys loaded after warmup");
    }

    checkeq(0,
            get_int_stat(h, "ep_warmup_value_count", "warmup"),
            "Expected 0 values loaded after warmup");

    return SUCCESS;
}

// Test that all the configuration parameters associated with the ItemPager,
// can be set.
static enum test_result test_itempager_conf(EngineIface* h) {
    checkeq(cb::engine_errc::success,
            set_param(h,
                      EngineParamCategory::Flush,
                      "pager_sleep_time_ms",
                      "1000"),
            "Setting pager_sleep_time_ms should have worked");
    checkeq(1000,
            get_int_stat(h, "ep_pager_sleep_time_ms"),
            "pager_sleep_time_ms did not get set to the correct value");

    checkeq(cb::engine_errc::success,
            set_param(h,
                      EngineParamCategory::Flush,
                      "item_eviction_age_percentage",
                      "100"),
            "Set item_eviction_age_percentage should have worked");
    checkeq(100,
            get_int_stat(h, "ep_item_eviction_age_percentage"),
            "item_eviction_age_percentage did not get set to the correct "
            "value");

    checkeq(cb::engine_errc::success,
            set_param(h,
                      EngineParamCategory::Flush,
                      "item_eviction_freq_counter_age_threshold",
                      "10"),
            "Set item_eviction_freq_counter_age_threshold should have worked");
    checkeq(10,
            get_int_stat(h, "ep_item_eviction_freq_counter_age_threshold"),
            "item_eviction_freq_counter_age_threshold did not get set to the "
            "correct value");

    checkeq(cb::engine_errc::success,
            set_param(h,
                      EngineParamCategory::Flush,
                      "item_freq_decayer_chunk_duration",
                      "1000"),
            "Set item_freq_decayer_chunk_duration should have worked");
    checkeq(1000,
            get_int_stat(h, "ep_item_freq_decayer_chunk_duration"),
            "item_freq_decayer_chunk_duration did not get set to the correct "
            "value");

    checkeq(cb::engine_errc::success,
            set_param(h,
                      EngineParamCategory::Flush,
                      "item_freq_decayer_percent",
                      "100"),
            "Set item_freq_decayer_percent should have worked");
    checkeq(100,
            get_int_stat(h, "ep_item_freq_decayer_percent"),
            "item_freq_decayer_percent did not get set to the correct value");

    return SUCCESS;
}

static enum test_result test_pitr_conf(EngineIface* h) {
    // Check the max age
    checkeq(86400,
            get_int_stat(h, "ep_pitr_max_history_age"),
            "Incorrect default value for pitr_max_history_age");
    checkeq(cb::engine_errc::success,
            set_param(
                    h, EngineParamCategory::Flush, "pitr_max_history_age", "1"),
            "Setting pitr_max_history_age should have worked");
    checkeq(1,
            get_int_stat(h, "ep_pitr_max_history_age"),
            "pitr_max_history_age did not get set to the correct value");
    checkeq(cb::engine_errc::success,
            set_param(h,
                      EngineParamCategory::Flush,
                      "pitr_max_history_age",
                      "172800"),
            "Setting pitr_max_history_age should have worked");
    checkeq(172800,
            get_int_stat(h, "ep_pitr_max_history_age"),
            "pitr_max_history_age did not get set to the correct value");

    checkeq(cb::engine_errc::invalid_arguments,
            set_param(
                    h, EngineParamCategory::Flush, "pitr_max_history_age", "0"),
            "Setting pitr_max_history_age outside the legal range should not "
            "work");
    checkeq(cb::engine_errc::invalid_arguments,
            set_param(h,
                      EngineParamCategory::Flush,
                      "pitr_max_history_age",
                      "172801"),
            "Setting pitr_max_history_age outside the legal range should not "
            "work");
    checkeq(172800,
            get_int_stat(h, "ep_pitr_max_history_age"),
            "pitr_max_history_age was changed when setting "
            "pitr_max_history_age to invalid value");

    checkeq(cb::engine_errc::invalid_arguments,
            set_param(
                    h, EngineParamCategory::Flush, "pitr_max_history_age", "0"),
            "Setting pitr_max_history_age outside the legal range should not "
            "work");
    checkeq(172800,
            get_int_stat(h, "ep_pitr_max_history_age"),
            "pitr_max_history_age was changed when setting "
            "pitr_max_history_age to invalid value");

    // Check the granularity
    checkeq(600,
            get_int_stat(h, "ep_pitr_granularity"),
            "Incorrect default value for ep_pitr_granularity");

    checkeq(cb::engine_errc::success,
            set_param(h, EngineParamCategory::Flush, "pitr_granularity", "1"),
            "Setting pitr_granularity should have worked");
    checkeq(1,
            get_int_stat(h, "ep_pitr_granularity"),
            "ep_pitr_granularity did not get set to the correct value");
    checkeq(cb::engine_errc::success,
            set_param(
                    h, EngineParamCategory::Flush, "pitr_granularity", "18000"),
            "Setting pitr_granularity should have worked");
    checkeq(18000,
            get_int_stat(h, "ep_pitr_granularity"),
            "ep_pitr_granularity did not get set to the correct value");
    checkeq(cb::engine_errc::invalid_arguments,
            set_param(h, EngineParamCategory::Flush, "pitr_granularity", "0"),
            "Setting pitr_granularity outside the legal range should not work");
    checkeq(cb::engine_errc::invalid_arguments,
            set_param(
                    h, EngineParamCategory::Flush, "pitr_granularity", "18001"),
            "Setting pitr_granularity outside the legal range should not work");
    checkeq(18000,
            get_int_stat(h, "ep_pitr_granularity"),
            "pitr_max_history_age was changed when setting pitr_granularity to "
            "invalid value");
    checkeq(cb::engine_errc::invalid_arguments,
            set_param(h, EngineParamCategory::Flush, "pitr_granularity", "0"),
            "Setting pitr_granularity outside the legal range should not work");
    checkeq(18000,
            get_int_stat(h, "ep_pitr_granularity"),
            "pitr_max_history_age was changed when setting pitr_granularity to "
            "invalid value");

    // Check the master on off switch
    check(!get_bool_stat(h, "ep_pitr_enabled"),
          "Incorrect default value for ep_pitr_enabled");

    checkeq(cb::engine_errc::success,
            set_param(h, EngineParamCategory::Flush, "pitr_enabled", "true"),
            "Set pitr_enabled should have worked");
    checkeq(true,
            get_bool_stat(h, "ep_pitr_enabled"),
            "ep_pitr_enabled did not get set to the correct value");

    checkeq(cb::engine_errc::success,
            set_param(h, EngineParamCategory::Flush, "pitr_enabled", "false"),
            "Set pitr_enabled should have worked");
    checkeq(false,
            get_bool_stat(h, "ep_pitr_enabled"),
            "ep_pitr_enabled did not get set to the correct value");

    return SUCCESS;
}

static enum test_result test_bloomfilter_conf(EngineIface* h) {
    if (get_bool_stat(h, "ep_bfilter_enabled") == false) {
        checkeq(cb::engine_errc::success,
                set_param(h,
                          EngineParamCategory::Flush,
                          "bfilter_enabled",
                          "true"),
                "Set bloomfilter_enabled should have worked");
    }
    check(get_bool_stat(h, "ep_bfilter_enabled"),
          "Bloom filter wasn't enabled");

    checkeq(0.1f,
            get_float_stat(h, "ep_bfilter_residency_threshold"),
            "Incorrect initial bfilter_residency_threshold.");

    checkeq(cb::engine_errc::success,
            set_param(
                    h, EngineParamCategory::Flush, "bfilter_enabled", "false"),
            "Set bloomfilter_enabled should have worked.");
    checkeq(cb::engine_errc::success,
            set_param(h,
                      EngineParamCategory::Flush,
                      "bfilter_residency_threshold",
                      "0.15"),
            "Set bfilter_residency_threshold should have worked.");

    checkeq(false, get_bool_stat(h, "ep_bfilter_enabled"),
            "Bloom filter should have been disabled.");
    checkeq(0.15f,
            get_float_stat(h, "ep_bfilter_residency_threshold"),
            "Incorrect bfilter_residency_threshold.");

    return SUCCESS;
}

static enum test_result test_bloomfilters(EngineIface* h) {
    if (get_bool_stat(h, "ep_bfilter_enabled") == false) {
        checkeq(cb::engine_errc::success,
                set_param(h,
                          EngineParamCategory::Flush,
                          "bfilter_enabled",
                          "true"),
                "Set bloomfilter_enabled should have worked");
    }
    check(get_bool_stat(h, "ep_bfilter_enabled"),
          "Bloom filter wasn't enabled");

    // Key is only present if bgOperations is non-zero.
    int num_read_attempts = get_int_stat_or_default(h, 0, "ep_bg_num_samples");

    // Ensure vbucket's bloom filter is enabled
    checkeq("ENABLED"s,
            get_str_stat(h, "vb_0:bloom_filter", "vbucket-details 0"),
            "Vbucket 0's bloom filter wasn't enabled upon setup!");

    int i;

    // Insert 10 items.
    for (i = 0; i < 10; ++i) {
        std::stringstream key;
        key << "key-" << i;
        checkeq(cb::engine_errc::success,
                store(h,
                      nullptr,
                      StoreSemantics::Set,
                      key.str().c_str(),
                      "somevalue"),
                "Error setting.");
    }
    wait_for_flusher_to_settle(h);

    // Evict all 10 items.
    for (i = 0; i < 10; ++i) {
        std::stringstream key;
        key << "key-" << i;
        evict_key(h, key.str().c_str(), Vbid(0), "Ejected.");
    }
    wait_for_flusher_to_settle(h);

    // Ensure 10 items are non-resident.
    cb_assert(10 == get_int_stat(h, "ep_num_non_resident"));

    // Issue delete on first 5 items.
    for (i = 0; i < 5; ++i) {
        std::stringstream key;
        key << "key-" << i;
        checkeq(cb::engine_errc::success,
                del(h, key.str().c_str(), 0, Vbid(0)),
                "Failed remove with value.");
    }
    wait_for_flusher_to_settle(h);

    // Ensure that there are 5 non-resident items
    cb_assert(5 == get_int_stat(h, "ep_num_non_resident"));
    cb_assert(5 == get_int_stat(h, "curr_items"));

    checkeq(cb::engine_errc::success,
            get_stats(h, {}, {}, add_stats),
            "Failed to get stats.");
    std::string eviction_policy = vals.find("ep_item_eviction_policy")->second;

    std::chrono::microseconds sleepTime{128};

    if (eviction_policy == "value_only") {  // VALUE-ONLY EVICTION MODE

        checkeq(5,
                get_int_stat(
                        h, "vb_0:bloom_filter_key_count", "vbucket-details 0"),
                "Unexpected no. of keys in bloom filter");

        checkeq(num_read_attempts,
                get_int_stat_or_default(h, 0, "ep_bg_num_samples"),
                "Expected bgFetch attempts to remain unchanged");

        for (i = 0; i < 5; ++i) {
            std::stringstream key;
            key << "key-" << i;
            check(get_meta(h, key.str().c_str()), "Get meta failed");
        }

        // GetMeta would cause bgFetches as bloomfilter contains
        // the deleted items.
        checkeq(num_read_attempts + 5,
                get_int_stat(h, "ep_bg_num_samples"),
                "Expected bgFetch attempts to increase by five");

        // Run compaction, with drop_deletes
        compact_db(h, Vbid(0), 15, 15, 1);
        while (get_int_stat(h, "ep_pending_compactions") != 0) {
            decayingSleep(&sleepTime);
        }

        for (i = 0; i < 5; ++i) {
            std::stringstream key;
            key << "key-" << i;
            check(get_meta(h, key.str().c_str()), "Get meta failed");
        }
        checkeq(num_read_attempts + 5,
                get_int_stat(h, "ep_bg_num_samples"),
                "Expected bgFetch attempts to stay as before");

    } else {                                // FULL EVICTION MODE

        checkeq(10,
                get_int_stat(
                        h, "vb_0:bloom_filter_key_count", "vbucket-details 0"),
                "Unexpected no. of keys in bloom filter");

        // Because of issuing deletes on non-resident items
        checkeq(num_read_attempts + 5,
                get_int_stat(h, "ep_bg_num_samples"),
                "Expected bgFetch attempts to increase by five, after deletes");

        // Run compaction, with drop_deletes, to exclude deleted items
        // from bloomfilter.
        compact_db(h, Vbid(0), 15, 15, 1);
        while (get_int_stat(h, "ep_pending_compactions") != 0) {
            decayingSleep(&sleepTime);
        }

        for (i = 0; i < 5; i++) {
            std::stringstream key;
            key << "key-" << i;
            checkeq(cb::engine_errc::no_such_key,
                    get(h, nullptr, key.str(), Vbid(0)).first,
                    "Unable to get stored item");
        }
        // + 6 because last delete is not purged by the compactor
        checkeq(num_read_attempts + 6,
                get_int_stat(h, "ep_bg_num_samples"),
                "Expected bgFetch attempts to stay as before");
    }

    return SUCCESS;
}

static enum test_result test_bloomfilters_with_store_apis(EngineIface* h) {
    if (get_bool_stat(h, "ep_bfilter_enabled") == false) {
        checkeq(cb::engine_errc::success,
                set_param(h,
                          EngineParamCategory::Flush,
                          "bfilter_enabled",
                          "true"),
                "Set bloomfilter_enabled should have worked");
    }
    check(get_bool_stat(h, "ep_bfilter_enabled"),
          "Bloom filter wasn't enabled");

    int num_read_attempts = get_int_stat_or_default(h, 0, "ep_bg_num_samples");

    // Ensure vbucket's bloom filter is enabled
    checkeq("ENABLED"s,
            get_str_stat(h, "vb_0:bloom_filter", "vbucket-details 0"),
            "Vbucket 0's bloom filter wasn't enabled upon setup!");

    for (int i = 0; i < 1000; i++) {
        std::stringstream key;
        key << "key-" << i;
        check(!get_meta(h, key.str().c_str()), "Get meta should fail.");
    }

    checkeq(num_read_attempts,
            get_int_stat_or_default(h, 0, "ep_bg_num_samples"),
            "Expected no bgFetch attempts");

    checkeq(cb::engine_errc::success,
            get_stats(h, {}, {}, add_stats),
            "Failed to get stats.");
    std::string eviction_policy = vals.find("ep_item_eviction_policy")->second;

    if (eviction_policy == "full_eviction") {  // FULL EVICTION MODE
        // Set with Meta
        int j;
        for (j = 0; j < 10; j++) {
            // init some random metadata
            ItemMetaData itm_meta;
            itm_meta.revSeqno = 10;
            itm_meta.cas = 0xdeadbeef;
            itm_meta.exptime = time(nullptr) + 300;
            itm_meta.flags = 0xdeadbeef;

            const std::string key = "swm-" + std::to_string(j);
            checkeq(cb::engine_errc::success,
                    set_with_meta(h, key, "somevalue", Vbid(0), &itm_meta, 0),
                    "Expected to store item");
        }

        checkeq(num_read_attempts,
                get_int_stat_or_default(h, 0, "ep_bg_num_samples"),
                "Expected no bgFetch attempts");

        // Add
        for (j = 0; j < 10; j++) {
            std::stringstream key;
            key << "add-" << j;

            checkeq(cb::engine_errc::success,
                    store(h,
                          nullptr,
                          StoreSemantics::Add,
                          key.str().c_str(),
                          "newvalue"),
                    "Failed to add value again.");
        }

        checkeq(num_read_attempts,
                get_int_stat_or_default(h, 0, "ep_bg_num_samples"),
                "Expected no bgFetch attempts");

        // Delete
        for (j = 0; j < 10; j++) {
            std::stringstream key;
            key << "del-" << j;
            checkeq(cb::engine_errc::no_such_key,
                    del(h, key.str().c_str(), 0, Vbid(0)),
                    "Failed remove with value.");
        }

        checkeq(num_read_attempts,
                get_int_stat_or_default(h, 0, "ep_bg_num_samples"),
                "Expected no bgFetch attempts");
    }

    return SUCCESS;
}

static enum test_result test_bloomfilter_delete_plus_set_scenario(
        EngineIface* h) {
    if (get_bool_stat(h, "ep_bfilter_enabled") == false) {
        checkeq(cb::engine_errc::success,
                set_param(h,
                          EngineParamCategory::Flush,
                          "bfilter_enabled",
                          "true"),
                "Set bloomfilter_enabled should have worked");
    }
    check(get_bool_stat(h, "ep_bfilter_enabled"),
          "Bloom filter wasn't enabled");

    // Ensure vbucket's bloom filter is enabled
    checkeq("ENABLED"s,
            get_str_stat(h, "vb_0:bloom_filter", "vbucket-details 0"),
            "Vbucket 0's bloom filter wasn't enabled upon setup!");

    checkeq(cb::engine_errc::success,
            store(h, nullptr, StoreSemantics::Set, "k1", "v1"),
            "Failed to fail to store an item.");

    wait_for_flusher_to_settle(h);
    int num_writes = get_int_stat(h, "rw_0:io_num_write", "kvstore");
    int num_persisted = get_int_stat(h, "ep_total_persisted");
    cb_assert(num_writes == 1 && num_persisted == 1);

    checkeq(cb::engine_errc::success,
            del(h, "k1", 0, Vbid(0)),
            "Failed remove with value.");
    stop_persistence(h);
    checkeq(cb::engine_errc::success,
            store(h,
                  nullptr,
                  StoreSemantics::Set,
                  "k1",
                  "v2",
                  nullptr,
                  0,
                  Vbid(0)),
            "Failed to fail to store an item.");
    int key_count =
            get_int_stat(h, "vb_0:bloom_filter_key_count", "vbucket-details 0");

    if (key_count == 0) {
        checkge(2, get_int_stat(h, "rw_0:io_num_write", "kvstore"),
              "Unexpected number of writes");
        start_persistence(h);
        wait_for_flusher_to_settle(h);
        checkeq(0,
                get_int_stat(
                        h, "vb_0:bloom_filter_key_count", "vbucket-details 0"),
                "Unexpected number of keys in bloomfilter");
    } else {
        cb_assert(key_count == 1);
        checkeq(2,
                get_int_stat(h, "rw_0:io_num_write", "kvstore"),
                "Unexpected number of writes");
        start_persistence(h);
        wait_for_flusher_to_settle(h);
        checkeq(1,
                get_int_stat(
                        h, "vb_0:bloom_filter_key_count", "vbucket-details 0"),
                "Unexpected number of keys in bloomfilter");
    }

    return SUCCESS;
}

static enum test_result test_datatype(EngineIface* h) {
    auto* cookie = testHarness->create_cookie(h);
    testHarness->set_datatype_support(cookie, true);

    ItemIface* itm = nullptr;
    const std::string key(R"({"foo":"bar"})");
    const auto datatype = PROTOCOL_BINARY_DATATYPE_JSON;
    uint64_t cas = 0;
    std::string value("x");
    checkeq(cb::engine_errc::success,
            storeCasOut(h, nullptr, Vbid(0), key, value, datatype, itm, cas),
            "Expected set to succeed");

    auto ret = get(h, cookie, key, Vbid(0));
    checkeq(cb::engine_errc::success, ret.first, "Unable to get stored item");

    item_info info;
    h->get_item_info(*ret.second.get(), info);
    checkeq(PROTOCOL_BINARY_DATATYPE_JSON, info.datatype, "Invalid datatype");

    const char* key1 = "foo";
    const char* val1 = R"({"foo1":"bar1"})";
    ItemMetaData itm_meta;
    itm_meta.revSeqno = 10;
    itm_meta.cas = info.cas;
    itm_meta.exptime = info.exptime;
    itm_meta.flags = info.flags;
    checkeq(cb::engine_errc::success,
            set_with_meta(h,
                          key1,
                          val1,
                          Vbid(0),
                          &itm_meta,
                          last_cas,
                          0,
                          info.datatype,
                          cookie),
            "Expected to store item");

    ret = get(h, cookie, key1, Vbid(0));
    checkeq(cb::engine_errc::success, ret.first, "Unable to get stored item");

    h->get_item_info(*ret.second.get(), info);
    checkeq(PROTOCOL_BINARY_DATATYPE_JSON,
            info.datatype,
            "Invalid datatype, when setWithMeta");

    testHarness->destroy_cookie(cookie);
    return SUCCESS;
}

static enum test_result test_datatype_with_unknown_command(EngineIface* h) {
    auto* cookie = testHarness->create_cookie(h);
    testHarness->set_datatype_support(cookie, true);
    const char* key = "foo";
    const char* val = R"({"foo":"bar"})";
    auto datatype = PROTOCOL_BINARY_DATATYPE_JSON;

    ItemMetaData itm_meta;
    itm_meta.revSeqno = 10;
    itm_meta.cas = 0x1;
    itm_meta.exptime = 0;
    itm_meta.flags = 0;

    //SET_WITH_META
    checkeq(cb::engine_errc::success,
            set_with_meta(
                    h, key, val, Vbid(0), &itm_meta, 0, 0, datatype, cookie),
            "Expected to store item");

    auto ret = get(h, cookie, key, Vbid(0));
    checkeq(cb::engine_errc::success, ret.first, "Unable to get stored item");

    item_info info;
    h->get_item_info(*ret.second.get(), info);
    checkeq(PROTOCOL_BINARY_DATATYPE_JSON,
            info.datatype,
            "Invalid datatype, when setWithMeta");

    //SET_RETURN_META
    checkeq(cb::engine_errc::success,
            set_ret_meta(h, "foo1", val, Vbid(0), 0, 0, 0, datatype, cookie),
            "Expected success");
    checkeq(cb::mcbp::Status::Success, last_status.load(),
            "Expected set returing meta to succeed");
    checkeq(PROTOCOL_BINARY_DATATYPE_JSON,
            last_datatype.load(),
            "Invalid datatype, when set_return_meta");

    testHarness->destroy_cookie(cookie);
    return SUCCESS;
}

static enum test_result test_access_scanner_settings(EngineIface* h) {
    if (!isWarmupEnabled(h)) {
        // Access scanner n/a without warmup.
        return SKIPPED;
    }

    // Create a unique access log path by combining with the db path.
    checkeq(cb::engine_errc::success,
            get_stats(h, {}, {}, add_stats),
            "Failed to get stats.");
    std::string dbname = vals.find("ep_dbname")->second;

    const auto alog_path = std::string("alog_path=") + dbname +
                           cb::io::DirectorySeparator + "access.log";
    std::string newconfig =
            std::string(testHarness->get_current_testcase()->cfg) + alog_path;

    testHarness->reload_engine(&h, newconfig.c_str(), true, false);

    wait_for_warmup_complete(h);

    std::string err_msg;
    // Check access scanner is enabled and alog_task_time is at default
    checkeq(true,
            get_bool_stat(h, "ep_access_scanner_enabled"),
            "Expected access scanner to be enabled");
    cb_assert(get_int_stat(h, "ep_alog_task_time") == 2);

    // Ensure access_scanner_task_time is what its expected to be.
    // Need to wait until the AccessScanner task has been setup.
    wait_for_stat_change(
            h, "ep_access_scanner_task_time", std::string{"NOT_SCHEDULED"});

    std::string str = get_str_stat(h, "ep_access_scanner_task_time");
    std::string expected_time = "02:00";
    err_msg.assign("Initial time incorrect, expect: " +
                   expected_time + ", actual: " + str.substr(11, 5));
    checkeq(0, str.substr(11, 5).compare(expected_time), err_msg.c_str());

    // Update alog_task_time and ensure the update is successful
    expected_time = "05:00";

    // [MB-24422] we need to set this multiple times as the change listeners
    //  may not have been initialized at the time of call
    repeat_till_true([&]() {
        set_param(h, EngineParamCategory::Flush, "alog_task_time", "5");
        str = get_str_stat(h, "ep_access_scanner_task_time");
        return (0 == str.substr(11, 5).compare(expected_time));
    });

    err_msg.assign("Updated time incorrect, expect: " +
                   expected_time + ", actual: " + str.substr(11, 5));
    checkeq(0, str.substr(11, 5).compare(expected_time), err_msg.c_str());

    // Update alog_sleep_time by 10 mins and ensure the update is successful.
    const std::chrono::minutes update_by{10};
    std::string targetTaskTime1{make_time_string(std::chrono::system_clock::now() +
                                                 update_by)};

    set_param(h,
              EngineParamCategory::Flush,
              "alog_sleep_time",
              std::to_string(update_by.count()).c_str());
    str = get_str_stat(h, "ep_access_scanner_task_time");

    // Recalculate now() + 10mins as upper bound on when the task should be
    // scheduled.
    std::string targetTaskTime2{make_time_string(std::chrono::system_clock::now() +
                                                 update_by)};

    // ep_access_scanner_task_time should fall within the range of
    // targetTaskTime1 and targetTaskTime2
    err_msg.assign("Unexpected task time range, expect: " +
                   targetTaskTime1 + " <= " + str + " <= " + targetTaskTime2);
    checkle(targetTaskTime1, str, err_msg.c_str());
    checkle(str, targetTaskTime2, err_msg.c_str());

    return SUCCESS;
}

static enum test_result test_access_scanner(EngineIface* h) {
    if (!isWarmupEnabled(h)) {
        // Access scanner not applicable without warmup.
        return SKIPPED;
    }

    // Create a unique access log path by combining with the db path.
    checkeq(cb::engine_errc::success,
            get_stats(h, {}, {}, add_stats),
            "Failed to get stats.");
    const auto dbname = vals.find("ep_dbname")->second;

    const auto alog_path = std::string("alog_path=") + dbname +
                           cb::io::DirectorySeparator + "access.log";

    /* We do not want the access scanner task to be running while we initiate it
       explicitly below. Hence set the alog_task_time to about 1 ~ 2 hours
       from now */
    const time_t now = time(nullptr);
    struct tm tm_now;
    cb_gmtime_r(&now, &tm_now);
    const auto two_hours_hence = (tm_now.tm_hour + 2) % 24;

    const auto alog_task_time = std::string("alog_task_time=") +
            std::to_string(two_hours_hence);

    const auto newconfig =
            std::string(testHarness->get_current_testcase()->cfg) + alog_path +
            ";" + alog_task_time;

    testHarness->reload_engine(&h, newconfig.c_str(), true, false);

    wait_for_warmup_complete(h);

    /* Check that alog_task_time was correctly updated. */
    checkeq(get_int_stat(h, "ep_alog_task_time"),
            two_hours_hence,
            "Failed to set alog_task_time to 2 hours in the future");

    checkeq(cb::engine_errc::success,
            get_stats(h, {}, {}, add_stats),
            "Failed to get stats.");
    std::string name = vals.find("ep_alog_path")->second;

    /* Check access scanner is enabled */
    checkeq(true,
            get_bool_stat(h, "ep_access_scanner_enabled"),
            "Access scanner task not enabled by default. Check test config");

    const int num_shards =
            get_int_stat(h, "ep_workload:num_shards", "workload");
    name = name + ".0";
    std::string prev(name + ".old");

    /* Get the resident ratio down to below 95% - point at which access.log
     * generation occurs.
     */
    int num_items = 0;
    // Size chosen to create ~2000 items (i.e. 2x more than we sanity-check below)
    // with the given max_size for this test.
    const std::string value(2000, 'x');
    while (true) {
        // Gathering stats on every store is expensive, just check every 100 iterations
        if ((num_items % 100) == 0) {
            if (get_int_stat(h, "vb_active_perc_mem_resident") < 94) {
                break;
            }
        }

        std::string key("key" + std::to_string(num_items));
        cb::engine_errc ret = store(
                h, nullptr, StoreSemantics::Set, key.c_str(), value.c_str());
        switch (ret) {
        case cb::engine_errc::success:
            num_items++;
            break;

        case cb::engine_errc::no_memory:
        case cb::engine_errc::temporary_failure:
            // Returned when at high watermark; simply retry the op.
            break;

        default:
            fprintf(stderr,
                    "test_access_scanner: Unexpected result from store(): %s\n",
                    cb::to_string(ret).c_str());
            abort();
        }

    }

    // Sanity check - ensure we have enough vBucket quota (max_size)
    // such that we have 1000 items - enough to give us 0.1%
    // granuarity in any residency calculations. */
    if (num_items < 1000) {
        std::cerr << "Error: test_access_scanner: "
            "expected at least 1000 items after filling vbucket, "
            "but only have " << num_items << ". "
            "Check max_size setting for test." << std::endl;
        return FAIL;
    }

    wait_for_flusher_to_settle(h);
    verify_curr_items(h, num_items, "Wrong number of items");
    int num_non_resident = get_int_stat(h, "vb_active_num_non_resident");
    checkge(num_non_resident, num_items * 6 / 100,
            "Expected num_non_resident to be at least 6% of total items");

    // MB-54571: Because we run with a very small max_size = 10M, the overhead
    // of our internal structures, other than the HashTable can cause _all_
    // values to be evicted. Stash something so we are able to generate an
    // access.log for shard 0.
    checkeq(cb::engine_errc::success,
            store(h,
                  nullptr,
                  StoreSemantics::Set,
                  "something",
                  value.c_str(),
                  nullptr,
                  0,
                  Vbid(0)),
            "Failed to store item");

    /* Run access scanner task once and expect it to generate access log */
    checkeq(cb::engine_errc::success,
            set_param(h,
                      EngineParamCategory::Flush,
                      "access_scanner_run",
                      "true"),
            "Failed to trigger access scanner");

    // Wait for the number of runs to equal the number of shards.
    wait_for_stat_to_be(h, "ep_num_access_scanner_runs", num_shards);

    /* This time since resident ratio is < 95% access log should be generated */
    check(cb::io::isFile(name),
          (std::string("access log file (") + name +
           ") should exist (got errno:" + std::to_string(errno))
                  .c_str());

    /* Increase resident ratio by deleting items */
    checkeq(cb::engine_errc::success,
            vbucketDelete(h, Vbid(0)),
            "Expected success");
    check(set_vbucket_state(h, Vbid(0), vbucket_state_active),
          "Failed to set VB0 state.");

    /* Run access scanner task once */
    const int access_scanner_skips =
            get_int_stat(h, "ep_num_access_scanner_skips");
    checkeq(cb::engine_errc::success,
            set_param(h,
                      EngineParamCategory::Flush,
                      "access_scanner_run",
                      "true"),
            "Failed to trigger access scanner");
    wait_for_stat_to_be(h,
                        "ep_num_access_scanner_skips",
                        access_scanner_skips + num_shards);

    // MB-51240: expect another forced run to still increase the skips
    checkeq(cb::engine_errc::success,
            set_param(h,
                      EngineParamCategory::Flush,
                      "access_scanner_run",
                      "true"),
            "Failed to trigger access scanner");
    wait_for_stat_to_be(h,
                        "ep_num_access_scanner_skips",
                        access_scanner_skips + (2 * num_shards));

    /* Access log files should be removed because resident ratio > 95% */
    check(!cb::io::isFile(prev), ".old access log file should not exist");
    check(!cb::io::isFile(name), "access log file should not exist");

    return SUCCESS;
}

static enum test_result test_set_param_message(EngineIface* h) {
    checkeq(cb::engine_errc::invalid_arguments,
            set_param(h, EngineParamCategory::Flush, "alog_task_time", "50"),
            "Expected an invalid value error for an out of bounds "
            "alog_task_time");
    check(std::string("Validation Error").compare(last_body),
          "Expected a "
          "validation error in the response body");
    return SUCCESS;
}

static enum test_result test_warmup_stats(EngineIface* h) {
    if (!isWarmupEnabled(h)) {
        return SKIPPED;
    }

    check(set_vbucket_state(h, Vbid(0), vbucket_state_active),
          "Failed to set VB0 state.");
    check(set_vbucket_state(h, Vbid(1), vbucket_state_replica),
          "Failed to set VB1 state.");

    for (int i = 0; i < 5000; ++i) {
        std::stringstream key;
        key << "key-" << i;
        checkeq(cb::engine_errc::success,
                store(h,
                      nullptr,
                      StoreSemantics::Set,
                      key.str().c_str(),
                      "somevalue"),
                "Error setting.");
    }

    // Restart the server.
    testHarness->reload_engine(&h,

                               testHarness->get_current_testcase()->cfg,
                               true,
                               false);

    wait_for_warmup_complete(h);

    const auto warmup_stats = get_all_stats(h, "warmup");

    // Check all expected warmup stats exists.
    const char* warmup_keys[] = { "ep_warmup_thread",
                                  "ep_warmup_value_count",
                                  "ep_warmup_key_count",
                                  "ep_warmup_dups",
                                  "ep_warmup_oom",
                                  "ep_warmup_time"};
    for (const auto* key : warmup_keys) {
        check(warmup_stats.find(key) != warmup_stats.end(),
              (std::string("Found no ") + key).c_str());
    }

    std::string warmup_time = warmup_stats.at("ep_warmup_time");
    cb_assert(std::stoi(warmup_time) > 0);

    const auto prev_vb_stats = get_all_stats(h, "prev-vbucket");

    check(prev_vb_stats.find("vb_0") != prev_vb_stats.end(),
          "Found no previous state for VB0");
    check(prev_vb_stats.find("vb_1") != prev_vb_stats.end(),
          "Found no previous state for VB1");

    checkeq(std::string("active"), prev_vb_stats.at("vb_0"),
            "Unexpected stats for vb 0");
    checkeq(std::string("replica"), prev_vb_stats.at("vb_1"),
            "Unexpected stats for vb 1");

    const auto vb_details_stats = get_all_stats(h, "vbucket-details");
    checkeq(5000, std::stoi(vb_details_stats.at("vb_0:num_items")),
            "Unexpected item count for vb 0");
    checkeq(0, std::stoi(vb_details_stats.at("vb_1:num_items")),
            "Unexpected item count for vb 1");

    return SUCCESS;
}

static enum test_result test_warmup_with_threshold(EngineIface* h) {
    if (!isWarmupEnabled(h)) {
        return SKIPPED;
    }

    check(set_vbucket_state(h, Vbid(0), vbucket_state_active),
          "Failed set vbucket 1 state.");
    check(set_vbucket_state(h, Vbid(1), vbucket_state_active),
          "Failed set vbucket 2 state.");
    check(set_vbucket_state(h, Vbid(2), vbucket_state_active),
          "Failed set vbucket 3 state.");
    check(set_vbucket_state(h, Vbid(3), vbucket_state_active),
          "Failed set vbucket 4 state.");

    for (int i = 0; i < 10000; ++i) {
        std::stringstream key;
        key << "key+" << i;
        checkeq(cb::engine_errc::success,
                store(h,
                      nullptr,
                      StoreSemantics::Set,
                      key.str().c_str(),
                      "somevalue",
                      nullptr,
                      0,
                      Vbid(i % 4)),
                "Error setting.");
    }

    // Restart the server.
    testHarness->reload_engine(&h,

                               testHarness->get_current_testcase()->cfg,
                               true,
                               false);

    wait_for_warmup_complete(h);

    checkeq(1,
            get_int_stat(h, "ep_warmup_min_item_threshold", "warmup"),
            "Unable to set warmup_min_item_threshold to 1%");

    const std::string policy = get_str_stat(h, "ep_item_eviction_policy");

    if (policy == "full_eviction") {
        checkeq(get_int_stat(h, "ep_warmup_key_count", "warmup"),
                get_int_stat(h, "ep_warmup_value_count", "warmup"),
                "Warmed up key count didn't match warmed up value count");
    } else {
        checkeq(10000,
                get_int_stat(h, "ep_warmup_key_count", "warmup"),
                "Warmup didn't warmup all keys");
    }
    check(get_int_stat(h, "ep_warmup_value_count", "warmup") <= 110,
          "Warmed up value count found to be greater than 1%");

    cb_assert(get_int_stat(h, "ep_warmup_time", "warmup") > 0);

    return SUCCESS;
}

// Test that when a bucket is populated in full-eviction mode; but
// later changed to value-eviction mode, if there isn't sufficient
// memory to load all item metadata we return NOMEM to the
// ENABLE_TRAFFIC command.
static enum test_result test_warmup_oom(EngineIface* h) {
    if (!isWarmupEnabled(h)) {
        return SKIPPED;
    }

    // Requires memory tracking for us to be able to correctly monitor memory
    // usage.
    if (!get_bool_stat(h, "ep_mem_tracker_enabled")) {
        return SKIPPED;
    }

    write_items(
            h, 20000, 0, "superlongnameofkey1234567890123456789012345678902");

    wait_for_flusher_to_settle(h);

    std::string config(testHarness->get_current_testcase()->cfg);
    config = config + "max_size=2097152;item_eviction_policy=value_only";

    testHarness->reload_engine(&h, config.c_str(), true, false);

    wait_for_warmup_complete(h);

    std::unique_ptr<MockCookie> cookie = std::make_unique<MockCookie>();
    checkeq(cb::engine_errc::no_memory,
            h->set_traffic_control_mode(*cookie, TrafficControlMode::Enabled),
            "Data traffic command should have failed with enomem");

    return SUCCESS;
}

static enum test_result test_cbd_225(EngineIface* h) {
    // get engine startup token
    time_t token1 = get_int_stat(h, "ep_startup_time");
    checkne(time_t{0}, token1, "Expected non-zero startup token");

    // store some random data
    checkeq(cb::engine_errc::success,
            store(h, nullptr, StoreSemantics::Set, "k1", "v1"),
            "Failed to fail to store an item.");
    checkeq(cb::engine_errc::success,
            store(h, nullptr, StoreSemantics::Set, "k2", "v2"),
            "Failed to fail to store an item.");
    wait_for_flusher_to_settle(h);

    // check token again, which should be the same as before
    time_t token2 = get_int_stat(h, "ep_startup_time");
    checkeq(token1, token2, "Expected the same startup token");

    // reload the engine
    testHarness->time_travel(10);
    testHarness->reload_engine(&h,

                               testHarness->get_current_testcase()->cfg,
                               true,
                               false);

    wait_for_warmup_complete(h);

    // check token, this time we should get a different one
    time_t token3 = get_int_stat(h, "ep_startup_time");
    checkne(token3, token1, "Expected a different startup token");

    return SUCCESS;
}

static enum test_result test_workload_stats(EngineIface* h) {
    auto* cookie = testHarness->create_cookie(h);
    checkeq(cb::engine_errc::success,
            h->get_stats(*cookie, "workload"sv, {}, add_stats),
            "Falied to get workload stats");
    testHarness->destroy_cookie(cookie);
    int num_read_threads =
            get_int_stat(h, "ep_workload:num_readers", "workload");
    int num_write_threads =
            get_int_stat(h, "ep_workload:num_writers", "workload");
    int num_auxio_threads =
            get_int_stat(h, "ep_workload:num_auxio", "workload");
    int num_nonio_threads =
            get_int_stat(h, "ep_workload:num_nonio", "workload");
    int num_shards = get_int_stat(h, "ep_workload:num_shards", "workload");
    checkeq(10, num_read_threads, "Incorrect number of readers");
    checkeq(4, num_write_threads, "Incorrect number of writers");
    checkeq(8, num_auxio_threads, "Incorrect number of auxio threads");
    check(num_nonio_threads > 1 && num_nonio_threads <= 8,
          "Incorrect number of nonio threads");
    checkeq(5, num_shards, "Incorrect number of shards");
    return SUCCESS;
}

static enum test_result test_max_workload_stats(EngineIface* h) {
    ExecutorPool::get()->setNumAuxIO(1);
    ExecutorPool::get()->setNumNonIO(4);
    auto* cookie = testHarness->create_cookie(h);
    checkeq(cb::engine_errc::success,
            h->get_stats(*cookie, "workload"sv, {}, add_stats),
            "Failed to get workload stats");
    testHarness->destroy_cookie(cookie);
    int num_read_threads =
            get_int_stat(h, "ep_workload:num_readers", "workload");
    int num_write_threads =
            get_int_stat(h, "ep_workload:num_writers", "workload");
    int num_auxio_threads =
            get_int_stat(h, "ep_workload:num_auxio", "workload");
    int num_nonio_threads =
            get_int_stat(h, "ep_workload:num_nonio", "workload");
    int num_shards = get_int_stat(h, "ep_workload:num_shards", "workload");
    checkeq(14, num_read_threads, "Incorrect number of readers");
    checkeq(4, num_write_threads, "Incorrect number of writers");

    checkeq(1, num_auxio_threads, "Incorrect number of auxio threads");// config
    checkeq(4, num_nonio_threads, "Incorrect number of nonio threads");// config
    checkeq(5, num_shards, "Incorrect number of shards");
    return SUCCESS;
}

static enum test_result test_worker_stats(EngineIface* h) {
    if (isFollyExecutorPool(h)) {
        // FollyExecutorPool doesn't support 'worker' stats.
        return SKIPPED;
    }
    checkeq(cb::engine_errc::success,
            get_stats(h, "dispatcher"sv, {}, add_stats),
            "Failed to get worker stats");

    std::set<std::string> tasklist;
    tasklist.insert("Running a flusher loop");
    tasklist.insert("Updating stat snapshot on disk");
    tasklist.insert("Batching background fetch");
    tasklist.insert("Fetching item from disk for vkey stat");
    tasklist.insert("Fetching item from disk");
    tasklist.insert("Generating access log");
    tasklist.insert("Snapshotting vbucket states");
    tasklist.insert("Warmup - initialize");
    tasklist.insert("Warmup - creating vbuckets");
    tasklist.insert("Warmup - estimate item count");
    tasklist.insert("Warmup - key dump");
    tasklist.insert("Warmup - check for access log");
    tasklist.insert("Warmup - loading access log");
    tasklist.insert("Warmup - loading KV Pairs");
    tasklist.insert("Warmup - loading data");
    tasklist.insert("Warmup - completion");
    tasklist.insert("Not currently running any task");

    std::set<std::string> statelist;
    statelist.insert("creating");
    statelist.insert("running");
    statelist.insert("waiting");
    statelist.insert("sleeping");
    statelist.insert("shutdown");
    statelist.insert("dead");

    for (std::string name : {"worker_0", "worker_1"}) {
        std::string task = vals["Reader_" + name + ":task"];
        task = task.substr(0, task.find(":"));

        std::string state = vals["Reader_" + name + ":state"];

        check(tasklist.find(task) != tasklist.end(),
              (name + "'s Current task incorrect: " + task).c_str());
        check(statelist.find(state) != statelist.end(),
              (name + "'s state incorrect: " + state).c_str());
    }

    checkeq(15,
            get_int_stat(h, "ep_num_workers"), // cannot spawn less
            "Incorrect number of threads spawned");
    return SUCCESS;
}

static enum test_result test_all_keys_api(EngineIface* h) {
    std::vector<std::string> keys;
    const int start_key_idx = 10, del_key_idx = 12, num_keys = 5,
              total_keys = 100;

    for (uint32_t i = 0; i < total_keys; ++i) {
        std::string key("key_" + std::to_string(i));
        keys.push_back(key);
    }
    std::vector<std::string>::iterator it;
    for (it = keys.begin(); it != keys.end(); ++it) {
        ItemIface* itm;
        checkeq(cb::engine_errc::success,
                store(h,
                      nullptr,
                      StoreSemantics::Set,
                      it->c_str(),
                      it->c_str(),
                      &itm,
                      0,
                      Vbid(0)),
                "Failed to store a value");
        h->release(*itm);
    }
    std::string del_key("key_" + std::to_string(del_key_idx));
    checkeq(cb::engine_errc::success,
            del(h, del_key.c_str(), 0, Vbid(0)),
            "Failed to delete key");
    wait_for_flusher_to_settle(h);
    checkeq(total_keys - 1,
            get_int_stat(h, "curr_items"),
            "Item count mismatch");

    std::string start_key("key_" + std::to_string(start_key_idx));
    const uint16_t keylen = start_key.length();
    uint32_t count = htonl(num_keys);

    auto pkt1 = createPacket(cb::mcbp::ClientOpcode::GetKeys,
                             Vbid(0),
                             0,
                             {reinterpret_cast<char*>(&count), sizeof(count)},
                             start_key);

    std::unique_ptr<MockCookie> cookie = std::make_unique<MockCookie>();
    if (isPersistentBucket(h)) {
        checkeq(cb::engine_errc::success,
                h->unknown_command(*cookie, *pkt1, add_response),
                "Failed to get all_keys, sort: ascending");
    } else {
        /* We intend to support cb::mcbp::ClientOpcode::GetKeys in ephemeral
           buckets in the future */
        checkeq(cb::engine_errc::not_supported,
                h->unknown_command(*cookie, *pkt1, add_response),
                "Should return not supported");
        return SUCCESS;
    }

    /* Check the keys. */
    size_t offset = 0;
    /* Since we have one deleted key, we must go till num_keys + 1 */
    for (size_t i = 0; i < num_keys + 1; ++i) {
        if (del_key_idx == start_key_idx + i) {
            continue;
        }
        uint16_t len;
        memcpy(&len, last_body.data() + offset, sizeof(uint16_t));
        len = ntohs(len);
        checkeq(keylen, len, "Key length mismatch in all_docs response");
        std::string key("key_" + std::to_string(start_key_idx + i));
        offset += sizeof(uint16_t);
        checkeq(0, last_body.compare(offset, keylen, key.c_str()),
                "Key mismatch in all_keys response");
        offset += keylen;
    }

    return SUCCESS;
}

static enum test_result test_all_keys_api_during_bucket_creation(
        EngineIface* h) {
    uint32_t count = htonl(5);
    const char key[] = "key_10";

    auto pkt1 = createPacket(cb::mcbp::ClientOpcode::GetKeys,
                             Vbid(1),
                             0,
                             {reinterpret_cast<char*>(&count), sizeof(count)},
                             {key, strlen(key)});

    stop_persistence(h);
    check(set_vbucket_state(h, Vbid(1), vbucket_state_active),
          "Failed set vbucket 1 state.");

    std::unique_ptr<MockCookie> cookie = std::make_unique<MockCookie>();
    if (isPersistentBucket(h)) {
        checkeq(cb::engine_errc::success,
                h->unknown_command(*cookie, *pkt1, add_response),
                "Unexpected return code from all_keys_api");
    } else {
        /* We intend to support cb::mcbp::ClientOpcode::GetKeys in ephemeral
           buckets in the future */
        checkeq(cb::engine_errc::not_supported,
                h->unknown_command(*cookie, *pkt1, add_response),
                "Should return not supported");
        return SUCCESS;
    }

    start_persistence(h);

    checkeq(cb::mcbp::Status::Success, last_status.load(),
            "Unexpected response status");

    return SUCCESS;
}

static enum test_result test_curr_items_add_set(EngineIface* h) {
    // Verify initial case.
    verify_curr_items(h, 0, "init");

    const auto initial_enqueued = get_int_stat(h, "ep_total_enqueued");

    // Verify set and add case
    checkeq(cb::engine_errc::success,
            store(h, nullptr, StoreSemantics::Add, "k1", "v1"),
            "Failed to fail to store an item.");
    checkeq(cb::engine_errc::success,
            store(h, nullptr, StoreSemantics::Set, "k2", "v2"),
            "Failed to fail to store an item.");
    checkeq(cb::engine_errc::success,
            store(h, nullptr, StoreSemantics::Set, "k3", "v3"),
            "Failed to fail to store an item.");
    if (isPersistentBucket(h) && is_full_eviction(h)) {
        // MB-21957: FE mode - curr_items is only valid once we flush documents
        wait_for_flusher_to_settle(h);
    }
    verify_curr_items(h, 3, "three items stored");
    checkeq(initial_enqueued + 3,
            get_int_stat(h, "ep_total_enqueued"),
            "Expected total_enqueued to increase by 3 after 3 new items");

    return SUCCESS;
}

static enum test_result test_curr_items_delete(EngineIface* h) {
    // Verify initial case.
    verify_curr_items(h, 0, "init");

    // Store some items
    write_items(h, 3);
    wait_for_flusher_to_settle(h);

    // Verify delete case.
    checkeq(cb::engine_errc::success,
            del(h, "key1", 0, Vbid(0)),
            "Failed remove with value.");

    wait_for_stat_change(h, "curr_items", 3);
    verify_curr_items(h, 2, "one item deleted - persisted");

    return SUCCESS;
}

static enum test_result test_curr_items_dead(EngineIface* h) {
    std::string backend = get_str_stat(h, "ep_backend");
    if (backend == "rocksdb") {
        // RocksDBKVStore::prepareToDeleteImpl is not implemented.
        // Some of our debug logging accesses the result and we end up
        // with a nullptr dereference.
        return SKIPPED_UNDER_ROCKSDB;
    }

    // Verify initial case.
    verify_curr_items(h, 0, "init");

    // Store some items
    write_items(h, 3);
    wait_for_flusher_to_settle(h);

    // Verify dead vbucket case.
    check(set_vbucket_state(h, Vbid(0), vbucket_state_dead),
          "Failed set vbucket 0 state to dead");

    verify_curr_items(h, 0, "dead vbucket");
    checkeq(0,
            get_int_stat(h, "curr_items_tot"),
            "Expected curr_items_tot to be 0 with a dead vbucket");

    // Then resurrect.
    check(set_vbucket_state(h, Vbid(0), vbucket_state_active),
          "Failed set vbucket 0 state to active");

    verify_curr_items(h, 3, "resurrected vbucket");

    // Now completely delete it.
    check(set_vbucket_state(h, Vbid(0), vbucket_state_dead),
          "Failed set vbucket 0 state to dead (2)");
    wait_for_flusher_to_settle(h);
    checkeq(uint64_t(0),
            get_stat<uint64_t>(h, "ep_queue_size"),
            "ep_queue_size is not zero after setting to dead (2)");

    checkeq(cb::engine_errc::success,
            vbucketDelete(h, Vbid(0)),
            "Expected success");
    checkeq(cb::mcbp::Status::Success, last_status.load(),
            "Expected success deleting vbucket.");
    verify_curr_items(h, 0, "del vbucket");
    checkeq(0,
            get_int_stat(h, "curr_items_tot"),
            "Expected curr_items_tot to be 0 after deleting a vbucket");

    return SUCCESS;
}

static enum test_result test_value_eviction(EngineIface* h) {
    check(set_vbucket_state(h, Vbid(1), vbucket_state_active),
          "Failed to set vbucket state.");

    reset_stats(h);

    checkeq(0,
            get_int_stat(h, "ep_num_value_ejects"),
            "Expected reset stats to set ep_num_value_ejects to zero");
    checkeq(0,
            get_int_stat(h, "ep_num_non_resident"),
            "Expected all items to be resident");
    checkeq(0,
            get_int_stat(h, "vb_active_num_non_resident"),
            "Expected all active vbucket items to be resident");

    stop_persistence(h);
    checkeq(cb::engine_errc::success,
            store(h, nullptr, StoreSemantics::Set, "k1", "v1"),
            "Failed to fail to store an item.");
    evict_key(h, "k1", Vbid(0), "Can't eject: Dirty object.", true);
    start_persistence(h);
    wait_for_flusher_to_settle(h);
    stop_persistence(h);
    checkeq(cb::engine_errc::success,
            store(h,
                  nullptr,
                  StoreSemantics::Set,
                  "k2",
                  "v2",
                  nullptr,
                  0,
                  Vbid(1)),
            "Failed to fail to store an item.");
    evict_key(h, "k2", Vbid(1), "Can't eject: Dirty object.", true);
    start_persistence(h);
    wait_for_flusher_to_settle(h);

    evict_key(h, "k1", Vbid(0), "Ejected.");
    evict_key(h, "k2", Vbid(1), "Ejected.");

    checkeq(2,
            get_int_stat(h, "vb_active_num_non_resident"),
            "Expected two non-resident items for active vbuckets");

    evict_key(h, "k1", Vbid(0), "Already ejected.");
    evict_key(h, "k2", Vbid(1), "Already ejected.");

    checkeq(cb::engine_errc::success,
            get_stats(h, {}, {}, add_stats),
            "Failed to get stats.");
    const auto eviction_policy = vals.find("ep_item_eviction_policy")->second;

    std::unique_ptr<MockCookie> cookie = std::make_unique<MockCookie>();
    const auto status =
            h->evict_key(*cookie,
                         DocKey{"missing-key", DocKeyEncodesCollectionId::No},
                         Vbid{0});

    if (eviction_policy == "value_only") {
        checkeq(cb::engine_errc::no_such_key,
                status,
                "expected the key to be missing...");
    } else {
        // Note that we simply return SUCCESS when EVICT_KEY is issued to
        // a non-resident or non-existent key with full eviction to avoid a disk
        // lookup.
        checkeq(cb::engine_errc::success,
                status,
                "expected the success for evicting a non-existent key with "
                "full eviction");
    }

    reset_stats(h);
    checkeq(0,
            get_int_stat(h, "ep_num_value_ejects"),
            "Expected reset stats to set ep_num_value_ejects to zero");

    check_key_value(h, "k1", "v1", 2);
    checkeq(1,
            get_int_stat(h, "vb_active_num_non_resident"),
            "Expected only one active vbucket item to be non-resident");

    check(set_vbucket_state(h, Vbid(0), vbucket_state_replica),
          "Failed to set vbucket state.");
    check(set_vbucket_state(h, Vbid(1), vbucket_state_replica),
          "Failed to set vbucket state.");
    checkeq(0,
            get_int_stat(h, "vb_active_num_non_resident"),
            "Expected no non-resident items");

    return SUCCESS;
}

static enum test_result test_duplicate_items_disk(EngineIface* h) {
    if (!isWarmupEnabled(h)) {
        return SKIPPED;
    }

    check(set_vbucket_state(h, Vbid(1), vbucket_state_active),
          "Failed to set vbucket state.");

    std::vector<std::string> keys;
    for (int j = 0; j < 100; ++j) {
        std::stringstream ss;
        ss << "key" << j;
        std::string key(ss.str());
        keys.push_back(key);
    }
    std::vector<std::string>::iterator it;
    for (it = keys.begin(); it != keys.end(); ++it) {
        checkeq(cb::engine_errc::success,
                store(h,
                      nullptr,
                      StoreSemantics::Set,
                      it->c_str(),
                      "value",
                      nullptr,
                      0,
                      Vbid(1)),
                "Failed to store a value");
    }
    wait_for_flusher_to_settle(h);

    // don't need to explicitly set the vbucket state to dead as this is
    // done as part of the vbucketDelete. See KVBucket::deleteVBucket
    int vb_del_num = get_int_stat(h, "ep_vbucket_del");
    checkeq(cb::engine_errc::success,
            vbucketDelete(h, Vbid(1)),
            "Failure deleting dead bucket.");
    check(verify_vbucket_missing(h, Vbid(1)),
          "vbucket 1 was not missing after deleting it.");
    // wait for the deletion to successfully complete before setting the
    // vbucket state active (which creates the vbucket)
    wait_for_stat_change(h, "ep_vbucket_del", vb_del_num);

    check(set_vbucket_state(h, Vbid(1), vbucket_state_active),
          "Failed to set vbucket state.");

    for (it = keys.begin(); it != keys.end(); ++it) {
        ItemIface* i;
        checkeq(cb::engine_errc::success,
                store(h,
                      nullptr,
                      StoreSemantics::Set,
                      it->c_str(),
                      it->c_str(),
                      &i,
                      0,
                      Vbid(1)),
                "Failed to store a value");
        h->release(*i);
    }
    wait_for_flusher_to_settle(h);

    testHarness->reload_engine(&h,

                               testHarness->get_current_testcase()->cfg,
                               true,
                               false);

    wait_for_warmup_complete(h);
    check(set_vbucket_state(h, Vbid(1), vbucket_state_active),
          "Failed to set vbucket state.");
    // Make sure that a key/value item is persisted correctly
    for (it = keys.begin(); it != keys.end(); ++it) {
        evict_key(h, it->c_str(), Vbid(1), "Ejected.");
    }
    for (it = keys.begin(); it != keys.end(); ++it) {
        check_key_value(h, it->c_str(), it->data(), it->size(), Vbid(1));
    }
    checkeq(0,
            get_int_stat(h, "ep_warmup_dups"),
            "Expected no duplicate items from disk");

    return SUCCESS;
}

static enum test_result test_disk_gt_ram_golden(EngineIface* h) {
    // Check/grab initial state.
    const auto initial_enqueued = get_int_stat(h, "ep_total_enqueued");
    int itemsRemoved = get_int_stat(h, "ep_items_rm_from_checkpoints");

    // Store some data and check post-set state.
    wait_for_persisted_value(h, "k1", "some value");
    wait_for_stat_change(h, "ep_items_rm_from_checkpoints", itemsRemoved);

    checkeq(0,
            get_int_stat(h, "ep_bg_fetched"),
            "Should start with zero bg fetches");
    checkeq((initial_enqueued + 1),
            get_int_stat(h, "ep_total_enqueued"),
            "Should have additional item enqueued after store");

    // Evict the data.
    evict_key(h, "k1");

    // Reload the data.
    check_key_value(h, "k1", "some value", 10);

    checkeq(1,
            get_int_stat(h, "ep_bg_fetched"),
            "BG fetches should be one after reading an evicted key");
    checkeq((initial_enqueued + 1),
            get_int_stat(h, "ep_total_enqueued"),
            "Item should not be marked dirty after reading an evicted key");

    itemsRemoved = get_int_stat(h, "ep_items_rm_from_checkpoints");
    // Delete the value and make sure things return correctly.
    int numStored = get_int_stat(h, "ep_total_persisted");
    checkeq(cb::engine_errc::success,
            del(h, "k1", 0, Vbid(0)),
            "Failed remove with value.");
    wait_for_stat_change(h, "ep_total_persisted", numStored);
    wait_for_stat_change(h, "ep_items_rm_from_checkpoints", itemsRemoved);

    return SUCCESS;
}

static enum test_result test_disk_gt_ram_paged_rm(EngineIface* h) {
    // Check/grab initial state.
    const auto initial_enqueued = get_int_stat(h, "ep_total_enqueued");

    // Store some data and check post-set state.
    wait_for_persisted_value(h, "k1", "some value");
    checkeq(0,
            get_int_stat(h, "ep_bg_fetched"),
            "bg_fetched should initially be zero");
    checkeq(initial_enqueued + 1,
            get_int_stat(h, "ep_total_enqueued"),
            "Expected total_enqueued to increase by 1 after storing 1 value");

    // Evict the data.
    evict_key(h, "k1");

    // Delete the value and make sure things return correctly.
    int numStored = get_int_stat(h, "ep_total_persisted");
    checkeq(cb::engine_errc::success,
            del(h, "k1", 0, Vbid(0)),
            "Failed remove with value.");
    wait_for_stat_change(h, "ep_total_persisted", numStored);

    return SUCCESS;
}

static enum test_result test_disk_gt_ram_update_paged_out(EngineIface* h) {
    wait_for_persisted_value(h, "k1", "some value");

    evict_key(h, "k1");

    checkeq(cb::engine_errc::success,
            store(h, nullptr, StoreSemantics::Set, "k1", "new value"),
            "Failed to update an item.");

    check_key_value(h, "k1", "new value", 9);

    checkeq(0, get_int_stat(h, "ep_bg_fetched"), "bg fetched something");

    return SUCCESS;
}

/*
 * Test that reading a document which has been deleted
 * (and tombstone compacted) does not go to disk but instead uses the Bloom
 * filter to detect the document does not exist without having to access disk.
 *
 */
static enum test_result test_disk_gt_ram_delete_paged_out(EngineIface* h) {
    Expects(get_bool_stat(h, "ep_bfilter_enabled") &&
            "This test expects Bloom filter to be enabled.");

    wait_for_persisted_value(h, "k1", "some value");

    evict_key(h, "k1");

    checkeq(cb::engine_errc::success,
            del(h, "k1", 0, Vbid(0)),
            "Failed to delete.");

    // Wait for delete to be persisted so Bloom filter has the deleted key added.
    wait_for_flusher_to_settle(h);

    checkeq(0,
            get_int_stat(h, "ep_bg_fetched"),
            "Unexpected bg_fetched after del, before get");

    // Store 1 more item - this is necessary as we cannot purge the high_seqno,
    // but we _do_ want the delete above to be purged (and hence removed from
    // Bloom filter on rebuild).
    wait_for_persisted_value(h, "k2", "some value2");

    // Trigger compaction - this is necessary to rebuild the Bloom filter to not
    // include deleted, purged items.
    compact_db(h, Vbid(0), std::numeric_limits<uint64_t>::max(), 0, 0);

    checkeq(cb::engine_errc::no_such_key,
            verify_key(h, "k1"),
            "Expected miss.");

    checkeq(0,
            get_int_stat(h, "ep_bg_fetched"),
            "Unexpected bg_fetched after del/get");

    return SUCCESS;
}

extern "C" {
    static void bg_set_thread(void *arg) {
        auto* td(static_cast<ThreadData*>(arg));

        std::this_thread::sleep_for(
                std::chrono::microseconds(2600)); // Exacerbate race condition.

        checkeq(cb::engine_errc::success,
                store(td->h, nullptr, StoreSemantics::Set, "k1", "new value"),
                "Failed to update an item.");

        delete td;
    }

    static void bg_del_thread(void *arg) {
        auto *td(static_cast<ThreadData*>(arg));

        std::this_thread::sleep_for(
                std::chrono::microseconds(2600)); // Exacerbate race condition.

        checkeq(cb::engine_errc::success,
                del(td->h, "k1", 0, Vbid(0)),
                "Failed to delete.");

        delete td;
    }
}

static enum test_result test_disk_gt_ram_set_race(EngineIface* h) {
    wait_for_persisted_value(h, "k1", "some value");

    evict_key(h, "k1");

    auto thread = create_thread([h]() { bg_set_thread(new ThreadData(h)); },
                                "mythread");

    check_key_value(h, "k1", "new value", 9);

    // Should have bg_fetched, but discarded the old value.
    cb_assert(1 == get_int_stat(h, "ep_bg_fetched"));

    thread.join();

    return SUCCESS;
}

static enum test_result test_disk_gt_ram_rm_race(EngineIface* h) {
    wait_for_persisted_value(h, "k1", "some value");

    evict_key(h, "k1");

    auto thread = create_thread([h]() { bg_del_thread(new ThreadData(h)); },
                                "mythread");

    checkeq(cb::engine_errc::no_such_key,
            verify_key(h, "k1"),
            "Expected miss.");

    // Should have bg_fetched, but discarded the old value.
    cb_assert(1 == get_int_stat(h, "ep_bg_fetched"));

    thread.join();

    return SUCCESS;
}

static enum test_result test_kill9_bucket(EngineIface* h) {
    if (!isWarmupEnabled(h)) {
        return SKIPPED;
    }

    std::vector<std::string> keys;
    for (int j = 0; j < 2000; ++j) {
        std::stringstream ss;
        ss << "key-0-" << j;
        std::string key(ss.str());
        keys.push_back(key);
    }
    std::vector<std::string>::iterator it;
    for (it = keys.begin(); it != keys.end(); ++it) {
        checkeq(cb::engine_errc::success,
                store(h,
                      nullptr,
                      StoreSemantics::Set,
                      it->c_str(),
                      it->c_str()),
                "Failed to store a value");
    }

    // Last parameter indicates the force shutdown for the engine.
    testHarness->reload_engine(&h,

                               testHarness->get_current_testcase()->cfg,
                               true,
                               true);

    wait_for_warmup_complete(h);

    keys.clear();
    for (int j = 0; j < 2000; ++j) {
        std::stringstream ss;
        ss << "key-1-" << j;
        std::string key(ss.str());
        keys.push_back(key);
    }
    for (it = keys.begin(); it != keys.end(); ++it) {
        ItemIface* i;
        checkeq(cb::engine_errc::success,
                store(h,
                      nullptr,
                      StoreSemantics::Set,
                      it->c_str(),
                      it->c_str(),
                      &i,
                      0,
                      Vbid(0)),
                "Failed to store a value");
        h->release(*i);
    }
    for (it = keys.begin(); it != keys.end(); ++it) {
        check_key_value(h, it->c_str(), it->data(), it->size(), Vbid(0));
    }

    return SUCCESS;
}

static enum test_result test_revid(EngineIface* h) {
    ItemMetaData meta;
    for (uint64_t ii = 1; ii < 10; ++ii) {
        checkeq(cb::engine_errc::success,
                store(h, nullptr, StoreSemantics::Set, "test_revid", "foo"),
                "Failed to store a value");

        cb::EngineErrorMetadataPair erroMetaPair;
        check(get_meta(h, "test_revid", erroMetaPair), "Get meta failed");
        checkeq(ii, erroMetaPair.second.seqno, "Unexpected sequence number");
    }

    return SUCCESS;
}

static enum test_result test_regression_mb4314(EngineIface* h) {
    cb::EngineErrorMetadataPair errorMetaPair;
    check(!get_meta(h, "test_regression_mb4314", errorMetaPair),
          "Expected get_meta() to fail");

    ItemMetaData itm_meta(0xdeadbeef, 10, 0xdeadbeef, 0);
    checkeq(cb::engine_errc::success,
            set_with_meta(h,
                          "test_regression_mb4314",
                          {},
                          Vbid(0),
                          &itm_meta,
                          errorMetaPair.second.cas),
            "Expected to store item");

    // Now try to read the item back:
    auto ret = get(h, nullptr, "test_regression_mb4314", Vbid(0));
    checkeq(cb::engine_errc::success,
            ret.first,
            "Expected to get the item back!");

    return SUCCESS;
}

static enum test_result test_mb3466(EngineIface* h) {
    checkeq(cb::engine_errc::success,
            get_stats(h, {}, {}, add_stats),
            "Failed to get stats.");

    check(vals.find("mem_used") != vals.end(),
          "Expected \"mem_used\" to be returned");
    check(vals.find("bytes") != vals.end(),
          "Expected \"bytes\" to be returned");
    std::string memUsed = vals["mem_used"];
    std::string bytes = vals["bytes"];
    checkeq(memUsed, bytes,
          "Expected mem_used and bytes to have the same value");

    return SUCCESS;
}

static enum test_result test_observe_seqno_basic_tests(EngineIface* h) {
    // Check observe seqno for vbucket with id 1
    check(set_vbucket_state(h, Vbid(1), vbucket_state_active),
          "Failed to set vbucket state.");

    //Check the output when there is no data in the vbucket
    uint64_t vb_uuid = get_ull_stat(h, "vb_1:0:id", "failovers");
    uint64_t high_seqno = get_int_stat(h, "vb_1:high_seqno", "vbucket-seqno");
    checkeq(cb::engine_errc::success,
            observe_seqno(h, Vbid(1), vb_uuid),
            "Expected success");

    checkeq(cb::mcbp::Status::Success,
            last_status.load(),
            "Expected success");

    const auto bucket_type =
            isPersistentBucket(h) ? EPBucketType::EP : EPBucketType::Ephemeral;
    check_observe_seqno(
            false, bucket_type, 0, Vbid(1), vb_uuid, high_seqno, high_seqno);

    //Add some mutations and verify the output
    int num_items = 10;
    for (int j = 0; j < num_items; ++j) {
        // Set an item
        ItemIface* it = nullptr;
        uint64_t cas1;
        std::string value('x', 100);
        checkeq(cb::engine_errc::success,
                storeCasOut(h,
                            nullptr,
                            Vbid(1),
                            "key" + std::to_string(j),
                            value,
                            PROTOCOL_BINARY_RAW_BYTES,
                            it,
                            cas1),
                "Expected set to succeed");
    }

    wait_for_flusher_to_settle(h);

    int total_persisted = 0;
    high_seqno = get_int_stat(h, "vb_1:high_seqno", "vbucket-seqno");

    if (isPersistentBucket(h)) {
        total_persisted = get_int_stat(h, "ep_total_persisted");
        checkeq(total_persisted,
                num_items,
                "Expected ep_total_persisted equals the number of items");
    } else {
        total_persisted = high_seqno;
    }

    checkeq(cb::engine_errc::success,
            observe_seqno(h, Vbid(1), vb_uuid),
            "Expected success");

    check_observe_seqno(false,
                        bucket_type,
                        0,
                        Vbid(1),
                        vb_uuid,
                        total_persisted,
                        high_seqno);
    //Stop persistence. Add more mutations and check observe result
    stop_persistence(h);

    num_items = 20;
    for (int j = 10; j < num_items; ++j) {
        // Set an item
        ItemIface* it = nullptr;
        uint64_t cas1;
        std::string value('x', 100);
        checkeq(cb::engine_errc::success,
                storeCasOut(h,
                            nullptr,
                            Vbid(1),
                            "key" + std::to_string(j),
                            value,
                            PROTOCOL_BINARY_RAW_BYTES,
                            it,
                            cas1),
                "Expected set to succeed");
    }

    high_seqno = get_int_stat(h, "vb_1:high_seqno", "vbucket-seqno");
    checkeq(cb::engine_errc::success,
            observe_seqno(h, Vbid(1), vb_uuid),
            "Expected success");

    if (!isPersistentBucket(h)) {
        /* if bucket is not persistent then total_persisted == high_seqno */
        total_persisted = high_seqno;
    }
    check_observe_seqno(false,
                        bucket_type,
                        0,
                        Vbid(1),
                        vb_uuid,
                        total_persisted,
                        high_seqno);
    start_persistence(h);
    wait_for_flusher_to_settle(h);

    if (isPersistentBucket(h)) {
        total_persisted = get_int_stat(h, "ep_total_persisted");
    } else {
        total_persisted = high_seqno;
    }

    checkeq(cb::engine_errc::success,
            observe_seqno(h, Vbid(1), vb_uuid),
            "Expected success");

    check_observe_seqno(false,
                        bucket_type,
                        0,
                        Vbid(1),
                        vb_uuid,
                        total_persisted,
                        high_seqno);
    return SUCCESS;
}

static enum test_result test_observe_seqno_failover(EngineIface* h) {
    if (!isWarmupEnabled(h)) {
        return SKIPPED;
    }

    int num_items = 10;
    for (int j = 0; j < num_items; ++j) {
        // Set an item
        ItemIface* it = nullptr;
        uint64_t cas1;
        std::string value('x', 100);
        checkeq(cb::engine_errc::success,
                storeCasOut(h,
                            nullptr,
                            Vbid(0),
                            "key" + std::to_string(j),
                            value,
                            PROTOCOL_BINARY_RAW_BYTES,
                            it,
                            cas1),
                "Expected set to succeed");
    }

    wait_for_flusher_to_settle(h);

    uint64_t vb_uuid = get_ull_stat(h, "vb_0:0:id", "failovers");
    uint64_t high_seqno = get_int_stat(h, "vb_0:high_seqno", "vbucket-seqno");

    // restart
    testHarness->reload_engine(&h,

                               testHarness->get_current_testcase()->cfg,
                               true,
                               true);

    wait_for_warmup_complete(h);

    uint64_t new_vb_uuid = get_ull_stat(h, "vb_0:0:id", "failovers");

    checkeq(cb::engine_errc::success,
            observe_seqno(h, Vbid(0), vb_uuid),
            "Expected success");

    const auto bucket_type =
            isPersistentBucket(h) ? EPBucketType::EP : EPBucketType::Ephemeral;
    check_observe_seqno(true,
                        bucket_type,
                        1,
                        Vbid(0),
                        new_vb_uuid,
                        high_seqno,
                        high_seqno,
                        vb_uuid,
                        high_seqno);

    return SUCCESS;
}

static enum test_result test_observe_seqno_error(EngineIface* h) {
    //not my vbucket test
    uint64_t vb_uuid = get_ull_stat(h, "vb_0:0:id", "failovers");
    checkeq(cb::engine_errc::not_my_vbucket,
            observe_seqno(h, Vbid(10), vb_uuid),
            "Expected NMVB");

    //invalid uuid for vbucket
    vb_uuid = 0xdeadbeef;
    std::stringstream invalid_data;
    invalid_data.write((char *) &vb_uuid, sizeof(uint64_t));

    auto request = createPacket(cb::mcbp::ClientOpcode::ObserveSeqno,
                                Vbid(0),
                                0,
                                {},
                                {},
                                invalid_data.str());
    std::unique_ptr<MockCookie> cookie = std::make_unique<MockCookie>();
    checkeq(cb::engine_errc::no_such_key,
            h->unknown_command(*cookie, *request, add_response),
            "Expected vb uuid not found");

    return SUCCESS;
}

static enum test_result test_observe_single_key(EngineIface* h) {
    stop_persistence(h);

    // Set an item
    std::string value('x', 100);
    ItemIface* it = nullptr;
    uint64_t cas1;
    checkeq(cb::engine_errc::success,
            storeCasOut(h,
                        nullptr,
                        Vbid(0),
                        "key",
                        value,
                        PROTOCOL_BINARY_RAW_BYTES,
                        it,
                        cas1),
            "Set should work");

    // observe the item
    checkeq(cb::engine_errc::success,
            observe(h,
                    "key",
                    Vbid{0},
                    [&cas1](auto state, auto cas) {
                        checkeq(ObserveKeyState::NotPersisted,
                                ObserveKeyState(state),
                                "Expected persisted in result");
                        checkeq(cas1, cas, "Wrong cas in result");
                    }),
            "Expected success");

    return SUCCESS;
}

static enum test_result test_observe_temp_item(EngineIface* h) {
    char const *k1 = "key";

    checkeq(cb::engine_errc::success,
            store(h, nullptr, StoreSemantics::Set, k1, "somevalue"),
            "Failed set.");
    wait_for_flusher_to_settle(h);

    checkeq(cb::engine_errc::success, del(h, k1, 0, Vbid(0)), "Delete failed");
    wait_for_flusher_to_settle(h);
    wait_for_stat_to_be(h, "curr_items", 0);

    cb::EngineErrorMetadataPair errorMetaPair;

    check(get_meta(h, k1, errorMetaPair), "Expected to get meta");
    checkeq(DocumentState::Deleted,
            errorMetaPair.second.document_state,
            "Expected deleted flag to be set");
    checkeq(0, get_int_stat(h, "curr_items"), "Expected zero curr_items");

    if (isPersistentBucket(h)) {
        // Persistent: make sure there is one temp_item (as Persistent buckets
        // don't keep deleted items in HashTable, unlike Ephemeral).
        checkeq(1,
                get_int_stat(h, "curr_temp_items"),
                "Expected single temp_items");
    }

    // Do an observe
    checkeq(cb::engine_errc::success,
            observe(h,
                    "key",
                    Vbid{0},
                    [&h](auto state, auto cas) {
                        if (isPersistentBucket(h)) {
                            checkeq(ObserveKeyState::NotFound,
                                    ObserveKeyState(state),
                                    "Expected NOT_FOUND in result");
                            checkeq(uint64_t(0), cas, "Wrong cas in result");
                        } else {
                            // For ephemeral buckets, deleted items are kept in
                            // HT hence we check for LOGICAL_DEL and a valid
                            // CAS.
                            checkeq(ObserveKeyState::LogicalDeleted,
                                    ObserveKeyState(state),
                                    "Expected LOGICAL_DEL in result");
                            checkne(uint64_t(0), cas, "Wrong cas in result");
                        }
                    }),
            "Expected success");

    return SUCCESS;
}

static enum test_result test_observe_not_my_vbucket(EngineIface* h) {
    auto cookie = std::make_unique<MockCookie>();
    uint64_t hint;
    checkeq(cb::engine_errc::not_my_vbucket,
            h->observe(*cookie,
                       DocKey{"key", DocKeyEncodesCollectionId::No},
                       Vbid{1},
                       {},
                       hint),
            "Expected not my vbucket");
    return SUCCESS;
}

static enum test_result test_control_data_traffic(EngineIface* h) {
    checkeq(cb::engine_errc::success,
            store(h, nullptr, StoreSemantics::Set, "key", "value1"),
            "Failed to set key");

    disable_traffic(h);

    checkeq(cb::engine_errc::temporary_failure,
            store(h, nullptr, StoreSemantics::Set, "key", "value2"),
            "Expected to receive temporary failure");

    enable_traffic(h);

    checkeq(cb::engine_errc::success,
            store(h, nullptr, StoreSemantics::Set, "key", "value2"),
            "Failed to set key");
    return SUCCESS;
}

static enum test_result test_memory_condition(EngineIface* h) {
    std::string data(1024 * 1024, 'x');

    // Disable persistence so this test isn't racy
    stop_persistence(h);
    auto j = 0;

    while (true) {
        std::string key("key-");
        key += std::to_string(j++);

        cb::engine_errc err = store(
                h, nullptr, StoreSemantics::Set, key.c_str(), data.data());

        std::string checkMsg("Failed for reason ");
        checkMsg += to_string(err);
        check(err == cb::engine_errc::success ||
                      err == cb::engine_errc::temporary_failure ||
                      err == cb::engine_errc::no_memory,
              checkMsg.c_str());

        if (err == cb::engine_errc::temporary_failure ||
            err == cb::engine_errc::no_memory) {
            break;
        }
    }
    start_persistence(h);
    wait_for_flusher_to_settle(h);

    return SUCCESS;
}

static enum test_result test_stats_vkey_valid_field(EngineIface* h) {
    auto* cookie = testHarness->create_cookie(h);

    // Check vkey when a key doesn't exist
    const char* stats_key = "vkey key 0";
    checkeq(cb::engine_errc::no_such_key,
            h->get_stats(
                    *cookie, {stats_key, strlen(stats_key)}, {}, add_stats),
            "Expected not found.");

    stop_persistence(h);

    checkeq(cb::engine_errc::success,
            store(h, nullptr, StoreSemantics::Set, "key", "value"),
            "Failed to set key");

    // Check to make sure a non-persisted item is 'dirty'
    checkeq(cb::engine_errc::success,
            h->get_stats(
                    *cookie, {stats_key, strlen(stats_key)}, {}, add_stats),
            "Failed to get stats.");
    checkeq("dirty"s, vals.find("key_valid")->second, "Expected 'dirty'");

    // Check that a key that is resident and persisted returns valid
    start_persistence(h);
    wait_for_stat_to_be(h, "ep_total_persisted", 1);
    checkeq(cb::engine_errc::success,
            h->get_stats(
                    *cookie, {stats_key, strlen(stats_key)}, {}, add_stats),
            "Failed to get stats.");
    checkeq("valid"s, vals.find("key_valid")->second, "Expected 'valid'");

    // Check that an evicted key still returns valid
    evict_key(h, "key", Vbid(0), "Ejected.");
    checkeq(cb::engine_errc::success,
            h->get_stats(*cookie, "vkey key 0"sv, {}, add_stats),
            "Failed to get stats.");
    checkeq("valid"s, vals.find("key_valid")->second, "Expected 'valid'");

    testHarness->destroy_cookie(cookie);
    return SUCCESS;
}

static enum test_result test_multiple_transactions(EngineIface* h) {
    check(set_vbucket_state(h, Vbid(1), vbucket_state_active),
          "Failed to set vbucket state.");
    for (int j = 0; j < 1000; ++j) {
        std::stringstream s1;
        s1 << "key-0-" << j;
        checkeq(cb::engine_errc::success,
                store(h,
                      nullptr,
                      StoreSemantics::Set,
                      s1.str().c_str(),
                      s1.str().c_str()),
                "Failed to store a value");
        std::stringstream s2;
        s2 << "key-1-" << j;
        checkeq(cb::engine_errc::success,
                store(h,
                      nullptr,
                      StoreSemantics::Set,
                      s2.str().c_str(),
                      s2.str().c_str(),
                      nullptr,
                      0,
                      Vbid(1)),
                "Failed to store a value");
    }
    wait_for_stat_to_be(h, "ep_total_persisted", 2000);
    checklt(1, get_int_stat(h, "ep_commit_num"),
          "Expected 20 transaction completions at least");
    return SUCCESS;
}

static enum test_result test_set_ret_meta(EngineIface* h) {
    // Check that set without cas succeeds
    checkeq(cb::engine_errc::success,
            set_ret_meta(h, "key", "value", Vbid(0), 0, 0, 0),
            "Expected success");
    checkeq(cb::mcbp::Status::Success, last_status.load(),
          "Expected set returing meta to succeed");
    checkeq(1,
            get_int_stat(h, "ep_num_ops_set_ret_meta"),
            "Expected 1 set rm op");

    checkeq(uint32_t{0}, last_meta.flags, "Invalid result for flags");
    checkeq(time_t{0}, last_meta.exptime, "Invalid result for expiration");
    checkne(uint64_t{0}, last_meta.cas, "Invalid result for cas");
    checkeq(cb::uint48_t{1ull}, last_meta.revSeqno, "Invalid result for seqno");

    // Check that set with correct cas succeeds
    checkeq(cb::engine_errc::success,
            set_ret_meta(
                    h, "key", "value", Vbid(0), last_meta.cas, 10, 1735689600),
            "Expected success");
    checkeq(cb::mcbp::Status::Success, last_status.load(),
          "Expected set returing meta to succeed");
    checkeq(2,
            get_int_stat(h, "ep_num_ops_set_ret_meta"),
            "Expected 2 set rm ops");

    checkeq(uint32_t{10}, last_meta.flags, "Invalid result for flags");
    checkeq(time_t{1735689600},
            last_meta.exptime,
            "Invalid result for expiration");
    checkne(uint64_t{0}, last_meta.cas, "Invalid result for cas");
    checkeq(cb::uint48_t{2ull}, last_meta.revSeqno, "Invalid result for seqno");

    // Check that updating an item with no cas succeeds
    checkeq(cb::engine_errc::success,
            set_ret_meta(h, "key", "value", Vbid(0), 0, 5, 0),
            "Expected success");
    checkeq(cb::mcbp::Status::Success, last_status.load(),
          "Expected set returing meta to succeed");
    checkeq(3,
            get_int_stat(h, "ep_num_ops_set_ret_meta"),
            "Expected 3 set rm ops");

    checkeq(uint32_t{5}, last_meta.flags, "Invalid result for flags");
    checkeq(time_t{0}, last_meta.exptime, "Invalid result for expiration");
    checkne(uint64_t{0}, last_meta.cas, "Invalid result for cas");
    checkeq(cb::uint48_t{3ull}, last_meta.revSeqno, "Invalid result for seqno");

    // Check that updating an item with the wrong cas fails
    checkeq(cb::engine_errc::key_already_exists,
            set_ret_meta(h, "key", "value", Vbid(0), last_meta.cas + 1, 5, 0),
            "Expected success");
    checkeq(3,
            get_int_stat(h, "ep_num_ops_set_ret_meta"),
            "Expected 3 set rm ops");

    return SUCCESS;
}

static enum test_result test_set_ret_meta_error(EngineIface* h) {
    // Check tmp fail errors
    disable_traffic(h);
    checkeq(cb::engine_errc::temporary_failure,
            set_ret_meta(h, "key", "value", Vbid(0)),
            "Expected success");
    enable_traffic(h);

    // Check not my vbucket errors
    checkeq(cb::engine_errc::not_my_vbucket,
            set_ret_meta(h, "key", "value", Vbid(1)),
            "Expected NMVB");

    check(set_vbucket_state(h, Vbid(1), vbucket_state_replica),
          "Failed to set vbucket state.");
    checkeq(cb::engine_errc::not_my_vbucket,
            set_ret_meta(h, "key", "value", Vbid(1)),
            "Expected NMVB");
    checkeq(cb::engine_errc::success,
            vbucketDelete(h, Vbid(1)),
            "Expected success");

    check(set_vbucket_state(h, Vbid(1), vbucket_state_dead),
          "Failed to set vbucket state.");
    checkeq(cb::engine_errc::not_my_vbucket,
            set_ret_meta(h, "key", "value", Vbid(1)),
            "Expected NMVB");
    checkeq(cb::engine_errc::success,
            vbucketDelete(h, Vbid(1)),
            "Expected success");

    return SUCCESS;
}

static enum test_result test_add_ret_meta(EngineIface* h) {
    // Check that add with cas fails
    checkeq(cb::engine_errc::not_stored,
            add_ret_meta(h, "key", "value", Vbid(0), 10, 0, 0),
            "Expected success");

    // Check that add without cas succeeds.
    checkeq(cb::engine_errc::success,
            add_ret_meta(h, "key", "value", Vbid(0), 0, 0, 0),
            "Expected success");
    checkeq(cb::mcbp::Status::Success, last_status.load(),
          "Expected set returing meta to succeed");
    checkeq(1,
            get_int_stat(h, "ep_num_ops_set_ret_meta"),
            "Expected 1 set rm op");

    checkeq(uint32_t{0}, last_meta.flags, "Invalid result for flags");
    checkeq(time_t{0}, last_meta.exptime, "Invalid result for expiration");
    checkne(uint64_t{0}, last_meta.cas, "Invalid result for cas");
    checkeq(cb::uint48_t{1}, last_meta.revSeqno, "Invalid result for seqno");

    // Check that re-adding a key fails
    checkeq(cb::engine_errc::not_stored,
            add_ret_meta(h, "key", "value", Vbid(0), 0, 0, 0),
            "Expected success");

    // Check that adding a key with flags and exptime returns the correct values
    checkeq(cb::engine_errc::success,
            add_ret_meta(h, "key2", "value", Vbid(0), 0, 10, 1735689600),
            "Expected success");
    checkeq(cb::mcbp::Status::Success, last_status.load(),
          "Expected set returing meta to succeed");
    checkeq(2,
            get_int_stat(h, "ep_num_ops_set_ret_meta"),
            "Expected 2 set rm ops");

    checkeq(uint32_t{10}, last_meta.flags, "Invalid result for flags");
    checkeq(time_t{1735689600},
            last_meta.exptime,
            "Invalid result for expiration");
    checkne(uint64_t{0}, last_meta.cas, "Invalid result for cas");
    checkeq(cb::uint48_t{1}, last_meta.revSeqno, "Invalid result for seqno");

    return SUCCESS;
}

static enum test_result test_add_ret_meta_error(EngineIface* h) {
    // Check tmp fail errors
    disable_traffic(h);
    checkeq(cb::engine_errc::temporary_failure,
            add_ret_meta(h, "key", "value", Vbid(0)),
            "Expected success");
    enable_traffic(h);

    // Check not my vbucket errors
    checkeq(cb::engine_errc::not_my_vbucket,
            add_ret_meta(h, "key", "value", Vbid(1)),
            "Expected NMVB");

    check(set_vbucket_state(h, Vbid(1), vbucket_state_replica),
          "Failed to set vbucket state.");
    checkeq(cb::engine_errc::not_my_vbucket,
            add_ret_meta(h, "key", "value", Vbid(1)),
            "Expected NMVB");
    checkeq(cb::engine_errc::success,
            vbucketDelete(h, Vbid(1)),
            "Expected success");

    check(set_vbucket_state(h, Vbid(1), vbucket_state_dead),
          "Failed to add vbucket state.");
    checkeq(cb::engine_errc::not_my_vbucket,
            add_ret_meta(h, "key", "value", Vbid(1)),
            "Expected NMVB");
    checkeq(cb::engine_errc::success,
            vbucketDelete(h, Vbid(1)),
            "Expected success");

    return SUCCESS;
}

static enum test_result test_del_ret_meta(EngineIface* h) {
    // Check that deleting a non-existent key fails
    checkeq(cb::engine_errc::no_such_key,
            del_ret_meta(h, "key", Vbid(0), 0),
            "Expected success");

    // Check that deleting a non-existent key with a cas fails
    checkeq(cb::engine_errc::no_such_key,
            del_ret_meta(h, "key", Vbid(0), 10),
            "Expeced success");

    // Check that deleting a key with no cas succeeds
    checkeq(cb::engine_errc::success,
            add_ret_meta(h, "key", "value", Vbid(0), 0, 0, 0),
            "Expected success");
    checkeq(cb::mcbp::Status::Success, last_status.load(),
          "Expected set returing meta to succeed");

    checkeq(uint32_t{0}, last_meta.flags, "Invalid result for flags");
    checkeq(time_t{0}, last_meta.exptime, "Invalid result for expiration");
    checkne(uint64_t{0}, last_meta.cas, "Invalid result for cas");
    checkeq(cb::uint48_t{1}, last_meta.revSeqno, "Invalid result for seqno");

    checkeq(cb::engine_errc::success,
            del_ret_meta(h, "key", Vbid(0), 0),
            "Expected success");
    checkeq(cb::mcbp::Status::Success, last_status.load(),
          "Expected set returing meta to succeed");
    checkeq(1,
            get_int_stat(h, "ep_num_ops_del_ret_meta"),
            "Expected 1 del rm op");

    checkeq(uint32_t{0}, last_meta.flags, "Invalid result for flags");
    checkeq(time_t{0}, last_meta.exptime, "Invalid result for expiration");
    checkne(uint64_t{0}, last_meta.cas, "Invalid result for cas");
    checkeq(cb::uint48_t{2}, last_meta.revSeqno, "Invalid result for seqno");

    // Check that deleting a key with a cas succeeds.
    checkeq(cb::engine_errc::success,
            add_ret_meta(h, "key", "value", Vbid(0), 0, 10, 1735689600),
            "Expected success");
    checkeq(cb::mcbp::Status::Success, last_status.load(),
          "Expected set returing meta to succeed");

    checkeq(uint32_t{10}, last_meta.flags, "Invalid result for flags");
    checkeq(time_t{1735689600},
            last_meta.exptime,
            "Invalid result for expiration");
    checkne(uint64_t{0}, last_meta.cas, "Invalid result for cas");
    checkeq(cb::uint48_t{3}, last_meta.revSeqno, "Invalid result for seqno");

    checkeq(cb::engine_errc::success,
            del_ret_meta(h, "key", Vbid(0), last_meta.cas),
            "Expected success");
    checkeq(cb::mcbp::Status::Success, last_status.load(),
          "Expected set returing meta to succeed");
    checkeq(2,
            get_int_stat(h, "ep_num_ops_del_ret_meta"),
            "Expected 2 del rm ops");

    checkeq(uint32_t{10}, last_meta.flags, "Invalid result for flags");
    checkeq(time_t{1735689600},
            last_meta.exptime,
            "Invalid result for expiration");
    checkne(uint64_t{0}, last_meta.cas, "Invalid result for cas");
    checkeq(cb::uint48_t{4}, last_meta.revSeqno, "Invalid result for seqno");

    // Check that deleting a key with the wrong cas fails
    checkeq(cb::engine_errc::success,
            add_ret_meta(h, "key", "value", Vbid(0), 0, 0, 0),
            "Expected success");
    checkeq(cb::mcbp::Status::Success, last_status.load(),
          "Expected set returing meta to succeed");

    checkeq(uint32_t{0}, last_meta.flags, "Invalid result for flags");
    checkeq(time_t{0}, last_meta.exptime, "Invalid result for expiration");
    checkne(uint64_t{0}, last_meta.cas, "Invalid result for cas");
    checkeq(cb::uint48_t{5}, last_meta.revSeqno, "Invalid result for seqno");

    checkeq(cb::engine_errc::key_already_exists,
            del_ret_meta(h, "key", Vbid(0), last_meta.cas + 1),
            "Expected success");
    checkeq(2,
            get_int_stat(h, "ep_num_ops_del_ret_meta"),
            "Expected 2 del rm ops");

    return SUCCESS;
}

static enum test_result test_del_ret_meta_error(EngineIface* h) {
    // Check tmp fail errors
    disable_traffic(h);
    checkeq(cb::engine_errc::temporary_failure,
            del_ret_meta(h, "key", Vbid(0)),
            "Expected success");
    enable_traffic(h);

    // Check not my vbucket errors
    checkeq(cb::engine_errc::not_my_vbucket,
            del_ret_meta(h, "key", Vbid(1), 0, nullptr),
            "Expected NMVB");

    check(set_vbucket_state(h, Vbid(1), vbucket_state_replica),
          "Failed to set vbucket state.");
    checkeq(cb::engine_errc::not_my_vbucket,
            del_ret_meta(h, "key", Vbid(1), 0, nullptr),
            "Expected NMVB");
    checkeq(cb::engine_errc::success,
            vbucketDelete(h, Vbid(1)),
            "Expected success");

    check(set_vbucket_state(h, Vbid(1), vbucket_state_dead),
          "Failed to add vbucket state.");
    checkeq(cb::engine_errc::not_my_vbucket,
            del_ret_meta(h, "key", Vbid(1), 0, nullptr),
            "Expected NMVB");
    checkeq(cb::engine_errc::success,
            vbucketDelete(h, Vbid(1)),
            "Expected success");

    return SUCCESS;
}

static enum test_result test_set_with_item_eviction(EngineIface* h) {
    checkeq(cb::engine_errc::success,
            store(h, nullptr, StoreSemantics::Set, "key", "somevalue"),
            "Failed set.");
    wait_for_flusher_to_settle(h);
    evict_key(h, "key", Vbid(0), "Ejected.");
    checkeq(cb::engine_errc::success,
            store(h, nullptr, StoreSemantics::Set, "key", "newvalue"),
            "Failed set.");
    check_key_value(h, "key", "newvalue", 8);
    return SUCCESS;
}

static enum test_result test_setWithMeta_with_item_eviction(EngineIface* h) {
    std::string_view key = "set_with_meta_key";
    std::string_view val = "somevalue";
    std::string_view newVal = "someothervalue";

    // create a new key
    checkeq(cb::engine_errc::success,
            store(h, nullptr, StoreSemantics::Set, key, val),
            "Failed set.");
    wait_for_flusher_to_settle(h);
    evict_key(h, key, Vbid(0), "Ejected.");

    // this is the cas to be used with a subsequent set with meta
    uint64_t cas_for_set = last_cas;
    // init some random metadata
    ItemMetaData itm_meta;
    itm_meta.revSeqno = 10;
    itm_meta.cas = 0xdeadbeef;
    itm_meta.exptime = 300;
    itm_meta.flags = 0xdeadbeef;

    // set with meta for a non-resident item should pass.
    checkeq(cb::engine_errc::success,
            set_with_meta(h, key, newVal, Vbid(0), &itm_meta, cas_for_set),
            "Expected to store item");
    checkeq(cb::mcbp::Status::Success, last_status.load(), "Expected success");

    return SUCCESS;
}

static enum test_result test_multiple_set_delete_with_metas_full_eviction(
        EngineIface* h) {
    checkeq(cb::engine_errc::success,
            get_stats(h, {}, {}, add_stats),
            "Failed to get stats");
    std::string eviction_policy = vals.find("ep_item_eviction_policy")->second;
    checkeq(std::string{"full_eviction"},
            eviction_policy,
            "Only available for full eviction");

    // init some random metadata
    ItemMetaData itm_meta;
    itm_meta.revSeqno = 10;
    itm_meta.cas = 0xdeadbeef;
    itm_meta.exptime = 0;
    itm_meta.flags = 0xdeadbeef;

    for (int ii = 0; ii < 1000; ++ii) {
        std::string key = "key" + std::to_string(ii);
        checkeq(cb::engine_errc::success,
                set_with_meta(h, key, "somevalue", Vbid(0), &itm_meta, 0),
                "Expected to store item");
    }

    wait_for_flusher_to_settle(h);

    int curr_vb_items = get_int_stat(h, "vb_0:num_items", "vbucket-details 0");
    checkeq(1000, curr_vb_items, "Expected all items to be stored");
    const auto num_ops_set_with_meta = get_int_stat(h, "ep_num_ops_set_meta");
    const auto num_ops_del_with_meta = get_int_stat(h, "ep_num_ops_del_meta");
    checkeq(curr_vb_items,
            num_ops_set_with_meta,
            "Expected the number of set_with_meta calls to match the number of "
            "items");

    // If we try to overwrite the item with the same cas it'll return
    // KEY_EEXISTS so let's set a different operation.
    itm_meta.cas = 0xdeadcafe;
    std::thread thread1{[&h, &itm_meta]() {
        for (int ii = 0; ii < 100; ii++) {
            std::string key = "key" + std::to_string(ii);
            checkeq(cb::engine_errc::success,
                    set_with_meta(
                            h, key, "somevalueEdited", Vbid(0), &itm_meta, 0),
                    "Expected to modify the item");
            checkeq(cb::mcbp::Status::Success,
                    last_status.load(),
                    "Expected to modify the item");
        }
    }};

    std::thread thread2{[&h, &curr_vb_items, &itm_meta]() {
        for (int ii = curr_vb_items - 100; ii < curr_vb_items; ii++) {
            std::string key = "key" + std::to_string(ii);
            checkeq(cb::engine_errc::success,
                    del_with_meta(h, key, Vbid(0), &itm_meta, 0),
                    "Expected to delete the item");
            checkeq(cb::mcbp::Status::Success,
                    last_status.load(),
                    "Expected to modify the item");
        }
    }};

    thread1.join();
    thread2.join();

    wait_for_flusher_to_settle(h);

    checkeq(num_ops_set_with_meta + 100,
            get_int_stat(h, "ep_num_ops_set_meta"),
            "Expected 100 set operations");
    checkeq(num_ops_del_with_meta + 100,
            get_int_stat(h, "ep_num_ops_del_meta"),
            "Expected 100 delete operations");

    curr_vb_items = get_int_stat(h, "vb_0:num_items", "vbucket-details 0");
    if (isWarmupEnabled(h)) {
        // Restart, and check data is warmed up correctly.
        testHarness->reload_engine(&h,

                                   testHarness->get_current_testcase()->cfg,
                                   true,
                                   true);

        wait_for_warmup_complete(h);

        checkeq(curr_vb_items,
                get_int_stat(h, "vb_0:num_items", "vbucket-details 0"),
                "Unexpected item count in vbucket");
    }

    return SUCCESS;
}

static enum test_result test_add_with_item_eviction(EngineIface* h) {
    checkeq(cb::engine_errc::success,
            store(h, nullptr, StoreSemantics::Add, "key", "somevalue"),
            "Failed to add value.");
    wait_for_flusher_to_settle(h);
    evict_key(h, "key", Vbid(0), "Ejected.");

    checkeq(cb::engine_errc::not_stored,
            store(h, nullptr, StoreSemantics::Add, "key", "somevalue"),
            "Failed to fail to re-add value.");

    // Expiration above was an hour, so let's go to The Future
    testHarness->time_travel(3800);

    checkeq(cb::engine_errc::success,
            store(h, nullptr, StoreSemantics::Add, "key", "newvalue"),
            "Failed to add value again.");
    check_key_value(h, "key", "newvalue", 8);
    return SUCCESS;
}

static enum test_result test_gat_with_item_eviction(EngineIface* h) {
    // Store the item!
    checkeq(cb::engine_errc::success,
            store(h, nullptr, StoreSemantics::Set, "mykey", "somevalue"),
            "Failed set.");
    wait_for_flusher_to_settle(h);
    evict_key(h, "mykey", Vbid(0), "Ejected.");

    gat(h, "mykey", Vbid(0), 10); // 10 sec as expiration time
    checkeq(cb::mcbp::Status::Success, last_status.load(), "gat mykey");
    checkeq("somevalue"s, last_body, "Invalid data returned");

    // time-travel 9 secs..
    testHarness->time_travel(9);

    // The item should still exist
    check_key_value(h, "mykey", "somevalue", 9);

    // time-travel 2 secs..
    testHarness->time_travel(2);

    // The item should have expired now...
    checkeq(cb::engine_errc::no_such_key,
            get(h, nullptr, "mykey", Vbid(0)).first,
            "Item should be gone");
    return SUCCESS;
}

static enum test_result test_keyStats_with_item_eviction(EngineIface* h) {
    // set (k1,v1) in vbucket 0
    checkeq(cb::engine_errc::success,
            store(h, nullptr, StoreSemantics::Set, "k1", "v1"),
            "Failed to store an item.");
    wait_for_flusher_to_settle(h);
    evict_key(h, "k1", Vbid(0), "Ejected.");
    auto* cookie = testHarness->create_cookie(h);

    // stat for key "k1" and vbucket "0"
    const char *statkey1 = "key k1 0";
    checkeq(cb::engine_errc::success,
            h->get_stats(*cookie, {statkey1, strlen(statkey1)}, {}, add_stats),
            "Failed to get stats.");
    check(vals.find("key_is_dirty") != vals.end(), "Found no key_is_dirty");
    check(vals.find("key_exptime") != vals.end(), "Found no key_exptime");
    check(vals.find("key_flags") != vals.end(), "Found no key_flags");
    check(vals.find("key_cas") != vals.end(), "Found no key_cas");
    check(vals.find("key_vb_state") != vals.end(), "Found no key_vb_state");

    testHarness->destroy_cookie(cookie);
    return SUCCESS;
}

static enum test_result test_delWithMeta_with_item_eviction(EngineIface* h) {
    const std::string_view key = "delete_with_meta_key";
    ItemMetaData itemMeta;
    // put some random meta data
    itemMeta.revSeqno = 10;
    itemMeta.cas = 0xdeadbeef;
    itemMeta.exptime = 0;
    itemMeta.flags = 0xdeadbeef;

    // store an item
    checkeq(cb::engine_errc::success,
            store(h, nullptr, StoreSemantics::Set, key, "somevalue"),
            "Failed set.");
    wait_for_flusher_to_settle(h);
    evict_key(h, key, Vbid(0), "Ejected.");

    // delete an item with meta data
    checkeq(cb::engine_errc::success,
            del_with_meta(h, key, Vbid(0), &itemMeta),
            "Expected delete success");
    checkeq(cb::mcbp::Status::Success, last_status.load(), "Expected success");

    return SUCCESS;
}

static enum test_result test_del_with_item_eviction(EngineIface* h) {
    ItemIface* i = nullptr;
    checkeq(cb::engine_errc::success,
            store(h, nullptr, StoreSemantics::Set, "key", "somevalue", &i),
            "Failed set.");
    wait_for_flusher_to_settle(h);
    evict_key(h, "key", Vbid(0), "Ejected.");

    Item *it = reinterpret_cast<Item*>(i);
    uint64_t orig_cas = it->getCas();
    h->release(*i);

    uint64_t cas = 0;
    uint64_t vb_uuid;
    mutation_descr_t mut_info;

    vb_uuid = get_ull_stat(h, "vb_0:0:id", "failovers");
    auto high_seqno = get_ull_stat(h, "vb_0:high_seqno", "vbucket-seqno");
    checkeq(cb::engine_errc::success,
            del(h, "key", &cas, Vbid(0), nullptr, &mut_info),
            "Failed remove with value.");
    checkne(orig_cas, cas, "Expected CAS to be different on delete");
    checkeq(cb::engine_errc::no_such_key,
            verify_key(h, "key"),
            "Expected missing key");
    checkeq(vb_uuid, mut_info.vbucket_uuid, "Expected valid vbucket uuid");
    checkeq((high_seqno + 1), mut_info.seqno, "Expected valid sequence number");

    return SUCCESS;
}

static enum test_result test_observe_with_item_eviction(EngineIface* h) {
    // Set the keys to observe
    ItemIface* it = nullptr;
    uint64_t cas1;

    std::string value('x', 100);
    checkeq(cb::engine_errc::success,
            storeCasOut(h,
                        nullptr,
                        Vbid(0),
                        "key1",
                        value,
                        PROTOCOL_BINARY_RAW_BYTES,
                        it,
                        cas1),
            "Set should work.");
    wait_for_stat_to_be(h, "ep_total_persisted", 1);

    evict_key(h, "key1", Vbid(0), "Ejected.");

    // Do observe
    checkeq(cb::engine_errc::success,
            observe(h,
                    "key1",
                    Vbid{0},
                    [&cas1](auto state, auto cas) {
                        checkeq(ObserveKeyState::Persisted,
                                ObserveKeyState(state),
                                "Expected persisted in result");
                        checkeq(cas, cas1, "Wrong cas in result");
                    }),
            "Expected success");
    return SUCCESS;
}

static enum test_result test_expired_item_with_item_eviction(EngineIface* h) {
    // Store the item!
    checkeq(cb::engine_errc::success,
            store(h, nullptr, StoreSemantics::Set, "mykey", "somevalue"),
            "Failed set.");
    gat(h, "mykey", Vbid(0), 10); // 10 sec as expiration time
    checkeq(cb::mcbp::Status::Success, last_status.load(), "gat mykey");
    checkeq("somevalue"s, last_body, "Invalid data returned");

    // Store a dummy item since we do not purge the item with highest seqno
    checkeq(cb::engine_errc::success,
            store(h,
                  nullptr,
                  StoreSemantics::Set,
                  "dummykey",
                  "dummyvalue",
                  nullptr,
                  0,
                  Vbid(0),
                  0),
            "Error setting.");

    wait_for_flusher_to_settle(h);
    evict_key(h, "mykey", Vbid(0), "Ejected.");

    // time-travel 11 secs..
    testHarness->time_travel(11);

    // Compaction on VBucket 0
    compact_db(h, Vbid(0), 10, 10, 0);

    std::chrono::microseconds sleepTime{128};
    while (get_int_stat(h, "ep_pending_compactions") != 0) {
        decayingSleep(&sleepTime);
    }

    wait_for_flusher_to_settle(h);
    wait_for_stat_to_be(h, "ep_pending_compactions", 0);
    checkeq(1,
            get_int_stat(h, "vb_active_expired"),
            "Expect the compactor to delete an expired item");

    // The item is already expired...
    checkeq(cb::engine_errc::no_such_key,
            get(h, nullptr, "mykey", Vbid(0)).first,
            "Item should be gone");
    return SUCCESS;
}

static enum test_result test_non_existent_get_and_delete(EngineIface* h) {
    checkeq(cb::engine_errc::no_such_key,
            get(h, nullptr, "key1", Vbid(0)).first,
            "Unexpected return status");
    checkeq(0, get_int_stat(h, "curr_temp_items"), "Unexpected temp item");
    checkeq(cb::engine_errc::no_such_key,
            del(h, "key3", 0, Vbid(0)),
            "Unexpected return status");
    checkeq(0, get_int_stat(h, "curr_temp_items"), "Unexpected temp item");
    return SUCCESS;
}

static enum test_result test_mb16421(EngineIface* h) {
    // Store the item!
    checkeq(cb::engine_errc::success,
            store(h, nullptr, StoreSemantics::Set, "mykey", "somevalue"),
            "Failed set.");
    wait_for_flusher_to_settle(h);

    // Evict Item!
    evict_key(h, "mykey", Vbid(0), "Ejected.");

    // Issue Get Meta
    check(get_meta(h, "mykey"), "Expected to get meta");

    // Issue Get
    checkeq(cb::engine_errc::success,
            get(h, nullptr, "mykey", Vbid(0)).first,
            "Item should be there");

    return SUCCESS;
}

/**
 * Test that if we store an object with xattr the datatype is persisted
 * and read back correctly
 */
static enum test_result test_eviction_with_xattr(EngineIface* h) {
    if (!isPersistentBucket(h)) {
        return SKIPPED;
    }

    const char key[] = "test_eviction_with_xattr";
    cb::xattr::Blob builder;
    builder.set("_ep", "{\foo\":\"bar\"}");
    std::string data{builder.finalize()};

    checkeq(cb::engine_errc::success,
            storeCasVb11(h,
                         nullptr,
                         StoreSemantics::Set,
                         key,
                         data,
                         0,
                         0,
                         Vbid(0),
                         0,
                         PROTOCOL_BINARY_DATATYPE_XATTR,
                         DocumentState::Alive)
                    .first,
            "Unable to store item");

    wait_for_flusher_to_settle(h);

    // Evict Item!
    evict_key(h, key, Vbid(0), "Ejected.");

    item_info info;
    check(get_item_info(h, &info, key), "Error getting item info");

    checkeq(PROTOCOL_BINARY_DATATYPE_XATTR, info.datatype,
            "Incorrect datatype read back");

    return SUCCESS;
}

static enum test_result test_get_random_key(EngineIface* h) {
    auto* cookie = testHarness->create_cookie(h);

    // An empty database should return no key
    checkeq(cb::engine_errc::no_such_key,
            h->get_random_document(*cookie, {CollectionID::Default}).first,
            "Database should be empty");

    StoredDocKey key("key", CollectionID::Default);

    // Store a key
    checkeq(cb::engine_errc::success,
            store(h,
                  nullptr,
                  StoreSemantics::Set,
                  key.keyData(),
                  "{\"some\":\"value\"}",
                  nullptr,
                  0,
                  Vbid(0),
                  3600,
                  PROTOCOL_BINARY_DATATYPE_JSON),
            "Failed set.");
    checkeq(cb::engine_errc::success,
            get(h, nullptr, key.keyData(), Vbid(0)).first,
            "Item should be there");

    // collections only count after flush
    wait_for_flusher_to_settle(h);

    // We should be able to get one if there is something in there
    const auto [status, item] =
            h->get_random_document(*cookie, {CollectionID::Default});
    checkeq(cb::engine_errc::success, status, "get random should work");
    checkeq(PROTOCOL_BINARY_DATATYPE_JSON,
            item->getDataType(),
            "Expected datatype to be JSON");

    // Since it is random we can't really check that we don't get the
    // same value twice...
    testHarness->destroy_cookie(cookie);
    return SUCCESS;
}

static enum test_result test_failover_log_behavior(EngineIface* h) {
    if (!isWarmupEnabled(h)) {
        // TODO: Ephemeral: We should add a test variant which checks that
        // on restart we generate a new UUID (essentially forcing all clients
        // to rollback if they re-connect; given that all previous data is gone).
        return SKIPPED;
    }

    uint64_t num_entries, top_entry_id;
    // warm up
    wait_for_warmup_complete(h);
    num_entries = get_int_stat(h, "vb_0:num_entries", "failovers");

    checkeq(uint64_t{1},
            num_entries,
            "Failover log should have one entry for new vbucket");
    top_entry_id = get_ull_stat(h, "vb_0:0:id", "failovers");

    // restart
    testHarness->reload_engine(&h,

                               testHarness->get_current_testcase()->cfg,
                               true,
                               true);

    wait_for_warmup_complete(h);
    num_entries = get_int_stat(h, "vb_0:num_entries", "failovers");

    checkeq(uint64_t{2}, num_entries, "Failover log should have grown");
    checkne(top_entry_id, get_ull_stat(h, "vb_0:0:id", "failovers"),
          "Entry at current seq should be overwritten after restart");

    int num_items = 10;
    for (int j = 0; j < num_items; ++j) {
        std::stringstream ss;
        ss << "key" << j;
        checkeq(cb::engine_errc::success,
                store(h,
                      nullptr,
                      StoreSemantics::Set,
                      ss.str().c_str(),
                      "data"),
                "Failed to store a value");
    }

    wait_for_flusher_to_settle(h);
    wait_for_stat_to_be(h, "curr_items", 10);

    // restart
    testHarness->reload_engine(&h,

                               testHarness->get_current_testcase()->cfg,
                               true,
                               true);

    wait_for_warmup_complete(h);
    num_entries = get_int_stat(h, "vb_0:num_entries", "failovers");

    checkeq(uint64_t{3}, num_entries, "Failover log should have grown");
    checkeq(uint64_t{10},
            get_ull_stat(h, "vb_0:0:seq", "failovers"),
            "Latest failover log entry should have correct high sequence "
            "number");

    return SUCCESS;
}

static enum test_result test_hlc_cas(EngineIface* h) {
    const char *key = "key";
    item_info info;
    uint64_t curr_cas = 0, prev_cas = 0;

    checkeq(cb::engine_errc::success,
            store(h, nullptr, StoreSemantics::Add, key, "data1"),
            "Failed to store an item");

    check(get_item_info(h, &info, key), "Error in getting item info");
    curr_cas = info.cas;
    checklt(prev_cas, curr_cas, "CAS is not monotonically increasing");
    prev_cas = curr_cas;

    checkeq(cb::engine_errc::success,
            store(h, nullptr, StoreSemantics::Set, key, "data2"),
            "Failed to store an item");

    check(get_item_info(h, &info, key), "Error getting item info");
    curr_cas = info.cas;
    checklt(prev_cas, curr_cas, "CAS is not monotonically increasing");
    prev_cas = curr_cas;

    checkeq(cb::engine_errc::success,
            store(h, nullptr, StoreSemantics::Replace, key, "data3"),
            "Failed to store an item");

    check(get_item_info(h, &info, key), "Error in getting item info");
    curr_cas = info.cas;
    checklt(prev_cas, curr_cas, "CAS is not monotonically increasing");
    prev_cas = curr_cas;

    checkeq(cb::engine_errc::success,
            getl(h, nullptr, key, Vbid(0), 10).first,
            "Expected to be able to getl on first try");
    check(get_item_info(h, &info, key), "Error in getting item info");

    curr_cas = info.cas;
    checklt(prev_cas, curr_cas, "CAS is not monotonically increasing");
    return SUCCESS;
}

/*
    Basic test demonstrating multi-bucket operations.
    Checks that writing the same key to many buckets works as it should.
*/
static enum test_result test_multi_bucket_set_get(engine_test_t* test) {
    const int n_buckets = 20;
    std::vector<BucketHolder> buckets;
    if (create_buckets(test->cfg, n_buckets, buckets) != n_buckets) {
        destroy_buckets(buckets);
        return FAIL;

    }

    for (auto bucket : buckets) {
        // re-use test_setup which will wait for bucket ready
        test_setup(bucket.h);
    }

    int ii = 0;
    for (auto bucket : buckets) {
        std::stringstream val;
        val << "value_" << ii++;
        checkeq(cb::engine_errc::success,
                store(bucket.h,
                      nullptr,
                      StoreSemantics::Set,
                      "key",
                      val.str().c_str()),
                "Error setting.");
    }

    // Read back the values
    ii = 0;
    for (auto bucket : buckets) {
        std::stringstream val;
        val << "value_" << ii++;
        check_key_value(bucket.h, "key", val.str().c_str(), val.str().length());
    }

    destroy_buckets(buckets);

    return SUCCESS;
}

// Write to the vbucket's (couchstore) vbstate (_local/vbstate)
static void write_vb_state(std::string dbdir,
                           Vbid vbucket,
                           const nlohmann::json& json) {
    std::string filename = dbdir + cb::io::DirectorySeparator +
                           std::to_string(vbucket.get()) + ".couch.1";
    Db* handle;
    couchstore_error_t err = couchstore_open_db(
            filename.c_str(), COUCHSTORE_OPEN_FLAG_CREATE, &handle);

    checkeq(COUCHSTORE_SUCCESS, err, "Failed to open " + filename);
    const auto vbStateStr = json.dump();

    LocalDoc vbstate;
    vbstate.id.buf = const_cast<char*>(LocalDocKey::vbstate.data());
    vbstate.id.size = LocalDocKey::vbstate.size();
    vbstate.json.buf = (char*)vbStateStr.c_str();
    vbstate.json.size = vbStateStr.size();
    vbstate.deleted = 0;

    err = couchstore_save_local_document(handle, &vbstate);
    checkeq(COUCHSTORE_SUCCESS, err, "Failed to write local document");
    err = couchstore_commit(handle);
    checkeq(COUCHSTORE_SUCCESS, err, "Failed to commit");
    err = couchstore_close_file(handle);
    checkeq(COUCHSTORE_SUCCESS, err, "Failed to close file");
    err = couchstore_free_db(handle);
    checkeq(COUCHSTORE_SUCCESS, err, "Failed to free db");
}

/**
 * Rewrite the persisted vbucket_state to the oldest version we support upgrade
 * to (v5.0 at time of writing).
 */
static void force_vbstate_to_v5(std::string dbname,
                                Vbid vbucket,
                                bool hlcEpoch = true,
                                bool mightContainXattrs = true) {
    // Create 5.0.0 _local/vbstate
    // Note: unconditionally adding namespaces_supported to keep this test
    // working.
    nlohmann::json vbstate5 = {{"state", "active"},
                               {"checkpoint_id", "1"},
                               {"max_deleted_seqno", "0"},
                               {"snap_start", "0"},
                               {"snap_end", "1"},
                               {"max_cas", "123"},
                               {"namespaces_supported", true}};
    if (hlcEpoch) {
        vbstate5["hlc_epoch"] = std::to_string(HlcCasSeqnoUninitialised);
    }
    if (mightContainXattrs) {
        vbstate5["might_contain_xattrs"] = false;
    }
    write_vb_state(dbname, vbucket, vbstate5);
}

// Regression test for MB-19635
// Check that warming up from a 2.x couchfile doesn't end up with a UUID of 0
// we warmup 2 vbuckets and ensure they get unique IDs.
static enum test_result test_mb19635_upgrade_from_25x(EngineIface* h) {
    if (!isWarmupEnabled(h)) {
        return SKIPPED;
    }

    std::string backend = get_str_stat(h, "ep_backend");
    if (backend == "rocksdb") {
        // TODO RDB:
        return SKIPPED_UNDER_ROCKSDB;
    }

    int num_items = 10;
    for (int j = 0; j < num_items; ++j) {
        std::stringstream ss;
        ss << "key" << j;
        checkeq(cb::engine_errc::success,
                store(h,
                      nullptr,
                      StoreSemantics::Set,
                      ss.str().c_str(),
                      "data"),
                "Failed to store a value");
    }

    wait_for_flusher_to_settle(h);

    std::string dbname = get_dbname(testHarness->get_current_testcase()->cfg);

    force_vbstate_to_v5(dbname, Vbid(0));
    force_vbstate_to_v5(dbname, Vbid(1));

    // Now shutdown engine force and restart to warmup from the 2.5.x data.
    testHarness->reload_engine(&h,

                               testHarness->get_current_testcase()->cfg,
                               true,
                               false);

    wait_for_warmup_complete(h);
    uint64_t vb_uuid0 = get_ull_stat(h, "vb_0:uuid", "vbucket-details");
    uint64_t vb_uuid1 = get_ull_stat(h, "vb_1:uuid", "vbucket-details");
    checkne(vb_uuid0, vb_uuid1, "UUID is not unique");

    // Upgrade in this case means the high-seqno is the visible-seqno
    checkeq(get_ull_stat(h, "vb_0:high_seqno", "vbucket-details"),
            get_ull_stat(h, "vb_0:max_visible_seqno", "vbucket-details"),
            "expected max-visible-seqno to be set to high_seqno");

    return SUCCESS;
}

// Regression test for MB-38031
// If upgrade from 4.x via a 5.x 'hop' some vbstate entries that 5.x creates
// won't be present if 5.x is just a stepping stone with no flushes
static enum test_result test_mb38031_upgrade_from_4x_via_5x_hop(
        EngineIface* h) {
    if (!isWarmupEnabled(h)) {
        return SKIPPED;
    }
    check(set_vbucket_state(h, Vbid(1), vbucket_state_active),
          "Failed to set vbucket state (vb 1).");
    check(set_vbucket_state(h, Vbid(2), vbucket_state_active),
          "Failed to set vbucket state (vb 2).");

    int num_items = 10;
    for (int vb = 0; vb < 3; ++vb) {
        for (int j = 0; j < num_items; ++j) {
            std::stringstream ss;
            ss << "key_" << j;
            checkeq(cb::engine_errc::success,
                    store(h,
                          nullptr,
                          StoreSemantics::Set,
                          ss.str().c_str(),
                          "data",
                          nullptr,
                          0,
                          Vbid(vb)),
                    "Failed to store a value");
        }
    }

    wait_for_flusher_to_settle(h);

    std::string dbname = get_dbname(testHarness->get_current_testcase()->cfg);

    // Force vbstate on three vbuckets with each combination of hlc_epoch and
    // might_contain_xattrs
    force_vbstate_to_v5(dbname, Vbid(0), true, false);
    force_vbstate_to_v5(dbname, Vbid(1), false, true);
    force_vbstate_to_v5(dbname, Vbid(2), false, false);

    // Now shutdown engine force and restart to warmup
    testHarness->reload_engine(
            &h, testHarness->get_current_testcase()->cfg, true, false);

    wait_for_warmup_complete(h);

    // Warmup success and all documents loaded
    checkeq(num_items,
            get_int_stat(h, "vb_0:num_items", "vbucket-details 0"),
            "Expected vb:0 to have num_items");
    checkeq(num_items,
            get_int_stat(h, "vb_1:num_items", "vbucket-details 1"),
            "Expected vb:1 to have num_items");
    checkeq(num_items,
            get_int_stat(h, "vb_2:num_items", "vbucket-details 2"),
            "Expected vb:2 to have num_items");
    return SUCCESS;
}

// Regression test for MB-38031
// If upgrade from 4.x via a 5.x 'hop' some vbstate entries that 5.x creates
// won't be present if 5.x is just a stepping stone with no flushes
static enum test_result test_mb38031_illegal_json_throws(EngineIface* h) {
    if (!isWarmupEnabled(h)) {
        return SKIPPED;
    }

    checkeq(cb::engine_errc::success,
            store(h,
                  nullptr,
                  StoreSemantics::Set,
                  "key",
                  "data",
                  nullptr,
                  0,
                  Vbid(0)),
            "Failed to store a value");

    wait_for_flusher_to_settle(h);

    // VBState with a required field missing, max_cas
    const nlohmann::json vbstate = {
            {"state", "active"},
            {"checkpoint_id", "1"},
            {"max_deleted_seqno", "0"},
            {"snap_start", "34344987306"}, // illegal as start > end
            {"snap_end", "1"},
            {"hlc_epoch", std::to_string(HlcCasSeqnoUninitialised)},
            {"might_contain_xattrs", false},
            {"namespaces_supported", true}};

    write_vb_state(get_dbname(testHarness->get_current_testcase()->cfg),
                   Vbid(0),
                   vbstate);

    // reload_engine will throw an engine initialize exception from CouchKVStore
    try {
        testHarness->reload_engine(
                &h, testHarness->get_current_testcase()->cfg, true, false);
    } catch (const std::runtime_error& e) {
        check(std::string(e.what()).find("CouchKVStore::initialize: "
                                         "readVBState error:JsonInvalid") !=
                      std::string::npos,
              "unexpected exception");
        return SUCCESS;
    }

    return FAIL;
}

static void force_vbstate_MB34173_corruption(std::string dbname,
                                             const std::string state,
                                             Vbid vbucket) {
    const nlohmann::json vbstateIllegalSnapshotRange = {
            {"state", state},
            {"checkpoint_id", "1"},
            {"max_deleted_seqno", "0"},
            {"snap_start", "34344987306"}, // illegal as start > end
            {"snap_end", "1"},
            {"max_cas", "123"},
            {"hlc_epoch", std::to_string(HlcCasSeqnoUninitialised)},
            {"might_contain_xattrs", false},
            {"namespaces_supported", true}};

    write_vb_state(dbname, vbucket, vbstateIllegalSnapshotRange);
}

static enum test_result test_MB34173_warmup(EngineIface* h) {
    if (!isWarmupEnabled(h)) {
        return SKIPPED;
    }

    std::string backend = get_str_stat(h, "ep_backend");
    if (backend == "rocksdb") {
        // TODO RDB:
        return SKIPPED_UNDER_ROCKSDB;
    }

    check(set_vbucket_state(h, Vbid(0), vbucket_state_active),
          "Failed to set vbucket state (vb 0).");
    check(set_vbucket_state(h, Vbid(1), vbucket_state_replica),
          "Failed to set vbucket state (vb 1).");
    check(set_vbucket_state(h, Vbid(2), vbucket_state_pending),
          "Failed to set vbucket state (vb 2).");

    wait_for_flusher_to_settle(h);

    std::string dbname = get_dbname(testHarness->get_current_testcase()->cfg);

    force_vbstate_MB34173_corruption(dbname, "active", Vbid(0));
    force_vbstate_MB34173_corruption(dbname, "replica", Vbid(1));
    force_vbstate_MB34173_corruption(dbname, "pending", Vbid(2));

    // Warmup
    testHarness->reload_engine(&h,

                               testHarness->get_current_testcase()->cfg,
                               true,
                               false);

    wait_for_warmup_complete(h);

    auto checkRange = [h](int vb) {
        std::string statKey = "vb_" + std::to_string(vb);
        auto key1 = statKey + ":high_seqno";
        auto key2 = statKey + ":last_persisted_snap_start";
        auto key3 = statKey + ":last_persisted_snap_end";
        uint64_t highSeq = get_ull_stat(h, key1.c_str(), "vbucket-seqno");
        uint64_t snapStart = get_ull_stat(h, key2.c_str(), "vbucket-seqno");
        uint64_t snapEnd = get_ull_stat(h, key3.c_str(), "vbucket-seqno");
        check(highSeq <= snapEnd && highSeq >= snapStart,
              "Invalid snapshot range");
    };

    checkRange(0);

    // Expect that vb1/2 have now gone away, warmup skipped them because of the
    // snapshot corruption
    checkeq(cb::engine_errc::not_my_vbucket,
            gat(h, "no-vb", Vbid(1), 0).first,
            "Should have received not my vbucket response for vb1");
    checkeq(cb::engine_errc::not_my_vbucket,
            gat(h, "no-vb", Vbid(2), 0).first,
            "Should have received not my vbucket response for vb2");

    check(set_vbucket_state(h, Vbid(1), vbucket_state_replica),
          "Failed to set vbucket state (vb 1).");
    check(set_vbucket_state(h, Vbid(2), vbucket_state_replica),
          "Failed to set vbucket state (vb 2).");

    checkRange(1);
    checkRange(2);

    return SUCCESS;
}

// Regression test the stats calls that they don't blow the snprintf
// buffers. All of the tests in this batch make sure that all of the stats
// exists (the stats call return a fixed set of stats)
static enum test_result test_mb19687_fixed(EngineIface* h) {
    // Map of stat group names to their content. Not const as we can insert
    // additional stats to check for based on engine config (full / value
    // eviction, persistent / ephemeral ...)
    std::map<std::string_view, std::vector<std::string_view> > statsKeys{
            {"dcp-vbtakeover 0",
             {"status",
              "on_disk_deletes",
              "vb_items",
              "chk_items",
              "estimate"}},
            {"dcp",
             {"ep_dcp_count",
              "ep_dcp_dead_conn_count",
              "ep_dcp_items_remaining",
              "ep_dcp_items_sent",
              "ep_dcp_max_running_backfills",
              "ep_dcp_num_running_backfills",
              "ep_dcp_consumer_count",
              "ep_dcp_producer_count",
              "ep_dcp_queue_fill",
              "ep_dcp_total_bytes",
              "ep_dcp_total_uncompressed_data_size",
              "ep_dcp_total_queue"}},
            {"hash",
             {"vb_0:counted",
              "vb_0:locks",
              "vb_0:max_depth",
              "vb_0:mem_size",
              "vb_0:mem_size_counted",
              "vb_0:min_depth",
              "vb_0:num_system_items",
              "vb_0:reported",
              "vb_0:resized",
              "vb_0:size",
              "vb_0:state"}},
            {"vbucket", {"vb_0"}},
            {"vbucket-details 0",
             {"vb_0",
              "vb_0:drift_ahead_threshold",
              "vb_0:drift_ahead_threshold_exceeded",
              "vb_0:drift_behind_threshold",
              "vb_0:drift_behind_threshold_exceeded",
              "vb_0:high_completed_seqno",
              "vb_0:high_prepared_seqno",
              "vb_0:high_seqno",
              "vb_0:ht_cache_size",
              "vb_0:ht_item_memory",
              "vb_0:ht_item_memory_uncompressed",
              "vb_0:ht_memory",
              "vb_0:ht_num_deleted_items",
              "vb_0:ht_num_in_memory_items",
              "vb_0:ht_num_in_memory_non_resident_items",
              "vb_0:ht_num_items",
              "vb_0:ht_num_temp_items",
              "vb_0:ht_size",
              "vb_0:logical_clock_ticks",
              "vb_0:max_cas",
              "vb_0:max_cas_str",
              "vb_0:max_visible_seqno",
              "vb_0:num_ejects",
              "vb_0:num_items",
              "vb_0:num_non_resident",
              "vb_0:num_prepared_sync_writes",
              "vb_0:num_temp_items",
              "vb_0:ops_create",
              "vb_0:ops_delete",
              "vb_0:ops_get",
              "vb_0:ops_reject",
              "vb_0:ops_update",
              "vb_0:pending_writes",
              "vb_0:persistence_seqno",
              "vb_0:purge_seqno",
              "vb_0:queue_age",
              "vb_0:queue_drain",
              "vb_0:queue_fill",
              "vb_0:queue_memory",
              "vb_0:queue_size",
              "vb_0:rollback_item_count",
              "vb_0:sync_write_accepted_count",
              "vb_0:sync_write_committed_count",
              "vb_0:sync_write_aborted_count",
              "vb_0:hp_vb_req_size",
              "vb_0:topology",
              "vb_0:total_abs_drift",
              "vb_0:total_abs_drift_count",
              "vb_0:uuid",
              "vb_0:might_contain_xattrs",
              "vb_0:max_deleted_revid"}},
            {"vbucket-seqno",
             {"vb_0:abs_high_seqno",
              "vb_0:high_completed_seqno",
              "vb_0:high_prepared_seqno",
              "vb_0:high_seqno",
              "vb_0:last_persisted_seqno",
              "vb_0:last_persisted_snap_end",
              "vb_0:last_persisted_snap_start",
              "vb_0:max_visible_seqno",
              "vb_0:purge_seqno",
              "vb_0:uuid"}},
            {"vbucket-seqno 0",
             {"vb_0:abs_high_seqno",
              "vb_0:high_completed_seqno",
              "vb_0:high_prepared_seqno",
              "vb_0:high_seqno",
              "vb_0:last_persisted_seqno",
              "vb_0:last_persisted_snap_end",
              "vb_0:last_persisted_snap_start",
              "vb_0:max_visible_seqno",
              "vb_0:purge_seqno",
              "vb_0:uuid"}},
            {"prev-vbucket", {"vb_0"}},
            {"prev-vbucket", {"vb_0"}},
            {"checkpoint",
             {"vb_0:mem_usage",
              "vb_0:mem_usage_queued_items",
              "vb_0:mem_usage_queue_overhead",
              "vb_0:mem_usage_key_index_overhead",
              "vb_0:num_checkpoint_items",
              "vb_0:num_checkpoints",
              "vb_0:num_conn_cursors",
              "vb_0:num_open_checkpoint_items",
              "vb_0:open_checkpoint_id",
              "vb_0:state",
              "vb_0:id_1:key_index_allocator_bytes",
              "vb_0:id_1:mem_usage_queued_items",
              "vb_0:id_1:mem_usage_queue_overhead",
              "vb_0:id_1:mem_usage_key_index_overhead",
              "vb_0:id_1:snap_end",
              "vb_0:id_1:snap_start",
              "vb_0:id_1:state",
              "vb_0:id_1:queue_allocator_bytes",
              "vb_0:id_1:type",
              "vb_0:id_1:historical",
              "vb_0:id_1:visible_snap_end",
              "vb_0:id_1:highest_expelled_seqno",
              "vb_0:id_1:num_items"}},
            {"checkpoint 0",
             {"vb_0:mem_usage",
              "vb_0:mem_usage_queued_items",
              "vb_0:mem_usage_queue_overhead",
              "vb_0:mem_usage_key_index_overhead",
              "vb_0:num_checkpoint_items",
              "vb_0:num_checkpoints",
              "vb_0:num_conn_cursors",
              "vb_0:num_open_checkpoint_items",
              "vb_0:open_checkpoint_id",
              "vb_0:state",
              "vb_0:id_1:key_index_allocator_bytes",
              "vb_0:id_1:mem_usage_queued_items",
              "vb_0:id_1:mem_usage_queue_overhead",
              "vb_0:id_1:mem_usage_key_index_overhead",
              "vb_0:id_1:snap_end",
              "vb_0:id_1:snap_start",
              "vb_0:id_1:state",
              "vb_0:id_1:queue_allocator_bytes",
              "vb_0:id_1:type",
              "vb_0:id_1:historical",
              "vb_0:id_1:visible_snap_end",
              "vb_0:id_1:highest_expelled_seqno",
              "vb_0:id_1:num_items"}},
            {"uuid", {"uuid"}},
            {"kvstore",
             {"rw_0:backend_type",
              "rw_0:close",
              "rw_0:failure_del",
              "rw_0:failure_get",
              "rw_0:failure_open",
              "rw_0:failure_set",
              "rw_0:failure_vbset",
              "rw_0:io_flusher_write_amplification",
              "rw_0:io_total_write_amplification",
              "rw_0:io_compaction_read_bytes",
              "rw_0:io_compaction_write_bytes",
              "rw_0:io_bg_fetch_docs_read",
              "rw_0:io_num_write",
              "rw_0:io_bg_fetch_doc_bytes",
              "rw_0:io_total_read_bytes",
              "rw_0:io_total_write_bytes",
              "rw_0:io_document_write_bytes",
              "rw_0:lastCommDocs",
              "rw_0:numLoadedVb",
              "rw_0:open",
              "rw_1:backend_type",
              "rw_1:close",
              "rw_1:failure_del",
              "rw_1:failure_get",
              "rw_1:failure_open",
              "rw_1:failure_set",
              "rw_1:failure_vbset",
              "rw_1:io_flusher_write_amplification",
              "rw_1:io_total_write_amplification",
              "rw_1:io_compaction_read_bytes",
              "rw_1:io_compaction_write_bytes",
              "rw_1:io_bg_fetch_docs_read",
              "rw_1:io_num_write",
              "rw_1:io_bg_fetch_doc_bytes",
              "rw_1:io_total_read_bytes",
              "rw_1:io_total_write_bytes",
              "rw_1:io_document_write_bytes",
              "rw_1:lastCommDocs",
              "rw_1:numLoadedVb",
              "rw_1:open",
              "rw_2:backend_type",
              "rw_2:close",
              "rw_2:failure_del",
              "rw_2:failure_get",
              "rw_2:failure_open",
              "rw_2:failure_set",
              "rw_2:failure_vbset",
              "rw_2:io_flusher_write_amplification",
              "rw_2:io_total_write_amplification",
              "rw_2:io_compaction_read_bytes",
              "rw_2:io_compaction_write_bytes",
              "rw_2:io_bg_fetch_docs_read",
              "rw_2:io_num_write",
              "rw_2:io_bg_fetch_doc_bytes",
              "rw_2:io_total_read_bytes",
              "rw_2:io_total_write_bytes",
              "rw_2:io_document_write_bytes",
              "rw_2:lastCommDocs",
              "rw_2:numLoadedVb",
              "rw_2:open",
              "rw_3:backend_type",
              "rw_3:close",
              "rw_3:failure_del",
              "rw_3:failure_get",
              "rw_3:failure_open",
              "rw_3:failure_set",
              "rw_3:failure_vbset",
              "rw_3:io_flusher_write_amplification",
              "rw_3:io_total_write_amplification",
              "rw_3:io_compaction_read_bytes",
              "rw_3:io_compaction_write_bytes",
              "rw_3:io_bg_fetch_docs_read",
              "rw_3:io_num_write",
              "rw_3:io_bg_fetch_doc_bytes",
              "rw_3:io_total_read_bytes",
              "rw_3:io_total_write_bytes",
              "rw_3:io_document_write_bytes",
              "rw_3:lastCommDocs",
              "rw_3:numLoadedVb",
              "rw_3:open"}},
            {"info", {"info"}},
            {"config",
             {"ep_allow_sanitize_value_in_deletion",
              "ep_backend",
              "ep_backfill_mem_threshold",
              "ep_bfilter_enabled",
              "ep_bfilter_fp_prob",
              "ep_bfilter_key_count",
              "ep_bfilter_residency_threshold",
              "ep_bucket_type",
              "ep_bucket_quota_change_task_poll_interval",
              "ep_cache_size",
              "ep_chk_expel_enabled",
              "ep_chk_remover_stime",
              "ep_checkpoint_destruction_tasks",
              "ep_checkpoint_memory_ratio",
              "ep_checkpoint_memory_recovery_upper_mark",
              "ep_checkpoint_memory_recovery_lower_mark",
              "ep_checkpoint_max_size",
              "ep_collections_drop_compaction_delay",
              "ep_collections_enabled",
              "ep_compaction_expire_from_start",
              "ep_compaction_max_concurrent_ratio",
              "ep_compression_mode",
              "ep_concurrent_pagers",
              "ep_expiry_pager_concurrency",
              "ep_conflict_resolution_type",
              "ep_connection_manager_interval",
              "ep_couch_bucket",
              "ep_data_traffic_enabled",
              "ep_dbname",
              "ep_dcp_backfill_byte_limit",
              "ep_dcp_consumer_buffer_ratio",
              "ep_dcp_enable_noop",
              "ep_dcp_consumer_flow_control_enabled",
              "ep_dcp_min_compression_ratio",
              "ep_dcp_idle_timeout",
              "ep_dcp_noop_mandatory_for_v5_features",
              "ep_dcp_noop_tx_interval",
              "ep_dcp_producer_snapshot_marker_yield_limit",
              "ep_dcp_consumer_control_enabled",
              "ep_dcp_consumer_process_buffered_messages_yield_limit",
              "ep_dcp_consumer_process_buffered_messages_batch_size",
              "ep_dcp_scan_byte_limit",
              "ep_dcp_scan_item_limit",
              "ep_dcp_takeover_max_time",
              "ep_defragmenter_age_threshold",
              "ep_defragmenter_auto_lower_threshold",
              "ep_defragmenter_auto_max_sleep",
              "ep_defragmenter_auto_min_sleep",
              "ep_defragmenter_auto_pid_d",
              "ep_defragmenter_auto_pid_dt",
              "ep_defragmenter_auto_pid_i",
              "ep_defragmenter_auto_pid_p",
              "ep_defragmenter_auto_upper_threshold",
              "ep_defragmenter_chunk_duration",
              "ep_defragmenter_enabled",
              "ep_defragmenter_interval",
              "ep_defragmenter_mode",
              "ep_defragmenter_stored_value_age_threshold",
              "ep_durability_min_level",
              "ep_executor_pool_backend",
              "ep_exp_pager_enabled",
              "ep_exp_pager_initial_run_time",
              "ep_exp_pager_stime",
              "ep_failpartialwarmup",
              "ep_flusher_total_batch_limit",
              "ep_fsync_after_every_n_bytes_written",
              "ep_freq_counter_increment_factor",
              "ep_couchstore_tracing",
              "ep_couchstore_write_validation",
              "ep_couchstore_mprotect",
              "ep_couchstore_file_cache_max_size",
              "ep_couchstore_midpoint_rollback_optimisation",
              "ep_getl_default_timeout",
              "ep_getl_max_timeout",
              "ep_hlc_drift_ahead_threshold_us",
              "ep_hlc_drift_behind_threshold_us",
              "ep_ht_locks",
              "ep_ht_resize_interval",
              "ep_ht_size",
              "ep_item_compressor_chunk_duration",
              "ep_item_compressor_interval",
              "ep_item_eviction_age_percentage",
              "ep_item_eviction_freq_counter_age_threshold",
              "ep_item_eviction_strategy",
              "ep_item_freq_decayer_chunk_duration",
              "ep_item_freq_decayer_percent",
              "ep_magma_per_document_compression_enabled",
              "ep_magma_sync_every_batch",
              "ep_magma_min_value_block_size_threshold",
              "ep_magma_checkpoint_interval",
              "ep_magma_min_checkpoint_interval",
              "ep_magma_checkpoint_threshold",
              "ep_magma_delete_frag_ratio",
              "ep_magma_delete_memtable_writecache",
              "ep_magma_enable_block_cache",
              "ep_magma_enable_direct_io",
              "ep_magma_enable_group_commit",
              "ep_magma_enable_upsert",
              "ep_magma_expiry_frag_threshold",
              "ep_magma_fragmentation_percentage",
              "ep_magma_flusher_thread_percentage",
              "ep_magma_group_commit_max_sync_wait_duration_ms",
              "ep_magma_group_commit_max_transaction_count",
              "ep_magma_heartbeat_interval",
              "ep_magma_max_checkpoints",
              "ep_magma_max_default_storage_threads",
              "ep_magma_max_level_0_ttl",
              "ep_magma_max_recovery_bytes",
              "ep_magma_max_write_cache",
              "ep_magma_mem_quota_ratio",
              "ep_magma_mem_quota_low_watermark_ratio",
              "ep_magma_initial_wal_buffer_size",
              "ep_magma_write_cache_ratio",
              "ep_magma_expiry_purger_interval",
              "ep_magma_enable_wal",
              "ep_magma_enable_memory_optimized_writes",
              "ep_magma_bloom_filter_accuracy",
              "ep_magma_bloom_filter_accuracy_for_bottom_level",
              "ep_magma_index_compression_algo",
              "ep_magma_data_compression_algo",
              "ep_max_num_bgfetchers",
              "ep_max_num_flushers",
              "ep_max_checkpoints",
              "ep_max_failover_entries",
              "ep_max_item_privileged_bytes",
              "ep_max_item_size",
              "ep_max_num_shards",
              "ep_max_num_workers",
              "ep_checkpoint_remover_task_count",
              "ep_max_size",
              "ep_max_threads",
              "ep_max_ttl",
              "ep_max_vbuckets",
              "ep_mem_high_wat",
              "ep_mem_low_wat",
              "ep_mem_used_merge_threshold_percent",
              "ep_min_compression_ratio",
              "ep_mutation_mem_ratio",
              "ep_pager_sleep_time_ms",
              "ep_pitr_enabled",
              "ep_pitr_granularity",
              "ep_pitr_max_history_age",
              "ep_range_scan_kv_store_scan_ratio",
              "ep_range_scan_max_continue_tasks",
              "ep_range_scan_max_lifetime",
              "ep_range_scan_read_buffer_send_size",
              "ep_retain_erroneous_tombstones",
              "ep_rocksdb_options",
              "ep_rocksdb_cf_options",
              "ep_rocksdb_bbt_options",
              "ep_rocksdb_low_pri_background_threads",
              "ep_rocksdb_high_pri_background_threads",
              "ep_rocksdb_stats_level",
              "ep_rocksdb_block_cache_ratio",
              "ep_rocksdb_block_cache_high_pri_pool_ratio",
              "ep_rocksdb_memtables_ratio",
              "ep_rocksdb_default_cf_optimize_compaction",
              "ep_rocksdb_seqno_cf_optimize_compaction",
              "ep_rocksdb_write_rate_limit",
              "ep_rocksdb_uc_max_size_amplification_percent",
              "ep_seqno_persistence_timeout",
              "ep_sync_writes_max_allowed_replicas",
              "ep_time_synchronization",
              "ep_cross_bucket_ht_quota_sharing",
              "ep_uuid",
              "ep_vbucket_mapping_sanity_checking",
              "ep_vbucket_mapping_sanity_checking_error_mode",
              "ep_warmup_batch_size",
              "ep_warmup_min_items_threshold",
              "ep_warmup_min_memory_threshold",
              "ep_xattr_enabled"}},
            {"workload",
             {"ep_workload:num_readers",
              "ep_workload:num_writers",
              "ep_workload:num_auxio",
              "ep_workload:num_nonio",
              "ep_workload:num_shards",
              "ep_workload:ready_tasks",
              "ep_workload:num_sleepers",
              "ep_workload:LowPrioQ_AuxIO:InQsize",
              "ep_workload:LowPrioQ_AuxIO:OutQsize",
              "ep_workload:LowPrioQ_NonIO:InQsize",
              "ep_workload:LowPrioQ_NonIO:OutQsize",
              "ep_workload:LowPrioQ_Reader:InQsize",
              "ep_workload:LowPrioQ_Reader:OutQsize",
              "ep_workload:LowPrioQ_Writer:InQsize",
              "ep_workload:LowPrioQ_Writer:OutQsize"}},
            {"failovers 0",
             {"vb_0:0:id",
              "vb_0:0:seq",
              "vb_0:num_entries",
              "vb_0:num_erroneous_entries_erased"}},
            {"failovers",
             {"vb_0:0:id",
              "vb_0:0:seq",
              "vb_0:num_entries",
              "vb_0:num_erroneous_entries_erased"}},
            {"", // Note: we convert empty to a null to get engine stats
             {"ep_allow_sanitize_value_in_deletion",
              "bytes",
              "curr_items",
              "curr_items_tot",
              "curr_temp_items",
              "ep_access_scanner_last_runtime",
              "ep_access_scanner_num_items",
              "ep_access_scanner_task_time",
              "ep_active_ahead_exceptions",
              "ep_active_behind_exceptions",
              "ep_active_datatype_json",
              "ep_active_datatype_json,xattr",
              "ep_active_datatype_raw",
              "ep_active_datatype_snappy",
              "ep_active_datatype_snappy,json",
              "ep_active_datatype_snappy,json,xattr",
              "ep_active_datatype_snappy,xattr",
              "ep_active_datatype_xattr",
              "ep_active_hlc_drift",
              "ep_active_hlc_drift_count",
              "ep_arena_memory_allocated",
#if !defined(ADDRESS_SANITIZER) && !defined(THREAD_SANITIZER) && \
        defined(HAVE_JEMALLOC)
              "ep_arena_memory_resident",
#endif
              "ep_backend",
              "ep_backfill_mem_threshold",
              "ep_bfilter_enabled",
              "ep_bfilter_fp_prob",
              "ep_bfilter_key_count",
              "ep_bfilter_residency_threshold",
              "ep_bg_fetch_avg_read_amplification",
              "ep_bg_fetched",
              "ep_bg_meta_fetched",
              "ep_bg_remaining_items",
              "ep_bg_remaining_jobs",
              "ep_blob_num",
              "ep_blob_overhead",
              "ep_bucket_priority",
              "ep_bucket_type",
              "ep_bucket_quota_change_task_poll_interval",
              "ep_cache_size",
              "ep_chk_expel_enabled",
              "ep_chk_persistence_remains",
              "ep_chk_remover_stime",
              "ep_checkpoint_destruction_tasks",
              "ep_checkpoint_memory_pending_destruction",
              "ep_checkpoint_memory_ratio",
              "ep_checkpoint_memory_recovery_upper_mark",
              "ep_checkpoint_memory_recovery_lower_mark",
              "ep_checkpoint_memory_quota",
              "ep_checkpoint_memory_recovery_upper_mark_bytes",
              "ep_checkpoint_memory_recovery_lower_mark_bytes",
              "ep_checkpoint_max_size",
              "ep_checkpoint_computed_max_size",
              "ep_clock_cas_drift_threshold_exceeded",
              "ep_collections_drop_compaction_delay",
              "ep_collections_enabled",
              "ep_compaction_expire_from_start",
              "ep_compaction_max_concurrent_ratio",
              "ep_compression_mode",
              "ep_concurrent_pagers",
              "ep_conflicts_resolved_del_accepted",
              "ep_conflicts_resolved_del_rejected_behind",
              "ep_conflicts_resolved_del_rejected_identical",
              "ep_conflicts_resolved_set_accepted",
              "ep_conflicts_resolved_set_rejected_behind",
              "ep_conflicts_resolved_set_rejected_identical",
              "ep_expiry_pager_concurrency",
              "ep_conflict_resolution_type",
              "ep_connection_manager_interval",
              "ep_couch_bucket",
              "ep_cursors_dropped",
              "ep_mem_freed_by_checkpoint_removal",
              "ep_mem_freed_by_checkpoint_item_expel",
              "ep_num_checkpoints",
              "ep_num_checkpoints_pending_destruction",
              "ep_data_read_failed",
              "ep_data_write_failed",
              "ep_data_traffic_enabled",
              "ep_dbname",
              "ep_dcp_backfill_byte_limit",
              "ep_dcp_consumer_buffer_ratio",
              "ep_dcp_consumer_control_enabled",
              "ep_dcp_consumer_process_buffered_messages_batch_size",
              "ep_dcp_consumer_process_buffered_messages_yield_limit",
              "ep_dcp_enable_noop",
              "ep_dcp_consumer_flow_control_enabled",
              "ep_dcp_idle_timeout",
              "ep_dcp_min_compression_ratio",
              "ep_dcp_noop_mandatory_for_v5_features",
              "ep_dcp_noop_tx_interval",
              "ep_dcp_producer_snapshot_marker_yield_limit",
              "ep_dcp_scan_byte_limit",
              "ep_dcp_scan_item_limit",
              "ep_dcp_takeover_max_time",
              "ep_defragmenter_age_threshold",
              "ep_defragmenter_auto_lower_threshold",
              "ep_defragmenter_auto_max_sleep",
              "ep_defragmenter_auto_min_sleep",
              "ep_defragmenter_auto_pid_d",
              "ep_defragmenter_auto_pid_dt",
              "ep_defragmenter_auto_pid_i",
              "ep_defragmenter_auto_pid_p",
              "ep_defragmenter_auto_upper_threshold",
              "ep_defragmenter_chunk_duration",
              "ep_defragmenter_enabled",
              "ep_defragmenter_interval",
              "ep_defragmenter_num_moved",
              "ep_defragmenter_num_visited",
              "ep_defragmenter_mode",
              "ep_defragmenter_stored_value_age_threshold",
              "ep_defragmenter_sv_num_moved",
              "ep_defragmenter_sleep_time",
              "ep_degraded_mode",
              "ep_diskqueue_drain",
              "ep_diskqueue_fill",
              "ep_diskqueue_items",
              "ep_diskqueue_memory",
              "ep_diskqueue_pending",
              "ep_durability_min_level",
              "ep_executor_pool_backend",
              "ep_exp_pager_enabled",
              "ep_exp_pager_initial_run_time",
              "ep_exp_pager_stime",
              "ep_expired_access",
              "ep_expired_compactor",
              "ep_expired_pager",
              "ep_expiry_pager_task_time",
              "ep_failpartialwarmup",
              "ep_flush_duration_total",
              "ep_flusher_total_batch_limit",
              "ep_fsync_after_every_n_bytes_written",
              "ep_freq_counter_increment_factor",
              "ep_couchstore_tracing",
              "ep_couchstore_write_validation",
              "ep_couchstore_mprotect",
              "ep_couchstore_file_cache_max_size",
              "ep_couchstore_midpoint_rollback_optimisation",
              "ep_getl_default_timeout",
              "ep_getl_max_timeout",
              "ep_hlc_drift_ahead_threshold_us",
              "ep_hlc_drift_behind_threshold_us",
              "ep_ht_locks",
              "ep_ht_resize_interval",
              "ep_ht_size",
              "ep_io_bg_fetch_read_count",
              "ep_io_compaction_read_bytes",
              "ep_io_compaction_write_bytes",
              "ep_io_document_write_bytes",
              "ep_io_flusher_write_amplification",
              "ep_io_total_read_bytes",
              "ep_io_total_write_amplification",
              "ep_io_total_write_bytes",
              "ep_item_compressor_chunk_duration",
              "ep_item_compressor_interval",
              "ep_item_compressor_num_compressed",
              "ep_item_compressor_num_visited",
              "ep_item_eviction_age_percentage",
              "ep_item_eviction_freq_counter_age_threshold",
              "ep_item_eviction_strategy",
              "ep_item_freq_decayer_chunk_duration",
              "ep_item_freq_decayer_percent",
              "ep_item_num",
              "ep_items_expelled_from_checkpoints",
              "ep_items_rm_from_checkpoints",
              "ep_kv_size",
              "ep_max_num_bgfetchers",
              "ep_max_num_flushers",
              "ep_max_checkpoints",
              "ep_max_failover_entries",
              "ep_max_item_privileged_bytes",
              "ep_max_item_size",
              "ep_max_num_shards",
              "ep_max_num_workers",
              "ep_checkpoint_remover_task_count",
              "ep_max_size",
              "ep_max_threads",
              "ep_max_ttl",
              "ep_max_vbuckets",
              "ep_mem_high_wat",
              "ep_mem_high_wat_percent",
              "ep_mem_low_wat",
              "ep_mem_low_wat_percent",
              "ep_mem_tracker_enabled",
              "ep_mem_used_merge_threshold_percent",
              "ep_checkpoint_memory",
              "ep_checkpoint_memory_overhead_allocator",
              "ep_ht_item_memory",
              "ep_meta_data_memory",
              "ep_meta_data_disk",
              "ep_min_compression_ratio",
              "ep_mutation_mem_ratio",
              "ep_num_access_scanner_runs",
              "ep_num_access_scanner_skips",
              "ep_num_eject_failures",
              "ep_num_expiry_pager_runs",
              "ep_num_freq_decayer_runs",
              "ep_num_non_resident",
              "ep_num_not_my_vbuckets",
              "ep_num_ops_del_meta",
              "ep_num_ops_del_meta_res_fail",
              "ep_num_ops_del_ret_meta",
              "ep_num_ops_get_meta",
              "ep_num_ops_get_meta_on_set_meta",
              "ep_num_ops_set_meta",
              "ep_num_ops_set_meta_res_fail",
              "ep_num_ops_set_ret_meta",
              "ep_num_pager_runs",
              "ep_num_value_ejects",
              "ep_num_workers",
              "ep_magma_per_document_compression_enabled",
              "ep_magma_sync_every_batch",
              "ep_magma_min_value_block_size_threshold",
              "ep_magma_checkpoint_interval",
              "ep_magma_min_checkpoint_interval",
              "ep_magma_checkpoint_threshold",
              "ep_magma_delete_frag_ratio",
              "ep_magma_delete_memtable_writecache",
              "ep_magma_enable_block_cache",
              "ep_magma_enable_direct_io",
              "ep_magma_enable_group_commit",
              "ep_magma_enable_upsert",
              "ep_magma_expiry_frag_threshold",
              "ep_magma_fragmentation_percentage",
              "ep_magma_flusher_thread_percentage",
              "ep_magma_group_commit_max_sync_wait_duration_ms",
              "ep_magma_group_commit_max_transaction_count",
              "ep_magma_heartbeat_interval",
              "ep_magma_max_checkpoints",
              "ep_magma_max_default_storage_threads",
              "ep_magma_max_level_0_ttl",
              "ep_magma_max_recovery_bytes",
              "ep_magma_max_write_cache",
              "ep_magma_mem_quota_ratio",
              "ep_magma_mem_quota_low_watermark_ratio",
              "ep_magma_initial_wal_buffer_size",
              "ep_magma_write_cache_ratio",
              "ep_magma_expiry_purger_interval",
              "ep_magma_enable_wal",
              "ep_magma_enable_memory_optimized_writes",
              "ep_magma_bloom_filter_accuracy",
              "ep_magma_bloom_filter_accuracy_for_bottom_level",
              "ep_magma_index_compression_algo",
              "ep_magma_data_compression_algo",
              "ep_oom_errors",
              "ep_overhead",
              "ep_pager_sleep_time_ms",
              "ep_pending_compactions",
              "ep_pending_ops",
              "ep_pending_ops_max",
              "ep_pending_ops_max_duration",
              "ep_pending_ops_total",
              "ep_persist_vbstate_total",
              "ep_pitr_enabled",
              "ep_pitr_granularity",
              "ep_pitr_max_history_age",
              "ep_queue_size",
              "ep_range_scan_kv_store_scan_ratio",
              "ep_range_scan_max_continue_tasks",
              "ep_range_scan_max_lifetime",
              "ep_range_scan_read_buffer_send_size",
              "ep_replica_ahead_exceptions",
              "ep_replica_behind_exceptions",
              "ep_replica_datatype_json",
              "ep_replica_datatype_json,xattr",
              "ep_replica_datatype_raw",
              "ep_replica_datatype_snappy",
              "ep_replica_datatype_snappy,json",
              "ep_replica_datatype_snappy,json,xattr",
              "ep_replica_datatype_snappy,xattr",
              "ep_replica_datatype_xattr",
              "ep_replica_hlc_drift",
              "ep_replica_hlc_drift_count",
              "ep_retain_erroneous_tombstones",
              "ep_rocksdb_options",
              "ep_rocksdb_cf_options",
              "ep_rocksdb_bbt_options",
              "ep_rocksdb_low_pri_background_threads",
              "ep_rocksdb_high_pri_background_threads",
              "ep_rocksdb_stats_level",
              "ep_rocksdb_block_cache_ratio",
              "ep_rocksdb_block_cache_high_pri_pool_ratio",
              "ep_rocksdb_memtables_ratio",
              "ep_rocksdb_default_cf_optimize_compaction",
              "ep_rocksdb_seqno_cf_optimize_compaction",
              "ep_rocksdb_write_rate_limit",
              "ep_rocksdb_uc_max_size_amplification_percent",
              "ep_rollback_count",
              "ep_seqno_persistence_timeout",
              "ep_startup_time",
              "ep_storedval_num",
              "ep_storedval_overhead",
              "ep_storedval_size",
              "ep_sync_writes_max_allowed_replicas",
              "ep_time_synchronization",
              "ep_tmp_oom_errors",
              "ep_total_cache_size",
              "ep_total_deduplicated",
              "ep_total_deduplicated_flusher",
              "ep_total_del_items",
              "ep_total_enqueued",
              "ep_total_new_items",
              "ep_cross_bucket_ht_quota_sharing",
              "ep_uuid",
              "ep_value_size",
              "ep_vb_total",
              "ep_vbucket_del",
              "ep_vbucket_del_fail",
              "ep_vbucket_mapping_sanity_checking",
              "ep_vbucket_mapping_sanity_checking_error_mode",
              "ep_warmup_batch_size",
              "ep_warmup_min_items_threshold",
              "ep_warmup_min_memory_threshold",
              "ep_workload_pattern",
              "ep_xattr_enabled",
              "mem_used",
              "mem_used_primary",
              "mem_used_secondary",
              "mem_used_estimate",
              "rollback_item_count",
              "vb_active_bloom_filter_memory",
              "vb_active_curr_items",
              "vb_active_eject",
              "vb_active_expired",
              "vb_active_hp_vb_req_size",
              "vb_active_ht_memory",
              "vb_active_ht_item_memory",
              "vb_active_ht_item_memory_uncompressed",
              "vb_active_meta_data_disk",
              "vb_active_meta_data_memory",
              "vb_active_checkpoint_memory",
              "vb_active_checkpoint_memory_queue",
              "vb_active_checkpoint_memory_overhead_allocator",
              "vb_active_checkpoint_memory_overhead_allocator_index",
              "vb_active_checkpoint_memory_overhead_allocator_queue",
              "vb_active_checkpoint_memory_overhead",
              "vb_active_checkpoint_memory_overhead_queue",
              "vb_active_checkpoint_memory_overhead_index",
              "vb_active_logical_data_size",
              "vb_active_mem_freed_by_checkpoint_item_expel",
              "vb_active_mem_freed_by_checkpoint_removal",
              "vb_active_num",
              "vb_active_num_non_resident",
              "vb_active_ops_create",
              "vb_active_ops_delete",
              "vb_active_ops_get",
              "vb_active_ops_reject",
              "vb_active_ops_update",
              "vb_active_perc_mem_resident",
              "vb_active_queue_age",
              "vb_active_queue_drain",
              "vb_active_queue_fill",
              "vb_active_queue_memory",
              "vb_active_queue_pending",
              "vb_active_queue_size",
              "vb_active_rollback_item_count",
              "vb_active_sync_write_accepted_count",
              "vb_active_sync_write_committed_count",
              "vb_active_sync_write_aborted_count",
              "vb_dead_num",
              "vb_pending_bloom_filter_memory",
              "vb_pending_curr_items",
              "vb_pending_eject",
              "vb_pending_expired",
              "vb_pending_hp_vb_req_size",
              "vb_pending_ht_memory",
              "vb_pending_ht_item_memory",
              "vb_pending_ht_item_memory_uncompressed",
              "vb_pending_logical_data_size",
              "vb_pending_meta_data_disk",
              "vb_pending_meta_data_memory",
              "vb_pending_checkpoint_memory",
              "vb_pending_checkpoint_memory_queue",
              "vb_pending_checkpoint_memory_overhead_allocator",
              "vb_pending_checkpoint_memory_overhead_allocator_index",
              "vb_pending_checkpoint_memory_overhead_allocator_queue",
              "vb_pending_checkpoint_memory_overhead",
              "vb_pending_checkpoint_memory_overhead_queue",
              "vb_pending_checkpoint_memory_overhead_index",
              "vb_pending_mem_freed_by_checkpoint_item_expel",
              "vb_pending_mem_freed_by_checkpoint_removal",
              "vb_pending_num",
              "vb_pending_num_non_resident",
              "vb_pending_ops_create",
              "vb_pending_ops_delete",
              "vb_pending_ops_get",
              "vb_pending_ops_reject",
              "vb_pending_ops_update",
              "vb_pending_perc_mem_resident",
              "vb_pending_queue_age",
              "vb_pending_queue_drain",
              "vb_pending_queue_fill",
              "vb_pending_queue_memory",
              "vb_pending_queue_pending",
              "vb_pending_queue_size",
              "vb_pending_rollback_item_count",
              "vb_replica_bloom_filter_memory",
              "vb_replica_curr_items",
              "vb_replica_eject",
              "vb_replica_expired",
              "vb_replica_hp_vb_req_size",
              "vb_replica_ht_memory",
              "vb_replica_ht_item_memory",
              "vb_replica_ht_item_memory_uncompressed",
              "vb_replica_logical_data_size",
              "vb_replica_meta_data_disk",
              "vb_replica_meta_data_memory",
              "vb_replica_checkpoint_memory",
              "vb_replica_checkpoint_memory_queue",
              "vb_replica_checkpoint_memory_overhead_allocator",
              "vb_replica_checkpoint_memory_overhead_allocator_index",
              "vb_replica_checkpoint_memory_overhead_allocator_queue",
              "vb_replica_checkpoint_memory_overhead",
              "vb_replica_checkpoint_memory_overhead_queue",
              "vb_replica_checkpoint_memory_overhead_index",
              "vb_replica_mem_freed_by_checkpoint_item_expel",
              "vb_replica_mem_freed_by_checkpoint_removal",
              "vb_replica_num",
              "vb_replica_num_non_resident",
              "vb_replica_ops_create",
              "vb_replica_ops_delete",
              "vb_replica_ops_get",
              "vb_replica_ops_reject",
              "vb_replica_ops_update",
              "vb_replica_perc_mem_resident",
              "vb_replica_queue_age",
              "vb_replica_queue_drain",
              "vb_replica_queue_fill",
              "vb_replica_queue_memory",
              "vb_replica_queue_pending",
              "vb_replica_queue_size",
              "vb_replica_rollback_item_count",
              "vb_replica_sync_write_accepted_count",
              "vb_replica_sync_write_committed_count",
              "vb_replica_sync_write_aborted_count"}},
            {"memory",
             {"bytes",
#if defined(ADDRESS_SANITIZER) || defined(THREAD_SANITIZER) || \
        !defined(HAVE_JEMALLOC)
              "ep_arena:allocated",
              "ep_arena_global:allocated",
              "ep_arena_global_missing_some_keys",
              "ep_arena_missing_some_keys",
#else
              "ep_arena:allocated",
              "ep_arena:arena",
              "ep_arena:base",
              "ep_arena:fragmentation_size",
              "ep_arena:internal",
              "ep_arena:large.allocated",
              "ep_arena:mapped",
              "ep_arena:resident",
              "ep_arena:retained",
              "ep_arena:small.allocated",
              "ep_arena_global:allocated",
              "ep_arena_global:arena",
              "ep_arena_global:base",
              "ep_arena_global:fragmentation_size",
              "ep_arena_global:internal",
              "ep_arena_global:large.allocated",
              "ep_arena_global:mapped",
              "ep_arena_global:resident",
              "ep_arena_global:retained",
              "ep_arena_global:small.allocated",
#endif
              "ep_blob_num",
              "ep_blob_overhead",
              "ep_item_num",
              "ep_kv_size",
              "ep_desired_max_size",
              "ep_max_size",
              "ep_mem_high_wat",
              "ep_mem_high_wat_percent",
              "ep_mem_low_wat",
              "ep_mem_low_wat_percent",
              "ep_mem_used_primary",
              "ep_mem_used_secondary",
              "ep_oom_errors",
              "ep_overhead",
              "ep_storedval_num",
              "ep_storedval_overhead",
              "ep_storedval_size",
              "ep_tmp_oom_errors",
              "ep_value_size",
              "ht_mem_used_replica",
              "mem_used",
              "mem_used_estimate",
              "mem_used_merge_threshold",
              "replica_checkpoint_memory_overhead"}}};

    if (isWarmupEnabled(h)) {
        // Add stats which are only available if warmup is enabled:
        auto& eng_stats = statsKeys.at("");
        eng_stats.insert(eng_stats.end(), {"ep_warmup_dups",
                                           "ep_warmup_oom",
                                           "ep_warmup_time",
                                           "ep_warmup_thread"});
    }

    if (isCompressionEnabled(h)) {
        auto& vb0_hash_stats = statsKeys.at("hash");
        vb0_hash_stats.insert(vb0_hash_stats.end(),
                              {"vb_0:mem_size_uncompressed"});
    }

    if (isPersistentBucket(h)) {
        // Add data_size and file_size stats to toplevel group.
        auto& eng_stats = statsKeys.at("");

        eng_stats.insert(eng_stats.end(),
                         {"ep_db_data_size",
                          "ep_db_file_size",
                          "ep_db_prepare_size",
                          "ep_db_history_file_size"});
        // Using explicit initializer lists due to http://stackoverflow
        // .com/questions/36557969/invalid-iterator-range-while-inserting
        // -initializer-list-to-an-stdvector
        eng_stats.insert(eng_stats.end(),
                         std::initializer_list<std::string_view>{
                                 "ep_flusher_state", "ep_flusher_todo"});
        eng_stats.insert(eng_stats.end(),
                         {"ep_commit_num",
                          "ep_commit_time",
                          "ep_commit_time_total",
                          "ep_item_begin_failed",
                          "ep_item_commit_failed",
                          "ep_item_flush_expired",
                          "ep_item_flush_failed",
                          "ep_total_persisted",
                          "ep_uncommitted_items",
                          "ep_compaction_failed",
                          "ep_compaction_aborted"});

        // Config variables only valid for persistent
        std::initializer_list<std::string_view> persistentConfig = {
                "ep_access_scanner_enabled",
                "ep_alog_block_size",
                "ep_alog_max_stored_items",
                "ep_alog_path",
                "ep_alog_resident_ratio_threshold",
                "ep_alog_sleep_time",
                "ep_alog_task_time",
                "ep_item_eviction_policy",
                "ep_persistent_metadata_purge_age",
                "ep_warmup",
                "ep_warmup_backfill_scan_chunk_duration"};
        eng_stats.insert(eng_stats.end(), persistentConfig);

        // 'diskinfo and 'diskinfo detail' keys should be present now.
<<<<<<< HEAD
        statsKeys["diskinfo"] = {
                "ep_db_data_size", "ep_db_file_size", "ep_db_prepare_size"};
        statsKeys["diskinfo detail"] = {"vb_0:data_size",
                                        "vb_0:file_size",
                                        "vb_0:prepare_size",
                                        "vb_0:history_disk_size"};
=======
        statsKeys["diskinfo"] = {"ep_db_data_size",
                                 "ep_db_file_size",
                                 "ep_db_prepare_size",
                                 "ep_db_history_file_size"};
        statsKeys["diskinfo detail"] = {
                "vb_0:data_size",
                "vb_0:file_size",
                "vb_0:prepare_size",
                "vb_0:history_disk_size"};
>>>>>>> af39e7ad

        // Add stats which are only available for persistent buckets:
        std::initializer_list<std::string_view> persistence_stats = {
                "vb_0:persistence:cursor_checkpoint_id",
                "vb_0:persistence:cursor_distance",
                "vb_0:persistence:cursor_op",
                "vb_0:persistence:cursor_seqno",
                "vb_0:persistence:num_visits",
                "vb_0:persistence:num_items_for_cursor"};
        auto& ckpt_stats = statsKeys.at("checkpoint");
        ckpt_stats.insert(ckpt_stats.end(), persistence_stats);
        auto& ckpt0_stats = statsKeys.at("checkpoint 0");
        ckpt0_stats.insert(ckpt0_stats.end(), persistence_stats);

        auto& vb_details = statsKeys.at("vbucket-details 0");
        vb_details.insert(vb_details.end(),
                          {"vb_0:db_data_size",
                           "vb_0:db_file_size",
                           "vb_0:db_prepare_size"});

        // Config variables only valid for persistent
        auto& config_stats = statsKeys.at("config");
        config_stats.insert(config_stats.end(), persistentConfig);
    }

    if (isMagmaBucket(h)) {
        for (const auto& statGroup : {"", "config"}) {
            auto& stats = statsKeys.at(statGroup);
            stats.insert(stats.end(),
                         {"ep_history_retention_seconds",
                          "ep_history_retention_bytes",
                          "ep_magma_seq_tree_data_block_size",
                          "ep_magma_seq_tree_index_block_size",
                          "ep_magma_key_tree_data_block_size",
                          "ep_magma_key_tree_index_block_size"});
        }
    } else if (isPersistentBucket(h)) {
        // bloom filter stats only appear when enabled (currently all persistent
        // except magma)
        auto& vb_details = statsKeys.at("vbucket-details 0");
        vb_details.insert(vb_details.end(),
                          {"vb_0:bloom_filter",
                           "vb_0:bloom_filter_key_count",
                           "vb_0:bloom_filter_memory",
                           "vb_0:bloom_filter_size"});
    }

    if (isEphemeralBucket(h)) {
        auto& eng_stats = statsKeys.at("");
        eng_stats.insert(eng_stats.end(),
                         {"ep_ephemeral_full_policy",
                          "ep_ephemeral_metadata_mark_stale_chunk_duration",
                          "ep_ephemeral_metadata_purge_age",
                          "ep_ephemeral_metadata_purge_interval",
                          "ep_ephemeral_metadata_purge_stale_chunk_duration",

                          "vb_active_auto_delete_count",
                          "vb_active_ht_tombstone_purged_count",
                          "vb_active_seqlist_count",
                          "vb_active_seqlist_deleted_count",
                          "vb_active_seqlist_purged_count",
                          "vb_active_seqlist_read_range_count",
                          "vb_active_seqlist_stale_count",
                          "vb_active_seqlist_stale_value_bytes",
                          "vb_active_seqlist_stale_metadata_bytes",

                          "vb_replica_auto_delete_count",
                          "vb_replica_ht_tombstone_purged_count",
                          "vb_replica_seqlist_count",
                          "vb_replica_seqlist_deleted_count",
                          "vb_replica_seqlist_purged_count",
                          "vb_replica_seqlist_read_range_count",
                          "vb_replica_seqlist_stale_count",
                          "vb_replica_seqlist_stale_value_bytes",
                          "vb_replica_seqlist_stale_metadata_bytes",

                          "vb_pending_auto_delete_count",
                          "vb_pending_ht_tombstone_purged_count",
                          "vb_pending_seqlist_count",
                          "vb_pending_seqlist_deleted_count",
                          "vb_pending_seqlist_purged_count",
                          "vb_pending_seqlist_read_range_count",
                          "vb_pending_seqlist_stale_count",
                          "vb_pending_seqlist_stale_value_bytes",
                          "vb_pending_seqlist_stale_metadata_bytes"});

        auto& vb_details = statsKeys.at("vbucket-details 0");
        vb_details.insert(vb_details.end(),
                          {"vb_0:auto_delete_count",
                           "vb_0:ht_tombstone_purged_count",
                           "vb_0:seqlist_count",
                           "vb_0:seqlist_deleted_count",
                           "vb_0:seqlist_high_seqno",
                           "vb_0:seqlist_purged_count",
                           "vb_0:seqlist_range_read_begin",
                           "vb_0:seqlist_range_read_count",
                           "vb_0:seqlist_range_read_end",
                           "vb_0:seqlist_stale_count",
                           "vb_0:seqlist_stale_metadata_bytes",
                           "vb_0:seqlist_stale_value_bytes"});

        auto& config_stats = statsKeys.at("config");
        config_stats.insert(
                config_stats.end(),
                {"ep_ephemeral_full_policy",
                 "ep_ephemeral_metadata_mark_stale_chunk_duration",
                 "ep_ephemeral_metadata_purge_age",
                 "ep_ephemeral_metadata_purge_interval",
                 "ep_ephemeral_metadata_purge_stale_chunk_duration"});
    }

    // In addition to the exact stat keys above, we also use regex patterns
    // for variable keys:
    std::map<std::string_view, std::vector<std::regex> > statsPatterns{
            {"hash", {std::regex{"vb_0:histo_\\d+,\\d+"}}},
            {"kvtimings",
             {std::regex{"ro_[0-3]:readTime_\\d+,\\d+"},
              std::regex{"ro_[0-3]:readSize_\\d+,\\d+"},
              std::regex{"rw_[0-3]:readTime_\\d+,\\d+"},
              std::regex{"rw_[0-3]:readSize_\\d+,\\d+"}}}};

    bool error = false;
    for (auto& entry : statsKeys) {
        // Fetch the statistics for each group. Note we need an owning
        // type (std::string) here as the stats callback requires callers
        // to take a copy of key/value if they require it after the callback
        // returns.
        std::vector<std::string> actual;
        checkeq(cb::engine_errc::success,
                get_stats(h,
                          {entry.first.empty() ? nullptr : entry.first.data(),
                           entry.first.size()},
                          {},
                          [&actual](auto key, auto value, const auto&) {
                              actual.emplace_back(key);
                          }),
                ("Failed to get stats: "s + std::string{entry.first}).c_str());

        // Sort the keys from the fetched stats and expected keys (required
        // for set_difference).
        std::sort(actual.begin(), actual.end());

        auto& expected = entry.second;
        std::sort(expected.begin(), expected.end());

        // (A) Find any missing stats - those expected (in statsKeys) but not
        // found in actual.
        std::vector<std::string_view> missing;
        std::set_difference(expected.begin(),
                            expected.end(),
                            actual.begin(),
                            actual.end(),
                            std::inserter(missing, missing.begin()));

        for (const auto& key : missing) {
            error = true;
            fprintf(stderr,
                    "Missing stat:  %s from stat group %s\n",
                    std::string{key}.c_str(),
                    std::string{entry.first}.c_str());
        }

        // (B) Find any extra stats - those in actual which are not in expected.
        std::vector<std::string_view> extra;
        std::set_difference(actual.begin(),
                            actual.end(),
                            expected.begin(),
                            expected.end(),
                            std::inserter(extra, extra.begin()));

        for (const auto& key : extra) {
            // We have extra key(s) which don't exactly match `expected`; see if
            // there's a regex which matches before
            // reporting an error.
            bool matched = false;
            const auto& group = entry.first;
            const auto patterns = statsPatterns.find(group);
            if (patterns != statsPatterns.end()) {
                // We have regex(s), see if any match.
                for (const auto& pattern : patterns->second) {
                    if (std::regex_match(std::string{key}, pattern)) {
                        matched = true;
                        break;
                    }
                }
            }
            if (!matched) {
                error = true;
                fprintf(stderr,
                        "Unexpected stat: %s from stat group %s\n",
                        std::string{key}.c_str(),
                        std::string(entry.first).c_str());
            }
        }
    }

    if (error) {
        abort_msg("missing stats", "stats error", __FILE__, __LINE__);
    }

    return SUCCESS;
}

// Regression test the stats calls that they don't blow the snprintf
// buffers. All of the tests in this batch make sure that some of the stats
// exists (the server may return more)
static enum test_result test_mb19687_variable(EngineIface* h) {
    // all of these should be const, but g++ seems to have problems with that
    std::map<std::string, std::vector<std::string> > statsKeys{
            {"dispatcher", {}}, // Depends on how how long the dispatcher ran..
            {"key mykey 0",
             {"key_cas",
              "key_exptime",
              "key_flags",
              "key_is_dirty",
              "key_vb_state"}},

            // These stat groups return histograms so we can't guess the
            // key names...
            {"timings",
             // ... apart from the means of hdrhistogram-derived metrics
             {"get_stats_cmd_mean",
              "item_alloc_sizes_mean",
              "set_vb_cmd_mean",
              "store_cmd_mean"}},
            {"frequency-counters", {}},
            {"scheduler", {}},
            {"runtimes", {}},
            {"kvtimings", {}},
    };

    if (isWarmupEnabled(h)) {
        statsKeys.insert( { "warmup", { "ep_warmup",
                                        "ep_warmup_state",
                                        "ep_warmup_thread",
                                        "ep_warmup_key_count",
                                        "ep_warmup_value_count",
                                        "ep_warmup_dups",
                                        "ep_warmup_oom",
                                        "ep_warmup_min_memory_threshold",
                                        "ep_warmup_min_item_threshold",
                                        "ep_warmup_estimated_key_count",
                                        "ep_warmup_estimated_value_count" } });
    }

    if (isPersistentBucket(h)) {
        statsKeys.insert({"vkey mykey 0",
                          {"key_cas",
                           "key_exptime",
                           "key_flags",
                           "key_is_dirty",
                           "key_valid",
                           "key_vb_state"}});
    }

    item_info info;

    checkeq(cb::engine_errc::success,
            store(h, nullptr, StoreSemantics::Add, "mykey", "data1"),
            "Failed to store an item");

    bool error = false;
    for (const auto& entry : statsKeys) {
        vals.clear();
        checkeq(cb::engine_errc::success,
                get_stats(h,
                          {entry.first.data(), entry.first.size()},
                          {},
                          add_stats),
                ("Failed to get stats: "s + entry.first).c_str());

        // Verify that the stats we expected is there..
        for (const auto& key : entry.second) {
            auto iter = vals.find(key);
            if (iter == vals.end()) {
                error = true;
                fprintf(stderr, "Missing stat:  %s from stat group %s\n",
                        key.c_str(),
                        entry.first.c_str());
            }
        }
    }

    if (error) {
        abort_msg("missing stats", "stats error", __FILE__, __LINE__);
    }

    return SUCCESS;
}

static enum test_result test_mb20697(EngineIface* h) {
    checkeq(cb::engine_errc::success,
            get_stats(h, {}, {}, add_stats),
            "Failed to get stats.");

    std::string dbname = vals["ep_dbname"];

    // Make the couchstore files in the db directory unwritable.
    CouchstoreFileAccessGuard makeCouchstoreFileReadOnly(dbname);

    checkeq(cb::engine_errc::success,
            store(h, nullptr, StoreSemantics::Set, "key", "somevalue"),
            "store should have succeeded");

    /* Ensure that this results in commit failure and the stat gets incremented */
    wait_for_stat_change(h, "ep_item_commit_failed", 0);

    return SUCCESS;
}

/* Check if vbucket reject ops are incremented on persistence failure */
static enum test_result test_mb20744_check_incr_reject_ops(EngineIface* h) {
    std::string dbname = get_dbname(testHarness->get_current_testcase()->cfg);
    std::string filename = dbname + cb::io::DirectorySeparator + "0.couch.1";

    /* corrupt the couchstore file */
    FILE* fp = fopen(filename.c_str(), "wb");

    if (fp == nullptr) {
        return FAIL;
    }

    char buf[2048];
    memset(buf, 'x', sizeof(buf));

    size_t numBytes = fwrite(buf, sizeof(char), sizeof(buf), fp);

    fflush(fp);

    checkeq(size_t{2048}, numBytes, "Bytes written should be equal to 2048");

    checkeq(cb::engine_errc::success,
            store(h, nullptr, StoreSemantics::Set, "key", "somevalue"),
            "store should have succeeded");

    wait_for_stat_change(h, "vb_active_ops_reject", 0);

    checkne(0,
            get_int_stat(h, "vb_0:ops_reject", "vbucket-details 0"),
            "Expected rejected ops to not be 0");

    fclose(fp);

    std::filesystem::remove(filename);
    std::filesystem::create_directories(dbname);

    return SUCCESS;
}

static enum test_result test_mb20943_complete_pending_ops_on_vbucket_delete(
        EngineIface* h) {
    auto* cookie = testHarness->create_cookie(h);
    bool  ready = false;
    std::mutex m;
    std::condition_variable cv;

    check(set_vbucket_state(h, Vbid(1), vbucket_state_pending),
          "Failed to set vbucket state.");
    testHarness->set_ewouldblock_handling(cookie, false);

    checkeq(cb::engine_errc::would_block,
            get(h, cookie, "key", Vbid(1)).first,
            "Expected EWOULDBLOCK.");

    // Create a thread that will wait for the cookie notify.
    std::thread notify_waiter{[&cv, &ready, &m, &cookie](){
        {
            std::lock_guard<std::mutex> lk(m);
            testHarness->lock_cookie(cookie);
            ready = true;
        }
        // Once we have locked the cookie we can allow the main thread to
        // continue.
        cv.notify_one();
        testHarness->waitfor_cookie(cookie);
        testHarness->unlock_cookie(cookie);

    }};

    std::unique_lock<std::mutex> lk(m);
    // Wait until spawned thread has locked the cookie.
    cv.wait(lk, [&ready]{return ready;});
    lk.unlock();
    checkeq(cb::engine_errc::success,
            vbucketDelete(h, Vbid(1)),
            "Expected success");
    // Wait for the thread to finish, which will occur when the thread has been
    // notified.
    notify_waiter.join();

    // vbucket no longer exists and therefore should return not my vbucket.
    checkeq(cb::engine_errc::not_my_vbucket,
            get(h, cookie, "key", Vbid(1)).first,
            "Expected NOT MY VBUCKET.");
    testHarness->destroy_cookie(cookie);
    return SUCCESS;
}

/* This test case checks the purge seqno validity when no items are actually
   purged in a compaction call */
static enum test_result test_vbucket_compact_no_purge(EngineIface* h) {
    const int num_items = 2;
    const char* key[num_items] = {"k1", "k2"};
    const char* value = "somevalue";

    /* Write 2 keys */
    for (const auto& count : key) {
        checkeq(cb::engine_errc::success,
                store(h, nullptr, StoreSemantics::Set, count, value),
                "Error setting.");
    }

    /* Delete one key */
    checkeq(cb::engine_errc::success,
            del(h, key[0], 0, Vbid(0)),
            "Failed remove with value.");

    /* Store a dummy item since we do not purge the item with highest seqno */
    checkeq(cb::engine_errc::success,
            store(h, nullptr, StoreSemantics::Set, "dummy_key", value),
            "Error setting.");
    wait_for_flusher_to_settle(h);

    /* Compact once */
    int exp_purge_seqno =
            get_int_stat(h, "vb_0:high_seqno", "vbucket-seqno") - 1;
    compact_db(h,
               Vbid(0),
               get_int_stat(h, "vb_0:high_seqno", "vbucket-seqno"),
               1,
               1);
    wait_for_stat_to_be(h, "ep_pending_compactions", 0);
    checkeq(exp_purge_seqno,
            get_int_stat(h, "vb_0:purge_seqno", "vbucket-seqno"),
            "purge_seqno didn't match expected value");

    /* Compact again, this time we don't expect to purge any items */
    compact_db(h,
               Vbid(0),
               get_int_stat(h, "vb_0:high_seqno", "vbucket-seqno"),
               1,
               1);
    wait_for_stat_to_be(h, "ep_pending_compactions", 0);
    checkeq(exp_purge_seqno,
            get_int_stat(h, "vb_0:purge_seqno", "vbucket-seqno"),
            "purge_seqno didn't match expected value after another compaction");

    if (isWarmupEnabled(h)) {
        /* Reload the engine */
        testHarness->reload_engine(&h,
                                   testHarness->get_current_testcase()->cfg,
                                   true,
                                   false);

        wait_for_warmup_complete(h);

        /* Purge seqno should not change after reload */
        checkeq(exp_purge_seqno,
                get_int_stat(h, "vb_0:purge_seqno", "vbucket-seqno"),
                "purge_seqno didn't match expected value after reload");
    }
    return SUCCESS;
}

/**
 * Test that the DocumentState passed in get is properly handled
 */
static enum test_result test_mb23640(EngineIface* h) {
    const std::string key{"mb-23640"};
    const std::string value{"my value"};
    checkeq(cb::engine_errc::success,
            storeCasVb11(h,
                         nullptr,
                         StoreSemantics::Set,
                         key,
                         value,
                         0,
                         0,
                         Vbid(0),
                         0,
                         PROTOCOL_BINARY_RAW_BYTES,
                         DocumentState::Alive)
                    .first,
            "Unable to store item");

    // I should be able to get the key if I ask for anything which
    // includes Alive
    checkeq(cb::engine_errc::success,
            get(h, nullptr, key, Vbid(0), DocStateFilter::Alive).first,
            "Failed to get the document when specifying Alive");

    checkeq(cb::engine_errc::success,
            get(h, nullptr, key, Vbid(0), DocStateFilter::AliveOrDeleted).first,
            "Failed to get the document when specifying dead or alive");

    // ep-engine don't support fetching deleted only
    checkeq(cb::engine_errc::not_supported,
            get(h, nullptr, key, Vbid(0), DocStateFilter::Deleted).first,
            "AFAIK ep-engine don't support fetching only deleted items");

    // Delete the document
    checkeq(cb::engine_errc::success,
            storeCasVb11(h,
                         nullptr,
                         StoreSemantics::Set,
                         key,
                         value,
                         0,
                         0,
                         Vbid(0),
                         0,
                         PROTOCOL_BINARY_RAW_BYTES,
                         DocumentState::Deleted)
                    .first,
            "Unable to delete item");

    // I should be able to get the key if I ask for anything which
    // includes Deleted
    checkeq(cb::engine_errc::not_supported,
            get(h, nullptr, key, Vbid(0), DocStateFilter::Deleted).first,
            "AFAIK ep-engine don't support fetching only deleted items");

    checkeq(cb::engine_errc::success,
            get(h, nullptr, key, Vbid(0), DocStateFilter::AliveOrDeleted).first,
            "Failed to get the deleted document when specifying dead or alive");

    // It should _not_ be found if I ask for a deleted document
    checkeq(cb::engine_errc::no_such_key,
            get(h, nullptr, key, Vbid(0), DocStateFilter::Alive).first,
            "Expected the document to be gone");
    return SUCCESS;
}

static enum test_result test_replace_at_pending_insert(EngineIface* h) {
    auto* cookie1 = testHarness->create_cookie(h);
    testHarness->set_ewouldblock_handling(cookie1, false);
    auto* cookie2 = testHarness->create_cookie(h);
    testHarness->set_ewouldblock_handling(cookie2, false);

    const auto vbid = Vbid(0);

    // Add a replica in topology. By doing that, no SW will ever be Committed
    const char meta[] = R"({"topology":[["active", "replica"]]})";
    check(set_vbucket_state(h, vbid, vbucket_state_active, {meta}),
          "set_vbucket_state failed");

    const auto statSet =
            "vbucket-durability-state " + std::to_string(vbid.get());
    const auto vbPrefix = "vb_" + std::to_string(vbid.get()) + ":";

    const auto checkHPSAndHighSeqno =
            [h, &statSet, &vbPrefix](int expectedHPS, int expectedHS) -> void {
        const auto durStats = get_all_stats(h, statSet.c_str());
        checkeq(expectedHPS,
                std::stoi(durStats.at(vbPrefix + "high_prepared_seqno")),
                "HPS must be 0");
        checkeq(expectedHS,
                std::stoi(durStats.at(vbPrefix + "high_seqno")),
                "high_seqno must be 0");
    };

    // No doc around
    checkHPSAndHighSeqno(0, 0);

    // The insert blocks as durability requirements cannot be satisfied with
    // a single node, so the write will stay pending. Note that we provide an
    // infinite timeout, so the write will never abort either.
    using namespace cb::durability;
    const char key[] = "key";
    checkeq(cb::engine_errc::would_block,
            store(h,
                  cookie1,
                  StoreSemantics::Add,
                  key,
                  "add-value",
                  nullptr,
                  0 /*cas*/,
                  vbid,
                  3600 /*exp*/,
                  0 /*datatype*/,
                  DocumentState::Alive,
                  {{Level::Majority, Timeout::Infinity()}}),
            "durable add failed");

    // Prepare pending
    checkHPSAndHighSeqno(1, 1);

    // Simulate replace on a second connection
    checkeq(cb::engine_errc::no_such_key,
            replace(h, cookie2, key, "replace-value", 0 /*flags*/, vbid),
            "replace failed");

    // Prepare still pending, high-seqno not increased as replace rejected
    checkHPSAndHighSeqno(1, 1);

    testHarness->destroy_cookie(cookie1);
    testHarness->destroy_cookie(cookie2);

    return SUCCESS;
}

/**
 * Test to ensure that larger buckets don't starve smaller buckets of run time
 * on the reader threads during warmup, as this can cause artificially long
 * warmup times.
 * This is done by creating two buckets, populating each with some data,
 * then restarting and warming up both buckets, but wioth only 1 reader thread
 * available. We orchestrate the warmups so the larger bucket (slowBucket)
 * begins warmup first and advances to the keyDumpforShard phase (which is
 * O(n)), before we start warmup of the second (smallBucket). A testing hook is
 * used which inserts a 100ms delay after every key of slowBucket is scanned.
 * Without the fix, this causes smallBucket to be blocked for
 * 100ms * keys_in_slowBucket. With the fix, keyDumpforShard should yield after
 * the task has run for 10ms, which should allow smallBucket to run its warmup
 * tasks and complete before slowBucket.
 */
static test_result test_reader_thread_starvation_warmup(EngineIface* h) {
    ExecutorPool::get()->setNumReaders(ThreadPoolConfig::ThreadCount{1});

    const size_t keysPerVbucket = 500;
    const size_t numberOfKeyVbucketSmall = 1;

    // 1. Set up second bucket to be which will be smaller than the default
    std::string smallBucketName("smallBucket");
    auto smallBucketDir = cb::io::mkdtemp(smallBucketName + "XXXXXX");
    auto smallBucketConf = testHarness->get_current_testcase()->cfg +
                           "couch_bucket=" + smallBucketName +
                           ";dbname=" + smallBucketDir + ".db;";
    auto* smallBucket = testHarness->create_bucket(true, smallBucketConf);
    test_setup(smallBucket);
    auto* slowBucket = h;

    // 2. Write keys to
    const std::string keyBase("key-");
    Vbid vb(0);
    check(set_vbucket_state(slowBucket, vb, vbucket_state_active),
          "Failed to set vbucket state for vb");
    write_items(slowBucket, keysPerVbucket, 0, keyBase.c_str(), "value", 0, vb);

    check(set_vbucket_state(smallBucket, vb, vbucket_state_active),
          "Failed to set vbucket state for vb");
    write_items(smallBucket,
                numberOfKeyVbucketSmall,
                0,
                keyBase.c_str(),
                "value",
                0,
                vb);
    // 3. Ensure all documents have been written to disk
    wait_for_flusher_to_settle(smallBucket);
    wait_for_flusher_to_settle(slowBucket);

    // 4. Destroy the smallBuckets in memory so we can perform warmup
    testHarness->destroy_bucket(smallBucket, false);

    // Ensure that we've correctly set only one reader thread
    checkeq(size_t{1},
            ExecutorPool::get()->getNumReaders(),
            "Num reader threads is not correct");
    // 5. Start warming up the slow bucket first
    ThreadGate tg(2);
    // Specify how long we will sleep for when reading each key for "slow"
    // bucket. Once small Bucket has completed we can zero this to finish
    // test quicker.
    using namespace std::chrono;
    std::atomic<int> perKeySleepMs{100};
    {
        // Re-create the in memory engine but don't kick of initialization.
        testHarness->reload_engine(&h, "", false, false);
        slowBucket = h;

        // add a test hook which will slow down the warmup of the bucket
        auto* me = dynamic_cast<MockEngine*>(slowBucket);

        dynamic_cast<EventuallyPersistentEngine*>(me->the_engine.get())
                ->visitWarmupHook = [&tg, &perKeySleepMs]() -> void {
            // Pause warmup until small bucket has started it's warmup.
            tg.threadUp();

            // Insert a delay when reading this key.
            std::this_thread::sleep_for(milliseconds{perKeySleepMs});
        };
        // start warmup
        checkeq(me->the_engine->initialize(
                        testHarness->get_current_testcase()->cfg),
                cb::engine_errc::success,
                "Init of bucket did not succeed");
    }
    // 6. Create and warmup the small bucket
    smallBucket = testHarness->create_bucket(true, smallBucketConf);

    // 7. Ensure we can get stats of the slowbucket vbucket state during warmup
    // i.e. we have comlpeted Warmup::populateVBucketMap().
    checkeq(get_str_stat(slowBucket, "vb_0", "vbucket"),
            std::string("active"),
            "slowBucket vbucket state vb:0isn't active");

    // 8. Ensure of the slow bucket is still warming up
    checkne(get_str_stat(slowBucket, "ep_warmup_thread", "warmup"),
            std::string("complete"),
            "Slow bucket completed before the fast bucket");
    // Small bucket stats are available, unblock the slow bucket warmup
    tg.threadUp();

    // 9. Wait for the small bucket to return vbucket state infomation
    // (i.e. have completed Warmup::populateVBucketMap().
    const auto smallStart = steady_clock::now();
    checkeq(get_str_stat(smallBucket, "vb_0", "vbucket"),
            std::string("active"),
            "slowBucket vbucket state vb:0 isn't active");

    const auto smallEnd = steady_clock::now();
    // Small bucket should have populated VB map "quickly" - certainly less than
    // the time taken the slowBucket to load keysPerVbucket * 100ms.
    // Give it a generous threshold of 50% of the time it would take if
    // it had to wait for slowBucket
    auto smallWarmupDuration = duration_cast<seconds>(smallEnd - smallStart);
    auto smallWarmupTimeLimit = duration_cast<seconds>(
            keysPerVbucket * milliseconds{perKeySleepMs} / 2);
    checklt(smallWarmupDuration.count(),
            smallWarmupTimeLimit.count(),
            "smallBucket should have populated VB map before slowBucket "
            "completed warmup");

    // 10. Wait for the both buckets to complete warmup - we can accelerate
    // this now by removing the per-key sleep happening to slowBucket.
    perKeySleepMs = 0;
    wait_for_warmup_complete(smallBucket);
    wait_for_warmup_complete(slowBucket);

    // 11. Ensure all buckets have the correct count
    verify_curr_items(smallBucket, numberOfKeyVbucketSmall, "after warmup");
    verify_curr_items(slowBucket, keysPerVbucket, "after warmup");
    // 12. Ensure the buckets are destroyed and shutdown at the end of the test
    testHarness->destroy_bucket(smallBucket, true);
    std::filesystem::remove_all(smallBucketDir);
    testHarness->destroy_bucket(slowBucket, true);
    return SUCCESS;
}

/**
 * Verify that a SyncWrite which is not committed within its durability timeout
 * is aborted.
 * Tests at the engine level, ensuring the background task runs and identifies
 * the SyncWrite has exceeded timeout.
 */
static enum test_result test_sync_write_timeout(EngineIface* h) {
    auto* cookie1 = testHarness->create_cookie(h);
    testHarness->set_ewouldblock_handling(cookie1, false);

    const auto vbid = Vbid(0);

    // Add a replica in topology. By doing that, no SW will ever be Committed
    check(set_vbucket_state(h,
                            vbid,
                            vbucket_state_active,
                            {R"({"topology":[["active", "replica"]]})"}),
          "set_vbucket_state failed");

    // Perform a sequence of SyncWrites with timeouts. Each should wait
    // (return would_block) until at least as long as the specified durability
    // timeout before failing with "sync_write_ambiguous".
    // Issuing >1 to verify that timeout task is correctly re-scheduled after
    // each timeout.
    // The insert should return would_block as durability requirements cannot
    // be satisfied with a single node, so the Sync Write will stay pending
    // until it times out.
    using namespace cb::durability;
    const uint16_t timeous_ms = 10;
    for (int i = 0; i < 3; i++) {
        auto key = std::string("key_") + std::to_string(i);
        const auto start = std::chrono::steady_clock::now();

        checkeq(cb::engine_errc::would_block,
                store(h,
                      cookie1,
                      StoreSemantics::Set,
                      key.c_str(),
                      "add-value",
                      nullptr,
                      0,
                      vbid,
                      0,
                      0,
                      DocumentState::Alive,
                      {{Level::Majority, Timeout{timeous_ms}}}),
                "durable add failed");

        // Wait for the cookie to be notified - should occur no sooner than
        // timeout.
        auto status = mock_waitfor_cookie(cookie1);
        const auto end = std::chrono::steady_clock::now();

        checkeq(cb::engine_errc::sync_write_ambiguous,
                status,
                "SyncWrite with timeout did not return ambiguous");

        checkge(std::chrono::duration_cast<std::chrono::milliseconds>(end -
                                                                      start)
                        .count(),
                std::chrono::milliseconds{timeous_ms}.count(),
                "SyncWrite was aborted before its durability timeout");
    }

    testHarness->destroy_cookie(cookie1);
    return SUCCESS;
}

// Test that seqnoPersistence times out whilst idle
static enum test_result test_seqno_persistence_timeout(EngineIface* h) {
    const int num_items = 2;
    write_items(h, num_items, 0, "key", "somevalue");
    wait_for_flusher_to_settle(h);

    // Should timeout
    MockCookie cookie;
    checkeq(cb::engine_errc::temporary_failure,
            seqnoPersistence(h, cookie, Vbid(0), /*seqno*/ num_items * 2),
            "Expected success for seqno persistence request");
    return SUCCESS;
}

static enum test_result test_bucket_quota_reduction(EngineIface* h) {
    // Hack number 1 - We want to disable the item pager to ensure that
    // memory usage can remain high while we attempt to write a new key but
    // we don't expose that anywhere (probably for good reason).
    // We don't strictly need to do this before loading the data, but it does
    // make the test less racey as memory shouldn't drop before we expect it to.
    //
    // For doing that, it is enough to disable the ItemPager periodic run at
    // this point in the test. We are loading the system up to the LWM, so that
    // won't trigger eviction.
    // Note: At this point in the test we can't disable the NonIO pool for
    // disabling the Pager, as the write_items_upto_mem_perc() call that follows
    // relies on running the CheckpointDestroyerTask
    set_param(h,
              EngineParamCategory::Flush,
              "pager_sleep_time_ms",
              std::to_string(1000 * 60 * 60).c_str());
    // However, if we don't have any active/pending/replica vBuckets, and we
    // don't have the item pager running periodically, once we re-enable the
    // item pager by increasing the non-IO to 1 there will be nothing to
    // trigger it (we normally wake up the task in memoryCondition(), when we
    // have an incoming mutation, however these will be blocked by the
    // quota change task).
    // Hack number 2 - Have an empty active vBucket. The item pager will ignore
    // the dead vb:0, and reschedule until the low_wat is reached (but there
    // is nothing to be evicted). Once we re-enable the non-IO tasks, it will
    // run immediately, freeing up memory and completing the quota change.
    set_vbucket_state(h, Vbid(1), vbucket_state_active);

    // Write up to 75%, we need to be more than 93% (mem_mutation_threshold)
    // of the new quota (50% of the current) so anything above 50% of the
    // current quota _should_ be fine but the extra margin should make this
    // less racey.
    write_items_upto_mem_perc(h, 75);

    auto quota = get_stat<uint64_t>(h, "ep_max_size");
    uint64_t newQuota = quota / 2;
    uint64_t newHWM = newQuota * 0.85;
    set_param(h,
              EngineParamCategory::Flush,
              "max_size",
              std::to_string(newQuota).c_str());

    // Hack number 3 - To set the new quota we need to run a NonIO task but
    // we've just disabled all of the threads. To avoid paging things out, we
    // can cheat the ItemPager by setting the vBucket to dead (ItemPager will
    // skip it) but not delete it (different code path). Then, we can enable
    // our NonIO threads again to run the BucketQuotaChangeTask.
    set_vbucket_state(h, Vbid(0), vbucket_state_dead);
    ExecutorPool::get()->setNumNonIO(1);

    // Wait for a change in HWM to check that the BucketQuotaChangeTask has run
    // (it will not enforce the quota until memory usage is lower)
    wait_for_stat_to_be(h, "ep_mem_high_wat", newHWM);

    // Helpful lambda to store an item and return the result
    auto storeItem = [h]() {
        auto ret = store(h,
                         nullptr,
                         StoreSemantics::Set,
                         "dontcare",
                         "dontcare",
                         nullptr,
                         /*cas*/ 0,
                         Vbid(0),
                         0,
                         0,
                         DocumentState::Alive);
        return ret;
    };

    // We want to store our item now and check the return result, set NonIO
    // back to 0 to avoid ItemPager runs and the vBucket back to active.
    ExecutorPool::get()->setNumNonIO(0);

    set_vbucket_state(h, Vbid(0), vbucket_state_active);
    checkeq(cb::engine_errc::success,
            storeItem(),
            "We should be able to "
            "store an item as the BucketQuotaChangeTask should not enforce "
            "memory limits until memory usage is low enough.");

    // Let the ItemPager run and free up some memory
    ExecutorPool::get()->setNumNonIO(1);

    // Should be able to wait for memory usage to be reduced below the new HWM
    wait_for_memory_usage_below(h, newHWM);

    // And we should be able to:
    // a) write a new item
    checkeq(cb::engine_errc::success, storeItem(), "uhoh2");

    // b) see the new quota
    wait_for_stat_to_be(h, "ep_max_size", newQuota);

    return SUCCESS;
}

// Test manifest //////////////////////////////////////////////////////////////

const char* default_dbname = "./ep_testsuite.db";

BaseTestCase testsuite_testcases[] = {
        // ep-engine specific functionality
        TestCase("expiry pager settings",
                 test_expiry_pager_settings,
                 test_setup,
                 teardown,
                 "exp_pager_enabled=false",
                 prepare,
                 cleanup),
        TestCase("expiry",
                 test_expiry,
                 test_setup,
                 teardown,
                 nullptr,
                 prepare_ep_bucket_skip_broken_under_rocks,
                 cleanup),
        TestCase("expiry with xattr",
                 test_expiry_with_xattr,
                 test_setup,
                 teardown,
                 "exp_pager_enabled=false",
                 prepare,
                 cleanup),
        TestCase("expiry_loader",
                 test_expiry_loader,
                 test_setup,
                 teardown,
                 nullptr,
                 prepare,
                 cleanup),
        TestCase("expiration on compaction",
                 test_expiration_on_compaction,
                 test_setup,
                 teardown,
                 "exp_pager_enabled=false",
                 /* TODO RDB: RocksDB doesn't expire items yet */
                 prepare_ep_bucket_skip_broken_under_rocks,
                 cleanup),
        TestCase("expiration on warmup",
                 test_expiration_on_warmup,
                 test_setup,
                 teardown,
                 "exp_pager_stime=1",
                 // TODO RDB: Needs the 'ep_expired_pager' stat
                 prepare_skip_broken_under_rocks,
                 cleanup),
        TestCase("expiry_duplicate_warmup",
                 test_bug3454,
                 test_setup,
                 teardown,
                 nullptr,
                 /* TODO RDB: ep_warmup_value_count is wrong */
                 prepare_skip_broken_under_rocks,
                 cleanup),
        TestCase("expiry_no_items_warmup",
                 test_bug3522,
                 test_setup,
                 teardown,
                 "exp_pager_stime=3",
                 prepare,
                 cleanup),
        TestCase("replica read",
                 test_get_replica,
                 test_setup,
                 teardown,
                 nullptr,
                 prepare,
                 cleanup),
        TestCase("replica read: invalid state - active",
                 test_get_replica_active_state,
                 test_setup,
                 teardown,
                 nullptr,
                 prepare,
                 cleanup),
        TestCase("replica read: invalid state - pending",
                 test_get_replica_pending_state,
                 test_setup,
                 teardown,
                 nullptr,
                 prepare,
                 cleanup),
        TestCase("replica read: invalid state - dead",
                 test_get_replica_dead_state,
                 test_setup,
                 teardown,
                 nullptr,
                 prepare,
                 cleanup),
        TestCase("replica read: invalid key",
                 test_get_replica_invalid_key,
                 test_setup,
                 teardown,
                 nullptr,
                 prepare,
                 cleanup),
        TestCase("test getr with evicted key",
                 test_get_replica_non_resident,
                 test_setup,
                 teardown,
                 nullptr,
                 prepare_ep_bucket,
                 cleanup),
        TestCase("test observe single key",
                 test_observe_single_key,
                 test_setup,
                 teardown,
                 nullptr,
                 prepare,
                 cleanup),
        TestCase("test observe on temp item",
                 test_observe_temp_item,
                 test_setup,
                 teardown,
                 nullptr,
                 /* TODO RDB: curr_items not correct under Rocks */
                 prepare_skip_broken_under_rocks,
                 cleanup),
        TestCase("test observe not my vbucket",
                 test_observe_not_my_vbucket,
                 test_setup,
                 teardown,
                 nullptr,
                 prepare,
                 cleanup),
        TestCase("test observe seqno basic tests",
                 test_observe_seqno_basic_tests,
                 test_setup,
                 teardown,
                 nullptr,
                 prepare,
                 cleanup),
        TestCase("test observe seqno failover",
                 test_observe_seqno_failover,
                 test_setup,
                 teardown,
                 nullptr,
                 prepare,
                 cleanup),
        TestCase("test observe seqno error",
                 test_observe_seqno_error,
                 test_setup,
                 teardown,
                 nullptr,
                 prepare,
                 cleanup),
        TestCase("test memory condition",
                 test_memory_condition,
                 test_setup,
                 teardown,
                 "max_size=2621440",
                 // TODO RDB: Depending on the configuration, RocksDB
                 // pre-allocates memory in its internal Arena before a DB is
                 // opened, in a way we do not fully control yet.
                 // That makes this test to fail depending on the size of the
                 // pre-allocation.
                 prepare_ep_bucket_skip_broken_under_rocks,
                 cleanup),
        TestCase("warmup conf",
                 test_warmup_conf,
                 test_setup,
                 teardown,
                 nullptr,
                 prepare,
                 cleanup),
        TestCase("itempager conf",
                 test_itempager_conf,
                 test_setup,
                 teardown,
                 nullptr,
                 prepare,
                 cleanup),
        TestCase("PiTR conf",
                 test_pitr_conf,
                 test_setup,
                 teardown,
                 nullptr,
                 prepare,
                 cleanup),
        // magma turns off bloom filters
        TestCase("bloomfilter conf",
                 test_bloomfilter_conf,
                 test_setup,
                 teardown,
                 nullptr,
                 prepare_skip_broken_under_magma,
                 cleanup),
        // magma turns off bloom filters
        TestCase("test bloomfilters",
                 test_bloomfilters,
                 test_setup,
                 teardown,
                 nullptr,
                 // TODO RDB: Fails in full eviction. Rockdb does not report
                 // the correct 'ep_bg_num_samples' stat
                 prepare_ep_bucket_skip_broken_under_rocks_and_magma,
                 cleanup),
        // magma turns off bloom filters
        TestCase("test bloomfilters with store apis",
                 test_bloomfilters_with_store_apis,
                 test_setup,
                 teardown,
                 nullptr,
                 prepare_ep_bucket_skip_broken_under_magma,
                 cleanup),
        // magma turns off bloom filters
        TestCase("test bloomfilters's in a delete+set scenario",
                 test_bloomfilter_delete_plus_set_scenario,
                 test_setup,
                 teardown,
                 nullptr,
                 prepare_ep_bucket_skip_broken_under_magma,
                 cleanup),
        TestCase("test datatype",
                 test_datatype,
                 test_setup,
                 teardown,
                 nullptr,
                 prepare,
                 cleanup),
        TestCase("test datatype with unknown command",
                 test_datatype_with_unknown_command,
                 test_setup,
                 teardown,
                 nullptr,
                 prepare,
                 cleanup),
        TestCase("test access scanner settings",
                 test_access_scanner_settings,
                 test_setup,
                 teardown,
                 nullptr,
                 prepare,
                 cleanup),
        TestCase("test access scanner",
                 test_access_scanner,
                 test_setup,
                 teardown,
                 // Need to cap the single checkpint size, so we create >1
                 // checkpoints. Also given bucket quota is being constrained,
                 // also limit shards to 4 so amount of memory overhead is more
                 // or less constant.
                 "checkpoint_max_size=1024;"
                 "chk_remover_stime=1;"
                 "max_num_shards=4;"
                 "max_size=10000000;checkpoint_memory_recovery_upper_mark=0;"
                 "checkpoint_memory_recovery_lower_mark=0",
                 // TODO RDB: This test requires full control and accurate
                 // tracking on how memory is allocated by the underlying
                 // store. We do not have that yet for RocksDB. Depending
                 // on the configuration, RocksDB pre-allocates default-size
                 // blocks of memory in the internal Arena.
                 // For this specific test, the problem is that we cannot store
                 // all the item we need (cb::engine_errc::no_memory), and the
                 // 'vb_active_perc_mem_resident' stat never goes below the
                 // threshold we expect. Needs to resize 'max_size' to consider
                 // RocksDB pre-allocations.
                 prepare_skip_broken_under_rocks,
                 cleanup),
        TestCase("test set_param message",
                 test_set_param_message,
                 test_setup,
                 teardown,
                 "chk_remover_stime=1;max_size=6291456",
                 prepare,
                 cleanup),

        TestCase("test warmup oom",
                 test_warmup_oom,
                 test_setup,
                 teardown,
                 nullptr,
                 prepare_full_eviction,
                 cleanup),

        // Stats tests
        TestCase("item stats",
                 test_item_stats,
                 test_setup,
                 teardown,
                 nullptr,
                 /* TODO RDB: vBucket delete stat not correct */
                 prepare_skip_broken_under_rocks,
                 cleanup),
        TestCase("stats",
                 test_stats,
                 test_setup,
                 teardown,
                 nullptr,
                 prepare,
                 cleanup),
        TestCase("io stats",
                 test_io_stats,
                 test_setup,
                 teardown,
                 nullptr,
                 prepare_ep_bucket,
                 cleanup),
        TestCase("file stats",
                 test_vb_file_stats,
                 test_setup,
                 teardown,
                 "magma_checkpoint_interval=0;"
                 "magma_min_checkpoint_interval=0;"
                 "magma_sync_every_batch=true",
                 /* TODO RDB: Needs stat:ep_db_data_size */
                 prepare_ep_bucket_skip_broken_under_rocks,
                 cleanup),
        TestCase("file stats post warmup",
                 test_vb_file_stats_after_warmup,
                 test_setup,
                 teardown,
                 "magma_checkpoint_interval=0;"
                 "magma_min_checkpoint_interval=0;"
                 "magma_sync_every_batch=true",
                 prepare_ep_bucket_skip_broken_under_magma,
                 cleanup),
        TestCase("bg stats",
                 test_bg_stats,
                 test_setup,
                 teardown,
                 nullptr,
                 prepare_ep_bucket,
                 cleanup),
        TestCase("bg meta stats",
                 test_bg_meta_stats,
                 test_setup,
                 teardown,
                 nullptr,
                 prepare_ep_bucket,
                 cleanup),
        TestCase("mem stats",
                 test_mem_stats,
                 test_setup,
                 teardown,
                 // Settings to trigger checkpoint creation/removal as soon as
                 // an item is queued in checkpoint
                 "chk_remover_stime=1;checkpoint_memory_recovery_"
                 "upper_mark=0;checkpoint_memory_recovery_lower_mark=0;"
                 "checkpoint_max_size=1",
                 prepare,
                 cleanup),
        TestCase("stats key",
                 test_key_stats,
                 test_setup,
                 teardown,
                 nullptr,
                 prepare,
                 cleanup),
        TestCase("stats key EACCESS",
                 test_key_stats_eaccess,
                 test_setup,
                 teardown,
                 nullptr,
                 prepare,
                 cleanup),
        TestCase("stats vkey",
                 test_vkey_stats,
                 test_setup,
                 teardown,
                 "max_vbuckets=5;max_num_shards=4",
                 prepare_ep_bucket,
                 cleanup),
        TestCase("stats vkey callback tests",
                 test_stats_vkey_valid_field,
                 test_setup,
                 teardown,
                 nullptr,
                 prepare_ep_bucket,
                 cleanup),
        TestCase("warmup stats",
                 test_warmup_stats,
                 test_setup,
                 teardown,
                 nullptr,
                 // TODO RDB: RocksDB does not report the currect
                 // 'vb_X:num_items' stat
                 prepare_skip_broken_under_rocks,
                 cleanup),
        TestCase("warmup with threshold",
                 test_warmup_with_threshold,
                 test_setup,
                 teardown,
                 "warmup_min_items_threshold=1",
                 prepare,
                 cleanup),
        TestCase("seqno stats",
                 test_stats_seqno,
                 test_setup,
                 teardown,
                 nullptr,
                 prepare,
                 cleanup),
        TestCase("diskinfo stats",
                 test_stats_diskinfo,
                 test_setup,
                 teardown,
                 "magma_checkpoint_interval=0;"
                 "magma_min_checkpoint_interval=0;"
                 "magma_sync_every_batch=true",
                 /* TODO RDB: DB file size is not reported correctly */
                 prepare_ep_bucket_skip_broken_under_rocks,
                 cleanup),
        TestCase("stats curr_items ADD SET",
                 test_curr_items_add_set,
                 test_setup,
                 teardown,
                 nullptr,
                 prepare,
                 cleanup),
        TestCase("stats curr_items DELETE",
                 test_curr_items_delete,
                 test_setup,
                 teardown,
                 nullptr,
                 /* TODO RDB: curr_items not correct under Rocks */
                 prepare_skip_broken_under_rocks,
                 cleanup),
        TestCase("stats curr_items vbucket_state_dead",
                 test_curr_items_dead,
                 test_setup,
                 teardown,
                 nullptr,
                 prepare,
                 cleanup),
        TestCase("startup token stat",
                 test_cbd_225,
                 test_setup,
                 teardown,
                 nullptr,
                 prepare,
                 cleanup),
        TestCase("ep workload stats",
                 test_workload_stats,
                 test_setup,
                 teardown,
                 "max_num_shards=5;max_threads=10",
                 prepare,
                 cleanup),
        TestCase("ep max workload stats",
                 test_max_workload_stats,
                 test_setup,
                 teardown,
                 "max_num_shards=5;max_threads=14",
                 prepare,
                 cleanup),
        TestCase("test ALL_KEYS api",
                 test_all_keys_api,
                 test_setup,
                 teardown,
                 nullptr,
                 /* TODO RDB: implement RocksDBKVStore::getAllKeys */
                 prepare_skip_broken_under_rocks,
                 cleanup),
        TestCase("test ALL_KEYS api during bucket creation",
                 test_all_keys_api_during_bucket_creation,
                 test_setup,
                 teardown,
                 nullptr,
                 prepare,
                 cleanup),
        TestCase("ep worker stats",
                 test_worker_stats,
                 test_setup,
                 teardown,
                 "max_num_workers=8;max_threads=8",
                 prepare,
                 cleanup),

        // eviction
        TestCase("value eviction",
                 test_value_eviction,
                 test_setup,
                 teardown,
                 nullptr,
                 prepare_ep_bucket,
                 cleanup),
        // duplicate items on disk
        TestCase("duplicate items on disk",
                 test_duplicate_items_disk,
                 test_setup,
                 teardown,
                 nullptr,
                 /* TODO RDB: evict_key expects "Evicted" but gets
                  * "Already evicted" - possibly caused by stats
                  */
                 prepare_skip_broken_under_rocks,
                 cleanup),
        // special non-Ascii keys
        TestCase("test special char keys",
                 test_specialKeys,
                 test_setup,
                 teardown,
                 nullptr,
                 prepare,
                 cleanup),
        TestCase("test binary keys",
                 test_binKeys,
                 test_setup,
                 teardown,
                 nullptr,
                 prepare,
                 cleanup),

        // restart tests
        TestCase("test restart",
                 test_restart,
                 test_setup,
                 teardown,
                 nullptr,
                 prepare,
                 cleanup),
        TestCase("set+get+restart+hit (bin)",
                 test_restart_bin_val,
                 test_setup,
                 teardown,
                 nullptr,
                 prepare,
                 cleanup),
        TestCase("test kill -9 bucket",
                 test_kill9_bucket,
                 test_setup,
                 teardown,
                 nullptr,
                 prepare,
                 cleanup),
        TestCase("test shutdown with force",
                 test_flush_shutdown_force,
                 test_setup,
                 teardown,
                 nullptr,
                 prepare,
                 cleanup),
        TestCase("test shutdown without force",
                 test_flush_shutdown_noforce,
                 test_setup,
                 teardown,
                 nullptr,
                 // TODO RDB: implement getItemCount
                 // (needs the 'curr_items' stat)
                 prepare_skip_broken_under_rocks,
                 cleanup),
        TestCase("test shutdown snapshot range",
                 test_shutdown_snapshot_range,
                 test_setup,
                 teardown,
                 "chk_remover_stime=1;checkpoint_max_size=1024",
                 prepare,
                 cleanup),

        // it takes 61+ second to finish the following test.
        // TestCase("continue warmup after loading access log",
        //         test_warmup_accesslog,
        //         test_setup, teardown,
        //         "warmup_min_items_threshold=75;alog_path=/tmp/epaccess.log;"
        //         "alog_task_time=0;alog_sleep_time=1",
        //         prepare, cleanup),

        // disk>RAM tests
        TestCase("disk>RAM golden path",
                 test_disk_gt_ram_golden,
                 test_setup,
                 teardown,
                 // Settings to trigger checkpoint creation/removal as soon as
                 // an item is queued in checkpoint
                 "chk_remover_stime=1;checkpoint_memory_recovery_"
                 "upper_mark=0;checkpoint_memory_recovery_lower_mark=0;"
                 "checkpoint_max_size=1",
                 /* TODO RDB: ep_total_persisted not correct under Rocks */
                 prepare_ep_bucket_skip_broken_under_rocks,
                 cleanup),
        TestCase("disk>RAM paged-out rm",
                 test_disk_gt_ram_paged_rm,
                 test_setup,
                 teardown,
                 "chk_remover_stime=1;checkpoint_memory_recovery_"
                 "upper_mark=0;checkpoint_memory_recovery_lower_mark=0",
                 /* TODO RDB: ep_total_persisted not correct under Rocks */
                 prepare_ep_bucket_skip_broken_under_rocks,
                 cleanup),
        TestCase("disk>RAM update paged-out",
                 test_disk_gt_ram_update_paged_out,
                 test_setup,
                 teardown,
                 nullptr,
                 prepare_ep_bucket,
                 cleanup),
        TestCase("disk>RAM delete paged-out",
                 test_disk_gt_ram_delete_paged_out,
                 test_setup,
                 teardown,
                 nullptr,
                 // Assumes there is an ep-engine Bloom filter enabled which is
                 // not the case with Magma / RocksDB.
                 prepare_ep_bucket_skip_broken_under_rocks_and_magma,
                 cleanup),
        TestCase("disk>RAM set bgfetch race",
                 test_disk_gt_ram_set_race,
                 test_setup,
                 teardown,
                 nullptr,
                 prepare_ep_bucket,
                 cleanup,
                 true),
        TestCase("disk>RAM delete bgfetch race",
                 test_disk_gt_ram_rm_race,
                 test_setup,
                 teardown,
                 nullptr,
                 prepare_ep_bucket,
                 cleanup,
                 true),

        // vbucket negative tests
        TestCase("vbucket get (dead)",
                 test_wrong_vb_get,
                 test_setup,
                 teardown,
                 nullptr,
                 prepare,
                 cleanup),
        TestCase("vbucket get (pending)",
                 test_vb_get_pending,
                 test_setup,
                 teardown,
                 nullptr,
                 prepare,
                 cleanup),
        TestCase("vbucket get (replica)",
                 test_vb_get_replica,
                 test_setup,
                 teardown,
                 nullptr,
                 prepare,
                 cleanup),
        TestCase("vbucket set (dead)",
                 test_wrong_vb_set,
                 test_setup,
                 teardown,
                 nullptr,
                 prepare,
                 cleanup),
        TestCase("vbucket set (pending)",
                 test_vb_set_pending,
                 test_setup,
                 teardown,
                 nullptr,
                 prepare,
                 cleanup),
        TestCase("vbucket set (replica)",
                 test_vb_set_replica,
                 test_setup,
                 teardown,
                 nullptr,
                 prepare,
                 cleanup),
        TestCase("vbucket replace (dead)",
                 test_wrong_vb_replace,
                 test_setup,
                 teardown,
                 nullptr,
                 prepare,
                 cleanup),
        TestCase("vbucket replace (pending)",
                 test_vb_replace_pending,
                 test_setup,
                 teardown,
                 nullptr,
                 prepare,
                 cleanup),
        TestCase("vbucket replace (replica)",
                 test_vb_replace_replica,
                 test_setup,
                 teardown,
                 nullptr,
                 prepare,
                 cleanup),
        TestCase("vbucket add (dead)",
                 test_wrong_vb_add,
                 test_setup,
                 teardown,
                 nullptr,
                 prepare,
                 cleanup),
        TestCase("vbucket add (pending)",
                 test_vb_add_pending,
                 test_setup,
                 teardown,
                 nullptr,
                 prepare,
                 cleanup),
        TestCase("vbucket add (replica)",
                 test_vb_add_replica,
                 test_setup,
                 teardown,
                 nullptr,
                 prepare,
                 cleanup),
        TestCase("vbucket cas (dead)",
                 test_wrong_vb_cas,
                 test_setup,
                 teardown,
                 nullptr,
                 prepare,
                 cleanup),
        TestCase("vbucket cas (pending)",
                 test_vb_cas_pending,
                 test_setup,
                 teardown,
                 nullptr,
                 prepare,
                 cleanup),
        TestCase("vbucket cas (replica)",
                 test_vb_cas_replica,
                 test_setup,
                 teardown,
                 nullptr,
                 prepare,
                 cleanup),
        TestCase("vbucket del (dead)",
                 test_wrong_vb_del,
                 test_setup,
                 teardown,
                 nullptr,
                 prepare,
                 cleanup),
        TestCase("vbucket del (pending)",
                 test_vb_del_pending,
                 test_setup,
                 teardown,
                 nullptr,
                 prepare,
                 cleanup),
        TestCase("vbucket del (replica)",
                 test_vb_del_replica,
                 test_setup,
                 teardown,
                 nullptr,
                 prepare,
                 cleanup),
        TestCase("test vbucket get",
                 test_vbucket_get,
                 test_setup,
                 teardown,
                 nullptr,
                 prepare,
                 cleanup),
        TestCase("test vbucket get missing",
                 test_vbucket_get_miss,
                 test_setup,
                 teardown,
                 nullptr,
                 prepare,
                 cleanup),
        TestCase("test vbucket create",
                 test_vbucket_create,
                 test_setup,
                 teardown,
                 nullptr,
                 prepare,
                 cleanup),
        TestCase("test vbucket compact",
                 test_vbucket_compact,
                 test_setup,
                 teardown,
                 nullptr,
                 /* In ephemeral buckets we don't do compaction. We have
                    module test 'EphTombstoneTest' to test tombstone purging */
                 // TODO RDB: Needs RocksDBKVStore to implement manual
                 // compaction and item expiration on compaction.
                 prepare_ep_bucket_skip_broken_under_rocks,
                 cleanup),
        TestCase("test multiple vb compactions",
                 test_multiple_vb_compactions,
                 test_setup,
                 teardown,
                 nullptr,
                 prepare,
                 cleanup),
        TestCase("test multiple vb compactions with workload",
                 test_multi_vb_compactions_with_workload,
                 test_setup,
                 teardown,
                 nullptr,
                 prepare,
                 cleanup),
        TestCase("test async vbucket destroy",
                 test_async_vbucket_destroy,
                 test_setup,
                 teardown,
                 nullptr,
                 // RocksDBKVStore::prepareToDeleteImpl is not implemented.
                 // Some of our debug logging accesses the result and we end up
                 // with a nullptr dereference.
                 prepare_skip_broken_under_rocks,
                 cleanup),
        TestCase("test sync vbucket destroy",
                 test_sync_vbucket_destroy,
                 test_setup,
                 teardown,
                 nullptr,
                 // RocksDBKVStore::prepareToDeleteImpl is not implemented.
                 // Some of our debug logging accesses the result and we end up
                 // with a nullptr dereference.
                 prepare_skip_broken_under_rocks,
                 cleanup),
        TestCase("test async vbucket destroy (multitable)",
                 test_async_vbucket_destroy,
                 test_setup,
                 teardown,
                 "max_vbuckets=16;max_num_shards=4;ht_size=7;ht_locks=3",
                 // RocksDBKVStore::prepareToDeleteImpl is not implemented.
                 // Some of our debug logging accesses the result and we end up
                 // with a nullptr dereference.
                 prepare_skip_broken_under_rocks,
                 cleanup),
        TestCase("test sync vbucket destroy (multitable)",
                 test_sync_vbucket_destroy,
                 test_setup,
                 teardown,
                 "max_vbuckets=16;max_num_shards=4;ht_size=7;ht_locks=3",
                 // RocksDBKVStore::prepareToDeleteImpl is not implemented.
                 // Some of our debug logging accesses the result and we end up
                 // with a nullptr dereference.
                 prepare_skip_broken_under_rocks,
                 cleanup),
        TestCase(
                "test vbucket destroy stats",
                test_vbucket_destroy_stats,
                test_setup,
                teardown,
                "chk_remover_stime=1;"
                "chk_expel_enabled=false;checkpoint_memory_"
                "recovery_upper_mark=0;checkpoint_memory_recovery_lower_mark=0",
                /* Checkpoint expelling needs to be disabled for this test
                 * because the test checks for items being removed by
                 * monitoring the ep_items_rm_from_checkpoints stat.  If the
                 * items have already been expelled the stat will not change.
                 *
                 * Also RocksDBKVStore::prepareToDeleteImpl is not implemented.
                 * Some of our debug logging accesses the result and we end up
                 * with a nullptr dereference.
                 */
                prepare_ep_bucket_skip_broken_under_rocks,
                cleanup),
        TestCase("test async vbucket destroy restart",
                 test_async_vbucket_destroy_restart,
                 test_setup,
                 teardown,
                 nullptr,
                 // RocksDBKVStore::prepareToDeleteImpl is not implemented.
                 // Some of our debug logging accesses the result and we end up
                 // with a nullptr dereference.
                 prepare_skip_broken_under_rocks,
                 cleanup),
        TestCase("test sync vbucket destroy restart",
                 test_sync_vbucket_destroy_restart,
                 test_setup,
                 teardown,
                 nullptr,
                 // RocksDBKVStore::prepareToDeleteImpl is not implemented.
                 // Some of our debug logging accesses the result and we end up
                 // with a nullptr dereference.
                 prepare_skip_broken_under_rocks,
                 cleanup),
        TestCase("test takeover stats race with vbucket create (DCP)",
                 test_takeover_stats_race_with_vb_create_DCP,
                 test_setup,
                 teardown,
                 nullptr,
                 prepare,
                 cleanup),
        TestCase("test num persisted deletes (takeover stats)",
                 test_takeover_stats_num_persisted_deletes,
                 test_setup,
                 teardown,
                 nullptr,
                 // TODO RDB: Implement RocksDBKVStore::getNumPersistedDeletes
                 // Magma: no plans to support persisted deletes
                 prepare_skip_broken_under_rocks_and_magma,
                 cleanup),

        // stats uuid
        TestCase("test stats uuid",
                 test_uuid_stats,
                 test_setup,
                 teardown,
                 "uuid=foobar",
                 prepare,
                 cleanup),

        // revision id's
        TestCase("revision sequence numbers",
                 test_revid,
                 test_setup,
                 teardown,
                 nullptr,
                 prepare,
                 cleanup),
        TestCase("mb-4314",
                 test_regression_mb4314,
                 test_setup,
                 teardown,
                 nullptr,
                 prepare,
                 cleanup),
        TestCase("mb-3466",
                 test_mb3466,
                 test_setup,
                 teardown,
                 nullptr,
                 prepare,
                 cleanup),

        // Data traffic control tests
        TestCase("control data traffic",
                 test_control_data_traffic,
                 test_setup,
                 teardown,
                 nullptr,
                 prepare,
                 cleanup),

        // Transaction tests
        TestCase("multiple transactions",
                 test_multiple_transactions,
                 test_setup,
                 teardown,
                 nullptr,
                 prepare_ep_bucket,
                 cleanup),

        // Returning meta tests
        TestCase("test set ret meta",
                 test_set_ret_meta,
                 test_setup,
                 teardown,
                 nullptr,
                 prepare,
                 cleanup),
        TestCase("test set ret meta error",
                 test_set_ret_meta_error,
                 test_setup,
                 teardown,
                 nullptr,
                 // RocksDBKVStore::prepareToDeleteImpl is not implemented.
                 // Some of our debug logging accesses the result and we end up
                 // with a nullptr dereference.
                 prepare_skip_broken_under_rocks,
                 cleanup),
        TestCase("test add ret meta",
                 test_add_ret_meta,
                 test_setup,
                 teardown,
                 nullptr,
                 prepare,
                 cleanup),
        TestCase("test add ret meta error",
                 test_add_ret_meta_error,
                 test_setup,
                 teardown,
                 nullptr,
                 // RocksDBKVStore::prepareToDeleteImpl is not implemented.
                 // Some of our debug logging accesses the result and we end up
                 // with a nullptr dereference.
                 prepare_skip_broken_under_rocks,
                 cleanup),
        TestCase("test del ret meta",
                 test_del_ret_meta,
                 test_setup,
                 teardown,
                 nullptr,
                 prepare,
                 cleanup),
        TestCase("test del ret meta error",
                 test_del_ret_meta_error,
                 test_setup,
                 teardown,
                 nullptr,
                 // RocksDBKVStore::prepareToDeleteImpl is not implemented.
                 // Some of our debug logging accesses the result and we end up
                 // with a nullptr dereference.
                 prepare_skip_broken_under_rocks,
                 cleanup),

        TestCase("test set with item_eviction",
                 test_set_with_item_eviction,
                 test_setup,
                 teardown,
                 nullptr,
                 prepare_full_eviction,
                 cleanup),
        TestCase("test set_with_meta with item_eviction",
                 test_setWithMeta_with_item_eviction,
                 test_setup,
                 teardown,
                 nullptr,
                 prepare_full_eviction,
                 cleanup),
        TestCase("test multiple set and del with meta with item_eviction",
                 test_multiple_set_delete_with_metas_full_eviction,
                 test_setup,
                 teardown,
                 nullptr,
                 // Skipping for MB-29182
                 prepare_full_eviction_skip_under_rocks,
                 cleanup),
        TestCase("test add with item_eviction",
                 test_add_with_item_eviction,
                 test_setup,
                 teardown,
                 nullptr,
                 prepare_full_eviction,
                 cleanup),
        TestCase("test replace with eviction",
                 test_replace_with_eviction,
                 test_setup,
                 teardown,
                 nullptr,
                 prepare_ep_bucket,
                 cleanup),
        TestCase("test replace with eviction (full)",
                 test_replace_with_eviction,
                 test_setup,
                 teardown,
                 nullptr,
                 prepare_full_eviction,
                 cleanup),
        TestCase("test get_and_touch with item_eviction",
                 test_gat_with_item_eviction,
                 test_setup,
                 teardown,
                 nullptr,
                 prepare_full_eviction,
                 cleanup),
        TestCase("test key_stats with item_eviction",
                 test_keyStats_with_item_eviction,
                 test_setup,
                 teardown,
                 nullptr,
                 prepare_full_eviction,
                 cleanup),
        TestCase("test del with item_eviction",
                 test_del_with_item_eviction,
                 test_setup,
                 teardown,
                 nullptr,
                 prepare_full_eviction,
                 cleanup),
        TestCase("test del_with_meta with item_eviction",
                 test_delWithMeta_with_item_eviction,
                 test_setup,
                 teardown,
                 nullptr,
                 prepare_full_eviction,
                 cleanup),
        TestCase("test observe with item_eviction",
                 test_observe_with_item_eviction,
                 test_setup,
                 teardown,
                 nullptr,
                 prepare_full_eviction,
                 cleanup),
        TestCase(
                "test expired item with item_eviction",
                test_expired_item_with_item_eviction,
                test_setup,
                teardown,
                nullptr,
                prepare_full_eviction_skip_under_rocks, // Skipping for MB-29182
                cleanup),
        TestCase("test get & delete on non existent items",
                 test_non_existent_get_and_delete,
                 test_setup,
                 teardown,
                 nullptr,
                 prepare_full_eviction,
                 cleanup),
        TestCase("test MB-16421",
                 test_mb16421,
                 test_setup,
                 teardown,
                 nullptr,
                 prepare_full_eviction,
                 cleanup),
        TestCase("test eviction with xattr",
                 test_eviction_with_xattr,
                 test_setup,
                 teardown,
                 "item_eviction_policy=full_eviction",
                 prepare,
                 cleanup),

        TestCase("test get random key",
                 test_get_random_key,
                 test_setup,
                 teardown,
                 nullptr,
                 // no collection item counts on rocks
                 prepare_skip_broken_under_rocks,
                 cleanup),

        TestCase("test failover log behavior",
                 test_failover_log_behavior,
                 test_setup,
                 teardown,
                 nullptr,
                 prepare,
                 cleanup),
        TestCase("test hlc cas",
                 test_hlc_cas,
                 test_setup,
                 teardown,
                 nullptr,
                 prepare,
                 cleanup),

        //@TODO RDB: Broken because rocksDB threads stick around after
        // bucket is destroyed and have persistent thread locals
        TestCaseV2("multi_bucket set/get ",
                   test_multi_bucket_set_get,
                   nullptr,
                   teardown_v2,
                   nullptr,
                   prepare_ep_bucket_skip_broken_under_rocks,
                   cleanup),

        TestCase("test_mb19635_upgrade_from_25x",
                 test_mb19635_upgrade_from_25x,
                 test_setup,
                 teardown,
                 nullptr,
                 // magma has no support for upgrades at this time
                 prepare_skip_broken_under_magma,
                 cleanup),

        TestCase("test_MB-19687_fixed",
                 test_mb19687_fixed,
                 test_setup,
                 teardown,
                 // Set a fixed number of shards for stats checking.
                 "max_num_shards=4",
                 // TODO RDB: Needs to fix some missing/unexpected stats
                 // Magma has no support for upgrades at this time
                 prepare_skip_broken_under_rocks_and_magma,
                 cleanup),

        TestCase("test_MB-19687_variable",
                 test_mb19687_variable,
                 test_setup,
                 teardown,
                 nullptr,
                 prepare,
                 cleanup),
        TestCase("test vbucket compact no purge",
                 test_vbucket_compact_no_purge,
                 test_setup,
                 teardown,
                 nullptr,
                 /* In ephemeral buckets we don't do compaction. We have
                    module test 'EphTombstoneTest' to test tombstone purging */
                 // TODO RDB: Needs RocksDBKVStore to implement manual
                 // compaction and item expiration on compaction.
                 prepare_ep_bucket_skip_broken_under_rocks,
                 cleanup),

        TestCase("test_MB-20697",
                 test_mb20697,
                 test_setup,
                 teardown,
                 nullptr,
                 // TODO RDB: Needs the 'ep_item_commit_failed' stat
                 // Magma: This test does not apply to magma because magma
                 // does not close/reopen files while an instance is active.
                 prepare_ep_bucket_skip_broken_under_rocks_and_magma,
                 cleanup),
        TestCase("test_MB-test_mb20943_remove_pending_ops_on_vbucket_delete",
                 test_mb20943_complete_pending_ops_on_vbucket_delete,
                 test_setup,
                 teardown,
                 nullptr,
                 // RocksDBKVStore::prepareToDeleteImpl is not implemented.
                 // Some of our debug logging accesses the result and we end up
                 // with a nullptr dereference.
                 prepare_skip_broken_under_rocks,
                 cleanup),
        TestCase("test_mb20744_check_incr_reject_ops",
                 test_mb20744_check_incr_reject_ops,
                 test_setup,
                 teardown,
                 nullptr,
                 // TODO RDB: Needs the 'vb_active_ops_reject' stat
                 // Magma: Error injection for magma is done as part of
                 // the magma unit tests.
                 prepare_ep_bucket_skip_broken_under_rocks_and_magma,
                 cleanup),

        TestCase("test_MB-23640_get_document_of_any_state",
                 test_mb23640,
                 test_setup,
                 teardown,
                 nullptr,
                 prepare,
                 cleanup),

        TestCase("test MB-33919 past tombstone",
                 test_MB_33919,
                 test_setup,
                 teardown,
                 nullptr,
                 prepare,
                 cleanup),
        TestCase("test_MB34173_warmup",
                 test_MB34173_warmup,
                 test_setup,
                 teardown,
                 nullptr,
                 // TODO Magma: Magma does not support updating the
                 // data store without going through magma instance.
                 prepare_ep_bucket_skip_broken_under_rocks_and_magma,
                 cleanup),

        TestCase("test_mb38031_upgrade_from_4x_via_5x_hop",
                 test_mb38031_upgrade_from_4x_via_5x_hop,
                 test_setup,
                 teardown,
                 nullptr,
                 // couchstore only issue - so skip magma and rocks
                 prepare_ep_bucket_skip_broken_under_rocks,
                 cleanup),

        TestCase("test_mb38031_illegal_json_throws",
                 test_mb38031_illegal_json_throws,
                 test_setup,
                 teardown,
                 nullptr,
                 // couchstore only issue - so skip magma and rocks
                 prepare_ep_bucket_skip_broken_under_rocks_and_magma,
                 cleanup),

        TestCase("test_replace_at_pending_insert",
                 test_replace_at_pending_insert,
                 test_setup,
                 teardown,
                 nullptr,
                 // TODO: The test logic assumes that the KV BloomFilter is
                 // enabled,
                 // but it is currently disabled for Magma
                 prepare_ep_bucket_skip_broken_under_magma,
                 cleanup),

        TestCase("test reader thread starvation during warmup due to low "
                 "reader threads",
                 test_reader_thread_starvation_warmup,
                 test_setup,
                 teardown,
                 nullptr,
                 prepare_broken_test,
                 cleanup),

        TestCase("test sync write timeout",
                 test_sync_write_timeout,
                 test_setup,
                 teardown,
                 nullptr,
                 prepare,
                 cleanup),
        TestCase("test seqno persistence timeout",
                 test_seqno_persistence_timeout,
                 test_setup,
                 teardown,
                 "seqno_persistence_timeout=0",
                 prepare,
                 cleanup),
        TestCase("test bucket quota reduction",
                 test_bucket_quota_reduction,
                 test_setup,
                 teardown,
                 // A slightly generous quota is required to give us room to
                 // work with - 10MB
                 "max_size=10485760;"
                 // Have the quota change task run constantly to avoid
                 // unnecessary waiting in the test
                 "bucket_quota_change_task_poll_interval=0",
                 // Skip for RocksDB, it requires too much memory
                 prepare_skip_broken_under_rocks,
                 cleanup),

        TestCase(
                nullptr, nullptr, nullptr, nullptr, nullptr, prepare, cleanup)};<|MERGE_RESOLUTION|>--- conflicted
+++ resolved
@@ -7243,24 +7243,14 @@
         eng_stats.insert(eng_stats.end(), persistentConfig);
 
         // 'diskinfo and 'diskinfo detail' keys should be present now.
-<<<<<<< HEAD
-        statsKeys["diskinfo"] = {
-                "ep_db_data_size", "ep_db_file_size", "ep_db_prepare_size"};
+        statsKeys["diskinfo"] = {"ep_db_data_size",
+                                 "ep_db_file_size",
+                                 "ep_db_prepare_size",
+                                 "ep_db_history_file_size"};
         statsKeys["diskinfo detail"] = {"vb_0:data_size",
                                         "vb_0:file_size",
                                         "vb_0:prepare_size",
                                         "vb_0:history_disk_size"};
-=======
-        statsKeys["diskinfo"] = {"ep_db_data_size",
-                                 "ep_db_file_size",
-                                 "ep_db_prepare_size",
-                                 "ep_db_history_file_size"};
-        statsKeys["diskinfo detail"] = {
-                "vb_0:data_size",
-                "vb_0:file_size",
-                "vb_0:prepare_size",
-                "vb_0:history_disk_size"};
->>>>>>> af39e7ad
 
         // Add stats which are only available for persistent buckets:
         std::initializer_list<std::string_view> persistence_stats = {

--- conflicted
+++ resolved
@@ -7054,12 +7054,9 @@
               "vb_active_checkpoint_memory_overhead",
               "vb_active_checkpoint_memory_overhead_queue",
               "vb_active_checkpoint_memory_overhead_index",
-<<<<<<< HEAD
               "vb_active_logical_data_size",
-=======
               "vb_active_dm_num_tracked",
               "vb_active_dm_mem_used",
->>>>>>> fc4d883b
               "vb_active_mem_freed_by_checkpoint_item_expel",
               "vb_active_mem_freed_by_checkpoint_removal",
               "vb_active_num",

--- conflicted
+++ resolved
@@ -6788,11 +6788,8 @@
               "ep_dcp_oso_backfill_large_value_ratio",
               "ep_dcp_oso_backfill_small_value_ratio",
               "ep_dcp_oso_backfill_small_item_size_threshold",
-<<<<<<< HEAD
               "ep_dcp_oso_max_collections_per_backfill",
-=======
               "ep_dcp_producer_processor_run_duration_us",
->>>>>>> 169aa40c
               "ep_dcp_producer_snapshot_marker_yield_limit",
               "ep_dcp_scan_byte_limit",
               "ep_dcp_scan_item_limit",

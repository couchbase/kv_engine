--- conflicted
+++ resolved
@@ -171,17 +171,8 @@
     ASSERT_EQ(1, manager.getOpenCheckpointId());
     ASSERT_EQ(3, manager.getNumOpenChkItems());
     manager.createNewCheckpoint();
-<<<<<<< HEAD
     ASSERT_EQ(1, list.size());
     ASSERT_EQ(2, manager.getOpenCheckpointId());
-=======
-    ASSERT_EQ(2, list.size());
-    const auto openCkptId = manager.getOpenCheckpointId();
-    ASSERT_EQ(4, manager.removeClosedUnrefCheckpoints().count);
-    // No new checkpoint created
-    ASSERT_EQ(openCkptId, manager.getOpenCheckpointId());
-    ASSERT_EQ(1, list.size());
->>>>>>> 87dd4209
     ASSERT_EQ(1, manager.getNumOpenChkItems());
 
     // Re-create producer and stream
@@ -263,7 +254,6 @@
     ASSERT_EQ(1, manager.getOpenCheckpointId());
     ASSERT_EQ(4, manager.getNumOpenChkItems());
 
-<<<<<<< HEAD
     {
         folly::SharedMutex::ReadHolder rlh(vb.getStateLock());
         EXPECT_EQ(cb::engine_errc::success,
@@ -273,10 +263,6 @@
                             {},
                             vb.lockCollections(key)));
     }
-=======
-    EXPECT_EQ(cb::engine_errc::success,
-              vb.commit(key, 1 /*prepareSeqno*/, {}, vb.lockCollections(key)));
->>>>>>> 87dd4209
     EXPECT_EQ(2, vb.getHighSeqno());
     EXPECT_EQ(2, vb.getSeqListNumItems());
     EXPECT_EQ(0, vb.getSeqListNumStaleItems());
@@ -313,14 +299,8 @@
     // Step to ensure that we have no item in memory, we want all of them in the
     // backfill
     manager.createNewCheckpoint();
-<<<<<<< HEAD
     ASSERT_EQ(1, list.size());
     ASSERT_EQ(3, manager.getOpenCheckpointId());
-=======
-    ASSERT_EQ(3, list.size());
-    EXPECT_EQ(9, manager.removeClosedUnrefCheckpoints().count);
-    ASSERT_EQ(1, list.size());
->>>>>>> 87dd4209
     ASSERT_EQ(1, manager.getNumOpenChkItems());
 
     // Re-create producer and stream

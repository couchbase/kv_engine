--- conflicted
+++ resolved
@@ -155,17 +155,8 @@
     // Steps to ensure backfill when we re-create the stream in the following
     ASSERT_EQ(1, list.size());
     ASSERT_EQ(1, manager.getOpenCheckpointId());
-    ASSERT_EQ(3, manager.getNumOpenChkItems());
+    ASSERT_EQ(ephemeral() ? 2 : 3, manager.getNumOpenChkItems());
     manager.createNewCheckpoint();
-<<<<<<< HEAD
-=======
-    ASSERT_EQ(2, list.size());
-    const auto openCkptId = manager.getOpenCheckpointId();
-    ASSERT_EQ(ephemeral() ? 3 : 4,
-              manager.removeClosedUnrefCheckpoints().count);
-    // No new checkpoint created
-    ASSERT_EQ(openCkptId, manager.getOpenCheckpointId());
->>>>>>> 2f44d9ca
     ASSERT_EQ(1, list.size());
     ASSERT_EQ(2, manager.getOpenCheckpointId());
     ASSERT_EQ(1, manager.getNumOpenChkItems());
@@ -294,12 +285,6 @@
     // Step to ensure that we have no item in memory, we want all of them in the
     // backfill
     manager.createNewCheckpoint();
-<<<<<<< HEAD
-=======
-    ASSERT_EQ(3, list.size());
-    EXPECT_EQ(ephemeral() ? 7 : 9,
-              manager.removeClosedUnrefCheckpoints().count);
->>>>>>> 2f44d9ca
     ASSERT_EQ(1, list.size());
     ASSERT_EQ(3, manager.getOpenCheckpointId());
     ASSERT_EQ(1, manager.getNumOpenChkItems());

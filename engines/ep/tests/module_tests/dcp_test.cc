/* -*- Mode: C++; tab-width: 4; c-basic-offset: 4; indent-tabs-mode: nil -*- */
/*
 *     Copyright 2016-Present Couchbase, Inc.
 *
 *   Use of this software is governed by the Business Source License included
 *   in the file licenses/BSL-Couchbase.txt.  As of the Change Date specified
 *   in that file, in accordance with the Business Source License, use of this
 *   software will be governed by the Apache License, Version 2.0, included in
 *   the file licenses/APL2.txt.
 */

/*
 * Unit test for DCP-related classes.
 *
 * Due to the way our classes are structured, most of the different DCP classes
 * need an instance of EPBucket& other related objects.
 */

#include "dcp_test.h"
#include "../mock/mock_bucket_logger.h"
#include "../mock/mock_checkpoint_manager.h"
#include "../mock/mock_dcp.h"
#include "../mock/mock_dcp_conn_map.h"
#include "../mock/mock_dcp_consumer.h"
#include "../mock/mock_dcp_producer.h"
#include "../mock/mock_stream.h"
#include "../mock/mock_synchronous_ep_engine.h"
#include "checkpoint.h"
#include "checkpoint_manager.h"
#include "checkpoint_utils.h"
#include "dcp/active_stream_checkpoint_processor_task.h"
#include "dcp/dcp-types.h"
#include "dcp/dcpconnmap.h"
#include "dcp/flow-control-manager.h"
#include "dcp/producer.h"
#include "dcp/response.h"
#include "dcp/stream.h"
#include "dcp_utils.h"
#include "ep_engine_storage.h"
#include "ep_time.h"
#include "evp_engine_test.h"
#include "kv_bucket.h"
#include "objectregistry.h"
#include "test_helpers.h"
#include "vbucket.h"
#include "warmup.h"

#include <folly/portability/GMock.h>
#include <folly/portability/GTest.h>
#include <platform/cbassert.h>
#include <platform/compress.h>
#include <platform/dirutils.h>
#include <platform/timeutils.h>
#include <programs/engine_testapp/mock_cookie.h>
#include <programs/engine_testapp/mock_server.h>
#include <statistics/cbstat_collector.h>
#include <statistics/labelled_collector.h>

#include <thread>
#include <unordered_map>

using namespace std::chrono_literals;

// For some reason g++ 10.2.0 fails building googletest 1.11.0 due to not
// finding the ostream operator... workaround that for now..
namespace std::chrono {
void PrintTo(const std::chrono::duration<long int>& val, ostream* os) {
    *os << val.count();
}
} // namespace std::chrono

void DCPTest::SetUp() {
    EventuallyPersistentEngineTest::SetUp();

    // Set AuxIO threads to zero, so that the producer's
    // ActiveStreamCheckpointProcesserTask doesn't run.
    ExecutorPool::get()->setNumAuxIO(ThreadPoolConfig::AuxIoThreadCount{0});
    // Set NonIO threads to zero, so the connManager
    // task does not run.
    ExecutorPool::get()->setNumNonIO(ThreadPoolConfig::NonIoThreadCount{0});
    callbackCount = 0;
}

void DCPTest::TearDown() {
    /* MB-22041 changes to dynamically stopping threads rather than having
     * the excess looping but not getting work. We now need to set the
     * AuxIO and NonIO back to 1 to allow dead tasks to be cleaned up
     */
    ExecutorPool::get()->setNumAuxIO(ThreadPoolConfig::AuxIoThreadCount{1});
    ExecutorPool::get()->setNumNonIO(ThreadPoolConfig::NonIoThreadCount{1});

    stream.reset();
    producer.reset();

    EventuallyPersistentEngineTest::TearDown();
}

void DCPTest::create_dcp_producer(
        int flags,
        IncludeValue includeVal,
        IncludeXattrs includeXattrs,
        std::vector<std::pair<std::string, std::string>> controls) {
    if (includeVal == IncludeValue::No) {
        flags |= cb::mcbp::request::DcpOpenPayload::NoValue;
    }
    if (includeVal == IncludeValue::NoWithUnderlyingDatatype) {
        flags |= cb::mcbp::request::DcpOpenPayload::
                NoValueWithUnderlyingDatatype;
    }
    if (includeXattrs == IncludeXattrs::Yes) {
        flags |= cb::mcbp::request::DcpOpenPayload::IncludeXattrs;
    }
    producer = std::make_shared<MockDcpProducer>(*engine,
                                                 cookie,
                                                 "test_producer",
                                                 flags,
                                                 /*startTask*/ true);

    if (includeXattrs == IncludeXattrs::Yes) {
        // Need to enable NOOP for XATTRS (and collections), but don't actually
        // care about receiving DcpNoop messages.
        producer->setNoopEnabled(
                MockDcpProducer::NoopMode::EnabledButNeverSent);
    }

    // Since we are creating a mock active stream outside of
    // DcpProducer::streamRequest(), and we want the checkpt processor task,
    // create it explicitly here
    producer->createCheckpointProcessorTask();
    producer->scheduleCheckpointProcessorTask();

    // Now set any controls before creating any streams
    for (const auto& control : controls) {
        EXPECT_EQ(cb::engine_errc::success,
                  producer->control(0, control.first, control.second));
    }
}

void DCPTest::setup_dcp_stream(
        int flags,
        IncludeValue includeVal,
        IncludeXattrs includeXattrs,
        std::vector<std::pair<std::string, std::string>> controls) {
    create_dcp_producer(flags, includeVal, includeXattrs, controls);

    vb0 = engine->getVBucket(vbid);
    ASSERT_NE(nullptr, vb0.get());
    EXPECT_TRUE(vb0) << "Failed to get valid VBucket object for id 0";
    stream = std::make_shared<MockActiveStream>(engine,
                                                producer,
                                                flags,
                                                /*opaque*/ 0,
                                                *vb0,
                                                /*st_seqno*/ 0,
                                                /*en_seqno*/ ~0,
                                                /*vb_uuid*/ 0xabcd,
                                                /*snap_start_seqno*/ 0,
                                                /*snap_end_seqno*/ ~0,
                                                includeVal,
                                                includeXattrs);

    stream->public_registerCursor(
            *vb0->checkpointManager, producer->getName(), 0);
    stream->setActive();
}

cb::engine_errc DCPTest::destroy_dcp_stream() {
    return producer->closeStream(/*opaque*/ 0, vb0->getId());
}

DCPTest::StreamRequestResult DCPTest::doStreamRequest(DcpProducer& producer,
                                                      Vbid vbid,
                                                      uint64_t startSeqno,
                                                      uint64_t endSeqno,
                                                      uint64_t snapStart,
                                                      uint64_t snapEnd,
                                                      uint64_t vbUUID) {
    DCPTest::StreamRequestResult result;
    result.status = producer.streamRequest(/*flags*/ 0,
                                           /*opaque*/ 0,
                                           vbid,
                                           startSeqno,
                                           endSeqno,
                                           vbUUID,
                                           snapStart,
                                           snapEnd,
                                           &result.rollbackSeqno,
                                           DCPTest::fakeDcpAddFailoverLog,
                                           {});
    return result;
}

void DCPTest::prepareCheckpointItemsForStep(
        DcpMessageProducersIface& msgProducers,
        MockDcpProducer& producer,
        VBucket& vb) {
    producer.notifySeqnoAvailable(vb.getId(), SyncWriteOperation::Prepare);
    ASSERT_EQ(cb::engine_errc::would_block, producer.step(false, msgProducers));
    ASSERT_EQ(1, producer.getCheckpointSnapshotTask()->queueSize());
    producer.getCheckpointSnapshotTask()->run();
}

std::unique_ptr<Item> DCPTest::makeItemWithXattrs() {
    std::string valueData = R"({"json":"yes"})";
    std::string data = createXattrValue(valueData);
    protocol_binary_datatype_t datatype =
            (PROTOCOL_BINARY_DATATYPE_JSON | PROTOCOL_BINARY_DATATYPE_XATTR);
    return std::make_unique<Item>(makeStoredDocKey("key"),
                                  /*flags*/ 0,
                                  /*exp*/ 0,
                                  data.c_str(),
                                  data.size(),
                                  datatype);
}

std::unique_ptr<Item> DCPTest::makeItemWithoutXattrs() {
    std::string valueData = R"({"json":"yes"})";
    auto datatype = PROTOCOL_BINARY_DATATYPE_JSON;
    return std::make_unique<Item>(makeStoredDocKey("key"),
                                  /*flags*/ 0,
                                  /*exp*/ 0,
                                  valueData.c_str(),
                                  valueData.size(),
                                  datatype);
}

void DCPTest::addItemsAndRemoveCheckpoint(int numItems) {
    for (int i = 0; i < numItems; ++i) {
        std::string key("key" + std::to_string(i));
        store_item(vbid, key, "value");
    }
    removeCheckpoint();
}

void DCPTest::removeCheckpoint() {
    /* Create new checkpoint so that we can remove the current checkpoint
       and force a backfill in the DCP stream */
    auto& ckpt_mgr = *vb0->checkpointManager;
    ckpt_mgr.createNewCheckpoint();

    /* Wait for removal of the old checkpoint, this also would imply that
       the items are persisted (in case of persistent buckets) */

    // When checkpoints become unreferenced, they will be immediately
    // removed. This will be driven by the persistence cursor moving
    // out of the checkpoint.
    // Making expectations about the number of items removed is likely
    // to be racy - all the checkpoints may have been removed by persistence
    // before this method was called. Instead, just wait while the only
    // checkpoint left is the checkpoint just created.
    cb::waitForPredicate(
            [&ckpt_mgr] { return ckpt_mgr.getNumCheckpoints() == 1; });
}
int DCPTest::callbackCount = 0;

void DCPTest::runCheckpointProcessor(DcpMessageProducersIface& producers) {
    // Step which will notify the snapshot task
    EXPECT_EQ(cb::engine_errc::would_block, producer->step(false, producers));

    EXPECT_EQ(1, producer->getCheckpointSnapshotTask()->queueSize());

    // Now call run on the snapshot task to move checkpoint into DCP
    // stream
    producer->getCheckpointSnapshotTask()->run();
}

/*
 * MB-30189: Test that addStats() on the DcpProducer object doesn't
 * attempt to dereference the cookie passed in (as it's not it's
 * object).  Check that no invalid memory accesses occur; requires
 * ASan for maximum accuracy in testing.
 */
TEST_F(DCPTest, MB30189_addStats) {
    create_dcp_producer();
    auto* cookie = create_mock_cookie();
    producer->addStats(
            [](std::string_view key, std::string_view val, const auto&) {
                // do nothing
            },
            *cookie);
    destroy_mock_cookie(cookie);
}

std::string decompressValue(std::string compressedValue) {
    cb::compression::Buffer buffer;
    if (!cb::compression::inflateSnappy(compressedValue, buffer)) {
        return {};
    }

    return std::string(buffer.data(), buffer.size());
}

class CompressionStreamTest : public DCPTest,
                              public ::testing::WithParamInterface<
                                      ::testing::tuple<std::string, bool>> {
public:
    void SetUp() override {
        bucketType = ::testing::get<0>(GetParam());
        DCPTest::SetUp();
        vb0 = engine->getVBucket(Vbid(0));
        EXPECT_TRUE(vb0) << "Failed to get valid VBucket object for id 0";
    }

    void TearDown() override {
        if (producer) {
            producer->cancelCheckpointCreatorTask();
        }
        // Destroy various engine objects
        vb0.reset();
        stream.reset();
        producer.reset();
        DCPTest::TearDown();
    }

    bool isXattr() const {
        return ::testing::get<1>(GetParam());
    }

    size_t getItemSize(const Item& item) {
        size_t base = MutationResponse::mutationBaseMsgBytes +
                      item.getKey().makeDocKeyWithoutCollectionID().size();
        if (isXattr()) {
            // DCP won't recompress the pruned document
            return base + getXattrSize(false);
        }
        return base + item.getNBytes();
    }

    size_t getXattrSize(bool compressed) const {
        return createXattrValue({}, true, compressed).size();
    }
};

/**
 * Test to verify DCP compression/decompression. There are 4 cases that are being
 * tested
 *
 * 1. Add a compressed item and stream a compressed item
 * 2. Add an uncompressed item and stream a compressed item
 * 3. Add a compressed item and stream an uncompressed item
 * 4. Add an uncompressed item and stream an uncompressed item
 */

/**
 * There are 2 cases that are
 * being tested in this test. This test uses a producer/connection without
 * compression enabled
 *
 * 1. Add a compressed item and expect to stream an uncompressed item
 * 2. Add an uncompressed item and expect to stream an uncompressed item
 *
 */
TEST_P(CompressionStreamTest, compression_not_enabled) {
    VBucketPtr vb = engine->getKVBucket()->getVBucket(vbid);
    std::string valueData("{\"product\": \"car\",\"price\": \"100\"},"
                          "{\"product\": \"bus\",\"price\": \"1000\"},"
                          "{\"product\": \"Train\",\"price\": \"100000\"}");
    auto item1 = makeCompressibleItem(vbid,
                                      makeStoredDocKey("key1"),
                                      valueData,
                                      PROTOCOL_BINARY_DATATYPE_JSON,
                                      true, // compressed
                                      isXattr());
    auto item2 = makeCompressibleItem(vbid,
                                      makeStoredDocKey("key2"),
                                      valueData,
                                      PROTOCOL_BINARY_DATATYPE_JSON,
                                      false, // uncompressed
                                      isXattr());

    auto includeValue = isXattr() ? IncludeValue::No : IncludeValue::Yes;
    setup_dcp_stream(0, includeValue, IncludeXattrs::Yes);

    /**
     * Ensure that compression is disabled
     */
    ASSERT_FALSE(producer->isCompressionEnabled());

    MockDcpMessageProducers producers;

    // Now, add 2 items
    EXPECT_EQ(cb::engine_errc::success,
              engine->getKVBucket()->set(*item1, cookie));
    EXPECT_EQ(cb::engine_errc::success,
              engine->getKVBucket()->set(*item2, cookie));

    auto keyAndSnappyValueMessageSize = getItemSize(*item1);

    /**
     * Create a DCP response and check that a new item isn't created and that
     * the size of the response message is greater than the size of the original
     * message (or equal for xattr stream)
     */
    queued_item qi(std::move(item1));
    std::unique_ptr<DcpResponse> dcpResponse =
            stream->public_makeResponseFromItem(qi,
                                                SendCommitSyncWriteAs::Commit);
    auto mutProdResponse = dynamic_cast<MutationResponse*>(dcpResponse.get());
    ASSERT_NE(qi.get(), mutProdResponse->getItem().get());
    if (isXattr()) {
        // The same sizes. makeResponseFromItem will have inflated and not
        // compressed as part of the value pruning
        EXPECT_EQ(keyAndSnappyValueMessageSize, dcpResponse->getMessageSize());
    } else {
        EXPECT_LT(keyAndSnappyValueMessageSize, dcpResponse->getMessageSize());
    }

    EXPECT_EQ(cb::engine_errc::success, doStreamRequest(*producer).status);

    prepareCheckpointItemsForStep(producers, *producer, *vb);

    /* Stream the snapshot marker first */
    EXPECT_EQ(cb::engine_errc::success, producer->step(false, producers));
    EXPECT_EQ(0, producer->getItemsSent());

    /* Stream the first mutation */
    protocol_binary_datatype_t expectedDataType =
            isXattr() ? PROTOCOL_BINARY_DATATYPE_XATTR
                      : PROTOCOL_BINARY_DATATYPE_JSON;
    EXPECT_EQ(cb::engine_errc::success, producer->step(false, producers));
    std::string value(qi->getValue()->getData(), qi->getValue()->valueSize());
    EXPECT_STREQ(producers.last_value.c_str(), decompressValue(value).c_str());

    if (isXattr()) {
        // The pruned packet won't be recompressed
        EXPECT_EQ(producers.last_packet_size, keyAndSnappyValueMessageSize);
    } else {
        EXPECT_GT(producers.last_packet_size, keyAndSnappyValueMessageSize);
    }

    EXPECT_FALSE(cb::mcbp::datatype::is_snappy(producers.last_datatype));
    EXPECT_EQ(expectedDataType, producers.last_datatype);

    /**
     * Create a DCP response and check that a new item is created and
     * the message size is less than the size of original item
     */
    uint32_t keyAndValueMessageSize = getItemSize(*item2);
    qi = queued_item(std::move(item2));
    dcpResponse = stream->public_makeResponseFromItem(
            qi, SendCommitSyncWriteAs::Commit);
    mutProdResponse = dynamic_cast<MutationResponse*>(dcpResponse.get());

    // A new pruned item will always be generated
    if (!isXattr()) {
        ASSERT_EQ(qi.get(), mutProdResponse->getItem().get());
    }
    EXPECT_EQ(dcpResponse->getMessageSize(), keyAndValueMessageSize);

    /* Stream the second mutation */
    EXPECT_EQ(cb::engine_errc::success, producer->step(false, producers));

    value.assign(qi->getValue()->getData(), qi->getValue()->valueSize());
    EXPECT_STREQ(value.c_str(), producers.last_value.c_str());
    EXPECT_EQ(producers.last_packet_size, keyAndValueMessageSize);

    EXPECT_FALSE(cb::mcbp::datatype::is_snappy(producers.last_datatype));
    EXPECT_EQ(expectedDataType, producers.last_datatype);
}

/**
 * Test to verify DCP compression, this test has client snappy enabled
 *
 *  - Add a compressed item and expect we stream a compressed item
 *
 * Note when the test is running xattr-only DCP, expect we stream an
 * uncompressed item
 */
TEST_P(CompressionStreamTest, connection_snappy_enabled) {
    VBucketPtr vb = engine->getKVBucket()->getVBucket(vbid);
    std::string valueData(
            "{\"product\": \"car\",\"price\": \"100\"},"
            "{\"product\": \"bus\",\"price\": \"1000\"},"
            "{\"product\": \"Train\",\"price\": \"100000\"}");

    auto item = makeCompressibleItem(vbid,
                                     makeStoredDocKey("key"),
                                     valueData,
                                     PROTOCOL_BINARY_DATATYPE_JSON,
                                     true, // compressed
                                     isXattr());

    // Enable the snappy datatype on the connection
    cookie->setDatatypeSupport(PROTOCOL_BINARY_DATATYPE_SNAPPY);

    auto includeValue = isXattr() ? IncludeValue::No : IncludeValue::Yes;
    setup_dcp_stream(0, includeValue, IncludeXattrs::Yes);

    EXPECT_EQ(cb::engine_errc::success, doStreamRequest(*producer).status);
    MockDcpMessageProducers producers;
    ASSERT_TRUE(producer->isCompressionEnabled());

    // Now, add the 3rd item. This item should be compressed
    EXPECT_EQ(cb::engine_errc::success,
              engine->getKVBucket()->set(*item, cookie));

    prepareCheckpointItemsForStep(producers, *producer, *vb);

    /* Stream the snapshot marker */
    ASSERT_EQ(cb::engine_errc::success, producer->step(false, producers));

    /* Stream the 3rd mutation */
    ASSERT_EQ(cb::engine_errc::success, producer->step(false, producers));

    /**
     * Create a DCP response and check that a new item is created and
     * the message size is greater than the size of original item
     */
    auto keyAndSnappyValueMessageSize = getItemSize(*item);
    queued_item qi(std::move(item));
    auto dcpResponse = stream->public_makeResponseFromItem(
            qi, SendCommitSyncWriteAs::Commit);
    auto* mutProdResponse = dynamic_cast<MutationResponse*>(dcpResponse.get());
    std::string value;
    if (!isXattr()) {
        ASSERT_EQ(qi.get(), mutProdResponse->getItem().get());
        value.assign(qi->getValue()->getData(), qi->getValue()->valueSize());
    }

    EXPECT_STREQ(producers.last_value.c_str(), value.c_str());
    EXPECT_EQ(dcpResponse->getMessageSize(), keyAndSnappyValueMessageSize);

    EXPECT_EQ(producers.last_packet_size, keyAndSnappyValueMessageSize);

    // If xattr-only enabled on DCP, we won't re-compress (after we've
    // decompressed the document and split out the xattrs)
    protocol_binary_datatype_t snappy =
            isXattr() ? 0 : PROTOCOL_BINARY_DATATYPE_SNAPPY;
    protocol_binary_datatype_t expectedDataType =
            isXattr() ? PROTOCOL_BINARY_DATATYPE_XATTR
                      : PROTOCOL_BINARY_DATATYPE_JSON;
    EXPECT_EQ((expectedDataType | snappy), producers.last_datatype);
}

/**
 * Test to verify DCP compression, this test has client snappy enabled
 *
 *  - Add an uncompressed item and expect we stream a compressed item
 */
TEST_P(CompressionStreamTest, force_value_compression_enabled) {
    VBucketPtr vb = engine->getKVBucket()->getVBucket(vbid);
    std::string valueData(
            "{\"product\": \"car\",\"price\": \"100\"},"
            "{\"product\": \"bus\",\"price\": \"1000\"},"
            "{\"product\": \"Train\",\"price\": \"100000\"}");

    auto item = makeCompressibleItem(vbid,
                                     makeStoredDocKey("key"),
                                     valueData,
                                     PROTOCOL_BINARY_DATATYPE_JSON,
                                     false, // not compressed
                                     isXattr());

    // Enable the snappy datatype on the connection
    cookie->setDatatypeSupport(PROTOCOL_BINARY_DATATYPE_SNAPPY);
    auto includeValue = isXattr() ? IncludeValue::No : IncludeValue::Yes;

    // Setup the producer/stream and request force_value_compression
    setup_dcp_stream(0,
                     includeValue,
                     IncludeXattrs::Yes,
                     {{"force_value_compression", "true"}});

    EXPECT_EQ(cb::engine_errc::success, doStreamRequest(*producer).status);
    MockDcpMessageProducers producers;

    ASSERT_TRUE(producer->isForceValueCompressionEnabled());

    // Now, add the 4th item, which is not compressed
    EXPECT_EQ(cb::engine_errc::success,
              engine->getKVBucket()->set(*item, cookie));
    /**
     * Create a DCP response and check that a new item is created and
     * the message size is less than the size of the original item
     */
    auto keyAndValueMessageSize = getItemSize(*item);
    queued_item qi(std::move(item));
    auto dcpResponse = stream->public_makeResponseFromItem(
            qi, SendCommitSyncWriteAs::Commit);
    auto* mutProdResponse = dynamic_cast<MutationResponse*>(dcpResponse.get());
    ASSERT_NE(qi.get(), mutProdResponse->getItem().get());
    EXPECT_LT(dcpResponse->getMessageSize(), keyAndValueMessageSize);

    prepareCheckpointItemsForStep(producers, *producer, *vb);

    /* Stream the snapshot marker */
    ASSERT_EQ(cb::engine_errc::success, producer->step(false, producers));

    /* Stream the mutation */
    ASSERT_EQ(cb::engine_errc::success, producer->step(false, producers));
    std::string value(qi->getValue()->getData(), qi->getValue()->valueSize());
    EXPECT_STREQ(decompressValue(producers.last_value).c_str(), value.c_str());
    EXPECT_LT(producers.last_packet_size, keyAndValueMessageSize);

    protocol_binary_datatype_t expectedDataType =
            isXattr() ? PROTOCOL_BINARY_DATATYPE_XATTR
                      : PROTOCOL_BINARY_DATATYPE_JSON;
    EXPECT_EQ((expectedDataType | PROTOCOL_BINARY_DATATYPE_SNAPPY),
              producers.last_datatype);

    EXPECT_EQ(cb::engine_errc::success, destroy_dcp_stream());
}

TEST_P(CompressionStreamTest,
       NoWithUnderlyingDatatype_CompressionDisabled_ItemCompressed) {
    setup_dcp_stream(
            0, IncludeValue::NoWithUnderlyingDatatype, IncludeXattrs::Yes);
    ASSERT_FALSE(producer->isCompressionEnabled());
    ASSERT_EQ(IncludeValue::NoWithUnderlyingDatatype,
              stream->public_getIncludeValue());
    ASSERT_EQ(IncludeXattrs::Yes, stream->public_getIncludeXattrs());

    // Create a compressed item
    auto item = makeCompressibleItem(vbid,
                                     makeStoredDocKey("key"),
                                     "body000000000000000000000000000000000000",
                                     isXattr() ? PROTOCOL_BINARY_DATATYPE_JSON
                                               : PROTOCOL_BINARY_RAW_BYTES,
                                     true, // compressed
                                     isXattr());

    // ActiveStream::makeResponseFromItem is where we modify the item value (if
    // necessary) before pushing items into the Stream::readyQ. Here we just
    // pass the item in input to the function and check that we get the expected
    // DcpResponse.

    queued_item originalItem(std::move(item));
    const auto resp = stream->public_makeResponseFromItem(
            originalItem, SendCommitSyncWriteAs::Commit);

    const auto* mut = dynamic_cast<MutationResponse*>(resp.get());
    ASSERT_TRUE(mut);

    // Expecting a modified item, new allocation occurred.
    ASSERT_NE(originalItem.get(), mut->getItem().get());

    const auto originalValueSize = originalItem->getNBytes();
    ASSERT_GT(originalValueSize, 0);
    const auto onTheWireValueSize = mut->getItem()->getNBytes();

    if (isXattr()) {
        // Stream::makeResponseFromItem will have inflated the value for
        // removing Xattrs, and then not re-compressed as passive compression
        // is disabled.
        EXPECT_GT(onTheWireValueSize, originalValueSize);
    } else {
        // Body only, which must have been removed.
        EXPECT_EQ(0, onTheWireValueSize);
    }
}

TEST_P(CompressionStreamTest,
       NoWithUnderlyingDatatype_CompressionEnabled_ItemCompressed) {
    // Enable the snappy and passive compression on the connection.
    cookie->setDatatypeSupport(PROTOCOL_BINARY_DATATYPE_SNAPPY);
    setup_dcp_stream(0,
                     IncludeValue::NoWithUnderlyingDatatype,
                     IncludeXattrs::Yes,
                     {{"force_value_compression", "true"}});

    ASSERT_TRUE(producer->isSnappyEnabled());
    ASSERT_TRUE(producer->isCompressionEnabled());
    ASSERT_TRUE(producer->isForceValueCompressionEnabled());
    ASSERT_TRUE(stream->isSnappyEnabled());
    ASSERT_TRUE(stream->isCompressionEnabled());
    ASSERT_TRUE(stream->isForceValueCompressionEnabled());

    ASSERT_EQ(IncludeValue::NoWithUnderlyingDatatype,
              stream->public_getIncludeValue());
    ASSERT_EQ(IncludeXattrs::Yes, stream->public_getIncludeXattrs());

    const auto body = "body000000000000000000000000000000000000";
    const auto key = makeStoredDocKey("key");

    // Create a compressed item
    auto item = makeCompressibleItem(vbid,
                                     key,
                                     body,
                                     isXattr() ? PROTOCOL_BINARY_DATATYPE_JSON
                                               : PROTOCOL_BINARY_RAW_BYTES,
                                     true, // compressed
                                     isXattr());

    // ActiveStream::makeResponseFromItem is where we modify the item value (if
    // necessary) before pushing items into the Stream::readyQ. Here we just
    // pass the item in input to the function and check that we get the expected
    // DcpResponse.

    queued_item originalItem(std::move(item));
    const auto resp = stream->public_makeResponseFromItem(
            originalItem, SendCommitSyncWriteAs::Commit);

    const auto* mut = dynamic_cast<MutationResponse*>(resp.get());
    ASSERT_TRUE(mut);

    // Expecting a modified item, new allocation occurred.
    ASSERT_NE(originalItem.get(), mut->getItem().get());

    const auto originalValueSize = originalItem->getNBytes();
    ASSERT_GT(originalValueSize, 0);
    const auto onTheWireValueSize = mut->getItem()->getNBytes();

    if (isXattr()) {
        // Some extra validation for the Xattr case, for ensuring that the test
        // is valid.
        // During the test, the value of the compressed item is uncompressed /
        // modified / re-compressed, and we make assumptions on sizes for
        // understanding if the final value is compressed. Note that we cannot
        // use the datatype for that, as here we are dealing with
        // IncludeValue::NoWithUnderlyingDatatype, so by definition the datatype
        // is inconsistent with the underlying value.
        // It's very easy to invalidate this test by using a wrong payload. Eg,
        // is the final value-size smaller than the original value-size because
        // we have successfully re-compressed the final value (which is what we
        // want) or because the final value is wrongly uncompressed but still
        // smaller than the original (compressed) payload?
        // The latter may happen if you have Body+Xattr and you remove the Body,
        // which is exactly what we do on IncludeValue::NoWithUnderlyingDatatype

        // Ensure that the uncompressed Xattr block is bigger than the original
        // compressed payload.
        const auto uncompressedXattrSize =
                makeCompressibleItem(vbid,
                                     key,
                                     "" /*body*/,
                                     PROTOCOL_BINARY_DATATYPE_JSON,
                                     false, // compressed
                                     true /*xattrs*/)
                        ->getNBytes();
        ASSERT_GT(uncompressedXattrSize, originalValueSize);

        // Stream::makeResponseFromItem will have inflated the value for
        // removing the Body, and then re-compressed as passive compression is
        // enabled. Before the fix this fails because we miss to re-compress the
        // final value.
        // Note: This is where the test may be invalid if using a wrong payload.
        EXPECT_LT(onTheWireValueSize, originalValueSize);
    } else {
        // Body only, which must have been removed.
        EXPECT_EQ(0, onTheWireValueSize);
    }
}

/**
 * The test verifies that we don't even attempt compression if an item has no
 * value. We would produce and stream a size-1 Snappy value otherwise.
 */
TEST_P(CompressionStreamTest, CompressionEnabled_NoValue) {
    // Enable the snappy and passive compression on the connection.
    cookie->setDatatypeSupport(PROTOCOL_BINARY_DATATYPE_SNAPPY);

    // Note: Whatever input, we want to stream a size-0 value
    setup_dcp_stream(0,
                     IncludeValue::No,
                     IncludeXattrs::No,
                     {{"force_value_compression", "true"}});

    ASSERT_TRUE(producer->isSnappyEnabled());
    ASSERT_TRUE(producer->isCompressionEnabled());
    ASSERT_TRUE(producer->isForceValueCompressionEnabled());
    ASSERT_TRUE(stream->isSnappyEnabled());
    ASSERT_TRUE(stream->isCompressionEnabled());
    ASSERT_TRUE(stream->isForceValueCompressionEnabled());

    ASSERT_EQ(IncludeValue::No, stream->public_getIncludeValue());
    ASSERT_EQ(IncludeXattrs::No, stream->public_getIncludeXattrs());

    // Create a compressed item
    auto item = makeCompressibleItem(vbid,
                                     makeStoredDocKey("key"),
                                     "body000000000000000000000000000000000000",
                                     isXattr() ? PROTOCOL_BINARY_DATATYPE_JSON
                                               : PROTOCOL_BINARY_RAW_BYTES,
                                     false, // compressed
                                     isXattr());
    ASSERT_GT(item->getNBytes(), 0);

    // ActiveStream::makeResponseFromItem is where we modify the item value (if
    // necessary) before pushing items into the Stream::readyQ. Here we just
    // pass the item in input to the function and check that we get the expected
    // DcpResponse.

    queued_item originalItem(std::move(item));
    const auto resp = stream->public_makeResponseFromItem(
            originalItem, SendCommitSyncWriteAs::Commit);

    const auto* mut = dynamic_cast<MutationResponse*>(resp.get());
    ASSERT_TRUE(mut);

    // Expecting a modified item, new allocation occurred.
    ASSERT_NE(originalItem.get(), mut->getItem().get());

    // We did compress but discarded the final value as it is larger than the
    // input, we stream no value as expected.
    EXPECT_EQ(0, mut->getItem()->getNBytes());
}

class ConnectionTest : public DCPTest,
                       public ::testing::WithParamInterface<std::string> {
protected:
    void SetUp() override {
        if (!config_string.empty()) {
            config_string += ";";
        }

        config_string += sanitizeTestParamConfigString(GetParam());

        DCPTest::SetUp();
        vbid = Vbid(0);
    }

    cb::engine_errc set_vb_state(Vbid vbid, vbucket_state_t state) {
        return engine->getKVBucket()->setVBucketState(
                vbid, state, {}, TransferVB::Yes);
    }

    /* vbucket associated with this connection */
    Vbid vbid;
};

/*
 * Test that the connection manager interval is a multiple of the value we
 * are setting the noop interval to.  This ensures we do not set the the noop
 * interval to a value that cannot be adhered to.  The reason is that if there
 * is no DCP traffic we snooze for the connection manager interval before
 * sending the noop.
 */
TEST_P(ConnectionTest, test_mb19955) {
    auto* cookie = create_mock_cookie(engine);
    engine->getConfiguration().setConnectionManagerInterval(2);

    // Create a Mock Dcp producer
    auto producer = std::make_shared<MockDcpProducer>(*engine,
                                                      cookie,
                                                      "test_producer",
                                                      /*flags*/ 0);
    // "1" is not a multiple of "2" and so we should return
    // cb::engine_errc::invalid_arguments
    EXPECT_EQ(cb::engine_errc::invalid_arguments,
              producer->control(0, "set_noop_interval", "1"))
            << "Expected producer.control to return "
               "cb::engine_errc::invalid_arguments";
    destroy_mock_cookie(cookie);
}

/*
 * Test that if a noop is ready to send, but the DCP buffer is full, that
 * we correctly handle that and don't incorrectly record that the noop was
 * successfully sent.
 */
TEST_P(ConnectionTest, test_maybesendnoop_buffer_full) {
    auto* cookie = create_mock_cookie(engine);
    // Create a Mock Dcp producer
    auto producer = std::make_shared<MockDcpProducer>(*engine,
                                                      cookie,
                                                      "test_producer",
                                                      /*flags*/ 0);

    // Define mock producers which return too_big when attempting to send
    // a noop - i.e. buffer is full.
    class MockE2BigMessageProducers : public MockDcpMessageProducers {
    public:
        cb::engine_errc noop(uint32_t) override {
            return cb::engine_errc::too_big;
        }

    } producers;

    producer->setNoopEnabled(MockDcpProducer::NoopMode::Enabled);
    // Record current send time, so we can later check it hasn't changed.
    const auto send_time = producer->getNoopSendTime();
    // Advance time so when we call maybeSendNoop, it appears as if sufficient
    // time has advanced that we should attempt to send noop.
    TimeTraveller marty(engine->getConfiguration().getDcpIdleTimeout() + 1);
    // Attempt to send no-op - should fail as mock claims buffer is full.
    cb::engine_errc ret = producer->maybeSendNoop(producers);
    EXPECT_EQ(cb::engine_errc::too_big, ret)
            << "maybeSendNoop not returning cb::engine_errc::too_big";
    EXPECT_FALSE(producer->getNoopPendingRecv())
            << "Waiting for noop acknowledgement";
    EXPECT_EQ(send_time, producer->getNoopSendTime())
            << "SendTime has been updated";
    producer->cancelCheckpointCreatorTask();
    destroy_mock_cookie(cookie);
}

/**
 * Test that a DCP Producer correctly sends a noop after the specified interval
 * has elapsed.
 */
TEST_P(ConnectionTest, test_maybesendnoop_send_noop) {
    auto* cookie = create_mock_cookie(engine);
    // Create a Mock Dcp producer
    auto producer = std::make_shared<MockDcpProducer>(*engine,
                                                      cookie,
                                                      "test_producer",
                                                      /*flags*/ 0);

    MockDcpMessageProducers producers;
    producer->setNoopEnabled(MockDcpProducer::NoopMode::Enabled);
    // Record current send time, so we can later check it changes on send.
    const auto send_time = producer->getNoopSendTime();
    // Advance time so when we call maybeSendNoop, it appears as if sufficient
    // time has advanced that we should attempt to send noop.
    TimeTraveller marty(engine->getConfiguration().getDcpIdleTimeout() + 1);
    producer->setNoopSendTime(send_time);
    cb::engine_errc ret = producer->maybeSendNoop(producers);
    EXPECT_EQ(cb::engine_errc::success, ret)
            << "maybeSendNoop not returning cb::engine_errc::success";
    EXPECT_TRUE(producer->getNoopPendingRecv())
            << "Not waiting for noop acknowledgement";
    EXPECT_NE(send_time, producer->getNoopSendTime())
            << "SendTime has not been updated";
    producer->cancelCheckpointCreatorTask();
    destroy_mock_cookie(cookie);
}

TEST_P(ConnectionTest, test_maybesendnoop_noop_already_pending) {
    auto* cookie = create_mock_cookie(engine);
    // Create a Mock Dcp producer
    auto producer = std::make_shared<MockDcpProducer>(*engine,
                                                      cookie,
                                                      "test_producer",
                                                      /*flags*/ 0);

    MockDcpMessageProducers producers;
    const auto send_time = ep_uptime_now();
    TimeTraveller marty(engine->getConfiguration().getDcpIdleTimeout() + 1);
    producer->setNoopEnabled(MockDcpProducer::NoopMode::Enabled);
    producer->setNoopSendTime(send_time);
    cb::engine_errc ret = producer->maybeSendNoop(producers);
    // Check to see if a noop was sent i.e. returned cb::engine_errc::success
    EXPECT_EQ(cb::engine_errc::success, ret)
            << "maybeSendNoop not returning cb::engine_errc::success";
    EXPECT_TRUE(producer->getNoopPendingRecv())
            << "Not awaiting noop acknowledgement";
    EXPECT_NE(send_time, producer->getNoopSendTime())
            << "SendTime has not been updated";
    ret = producer->maybeSendNoop(producers);
    // Check to see if a noop was not sent i.e. returned cb::engine_errc::failed
    EXPECT_EQ(cb::engine_errc::failed, ret)
            << "maybeSendNoop not returning cb::engine_errc::failed";
    producer->setLastReceiveTime(send_time);
    ret = producer->maybeDisconnect();
    // Check to see if we want to disconnect i.e. returned
    // cb::engine_errc::disconnect
    EXPECT_EQ(cb::engine_errc::disconnect, ret)
            << "maybeDisconnect not returning cb::engine_errc::disconnect";
    const auto idleTimeout = std::chrono::seconds(
            engine->getConfiguration().getDcpIdleTimeout());
    producer->setLastReceiveTime(send_time + idleTimeout + 1s);
    ret = producer->maybeDisconnect();
    // Check to see if we don't want to disconnect i.e. returned
    // cb::engine_errc::failed
    EXPECT_EQ(cb::engine_errc::failed, ret)
            << "maybeDisconnect not returning cb::engine_errc::failed";
    EXPECT_TRUE(producer->getNoopPendingRecv())
            << "Not waiting for noop acknowledgement";
    producer->cancelCheckpointCreatorTask();
    destroy_mock_cookie(cookie);
}

TEST_P(ConnectionTest, test_maybesendnoop_not_enabled) {
    auto* cookie = create_mock_cookie(engine);
    // Create a Mock Dcp producer
    auto producer = std::make_shared<MockDcpProducer>(*engine,
                                                      cookie,
                                                      "test_producer",
                                                      /*flags*/ 0);

    MockDcpMessageProducers producers;
    producer->setNoopEnabled(MockDcpProducer::NoopMode::Disabled);
    const auto send_time = ep_uptime_now() + 21s;
    producer->setNoopSendTime(send_time);
    cb::engine_errc ret = producer->maybeSendNoop(producers);
    EXPECT_EQ(cb::engine_errc::failed, ret)
            << "maybeSendNoop not returning cb::engine_errc::failed";
    EXPECT_FALSE(producer->getNoopPendingRecv())
            << "Waiting for noop acknowledgement";
    EXPECT_EQ(send_time, producer->getNoopSendTime())
            << "SendTime has been updated";
    producer->cancelCheckpointCreatorTask();
    destroy_mock_cookie(cookie);
}

TEST_P(ConnectionTest, test_maybesendnoop_not_sufficient_time_passed) {
    auto* cookie = create_mock_cookie(engine);
    // Create a Mock Dcp producer
    auto producer = std::make_shared<MockDcpProducer>(*engine,
                                                      cookie,
                                                      "test_producer",
                                                      /*flags*/ 0);

    MockDcpMessageProducers producers;
    producer->setNoopEnabled(MockDcpProducer::NoopMode::Enabled);
    auto current_time = ep_uptime_now();
    producer->setNoopSendTime(current_time);
    cb::engine_errc ret = producer->maybeSendNoop(producers);
    EXPECT_EQ(cb::engine_errc::failed, ret)
            << "maybeSendNoop not returning cb::engine_errc::failed";
    EXPECT_FALSE(producer->getNoopPendingRecv())
            << "Waiting for noop acknowledgement";
    EXPECT_EQ(current_time, producer->getNoopSendTime())
            << "SendTime has been incremented";
    producer->cancelCheckpointCreatorTask();
    destroy_mock_cookie(cookie);
}

TEST_P(ConnectionTest, test_deadConnections) {
    MockDcpConnMap connMap(*engine);
    connMap.initialize();
    auto* cookie = create_mock_cookie(engine);
    // Create a new Dcp producer
    connMap.newProducer(*cookie,
                        "test_producer",
                        /*flags*/ 0);

    // Disconnect the producer connection
    connMap.disconnect(cookie);
    EXPECT_EQ(1, connMap.getNumberOfDeadConnections())
        << "Unexpected number of dead connections";
    connMap.manageConnections();
    // Should be zero deadConnections
    EXPECT_EQ(0, connMap.getNumberOfDeadConnections())
        << "Dead connections still remain";

    destroy_mock_cookie(cookie);
}

TEST_P(ConnectionTest, test_mb23637_findByNameWithConnectionDoDisconnect) {
    MockDcpConnMap connMap(*engine);
    connMap.initialize();
    auto* cookie = create_mock_cookie(engine);
    // Create a new Dcp producer
    connMap.newProducer(*cookie,
                        "test_producer",
                        /*flags*/ 0);
    // should be able to find the connection
    ASSERT_NE(nullptr, connMap.findByName("eq_dcpq:test_producer"));
    // Disconnect the producer connection
    connMap.disconnect(cookie);
    ASSERT_EQ(1, connMap.getNumberOfDeadConnections())
        << "Unexpected number of dead connections";
    // should not be able to find because the connection has been marked as
    // wanting to disconnect
    EXPECT_EQ(nullptr, connMap.findByName("eq_dcpq:test_producer"));
    connMap.manageConnections();
    // Should be zero deadConnections
    EXPECT_EQ(0, connMap.getNumberOfDeadConnections())
        << "Dead connections still remain";

    destroy_mock_cookie(cookie);
}

TEST_P(ConnectionTest, test_mb23637_findByNameWithDuplicateConnections) {
    MockDcpConnMap connMap(*engine);
    connMap.initialize();
    auto* cookie1 = create_mock_cookie(engine);
    auto* cookie2 = create_mock_cookie(engine);
    // Create a new Dcp producer
    DcpProducer* producer = connMap.newProducer(*cookie1,
                                                "test_producer",
                                                /*flags*/ 0);
    ASSERT_NE(nullptr, producer) << "producer is null";
    // should be able to find the connection
    ASSERT_NE(nullptr, connMap.findByName("eq_dcpq:test_producer"));

    // Create a duplicate Dcp producer
    DcpProducer* duplicateproducer =
            connMap.newProducer(*cookie2, "test_producer", /*flags*/ 0);
    ASSERT_TRUE(producer->doDisconnect()) << "producer doDisconnect == false";
    ASSERT_NE(nullptr, duplicateproducer) << "duplicateproducer is null";

    // should find the duplicateproducer as the first producer has been marked
    // as wanting to disconnect
    EXPECT_EQ(duplicateproducer,
              connMap.findByName("eq_dcpq:test_producer").get());

    // Disconnect the producer connection
    connMap.disconnect(cookie1);
    // Disconnect the duplicateproducer connection
    connMap.disconnect(cookie2);
    EXPECT_EQ(2, connMap.getNumberOfDeadConnections())
        << "Unexpected number of dead connections";

    connMap.manageConnections();
    // Should be zero deadConnections
    EXPECT_EQ(0, connMap.getNumberOfDeadConnections())
        << "Dead connections still remain";

    destroy_mock_cookie(cookie1);
    destroy_mock_cookie(cookie2);
}


TEST_P(ConnectionTest, test_mb17042_duplicate_name_producer_connections) {
    MockDcpConnMap connMap(*engine);
    connMap.initialize();
    auto* cookie1 = create_mock_cookie(engine);
    auto* cookie2 = create_mock_cookie(engine);
    // Create a new Dcp producer
    DcpProducer* producer = connMap.newProducer(*cookie1,
                                                "test_producer",
                                                /*flags*/ 0);
    EXPECT_NE(nullptr, producer) << "producer is null";

    // Create a duplicate Dcp producer
    DcpProducer* duplicateproducer = connMap.newProducer(*cookie2,
                                                         "test_producer",
                                                         /*flags*/ 0);
    EXPECT_TRUE(producer->doDisconnect()) << "producer doDisconnect == false";
    EXPECT_NE(nullptr, duplicateproducer) << "duplicateproducer is null";

    // Disconnect the producer connection
    connMap.disconnect(cookie1);
    // Disconnect the duplicateproducer connection
    connMap.disconnect(cookie2);
    // Cleanup the deadConnections
    connMap.manageConnections();
    // Should be zero deadConnections
    EXPECT_EQ(0, connMap.getNumberOfDeadConnections())
        << "Dead connections still remain";

    destroy_mock_cookie(cookie1);
    destroy_mock_cookie(cookie2);
}

TEST_P(ConnectionTest, test_mb17042_duplicate_name_consumer_connections) {
    MockDcpConnMap connMap(*engine);
    connMap.initialize();
    auto* cookie1 = create_mock_cookie(engine);
    auto* cookie2 = create_mock_cookie(engine);
    // Create a new Dcp consumer
    DcpConsumer* consumer = connMap.newConsumer(*cookie1, "test_consumer");
    EXPECT_NE(nullptr, consumer) << "consumer is null";

    // Create a duplicate Dcp consumer
    DcpConsumer* duplicateconsumer =
            connMap.newConsumer(*cookie2, "test_consumer");
    EXPECT_TRUE(consumer->doDisconnect()) << "consumer doDisconnect == false";
    EXPECT_NE(nullptr, duplicateconsumer) << "duplicateconsumer is null";

    // Disconnect the consumer connection
    connMap.disconnect(cookie1);
    // Disconnect the duplicateconsumer connection
    connMap.disconnect(cookie2);
    // Cleanup the deadConnections
    connMap.manageConnections();
    // Should be zero deadConnections
    EXPECT_EQ(0, connMap.getNumberOfDeadConnections())
        << "Dead connections still remain";

    destroy_mock_cookie(cookie1);
    destroy_mock_cookie(cookie2);
}

TEST_P(ConnectionTest, test_producer_unknown_ctrl_msg) {
    auto* cookie = create_mock_cookie(engine);
    /* Create a new Dcp producer */
    auto producer = std::make_shared<MockDcpProducer>(*engine,
                                                      cookie,
                                                      "test_producer",
                                                      /*flags*/ 0);

    /* Send an unknown control message to the producer and expect an error code
       of "cb::engine_errc::invalid_arguments" */
    const std::string unknownCtrlMsg("unknown");
    const std::string unknownCtrlValue("blah");
    EXPECT_EQ(cb::engine_errc::invalid_arguments,
              producer->control(0, unknownCtrlMsg, unknownCtrlValue));
    destroy_mock_cookie(cookie);
}

TEST_P(ConnectionTest, test_update_of_last_message_time_in_consumer) {
    auto* cookie = create_mock_cookie(engine);
    Vbid vbid(0);
    // Create a Mock Dcp consumer
    auto consumer =
            std::make_shared<MockDcpConsumer>(*engine, cookie, "test_consumer");
    // Define a known, large time point which we initialise consumer's
    // lastMessageTime to, we can then check after receiving messages it has
    // changed.
    const std::chrono::steady_clock::time_point initMsgTime(1234s);
    consumer->setLastMessageTime(initMsgTime);
    consumer->addStream(/*opaque*/ 0, vbid, /*flags*/ 0);
    EXPECT_NE(initMsgTime, consumer->getLastMessageTime())
        << "lastMessagerTime not updated for addStream";
    consumer->setLastMessageTime(initMsgTime);
    consumer->closeStream(/*opaque*/ 0, vbid);
    EXPECT_NE(initMsgTime, consumer->getLastMessageTime())
        << "lastMessagerTime not updated for closeStream";
    consumer->setLastMessageTime(initMsgTime);
    consumer->streamEnd(/*opaque*/ 0, vbid, cb::mcbp::DcpStreamEndStatus::Ok);
    EXPECT_NE(initMsgTime, consumer->getLastMessageTime())
        << "lastMessagerTime not updated for streamEnd";
    const DocKey docKey{nullptr, 0, DocKeyEncodesCollectionId::No};
    consumer->mutation(0, // opaque
                       docKey,
                       {}, // value
                       0, // priv bytes
                       PROTOCOL_BINARY_RAW_BYTES,
                       0, // cas
                       vbid, // vbucket
                       0, // flags
                       0, // locktime
                       0, // by seqno
                       0, // rev seqno
                       0, // exptime
                       {}, // meta
                       0); // nru
    EXPECT_NE(initMsgTime, consumer->getLastMessageTime())
        << "lastMessagerTime not updated for mutation";
    consumer->setLastMessageTime(initMsgTime);
    consumer->deletion(0, // opaque
                       docKey,
                       {}, // value
                       0, // priv bytes
                       PROTOCOL_BINARY_RAW_BYTES,
                       0, // cas
                       vbid, // vbucket
                       0, // by seqno
                       0, // rev seqno
                       {}); // meta
    EXPECT_NE(initMsgTime, consumer->getLastMessageTime())
        << "lastMessagerTime not updated for deletion";
    consumer->setLastMessageTime(initMsgTime);
    consumer->expiration(0, // opaque
                         docKey,
                         {}, // value
                         0, // priv bytes
                         PROTOCOL_BINARY_RAW_BYTES,
                         0, // cas
                         vbid, // vbucket
                         0, // by seqno
                         0, // rev seqno
                         {}); // meta
    EXPECT_NE(initMsgTime, consumer->getLastMessageTime())
        << "lastMessagerTime not updated for expiration";
    consumer->setLastMessageTime(initMsgTime);
    consumer->snapshotMarker(/*opaque*/ 0,
                             vbid,
                             /*start_seqno*/ 0,
                             /*end_seqno*/ 0,
                             /*flags*/ 0,
                             /*HCS*/ {},
                             /*maxVisibleSeqno*/ {});
    EXPECT_NE(initMsgTime, consumer->getLastMessageTime())
        << "lastMessagerTime not updated for snapshotMarker";
    consumer->setLastMessageTime(initMsgTime);
    consumer->noop(/*opaque*/0);
    EXPECT_NE(initMsgTime, consumer->getLastMessageTime())
        << "lastMessagerTime not updated for noop";
    consumer->setLastMessageTime(initMsgTime);
    consumer->setVBucketState(/*opaque*/ 0,
                              vbid,
                              /*state*/ vbucket_state_active);
    EXPECT_NE(initMsgTime, consumer->getLastMessageTime())
        << "lastMessagerTime not updated for setVBucketState";
    destroy_mock_cookie(cookie);
}



TEST_P(ConnectionTest, consumer_waits_for_add_stream) {
    auto* cookie = create_mock_cookie(engine);
    MockDcpMessageProducers producers;
    MockDcpConsumer consumer(*engine, cookie, "test_consumer");
    ASSERT_EQ(cb::engine_errc::would_block, consumer.step(false, producers));
    // fake that we received add stream
    consumer.setPendingAddStream(false);
    ASSERT_EQ(cb::engine_errc::success, consumer.step(false, producers));

    destroy_mock_cookie(cookie);
}

TEST_P(ConnectionTest, consumer_get_error_map) {
    // We want to test that the Consumer processes the GetErrorMap negotiation
    // with the Producer correctly. I.e., the Consumer must check the
    // Producer's version and set internal flags accordingly.
    // Note: we test both the cases of pre-5.0.0 and post-5.0.0 Producer
    for (auto prodIsV5orHigher : {true, false}) {
        auto* cookie = create_mock_cookie(engine);
        // GetErrorMap negotiation performed only if NOOP is enabled
        engine->getConfiguration().setDcpEnableNoop(true);
        MockDcpMessageProducers producers;

        // Create a mock DcpConsumer
        MockDcpConsumer consumer(*engine, cookie, "test_consumer");
        consumer.setPendingAddStream(false);
        ASSERT_EQ(1 /*PendingRequest*/,
                  static_cast<uint8_t>(consumer.getGetErrorMapState()));

        // If Flow Control is enabled, then the first call to step() will handle
        // the Flow Control negotiation. We do not want to test that here, so
        // this is just to let the test to work with all EP configurations.
        if (engine->getConfiguration().isDcpConsumerFlowControlEnabled()) {
            ASSERT_EQ(cb::engine_errc::success,
                      consumer.step(false, producers));
        }

        // The next call to step() is expected to start the GetErrorMap
        // negotiation
        ASSERT_EQ(cb::engine_errc::success, consumer.step(false, producers));
        ASSERT_EQ(2 /*PendingResponse*/,
                  static_cast<uint8_t>(consumer.getGetErrorMapState()));

        // At this point the consumer is waiting for a response from the
        // producer. I simulate the producer's response with a call to
        // handleResponse()
        cb::mcbp::Response resp{};
        resp.setMagic(cb::mcbp::Magic::ClientResponse);
        resp.setOpcode(cb::mcbp::ClientOpcode::GetErrorMap);
        resp.setStatus(prodIsV5orHigher ? cb::mcbp::Status::Success
                                        : cb::mcbp::Status::UnknownCommand);
        // pre-5.0.0 producer is no longer supported, handleResponse will return
        // false in that case.
        ASSERT_EQ(prodIsV5orHigher, consumer.handleResponse(resp));

        destroy_mock_cookie(cookie);
    }
}

// Regression test for MB 20645 - ensure that a call to addStats after a
// connection has been disconnected (and closeAllStreams called) doesn't crash.
TEST_P(ConnectionTest, test_mb20645_stats_after_closeAllStreams) {
    MockDcpConnMap connMap(*engine);
    connMap.initialize();
    auto* cookie = create_mock_cookie(engine);
    // Create a new Dcp producer
    DcpProducer* producer = connMap.newProducer(*cookie,
                                                "test_producer",
                                                /*flags*/ 0);

    // Disconnect the producer connection
    connMap.disconnect(cookie);

    auto* cookie2 = create_mock_cookie();
    // Try to read stats. Shouldn't crash.
    producer->addStats(
            [](std::string_view key, std::string_view value, const auto&) {},
            *cookie2);
    destroy_mock_cookie(cookie2);
    destroy_mock_cookie(cookie);
}

// Verify that when a DELETE_BUCKET event occurs, we correctly notify any
// DCP connections which are currently in ewouldblock state, so the frontend
// can correctly close the connection.
// If we don't notify then front-end connections can hang for a long period of
// time).
TEST_P(ConnectionTest, test_mb20716_connmap_notify_on_delete) {
    MockDcpConnMap connMap(*engine);
    connMap.initialize();
    auto* cookie = create_mock_cookie(engine);
    // Create a new Dcp producer.
    DcpProducer* producer = connMap.newProducer(*cookie,
                                                "mb_20716r",
                                                /*flags*/ 0);

    // Check preconditions.
    EXPECT_TRUE(producer->isPaused());

    // Hook into notify_io_complete.
    // We (ab)use the engine_specific API to pass a pointer to a count of
    // how many times notify_io_complete has been called.
    size_t notify_count = 0;
    cookie->getConnection().setUserScheduleDcpStep(
            [&notify_count]() { notify_count++; });

    // 0. Should start with no notifications.
    ASSERT_EQ(0, notify_count);

    // 1. Simulate a bucket deletion.
    connMap.shutdownAllConnections();

    // Can also get a second notify as part of manageConnections being called
    // in shutdownAllConnections().
    EXPECT_GE(notify_count, 1)
        << "expected at least one notify after shutting down all connections";

    // Restore notify_io_complete callback.
    destroy_mock_cookie(cookie);
}

// Consumer variant of above test.
TEST_P(ConnectionTest, test_mb20716_connmap_notify_on_delete_consumer) {
    MockDcpConnMap connMap(*engine);
    connMap.initialize();
    auto* cookie = create_mock_cookie(engine);
    // Create a new Dcp consumer
    auto& consumer = dynamic_cast<MockDcpConsumer&>(
            *connMap.newConsumer(*cookie, "mb_20716_consumer"));
    consumer.setPendingAddStream(false);

    // Move consumer into paused state (aka EWOULDBLOCK).
    MockDcpMessageProducers producers;
    cb::engine_errc result;
    do {
        result = consumer.step(false, producers);
        handleProducerResponseIfStepBlocked(consumer, producers);
    } while (result == cb::engine_errc::success);
    EXPECT_EQ(cb::engine_errc::would_block, result);

    // Check preconditions.
    EXPECT_TRUE(consumer.isPaused());

    size_t notify_count = 0;
    cookie->getConnection().setUserScheduleDcpStep(
            [&notify_count]() { notify_count++; });

    // 0. Should start with no notifications.
    ASSERT_EQ(0, notify_count);

    // 1. Simulate a bucket deletion.
    connMap.shutdownAllConnections();

    // Can also get a second notify as part of manageConnections being called
    // in shutdownAllConnections().
    EXPECT_GE(notify_count, 1)
        << "expected at least one notify after shutting down all connections";

    // Restore notify_io_complete callback.
    destroy_mock_cookie(cookie);
}

TEST_P(ConnectionTest, ConsumerWithoutConsumerNameDoesNotEnableSyncRepl) {
    MockDcpConnMap connMap(*engine);
    connMap.initialize();
    auto* cookie = create_mock_cookie(engine);
    // Create a new Dcp consumer
    auto& consumer = dynamic_cast<MockDcpConsumer&>(
            *connMap.newConsumer(*cookie, "consumer"));
    consumer.setPendingAddStream(false);
    EXPECT_FALSE(consumer.isSyncReplicationEnabled());
    EXPECT_EQ(DcpConsumer::BlockingDcpControlNegotiation::State::Completed,
              consumer.public_getSyncReplNegotiation().state);

    destroy_mock_cookie(cookie);
}

TEST_P(ConnectionTest, ConsumerWithConsumerNameEnablesSyncRepl) {
    MockDcpConnMap connMap(*engine);
    connMap.initialize();
    auto* cookie = create_mock_cookie(engine);
    // Create a new Dcp consumer
    auto& consumer = dynamic_cast<MockDcpConsumer&>(
            *connMap.newConsumer(*cookie, "consumer", "replica1"));
    consumer.setPendingAddStream(false);
    EXPECT_FALSE(consumer.isSyncReplicationEnabled());
    using State = DcpConsumer::BlockingDcpControlNegotiation::State;
    auto syncReplNeg = consumer.public_getSyncReplNegotiation();
    EXPECT_EQ(State::PendingRequest, syncReplNeg.state);

    // Move consumer into paused state (aka EWOULDBLOCK) by stepping through the
    // DCP_CONTROL logic.
    MockDcpMessageProducers producers;
    cb::engine_errc result;
    do {
        result = consumer.step(false, producers);
        handleProducerResponseIfStepBlocked(consumer, producers);
        syncReplNeg = consumer.public_getSyncReplNegotiation();
    } while (syncReplNeg.state != State::Completed);
    EXPECT_EQ(cb::engine_errc::success, result);

    // Last step - send the consumer name
    ASSERT_TRUE(consumer.public_getPendingSendConsumerName());
    EXPECT_EQ(cb::engine_errc::success, consumer.step(false, producers));

    // SyncReplication negotiation is now completed, SyncReplication is enabled
    // on this consumer, and we have sent the consumer name to the producer.
    EXPECT_TRUE(consumer.isSyncReplicationEnabled());
    EXPECT_FALSE(consumer.public_getPendingSendConsumerName());
    EXPECT_EQ("replica1", producers.last_value);

    destroy_mock_cookie(cookie);
}

/// Verify that a DcpConsumer correctly handles a matched version setup where
/// the Producer side of the connection supports a floating-point seconds value
/// for DcpControl("set_noop_interval") (i.e. v7.6+). DcpConsumer should
/// correctly setup a (potentially) sub-second value.
TEST_P(ConnectionTest, MillisecondNoopIntervalAcceptedByProducer) {
    MockDcpConnMap connMap(*engine);
    connMap.initialize();
    auto* cookie = create_mock_cookie(engine);
    // Create a new Dcp consumer
    auto& consumer = dynamic_cast<MockDcpConsumer&>(
            *connMap.newConsumer(*cookie, "consumer", "replica1"));
    consumer.setPendingAddStream(false);
    using State = DcpConsumer::NoopIntervalNegotiation::State;
    auto& noopRegState = consumer.public_getnoopIntervalNegotiation();
    ASSERT_EQ(State::PendingMillisecondsRequest, noopRegState.state);

    // Step Consumer to the point where it has sent a set_noop_interval request
    // in floating-point seconds.
    MockDcpMessageProducers producers;
    while (true) {
        EXPECT_EQ(cb::engine_errc::success, consumer.step(false, producers));
        if (noopRegState.state != State::PendingMillisecondsRequest) {
            // Reached where we want to stop - point where Consumer has just
            // sent the DcpControl message to producer; we want to specify
            // a specific response.
            break;
        }
        handleProducerResponseIfStepBlocked(consumer, producers);
    };
    EXPECT_EQ(State::PendingMillisecondsResponse, noopRegState.state);
    // Have producer respond to consumer with success.
    auto sendDcpControlResponse = [&producers](auto& consumer, auto status) {
        cb::mcbp::Response resp{};
        resp.setMagic(cb::mcbp::Magic::ClientResponse);
        resp.setOpcode(cb::mcbp::ClientOpcode::DcpControl);
        resp.setStatus(status);
        resp.setOpaque(producers.last_opaque);
        return consumer.handleResponse(resp);
    };
    EXPECT_TRUE(sendDcpControlResponse(consumer, cb::mcbp::Status::Success));

    // Step consumer, should change state to complete.
    EXPECT_EQ(cb::engine_errc::success, consumer.step(false, producers));
    EXPECT_EQ(State::Completed, noopRegState.state);

    destroy_mock_cookie(cookie);
}

/// Verify that a DcpConsumer correctly handles a mixed-mode setup where the
/// Producer side of the connection doesn't support a floating-point seconds
/// value for DcpControl("set_noop_interval") (i.e. <v7.6) and rejects it.
/// DcpConsumer should handle this and try again specifying as seconds.
TEST_P(ConnectionTest, MillisecondNoopIntervalRejectedByDownlevelProducer) {
    MockDcpConnMap connMap(*engine);
    connMap.initialize();
    auto* cookie = create_mock_cookie(engine);
    // Create a new Dcp consumer
    auto& consumer = dynamic_cast<MockDcpConsumer&>(
            *connMap.newConsumer(*cookie, "consumer", "replica1"));
    consumer.setPendingAddStream(false);
    using State = DcpConsumer::NoopIntervalNegotiation::State;
    auto& noopRegState = consumer.public_getnoopIntervalNegotiation();
    ASSERT_EQ(State::PendingMillisecondsRequest, noopRegState.state);

    // Step Consumer to the point where it has sent a set_noop_interval request
    // in floating-point seconds.
    MockDcpMessageProducers producers;
    while (true) {
        EXPECT_EQ(cb::engine_errc::success, consumer.step(false, producers));
        if (noopRegState.state != State::PendingMillisecondsRequest) {
            // Reached where we want to stop - point where Consumer has just
            // sent the DcpControl message to producer; we want to specify
            // a specific response.
            break;
        }
        handleProducerResponseIfStepBlocked(consumer, producers);
    };
    EXPECT_EQ(State::PendingMillisecondsResponse, noopRegState.state);
    // Have producer respond to consumer with invalid_arguments as per producer
    // if a non-integer value is seen.
    auto sendDcpControlResponse = [&producers](auto& consumer, auto status) {
        cb::mcbp::Response resp{};
        resp.setMagic(cb::mcbp::Magic::ClientResponse);
        resp.setOpcode(cb::mcbp::ClientOpcode::DcpControl);
        resp.setStatus(status);
        resp.setOpaque(producers.last_opaque);
        return consumer.handleResponse(resp);
    };
    // Consumer should handle the Einval, and fallback to sending integer.
    EXPECT_TRUE(sendDcpControlResponse(consumer, cb::mcbp::Status::Einval));

    // Step consumer, should change state to sending an integer seconds request.
    EXPECT_EQ(cb::engine_errc::success, consumer.step(false, producers));
    EXPECT_EQ("1", producers.last_value);
    EXPECT_EQ(State::PendingSecondsResponse, noopRegState.state);

    // Have producer respond to consumer with success this time.
    EXPECT_TRUE(sendDcpControlResponse(consumer, cb::mcbp::Status::Success));
    EXPECT_EQ(State::Completed, noopRegState.state);

    destroy_mock_cookie(cookie);
}

class DcpConnMapTest : public ::testing::Test {
protected:
    void SetUp() override {
        ExecutorPool::create();

        const auto dbname = dbnameFromCurrentGTestInfo();
        removePathIfExists(dbname);

        const auto extraConfig = "dbname=" + dbname;
        engine = SynchronousEPEngine::build(extraConfig);

        initialize_time_functions(get_mock_server_api()->core);

        /* Set up one vbucket in the bucket */
        engine->getKVBucket()->setVBucketState(vbid, vbucket_state_active);
    }

    void TearDown() override {
        ExecutorPool::get()->unregisterTaskable(engine->getTaskable(),
                                                false /*force*/);
        engine.reset();
        ObjectRegistry::onSwitchThread(nullptr);
        ExecutorPool::shutdown();
        removePathIfExists(dbnameFromCurrentGTestInfo());
    }

    /**
     * Fake callback emulating dcp_add_failover_log
     */
    static cb::engine_errc fakeDcpAddFailoverLog(
            const std::vector<vbucket_failover_t>&) {
        return cb::engine_errc::success;
    }

    enum class ConnExistsBy : uint8_t { Cookie, Name };

    /**
     * MB-36915: With a recent change, we unconditionally acquire an exclusive
     * lock to vbstate in KVBucket::setVBucketState. But, the new lock
     * introduces a potential deadlock by lock-inversion on connLock and
     * vbstateLock in EPE::dcpOpen if a connection with the same name
     * already exists in conn-map. TSAN easily spots the issue as soon as we
     * have an execution where two threads run in parallel and execute the code
     * responsible for the potential deadlock, which is what this test achieves.
     */
    void testLockInversionInSetVBucketStateAndNewProducer();

    SynchronousEPEngineUniquePtr engine;
    const Vbid vbid = Vbid(0);
};

// MB-33873: Test that we do not store stale references to a ConnHandler in the
// ConnMap. This could cause a seg fault if we don't check them before use.
TEST_F(DcpConnMapTest, StaleConnMapReferences) {
    {
        // We can put a MockDcpConnMap in the engine, but we have to move it
        // (inheritance with unique pointers is a pain).
        // We can just get it back out later if we jump through a couple of
        // hoops.
        auto mockConnMap = std::make_unique<MockDcpConnMap>(*engine);
        engine->setDcpConnMap(std::move(mockConnMap));
    }
    auto& connMap = engine->getDcpConnMap();
    auto& mockConnMap = dynamic_cast<MockDcpConnMap&>(connMap);

    auto* cookie = create_mock_cookie();
    // Create a new Dcp producer
    auto* producer = connMap.newProducer(*cookie, "test_producer", 0 /*flags*/);

    // Bit of a test hack; when we close the stream we will only remove the
    // ConnHandler reference from the vbToConns map if we do not set
    // "send_stream_end_on_client_close_stream". We can purposefully leave it
    // in by setting this control flag.
    producer->control(
            0 /*opaque*/, "send_stream_end_on_client_close_stream", "true");

    // Create a stream
    uint64_t rollbackSeqno;
    producer->streamRequest(0 /*flags*/,
                            0 /*opaque*/,
                            Vbid(0),
                            0 /*startSeqno*/,
                            ~0 /*endSeqno*/,
                            0 /*vbUUID*/,
                            0 /*snapStart*/,
                            0 /*snapEnd*/,
                            &rollbackSeqno,
                            mock_dcp_add_failover_log,
                            {});

    // The ConnMap will add the "ep_dcpq" name prefix to our name
    ASSERT_TRUE(mockConnMap.doesVbConnExist(Vbid(0), "eq_dcpq:test_producer"));

    // Close it, the connection should still exist in the vbToConns map
    producer->closeStream(0, Vbid(0));
    ASSERT_TRUE(mockConnMap.doesVbConnExist(Vbid(0), "eq_dcpq:test_producer"));

    // Remove the connection, we should clean up the references in the
    // vbToConns map now
    connMap.disconnect(cookie);
    EXPECT_FALSE(mockConnMap.doesVbConnExist(Vbid(0), "eq_dcpq:test_producer"));

    destroy_mock_cookie(cookie);
}

/* Tests that there is no memory loss due to cyclic reference between connection
 * and other objects (like dcp streams). It is possible that connections are
 * deleted from the dcp connmap when dcp connmap is deleted due to abrupt
 * deletion of 'EventuallyPersistentEngine' obj.
 * This test simulates the abrupt deletion of dcp connmap object
 */
TEST_F(DcpConnMapTest, DeleteProducerOnUncleanDCPConnMapDelete) {
    /* Create a new Dcp producer */
    auto* dummyMockCookie = create_mock_cookie(engine.get());
    DcpProducer* producer =
            engine->getDcpConnMap().newProducer(*dummyMockCookie,
                                                "test_producer",
                                                /*flags*/ 0);
    /* Open stream */
    uint64_t rollbackSeqno = 0;
    uint32_t opaque = 0;
    EXPECT_EQ(cb::engine_errc::success,
              producer->streamRequest(/*flags*/ 0,
                                      opaque,
                                      vbid,
                                      /*start_seqno*/ 0,
                                      /*end_seqno*/ ~0,
                                      /*vb_uuid*/ 0,
                                      /*snap_start*/ 0,
                                      /*snap_end*/ 0,
                                      &rollbackSeqno,
                                      fakeDcpAddFailoverLog,
                                      {}));

    destroy_mock_cookie(dummyMockCookie);

    /* Delete the connmap, connection should be deleted as the owner of
       the connection (connmap) is deleted. Checks that there is no cyclic
       reference between conn (producer) and stream or any other object */
    engine->setDcpConnMap(nullptr);
}

/* Tests that there is no memory loss due to cyclic reference between a
 * consumer connection and a passive stream.
 */
TEST_F(DcpConnMapTest, DeleteConsumerConnOnUncleanDCPConnMapDelete) {
    /* Consumer stream needs a replica vbucket */
    engine->getKVBucket()->setVBucketState(vbid, vbucket_state_replica);

    /* Create a new Dcp consumer */
    auto* dummyMockCookie = create_mock_cookie(engine.get());
    DcpConsumer* consumer = engine->getDcpConnMap().newConsumer(
            *dummyMockCookie, "test_consumer");

    /* Add passive stream */
    ASSERT_EQ(cb::engine_errc::success,
              consumer->addStream(/*opaque*/ 0,
                                  vbid,
                                  /*flags*/ 0));

    destroy_mock_cookie(dummyMockCookie);

    /* Delete the connmap, connection should be deleted as the owner of
       the connection (connmap) is deleted. Checks that there is no cyclic
       reference between conn (consumer) and stream or any other object */
    engine->setDcpConnMap(nullptr);
}

TEST_F(DcpConnMapTest, TestCorrectConnHandlerRemoved) {
    auto connMapPtr = std::make_unique<MockDcpConnMap>(*engine);
    MockDcpConnMap& connMap = *connMapPtr;
    engine->setDcpConnMap(std::move(connMapPtr));

    auto* cookieA = create_mock_cookie(engine.get());
    auto* cookieB = create_mock_cookie(engine.get());

    ASSERT_EQ(cb::engine_errc::success,
              engine->getKVBucket()->setVBucketState(
                      vbid, vbucket_state_replica, {}, TransferVB::Yes));

    DcpConsumer* consumerA =
            connMap.newConsumer(*cookieA, "test_consumerA", "test_consumerA");
    EXPECT_FALSE(connMap.doesVbConnExist(vbid, "eq_dcpq:test_consumerA"));
    consumerA->addStream(0xdead, vbid, 0);
    EXPECT_TRUE(connMap.doesVbConnExist(vbid, "eq_dcpq:test_consumerA"));
    // destroys the first consumer, leaving a weakptr in the vbConn map
    EXPECT_TRUE(connMap.removeConn(cookieA));

    // Create a new consumer, with a stream for the same VB
    DcpConsumer* consumerB =
            connMap.newConsumer(*cookieB, "test_consumerB", "test_consumerB");
    EXPECT_FALSE(connMap.doesVbConnExist(vbid, "eq_dcpq:test_consumerB"));
    consumerB->addStream(0xbeef, vbid, 0);
    EXPECT_TRUE(connMap.doesVbConnExist(vbid, "eq_dcpq:test_consumerB"));

    // Here the ConnHandler added to connMap.vbConns in addStream should be
    // removed
    connMap.disconnect(cookieB);

    // Consumer B should not be in the vbConns any more
    EXPECT_FALSE(connMap.doesVbConnExist(vbid, "eq_dcpq:test_consumerB"));

    /* Cleanup the deadConnections */
    connMap.manageConnections();
    destroy_mock_cookie(cookieA);
    destroy_mock_cookie(cookieB);
}

// MB-35061 - Test to ensure the Producer ConnHandler is removed
// when a producer stream ends, and does not linger and become confused
// with a later Producer stream.
TEST_F(DcpConnMapTest, TestCorrectRemovedOnStreamEnd) {
    auto connMapPtr = std::make_unique<MockDcpConnMap>(*engine);
    MockDcpConnMap& connMap = *connMapPtr;
    engine->setDcpConnMap(std::move(connMapPtr));

    // create cookies
    auto* producerCookie = create_mock_cookie(engine.get());
    auto* consumerCookie = create_mock_cookie(engine.get());

    MockDcpMessageProducers producers;

    // create a producer (We are currently active)
    auto producer = engine->getDcpConnMap().newProducer(*producerCookie,
                                                        "producerA",
                                                        /*flags*/ 0);

    producer->control(0xdead, "send_stream_end_on_client_close_stream", "true");

    uint64_t rollbackSeqno = 0;

    ASSERT_EQ(cb::engine_errc::success,
              producer->streamRequest(0, // flags
                                      0xdead,
                                      vbid,
                                      0, // start_seqno
                                      ~0ull, // end_seqno
                                      0, // vbucket_uuid,
                                      0, // snap_start_seqno,
                                      0, // snap_end_seqno,
                                      &rollbackSeqno,
                                      fakeDcpAddFailoverLog,
                                      {}));

    EXPECT_TRUE(connMap.doesVbConnExist(vbid, "eq_dcpq:producerA"));

    // Close the stream. This will not remove the ConnHandler from
    // ConnMap.vbConns because we are waiting to send streamEnd.
    ASSERT_EQ(cb::engine_errc::success, producer->closeStream(0xdead, vbid));
    // Step to send the streamEnd, and remove the ConnHandler
    ASSERT_EQ(cb::engine_errc::success, producer->step(false, producers));

    // Move to replica
    ASSERT_EQ(cb::engine_errc::success,
              engine->getKVBucket()->setVBucketState(
                      vbid, vbucket_state_replica, {}, TransferVB::Yes));

    // confirm the ConnHandler was removed
    EXPECT_FALSE(connMap.doesVbConnExist(vbid, "eq_dcpq:producerA"));

    // Create a consumer (we are now a replica)
    DcpConsumer* consumer = connMap.newConsumer(
            *consumerCookie, "test_consumerA", "test_consumerA");

    EXPECT_FALSE(connMap.doesVbConnExist(vbid, "eq_dcpq:test_consumerA"));

    // add a stream for the same VB as before
    ASSERT_EQ(cb::engine_errc::success, consumer->addStream(0xbeef, vbid, 0));
    EXPECT_TRUE(connMap.doesVbConnExist(vbid, "eq_dcpq:test_consumerA"));

    // End the stream. This should remove the Consumer ConnHandler from vbConns
    auto streamOpaque =
            static_cast<MockDcpConsumer*>(consumer)->getStreamOpaque(0xbeef);
    ASSERT_TRUE(streamOpaque);
    ASSERT_EQ(cb::engine_errc::success,
              consumer->streamEnd(
                      *streamOpaque, vbid, cb::mcbp::DcpStreamEndStatus::Ok));

    // expect neither ConnHandler remains in vbConns
    EXPECT_FALSE(connMap.doesVbConnExist(vbid, "eq_dcpq:producerA"));
    EXPECT_FALSE(connMap.doesVbConnExist(vbid, "eq_dcpq:test_consumerA"));

    /* Cleanup the deadConnections */
    connMap.manageConnections();
    destroy_mock_cookie(producerCookie);
    destroy_mock_cookie(consumerCookie);
}

/**
 * MB-36637: With a recent change, we unconditionally acquire an exclusive lock
 * to vbstate in KVBucket::setVBucketState. But, deep down in the call hierarchy
 * (ActiveStream::setDead) we may lock again on the same mutex. That happens
 * if we are closing streams that support SyncReplication. So in this test we:
 * 1) create a Producer and enable SyncReplication
 * 2) create an ActiveStream (which implicitly supports SyncReplication)
 * 3) issue a KVBucket::setVBucketState, with newState != oldState
 * Step (3) deadlocks before this fix.
 */
TEST_F(DcpConnMapTest, AvoidDoubleLockToVBStateAtSetVBucketState) {
    auto* cookie = create_mock_cookie(engine.get());
    const uint32_t flags = 0;
    auto& connMap = dynamic_cast<MockDcpConnMap&>(engine->getDcpConnMap());
    auto* producer = connMap.newProducer(*cookie, "producer", flags);

    const uint32_t opaque = 0xdead;
    // Vbstate lock acquired in ActiveStream::setDead (executed by
    // DcpConnMap::disconnect) only if SyncRepl is enabled
    producer->control(opaque, "enable_sync_writes", "true");
    producer->control(opaque, "consumer_name", "consumer");

    uint64_t rollbackSeqno = 0;
    ASSERT_EQ(cb::engine_errc::success,
              producer->streamRequest(flags,
                                      opaque,
                                      vbid,
                                      0, // start_seqno
                                      ~0ull, // end_seqno
                                      0, // vbucket_uuid,
                                      0, // snap_start_seqno,
                                      0, // snap_end_seqno,
                                      &rollbackSeqno,
                                      fakeDcpAddFailoverLog,
                                      {} /*collection_filter*/));

    EXPECT_TRUE(connMap.doesVbConnExist(vbid, "eq_dcpq:producer"));

    engine->getKVBucket()->setVBucketState(
            vbid,
            vbucket_state_t::vbucket_state_replica,
            {} /*meta*/,
            TransferVB::No);

    // Cleanup
    connMap.manageConnections();
    destroy_mock_cookie(cookie);
}

/**
 * MB-36557: With a recent change, we unconditionally acquire an exclusive lock
 * to vbstate in KVBucket::setVBucketState. But, the new lock introduces a
 * potential deadlock by lock inversion with EPE::handleDisconnect on connLock
 * and vbstateLock.
 * TSAN easily spots the issue as soon as we have an execution where two threads
 * run in parallel and execute the code responsible for the potential deadlock,
 * which is what this test achieves.
 */
TEST_F(DcpConnMapTest,
       AvoidLockInversionInSetVBucketStateAndConnMapDisconnect) {
    auto* cookie = create_mock_cookie(engine.get());
    const uint32_t flags = 0;
    auto& connMap = dynamic_cast<MockDcpConnMap&>(engine->getDcpConnMap());
    auto* producer = connMap.newProducer(*cookie, "producer", flags);

    const uint32_t opaque = 0xdead;
    // Vbstate lock acquired in ActiveStream::setDead (executed by
    // DcpConnMap::disconnect) only if SyncRepl is enabled
    producer->control(opaque, "enable_sync_writes", "true");
    producer->control(opaque, "consumer_name", "consumer");

    uint64_t rollbackSeqno = 0;
    ASSERT_EQ(cb::engine_errc::success,
              producer->streamRequest(flags,
                                      opaque,
                                      vbid,
                                      0, // start_seqno
                                      ~0ull, // end_seqno
                                      0, // vbucket_uuid,
                                      0, // snap_start_seqno,
                                      0, // snap_end_seqno,
                                      &rollbackSeqno,
                                      fakeDcpAddFailoverLog,
                                      {} /*collection_filter*/));

    EXPECT_TRUE(connMap.doesVbConnExist(vbid, "eq_dcpq:producer"));

    std::thread t1 = std::thread([this]() -> void {
        engine->getKVBucket()->setVBucketState(
                vbid,
                vbucket_state_t::vbucket_state_replica,
                {} /*meta*/,
                TransferVB::No);
    });

    // Disconnect in this thread
    connMap.disconnect(cookie);
    destroy_mock_cookie(cookie);

    t1.join();

    // Check that streams have been shutdown at disconnect
    EXPECT_FALSE(connMap.doesVbConnExist(vbid, "eq_dcpq:producer"));

    // Cleanup
    connMap.manageConnections();
}

TEST_F(DcpConnMapTest, ConnAggStats) {
    // Test that ConnAggStats correctly aggregates stats by connection
    // "type" (taken from the connection name).
    auto connMapPtr = std::make_unique<MockDcpConnMap>(*engine);
    MockDcpConnMap& connMap = *connMapPtr;
    engine->setDcpConnMap(std::move(connMapPtr));

    // create cookies
    auto* producerCookie1 = create_mock_cookie(engine.get());
    auto* producerCookie2 = create_mock_cookie(engine.get());
    auto* consumerCookie = create_mock_cookie(engine.get());
    auto* statsCookie = create_mock_cookie(engine.get());

    // create producers
    // Producer for conn type "fts" - the type is not special, it's just a
    // string which will be extracted from the conn name.
    auto producer1 = std::make_shared<MockDcpProducer>(*engine,
                                                       producerCookie1,
                                                       "eq_dcpq:fts:foo",
                                                       /*flags*/ 0);

    // Oroducer for "views"
    auto producer2 = std::make_shared<MockDcpProducer>(*engine,
                                                       producerCookie2,
                                                       "eq_dcpq:views:bar",
                                                       /*flags*/ 0);
    // Create a consumer for conn type "replication"
    auto consumer = std::make_shared<MockDcpConsumer>(*engine,
                                                      consumerCookie,
                                                      "eq_dcpq:replication:baz",
                                                      "test_consumerA");

    // add conns to map
    connMap.addConn(producerCookie1, producer1);
    connMap.addConn(producerCookie2, producer2);
    connMap.addConn(consumerCookie, consumer);

    // manufacture specific stats to test they are aggregated
    // correctly
    auto producerBytes1 = 1234;
    auto producerBytes2 = 4321;
    auto consumerBackoffs = 1991;

    producer1->setTotalBtyesSent(producerBytes1);
    producer2->setTotalBtyesSent(producerBytes2);
    consumer->setNumBackoffs(consumerBackoffs);

    std::unordered_map<std::string, std::string> statsOutput;

    auto addStat = [&statsOutput](std::string_view key,
                                  std::string_view value,
                                  CookieIface&) {
        statsOutput.emplace(std::string(key), std::string(value));
    };

    // get the conn aggregated stats
    engine->doConnAggStats(
            CBStatCollector(addStat, *statsCookie).forBucket("default"), ":");

    // expect output for each of the connection "types" and
    // a total output.
    std::unordered_map<std::string, std::string> expected{
            {"replication:total_bytes", "0"},
            {"fts:total_bytes", std::to_string(producerBytes1)},
            {"views:total_bytes", std::to_string(producerBytes2)},
            {":total:total_bytes",
             std::to_string(producerBytes1 + producerBytes2)},

            {"replication:producer_count", "0"},
            {"fts:producer_count", "1"},
            {"views:producer_count", "1"},
            {":total:producer_count", "2"},

            {"replication:count", "1"},
            {"fts:count", "1"},
            {"views:count", "1"},
            {":total:count", "3"},

            {"replication:backoff", std::to_string(consumerBackoffs)},
            {"fts:backoff", "0"},
            {"views:backoff", "0"},
            {":total:backoff", std::to_string(consumerBackoffs)},
    };

    for (const auto& [key, value] : expected) {
        auto itr = statsOutput.find(key);
        if (itr == statsOutput.end()) {
            FAIL() << "Stat \"" << key << "\" missing from output";
        }
        EXPECT_EQ(value, itr->second);
    }

    destroy_mock_cookie(producerCookie1);
    destroy_mock_cookie(producerCookie2);
    destroy_mock_cookie(consumerCookie);
    destroy_mock_cookie(statsCookie);
}

void DcpConnMapTest::testLockInversionInSetVBucketStateAndNewProducer() {
    auto& connMap = dynamic_cast<MockDcpConnMap&>(engine->getDcpConnMap());
    auto* cookie = create_mock_cookie(engine.get());
    const std::string connName = "producer";
    const uint32_t flags = 0;
    auto* producer = connMap.newProducer(*cookie, connName, flags);

    const uint32_t opaque = 0;
    // Vbstate lock acquired in ActiveStream::setDead (executed by
    // DcpConnMap::newProducer) only if SyncRepl is enabled
    producer->control(opaque, "enable_sync_writes", "true");
    producer->control(opaque, "consumer_name", "consumer");

    const auto streamRequest =
            [this, flags, opaque](DcpProducer& producer) -> void {
        uint64_t rollbackSeqno = 0;
        ASSERT_EQ(cb::engine_errc::success,
                  producer.streamRequest(flags,
                                         opaque,
                                         vbid,
                                         0, // start_seqno
                                         ~0ull, // end_seqno
                                         0, // vbucket_uuid,
                                         0, // snap_start_seqno,
                                         0, // snap_end_seqno,
                                         &rollbackSeqno,
                                         fakeDcpAddFailoverLog,
                                         {} /*collection_filter*/));
    };

    // Check that the conne has been created and exists in vbConns at stream-req
    {
        SCOPED_TRACE("");
        streamRequest(*producer);
    }
    EXPECT_TRUE(connMap.doesVbConnExist(vbid, "eq_dcpq:" + connName));

    std::thread t1 = std::thread([this]() -> void {
        EXPECT_EQ(cb::engine_errc::success,
                  engine->getKVBucket()->setVBucketState(
                          vbid,
                          vbucket_state_t::vbucket_state_replica,
                          {} /*meta*/,
                          TransferVB::No));
    });

    // New producer in this thread.
    // Note: ActiveStream::setDead executed only if re-creating the same
    // connection (ie, same cookie or connection name).
    auto* cookie2 = create_mock_cookie(engine.get());
    producer = connMap.newProducer(*cookie2, connName, flags);
    ASSERT_TRUE(producer);
    // Check that the connection has been re-created with the same name
    // and exists in vbConns at stream-req
    {
        SCOPED_TRACE("");
        streamRequest(*producer);
    }
    EXPECT_TRUE(connMap.doesVbConnExist(vbid, "eq_dcpq:" + connName));

    t1.join();

    // Cleanup
    connMap.manageConnections();
    destroy_mock_cookie(cookie);
    destroy_mock_cookie(cookie2);
}

TEST_F(DcpConnMapTest,
       AvoidLockInversionInSetVBucketStateAndNewProducerExistingName) {
    testLockInversionInSetVBucketStateAndNewProducer();
}

<<<<<<< HEAD
=======
// MB-57304: Test that the number of backfills a single DCP connection can
// have active at a time is limited based on
// dcp_backfill_in_progress_per_connection_limit
TEST_F(DcpConnMapTest, LimitToOneBackfillPerConnection) {
    // canAddBackfillToActiveQ returns success as long as DCP client has not
    // reached dcp_backfill_in_progress_per_connection_limit.
    // For the purposes of testing, reduce this to 3 to simplify test.
    const auto limit = 3;
    engine->getConfiguration().setDcpBackfillInProgressPerConnectionLimit(
            limit);
    DcpConnMap connMap(*engine);
    ASSERT_GE(connMap.getMaxRunningBackfills(), limit * 2)
            << "Require maxRunningBackfills is at least 2x of the tested "
               "dcp_backfill_in_progress_per_connection_limit, as we simulate "
               "two concurrent DCP connections each attempting the limit";

    for (int attempt = 0; attempt < limit; attempt++) {
        // Fist N backfill attempts should be added to active queue.
        // running any backfills - for multiple "clients" - modelled by just
        // calling canAddBackfillToActiveQ() twice with same attempt count.
        SCOPED_TRACE(fmt::format("attempt:{}", attempt));
        EXPECT_TRUE(connMap.canAddBackfillToActiveQ(attempt));
        EXPECT_TRUE(connMap.canAddBackfillToActiveQ(attempt));
    }
    // Returns false once limit is reached.
    EXPECT_FALSE(connMap.canAddBackfillToActiveQ(limit));
    EXPECT_FALSE(connMap.canAddBackfillToActiveQ(limit));
}

>>>>>>> f4f39897
class NotifyTest : public DCPTest {
};

class ConnMapNotifyTest {
public:
    explicit ConnMapNotifyTest(EventuallyPersistentEngine& engine)
        : connMap(new MockDcpConnMap(engine)),
          callbacks(0),
          cookie(create_mock_cookie(&engine)) {
        cookie->setUserNotifyIoComplete(
                [this](cb::engine_errc status) { notify(); });
        cookie->getConnection().setUserScheduleDcpStep([this]() { notify(); });
        connMap->initialize();
        producer = connMap->newProducer(*cookie,
                                        "test_producer",
                                        /*flags*/ 0);
    }

    ~ConnMapNotifyTest() {
        destroy_mock_cookie(cookie);
    }

    void notify() {
        callbacks++;
    }

    int getCallbacks() {
        return callbacks;
    }

    std::unique_ptr<MockDcpConnMap> connMap;
    DcpProducer* producer;

private:
    int callbacks;
    MockCookie* cookie = nullptr;
};


TEST_F(NotifyTest, test_mb19503_connmap_notify) {
    ConnMapNotifyTest notifyTest(*engine);

    // Should be 0 when we begin
    ASSERT_EQ(0, notifyTest.getCallbacks());
    ASSERT_TRUE(notifyTest.producer->isPaused());

    // 1. notify the producer
    notifyTest.producer->scheduleNotify();

    // 2 One callback should've occurred
    EXPECT_EQ(1, notifyTest.getCallbacks());

    // notify the producer again
    notifyTest.producer->scheduleNotify();

    // 5. There should've been 2 callbacks
    EXPECT_EQ(2, notifyTest.getCallbacks());
}

// Variation on test_mb19503_connmap_notify - check that notification is correct
// when notifiable is not paused.
TEST_F(NotifyTest, test_mb19503_connmap_notify_paused) {
    ConnMapNotifyTest notifyTest(*engine);

    // Should be 0 when we begin
    ASSERT_EQ(notifyTest.getCallbacks(), 0);
    ASSERT_TRUE(notifyTest.producer->isPaused());

    // 1. Mark connection as not paused.
    notifyTest.producer->unPause();

    // 2. notify the connection - as the connection is not paused
    // this should *not* invoke notifyIOComplete.
    notifyTest.producer->scheduleNotify();

    // 3.1 Should have not had any callbacks.
    EXPECT_EQ(0, notifyTest.getCallbacks());

    // 4. Now mark the connection as paused.
    ASSERT_FALSE(notifyTest.producer->isPaused());
    notifyTest.producer->pause();

    // 4. notify the connection - as connection is
    //    //    paused this time we *should* get a callback.
    notifyTest.producer->scheduleNotify();
    EXPECT_EQ(1, notifyTest.getCallbacks());
}

TEST_P(ConnectionTest, ProducerEnablesDeleteXattr) {
    auto* cookie = create_mock_cookie();

    uint32_t flags = 0;
    {
        const auto producer = std::make_shared<MockDcpProducer>(
                *engine, cookie, "test_producer", flags);
        EXPECT_EQ(IncludeDeletedUserXattrs::No,
                  producer->public_getIncludeDeletedUserXattrs());
    }

    flags = cb::mcbp::request::DcpOpenPayload::IncludeDeletedUserXattrs;
    const auto producer = std::make_shared<MockDcpProducer>(
            *engine, cookie, "test_producer", flags);
    EXPECT_EQ(IncludeDeletedUserXattrs::Yes,
              producer->public_getIncludeDeletedUserXattrs());

    destroy_mock_cookie(cookie);
}

TEST_P(ConnectionTest, Config_DcpBackfillByteLimit) {
    auto* cookie = create_mock_cookie(engine);
    auto& config = engine->getConfiguration();
    const auto initialValue = config.getDcpBackfillByteLimit();
    ASSERT_GT(initialValue, 0);

    const std::string connName = "whatever";
    auto& connMap = engine->getDcpConnMap();
    auto* producer = connMap.newProducer(*cookie, connName, 0);
    ASSERT_TRUE(connMap.findByName("eq_dcpq:" + connName));
    ASSERT_EQ(initialValue, producer->getBackfillByteLimit());

    const auto newValue = initialValue / 2;
    ASSERT_GT(newValue, 0);
    config.setDcpBackfillByteLimit(newValue);
    EXPECT_EQ(newValue, producer->getBackfillByteLimit());

    connMap.disconnect(cookie);
    connMap.manageConnections();
    destroy_mock_cookie(cookie);
}

class ActiveStreamChkptProcessorTaskTest : public SingleThreadedKVBucketTest {
public:
    ActiveStreamChkptProcessorTaskTest()
        : cookie(create_mock_cookie(engine.get())) {
    }

    void SetUp() override {
        SingleThreadedKVBucketTest::SetUp();

        /* Start an active vb and add 3 items */
        store->setVBucketState(vbid, vbucket_state_active);
        addItems(3);

        producers = std::make_unique<MockDcpMessageProducers>();
        producer = std::make_shared<MockDcpProducer>(
                *engine,
                cookie,
                "test_producer",
                0 /*flags*/,
                false /*startTask*/);

        /* Create the checkpoint processor task object, but don't schedule */
        producer->createCheckpointProcessorTask();
    }

    void TearDown() override {
        producer->cancelCheckpointCreatorTask();
        producer->closeAllStreams();
        producer.reset();
        destroy_mock_cookie(cookie);
        SingleThreadedKVBucketTest::TearDown();
    }

    void addItems(int numItems) {
        for (int i = 0; i < numItems; ++i) {
            std::string key("key" + std::to_string(i));
            store_item(vbid, makeStoredDocKey(key), "value");
        }
    }

    /*
     * Fake callback emulating dcp_add_failover_log
     */
    static cb::engine_errc fakeDcpAddFailoverLog(
            const std::vector<vbucket_failover_t>&) {
        return cb::engine_errc::success;
    }

    void notifyAndStepToCheckpoint() {
        SingleThreadedKVBucketTest::notifyAndStepToCheckpoint(*producer,
                                                              *producers);
    }

    CookieIface* cookie;
    std::unique_ptr<MockDcpMessageProducers> producers;
    std::shared_ptr<MockDcpProducer> producer;
    const Vbid vbid = Vbid(0);
};

TEST_F(ActiveStreamChkptProcessorTaskTest, DeleteDeadStreamEntry) {
    uint64_t rollbackSeqno;
    uint32_t opaque = 1;
    ASSERT_EQ(cb::engine_errc::success,
              producer->streamRequest(
                      0, // flags
                      opaque,
                      vbid,
                      0, // start_seqno
                      ~0ull, // end_seqno
                      0, // vbucket_uuid,
                      0, // snap_start_seqno,
                      0, // snap_end_seqno,
                      &rollbackSeqno,
                      ActiveStreamChkptProcessorTaskTest::fakeDcpAddFailoverLog,
                      {}));
    /* Checkpoint task processor Q will already have any entry for the stream */
    EXPECT_EQ(1, producer->getCheckpointSnapshotTask()->queueSize());

    /* Close and open the stream without clearing the checkpoint task processor
     Q */
    producer->closeStream(opaque, vbid);
    ASSERT_EQ(cb::engine_errc::success,
              producer->streamRequest(
                      0, // flags
                      opaque,
                      vbid,
                      0, // start_seqno
                      ~0ull, // end_seqno
                      0, // vbucket_uuid,
                      0, // snap_start_seqno,
                      0, // snap_end_seqno,
                      &rollbackSeqno,
                      ActiveStreamChkptProcessorTaskTest::fakeDcpAddFailoverLog,
                      {}));

    /* The checkpoint processor Q should be processed with the new stream
     getting the item(s) */
    notifyAndStepToCheckpoint();
}
// MB-57304: Test that the number of backfills a single DCP connection can
// have active at a time is limited to
TEST_F(SingleThreadedKVBucketTest, LimitToOneBackfillPerConnection) {
    using ::testing::InSequence;
    using ::testing::Return;

    // canAddBackfillToActiveQ returns success if client is not already
    // running any backfills - for multiple "clients"
    EXPECT_TRUE(store->getKVStoreScanTracker().canCreateBackfill(0));
    EXPECT_TRUE(store->getKVStoreScanTracker().canCreateBackfill(0));

    // Returns false if one is already in progress.
    EXPECT_FALSE(store->getKVStoreScanTracker().canCreateBackfill(1));
    EXPECT_FALSE(store->getKVStoreScanTracker().canCreateBackfill(1));
}

// Test handleResponse accepts opcodes that the producer can send
TEST_F(SingleThreadedKVBucketTest, ProducerHandleResponse) {
    setVBucketStateAndRunPersistTask(vbid, vbucket_state_active);

    auto producer = std::make_shared<MockDcpProducer>(*engine,
                                                      cookie,
                                                      "ProducerHandleResponse",
                                                      /*flags*/ 0);

    MockDcpMessageProducers producers;

    cb::mcbp::Response message{};
    message.setMagic(cb::mcbp::Magic::ClientResponse);
    for (auto status : {cb::mcbp::Status::NotMyVbucket,
                        cb::mcbp::Status::KeyEexists,
                        cb::mcbp::Status::KeyEnoent,
                        cb::mcbp::Status::DcpStreamNotFound,
                        cb::mcbp::Status::OpaqueNoMatch,
                        cb::mcbp::Status::Success}) {
        message.setStatus(status);
        for (auto op : {cb::mcbp::ClientOpcode::DcpOpen,
                        cb::mcbp::ClientOpcode::DcpAddStream,
                        cb::mcbp::ClientOpcode::DcpCloseStream,
                        cb::mcbp::ClientOpcode::DcpStreamReq,
                        cb::mcbp::ClientOpcode::DcpGetFailoverLog,
                        cb::mcbp::ClientOpcode::DcpMutation,
                        cb::mcbp::ClientOpcode::DcpDeletion,
                        cb::mcbp::ClientOpcode::DcpExpiration,
                        cb::mcbp::ClientOpcode::DcpBufferAcknowledgement,
                        cb::mcbp::ClientOpcode::DcpControl,
                        cb::mcbp::ClientOpcode::DcpSystemEvent,
                        cb::mcbp::ClientOpcode::GetErrorMap,
                        cb::mcbp::ClientOpcode::DcpPrepare}) {
            message.setOpcode(op);
            EXPECT_TRUE(producer->handleResponse(message));
        }
    }
    // We should disconnect when we see cb::mcbp::Status::KeyEnoent for
    // a durability DCP op
    for (auto op : {cb::mcbp::ClientOpcode::DcpCommit,
                    cb::mcbp::ClientOpcode::DcpAbort}) {
        message.setOpcode(op);

        for (auto status : {cb::mcbp::Status::KeyEexists,
                            cb::mcbp::Status::NotMyVbucket,
                            cb::mcbp::Status::DcpStreamNotFound,
                            cb::mcbp::Status::OpaqueNoMatch,
                            cb::mcbp::Status::Success}) {
            message.setStatus(status);

            EXPECT_TRUE(producer->handleResponse(message));
        }
    }
}

// Test that we disconnect whe we receive a non success status code for the
// majority of Dcp Opcodes.
TEST_F(SingleThreadedKVBucketTest, ProducerHandleResponseDisconnect) {
    setVBucketStateAndRunPersistTask(vbid, vbucket_state_active);

    auto producer = std::make_shared<MockDcpProducer>(
            *engine, cookie, "ProducerHandleResponceDiscconnect", 0);
    MockDcpMessageProducers producers;

    cb::mcbp::Response message{};
    message.setMagic(cb::mcbp::Magic::ClientResponse);
    for (auto errorCode : {cb::mcbp::Status::E2big,
                           cb::mcbp::Status::Einval,
                           cb::mcbp::Status::Enomem,
                           cb::mcbp::Status::Erange,
                           cb::mcbp::Status::Etmpfail,
                           cb::mcbp::Status::Locked,
                           cb::mcbp::Status::SyncWriteAmbiguous,
                           cb::mcbp::Status::SyncWriteInProgress,
                           cb::mcbp::Status::SyncWriteReCommitInProgress,
                           cb::mcbp::Status::UnknownCollection}) {
        message.setStatus(errorCode);
        for (auto op : {cb::mcbp::ClientOpcode::DcpOpen,
                        cb::mcbp::ClientOpcode::DcpAddStream,
                        cb::mcbp::ClientOpcode::DcpCloseStream,
                        cb::mcbp::ClientOpcode::DcpStreamReq,
                        cb::mcbp::ClientOpcode::DcpGetFailoverLog,
                        cb::mcbp::ClientOpcode::DcpMutation,
                        cb::mcbp::ClientOpcode::DcpDeletion,
                        cb::mcbp::ClientOpcode::DcpExpiration,
                        cb::mcbp::ClientOpcode::DcpBufferAcknowledgement,
                        cb::mcbp::ClientOpcode::DcpControl,
                        cb::mcbp::ClientOpcode::DcpSystemEvent,
                        cb::mcbp::ClientOpcode::GetErrorMap,
                        cb::mcbp::ClientOpcode::DcpPrepare,
                        cb::mcbp::ClientOpcode::DcpCommit,
                        cb::mcbp::ClientOpcode::DcpAbort}) {
            message.setOpcode(op);
            EXPECT_FALSE(producer->handleResponse(message));
        }
    }
    message.setStatus(cb::mcbp::Status::KeyEnoent);
    for (auto op : {cb::mcbp::ClientOpcode::DcpCommit,
                    cb::mcbp::ClientOpcode::DcpAbort}) {
        message.setOpcode(op);
        EXPECT_FALSE(producer->handleResponse(message));
    }
}

// Test how we handle DcpStreamEnd responses from a consumer
TEST_F(SingleThreadedKVBucketTest, ProducerHandleResponseStreamEnd) {
    auto producer = std::make_shared<MockDcpProducer>(
            *engine, cookie, "ProducerHandleResponceStreamEnd", 0);
    MockDcpMessageProducers producers;

    cb::mcbp::Response message{};
    message.setMagic(cb::mcbp::Magic::ClientResponse);
    message.setOpcode(cb::mcbp::ClientOpcode::DcpStreamEnd);
    for (auto errorCode : {cb::mcbp::Status::KeyEnoent,
                           cb::mcbp::Status::KeyEexists,
                           cb::mcbp::Status::DcpStreamNotFound,
                           cb::mcbp::Status::OpaqueNoMatch,
                           cb::mcbp::Status::NotMyVbucket,
                           cb::mcbp::Status::Success}) {
        message.setStatus(errorCode);
        EXPECT_TRUE(producer->handleResponse(message));
    }
    for (auto errorCode : {cb::mcbp::Status::E2big,
                           cb::mcbp::Status::Einval,
                           cb::mcbp::Status::Enomem,
                           cb::mcbp::Status::Erange,
                           cb::mcbp::Status::Etmpfail,
                           cb::mcbp::Status::Locked,
                           cb::mcbp::Status::SyncWriteAmbiguous,
                           cb::mcbp::Status::SyncWriteInProgress,
                           cb::mcbp::Status::SyncWriteReCommitInProgress,
                           cb::mcbp::Status::UnknownCollection}) {
        message.setStatus(errorCode);
        EXPECT_FALSE(producer->handleResponse(message));
    }
}

// Test how we handle DcpNoop responses from a consumer
TEST_F(SingleThreadedKVBucketTest, ProducerHandleResponseNoop) {
    auto producer = std::make_shared<MockDcpProducer>(
            *engine, cookie, "ProducerHandleResponceNoop", 0);
    MockDcpMessageProducers producers;

    cb::mcbp::Response message{};
    message.setMagic(cb::mcbp::Magic::ClientResponse);
    message.setOpcode(cb::mcbp::ClientOpcode::DcpNoop);

    for (auto errorCode : {cb::mcbp::Status::E2big,
                           cb::mcbp::Status::Einval,
                           cb::mcbp::Status::Enomem,
                           cb::mcbp::Status::Erange,
                           cb::mcbp::Status::Etmpfail,
                           cb::mcbp::Status::Locked,
                           cb::mcbp::Status::Success,
                           cb::mcbp::Status::SyncWriteAmbiguous,
                           cb::mcbp::Status::SyncWriteInProgress,
                           cb::mcbp::Status::SyncWriteReCommitInProgress,
                           cb::mcbp::Status::UnknownCollection}) {
        message.setStatus(errorCode);
        // Test DcpNoop when the opaque is the default opaque value
        message.setOpaque(10000000);
        EXPECT_TRUE(producer->handleResponse(message));
        for (uint32_t Opaque : {123, 0}) {
            message.setOpaque(Opaque);
            EXPECT_FALSE(producer->handleResponse(message));
        }
    }

    for (auto errorCode : {cb::mcbp::Status::NotMyVbucket,
                           cb::mcbp::Status::KeyEexists,
                           cb::mcbp::Status::KeyEnoent,
                           cb::mcbp::Status::DcpStreamNotFound,
                           cb::mcbp::Status::OpaqueNoMatch}) {
        message.setStatus(errorCode);
        // Test DcpNoop when the opaque is the default opaque value
        message.setOpaque(10000000);
        EXPECT_TRUE(producer->handleResponse(message));
        for (uint32_t Opaque : {123, 0}) {
            message.setOpaque(Opaque);
            EXPECT_TRUE(producer->handleResponse(message));
        }
    }
}

TEST_F(SingleThreadedKVBucketTest, ConsumerIdleTimeoutUpdatedOnConfigChange) {
    engine->getConfiguration().setDcpIdleTimeout(100);

    auto consumer =
            std::make_shared<MockDcpConsumer>(*engine, cookie, "test_consumer");
    ASSERT_EQ(std::chrono::seconds(100), consumer->getIdleTimeout());

    // Need to put our consumer in the ConnMap or we won't know to change the
    // value when the config is updated.
    auto& connMap = static_cast<MockDcpConnMap&>(engine->getDcpConnMap());
    connMap.addConn(cookie, consumer);
    ASSERT_TRUE(connMap.findByName("test_consumer"));

    engine->getConfiguration().setDcpIdleTimeout(200);

    EXPECT_EQ(std::chrono::seconds(200), consumer->getIdleTimeout());

    connMap.removeConn(cookie);
}

TEST_F(SingleThreadedKVBucketTest, ProducerIdleTimeoutUpdatedOnConfigChange) {
    engine->getConfiguration().setDcpIdleTimeout(100);

    auto producer = std::make_shared<MockDcpProducer>(*engine,
                                                      cookie,
                                                      "test_producer",
                                                      /*flags*/ 0);
    ASSERT_EQ(std::chrono::seconds(100), producer->getIdleTimeout());

    // Need to put our producer in the ConnMap or we won't know to change the
    // value when the config is updated.
    auto& connMap = static_cast<MockDcpConnMap&>(engine->getDcpConnMap());
    connMap.addConn(cookie, producer);
    ASSERT_TRUE(connMap.findByName("test_producer"));

    engine->getConfiguration().setDcpIdleTimeout(200);

    EXPECT_EQ(std::chrono::seconds(200), producer->getIdleTimeout());

    connMap.removeConn(cookie);
}

void FlowControlTestBase::testNotifyConsumerOnlyIfFlowControlEnabled(
        bool flowControlEnabled) {
    uint32_t opaque = 0;
    engine->getKVBucket()->setVBucketState(vbid, vbucket_state_replica);

    const auto connName = "test_consumer";
    auto consumer =
            std::make_shared<MockDcpConsumer>(*engine, cookie, connName);
    ASSERT_EQ(flowControlEnabled, consumer->public_flowControl().isEnabled());

    // Add to consumer to ConnMap so that we can test whether the connection
    // is scheduled for notifying by checking if it is added to the 'pending
    // notifications' in the ConnMap itself
    auto& connMap = static_cast<MockDcpConnMap&>(engine->getDcpConnMap());
    connMap.addConn(cookie, consumer);
    ASSERT_TRUE(connMap.findByName(connName));

    // If FlowControl is enabled, connection are added for notification only if
    // the buffer is sufficiently drained. Setting the buffer size to 0 makes
    // the buffer sufficiently drained at any received DCP message.
    if (flowControlEnabled) {
        consumer->public_flowControl().setBufferSize(0);
    }

    // Setup the stream
    ASSERT_EQ(cb::engine_errc::success,
              consumer->addStream(opaque, vbid, 0 /*flags*/));
    opaque += 1;
    ASSERT_EQ(cb::engine_errc::success,
              consumer->snapshotMarker(opaque,
                                       vbid,
                                       1,
                                       10,
                                       0x1 /* in-memory snapshot */,
                                       {} /*HCS*/,
                                       {} /*maxVisibleSeq*/));
    const DocKey docKey{nullptr, 0, DocKeyEncodesCollectionId::No};

    // Receive a mutation
    // Note: Only paused connections are added to the pending notifications
    consumer->pause();
    ASSERT_EQ(cb::engine_errc::success,
              consumer->mutation(opaque,
                                 {"key", DocKeyEncodesCollectionId::No},
                                 {}, // value
                                 0, // priv bytes
                                 PROTOCOL_BINARY_RAW_BYTES,
                                 0, // cas
                                 vbid,
                                 0, // flags
                                 1, // bySeqno
                                 0, // rev seqno
                                 0, // exptime
                                 0, // locktime
                                 {}, // meta
                                 0)); // nru

    // Before the fix the consumer would be notified even when Flow Control is
    // disabled.
    EXPECT_EQ(flowControlEnabled,
              mock_cookie_notified(cookie_to_mock_cookie(cookie)));

    connMap.removeConn(cookie);
}

void FlowControlDisabledTest::SetUp() {
    config_string = "dcp_consumer_flow_control_enabled=false";
    FlowControlTestBase::SetUp();
}

TEST_F(FlowControlDisabledTest, DontNotifyConsumerWhenDisabled) {
    testNotifyConsumerOnlyIfFlowControlEnabled(false);
}

void FlowControlTest::SetUp() {
    config_string = "dcp_consumer_flow_control_enabled=true";
    FlowControlTestBase::SetUp();
}

TEST_F(FlowControlTest, NotifyConsumerWhenEnabled) {
    testNotifyConsumerOnlyIfFlowControlEnabled(true);
}

TEST_F(FlowControlTest, Config_ConsumerBufferRatio_LowerThanMin) {
    auto& config = engine->getConfiguration();
    try {
        config.setDcpConsumerBufferRatio(-0.001);
    } catch (const std::range_error& e) {
        EXPECT_THAT(e.what(),
                    testing::HasSubstr(
                            "Validation Error, dcp_consumer_buffer_ratio "
                            "takes values between 0.000000"));
        return;
    }
    FAIL();
}

TEST_F(FlowControlTest, Config_ConsumerBufferRatio_HigherThanMax) {
    auto& config = engine->getConfiguration();
    try {
        config.setDcpConsumerBufferRatio(0.5);
    } catch (const std::range_error& e) {
        EXPECT_THAT(e.what(),
                    testing::HasSubstr(
                            "Validation Error, dcp_consumer_buffer_ratio "
                            "takes values between 0.000000 and 0.20000"));
        return;
    }
    FAIL();
}

TEST_F(FlowControlTest, Config_ConsumerBufferRatio) {
    engine->getKVBucket()->setVBucketState(vbid, vbucket_state_replica);

    // Originally the final buffer size computed based on configuration was
    // collapsed to some min/max value - ie:
    //
    //   0. Compute size based on dcp_consumer_buffer_ratio
    //   1. If size < min -> size = min
    //   2. If size > max -> size = max
    //
    // At the time of removing (1) and (2) their values are min=10MB and
    // max=50MB in config, so in this test we ensure that we can go below and
    // above those.

    auto& config = engine->getConfiguration();
    const size_t _100MB = 1024 * 1024 * 100;
    engine->setMaxDataSize(_100MB);
    const auto& stats = engine->getEpStats();
    ASSERT_EQ(_100MB, stats.getMaxDataSize());

    float ratio = 0.05;
    config.setDcpConsumerBufferRatio(ratio);

    ASSERT_EQ(0, engine->getDcpFlowControlManager().getNumConsumers());
    auto consumer =
            std::make_shared<MockDcpConsumer>(*engine, cookie, "test_consumer");
    ASSERT_TRUE(consumer->public_flowControl().isEnabled());
    ASSERT_EQ(1, engine->getDcpFlowControlManager().getNumConsumers());
    // 5MB expected
    EXPECT_EQ(_100MB * ratio, consumer->getFlowControlBufSize());

    const size_t _1GB = 1024 * 1024 * 1024;
    engine->setMaxDataSize(_1GB);
    ASSERT_EQ(_1GB, stats.getMaxDataSize());
    ratio = 0.1;
    config.setDcpConsumerBufferRatio(ratio);
    // 100MB expected
    EXPECT_EQ(_1GB * ratio, consumer->getFlowControlBufSize());
}

TEST_F(FlowControlTest, Config_ConnBufferRatio_UpdateAtBucketQuotaChange) {
    engine->getKVBucket()->setVBucketState(vbid, vbucket_state_replica);

    auto& config = engine->getConfiguration();
    const size_t _100MB = 1024 * 1024 * 100;
    engine->setMaxDataSize(_100MB);
    const auto& stats = engine->getEpStats();
    ASSERT_EQ(_100MB, stats.getMaxDataSize());

    const float ratio = 0.05;
    config.setDcpConsumerBufferRatio(ratio);

    // Add a consumer and verify that it is assigned the correct sized buffer
    ASSERT_EQ(0, engine->getDcpFlowControlManager().getNumConsumers());
    auto consumer =
            std::make_shared<MockDcpConsumer>(*engine, cookie, "test_consumer");
    ASSERT_TRUE(consumer->public_flowControl().isEnabled());
    ASSERT_EQ(1, engine->getDcpFlowControlManager().getNumConsumers());
    EXPECT_EQ(_100MB * ratio, consumer->getFlowControlBufSize());

    // Now change the Bucket Quota ONLY, and very consumer buffer resized
    const size_t _1GB = 1024 * 1024 * 1024;
    engine->setMaxDataSize(_1GB);
    ASSERT_EQ(_1GB, stats.getMaxDataSize());
    EXPECT_EQ(_1GB * ratio, consumer->getFlowControlBufSize());
}

struct PrintToStringCombinedNameXattrOnOff {
    std::string operator()(
            const ::testing::TestParamInfo<::testing::tuple<std::string, bool>>&
                    info) const {
        if (::testing::get<1>(info.param)) {
            return ::testing::get<0>(info.param) + "_xattr";
}
        return ::testing::get<0>(info.param);
    }
};

// Test cases which run in both Full and Value eviction
INSTANTIATE_TEST_SUITE_P(
        CompressionStreamTest,
        CompressionStreamTest,
        ::testing::Combine(EPEngineParamTest::allConfigValues(),
                           ::testing::Bool()),
        PrintToStringCombinedNameXattrOnOff());

INSTANTIATE_TEST_SUITE_P(PersistentAndEphemeral,
                         ConnectionTest,
                         STParameterizedBucketTest::allConfigValues());<|MERGE_RESOLUTION|>--- conflicted
+++ resolved
@@ -2145,38 +2145,6 @@
     testLockInversionInSetVBucketStateAndNewProducer();
 }
 
-<<<<<<< HEAD
-=======
-// MB-57304: Test that the number of backfills a single DCP connection can
-// have active at a time is limited based on
-// dcp_backfill_in_progress_per_connection_limit
-TEST_F(DcpConnMapTest, LimitToOneBackfillPerConnection) {
-    // canAddBackfillToActiveQ returns success as long as DCP client has not
-    // reached dcp_backfill_in_progress_per_connection_limit.
-    // For the purposes of testing, reduce this to 3 to simplify test.
-    const auto limit = 3;
-    engine->getConfiguration().setDcpBackfillInProgressPerConnectionLimit(
-            limit);
-    DcpConnMap connMap(*engine);
-    ASSERT_GE(connMap.getMaxRunningBackfills(), limit * 2)
-            << "Require maxRunningBackfills is at least 2x of the tested "
-               "dcp_backfill_in_progress_per_connection_limit, as we simulate "
-               "two concurrent DCP connections each attempting the limit";
-
-    for (int attempt = 0; attempt < limit; attempt++) {
-        // Fist N backfill attempts should be added to active queue.
-        // running any backfills - for multiple "clients" - modelled by just
-        // calling canAddBackfillToActiveQ() twice with same attempt count.
-        SCOPED_TRACE(fmt::format("attempt:{}", attempt));
-        EXPECT_TRUE(connMap.canAddBackfillToActiveQ(attempt));
-        EXPECT_TRUE(connMap.canAddBackfillToActiveQ(attempt));
-    }
-    // Returns false once limit is reached.
-    EXPECT_FALSE(connMap.canAddBackfillToActiveQ(limit));
-    EXPECT_FALSE(connMap.canAddBackfillToActiveQ(limit));
-}
-
->>>>>>> f4f39897
 class NotifyTest : public DCPTest {
 };
 
@@ -2406,20 +2374,34 @@
      getting the item(s) */
     notifyAndStepToCheckpoint();
 }
+
 // MB-57304: Test that the number of backfills a single DCP connection can
-// have active at a time is limited to
-TEST_F(SingleThreadedKVBucketTest, LimitToOneBackfillPerConnection) {
-    using ::testing::InSequence;
-    using ::testing::Return;
-
-    // canAddBackfillToActiveQ returns success if client is not already
-    // running any backfills - for multiple "clients"
-    EXPECT_TRUE(store->getKVStoreScanTracker().canCreateBackfill(0));
-    EXPECT_TRUE(store->getKVStoreScanTracker().canCreateBackfill(0));
-
-    // Returns false if one is already in progress.
-    EXPECT_FALSE(store->getKVStoreScanTracker().canCreateBackfill(1));
-    EXPECT_FALSE(store->getKVStoreScanTracker().canCreateBackfill(1));
+// have active at a time is limited based on
+// dcp_backfill_in_progress_per_connection_limit
+TEST_F(DcpConnMapTest, LimitToOneBackfillPerConnection) {
+    // canAddBackfillToActiveQ returns success as long as DCP client has not
+    // reached dcp_backfill_in_progress_per_connection_limit.
+    // For the purposes of testing, reduce this to 3 to simplify test.
+    const auto limit = 3;
+    engine->getConfiguration().setDcpBackfillInProgressPerConnectionLimit(
+            limit);
+    auto& tracker = engine->getKVBucket()->getKVStoreScanTracker();
+    ASSERT_GE(tracker.getMaxRunningBackfills(), limit * 2)
+            << "Require maxRunningBackfills is at least 2x of the tested "
+               "dcp_backfill_in_progress_per_connection_limit, as we simulate "
+               "two concurrent DCP connections each attempting the limit";
+
+    for (int attempt = 0; attempt < limit; attempt++) {
+        // Fist N backfill attempts should be added to active queue.
+        // running any backfills - for multiple "clients" - modelled by just
+        // calling canAddBackfillToActiveQ() twice with same attempt count.
+        SCOPED_TRACE(fmt::format("attempt:{}", attempt));
+        EXPECT_TRUE(tracker.canCreateBackfill(attempt));
+        EXPECT_TRUE(tracker.canCreateBackfill(attempt));
+    }
+    // Returns false once limit is reached.
+    EXPECT_FALSE(tracker.canCreateBackfill(limit));
+    EXPECT_FALSE(tracker.canCreateBackfill(limit));
 }
 
 // Test handleResponse accepts opcodes that the producer can send

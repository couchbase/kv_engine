/* -*- Mode: C++; tab-width: 4; c-basic-offset: 4; indent-tabs-mode: nil -*- */
/*
 *     Copyright 2016-Present Couchbase, Inc.
 *
 *   Use of this software is governed by the Business Source License included
 *   in the file licenses/BSL-Couchbase.txt.  As of the Change Date specified
 *   in that file, in accordance with the Business Source License, use of this
 *   software will be governed by the Apache License, Version 2.0, included in
 *   the file licenses/APL2.txt.
 */

/*
 * Unit test for DCP-related classes.
 *
 * Due to the way our classes are structured, most of the different DCP classes
 * need an instance of EPBucket& other related objects.
 */

#include "dcp_test.h"
#include "../mock/mock_bucket_logger.h"
#include "../mock/mock_checkpoint_manager.h"
#include "../mock/mock_dcp.h"
#include "../mock/mock_dcp_conn_map.h"
#include "../mock/mock_dcp_consumer.h"
#include "../mock/mock_dcp_producer.h"
#include "../mock/mock_stream.h"
#include "../mock/mock_synchronous_ep_engine.h"
#include "checkpoint.h"
#include "checkpoint_manager.h"
#include "checkpoint_utils.h"
#include "connmanager.h"
#include "dcp/active_stream_checkpoint_processor_task.h"
#include "dcp/dcp-types.h"
#include "dcp/dcpconnmap.h"
#include "dcp/flow-control-manager.h"
#include "dcp/producer.h"
#include "dcp/response.h"
#include "dcp/stream.h"
#include "dcp_utils.h"
#include "ep_engine_storage.h"
#include "ep_time.h"
#include "evp_engine_test.h"
#include "kv_bucket.h"
#include "objectregistry.h"
#include "test_helpers.h"
#include "vbucket.h"
#include "warmup.h"

#include <folly/portability/GMock.h>
#include <folly/portability/GTest.h>
#include <platform/cbassert.h>
#include <platform/compress.h>
#include <platform/dirutils.h>
#include <platform/timeutils.h>
#include <programs/engine_testapp/mock_cookie.h>
#include <programs/engine_testapp/mock_server.h>
#include <statistics/cbstat_collector.h>
#include <statistics/labelled_collector.h>

#include <thread>
#include <unordered_map>

using namespace std::chrono_literals;

// For some reason g++ 10.2.0 fails building googletest 1.11.0 due to not
// finding the ostream operator... workaround that for now..
namespace std::chrono {
void PrintTo(const std::chrono::duration<long int>& val, ostream* os) {
    *os << val.count();
}
} // namespace std::chrono

void DCPTest::SetUp() {
    EventuallyPersistentEngineTest::SetUp();

    // Set AuxIO threads to zero, so that the producer's
    // ActiveStreamCheckpointProcesserTask doesn't run.
    ExecutorPool::get()->setNumAuxIO(ThreadPoolConfig::AuxIoThreadCount{0});
    // Set NonIO threads to zero, so the connManager
    // task does not run.
    ExecutorPool::get()->setNumNonIO(ThreadPoolConfig::NonIoThreadCount{0});
    callbackCount = 0;
}

void DCPTest::TearDown() {
    /* MB-22041 changes to dynamically stopping threads rather than having
     * the excess looping but not getting work. We now need to set the
     * AuxIO and NonIO back to 1 to allow dead tasks to be cleaned up
     */
    ExecutorPool::get()->setNumAuxIO(ThreadPoolConfig::AuxIoThreadCount{1});
    ExecutorPool::get()->setNumNonIO(ThreadPoolConfig::NonIoThreadCount{1});

    stream.reset();
    producer.reset();

    EventuallyPersistentEngineTest::TearDown();
}

void DCPTest::create_dcp_producer(
        int flags,
        IncludeValue includeVal,
        IncludeXattrs includeXattrs,
        std::vector<std::pair<std::string, std::string>> controls) {
    if (includeVal == IncludeValue::No) {
        flags |= cb::mcbp::request::DcpOpenPayload::NoValue;
    }
    if (includeVal == IncludeValue::NoWithUnderlyingDatatype) {
        flags |= cb::mcbp::request::DcpOpenPayload::
                NoValueWithUnderlyingDatatype;
    }
    if (includeXattrs == IncludeXattrs::Yes) {
        flags |= cb::mcbp::request::DcpOpenPayload::IncludeXattrs;
    }
    producer = std::make_shared<MockDcpProducer>(*engine,
                                                 cookie,
                                                 "test_producer",
                                                 flags,
                                                 /*startTask*/ true);

    if (includeXattrs == IncludeXattrs::Yes) {
        // Need to enable NOOP for XATTRS (and collections), but don't actually
        // care about receiving DcpNoop messages.
        producer->setNoopEnabled(
                MockDcpProducer::NoopMode::EnabledButNeverSent);
    }

    // Since we are creating a mock active stream outside of
    // DcpProducer::streamRequest(), and we want the checkpt processor task,
    // create it explicitly here
    producer->createCheckpointProcessorTask();
    producer->scheduleCheckpointProcessorTask();

    // Now set any controls before creating any streams
    for (const auto& control : controls) {
        EXPECT_EQ(cb::engine_errc::success,
                  producer->control(0, control.first, control.second));
    }
}

void DCPTest::setup_dcp_stream(
        int flags,
        IncludeValue includeVal,
        IncludeXattrs includeXattrs,
        std::vector<std::pair<std::string, std::string>> controls) {
    create_dcp_producer(flags, includeVal, includeXattrs, controls);

    vb0 = engine->getVBucket(vbid);
    ASSERT_NE(nullptr, vb0.get());
    EXPECT_TRUE(vb0) << "Failed to get valid VBucket object for id 0";
    stream = std::make_shared<MockActiveStream>(engine,
                                                producer,
                                                flags,
                                                /*opaque*/ 0,
                                                *vb0,
                                                /*st_seqno*/ 0,
                                                /*en_seqno*/ ~0,
                                                /*vb_uuid*/ 0xabcd,
                                                /*snap_start_seqno*/ 0,
                                                /*snap_end_seqno*/ ~0,
                                                includeVal,
                                                includeXattrs);

    stream->public_registerCursor(
            *vb0->checkpointManager, producer->getName(), 0);
    stream->setActive();
}

cb::engine_errc DCPTest::destroy_dcp_stream() {
    return producer->closeStream(/*opaque*/ 0, vb0->getId());
}

DCPTest::StreamRequestResult DCPTest::doStreamRequest(DcpProducer& producer,
                                                      Vbid vbid,
                                                      uint64_t startSeqno,
                                                      uint64_t endSeqno,
                                                      uint64_t snapStart,
                                                      uint64_t snapEnd,
                                                      uint64_t vbUUID) {
    DCPTest::StreamRequestResult result;
    result.status = producer.streamRequest(/*flags*/ 0,
                                           /*opaque*/ 0,
                                           vbid,
                                           startSeqno,
                                           endSeqno,
                                           vbUUID,
                                           snapStart,
                                           snapEnd,
                                           &result.rollbackSeqno,
                                           DCPTest::fakeDcpAddFailoverLog,
                                           {});
    return result;
}

void DCPTest::prepareCheckpointItemsForStep(
        DcpMessageProducersIface& msgProducers,
        MockDcpProducer& producer,
        VBucket& vb) {
    producer.notifySeqnoAvailable(vb.getId(), queue_op::pending_sync_write);
    ASSERT_EQ(cb::engine_errc::would_block, producer.step(false, msgProducers));
    ASSERT_EQ(1, producer.getCheckpointSnapshotTask()->queueSize());
    producer.getCheckpointSnapshotTask()->run();
}

std::unique_ptr<Item> DCPTest::makeItemWithXattrs() {
    std::string valueData = R"({"json":"yes"})";
    std::string data = createXattrValue(valueData);
    protocol_binary_datatype_t datatype =
            (PROTOCOL_BINARY_DATATYPE_JSON | PROTOCOL_BINARY_DATATYPE_XATTR);
    return std::make_unique<Item>(makeStoredDocKey("key"),
                                  /*flags*/ 0,
                                  /*exp*/ 0,
                                  data.c_str(),
                                  data.size(),
                                  datatype);
}

std::unique_ptr<Item> DCPTest::makeItemWithoutXattrs() {
    std::string valueData = R"({"json":"yes"})";
    auto datatype = PROTOCOL_BINARY_DATATYPE_JSON;
    return std::make_unique<Item>(makeStoredDocKey("key"),
                                  /*flags*/ 0,
                                  /*exp*/ 0,
                                  valueData.c_str(),
                                  valueData.size(),
                                  datatype);
}

void DCPTest::addItemsAndRemoveCheckpoint(int numItems) {
    for (int i = 0; i < numItems; ++i) {
        std::string key("key" + std::to_string(i));
        store_item(vbid, key, "value");
    }
    removeCheckpoint();
}

void DCPTest::removeCheckpoint() {
    /* Create new checkpoint so that we can remove the current checkpoint
       and force a backfill in the DCP stream */
    auto& ckpt_mgr = *vb0->checkpointManager;
    ckpt_mgr.createNewCheckpoint();

    /* Wait for removal of the old checkpoint, this also would imply that
       the items are persisted (in case of persistent buckets) */

    // When checkpoints become unreferenced, they will be immediately
    // removed. This will be driven by the persistence cursor moving
    // out of the checkpoint.
    // Making expectations about the number of items removed is likely
    // to be racy - all the checkpoints may have been removed by persistence
    // before this method was called. Instead, just wait while the only
    // checkpoint left is the checkpoint just created.
    cb::waitForPredicate(
            [&ckpt_mgr] { return ckpt_mgr.getNumCheckpoints() == 1; });
}
int DCPTest::callbackCount = 0;

void DCPTest::runCheckpointProcessor(DcpMessageProducersIface& producers) {
    // Step which will notify the snapshot task
    EXPECT_EQ(cb::engine_errc::would_block, producer->step(false, producers));

    EXPECT_EQ(1, producer->getCheckpointSnapshotTask()->queueSize());

    // Now call run on the snapshot task to move checkpoint into DCP
    // stream
    producer->getCheckpointSnapshotTask()->run();
}

/*
 * MB-30189: Test that addStats() on the DcpProducer object doesn't
 * attempt to dereference the cookie passed in (as it's not it's
 * object).  Check that no invalid memory accesses occur; requires
 * ASan for maximum accuracy in testing.
 */
TEST_F(DCPTest, MB30189_addStats) {
    create_dcp_producer();
    auto* cookie = create_mock_cookie();
    producer->addStats(
            [](std::string_view key, std::string_view val, const auto&) {
                // do nothing
            },
            *cookie);
    destroy_mock_cookie(cookie);
}

std::string decompressValue(std::string compressedValue) {
    cb::compression::Buffer buffer;
    if (!cb::compression::inflateSnappy(compressedValue, buffer)) {
        return {};
    }

    return std::string(buffer.data(), buffer.size());
}

class CompressionStreamTest : public DCPTest,
                              public ::testing::WithParamInterface<
                                      ::testing::tuple<std::string, bool>> {
public:
    void SetUp() override {
        bucketType = ::testing::get<0>(GetParam());
        DCPTest::SetUp();
        vb0 = engine->getVBucket(Vbid(0));
        EXPECT_TRUE(vb0) << "Failed to get valid VBucket object for id 0";
    }

    void TearDown() override {
        if (producer) {
            producer->cancelCheckpointCreatorTask();
        }
        // Destroy various engine objects
        vb0.reset();
        stream.reset();
        producer.reset();
        DCPTest::TearDown();
    }

    bool isXattr() const {
        return ::testing::get<1>(GetParam());
    }

    size_t getItemSize(const Item& item) {
        size_t base = MutationResponse::mutationBaseMsgBytes +
                      item.getKey().makeDocKeyWithoutCollectionID().size();
        if (isXattr()) {
            // DCP won't recompress the pruned document
            return base + getXattrSize(false);
        }
        return base + item.getNBytes();
    }

    size_t getXattrSize(bool compressed) const {
        return createXattrValue({}, true, compressed).size();
    }
};

/**
 * Test to verify DCP compression/decompression. There are 4 cases that are being
 * tested
 *
 * 1. Add a compressed item and stream a compressed item
 * 2. Add an uncompressed item and stream a compressed item
 * 3. Add a compressed item and stream an uncompressed item
 * 4. Add an uncompressed item and stream an uncompressed item
 */

/**
 * There are 2 cases that are
 * being tested in this test. This test uses a producer/connection without
 * compression enabled
 *
 * 1. Add a compressed item and expect to stream an uncompressed item
 * 2. Add an uncompressed item and expect to stream an uncompressed item
 *
 */
TEST_P(CompressionStreamTest, compression_not_enabled) {
    VBucketPtr vb = engine->getKVBucket()->getVBucket(vbid);
    std::string valueData("{\"product\": \"car\",\"price\": \"100\"},"
                          "{\"product\": \"bus\",\"price\": \"1000\"},"
                          "{\"product\": \"Train\",\"price\": \"100000\"}");
    auto item1 = makeCompressibleItem(vbid,
                                      makeStoredDocKey("key1"),
                                      valueData,
                                      PROTOCOL_BINARY_DATATYPE_JSON,
                                      true, // compressed
                                      isXattr());
    auto item2 = makeCompressibleItem(vbid,
                                      makeStoredDocKey("key2"),
                                      valueData,
                                      PROTOCOL_BINARY_DATATYPE_JSON,
                                      false, // uncompressed
                                      isXattr());

    auto includeValue = isXattr() ? IncludeValue::No : IncludeValue::Yes;
    setup_dcp_stream(0, includeValue, IncludeXattrs::Yes);

    /**
     * Ensure that compression is disabled
     */
    ASSERT_FALSE(producer->isCompressionEnabled());

    MockDcpMessageProducers producers;

    // Now, add 2 items
    EXPECT_EQ(cb::engine_errc::success,
              engine->getKVBucket()->set(*item1, cookie));
    EXPECT_EQ(cb::engine_errc::success,
              engine->getKVBucket()->set(*item2, cookie));

    auto keyAndSnappyValueMessageSize = getItemSize(*item1);

    /**
     * Create a DCP response and check that a new item isn't created and that
     * the size of the response message is greater than the size of the original
     * message (or equal for xattr stream)
     */
    queued_item qi(std::move(item1));
    std::unique_ptr<DcpResponse> dcpResponse =
            stream->public_makeResponseFromItem(qi,
                                                SendCommitSyncWriteAs::Commit);
    auto mutProdResponse = dynamic_cast<MutationResponse*>(dcpResponse.get());
    ASSERT_NE(qi.get(), mutProdResponse->getItem().get());
    if (isXattr()) {
        // The same sizes. makeResponseFromItem will have inflated and not
        // compressed as part of the value pruning
        EXPECT_EQ(keyAndSnappyValueMessageSize, dcpResponse->getMessageSize());
    } else {
        EXPECT_LT(keyAndSnappyValueMessageSize, dcpResponse->getMessageSize());
    }

    EXPECT_EQ(cb::engine_errc::success, doStreamRequest(*producer).status);

    prepareCheckpointItemsForStep(producers, *producer, *vb);

    /* Stream the snapshot marker first */
    EXPECT_EQ(cb::engine_errc::success, producer->step(false, producers));
    EXPECT_EQ(0, producer->getItemsSent());

    /* Stream the first mutation */
    protocol_binary_datatype_t expectedDataType =
            isXattr() ? PROTOCOL_BINARY_DATATYPE_XATTR
                      : PROTOCOL_BINARY_DATATYPE_JSON;
    EXPECT_EQ(cb::engine_errc::success, producer->step(false, producers));
    std::string value(qi->getValue()->getData(), qi->getValue()->valueSize());
    EXPECT_STREQ(producers.last_value.c_str(), decompressValue(value).c_str());

    if (isXattr()) {
        // The pruned packet won't be recompressed
        EXPECT_EQ(producers.last_packet_size, keyAndSnappyValueMessageSize);
    } else {
        EXPECT_GT(producers.last_packet_size, keyAndSnappyValueMessageSize);
    }

    EXPECT_FALSE(cb::mcbp::datatype::is_snappy(producers.last_datatype));
    EXPECT_EQ(expectedDataType, producers.last_datatype);

    /**
     * Create a DCP response and check that a new item is created and
     * the message size is less than the size of original item
     */
    uint32_t keyAndValueMessageSize = getItemSize(*item2);
    qi = queued_item(std::move(item2));
    dcpResponse = stream->public_makeResponseFromItem(
            qi, SendCommitSyncWriteAs::Commit);
    mutProdResponse = dynamic_cast<MutationResponse*>(dcpResponse.get());

    // A new pruned item will always be generated
    if (!isXattr()) {
        ASSERT_EQ(qi.get(), mutProdResponse->getItem().get());
    }
    EXPECT_EQ(dcpResponse->getMessageSize(), keyAndValueMessageSize);

    /* Stream the second mutation */
    EXPECT_EQ(cb::engine_errc::success, producer->step(false, producers));

    value.assign(qi->getValue()->getData(), qi->getValue()->valueSize());
    EXPECT_STREQ(value.c_str(), producers.last_value.c_str());
    EXPECT_EQ(producers.last_packet_size, keyAndValueMessageSize);

    EXPECT_FALSE(cb::mcbp::datatype::is_snappy(producers.last_datatype));
    EXPECT_EQ(expectedDataType, producers.last_datatype);
}

/**
 * Test to verify DCP compression, this test has client snappy enabled
 *
 *  - Add a compressed item and expect we stream a compressed item
 *
 * Note when the test is running xattr-only DCP, expect we stream an
 * uncompressed item
 */
TEST_P(CompressionStreamTest, connection_snappy_enabled) {
    VBucketPtr vb = engine->getKVBucket()->getVBucket(vbid);
    std::string valueData(
            "{\"product\": \"car\",\"price\": \"100\"},"
            "{\"product\": \"bus\",\"price\": \"1000\"},"
            "{\"product\": \"Train\",\"price\": \"100000\"}");

    auto item = makeCompressibleItem(vbid,
                                     makeStoredDocKey("key"),
                                     valueData,
                                     PROTOCOL_BINARY_DATATYPE_JSON,
                                     true, // compressed
                                     isXattr());

    // Enable the snappy datatype on the connection
    cookie->setDatatypeSupport(PROTOCOL_BINARY_DATATYPE_SNAPPY);

    auto includeValue = isXattr() ? IncludeValue::No : IncludeValue::Yes;
    setup_dcp_stream(0, includeValue, IncludeXattrs::Yes);

    EXPECT_EQ(cb::engine_errc::success, doStreamRequest(*producer).status);
    MockDcpMessageProducers producers;
    ASSERT_TRUE(producer->isCompressionEnabled());

    // Now, add the 3rd item. This item should be compressed
    EXPECT_EQ(cb::engine_errc::success,
              engine->getKVBucket()->set(*item, cookie));

    prepareCheckpointItemsForStep(producers, *producer, *vb);

    /* Stream the snapshot marker */
    ASSERT_EQ(cb::engine_errc::success, producer->step(false, producers));

    /* Stream the 3rd mutation */
    ASSERT_EQ(cb::engine_errc::success, producer->step(false, producers));

    /**
     * Create a DCP response and check that a new item is created and
     * the message size is greater than the size of original item
     */
    auto keyAndSnappyValueMessageSize = getItemSize(*item);
    queued_item qi(std::move(item));
    auto dcpResponse = stream->public_makeResponseFromItem(
            qi, SendCommitSyncWriteAs::Commit);
    auto* mutProdResponse = dynamic_cast<MutationResponse*>(dcpResponse.get());
    std::string value;
    if (!isXattr()) {
        ASSERT_EQ(qi.get(), mutProdResponse->getItem().get());
        value.assign(qi->getValue()->getData(), qi->getValue()->valueSize());
    }

    EXPECT_STREQ(producers.last_value.c_str(), value.c_str());
    EXPECT_EQ(dcpResponse->getMessageSize(), keyAndSnappyValueMessageSize);

    EXPECT_EQ(producers.last_packet_size, keyAndSnappyValueMessageSize);

    // If xattr-only enabled on DCP, we won't re-compress (after we've
    // decompressed the document and split out the xattrs)
    protocol_binary_datatype_t snappy =
            isXattr() ? 0 : PROTOCOL_BINARY_DATATYPE_SNAPPY;
    protocol_binary_datatype_t expectedDataType =
            isXattr() ? PROTOCOL_BINARY_DATATYPE_XATTR
                      : PROTOCOL_BINARY_DATATYPE_JSON;
    EXPECT_EQ((expectedDataType | snappy), producers.last_datatype);
}

/**
 * Test to verify DCP compression, this test has client snappy enabled
 *
 *  - Add an uncompressed item and expect we stream a compressed item
 */
TEST_P(CompressionStreamTest, force_value_compression_enabled) {
    VBucketPtr vb = engine->getKVBucket()->getVBucket(vbid);
    std::string valueData(
            "{\"product\": \"car\",\"price\": \"100\"},"
            "{\"product\": \"bus\",\"price\": \"1000\"},"
            "{\"product\": \"Train\",\"price\": \"100000\"}");

    auto item = makeCompressibleItem(vbid,
                                     makeStoredDocKey("key"),
                                     valueData,
                                     PROTOCOL_BINARY_DATATYPE_JSON,
                                     false, // not compressed
                                     isXattr());

    // Enable the snappy datatype on the connection
    cookie->setDatatypeSupport(PROTOCOL_BINARY_DATATYPE_SNAPPY);
    auto includeValue = isXattr() ? IncludeValue::No : IncludeValue::Yes;

    // Setup the producer/stream and request force_value_compression
    setup_dcp_stream(0,
                     includeValue,
                     IncludeXattrs::Yes,
                     {{"force_value_compression", "true"}});

    EXPECT_EQ(cb::engine_errc::success, doStreamRequest(*producer).status);
    MockDcpMessageProducers producers;

    ASSERT_TRUE(producer->isForceValueCompressionEnabled());

    // Now, add the 4th item, which is not compressed
    EXPECT_EQ(cb::engine_errc::success,
              engine->getKVBucket()->set(*item, cookie));
    /**
     * Create a DCP response and check that a new item is created and
     * the message size is less than the size of the original item
     */
    auto keyAndValueMessageSize = getItemSize(*item);
    queued_item qi(std::move(item));
    auto dcpResponse = stream->public_makeResponseFromItem(
            qi, SendCommitSyncWriteAs::Commit);
    auto* mutProdResponse = dynamic_cast<MutationResponse*>(dcpResponse.get());
    ASSERT_NE(qi.get(), mutProdResponse->getItem().get());
    EXPECT_LT(dcpResponse->getMessageSize(), keyAndValueMessageSize);

    prepareCheckpointItemsForStep(producers, *producer, *vb);

    /* Stream the snapshot marker */
    ASSERT_EQ(cb::engine_errc::success, producer->step(false, producers));

    /* Stream the mutation */
    ASSERT_EQ(cb::engine_errc::success, producer->step(false, producers));
    std::string value(qi->getValue()->getData(), qi->getValue()->valueSize());
    EXPECT_STREQ(decompressValue(producers.last_value).c_str(), value.c_str());
    EXPECT_LT(producers.last_packet_size, keyAndValueMessageSize);

    protocol_binary_datatype_t expectedDataType =
            isXattr() ? PROTOCOL_BINARY_DATATYPE_XATTR
                      : PROTOCOL_BINARY_DATATYPE_JSON;
    EXPECT_EQ((expectedDataType | PROTOCOL_BINARY_DATATYPE_SNAPPY),
              producers.last_datatype);

    EXPECT_EQ(cb::engine_errc::success, destroy_dcp_stream());
}

TEST_P(CompressionStreamTest,
       NoWithUnderlyingDatatype_CompressionDisabled_ItemCompressed) {
    setup_dcp_stream(
            0, IncludeValue::NoWithUnderlyingDatatype, IncludeXattrs::Yes);
    ASSERT_FALSE(producer->isCompressionEnabled());
    ASSERT_EQ(IncludeValue::NoWithUnderlyingDatatype,
              stream->public_getIncludeValue());
    ASSERT_EQ(IncludeXattrs::Yes, stream->public_getIncludeXattrs());

    // Create a compressed item
    auto item = makeCompressibleItem(vbid,
                                     makeStoredDocKey("key"),
                                     "body000000000000000000000000000000000000",
                                     isXattr() ? PROTOCOL_BINARY_DATATYPE_JSON
                                               : PROTOCOL_BINARY_RAW_BYTES,
                                     true, // compressed
                                     isXattr());

    // ActiveStream::makeResponseFromItem is where we modify the item value (if
    // necessary) before pushing items into the Stream::readyQ. Here we just
    // pass the item in input to the function and check that we get the expected
    // DcpResponse.

    queued_item originalItem(std::move(item));
    const auto resp = stream->public_makeResponseFromItem(
            originalItem, SendCommitSyncWriteAs::Commit);

    const auto* mut = dynamic_cast<MutationResponse*>(resp.get());
    ASSERT_TRUE(mut);

    // Expecting a modified item, new allocation occurred.
    ASSERT_NE(originalItem.get(), mut->getItem().get());

    const auto originalValueSize = originalItem->getNBytes();
    ASSERT_GT(originalValueSize, 0);
    const auto onTheWireValueSize = mut->getItem()->getNBytes();

    if (isXattr()) {
        // Stream::makeResponseFromItem will have inflated the value for
        // removing Xattrs, and then not re-compressed as passive compression
        // is disabled.
        EXPECT_GT(onTheWireValueSize, originalValueSize);
    } else {
        // Body only, which must have been removed.
        EXPECT_EQ(0, onTheWireValueSize);
    }
}

TEST_P(CompressionStreamTest,
       NoWithUnderlyingDatatype_CompressionEnabled_ItemCompressed) {
    // Enable the snappy and passive compression on the connection.
    cookie->setDatatypeSupport(PROTOCOL_BINARY_DATATYPE_SNAPPY);
    setup_dcp_stream(0,
                     IncludeValue::NoWithUnderlyingDatatype,
                     IncludeXattrs::Yes,
                     {{"force_value_compression", "true"}});

    ASSERT_TRUE(producer->isSnappyEnabled());
    ASSERT_TRUE(producer->isCompressionEnabled());
    ASSERT_TRUE(producer->isForceValueCompressionEnabled());
    ASSERT_TRUE(stream->isSnappyEnabled());
    ASSERT_TRUE(stream->isCompressionEnabled());
    ASSERT_TRUE(stream->isForceValueCompressionEnabled());

    ASSERT_EQ(IncludeValue::NoWithUnderlyingDatatype,
              stream->public_getIncludeValue());
    ASSERT_EQ(IncludeXattrs::Yes, stream->public_getIncludeXattrs());

    const auto body = "body000000000000000000000000000000000000";
    const auto key = makeStoredDocKey("key");

    // Create a compressed item
    auto item = makeCompressibleItem(vbid,
                                     key,
                                     body,
                                     isXattr() ? PROTOCOL_BINARY_DATATYPE_JSON
                                               : PROTOCOL_BINARY_RAW_BYTES,
                                     true, // compressed
                                     isXattr());

    // ActiveStream::makeResponseFromItem is where we modify the item value (if
    // necessary) before pushing items into the Stream::readyQ. Here we just
    // pass the item in input to the function and check that we get the expected
    // DcpResponse.

    queued_item originalItem(std::move(item));
    const auto resp = stream->public_makeResponseFromItem(
            originalItem, SendCommitSyncWriteAs::Commit);

    const auto* mut = dynamic_cast<MutationResponse*>(resp.get());
    ASSERT_TRUE(mut);

    // Expecting a modified item, new allocation occurred.
    ASSERT_NE(originalItem.get(), mut->getItem().get());

    const auto originalValueSize = originalItem->getNBytes();
    ASSERT_GT(originalValueSize, 0);
    const auto onTheWireValueSize = mut->getItem()->getNBytes();

    if (isXattr()) {
        // Some extra validation for the Xattr case, for ensuring that the test
        // is valid.
        // During the test, the value of the compressed item is uncompressed /
        // modified / re-compressed, and we make assumptions on sizes for
        // understanding if the final value is compressed. Note that we cannot
        // use the datatype for that, as here we are dealing with
        // IncludeValue::NoWithUnderlyingDatatype, so by definition the datatype
        // is inconsistent with the underlying value.
        // It's very easy to invalidate this test by using a wrong payload. Eg,
        // is the final value-size smaller than the original value-size because
        // we have successfully re-compressed the final value (which is what we
        // want) or because the final value is wrongly uncompressed but still
        // smaller than the original (compressed) payload?
        // The latter may happen if you have Body+Xattr and you remove the Body,
        // which is exactly what we do on IncludeValue::NoWithUnderlyingDatatype

        // Ensure that the uncompressed Xattr block is bigger than the original
        // compressed payload.
        const auto uncompressedXattrSize =
                makeCompressibleItem(vbid,
                                     key,
                                     "" /*body*/,
                                     PROTOCOL_BINARY_DATATYPE_JSON,
                                     false, // compressed
                                     true /*xattrs*/)
                        ->getNBytes();
        ASSERT_GT(uncompressedXattrSize, originalValueSize);

        // Stream::makeResponseFromItem will have inflated the value for
        // removing the Body, and then re-compressed as passive compression is
        // enabled. Before the fix this fails because we miss to re-compress the
        // final value.
        // Note: This is where the test may be invalid if using a wrong payload.
        EXPECT_LT(onTheWireValueSize, originalValueSize);
    } else {
        // Body only, which must have been removed.
        EXPECT_EQ(0, onTheWireValueSize);
    }
}

/**
 * The test verifies that we don't even attempt compression if an item has no
 * value. We would produce and stream a size-1 Snappy value otherwise.
 */
TEST_P(CompressionStreamTest, CompressionEnabled_NoValue) {
    // Enable the snappy and passive compression on the connection.
    cookie->setDatatypeSupport(PROTOCOL_BINARY_DATATYPE_SNAPPY);

    // Note: Whatever input, we want to stream a size-0 value
    setup_dcp_stream(0,
                     IncludeValue::No,
                     IncludeXattrs::No,
                     {{"force_value_compression", "true"}});

    ASSERT_TRUE(producer->isSnappyEnabled());
    ASSERT_TRUE(producer->isCompressionEnabled());
    ASSERT_TRUE(producer->isForceValueCompressionEnabled());
    ASSERT_TRUE(stream->isSnappyEnabled());
    ASSERT_TRUE(stream->isCompressionEnabled());
    ASSERT_TRUE(stream->isForceValueCompressionEnabled());

    ASSERT_EQ(IncludeValue::No, stream->public_getIncludeValue());
    ASSERT_EQ(IncludeXattrs::No, stream->public_getIncludeXattrs());

    // Create a compressed item
    auto item = makeCompressibleItem(vbid,
                                     makeStoredDocKey("key"),
                                     "body000000000000000000000000000000000000",
                                     isXattr() ? PROTOCOL_BINARY_DATATYPE_JSON
                                               : PROTOCOL_BINARY_RAW_BYTES,
                                     false, // compressed
                                     isXattr());
    ASSERT_GT(item->getNBytes(), 0);

    // ActiveStream::makeResponseFromItem is where we modify the item value (if
    // necessary) before pushing items into the Stream::readyQ. Here we just
    // pass the item in input to the function and check that we get the expected
    // DcpResponse.

    queued_item originalItem(std::move(item));
    const auto resp = stream->public_makeResponseFromItem(
            originalItem, SendCommitSyncWriteAs::Commit);

    const auto* mut = dynamic_cast<MutationResponse*>(resp.get());
    ASSERT_TRUE(mut);

    // Expecting a modified item, new allocation occurred.
    ASSERT_NE(originalItem.get(), mut->getItem().get());

    // We did compress but discarded the final value as it is larger than the
    // input, we stream no value as expected.
    EXPECT_EQ(0, mut->getItem()->getNBytes());
}

class ConnectionTest : public DCPTest,
                       public ::testing::WithParamInterface<std::string> {
protected:
    void SetUp() override {
        if (!config_string.empty()) {
            config_string += ";";
        }

        config_string += sanitizeTestParamConfigString(GetParam());

        DCPTest::SetUp();
        vbid = Vbid(0);
    }

    cb::engine_errc set_vb_state(Vbid vbid, vbucket_state_t state) {
        return engine->getKVBucket()->setVBucketState(
                vbid, state, {}, TransferVB::Yes);
    }

    /* vbucket associated with this connection */
    Vbid vbid;
};

TEST_P(ConnectionTest, connection_cleanup_interval_config) {
    MockDcpConnMap connMap(*engine);
    ConnManager connMan(*engine, &connMap);
    auto& config = engine->getConfiguration();
    EXPECT_FLOAT_EQ(config.getConnectionCleanupInterval(),
                    connMan.connectionCleanupInterval.load().count());

    ASSERT_NE(2.2, config.getConnectionCleanupInterval());
    config.setConnectionCleanupInterval(3.3);
    config.setConnectionCleanupInterval(2.2);
    EXPECT_FLOAT_EQ(2.2, config.getConnectionCleanupInterval());
    EXPECT_FLOAT_EQ(2.2, connMan.connectionCleanupInterval.load().count());

    try {
        config.setConnectionCleanupInterval(0.01);
    } catch (const std::range_error& ex) {
        EXPECT_THAT(ex.what(),
                    testing::HasSubstr(
                            "Validation Error, connection_cleanup_interval "
                            "takes values between 0.100000 and "));
        EXPECT_FLOAT_EQ(2.2, config.getConnectionCleanupInterval());
        EXPECT_FLOAT_EQ(2.2, connMan.connectionCleanupInterval.load().count());
        return;
    }
    FAIL();
}

TEST_P(ConnectionTest, connection_cleanup_interval_connman) {
    using namespace std::chrono_literals;
    auto* cookie = create_mock_cookie(engine);
    MockDcpConnMap connMap(*engine);
    ConnManager connMan(*engine, &connMap);
    auto& config = engine->getConfiguration();
    // cleanup time is checked every connMan run, so it should happen after two
    config.setConnectionManagerInterval(100);
    config.setConnectionCleanupInterval(150);

    ASSERT_TRUE(connMan.run());
    EXPECT_EQ(0, connMap.getNumberOfDeadConnections());
    connMap.newConsumer(*cookie, "test_consumer");
    EXPECT_EQ(0, connMap.getNumberOfDeadConnections());

    connMap.disconnect(cookie);
    EXPECT_EQ(1, connMap.getNumberOfDeadConnections());
    ASSERT_TRUE(connMan.run());
    EXPECT_EQ(1, connMap.getNumberOfDeadConnections());

    connMan.lastConnectionCleanupTime -= 100s;
    ASSERT_TRUE(connMan.run());
    EXPECT_EQ(1, connMap.getNumberOfDeadConnections());

    connMan.lastConnectionCleanupTime -= 150s;
    ASSERT_TRUE(connMan.run());
    EXPECT_EQ(0, connMap.getNumberOfDeadConnections());
    destroy_mock_cookie(cookie);
}

/*
 * Test that the connection manager interval is a multiple of the value we
 * are setting the noop interval to.  This ensures we do not set the the noop
 * interval to a value that cannot be adhered to.  The reason is that if there
 * is no DCP traffic we snooze for the connection manager interval before
 * sending the noop.
 */
TEST_P(ConnectionTest, test_mb19955) {
    auto* cookie = create_mock_cookie(engine);
    engine->getConfiguration().setConnectionManagerInterval(2);

    // Create a Mock Dcp producer
    auto producer = std::make_shared<MockDcpProducer>(*engine,
                                                      cookie,
                                                      "test_producer",
                                                      /*flags*/ 0);
    // "1" is not a multiple of "2" and so we should return
    // cb::engine_errc::invalid_arguments
    EXPECT_EQ(cb::engine_errc::invalid_arguments,
              producer->control(0, "set_noop_interval", "1"))
            << "Expected producer.control to return "
               "cb::engine_errc::invalid_arguments";
    destroy_mock_cookie(cookie);
}

/*
 * Test that if a noop is ready to send, but the DCP buffer is full, that
 * we correctly handle that and don't incorrectly record that the noop was
 * successfully sent.
 */
TEST_P(ConnectionTest, test_maybesendnoop_buffer_full) {
    auto* cookie = create_mock_cookie(engine);
    // Create a Mock Dcp producer
    auto producer = std::make_shared<MockDcpProducer>(*engine,
                                                      cookie,
                                                      "test_producer",
                                                      /*flags*/ 0);

    // Define mock producers which return too_big when attempting to send
    // a noop - i.e. buffer is full.
    class MockE2BigMessageProducers : public MockDcpMessageProducers {
    public:
        cb::engine_errc noop(uint32_t) override {
            return cb::engine_errc::too_big;
        }

    } producers;

    producer->setNoopEnabled(MockDcpProducer::NoopMode::Enabled);
    // Record current send time, so we can later check it hasn't changed.
    const auto send_time = producer->getNoopSendTime();
    // Advance time so when we call maybeSendNoop, it appears as if sufficient
    // time has advanced that we should attempt to send noop.
    TimeTraveller marty(engine->getConfiguration().getDcpIdleTimeout() + 1);
    // Attempt to send no-op - should fail as mock claims buffer is full.
    cb::engine_errc ret = producer->maybeSendNoop(producers);
    EXPECT_EQ(cb::engine_errc::too_big, ret)
            << "maybeSendNoop not returning cb::engine_errc::too_big";
    EXPECT_FALSE(producer->getNoopPendingRecv())
            << "Waiting for noop acknowledgement";
    EXPECT_EQ(send_time, producer->getNoopSendTime())
            << "SendTime has been updated";
    producer->cancelCheckpointCreatorTask();
    destroy_mock_cookie(cookie);
}

/**
 * Test that a DCP Producer correctly sends a noop after the specified interval
 * has elapsed.
 */
TEST_P(ConnectionTest, test_maybesendnoop_send_noop) {
    auto* cookie = create_mock_cookie(engine);
    // Create a Mock Dcp producer
    auto producer = std::make_shared<MockDcpProducer>(*engine,
                                                      cookie,
                                                      "test_producer",
                                                      /*flags*/ 0);

    MockDcpMessageProducers producers;
    producer->setNoopEnabled(MockDcpProducer::NoopMode::Enabled);
    // Record current send time, so we can later check it changes on send.
    const auto send_time = producer->getNoopSendTime();
    // Advance time so when we call maybeSendNoop, it appears as if sufficient
    // time has advanced that we should attempt to send noop.
    TimeTraveller marty(engine->getConfiguration().getDcpIdleTimeout() + 1);
    producer->setNoopSendTime(send_time);
    cb::engine_errc ret = producer->maybeSendNoop(producers);
    EXPECT_EQ(cb::engine_errc::success, ret)
            << "maybeSendNoop not returning cb::engine_errc::success";
    EXPECT_TRUE(producer->getNoopPendingRecv())
            << "Not waiting for noop acknowledgement";
    EXPECT_NE(send_time, producer->getNoopSendTime())
            << "SendTime has not been updated";
    producer->cancelCheckpointCreatorTask();
    destroy_mock_cookie(cookie);
}

TEST_P(ConnectionTest, test_maybesendnoop_noop_already_pending) {
    auto* cookie = create_mock_cookie(engine);
    // Create a Mock Dcp producer
    auto producer = std::make_shared<MockDcpProducer>(*engine,
                                                      cookie,
                                                      "test_producer",
                                                      /*flags*/ 0);

    MockDcpMessageProducers producers;
    const auto send_time = ep_uptime_now();
    TimeTraveller marty(engine->getConfiguration().getDcpIdleTimeout() + 1);
    producer->setNoopEnabled(MockDcpProducer::NoopMode::Enabled);
    producer->setNoopSendTime(send_time);
    cb::engine_errc ret = producer->maybeSendNoop(producers);
    // Check to see if a noop was sent i.e. returned cb::engine_errc::success
    EXPECT_EQ(cb::engine_errc::success, ret)
            << "maybeSendNoop not returning cb::engine_errc::success";
    EXPECT_TRUE(producer->getNoopPendingRecv())
            << "Not awaiting noop acknowledgement";
    EXPECT_NE(send_time, producer->getNoopSendTime())
            << "SendTime has not been updated";
    ret = producer->maybeSendNoop(producers);
    // Check to see if a noop was not sent i.e. returned cb::engine_errc::failed
    EXPECT_EQ(cb::engine_errc::failed, ret)
            << "maybeSendNoop not returning cb::engine_errc::failed";
    producer->setLastReceiveTime(send_time);
    ret = producer->maybeDisconnect();
    // Check to see if we want to disconnect i.e. returned
    // cb::engine_errc::disconnect
    EXPECT_EQ(cb::engine_errc::disconnect, ret)
            << "maybeDisconnect not returning cb::engine_errc::disconnect";
    const auto idleTimeout = std::chrono::seconds(
            engine->getConfiguration().getDcpIdleTimeout());
    producer->setLastReceiveTime(send_time + idleTimeout + 1s);
    ret = producer->maybeDisconnect();
    // Check to see if we don't want to disconnect i.e. returned
    // cb::engine_errc::failed
    EXPECT_EQ(cb::engine_errc::failed, ret)
            << "maybeDisconnect not returning cb::engine_errc::failed";
    EXPECT_TRUE(producer->getNoopPendingRecv())
            << "Not waiting for noop acknowledgement";
    producer->cancelCheckpointCreatorTask();
    destroy_mock_cookie(cookie);
}

TEST_P(ConnectionTest, test_maybesendnoop_not_enabled) {
    auto* cookie = create_mock_cookie(engine);
    // Create a Mock Dcp producer
    auto producer = std::make_shared<MockDcpProducer>(*engine,
                                                      cookie,
                                                      "test_producer",
                                                      /*flags*/ 0);

    MockDcpMessageProducers producers;
    producer->setNoopEnabled(MockDcpProducer::NoopMode::Disabled);
    const auto send_time = ep_uptime_now() + 21s;
    producer->setNoopSendTime(send_time);
    cb::engine_errc ret = producer->maybeSendNoop(producers);
    EXPECT_EQ(cb::engine_errc::failed, ret)
            << "maybeSendNoop not returning cb::engine_errc::failed";
    EXPECT_FALSE(producer->getNoopPendingRecv())
            << "Waiting for noop acknowledgement";
    EXPECT_EQ(send_time, producer->getNoopSendTime())
            << "SendTime has been updated";
    producer->cancelCheckpointCreatorTask();
    destroy_mock_cookie(cookie);
}

TEST_P(ConnectionTest, test_maybesendnoop_not_sufficient_time_passed) {
    auto* cookie = create_mock_cookie(engine);
    // Create a Mock Dcp producer
    auto producer = std::make_shared<MockDcpProducer>(*engine,
                                                      cookie,
                                                      "test_producer",
                                                      /*flags*/ 0);

    MockDcpMessageProducers producers;
    producer->setNoopEnabled(MockDcpProducer::NoopMode::Enabled);
    auto current_time = ep_uptime_now();
    producer->setNoopSendTime(current_time);
    cb::engine_errc ret = producer->maybeSendNoop(producers);
    EXPECT_EQ(cb::engine_errc::failed, ret)
            << "maybeSendNoop not returning cb::engine_errc::failed";
    EXPECT_FALSE(producer->getNoopPendingRecv())
            << "Waiting for noop acknowledgement";
    EXPECT_EQ(current_time, producer->getNoopSendTime())
            << "SendTime has been incremented";
    producer->cancelCheckpointCreatorTask();
    destroy_mock_cookie(cookie);
}

TEST_P(ConnectionTest, test_deadConnections) {
    MockDcpConnMap connMap(*engine);
    connMap.initialize();
    auto* cookie = create_mock_cookie(engine);
    // Create a new Dcp producer
    connMap.newProducer(*cookie,
                        "test_producer",
                        /*flags*/ 0);

    // Disconnect the producer connection
    connMap.disconnect(cookie);
    EXPECT_EQ(1, connMap.getNumberOfDeadConnections())
        << "Unexpected number of dead connections";
    connMap.manageConnections();
    // Should be zero deadConnections
    EXPECT_EQ(0, connMap.getNumberOfDeadConnections())
        << "Dead connections still remain";

    destroy_mock_cookie(cookie);
}

TEST_P(ConnectionTest, test_mb23637_findByNameWithConnectionDoDisconnect) {
    MockDcpConnMap connMap(*engine);
    connMap.initialize();
    auto* cookie = create_mock_cookie(engine);
    // Create a new Dcp producer
    connMap.newProducer(*cookie,
                        "test_producer",
                        /*flags*/ 0);
    // should be able to find the connection
    ASSERT_NE(nullptr, connMap.findByName("eq_dcpq:test_producer"));
    // Disconnect the producer connection
    connMap.disconnect(cookie);
    ASSERT_EQ(1, connMap.getNumberOfDeadConnections())
        << "Unexpected number of dead connections";
    // should not be able to find because the connection has been marked as
    // wanting to disconnect
    EXPECT_EQ(nullptr, connMap.findByName("eq_dcpq:test_producer"));
    connMap.manageConnections();
    // Should be zero deadConnections
    EXPECT_EQ(0, connMap.getNumberOfDeadConnections())
        << "Dead connections still remain";

    destroy_mock_cookie(cookie);
}

TEST_P(ConnectionTest, test_mb23637_findByNameWithDuplicateConnections) {
    MockDcpConnMap connMap(*engine);
    connMap.initialize();
    auto* cookie1 = create_mock_cookie(engine);
    auto* cookie2 = create_mock_cookie(engine);
    // Create a new Dcp producer
    DcpProducer* producer = connMap.newProducer(*cookie1,
                                                "test_producer",
                                                /*flags*/ 0);
    ASSERT_NE(nullptr, producer) << "producer is null";
    // should be able to find the connection
    ASSERT_NE(nullptr, connMap.findByName("eq_dcpq:test_producer"));

    // Create a duplicate Dcp producer
    DcpProducer* duplicateproducer =
            connMap.newProducer(*cookie2, "test_producer", /*flags*/ 0);
    ASSERT_TRUE(producer->doDisconnect()) << "producer doDisconnect == false";
    ASSERT_NE(nullptr, duplicateproducer) << "duplicateproducer is null";

    // should find the duplicateproducer as the first producer has been marked
    // as wanting to disconnect
    EXPECT_EQ(duplicateproducer,
              connMap.findByName("eq_dcpq:test_producer").get());

    // Disconnect the producer connection
    connMap.disconnect(cookie1);
    // Disconnect the duplicateproducer connection
    connMap.disconnect(cookie2);
    EXPECT_EQ(2, connMap.getNumberOfDeadConnections())
        << "Unexpected number of dead connections";

    connMap.manageConnections();
    // Should be zero deadConnections
    EXPECT_EQ(0, connMap.getNumberOfDeadConnections())
        << "Dead connections still remain";

    destroy_mock_cookie(cookie1);
    destroy_mock_cookie(cookie2);
}


TEST_P(ConnectionTest, test_mb17042_duplicate_name_producer_connections) {
    MockDcpConnMap connMap(*engine);
    connMap.initialize();
    auto* cookie1 = create_mock_cookie(engine);
    auto* cookie2 = create_mock_cookie(engine);
    // Create a new Dcp producer
    DcpProducer* producer = connMap.newProducer(*cookie1,
                                                "test_producer",
                                                /*flags*/ 0);
    EXPECT_NE(nullptr, producer) << "producer is null";

    // Create a duplicate Dcp producer
    DcpProducer* duplicateproducer = connMap.newProducer(*cookie2,
                                                         "test_producer",
                                                         /*flags*/ 0);
    EXPECT_TRUE(producer->doDisconnect()) << "producer doDisconnect == false";
    EXPECT_NE(nullptr, duplicateproducer) << "duplicateproducer is null";

    // Disconnect the producer connection
    connMap.disconnect(cookie1);
    // Disconnect the duplicateproducer connection
    connMap.disconnect(cookie2);
    // Cleanup the deadConnections
    connMap.manageConnections();
    // Should be zero deadConnections
    EXPECT_EQ(0, connMap.getNumberOfDeadConnections())
        << "Dead connections still remain";

    destroy_mock_cookie(cookie1);
    destroy_mock_cookie(cookie2);
}

TEST_P(ConnectionTest, test_mb17042_duplicate_name_consumer_connections) {
    MockDcpConnMap connMap(*engine);
    connMap.initialize();
    auto* cookie1 = create_mock_cookie(engine);
    auto* cookie2 = create_mock_cookie(engine);
    // Create a new Dcp consumer
    DcpConsumer* consumer = connMap.newConsumer(*cookie1, "test_consumer");
    EXPECT_NE(nullptr, consumer) << "consumer is null";

    // Create a duplicate Dcp consumer
    DcpConsumer* duplicateconsumer =
            connMap.newConsumer(*cookie2, "test_consumer");
    EXPECT_TRUE(consumer->doDisconnect()) << "consumer doDisconnect == false";
    EXPECT_NE(nullptr, duplicateconsumer) << "duplicateconsumer is null";

    // Disconnect the consumer connection
    connMap.disconnect(cookie1);
    // Disconnect the duplicateconsumer connection
    connMap.disconnect(cookie2);
    // Cleanup the deadConnections
    connMap.manageConnections();
    // Should be zero deadConnections
    EXPECT_EQ(0, connMap.getNumberOfDeadConnections())
        << "Dead connections still remain";

    destroy_mock_cookie(cookie1);
    destroy_mock_cookie(cookie2);
}

TEST_P(ConnectionTest, test_producer_unknown_ctrl_msg) {
    auto* cookie = create_mock_cookie(engine);
    /* Create a new Dcp producer */
    auto producer = std::make_shared<MockDcpProducer>(*engine,
                                                      cookie,
                                                      "test_producer",
                                                      /*flags*/ 0);

    /* Send an unknown control message to the producer and expect an error code
       of "cb::engine_errc::invalid_arguments" */
    const std::string unknownCtrlMsg("unknown");
    const std::string unknownCtrlValue("blah");
    EXPECT_EQ(cb::engine_errc::invalid_arguments,
              producer->control(0, unknownCtrlMsg, unknownCtrlValue));
    destroy_mock_cookie(cookie);
}

TEST_P(ConnectionTest, test_update_of_last_message_time_in_consumer) {
    auto* cookie = create_mock_cookie(engine);
    Vbid vbid(0);
    // Create a Mock Dcp consumer
    auto consumer =
            std::make_shared<MockDcpConsumer>(*engine, cookie, "test_consumer");
    // Define a known, large time point which we initialise consumer's
    // lastMessageTime to, we can then check after receiving messages it has
    // changed.
    const std::chrono::steady_clock::time_point initMsgTime(1234s);
    consumer->setLastMessageTime(initMsgTime);
    consumer->addStream(/*opaque*/ 0, vbid, /*flags*/ 0);
    EXPECT_NE(initMsgTime, consumer->getLastMessageTime())
        << "lastMessagerTime not updated for addStream";
    consumer->setLastMessageTime(initMsgTime);
    consumer->closeStream(/*opaque*/ 0, vbid);
    EXPECT_NE(initMsgTime, consumer->getLastMessageTime())
        << "lastMessagerTime not updated for closeStream";
    consumer->setLastMessageTime(initMsgTime);
    consumer->streamEnd(/*opaque*/ 0, vbid, cb::mcbp::DcpStreamEndStatus::Ok);
    EXPECT_NE(initMsgTime, consumer->getLastMessageTime())
        << "lastMessagerTime not updated for streamEnd";
    const DocKey docKey{nullptr, 0, DocKeyEncodesCollectionId::No};
    consumer->mutation(0, // opaque
                       docKey,
                       {}, // value
                       PROTOCOL_BINARY_RAW_BYTES,
                       0, // cas
                       vbid, // vbucket
                       0, // flags
                       0, // locktime
                       0, // by seqno
                       0, // rev seqno
                       0, // exptime
                       {}, // meta
                       0); // nru
    EXPECT_NE(initMsgTime, consumer->getLastMessageTime())
        << "lastMessagerTime not updated for mutation";
    consumer->setLastMessageTime(initMsgTime);
    consumer->deletion(0, // opaque
                       docKey,
                       {}, // value
                       PROTOCOL_BINARY_RAW_BYTES,
                       0, // cas
                       vbid, // vbucket
                       0, // by seqno
                       0, // rev seqno
                       {}); // meta
    EXPECT_NE(initMsgTime, consumer->getLastMessageTime())
        << "lastMessagerTime not updated for deletion";
    consumer->setLastMessageTime(initMsgTime);
    consumer->expiration(0, // opaque
                         docKey,
                         {}, // value
                         PROTOCOL_BINARY_RAW_BYTES,
                         0, // cas
                         vbid, // vbucket
                         0, // by seqno
                         0, // rev seqno
                         {}); // meta
    EXPECT_NE(initMsgTime, consumer->getLastMessageTime())
        << "lastMessagerTime not updated for expiration";
    consumer->setLastMessageTime(initMsgTime);
    consumer->snapshotMarker(/*opaque*/ 0,
                             vbid,
                             /*start_seqno*/ 0,
                             /*end_seqno*/ 0,
                             /*flags*/ 0,
                             /*HCS*/ {},
                             /*maxVisibleSeqno*/ {});
    EXPECT_NE(initMsgTime, consumer->getLastMessageTime())
        << "lastMessagerTime not updated for snapshotMarker";
    consumer->setLastMessageTime(initMsgTime);
    consumer->noop(/*opaque*/0);
    EXPECT_NE(initMsgTime, consumer->getLastMessageTime())
        << "lastMessagerTime not updated for noop";
    consumer->setLastMessageTime(initMsgTime);
    consumer->setVBucketState(/*opaque*/ 0,
                              vbid,
                              /*state*/ vbucket_state_active);
    EXPECT_NE(initMsgTime, consumer->getLastMessageTime())
        << "lastMessagerTime not updated for setVBucketState";
    destroy_mock_cookie(cookie);
}



TEST_P(ConnectionTest, consumer_waits_for_add_stream) {
    auto* cookie = create_mock_cookie(engine);
    MockDcpMessageProducers producers;
    MockDcpConsumer consumer(*engine, cookie, "test_consumer");
    ASSERT_EQ(cb::engine_errc::would_block, consumer.step(false, producers));
    // fake that we received add stream
    consumer.setPendingAddStream(false);
    ASSERT_EQ(cb::engine_errc::success, consumer.step(false, producers));

    destroy_mock_cookie(cookie);
}

TEST_P(ConnectionTest, consumer_get_error_map) {
    // We want to test that the Consumer processes the GetErrorMap negotiation
    // with the Producer correctly. I.e., the Consumer must check the
    // Producer's version and set internal flags accordingly.
    // Note: we test both the cases of pre-5.0.0 and post-5.0.0 Producer
    for (auto prodIsV5orHigher : {true, false}) {
        auto* cookie = create_mock_cookie(engine);
        // GetErrorMap negotiation performed only if NOOP is enabled
        engine->getConfiguration().setDcpEnableNoop(true);
        MockDcpMessageProducers producers;

        // Create a mock DcpConsumer
        MockDcpConsumer consumer(*engine, cookie, "test_consumer");
        consumer.setPendingAddStream(false);
        ASSERT_EQ(1 /*PendingRequest*/,
                  static_cast<uint8_t>(consumer.getGetErrorMapState()));

        // If Flow Control is enabled, then the first call to step() will handle
        // the Flow Control negotiation. We do not want to test that here, so
        // this is just to let the test to work with all EP configurations.
        if (engine->getConfiguration().isDcpConsumerFlowControlEnabled()) {
            ASSERT_EQ(cb::engine_errc::success,
                      consumer.step(false, producers));
        }

        // The next call to step() is expected to start the GetErrorMap
        // negotiation
        ASSERT_EQ(cb::engine_errc::success, consumer.step(false, producers));
        ASSERT_EQ(2 /*PendingResponse*/,
                  static_cast<uint8_t>(consumer.getGetErrorMapState()));

        // At this point the consumer is waiting for a response from the
        // producer. I simulate the producer's response with a call to
        // handleResponse()
        cb::mcbp::Response resp{};
        resp.setMagic(cb::mcbp::Magic::ClientResponse);
        resp.setOpcode(cb::mcbp::ClientOpcode::GetErrorMap);
        resp.setStatus(prodIsV5orHigher ? cb::mcbp::Status::Success
                                        : cb::mcbp::Status::UnknownCommand);
        // pre-5.0.0 producer is no longer supported, handleResponse will return
        // false in that case.
        ASSERT_EQ(prodIsV5orHigher, consumer.handleResponse(resp));

        destroy_mock_cookie(cookie);
    }
}

// Regression test for MB 20645 - ensure that a call to addStats after a
// connection has been disconnected (and closeAllStreams called) doesn't crash.
TEST_P(ConnectionTest, test_mb20645_stats_after_closeAllStreams) {
    MockDcpConnMap connMap(*engine);
    connMap.initialize();
    auto* cookie = create_mock_cookie(engine);
    // Create a new Dcp producer
    DcpProducer* producer = connMap.newProducer(*cookie,
                                                "test_producer",
                                                /*flags*/ 0);

    // Disconnect the producer connection
    connMap.disconnect(cookie);

    auto* cookie2 = create_mock_cookie();
    // Try to read stats. Shouldn't crash.
    producer->addStats(
            [](std::string_view key, std::string_view value, const auto&) {},
            *cookie2);
    destroy_mock_cookie(cookie2);
    destroy_mock_cookie(cookie);
}

// Verify that when a DELETE_BUCKET event occurs, we correctly notify any
// DCP connections which are currently in ewouldblock state, so the frontend
// can correctly close the connection.
// If we don't notify then front-end connections can hang for a long period of
// time).
TEST_P(ConnectionTest, test_mb20716_connmap_notify_on_delete) {
    MockDcpConnMap connMap(*engine);
    connMap.initialize();
    auto* cookie = create_mock_cookie(engine);
    // Create a new Dcp producer.
    DcpProducer* producer = connMap.newProducer(*cookie,
                                                "mb_20716r",
                                                /*flags*/ 0);

    // Check preconditions.
    EXPECT_TRUE(producer->isPaused());

    // Hook into notify_io_complete.
    // We (ab)use the engine_specific API to pass a pointer to a count of
    // how many times notify_io_complete has been called.
    size_t notify_count = 0;
    cookie->getConnection().setUserScheduleDcpStep(
            [&notify_count]() { notify_count++; });

    // 0. Should start with no notifications.
    ASSERT_EQ(0, notify_count);

    // 1. Simulate a bucket deletion.
    connMap.shutdownAllConnections();

    // Can also get a second notify as part of manageConnections being called
    // in shutdownAllConnections().
    EXPECT_GE(notify_count, 1)
        << "expected at least one notify after shutting down all connections";

    // Restore notify_io_complete callback.
    destroy_mock_cookie(cookie);
}

// Consumer variant of above test.
TEST_P(ConnectionTest, test_mb20716_connmap_notify_on_delete_consumer) {
    MockDcpConnMap connMap(*engine);
    connMap.initialize();
    auto* cookie = create_mock_cookie(engine);
    // Create a new Dcp consumer
    auto& consumer = dynamic_cast<MockDcpConsumer&>(
            *connMap.newConsumer(*cookie, "mb_20716_consumer"));
    consumer.setPendingAddStream(false);

    // Move consumer into paused state (aka EWOULDBLOCK).
    MockDcpMessageProducers producers;
    cb::engine_errc result;
    do {
        result = consumer.step(false, producers);
        handleProducerResponseIfStepBlocked(consumer, producers);
    } while (result == cb::engine_errc::success);
    EXPECT_EQ(cb::engine_errc::would_block, result);

    // Check preconditions.
    EXPECT_TRUE(consumer.isPaused());

    size_t notify_count = 0;
    cookie->getConnection().setUserScheduleDcpStep(
            [&notify_count]() { notify_count++; });

    // 0. Should start with no notifications.
    ASSERT_EQ(0, notify_count);

    // 1. Simulate a bucket deletion.
    connMap.shutdownAllConnections();

    // Can also get a second notify as part of manageConnections being called
    // in shutdownAllConnections().
    EXPECT_GE(notify_count, 1)
        << "expected at least one notify after shutting down all connections";

    // Restore notify_io_complete callback.
    destroy_mock_cookie(cookie);
}

TEST_P(ConnectionTest, ConsumerWithoutConsumerNameDoesNotEnableSyncRepl) {
    MockDcpConnMap connMap(*engine);
    connMap.initialize();
    auto* cookie = create_mock_cookie(engine);
    // Create a new Dcp consumer
    auto& consumer = dynamic_cast<MockDcpConsumer&>(
            *connMap.newConsumer(*cookie, "consumer"));
    consumer.setPendingAddStream(false);
    EXPECT_FALSE(consumer.isSyncReplicationEnabled());
    EXPECT_EQ(DcpConsumer::BlockingDcpControlNegotiation::State::Completed,
              consumer.public_getSyncReplNegotiation().state);

    destroy_mock_cookie(cookie);
}

TEST_P(ConnectionTest, ConsumerWithConsumerNameEnablesSyncRepl) {
    MockDcpConnMap connMap(*engine);
    connMap.initialize();
    auto* cookie = create_mock_cookie(engine);
    // Create a new Dcp consumer
    auto& consumer = dynamic_cast<MockDcpConsumer&>(
            *connMap.newConsumer(*cookie, "consumer", "replica1"));
    consumer.setPendingAddStream(false);
    EXPECT_FALSE(consumer.isSyncReplicationEnabled());
    using State = DcpConsumer::BlockingDcpControlNegotiation::State;
    auto syncReplNeg = consumer.public_getSyncReplNegotiation();
    EXPECT_EQ(State::PendingRequest, syncReplNeg.state);

    // Move consumer into paused state (aka EWOULDBLOCK) by stepping through the
    // DCP_CONTROL logic.
    MockDcpMessageProducers producers;
    cb::engine_errc result;
    do {
        result = consumer.step(false, producers);
        handleProducerResponseIfStepBlocked(consumer, producers);
        syncReplNeg = consumer.public_getSyncReplNegotiation();
    } while (syncReplNeg.state != State::Completed);
    EXPECT_EQ(cb::engine_errc::success, result);

    // Last step - send the consumer name
    ASSERT_TRUE(consumer.public_getPendingSendConsumerName());
    EXPECT_EQ(cb::engine_errc::success, consumer.step(false, producers));

    // SyncReplication negotiation is now completed, SyncReplication is enabled
    // on this consumer, and we have sent the consumer name to the producer.
    EXPECT_TRUE(consumer.isSyncReplicationEnabled());
    EXPECT_FALSE(consumer.public_getPendingSendConsumerName());
    EXPECT_EQ("replica1", producers.last_value);

    destroy_mock_cookie(cookie);
}

/// Verify that a DcpConsumer correctly handles a matched version setup where
/// the Producer side of the connection supports a floating-point seconds value
/// for DcpControl("set_noop_interval") (i.e. v7.6+). DcpConsumer should
/// correctly setup a (potentially) sub-second value.
TEST_P(ConnectionTest, MillisecondNoopIntervalAcceptedByProducer) {
    MockDcpConnMap connMap(*engine);
    connMap.initialize();
    auto* cookie = create_mock_cookie(engine);
    // Create a new Dcp consumer
    auto& consumer = dynamic_cast<MockDcpConsumer&>(
            *connMap.newConsumer(*cookie, "consumer", "replica1"));
    consumer.setPendingAddStream(false);
    using State = DcpConsumer::NoopIntervalNegotiation::State;
    auto& noopRegState = consumer.public_getnoopIntervalNegotiation();
    ASSERT_EQ(State::PendingMillisecondsRequest, noopRegState.state);

    // Step Consumer to the point where it has sent a set_noop_interval request
    // in floating-point seconds.
    MockDcpMessageProducers producers;
    while (true) {
        EXPECT_EQ(cb::engine_errc::success, consumer.step(false, producers));
        if (noopRegState.state != State::PendingMillisecondsRequest) {
            // Reached where we want to stop - point where Consumer has just
            // sent the DcpControl message to producer; we want to specify
            // a specific response.
            break;
        }
        handleProducerResponseIfStepBlocked(consumer, producers);
    };
    EXPECT_EQ(State::PendingMillisecondsResponse, noopRegState.state);
    // Have producer respond to consumer with success.
    auto sendDcpControlResponse = [&producers](auto& consumer, auto status) {
        cb::mcbp::Response resp{};
        resp.setMagic(cb::mcbp::Magic::ClientResponse);
        resp.setOpcode(cb::mcbp::ClientOpcode::DcpControl);
        resp.setStatus(status);
        resp.setOpaque(producers.last_opaque);
        return consumer.handleResponse(resp);
    };
    EXPECT_TRUE(sendDcpControlResponse(consumer, cb::mcbp::Status::Success));

    // Step consumer, should change state to complete.
    EXPECT_EQ(cb::engine_errc::success, consumer.step(false, producers));
    EXPECT_EQ(State::Completed, noopRegState.state);

    destroy_mock_cookie(cookie);
}

/// Verify that a DcpConsumer correctly handles a mixed-mode setup where the
/// Producer side of the connection doesn't support a floating-point seconds
/// value for DcpControl("set_noop_interval") (i.e. <v7.6) and rejects it.
/// DcpConsumer should handle this and try again specifying as seconds.
TEST_P(ConnectionTest, MillisecondNoopIntervalRejectedByDownlevelProducer) {
    MockDcpConnMap connMap(*engine);
    connMap.initialize();
    auto* cookie = create_mock_cookie(engine);
    // Create a new Dcp consumer
    auto& consumer = dynamic_cast<MockDcpConsumer&>(
            *connMap.newConsumer(*cookie, "consumer", "replica1"));
    consumer.setPendingAddStream(false);
    using State = DcpConsumer::NoopIntervalNegotiation::State;
    auto& noopRegState = consumer.public_getnoopIntervalNegotiation();
    ASSERT_EQ(State::PendingMillisecondsRequest, noopRegState.state);

    // Step Consumer to the point where it has sent a set_noop_interval request
    // in floating-point seconds.
    MockDcpMessageProducers producers;
    while (true) {
        EXPECT_EQ(cb::engine_errc::success, consumer.step(false, producers));
        if (noopRegState.state != State::PendingMillisecondsRequest) {
            // Reached where we want to stop - point where Consumer has just
            // sent the DcpControl message to producer; we want to specify
            // a specific response.
            break;
        }
        handleProducerResponseIfStepBlocked(consumer, producers);
    };
    EXPECT_EQ(State::PendingMillisecondsResponse, noopRegState.state);
    // Have producer respond to consumer with invalid_arguments as per producer
    // if a non-integer value is seen.
    auto sendDcpControlResponse = [&producers](auto& consumer, auto status) {
        cb::mcbp::Response resp{};
        resp.setMagic(cb::mcbp::Magic::ClientResponse);
        resp.setOpcode(cb::mcbp::ClientOpcode::DcpControl);
        resp.setStatus(status);
        resp.setOpaque(producers.last_opaque);
        return consumer.handleResponse(resp);
    };
    // Consumer should handle the Einval, and fallback to sending integer.
    EXPECT_TRUE(sendDcpControlResponse(consumer, cb::mcbp::Status::Einval));

    // Step consumer, should change state to sending an integer seconds request.
    EXPECT_EQ(cb::engine_errc::success, consumer.step(false, producers));
    EXPECT_EQ("1", producers.last_value);
    EXPECT_EQ(State::PendingSecondsResponse, noopRegState.state);

    // Have producer respond to consumer with success this time.
    EXPECT_TRUE(sendDcpControlResponse(consumer, cb::mcbp::Status::Success));
    EXPECT_EQ(State::Completed, noopRegState.state);

    destroy_mock_cookie(cookie);
}

class DcpConnMapTest : public ::testing::Test {
protected:
    void SetUp() override {
        ExecutorPool::create();

        const auto dbname = dbnameFromCurrentGTestInfo();
        removePathIfExists(dbname);

        const auto extraConfig = "dbname=" + dbname;
        engine = SynchronousEPEngine::build(extraConfig);

        initialize_time_functions(get_mock_server_api()->core);

        /* Set up one vbucket in the bucket */
        engine->getKVBucket()->setVBucketState(vbid, vbucket_state_active);
    }

    void TearDown() override {
        engine.reset();
        ObjectRegistry::onSwitchThread(nullptr);
        ExecutorPool::shutdown();
        removePathIfExists(dbnameFromCurrentGTestInfo());
    }

    /**
     * Fake callback emulating dcp_add_failover_log
     */
    static cb::engine_errc fakeDcpAddFailoverLog(
            const std::vector<vbucket_failover_t>&) {
        return cb::engine_errc::success;
    }

    enum class ConnExistsBy : uint8_t { Cookie, Name };

    /**
     * MB-36915: With a recent change, we unconditionally acquire an exclusive
     * lock to vbstate in KVBucket::setVBucketState. But, the new lock
     * introduces a potential deadlock by lock-inversion on connLock and
     * vbstateLock in EPE::dcpOpen if a connection with the same name
     * already exists in conn-map. TSAN easily spots the issue as soon as we
     * have an execution where two threads run in parallel and execute the code
     * responsible for the potential deadlock, which is what this test achieves.
     */
    void testLockInversionInSetVBucketStateAndNewProducer();

    SynchronousEPEngineUniquePtr engine;
    const Vbid vbid = Vbid(0);
};

// MB-33873: Test that we do not store stale references to a ConnHandler in the
// ConnMap. This could cause a seg fault if we don't check them before use.
TEST_F(DcpConnMapTest, StaleConnMapReferences) {
    {
        // We can put a MockDcpConnMap in the engine, but we have to move it
        // (inheritance with unique pointers is a pain).
        // We can just get it back out later if we jump through a couple of
        // hoops.
        auto mockConnMap = std::make_unique<MockDcpConnMap>(*engine);
        engine->setDcpConnMap(std::move(mockConnMap));
    }
    auto& connMap = engine->getDcpConnMap();
    auto& mockConnMap = dynamic_cast<MockDcpConnMap&>(connMap);

    auto* cookie = create_mock_cookie();
    // Create a new Dcp producer
    auto* producer = connMap.newProducer(*cookie, "test_producer", 0 /*flags*/);

    // Bit of a test hack; when we close the stream we will only remove the
    // ConnHandler reference from the vbToConns map if we do not set
    // "send_stream_end_on_client_close_stream". We can purposefully leave it
    // in by setting this control flag.
    producer->control(
            0 /*opaque*/, "send_stream_end_on_client_close_stream", "true");

    // Create a stream
    uint64_t rollbackSeqno;
    producer->streamRequest(0 /*flags*/,
                            0 /*opaque*/,
                            Vbid(0),
                            0 /*startSeqno*/,
                            ~0 /*endSeqno*/,
                            0 /*vbUUID*/,
                            0 /*snapStart*/,
                            0 /*snapEnd*/,
                            &rollbackSeqno,
                            mock_dcp_add_failover_log,
                            {});

    // The ConnMap will add the "ep_dcpq" name prefix to our name
    ASSERT_TRUE(mockConnMap.doesVbConnExist(Vbid(0), "eq_dcpq:test_producer"));

    // Close it, the connection should still exist in the vbToConns map
    producer->closeStream(0, Vbid(0));
    ASSERT_TRUE(mockConnMap.doesVbConnExist(Vbid(0), "eq_dcpq:test_producer"));

    // Remove the connection, we should clean up the references in the
    // vbToConns map now
    connMap.disconnect(cookie);
    EXPECT_FALSE(mockConnMap.doesVbConnExist(Vbid(0), "eq_dcpq:test_producer"));

    destroy_mock_cookie(cookie);
}

/* Tests that there is no memory loss due to cyclic reference between connection
 * and other objects (like dcp streams). It is possible that connections are
 * deleted from the dcp connmap when dcp connmap is deleted due to abrupt
 * deletion of 'EventuallyPersistentEngine' obj.
 * This test simulates the abrupt deletion of dcp connmap object
 */
TEST_F(DcpConnMapTest, DeleteProducerOnUncleanDCPConnMapDelete) {
    /* Create a new Dcp producer */
    auto* dummyMockCookie = create_mock_cookie(engine.get());
    DcpProducer* producer =
            engine->getDcpConnMap().newProducer(*dummyMockCookie,
                                                "test_producer",
                                                /*flags*/ 0);
    /* Open stream */
    uint64_t rollbackSeqno = 0;
    uint32_t opaque = 0;
    EXPECT_EQ(cb::engine_errc::success,
              producer->streamRequest(/*flags*/ 0,
                                      opaque,
                                      vbid,
                                      /*start_seqno*/ 0,
                                      /*end_seqno*/ ~0,
                                      /*vb_uuid*/ 0,
                                      /*snap_start*/ 0,
                                      /*snap_end*/ 0,
                                      &rollbackSeqno,
                                      fakeDcpAddFailoverLog,
                                      {}));

    destroy_mock_cookie(dummyMockCookie);

    /* Delete the connmap, connection should be deleted as the owner of
       the connection (connmap) is deleted. Checks that there is no cyclic
       reference between conn (producer) and stream or any other object */
    engine->setDcpConnMap(nullptr);
}

/* Tests that there is no memory loss due to cyclic reference between a
 * consumer connection and a passive stream.
 */
TEST_F(DcpConnMapTest, DeleteConsumerConnOnUncleanDCPConnMapDelete) {
    /* Consumer stream needs a replica vbucket */
    engine->getKVBucket()->setVBucketState(vbid, vbucket_state_replica);

    /* Create a new Dcp consumer */
    auto* dummyMockCookie = create_mock_cookie(engine.get());
    DcpConsumer* consumer = engine->getDcpConnMap().newConsumer(
            *dummyMockCookie, "test_consumer");

    /* Add passive stream */
    ASSERT_EQ(cb::engine_errc::success,
              consumer->addStream(/*opaque*/ 0,
                                  vbid,
                                  /*flags*/ 0));

    destroy_mock_cookie(dummyMockCookie);

    /* Delete the connmap, connection should be deleted as the owner of
       the connection (connmap) is deleted. Checks that there is no cyclic
       reference between conn (consumer) and stream or any other object */
    engine->setDcpConnMap(nullptr);
}

TEST_F(DcpConnMapTest, TestCorrectConnHandlerRemoved) {
    auto connMapPtr = std::make_unique<MockDcpConnMap>(*engine);
    MockDcpConnMap& connMap = *connMapPtr;
    engine->setDcpConnMap(std::move(connMapPtr));

    auto* cookieA = create_mock_cookie(engine.get());
    auto* cookieB = create_mock_cookie(engine.get());

    ASSERT_EQ(cb::engine_errc::success,
              engine->getKVBucket()->setVBucketState(
                      vbid, vbucket_state_replica, {}, TransferVB::Yes));

    DcpConsumer* consumerA =
            connMap.newConsumer(*cookieA, "test_consumerA", "test_consumerA");
    EXPECT_FALSE(connMap.doesVbConnExist(vbid, "eq_dcpq:test_consumerA"));
    consumerA->addStream(0xdead, vbid, 0);
    EXPECT_TRUE(connMap.doesVbConnExist(vbid, "eq_dcpq:test_consumerA"));
    // destroys the first consumer, leaving a weakptr in the vbConn map
    EXPECT_TRUE(connMap.removeConn(cookieA));

    // Create a new consumer, with a stream for the same VB
    DcpConsumer* consumerB =
            connMap.newConsumer(*cookieB, "test_consumerB", "test_consumerB");
    EXPECT_FALSE(connMap.doesVbConnExist(vbid, "eq_dcpq:test_consumerB"));
    consumerB->addStream(0xbeef, vbid, 0);
    EXPECT_TRUE(connMap.doesVbConnExist(vbid, "eq_dcpq:test_consumerB"));

    // Here the ConnHandler added to connMap.vbConns in addStream should be
    // removed
    connMap.disconnect(cookieB);

    // Consumer B should not be in the vbConns any more
    EXPECT_FALSE(connMap.doesVbConnExist(vbid, "eq_dcpq:test_consumerB"));

    /* Cleanup the deadConnections */
    connMap.manageConnections();
    destroy_mock_cookie(cookieA);
    destroy_mock_cookie(cookieB);
}

// MB-35061 - Test to ensure the Producer ConnHandler is removed
// when a producer stream ends, and does not linger and become confused
// with a later Producer stream.
TEST_F(DcpConnMapTest, TestCorrectRemovedOnStreamEnd) {
    auto connMapPtr = std::make_unique<MockDcpConnMap>(*engine);
    MockDcpConnMap& connMap = *connMapPtr;
    engine->setDcpConnMap(std::move(connMapPtr));

    // create cookies
    auto* producerCookie = create_mock_cookie(engine.get());
    auto* consumerCookie = create_mock_cookie(engine.get());

    MockDcpMessageProducers producers;

    // create a producer (We are currently active)
    auto producer = engine->getDcpConnMap().newProducer(*producerCookie,
                                                        "producerA",
                                                        /*flags*/ 0);

    producer->control(0xdead, "send_stream_end_on_client_close_stream", "true");

    uint64_t rollbackSeqno = 0;

    ASSERT_EQ(cb::engine_errc::success,
              producer->streamRequest(0, // flags
                                      0xdead,
                                      vbid,
                                      0, // start_seqno
                                      ~0ull, // end_seqno
                                      0, // vbucket_uuid,
                                      0, // snap_start_seqno,
                                      0, // snap_end_seqno,
                                      &rollbackSeqno,
                                      fakeDcpAddFailoverLog,
                                      {}));

    EXPECT_TRUE(connMap.doesVbConnExist(vbid, "eq_dcpq:producerA"));

    // Close the stream. This will not remove the ConnHandler from
    // ConnMap.vbConns because we are waiting to send streamEnd.
    ASSERT_EQ(cb::engine_errc::success, producer->closeStream(0xdead, vbid));
    // Step to send the streamEnd, and remove the ConnHandler
    ASSERT_EQ(cb::engine_errc::success, producer->step(false, producers));

    // Move to replica
    ASSERT_EQ(cb::engine_errc::success,
              engine->getKVBucket()->setVBucketState(
                      vbid, vbucket_state_replica, {}, TransferVB::Yes));

    // confirm the ConnHandler was removed
    EXPECT_FALSE(connMap.doesVbConnExist(vbid, "eq_dcpq:producerA"));

    // Create a consumer (we are now a replica)
    DcpConsumer* consumer = connMap.newConsumer(
            *consumerCookie, "test_consumerA", "test_consumerA");

    EXPECT_FALSE(connMap.doesVbConnExist(vbid, "eq_dcpq:test_consumerA"));

    // add a stream for the same VB as before
    ASSERT_EQ(cb::engine_errc::success, consumer->addStream(0xbeef, vbid, 0));
    EXPECT_TRUE(connMap.doesVbConnExist(vbid, "eq_dcpq:test_consumerA"));

    // End the stream. This should remove the Consumer ConnHandler from vbConns
    auto streamOpaque =
            static_cast<MockDcpConsumer*>(consumer)->getStreamOpaque(0xbeef);
    ASSERT_TRUE(streamOpaque);
    ASSERT_EQ(cb::engine_errc::success,
              consumer->streamEnd(
                      *streamOpaque, vbid, cb::mcbp::DcpStreamEndStatus::Ok));

    // expect neither ConnHandler remains in vbConns
    EXPECT_FALSE(connMap.doesVbConnExist(vbid, "eq_dcpq:producerA"));
    EXPECT_FALSE(connMap.doesVbConnExist(vbid, "eq_dcpq:test_consumerA"));

    /* Cleanup the deadConnections */
    connMap.manageConnections();
    destroy_mock_cookie(producerCookie);
    destroy_mock_cookie(consumerCookie);
}

/**
 * MB-36637: With a recent change, we unconditionally acquire an exclusive lock
 * to vbstate in KVBucket::setVBucketState. But, deep down in the call hierarchy
 * (ActiveStream::setDead) we may lock again on the same mutex. That happens
 * if we are closing streams that support SyncReplication. So in this test we:
 * 1) create a Producer and enable SyncReplication
 * 2) create an ActiveStream (which implicitly supports SyncReplication)
 * 3) issue a KVBucket::setVBucketState, with newState != oldState
 * Step (3) deadlocks before this fix.
 */
TEST_F(DcpConnMapTest, AvoidDoubleLockToVBStateAtSetVBucketState) {
    auto* cookie = create_mock_cookie(engine.get());
    const uint32_t flags = 0;
    auto& connMap = dynamic_cast<MockDcpConnMap&>(engine->getDcpConnMap());
    auto* producer = connMap.newProducer(*cookie, "producer", flags);

    const uint32_t opaque = 0xdead;
    // Vbstate lock acquired in ActiveStream::setDead (executed by
    // DcpConnMap::disconnect) only if SyncRepl is enabled
    producer->control(opaque, "enable_sync_writes", "true");
    producer->control(opaque, "consumer_name", "consumer");

    uint64_t rollbackSeqno = 0;
    ASSERT_EQ(cb::engine_errc::success,
              producer->streamRequest(flags,
                                      opaque,
                                      vbid,
                                      0, // start_seqno
                                      ~0ull, // end_seqno
                                      0, // vbucket_uuid,
                                      0, // snap_start_seqno,
                                      0, // snap_end_seqno,
                                      &rollbackSeqno,
                                      fakeDcpAddFailoverLog,
                                      {} /*collection_filter*/));

    EXPECT_TRUE(connMap.doesVbConnExist(vbid, "eq_dcpq:producer"));

    engine->getKVBucket()->setVBucketState(
            vbid,
            vbucket_state_t::vbucket_state_replica,
            {} /*meta*/,
            TransferVB::No);

    // Cleanup
    connMap.manageConnections();
    destroy_mock_cookie(cookie);
}

/**
 * MB-36557: With a recent change, we unconditionally acquire an exclusive lock
 * to vbstate in KVBucket::setVBucketState. But, the new lock introduces a
 * potential deadlock by lock inversion with EPE::handleDisconnect on connLock
 * and vbstateLock.
 * TSAN easily spots the issue as soon as we have an execution where two threads
 * run in parallel and execute the code responsible for the potential deadlock,
 * which is what this test achieves.
 */
TEST_F(DcpConnMapTest,
       AvoidLockInversionInSetVBucketStateAndConnMapDisconnect) {
    auto* cookie = create_mock_cookie(engine.get());
    const uint32_t flags = 0;
    auto& connMap = dynamic_cast<MockDcpConnMap&>(engine->getDcpConnMap());
    auto* producer = connMap.newProducer(*cookie, "producer", flags);

    const uint32_t opaque = 0xdead;
    // Vbstate lock acquired in ActiveStream::setDead (executed by
    // DcpConnMap::disconnect) only if SyncRepl is enabled
    producer->control(opaque, "enable_sync_writes", "true");
    producer->control(opaque, "consumer_name", "consumer");

    uint64_t rollbackSeqno = 0;
    ASSERT_EQ(cb::engine_errc::success,
              producer->streamRequest(flags,
                                      opaque,
                                      vbid,
                                      0, // start_seqno
                                      ~0ull, // end_seqno
                                      0, // vbucket_uuid,
                                      0, // snap_start_seqno,
                                      0, // snap_end_seqno,
                                      &rollbackSeqno,
                                      fakeDcpAddFailoverLog,
                                      {} /*collection_filter*/));

    EXPECT_TRUE(connMap.doesVbConnExist(vbid, "eq_dcpq:producer"));

    std::thread t1 = std::thread([this]() -> void {
        engine->getKVBucket()->setVBucketState(
                vbid,
                vbucket_state_t::vbucket_state_replica,
                {} /*meta*/,
                TransferVB::No);
    });

    // Disconnect in this thread
    connMap.disconnect(cookie);
    destroy_mock_cookie(cookie);

    t1.join();

    // Check that streams have been shutdown at disconnect
    EXPECT_FALSE(connMap.doesVbConnExist(vbid, "eq_dcpq:producer"));

    // Cleanup
    connMap.manageConnections();
}

TEST_F(DcpConnMapTest, ConnAggStats) {
    // Test that ConnAggStats correctly aggregates stats by connection
    // "type" (taken from the connection name).
    auto connMapPtr = std::make_unique<MockDcpConnMap>(*engine);
    MockDcpConnMap& connMap = *connMapPtr;
    engine->setDcpConnMap(std::move(connMapPtr));

    // create cookies
    std::array<MockCookie*, 4> producerCookies;
    for (auto& cookie : producerCookies) {
        cookie = create_mock_cookie(engine.get());
    }
    auto* consumerCookie = create_mock_cookie(engine.get());
    auto* statsCookie = create_mock_cookie(engine.get());

    // create producers
    std::array<std::shared_ptr<MockDcpProducer>, 4> producers;
    size_t idx = 0;
    for (const char* name :
         {"eq_dcpq:fts:foo",
          "eq_dcpq:views:bar",
          R"(eq_dcpq:"i":"123/abc","a":"kafka-connector/1.0 (baz) 2")",
          R"(eq_dcpq:"i":"789","a":"bad-connector x)"}) {
        producers.at(idx) =
                std::make_shared<MockDcpProducer>(*engine,
                                                  producerCookies.at(idx),
                                                  name,
                                                  /*flags*/ 0);
        ++idx;
    }

    // Create a consumer for conn type "replication"
    auto consumer = std::make_shared<MockDcpConsumer>(*engine,
                                                      consumerCookie,
                                                      "eq_dcpq:replication:baz",
                                                      "test_consumerA");

    // add conns to map
    for (idx = 0; idx < producers.size(); ++idx) {
        connMap.addConn(producerCookies[idx], producers[idx]);
    }
    connMap.addConn(consumerCookie, consumer);

    // manufacture specific stats to test they are aggregated
    // correctly
    auto producerBytes0 = 1234;
    auto producerBytes1 = 4321;
    auto producerBytes2 = 5678;
    auto producerBytes3 = 8765;
    auto consumerBackoffs = 1991;

    producers[0]->setTotalBtyesSent(producerBytes0);
    producers[1]->setTotalBtyesSent(producerBytes1);
    producers[2]->setTotalBtyesSent(producerBytes2);
    producers[3]->setTotalBtyesSent(producerBytes3);
    consumer->setNumBackoffs(consumerBackoffs);

    std::unordered_map<std::string, std::string> statsOutput;

    auto addStat = [&statsOutput](std::string_view key,
                                  std::string_view value,
                                  CookieIface&) {
        statsOutput.emplace(std::string(key), std::string(value));
    };

    // get the conn aggregated stats
    engine->doConnAggStats(
            CBStatCollector(addStat, *statsCookie).forBucket("default"), ":");

    // expect output for each of the connection "types" and
    // a total output.
    std::unordered_map<std::string, std::string> expected{
            {"replication:total_bytes", "0"},
            {"fts:total_bytes", std::to_string(producerBytes0)},
            {"views:total_bytes", std::to_string(producerBytes1)},
            {"kafka-connector:total_bytes", std::to_string(producerBytes2)},
            {"bad-connector x:total_bytes", std::to_string(producerBytes3)},
            {":total:total_bytes",
             std::to_string(producerBytes0 + producerBytes1 + producerBytes2 +
                            producerBytes3)},

            {"replication:producer_count", "0"},
            {"fts:producer_count", "1"},
            {"views:producer_count", "1"},
            {"kafka-connector:producer_count", "1"},
            {"bad-connector x:producer_count", "1"},
            {":total:producer_count", "4"},

            {"replication:count", "1"},
            {"fts:count", "1"},
            {"views:count", "1"},
            {"kafka-connector:count", "1"},
            {"bad-connector x:count", "1"},
            {":total:count", "5"},

            {"replication:backoff", std::to_string(consumerBackoffs)},
            {"fts:backoff", "0"},
            {"views:backoff", "0"},
            {"kafka-connector:backoff", "0"},
            {"bad-connector x:backoff", "0"},
            {":total:backoff", std::to_string(consumerBackoffs)},
    };

    for (const auto& [key, value] : expected) {
        auto itr = statsOutput.find(key);
        if (itr == statsOutput.end()) {
            FAIL() << "Stat \"" << key << "\" missing from output";
        }
        EXPECT_EQ(value, itr->second);
    }

    for (auto cookie : producerCookies) {
        destroy_mock_cookie(cookie);
    }
    destroy_mock_cookie(consumerCookie);
    destroy_mock_cookie(statsCookie);
}

void DcpConnMapTest::testLockInversionInSetVBucketStateAndNewProducer() {
    auto& connMap = dynamic_cast<MockDcpConnMap&>(engine->getDcpConnMap());
    auto* cookie = create_mock_cookie(engine.get());
    const std::string connName = "producer";
    const uint32_t flags = 0;
    auto* producer = connMap.newProducer(*cookie, connName, flags);

    const uint32_t opaque = 0;
    // Vbstate lock acquired in ActiveStream::setDead (executed by
    // DcpConnMap::newProducer) only if SyncRepl is enabled
    producer->control(opaque, "enable_sync_writes", "true");
    producer->control(opaque, "consumer_name", "consumer");

    const auto streamRequest =
            [this, flags, opaque](DcpProducer& producer) -> void {
        uint64_t rollbackSeqno = 0;
        ASSERT_EQ(cb::engine_errc::success,
                  producer.streamRequest(flags,
                                         opaque,
                                         vbid,
                                         0, // start_seqno
                                         ~0ull, // end_seqno
                                         0, // vbucket_uuid,
                                         0, // snap_start_seqno,
                                         0, // snap_end_seqno,
                                         &rollbackSeqno,
                                         fakeDcpAddFailoverLog,
                                         {} /*collection_filter*/));
    };

    // Check that the conne has been created and exists in vbConns at stream-req
    {
        CB_SCOPED_TRACE("");
        streamRequest(*producer);
    }
    EXPECT_TRUE(connMap.doesVbConnExist(vbid, "eq_dcpq:" + connName));

    std::thread t1 = std::thread([this]() -> void {
        EXPECT_EQ(cb::engine_errc::success,
                  engine->getKVBucket()->setVBucketState(
                          vbid,
                          vbucket_state_t::vbucket_state_replica,
                          {} /*meta*/,
                          TransferVB::No));
    });

    // New producer in this thread.
    // Note: ActiveStream::setDead executed only if re-creating the same
    // connection (ie, same cookie or connection name).
    auto* cookie2 = create_mock_cookie(engine.get());
    producer = connMap.newProducer(*cookie2, connName, flags);
    ASSERT_TRUE(producer);
    // Check that the connection has been re-created with the same name
    // and exists in vbConns at stream-req
    {
        CB_SCOPED_TRACE("");
        streamRequest(*producer);
    }
    EXPECT_TRUE(connMap.doesVbConnExist(vbid, "eq_dcpq:" + connName));

    t1.join();

    // Cleanup
    connMap.manageConnections();
    destroy_mock_cookie(cookie);
    destroy_mock_cookie(cookie2);
}

TEST_F(DcpConnMapTest,
       AvoidLockInversionInSetVBucketStateAndNewProducerExistingName) {
    testLockInversionInSetVBucketStateAndNewProducer();
}

class NotifyTest : public DCPTest {
};

class ConnMapNotifyTest {
public:
    explicit ConnMapNotifyTest(EventuallyPersistentEngine& engine)
        : connMap(new MockDcpConnMap(engine)),
          callbacks(0),
          cookie(create_mock_cookie(&engine)) {
        cookie->setUserNotifyIoComplete(
                [this](cb::engine_errc status) { notify(); });
        cookie->getConnection().setUserScheduleDcpStep([this]() { notify(); });
        connMap->initialize();
        producer = connMap->newProducer(*cookie,
                                        "test_producer",
                                        /*flags*/ 0);
    }

    ~ConnMapNotifyTest() {
        destroy_mock_cookie(cookie);
    }

    void notify() {
        callbacks++;
    }

    int getCallbacks() {
        return callbacks;
    }

    std::unique_ptr<MockDcpConnMap> connMap;
    DcpProducer* producer;

private:
    int callbacks;
    MockCookie* cookie = nullptr;
};


TEST_F(NotifyTest, test_mb19503_connmap_notify) {
    ConnMapNotifyTest notifyTest(*engine);

    // Should be 0 when we begin
    ASSERT_EQ(0, notifyTest.getCallbacks());
    ASSERT_TRUE(notifyTest.producer->isPaused());

    // 1. notify the producer
    notifyTest.producer->scheduleNotify();

    // 2 One callback should've occurred
    EXPECT_EQ(1, notifyTest.getCallbacks());

    // notify the producer again
    notifyTest.producer->scheduleNotify();

    // 5. There should've been 2 callbacks
    EXPECT_EQ(2, notifyTest.getCallbacks());
}

// Variation on test_mb19503_connmap_notify - check that notification is correct
// when notifiable is not paused.
TEST_F(NotifyTest, test_mb19503_connmap_notify_paused) {
    ConnMapNotifyTest notifyTest(*engine);

    // Should be 0 when we begin
    ASSERT_EQ(notifyTest.getCallbacks(), 0);
    ASSERT_TRUE(notifyTest.producer->isPaused());

    // 1. Mark connection as not paused.
    notifyTest.producer->unPause();

    // 2. notify the connection - as the connection is not paused
    // this should *not* invoke notifyIOComplete.
    notifyTest.producer->scheduleNotify();

    // 3.1 Should have not had any callbacks.
    EXPECT_EQ(0, notifyTest.getCallbacks());

    // 4. Now mark the connection as paused.
    ASSERT_FALSE(notifyTest.producer->isPaused());
    notifyTest.producer->pause();

    // 4. notify the connection - as connection is
    //    //    paused this time we *should* get a callback.
    notifyTest.producer->scheduleNotify();
    EXPECT_EQ(1, notifyTest.getCallbacks());
}

TEST_P(ConnectionTest, ProducerEnablesDeleteXattr) {
    auto* cookie = create_mock_cookie();

    uint32_t flags = 0;
    {
        const auto producer = std::make_shared<MockDcpProducer>(
                *engine, cookie, "test_producer", flags);
        EXPECT_EQ(IncludeDeletedUserXattrs::No,
                  producer->public_getIncludeDeletedUserXattrs());
    }

    flags = cb::mcbp::request::DcpOpenPayload::IncludeDeletedUserXattrs;
    const auto producer = std::make_shared<MockDcpProducer>(
            *engine, cookie, "test_producer", flags);
    EXPECT_EQ(IncludeDeletedUserXattrs::Yes,
              producer->public_getIncludeDeletedUserXattrs());

    destroy_mock_cookie(cookie);
}

TEST_P(ConnectionTest, Config_DcpBackfillByteLimit) {
    auto* cookie = create_mock_cookie(engine);
    auto& config = engine->getConfiguration();
    const auto initialValue = config.getDcpBackfillByteLimit();
    ASSERT_GT(initialValue, 0);

    const std::string connName = "whatever";
    auto& connMap = engine->getDcpConnMap();
    auto* producer = connMap.newProducer(*cookie, connName, 0);
    ASSERT_TRUE(connMap.findByName("eq_dcpq:" + connName));
    ASSERT_EQ(initialValue, producer->getBackfillByteLimit());

    const auto newValue = initialValue / 2;
    ASSERT_GT(newValue, 0);
    config.setDcpBackfillByteLimit(newValue);
    EXPECT_EQ(newValue, producer->getBackfillByteLimit());

    connMap.disconnect(cookie);
    connMap.manageConnections();
    destroy_mock_cookie(cookie);
}

class ActiveStreamChkptProcessorTaskTest : public SingleThreadedKVBucketTest {
public:
    ActiveStreamChkptProcessorTaskTest()
        : cookie(create_mock_cookie(engine.get())) {
    }

    void SetUp() override {
        SingleThreadedKVBucketTest::SetUp();

        /* Start an active vb and add 3 items */
        store->setVBucketState(vbid, vbucket_state_active);
        addItems(3);

        producers = std::make_unique<MockDcpMessageProducers>();
        producer = std::make_shared<MockDcpProducer>(
                *engine,
                cookie,
                "test_producer",
                0 /*flags*/,
                false /*startTask*/);

        /* Create the checkpoint processor task object, but don't schedule */
        producer->createCheckpointProcessorTask();
    }

    void TearDown() override {
        producer->cancelCheckpointCreatorTask();
        producer->closeAllStreams();
        producer.reset();
        destroy_mock_cookie(cookie);
        SingleThreadedKVBucketTest::TearDown();
    }

    void addItems(int numItems) {
        for (int i = 0; i < numItems; ++i) {
            std::string key("key" + std::to_string(i));
            store_item(vbid, makeStoredDocKey(key), "value");
        }
    }

    /*
     * Fake callback emulating dcp_add_failover_log
     */
    static cb::engine_errc fakeDcpAddFailoverLog(
            const std::vector<vbucket_failover_t>&) {
        return cb::engine_errc::success;
    }

    void notifyAndStepToCheckpoint() {
        SingleThreadedKVBucketTest::notifyAndStepToCheckpoint(*producer,
                                                              *producers);
    }

    CookieIface* cookie;
    std::unique_ptr<MockDcpMessageProducers> producers;
    std::shared_ptr<MockDcpProducer> producer;
    const Vbid vbid = Vbid(0);
};

TEST_F(ActiveStreamChkptProcessorTaskTest, DeleteDeadStreamEntry) {
    uint64_t rollbackSeqno;
    uint32_t opaque = 1;
    ASSERT_EQ(cb::engine_errc::success,
              producer->streamRequest(
                      0, // flags
                      opaque,
                      vbid,
                      0, // start_seqno
                      ~0ull, // end_seqno
                      0, // vbucket_uuid,
                      0, // snap_start_seqno,
                      0, // snap_end_seqno,
                      &rollbackSeqno,
                      ActiveStreamChkptProcessorTaskTest::fakeDcpAddFailoverLog,
                      {}));
    /* Checkpoint task processor Q will already have any entry for the stream */
    EXPECT_EQ(1, producer->getCheckpointSnapshotTask()->queueSize());

    /* Close and open the stream without clearing the checkpoint task processor
     Q */
    producer->closeStream(opaque, vbid);
    ASSERT_EQ(cb::engine_errc::success,
              producer->streamRequest(
                      0, // flags
                      opaque,
                      vbid,
                      0, // start_seqno
                      ~0ull, // end_seqno
                      0, // vbucket_uuid,
                      0, // snap_start_seqno,
                      0, // snap_end_seqno,
                      &rollbackSeqno,
                      ActiveStreamChkptProcessorTaskTest::fakeDcpAddFailoverLog,
                      {}));

    /* The checkpoint processor Q should be processed with the new stream
     getting the item(s) */
    notifyAndStepToCheckpoint();
}

// MB-57304: Test that the number of backfills a single DCP connection can
// have active at a time is limited based on
// dcp_backfill_in_progress_per_connection_limit
TEST_F(DcpConnMapTest, LimitToOneBackfillPerConnection) {
    // canAddBackfillToActiveQ returns success as long as DCP client has not
    // reached dcp_backfill_in_progress_per_connection_limit.
    // For the purposes of testing, reduce this to 3 to simplify test.
    const auto limit = 3;
    engine->getConfiguration().setDcpBackfillInProgressPerConnectionLimit(
            limit);
    auto& tracker = engine->getKVBucket()->getKVStoreScanTracker();
    ASSERT_GE(tracker.getMaxRunningBackfills(), limit * 2)
            << "Require maxRunningBackfills is at least 2x of the tested "
               "dcp_backfill_in_progress_per_connection_limit, as we simulate "
               "two concurrent DCP connections each attempting the limit";

    for (int attempt = 0; attempt < limit; attempt++) {
        // Fist N backfill attempts should be added to active queue.
        // running any backfills - for multiple "clients" - modelled by just
        // calling canAddBackfillToActiveQ() twice with same attempt count.
        CB_SCOPED_TRACE(fmt::format("attempt:{}", attempt));
        EXPECT_TRUE(tracker.canCreateBackfill(attempt));
        EXPECT_TRUE(tracker.canCreateBackfill(attempt));
    }
    // Returns false once limit is reached.
    EXPECT_FALSE(tracker.canCreateBackfill(limit));
    EXPECT_FALSE(tracker.canCreateBackfill(limit));
}

// Test handleResponse accepts opcodes that the producer can send
TEST_F(SingleThreadedKVBucketTest, ProducerHandleResponse) {
    setVBucketStateAndRunPersistTask(vbid, vbucket_state_active);

    auto producer = std::make_shared<MockDcpProducer>(*engine,
                                                      cookie,
                                                      "ProducerHandleResponse",
                                                      /*flags*/ 0);

    MockDcpMessageProducers producers;

    cb::mcbp::Response message{};
    message.setMagic(cb::mcbp::Magic::ClientResponse);
    for (auto status : {cb::mcbp::Status::NotMyVbucket,
                        cb::mcbp::Status::KeyEexists,
                        cb::mcbp::Status::KeyEnoent,
                        cb::mcbp::Status::DcpStreamNotFound,
                        cb::mcbp::Status::OpaqueNoMatch,
                        cb::mcbp::Status::Success}) {
        message.setStatus(status);
        for (auto op : {cb::mcbp::ClientOpcode::DcpOpen,
                        cb::mcbp::ClientOpcode::DcpAddStream,
                        cb::mcbp::ClientOpcode::DcpCloseStream,
                        cb::mcbp::ClientOpcode::DcpStreamReq,
                        cb::mcbp::ClientOpcode::DcpGetFailoverLog,
                        cb::mcbp::ClientOpcode::DcpMutation,
                        cb::mcbp::ClientOpcode::DcpDeletion,
                        cb::mcbp::ClientOpcode::DcpExpiration,
                        cb::mcbp::ClientOpcode::DcpBufferAcknowledgement,
                        cb::mcbp::ClientOpcode::DcpControl,
                        cb::mcbp::ClientOpcode::DcpSystemEvent,
                        cb::mcbp::ClientOpcode::GetErrorMap,
                        cb::mcbp::ClientOpcode::DcpPrepare}) {
            message.setOpcode(op);
            EXPECT_TRUE(producer->handleResponse(message));
        }
    }
    // We should disconnect when we see cb::mcbp::Status::KeyEnoent for
    // a durability DCP op
    for (auto op : {cb::mcbp::ClientOpcode::DcpCommit,
                    cb::mcbp::ClientOpcode::DcpAbort}) {
        message.setOpcode(op);

        for (auto status : {cb::mcbp::Status::KeyEexists,
                            cb::mcbp::Status::NotMyVbucket,
                            cb::mcbp::Status::DcpStreamNotFound,
                            cb::mcbp::Status::OpaqueNoMatch,
                            cb::mcbp::Status::Success}) {
            message.setStatus(status);

            EXPECT_TRUE(producer->handleResponse(message));
        }
    }
}

// Test that we disconnect whe we receive a non success status code for the
// majority of Dcp Opcodes.
TEST_F(SingleThreadedKVBucketTest, ProducerHandleResponseDisconnect) {
    setVBucketStateAndRunPersistTask(vbid, vbucket_state_active);

    auto producer = std::make_shared<MockDcpProducer>(
            *engine, cookie, "ProducerHandleResponceDiscconnect", 0);
    MockDcpMessageProducers producers;

    cb::mcbp::Response message{};
    message.setMagic(cb::mcbp::Magic::ClientResponse);
    for (auto errorCode : {cb::mcbp::Status::E2big,
                           cb::mcbp::Status::Einval,
                           cb::mcbp::Status::Enomem,
                           cb::mcbp::Status::Erange,
                           cb::mcbp::Status::Etmpfail,
                           cb::mcbp::Status::Locked,
                           cb::mcbp::Status::SyncWriteAmbiguous,
                           cb::mcbp::Status::SyncWriteInProgress,
                           cb::mcbp::Status::SyncWriteReCommitInProgress,
                           cb::mcbp::Status::UnknownCollection}) {
        message.setStatus(errorCode);
        for (auto op : {cb::mcbp::ClientOpcode::DcpOpen,
                        cb::mcbp::ClientOpcode::DcpAddStream,
                        cb::mcbp::ClientOpcode::DcpCloseStream,
                        cb::mcbp::ClientOpcode::DcpStreamReq,
                        cb::mcbp::ClientOpcode::DcpGetFailoverLog,
                        cb::mcbp::ClientOpcode::DcpMutation,
                        cb::mcbp::ClientOpcode::DcpDeletion,
                        cb::mcbp::ClientOpcode::DcpExpiration,
                        cb::mcbp::ClientOpcode::DcpBufferAcknowledgement,
                        cb::mcbp::ClientOpcode::DcpControl,
                        cb::mcbp::ClientOpcode::DcpSystemEvent,
                        cb::mcbp::ClientOpcode::GetErrorMap,
                        cb::mcbp::ClientOpcode::DcpPrepare,
                        cb::mcbp::ClientOpcode::DcpCommit,
                        cb::mcbp::ClientOpcode::DcpAbort}) {
            message.setOpcode(op);
            EXPECT_FALSE(producer->handleResponse(message));
        }
    }
    message.setStatus(cb::mcbp::Status::KeyEnoent);
    for (auto op : {cb::mcbp::ClientOpcode::DcpCommit,
                    cb::mcbp::ClientOpcode::DcpAbort}) {
        message.setOpcode(op);
        EXPECT_FALSE(producer->handleResponse(message));
    }
}

// Test how we handle DcpStreamEnd responses from a consumer
TEST_F(SingleThreadedKVBucketTest, ProducerHandleResponseStreamEnd) {
    auto producer = std::make_shared<MockDcpProducer>(
            *engine, cookie, "ProducerHandleResponceStreamEnd", 0);
    MockDcpMessageProducers producers;

    cb::mcbp::Response message{};
    message.setMagic(cb::mcbp::Magic::ClientResponse);
    message.setOpcode(cb::mcbp::ClientOpcode::DcpStreamEnd);
    for (auto errorCode : {cb::mcbp::Status::KeyEnoent,
                           cb::mcbp::Status::KeyEexists,
                           cb::mcbp::Status::DcpStreamNotFound,
                           cb::mcbp::Status::OpaqueNoMatch,
                           cb::mcbp::Status::NotMyVbucket,
                           cb::mcbp::Status::Success}) {
        message.setStatus(errorCode);
        EXPECT_TRUE(producer->handleResponse(message));
    }
    for (auto errorCode : {cb::mcbp::Status::E2big,
                           cb::mcbp::Status::Einval,
                           cb::mcbp::Status::Enomem,
                           cb::mcbp::Status::Erange,
                           cb::mcbp::Status::Etmpfail,
                           cb::mcbp::Status::Locked,
                           cb::mcbp::Status::SyncWriteAmbiguous,
                           cb::mcbp::Status::SyncWriteInProgress,
                           cb::mcbp::Status::SyncWriteReCommitInProgress,
                           cb::mcbp::Status::UnknownCollection}) {
        message.setStatus(errorCode);
        EXPECT_FALSE(producer->handleResponse(message));
    }
}

// Test how we handle DcpNoop responses from a consumer
TEST_F(SingleThreadedKVBucketTest, ProducerHandleResponseNoop) {
    auto producer = std::make_shared<MockDcpProducer>(
            *engine, cookie, "ProducerHandleResponceNoop", 0);
    MockDcpMessageProducers producers;

    cb::mcbp::Response message{};
    message.setMagic(cb::mcbp::Magic::ClientResponse);
    message.setOpcode(cb::mcbp::ClientOpcode::DcpNoop);

    for (auto errorCode : {cb::mcbp::Status::E2big,
                           cb::mcbp::Status::Einval,
                           cb::mcbp::Status::Enomem,
                           cb::mcbp::Status::Erange,
                           cb::mcbp::Status::Etmpfail,
                           cb::mcbp::Status::Locked,
                           cb::mcbp::Status::Success,
                           cb::mcbp::Status::SyncWriteAmbiguous,
                           cb::mcbp::Status::SyncWriteInProgress,
                           cb::mcbp::Status::SyncWriteReCommitInProgress,
                           cb::mcbp::Status::UnknownCollection}) {
        message.setStatus(errorCode);
        // Test DcpNoop when the opaque is the default opaque value
        message.setOpaque(10000000);
        EXPECT_TRUE(producer->handleResponse(message));
        for (uint32_t Opaque : {123, 0}) {
            message.setOpaque(Opaque);
            EXPECT_FALSE(producer->handleResponse(message));
        }
    }

    for (auto errorCode : {cb::mcbp::Status::NotMyVbucket,
                           cb::mcbp::Status::KeyEexists,
                           cb::mcbp::Status::KeyEnoent,
                           cb::mcbp::Status::DcpStreamNotFound,
                           cb::mcbp::Status::OpaqueNoMatch}) {
        message.setStatus(errorCode);
        // Test DcpNoop when the opaque is the default opaque value
        message.setOpaque(10000000);
        EXPECT_TRUE(producer->handleResponse(message));
        for (uint32_t Opaque : {123, 0}) {
            message.setOpaque(Opaque);
            EXPECT_TRUE(producer->handleResponse(message));
        }
    }
}

TEST_F(SingleThreadedKVBucketTest, ConsumerIdleTimeoutUpdatedOnConfigChange) {
    engine->getConfiguration().setDcpIdleTimeout(100);

    auto consumer =
            std::make_shared<MockDcpConsumer>(*engine, cookie, "test_consumer");
    ASSERT_EQ(std::chrono::seconds(100), consumer->getIdleTimeout());

    // Need to put our consumer in the ConnMap or we won't know to change the
    // value when the config is updated.
    auto& connMap = static_cast<MockDcpConnMap&>(engine->getDcpConnMap());
    connMap.addConn(cookie, consumer);
    ASSERT_TRUE(connMap.findByName("test_consumer"));

    engine->getConfiguration().setDcpIdleTimeout(200);

    EXPECT_EQ(std::chrono::seconds(200), consumer->getIdleTimeout());

    connMap.removeConn(cookie);
}

TEST_F(SingleThreadedKVBucketTest, ProducerIdleTimeoutUpdatedOnConfigChange) {
    engine->getConfiguration().setDcpIdleTimeout(100);

    auto producer = std::make_shared<MockDcpProducer>(*engine,
                                                      cookie,
                                                      "test_producer",
                                                      /*flags*/ 0);
    ASSERT_EQ(std::chrono::seconds(100), producer->getIdleTimeout());

    // Need to put our producer in the ConnMap or we won't know to change the
    // value when the config is updated.
    auto& connMap = static_cast<MockDcpConnMap&>(engine->getDcpConnMap());
    connMap.addConn(cookie, producer);
    ASSERT_TRUE(connMap.findByName("test_producer"));

    engine->getConfiguration().setDcpIdleTimeout(200);

    EXPECT_EQ(std::chrono::seconds(200), producer->getIdleTimeout());

    connMap.removeConn(cookie);
}

<<<<<<< HEAD
void FlowControlTestBase::testNotifyConsumerOnlyIfFlowControlEnabled(
        bool flowControlEnabled) {
=======
// Ensure that a get_failover_log which is deferred around warmup correctly
// fails if the ConnHandler was freed (via disconnect) before the task runs.
TEST_F(SingleThreadedKVBucketTest, MB_63618) {
    setVBucketStateAndRunPersistTask(vbid, vbucket_state_active);

    // Proceed to warmup so that get_failover_log blocks.
    resetEngineAndEnableWarmup();

    // Setup DCP so the command is happy.
    auto producer = std::make_shared<MockDcpProducer>(
            *engine, cookie, "MB_63618", 0 /*cb::mcbp::DcpOpenFlag::None*/);
    ASSERT_EQ(1, producer.use_count());

    // Need to put our producer in the ConnMap so the clean-up path is covered
    auto& connMap = static_cast<MockDcpConnMap&>(engine->getDcpConnMap());
    connMap.addConn(cookie, producer);
    ASSERT_EQ(2, producer.use_count());

    EXPECT_EQ(cb::engine_errc::would_block,
              engine->get_failover_log(
                      *cookie, 1 /*opaque*/, vbid, fakeDcpAddFailoverLog));

    engine->disconnect(*cookie);
    connMap.manageConnections();
    ASSERT_EQ(1, producer.use_count());
    producer.reset(); // drop this shared_ptr - now destructed

    auto& readerQueue = *task_executor->getLpTaskQ()[READER_TASK_IDX];

    // finish warmup so get_failover_log is notified
    while (engine->getKVBucket()->isWarmupLoadingData()) {
        CheckedExecutor executor(task_executor, readerQueue);
        executor.runCurrentTask();
    }

    // Before fixing invalid pointer would be accessed.
    // Note that on the second run of the command, the DCP pointer is null and
    // we do not enter the "is DCP producer" code - the command will now run
    EXPECT_EQ(cb::engine_errc::success,
              engine->get_failover_log(
                      *cookie, 1 /*opaque*/, vbid, fakeDcpAddFailoverLog));
}

void FlowControlTest::SetUp() {
    flowControlEnabled = GetParam();
    const std::string policy = flowControlEnabled ? "aggressive" : "none";
    config_string = "dcp_flow_control_policy=" + policy;
    KVBucketTest::SetUp();
}

TEST_P(FlowControlTest, NotifyConsumerOnlyIfFlowControlEnabled) {
>>>>>>> 8e4065c0
    uint32_t opaque = 0;
    engine->getKVBucket()->setVBucketState(vbid, vbucket_state_replica);

    const auto connName = "test_consumer";
    auto consumer =
            std::make_shared<MockDcpConsumer>(*engine, cookie, connName);
    ASSERT_EQ(flowControlEnabled, consumer->public_flowControl().isEnabled());

    // Add to consumer to ConnMap so that we can test whether the connection
    // is scheduled for notifying by checking if it is added to the 'pending
    // notifications' in the ConnMap itself
    auto& connMap = static_cast<MockDcpConnMap&>(engine->getDcpConnMap());
    connMap.addConn(cookie, consumer);
    ASSERT_TRUE(connMap.findByName(connName));

    // If FlowControl is enabled, connection are added for notification only if
    // the buffer is sufficiently drained. Setting the buffer size to 0 makes
    // the buffer sufficiently drained at any received DCP message.
    if (flowControlEnabled) {
        consumer->public_flowControl().setBufferSize(0);
    }

    // Setup the stream
    ASSERT_EQ(cb::engine_errc::success,
              consumer->addStream(opaque, vbid, 0 /*flags*/));
    opaque += 1;
    ASSERT_EQ(cb::engine_errc::success,
              consumer->snapshotMarker(opaque,
                                       vbid,
                                       1,
                                       10,
                                       0x1 /* in-memory snapshot */,
                                       {} /*HCS*/,
                                       {} /*maxVisibleSeq*/));
    const DocKey docKey{nullptr, 0, DocKeyEncodesCollectionId::No};

    // Receive a mutation
    // Note: Only paused connections are added to the pending notifications
    consumer->pause();
    ASSERT_EQ(cb::engine_errc::success,
              consumer->mutation(opaque,
                                 {"key", DocKeyEncodesCollectionId::No},
                                 {}, // value
                                 PROTOCOL_BINARY_RAW_BYTES,
                                 0, // cas
                                 vbid,
                                 0, // flags
                                 1, // bySeqno
                                 0, // rev seqno
                                 0, // exptime
                                 0, // locktime
                                 {}, // meta
                                 0)); // nru

    // Before the fix the consumer would be notified even when Flow Control is
    // disabled.
    EXPECT_EQ(flowControlEnabled,
              mock_cookie_notified(cookie_to_mock_cookie(cookie)));

    connMap.removeConn(cookie);
}

void FlowControlDisabledTest::SetUp() {
    config_string = "dcp_consumer_flow_control_enabled=false";
    FlowControlTestBase::SetUp();
}

TEST_F(FlowControlDisabledTest, DontNotifyConsumerWhenDisabled) {
    testNotifyConsumerOnlyIfFlowControlEnabled(false);
}

void FlowControlTest::SetUp() {
    config_string = "dcp_consumer_flow_control_enabled=true";
    FlowControlTestBase::SetUp();
}

TEST_F(FlowControlTest, NotifyConsumerWhenEnabled) {
    testNotifyConsumerOnlyIfFlowControlEnabled(true);
}

TEST_F(FlowControlTest, Config_ConsumerBufferRatio_LowerThanMin) {
    auto& config = engine->getConfiguration();
    try {
        config.setDcpConsumerBufferRatio(-0.001);
    } catch (const std::range_error& e) {
        EXPECT_THAT(e.what(),
                    testing::HasSubstr(
                            "Validation Error, dcp_consumer_buffer_ratio "
                            "takes values between 0.000000"));
        return;
    }
    FAIL();
}

TEST_F(FlowControlTest, Config_ConsumerBufferRatio_HigherThanMax) {
    auto& config = engine->getConfiguration();
    try {
        config.setDcpConsumerBufferRatio(0.5);
    } catch (const std::range_error& e) {
        EXPECT_THAT(e.what(),
                    testing::HasSubstr(
                            "Validation Error, dcp_consumer_buffer_ratio "
                            "takes values between 0.000000 and 0.20000"));
        return;
    }
    FAIL();
}

TEST_F(FlowControlTest, Config_ConsumerBufferRatio) {
    engine->getKVBucket()->setVBucketState(vbid, vbucket_state_replica);

    // Originally the final buffer size computed based on configuration was
    // collapsed to some min/max value - ie:
    //
    //   0. Compute size based on dcp_consumer_buffer_ratio
    //   1. If size < min -> size = min
    //   2. If size > max -> size = max
    //
    // At the time of removing (1) and (2) their values are min=10MB and
    // max=50MB in config, so in this test we ensure that we can go below and
    // above those.

    auto& config = engine->getConfiguration();
    const size_t _100MB = 1024 * 1024 * 100;
    engine->setMaxDataSize(_100MB);
    const auto& stats = engine->getEpStats();
    ASSERT_EQ(_100MB, stats.getMaxDataSize());

    float ratio = 0.05;
    config.setDcpConsumerBufferRatio(ratio);

    ASSERT_EQ(0, engine->getDcpFlowControlManager().getNumConsumers());
    auto consumer =
            std::make_shared<MockDcpConsumer>(*engine, cookie, "test_consumer");
    ASSERT_TRUE(consumer->public_flowControl().isEnabled());
    ASSERT_EQ(1, engine->getDcpFlowControlManager().getNumConsumers());
    // 5MB expected
    EXPECT_EQ(_100MB * ratio, consumer->getFlowControlBufSize());

    const size_t _1GB = 1024 * 1024 * 1024;
    engine->setMaxDataSize(_1GB);
    ASSERT_EQ(_1GB, stats.getMaxDataSize());
    ratio = 0.1;
    config.setDcpConsumerBufferRatio(ratio);
    // 100MB expected
    EXPECT_EQ(_1GB * ratio, consumer->getFlowControlBufSize());
}

TEST_F(FlowControlTest, Config_ConnBufferRatio_UpdateAtBucketQuotaChange) {
    engine->getKVBucket()->setVBucketState(vbid, vbucket_state_replica);

    auto& config = engine->getConfiguration();
    const size_t _100MB = 1024 * 1024 * 100;
    engine->setMaxDataSize(_100MB);
    const auto& stats = engine->getEpStats();
    ASSERT_EQ(_100MB, stats.getMaxDataSize());

    const float ratio = 0.05;
    config.setDcpConsumerBufferRatio(ratio);

    // Add a consumer and verify that it is assigned the correct sized buffer
    ASSERT_EQ(0, engine->getDcpFlowControlManager().getNumConsumers());
    auto consumer =
            std::make_shared<MockDcpConsumer>(*engine, cookie, "test_consumer");
    ASSERT_TRUE(consumer->public_flowControl().isEnabled());
    ASSERT_EQ(1, engine->getDcpFlowControlManager().getNumConsumers());
    EXPECT_EQ(_100MB * ratio, consumer->getFlowControlBufSize());

    // Now change the Bucket Quota ONLY, and very consumer buffer resized
    const size_t _1GB = 1024 * 1024 * 1024;
    engine->setMaxDataSize(_1GB);
    ASSERT_EQ(_1GB, stats.getMaxDataSize());
    EXPECT_EQ(_1GB * ratio, consumer->getFlowControlBufSize());
}

struct PrintToStringCombinedNameXattrOnOff {
    std::string operator()(
            const ::testing::TestParamInfo<::testing::tuple<std::string, bool>>&
                    info) const {
        if (::testing::get<1>(info.param)) {
            return ::testing::get<0>(info.param) + "_xattr";
}
        return ::testing::get<0>(info.param);
    }
};

// Test cases which run in both Full and Value eviction
INSTANTIATE_TEST_SUITE_P(
        CompressionStreamTest,
        CompressionStreamTest,
        ::testing::Combine(EPEngineParamTest::allConfigValues(),
                           ::testing::Bool()),
        PrintToStringCombinedNameXattrOnOff());

INSTANTIATE_TEST_SUITE_P(PersistentAndEphemeral,
                         ConnectionTest,
                         STParameterizedBucketTest::allConfigValues());<|MERGE_RESOLUTION|>--- conflicted
+++ resolved
@@ -2703,10 +2703,6 @@
     connMap.removeConn(cookie);
 }
 
-<<<<<<< HEAD
-void FlowControlTestBase::testNotifyConsumerOnlyIfFlowControlEnabled(
-        bool flowControlEnabled) {
-=======
 // Ensure that a get_failover_log which is deferred around warmup correctly
 // fails if the ConnHandler was freed (via disconnect) before the task runs.
 TEST_F(SingleThreadedKVBucketTest, MB_63618) {
@@ -2750,15 +2746,8 @@
                       *cookie, 1 /*opaque*/, vbid, fakeDcpAddFailoverLog));
 }
 
-void FlowControlTest::SetUp() {
-    flowControlEnabled = GetParam();
-    const std::string policy = flowControlEnabled ? "aggressive" : "none";
-    config_string = "dcp_flow_control_policy=" + policy;
-    KVBucketTest::SetUp();
-}
-
-TEST_P(FlowControlTest, NotifyConsumerOnlyIfFlowControlEnabled) {
->>>>>>> 8e4065c0
+void FlowControlTestBase::testNotifyConsumerOnlyIfFlowControlEnabled(
+        bool flowControlEnabled) {
     uint32_t opaque = 0;
     engine->getKVBucket()->setVBucketState(vbid, vbucket_state_replica);
 

--- conflicted
+++ resolved
@@ -978,27 +978,14 @@
                     .lock();
     ASSERT_TRUE(dcpCursor);
 
-<<<<<<< HEAD
+    // cs + vbs for persistent buckets
+    ASSERT_EQ(ephemeral() ? 1 : 2, cm.getNumOpenChkItems());
     // Store an item
-    ASSERT_EQ(2, cm.getNumOpenChkItems()); // cs+ vbs
     auto item = make_item(vbid, makeStoredDocKey("key"), "value");
     EXPECT_EQ(cb::engine_errc::success, store->set(item, cookie));
-=======
-    // cs + vbs for persistent buckets
-    ASSERT_EQ(ephemeral() ? 1 : 2,
-              cm.getNumOpenChkItems()); // 1 for the dummy item
-    // Add items to the initial (open) checkpoint until they exceed the
-    // permitted memory usage
-    auto value = std::string(20 * 1024, 'x');
-    int i = 0;
-    while (!store->isCheckpointMemoryReductionRequired()) {
-        auto item = make_item(
-                vbid, makeStoredDocKey("key_" + std::to_string(i++)), value);
-        EXPECT_EQ(cb::engine_errc::success, store->set(item, cookie));
-    }
->>>>>>> 2f44d9ca
+
     EXPECT_EQ(1, cm.getNumCheckpoints());
-    EXPECT_EQ(3, cm.getNumOpenChkItems());
+    EXPECT_EQ(ephemeral() ? 2 : 3, cm.getNumOpenChkItems());
 
     // Create new open checkpoint
     cm.createNewCheckpoint();

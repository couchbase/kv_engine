/* -*- Mode: C++; tab-width: 4; c-basic-offset: 4; indent-tabs-mode: nil -*- */
/*
 *     Copyright 2016-Present Couchbase, Inc.
 *
 *   Use of this software is governed by the Business Source License included
 *   in the file licenses/BSL-Couchbase.txt.  As of the Change Date specified
 *   in that file, in accordance with the Business Source License, use of this
 *   software will be governed by the Apache License, Version 2.0, included in
 *   the file licenses/APL2.txt.
 */

/*
 * Unit tests for the EPBucket class.
 */

#pragma once

#include "config.h"
#include "dcp/dcp-types.h"
#include "kv_bucket_test.h"
#include <executor/fake_executorpool.h>
#include <libcouchstore/couch_db.h>
#include <memcached/storeddockey_fwd.h>
#include <nlohmann/json.hpp>

class CollectionsManifest;
struct DcpMessageProducersIface;
class EPBucket;
class MockActiveStreamWithOverloadedRegisterCursor;
class MockDcpMessageProducers;
class MockDcpProducer;
struct failover_entry_t;

/*
 * A subclass of KVBucketTest which uses a fake ExecutorPool,
 * which will not spawn ExecutorThreads and hence not run any tasks
 * automatically in the background. All tasks must be manually run().
 */
class SingleThreadedKVBucketTest : public KVBucketTest {
public:
    /*
     * Run the next task from the taskQ
     * The task must match the expectedTaskName parameter
     */
    std::chrono::steady_clock::time_point runNextTask(
            TaskQueue& taskQ, const std::string& expectedTaskName);

    /*
     * Run the next task from the taskQ
     */
    std::chrono::steady_clock::time_point runNextTask(TaskQueue& taskQ);

    /*
     * DCP helper. Create a MockDcpProducer configured with (or without)
     * collections and/or delete_times enabled
     * @param cookie cookie to associate with the new producer
     * @param deleteTime yes/no - enable/disable delete times
     * @param flatBuffersSystemEvents enable/disable producer with FlatBuffers
     *        system events
     */
    std::shared_ptr<MockDcpProducer> createDcpProducer(
<<<<<<< HEAD
            CookieIface* cookie, IncludeDeleteTime deleteTime);
=======
            const CookieIface* cookie,
            IncludeDeleteTime deleteTime,
            bool flatBuffersSystemEvents = true);
>>>>>>> 7df4395b

    /*
     * DCP helper.
     * Notify the given producer and ensure the checkpoint is ready for stepping
     * @param fromMemory if false then step a backfill
     */
    void notifyAndRunToCheckpoint(MockDcpProducer& producer,
                                  MockDcpMessageProducers& producers,
                                  bool fromMemory = true);

    /*
     * DCP helper.
     * Notify and step the given producer
     * @param expectedOp once stepped we expect to see this DCP opcode produced
     * @param fromMemory if false then step a backfill
     * @param diskSnapshotFromMemory in some edge cases we may sent a disk
     * snapshot from memory, if this pram is true we will run the checkpoint
     * task but check for the disk marker flag
     */
    void notifyAndStepToCheckpoint(
            MockDcpProducer& producer,
            MockDcpMessageProducers& producers,
            cb::mcbp::ClientOpcode expectedOp =
                    cb::mcbp::ClientOpcode::DcpSnapshotMarker,
            bool fromMemory = true,
            bool diskSnapshotFromMemory = false);

    /*
     * DCP helper.
     * Run the active-checkpoint processor task for the given producer
     * @param producer The producer whose task will be ran
     * @param producers The dcp callbacks
     */
    void runCheckpointProcessor(MockDcpProducer& producer,
                                DcpMessageProducersIface& producers);

    /*
     * DCP helper - Run the backfill tasks
     */
    void runBackfill();

    /**
     * Create a DCP stream on the producer for this->vbid
     */
    void createDcpStream(MockDcpProducer& producer);

    /**
     * Create a DCP stream on the producer for vbid
     */
    void createDcpStream(MockDcpProducer& producer, Vbid vbid);

    /**
     * Schedule and run the compaction task
     * @param id vbucket to compact
     * @param purgeBeforeSeq purge tombstones with seqnos less than this
     * @param dropDeletes drop all deletes
     */
    void runCompaction(Vbid id,
                       uint64_t purgeBeforeSeq = 0,
                       bool dropDeletes = false);

    /**
     * Schedule and run the task responsible for iterating the documents and
     * erasing them.
     *
     * For persistent buckets integrated into compaction.
     * For ephemeral buckets integrated into stale item removal task
     *
     * @param id vbucket to process
     * @param expectSuccess is the compaction supposed to be successful?
     */
    void scheduleAndRunCollectionsEraser(Vbid id, bool expectSuccess = true);

    /**
     * Run the task responsible for iterating the documents and erasing them.
     * Throws if we have not queued something in the write queue.
     *
     * For persistent buckets integrated into compaction.
     * For ephemeral buckets integrated into stale item removal task
     *
     * @param id vbucket to process
     */
    void runCollectionsEraser(Vbid id, bool expectSuccess = true);

    /**
     * Run the task responsible for destroying Checkpoints after they have
     * been removed from a CheckpointManager.
     */
    void runCheckpointDestroyer(Vbid id);

    bool isBloomFilterEnabled() const;

    bool isFullEviction() const;

    bool isPersistent() const;

    /**
     * Used to detect magma tests
     *
     * @returns true if bucket has magma via either magma backend or nexus
     */
    bool hasMagma() const {
        // Catch backend=magma and nexus_..._backend=magma
        return config_string.find("backend=magma") != std::string::npos;
    }

    bool isNexus() const;

    /// @returns true if this is a magma bucket
    bool isMagma() const;

    bool isCouchstore() const;

    bool isNexusMagmaPrimary() const;

    bool isPitrEnabled() const;

    bool needsBGFetch(cb::engine_errc ec) const {
        if (ec == cb::engine_errc::would_block && isPersistent() &&
            isFullEviction()) {
            return true;
        }
        return false;
    }

    get_options_t needsBGFetchQueued() const {
        get_options_t ops = {};
        if (!isBloomFilterEnabled()) {
            ops = QUEUE_BG_FETCH;
        }
        return ops;
    }

    /**
     * Replaces the rw store for shard 0 with a MockCouchKVStore.
     */
    void replaceCouchKVStoreWithMock();

    /**
     * Set the collections manifest using the engine API (and drive any tasks)
     * @param cookie a cookie is needed for i/o callback
     * @param manifest the CollectionsManifest to set
     * @param status1 the first call to set_collection_manifest expected result
     *        usually would_block
     */
    cb::engine_errc setCollections(
            CookieIface* cookie,
            const CollectionsManifest& manifest,
            cb::engine_errc status1 = cb::engine_errc::would_block);

    /// @return the size of the future queue for the given task type
    size_t getFutureQueueSize(task_type_t type) const;

    /// @return the size of the ready queue for the given task type
    size_t getReadyQueueSize(task_type_t type) const;

    /*
     * Set the stats isShutdown and attempt to drive all tasks to cancel for
     * the specified engine.
     */
    void shutdownAndPurgeTasks(EventuallyPersistentEngine* ep);

    enum class VbucketOp : uint8_t { Set, Add };

    /**
     * Load documents to enter a TempOOM phase.
     *
     * @param op The MCBP opearation to use for the load
     * @return the num of items loaded
     */
    size_t loadUpToOOM(VbucketOp op);

    /**
     * Verifies that CM OOM prevents expirations from being processed and queued
     * into the CM.
     *
     * @param expiryFunc The logic that attempts docs expiration
     */
    void testExpiryObservesCMQuota(std::function<void()> expiryFunc);

protected:
    void SetUp() override;

    void TearDown() override;

    /**
     * Set a new vbucket state in memory and queues a set-vbstate itam into the
     * CheckpointManager. But, this doesn't run the flusher, so the new state
     * isn't persisted.
     *
     * @param vbid
     * @param newState
     * @param meta Optional meta information to apply alongside the state
     * @param transfer Should vBucket be transferred without adding failover
     *                 table entry (i.e. takeover)?
     */
    void setVBucketState(Vbid vbid,
                         vbucket_state_t newState,
                         const nlohmann::json& meta = {},
                         TransferVB transfer = TransferVB::No);

    /**
     * Change the vbucket state, and run the VBStatePeristTask (if necessary
     * for this bucket type).
     * On return the state will be changed and the task completed.
     *
     * @param vbid
     * @param newState
     * @param meta Optional meta information to apply alongside the state
     * @param transfer Should vBucket be transferred without adding failover
     *                 table entry (i.e. takeover)?
     */
    void setVBucketStateAndRunPersistTask(Vbid vbid,
                                          vbucket_state_t newState,
                                          const nlohmann::json& meta = {},
                                          TransferVB transfer = TransferVB::No);

    void setVBucketToActiveWithValidTopology(
            nlohmann::json topology = nlohmann::json::array({{"active",
                                                              "replica"}}));

    void cancelAndPurgeTasks();

    /**
     * This method will keep running reader tasks until the engine shows warmup
     * is complete.
     */
    void runReadersUntilWarmedUp();

    /**
     * Helper method that takes the objects current base config, will re-enable
     * warmup in the returned config and also add the new_config arg.
     * @param new_config args to add to the config
     * @return a config string with an warmup=true
     */
    std::string buildNewWarmupConfig(std::string new_config);

    /**
     * Destroy engine and replace it with a new engine.
     *
     * @param new_config The config to supply to engine creation
     * @param unclean Should the restart be made to appear unclean
     */
    void resetEngine(std::string new_config = "", bool unclean = false);

    /**
     * Destroy engine and replace it with a new engine that can be warmed up.
     *
     * @param new_config The config to supply to engine creation
     * @param unclean Should the restart be made to appear unclean
     */
    void resetEngineAndEnableWarmup(std::string new_config = "",
                                    bool unclean = false);

    /**
     * Destroy engine and replace it with a new engine that can be warmed up.
     * Finally, run warmup.
     *
     * @param new_config The config to supply to engine creation
     * @param unclean Should the restart be made to appear unclean
     */
    void resetEngineAndWarmup(std::string new_config = "",
                              bool unclean = false);

    /*
     * Fake callback emulating dcp_add_failover_log
     */
    static cb::engine_errc fakeDcpAddFailoverLog(
            const std::vector<vbucket_failover_t>&) {
        return cb::engine_errc::success;
    }

    /**
     * Run the HTCleaner for Ephemeral bucket.
     *
     * @throws std::bad_cast If the underlying bucket is not Ephemeral.
     */
    void runEphemeralHTCleaner();

    /**
     * Get the latest failover table entry for vbucket with vbid
     * @return latest failover table or if no vbucket for vbid a default value
     *         failover_entry_t
     */
    std::optional<failover_entry_t> getLatestFailoverTableEntry() const;

    SingleThreadedExecutorPool* task_executor;
};

/**
 * Test fixture for single-threaded tests on EPBucket.
 */
class SingleThreadedEPBucketTest : public SingleThreadedKVBucketTest {
public:
    enum class BackfillBufferLimit { StreamByte, StreamItem, ConnectionByte };

    void producerReadyQLimitOnBackfill(BackfillBufferLimit limitType);

protected:
    EPBucket& getEPBucket();
};

/**
 * Test fixture for KVBucket tests running in single-threaded mode, for some
 * combination of bucket type, eviction mode and KVStore type.
 *
 * Allows tests to be defined once which are applicable to more than one
 * configuration, and then instantiated with appropriate config parameters.
 *
 * Currently parameterised on a config string which sets:
 * - bucket type (ephemeral or persistent, and additional persistent variants
 *   (e.g. RocksDB) for additional storage backends.
 * - eviction type.
 *   - For ephemeral buckets: used for specifying ephemeral auto-delete /
 *     fail_new_data
 *   - For persistent buckets: used for specifying value_only or full_eviction
 *
 * GTest does not like having ';'s in the config string, it emits another set of
 * empty test suites that ctest runs so we use ':' instead and replace it later.
 *
 * See `allConfigValues(), persistentConfigValues(), etc methods to instantiate
 * tests for some set / subset of the avbove parameters.
 *
 * Note that specific instantiations of tests may not instantiate for all
 * possible variants - a test may only be applicable to persistent buckets and
 * hence will only instantiate for persistentConfigValues.
 *
 * Suggested usage:
 * 1. For a given group of tests (e.g. CollectionsDCP tests), create a subclass
 *   of this class:
 *
 *     class MyTestSuite : public STParameterizedBucketTest {};
 *
 * 2. Write some (parameterized) tests:
 *
 *     TEST_P(MyTestSuite, DoesFoo) { ... }
 *
 * 3. Instantiate your test suite with the config values applicable to it -
 * for example a test which is applicable to all variants of a Persistent
 * bucket:
 *
 *     INSTANTIATE_TEST_SUITE_P(
 *         Persistent,
 *         MyTestSuite,
 *         STParameterizedBucketTest::persistentConfigValues(),
 *         STParameterizedBucketTest::PrintToStringParamName);
 *
 * Advanced usage:
 * - If you have some tests in a suite which only work for some config params
 *   but not others (e.g. some don't work under Ephemeral), split your suite
 *   into two sibling classes then instantiate each class with a different
 *   config:
 *
 *   class DcpActiveStreamTest : public STParameterizedBucketTest {};
 *   class DcpActiveStreamTestPersistent : public STParameterizedBucketTest {};
 *
 *   ... define some TEST_P() for each suite...
 *
 *     INSTANTIATE_TEST_SUITE_P(
 *         PersistentAndEphemeral,
 *         DcpActiveStreamTest,
 *         STParameterizedBucketTest::allConfigValues(),
 *         STParameterizedBucketTest::PrintToStringParamName);
 *
 *     INSTANTIATE_TEST_SUITE_P(
 *         Persistent,
 *         DcpActiveStreamTestPersistent,
 *         STParameterizedBucketTest::persistentAllBackendsConfigValues(),
 *         STParameterizedBucketTest::PrintToStringParamName());
 */
class STParameterizedBucketTest
    : virtual public SingleThreadedKVBucketTest,
      public ::testing::WithParamInterface<std::string> {
public:
    static auto persistentBucket() {
        return config::Config{{"bucket_type", "persistent"}};
    }

    static auto ephemeralBucket() {
        return config::Config{{"bucket_type", "ephemeral"}};
    }

    static auto ephAutoDelete() {
        return config::Config{{"ephemeral_full_policy", "auto_delete"}};
    }

    static auto ephFailNewData() {
        return config::Config{{"ephemeral_full_policy", "fail_new_data"}};
    }

    static auto ephFullPolicy() {
        return ephAutoDelete() | ephFailNewData();
    }

    static auto couchstoreBucket() {
        return persistentBucket() * config::Config{{"backend", "couchstore"}};
    }

    static auto magmaBucket() {
        return persistentBucket() * config::Config{{"backend", "magma"}};
    }

    static auto valueOnlyEvictionPolicy() {
        return persistentBucket() *
               config::Config{{"item_eviction_policy", "value_only"}};
    }

    static auto fullEvictionPolicy() {
        return persistentBucket() *
               config::Config{{"item_eviction_policy", "full_eviction"}};
    }

    static auto itemEvictionPolicy() {
        return valueOnlyEvictionPolicy() | fullEvictionPolicy();
    }

    static auto ephConfigValues() {
        return ephemeralBucket() * ephFullPolicy();
    }

    static auto ephAutoDeleteConfigValues() {
        using namespace std::string_literals;
        return ephemeralBucket() * ephAutoDelete();
    }

    static auto allConfigValues() {
#ifdef EP_USE_MAGMA
        return allConfigValuesNoNexus() | nexusCouchstoreMagmaConfigValues();
#else
        return allConfigValuesNoNexus();
#endif
    }

    static config::Config allConfigValuesNoNexus() {
        return ephConfigValues() | persistentNoNexusConfigValues();
    }

    static auto ephAndCouchstoreConfigValues() {
        return ephConfigValues() | couchstoreConfigValues();
    }

    static config::Config persistentConfigValues() {
#ifdef EP_USE_MAGMA
        return persistentNoNexusConfigValues() |
               nexusCouchstoreMagmaConfigValues();
#else
        return persistentNoNexusConfigValues();
#endif
    }

    static config::Config persistentNoNexusConfigValues() {
        auto configs = couchstoreConfigValues();
#ifdef EP_USE_MAGMA
        configs |= magmaConfigValues();
#endif
        return configs;
    }

    static config::Config couchstoreConfigValues() {
        return couchstoreBucket() * itemEvictionPolicy();
    }

    static auto pitrEnabledConfigValues() {
        // @TODO Add variants for magma if/when it supports PiTR.
        return couchstoreConfigValues() *
               config::Config{{"pitr_enabled", "true"}};
    }

#ifdef EP_USE_MAGMA
    static config::Config magmaConfigValues() {
        return magmaBucket() * itemEvictionPolicy();
    }

    static auto nexusCouchstoreMagma() {
        return persistentBucket() *
               config::Config{{"backend", "nexus"},
                              {"nexus_primary_backend", "couchstore"},
                              { "nexus_secondary_backend",
                                "magma" }};
    }

    static auto nexusMagmaCouchstore() {
        return persistentBucket() *
               config::Config{{"backend", "nexus"},
                              {"nexus_primary_backend", "magma"},
                              { "nexus_secondary_backend",
                                "couchstore" }};
    }

    static config::Config nexusCouchstoreMagmaConfigValues() {
        return nexusCouchstoreMagma() * itemEvictionPolicy();
    }

    static auto nexusCouchstoreMagmaAllConfigValues() {
        return (nexusCouchstoreMagma() | nexusMagmaCouchstore()) *
               itemEvictionPolicy();
    }

#endif

#ifdef EP_USE_ROCKSDB
    static auto rocksDbBucket() {
        return persistentBucket() * config::Config{{ "backend", "rocksdb" }};
    }

    static auto rocksDbConfigValues() {
        return rocksDbBucket() * itemEvictionPolicy();
    }
#endif

    static auto persistentAllBackendsConfigValues() {
        auto configs = couchstoreConfigValues();
#ifdef EP_USE_MAGMA
        configs |= nexusCouchstoreMagmaAllConfigValues();
        configs |= magmaConfigValues();
#endif
#ifdef EP_USE_ROCKSDB
        configs |= rocksDbConfigValues();
#endif
        return configs;
    }

    static auto persistentAllBackendsNoNexusConfigValues() {
        auto configs = couchstoreConfigValues();
#ifdef EP_USE_MAGMA
        configs |= magmaConfigValues();
#endif
#ifdef EP_USE_ROCKSDB
        configs |= rocksDbConfigValues();
#endif
        return configs;
    }

    static auto fullEvictionAllBackendsConfigValues() {
        using namespace std::string_literals;
        auto configs = couchstoreBucket();
#ifdef EP_USE_ROCKSDB
        configs |= rocksDbBucket();
#endif
#ifdef EP_USE_MAGMA
        configs |= magmaBucket();
        configs |= nexusCouchstoreMagma();
#endif
        return configs * fullEvictionPolicy();
    }

    bool persistent() const {
        return GetParam().find("persistent") != std::string::npos;
    }

    bool ephemeral() const {
        return GetParam().find("ephemeral") != std::string::npos;
    }

    bool ephemeralFailNewData() const;

    bool fullEviction() const;

    bool isRocksDB() const;

    /// @returns true if this is a magma bucket
    bool isMagma() const;

    bool isNexusMagmaPrimary() const;

    bool isNexus() const;

    std::string getBackend() const {
        return GetParam();
    }

    bool bloomFilterEnabled() const;

    bool supportsFetchingAsSnappy() const {
        return !isRocksDB();
    }

    /// @returns a string representing this tests' parameters.
    static std::string PrintToStringParamName(
            const ::testing::TestParamInfo<ParamType>& info);

    /**
     * This function is for handling cases where we get an EWOULDBLOCK
     * error so we trigger a BGFetch. This can happen when bloom
     * filters are turned off, for instance for magma.
     *
     * @param rc cb::engine_errc returned from attempted op
     * @return true if did BGFetch
     */
    bool needBGFetch(cb::engine_errc rc) {
        if (rc == cb::engine_errc::would_block && persistent() &&
            fullEviction()) {
            runBGFetcherTask();
            return true;
        }
        return false;
    }

    /**
     * Check to see if Key Exists.
     * Handles case when we get cb::engine_errc::would_block.
     *
     * @param key doc key
     * @param vbid vbucket id
     * @param options fetch options
     * @return cb::engine_errc return status of get call
     */
    cb::engine_errc checkKeyExists(StoredDocKey& key,
                                   Vbid vbid,
                                   get_options_t options);

    /**
     * Call kvstore SET.
     * Handles case when we get cb::engine_errc::would_block.
     *
     * @param item item to be SET
     * @param cookie mock cookie
     * @return cb::engine_errc return status of SET call
     */
    cb::engine_errc setItem(Item& itm, CookieIface* cookie);

    /**
     * Call kvstore ADD.
     * Handles case when we get cb::engine_errc::would_block.
     *
     * @param item item to be ADD
     * @param cookie mock cookie
     * @return cb::engine_errc return status of ADD call
     */
    cb::engine_errc addItem(Item& itm, CookieIface* cookie);

    /**
     * When persistent + full eviction + no bloom filters, don't
     * expect to flush.
     *
     * @param expected # of expected items flushed
     * @return # of items expected to flush
     */
    int expectedFlushed(int expected) {
        if (persistent() && fullEviction()) {
            return 0;
        }
        return expected;
    }

protected:
    void SetUp() override;

    enum class EngineOp : uint8_t { Store, StoreIf, Remove };

    // Test replicating delete times.
    void test_replicateDeleteTime(time_t deleteTime);

    /**
     * Verifies that invalid items with empty payload and (datatype != raw) fail
     * validation
     *
     * @param deleted Whether the item under test is alive or deleted
     * @param op The operation under test
     */
    void testValidateDatatypeForEmptyPayload(EngineOp op);

    /**
     * Verifies that checkpoints memory quota threshold is enforced on the given
     * operation.
     *
     * @param op The operation under test
     */
    void testCheckpointMemThresholdEnforced(VbucketOp op);
};

class STParamPersistentBucketTest : public STParameterizedBucketTest {
protected:
    void testAbortDoesNotIncrementOpsDelete(bool flusherDedup);
    void backfillExpiryOutput(bool xattr);

    /**
     * Test to check that we update and use persistedDeletes correctly.
     *
     * @param dropDeletes compaction config param
     */
    void testCompactionPersistedDeletes(bool dropDeletes);

    void testFailoverTableEntryPersistedAtWarmup(std::function<void()>);

    /**
     * Test that a running compaction is cancelled early after `event` runs.
     *
     * @param event callback executing behaviour which should trigger
     *              cancellation (e.g., shut down engine, delete vb).
     */
    void testCancelCompaction(std::function<void()> event);

    /**
     * Test for MB-51373 - if we end up with a deleted document on-disk with
     * an empty value but datatype=XATTR (when it should be RAW_BYTES - bug
     * MB-52793), then we should sanitize that value when it is loaded from
     * disk.
     * @param fetchMetaOnly If true then when fetching corrupted doc from disk,
     *        only fetch metadata, else fetch entire document.
     */
    void testSanitizeOnDiskDeletedDocWithIncorrectXATTR(bool fetchMetaOnly);

protected:
    EPBucket& getEPBucket();
};<|MERGE_RESOLUTION|>--- conflicted
+++ resolved
@@ -59,13 +59,9 @@
      *        system events
      */
     std::shared_ptr<MockDcpProducer> createDcpProducer(
-<<<<<<< HEAD
-            CookieIface* cookie, IncludeDeleteTime deleteTime);
-=======
-            const CookieIface* cookie,
+            CookieIface* cookie,
             IncludeDeleteTime deleteTime,
             bool flatBuffersSystemEvents = true);
->>>>>>> 7df4395b
 
     /*
      * DCP helper.

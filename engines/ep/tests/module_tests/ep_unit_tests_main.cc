--- conflicted
+++ resolved
@@ -88,13 +88,12 @@
         return {}; // empty disables the feature
     }
 
-<<<<<<< HEAD
     bool getNotLockedReturnsTmpfail() override {
         return false;
-=======
+    }
+
     bool isMagmaBlindWriteOptimisationEnabled() override {
         return true;
->>>>>>> 80d85598
     }
 };
 

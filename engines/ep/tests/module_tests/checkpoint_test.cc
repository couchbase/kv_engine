--- conflicted
+++ resolved
@@ -938,28 +938,6 @@
 
     // Test - second item (duplicate key) should return false.
     EXPECT_FALSE(this->queueNewItem("key"));
-}
-
-TEST_P(CheckpointTest, MB_58321) {
-    manager->createNewCheckpoint();
-    ASSERT_TRUE(this->queueNewItem("a")); // seqno:1001
-    manager->createNewCheckpoint();
-    ASSERT_TRUE(this->queueNewItem("b")); // seqno:1002
-    auto cursor = manager->registerCursorBySeqno(
-            "mb58321", 1001, CheckpointCursor::Droppable::Yes);
-
-    EXPECT_EQ(1002, cursor.seqno);
-    EXPECT_FALSE(cursor.tryBackfill);
-
-    std::vector<queued_item> items;
-    auto result = this->manager->getNextItemsForCursor(
-            cursor.cursor.lock().get(), items);
-
-    ASSERT_FALSE(items.empty());
-    for (const auto& qi : items) {
-        // Should be 1002 onwards
-        ASSERT_GT(qi->getBySeqno(), 1001);
-    }
 }
 
 /*
@@ -1937,7 +1915,6 @@
     //                                       ^
     auto res = manager.registerCursorBySeqno(
             "cursor", startSeqno, CheckpointCursor::Droppable::Yes);
-<<<<<<< HEAD
 
     // @todo MB-53616: We don't need a backfill here if startSeqno=2
     EXPECT_TRUE(res.tryBackfill);
@@ -1948,20 +1925,6 @@
     EXPECT_EQ(queue_op::empty, (*cursor->getPos())->getOperation());
     EXPECT_EQ(3, (*cursor->getPos())->getBySeqno());
     EXPECT_EQ(0, cursor->getDistance());
-=======
-
-    const auto cursor = res.cursor.lock();
-    EXPECT_EQ(res.seqno, 3);
-    EXPECT_EQ(3, (*cursor->getCheckpoint())->getId());
-    EXPECT_EQ(queue_op::empty, (*cursor->getPos())->getOperation());
-    EXPECT_EQ(3, (*cursor->getPos())->getBySeqno());
-    EXPECT_EQ(0, cursor->getDistance());
-    if (startSeqno == 0) {
-        EXPECT_TRUE(res.tryBackfill);
-    } else {
-        EXPECT_FALSE(res.tryBackfill);
-    }
->>>>>>> 58b24faa
 }
 
 TEST_F(SingleThreadedCheckpointTest,
@@ -1972,6 +1935,29 @@
 TEST_F(SingleThreadedCheckpointTest,
        RegisterCursorCheckpointEmptyByExpelMultipleCheckpoints_startZero) {
     testRegisterCursorCheckpointEmptyByExpelMultipleCheckpoints(0);
+}
+
+TEST_P(CheckpointTest, MB_58321) {
+    manager->createNewCheckpoint();
+    ASSERT_TRUE(this->queueNewItem("a")); // seqno:1001
+    manager->createNewCheckpoint();
+    ASSERT_TRUE(this->queueNewItem("b")); // seqno:1002
+    auto res = manager->registerCursorBySeqno(
+            "mb58321", 1001, CheckpointCursor::Droppable::Yes);
+
+    EXPECT_EQ(1002, res.seqno);
+    // @todo MB-53616: backfill not necessary here
+    EXPECT_TRUE(res.tryBackfill);
+
+    auto cursor = res.takeCursor();
+    std::vector<queued_item> items;
+    auto result = manager->getNextItemsForDcp(*cursor.lock(), items);
+
+    ASSERT_FALSE(items.empty());
+    for (const auto& qi : items) {
+        // Should be 1002 onwards
+        ASSERT_GT(qi->getBySeqno(), 1001);
+    }
 }
 
 TEST_F(SingleThreadedCheckpointTest, QueueSetVBStateSchedulesDcpStep) {
@@ -2659,7 +2645,7 @@
     regResult = manager->registerCursorBySeqno(
             dcp_cursor2.c_str(), 1002, CheckpointCursor::Droppable::Yes);
     EXPECT_EQ(1003, regResult.seqno);
-    EXPECT_FALSE(regResult.tryBackfill);
+    EXPECT_TRUE(regResult.tryBackfill);
 
     // Try to register a DCP cursor from 1003 - the first item still in chk
     std::string dcp_cursor3(DCP_CURSOR_PREFIX + std::to_string(3));
@@ -3861,7 +3847,7 @@
 
     // And we expect to be in the open checkpoint, so we don't hold the closed
     // one. Possibly don't need backfill=true, but DCP streams handle this case
-    EXPECT_FALSE(cursor2.tryBackfill);
+    EXPECT_TRUE(cursor2.tryBackfill);
     EXPECT_EQ(1003, cursor2.seqno);
     EXPECT_EQ(3, (*cursor2.takeCursor().lock()->getCheckpoint())->getId());
 }
@@ -3898,7 +3884,6 @@
             "cursor", 1002, CheckpointCursor::Droppable::Yes);
     EXPECT_FALSE(cursor.tryBackfill);
     EXPECT_EQ(1003, cursor.seqno);
-<<<<<<< HEAD
     EXPECT_EQ(2, (*cursor.takeCursor().lock()->getCheckpoint())->getId());
 }
 
@@ -3995,9 +3980,6 @@
     EXPECT_EQ(initialMemUsage - firstCheckpointMemUsage,
               manager->getMemUsage());
     EXPECT_GT(global_stats.memFreedByCheckpointRemoval, 0);
-=======
-    EXPECT_EQ(3, (*cursor.cursor.lock()->getCheckpoint())->getId());
->>>>>>> 58b24faa
 }
 
 CheckpointManager::ExtractItemsResult CheckpointTest::extractItemsToExpel() {

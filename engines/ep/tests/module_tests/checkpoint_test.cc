/* -*- Mode: C++; tab-width: 4; c-basic-offset: 4; indent-tabs-mode: nil -*- */
/*
 *     Copyright 2011-Present Couchbase, Inc.
 *
 *   Use of this software is governed by the Business Source License included
 *   in the file licenses/BSL-Couchbase.txt.  As of the Change Date specified
 *   in that file, in accordance with the Business Source License, use of this
 *   software will be governed by the Apache License, Version 2.0, included in
 *   the file licenses/APL2.txt.
 */

#include "checkpoint_test.h"
#include "checkpoint_test_impl.h"

#include "../mock/mock_checkpoint_manager.h"
#include "../mock/mock_dcp_consumer.h"
#include "../mock/mock_dcp_producer.h"
#include "../mock/mock_stream.h"
#include "../mock/mock_synchronous_ep_engine.h"
#include "checkpoint.h"
#include "checkpoint_manager.h"
#include "checkpoint_remover.h"
#include "checkpoint_utils.h"
#include "dcp/response.h"
#include "dcp_utils.h"
#include "ep_types.h"
#include "ep_vb.h"
#include "failover-table.h"
#include "kv_bucket.h"
#include "programs/engine_testapp/mock_server.h"
#include "tests/module_tests/test_helpers.h"
#include "vbucket.h"
#include <folly/portability/GMock.h>
#include <folly/portability/GTest.h>
#include <utilities/test_manifest.h>
#include <thread>

#define DCP_CURSOR_PREFIX "dcp-client-"

void CheckpointTest::SetUp() {
    config.setCheckpointMaxSize(std::numeric_limits<size_t>::max());
    checkpoint_config = std::make_unique<CheckpointConfig>(config);
    VBucketTest::SetUp();
    createManager();
}

void CheckpointTest::TearDown() {
    VBucketTest::TearDown();
}

void CheckpointTest::createManager(int64_t lastSeqno, bool addCursor) {
    ASSERT_TRUE(vbucket);
    ASSERT_TRUE(checkpoint_config);
    range = {static_cast<uint64_t>(lastSeqno),
             static_cast<uint64_t>(lastSeqno)};
    vbucket->checkpointManager = std::make_unique<MockCheckpointManager>(
            global_stats,
            *vbucket,
            *checkpoint_config,
            lastSeqno,
            range.getStart(),
            range.getEnd(),
            lastSeqno, // setting maxVisibleSeqno to equal lastSeqno
            0, // lastPrepareSeqno
            /*flusher callback*/ nullptr);

    ASSERT_TRUE(vbucket);
    manager = static_cast<MockCheckpointManager*>(
            vbucket->checkpointManager.get());
    ASSERT_TRUE(manager);

    ASSERT_EQ(1, manager->getNumOpenChkItems());
    ASSERT_EQ(1, manager->getNumCheckpoints());

    if (!addCursor) {
        return;
    }

    // Set the proper test cursor
    if (persistent()) {
        cursor = manager->getPersistenceCursor();
    } else {
        cursor =
                manager->registerCursorBySeqno("test_cursor",
                                               0,
                                               CheckpointCursor::Droppable::Yes)
                        .takeCursor()
                        .lock()
                        .get();
    }
    ASSERT_TRUE(cursor);

    ASSERT_EQ(1, manager->getNumOfCursors());
    ASSERT_EQ(1, manager->getNumItemsForCursor(*cursor));
}

void CheckpointTest::resetManager() {
    manager = nullptr;
    vbucket->checkpointManager.reset();
}

bool CheckpointTest::queueNewItem(const std::string& key) {
    queued_item qi{new Item(makeStoredDocKey(key),
                            this->vbucket->getId(),
                            queue_op::mutation,
                            /*revSeq*/ 0,
                            /*bySeq*/ 0)};
    qi->setQueuedTime(std::chrono::steady_clock::now());
    return manager->queueDirty(qi,
                               GenerateBySeqno::Yes,
                               GenerateCas::Yes,
                               /*preLinkDocCtx*/ nullptr);
}

bool CheckpointTest::queueNewCDCItem(const std::string& key) {
    queued_item qi{new Item(makeStoredDocKey(key),
                            this->vbucket->getId(),
                            queue_op::mutation,
                            /*revSeq*/ 0,
                            /*bySeq*/ 0)};
    qi->setQueuedTime(std::chrono::steady_clock::now());
    qi->setCanDeduplicate(CanDeduplicate::No);
    return manager->queueDirty(qi,
                               GenerateBySeqno::Yes,
                               GenerateCas::Yes,
                               /*preLinkDocCtx*/ nullptr);
}

bool CheckpointTest::queueReplicatedItem(const std::string& key,
                                         int64_t seqno) {
    queued_item qi{new Item(makeStoredDocKey(key),
                            this->vbucket->getId(),
                            queue_op::mutation,
                            /*revSeq*/ 0,
                            seqno)};
    qi->setCas(1);
    return manager->queueDirty(qi,
                               GenerateBySeqno::No,
                               GenerateCas::No,
                               /*preLinkDocCtx*/ nullptr);
}

void CheckpointTest::advanceCursorToEndOfCheckpoints() {
    // Move the cursor past the empty checkpoint
    std::vector<queued_item> items;
    Expects(cursor);
    manager->getItemsForCursor(*cursor,
                               items,
                               std::numeric_limits<size_t>::max(),
                               std::numeric_limits<size_t>::max());
}

void ReplicaCheckpointTest::SetUp() {
    CheckpointTest::SetUp();
    // Move the cursor past the empty checkpoint
    advanceCursorToEndOfCheckpoints();
}

// Sanity check test fixture
TEST_P(CheckpointTest, CheckFixture) {
    // Initially have a single cursor (persistence).
    EXPECT_EQ(1, this->manager->getNumOfCursors());
    // cs item
    EXPECT_EQ(1, manager->getNumOpenChkItems());
    // empty, cs,
    // ^
    EXPECT_EQ(1, manager->getNumItemsForCursor(*cursor));
    EXPECT_EQ(queue_op::empty, (*cursor->getPos())->getOperation());

    // Check that the items fetched matches the number we were told to expect.
    std::vector<queued_item> items;
    auto result = manager->getItemsForCursor(
            *cursor, items, 9999, std::numeric_limits<size_t>::max());
    ASSERT_EQ(1, result.ranges.size());
    EXPECT_EQ(1000, result.ranges.front().getStart());
    EXPECT_EQ(1000, result.ranges.front().getEnd());
    EXPECT_EQ(1, items.size());
    EXPECT_EQ(queue_op::checkpoint_start, items.at(0)->getOperation());
}

// Basic test of a single, open checkpoint.
TEST_P(CheckpointTest, OneOpenCkpt) {
    // Queue a set operation.
    queued_item qi(new Item(makeStoredDocKey("key1"),
                            this->vbucket->getId(),
                            queue_op::mutation,
                            /*revSeq*/ 20,
                            /*bySeq*/ 0));

    // No set_ops in queue, expect queueDirty to return true (increase
    // persistence queue size).
    EXPECT_TRUE(manager->queueDirty(qi,
                                    GenerateBySeqno::Yes,
                                    GenerateCas::Yes,
                                    /*preLinkDocCtx*/ nullptr));
    EXPECT_EQ(1, this->manager->getNumCheckpoints()); // Single open checkpoint.
    // cs + 1x op_set
    EXPECT_EQ(2, manager->getNumOpenChkItems());
    EXPECT_EQ(1001, qi->getBySeqno());
    EXPECT_EQ(20, qi->getRevSeqno());
    EXPECT_EQ(2, this->manager->getNumItemsForCursor(*cursor));
    EXPECT_EQ(1001, this->manager->getHighSeqno());
    EXPECT_EQ(1001, this->manager->getMaxVisibleSeqno());

    // Adding the same key again shouldn't increase the size.
    queued_item qi2(new Item(makeStoredDocKey("key1"),
                             this->vbucket->getId(),
                             queue_op::mutation,
                             /*revSeq*/ 21,
                             /*bySeq*/ 0));
    EXPECT_FALSE(manager->queueDirty(qi2,
                                     GenerateBySeqno::Yes,
                                     GenerateCas::Yes,
                                     /*preLinkDocCtx*/ nullptr));
    EXPECT_EQ(1, manager->getNumCheckpoints());
    EXPECT_EQ(2, manager->getNumOpenChkItems());
    EXPECT_EQ(1002, qi2->getBySeqno());
    EXPECT_EQ(21, qi2->getRevSeqno());
    EXPECT_EQ(2, this->manager->getNumItemsForCursor(*cursor));
    EXPECT_EQ(1002, this->manager->getHighSeqno());
    EXPECT_EQ(1002, this->manager->getMaxVisibleSeqno());

    // Adding a different key should increase size.
    queued_item qi3(new Item(makeStoredDocKey("key2"),
                             this->vbucket->getId(),
                             queue_op::mutation,
                             /*revSeq*/ 0,
                             /*bySeq*/ 0));
    EXPECT_TRUE(manager->queueDirty(qi3,
                                    GenerateBySeqno::Yes,
                                    GenerateCas::Yes,
                                    /*preLinkDocCtx*/ nullptr));
    EXPECT_EQ(1, this->manager->getNumCheckpoints());
    EXPECT_EQ(3, manager->getNumOpenChkItems());
    EXPECT_EQ(1003, qi3->getBySeqno());
    EXPECT_EQ(0, qi3->getRevSeqno());
    EXPECT_EQ(3, this->manager->getNumItemsForCursor(*cursor));
    EXPECT_EQ(1003, this->manager->getHighSeqno());
    EXPECT_EQ(1003, this->manager->getMaxVisibleSeqno());

    // Check that the items fetched matches the number we were told to expect.
    std::vector<queued_item> items;
    auto result = manager->getItemsForCursor(
            *cursor, items, 9999, std::numeric_limits<size_t>::max());
    EXPECT_EQ(1, result.ranges.size());
    EXPECT_EQ(1000, result.ranges.front().getStart());
    EXPECT_EQ(1003, result.ranges.front().getEnd());
    EXPECT_EQ(3, items.size());
    EXPECT_EQ(1003, result.visibleSeqno);
    EXPECT_FALSE(result.highCompletedSeqno);
    EXPECT_THAT(items,
                testing::ElementsAre(HasOperation(queue_op::checkpoint_start),
                                     HasOperation(queue_op::mutation),
                                     HasOperation(queue_op::mutation)));
}

// Test that enqueuing a single delete works.
TEST_P(CheckpointTest, Delete) {
    // Enqueue a single delete.
    queued_item qi{new Item{makeStoredDocKey("key1"),
                            this->vbucket->getId(),
                            queue_op::mutation,
                            /*revSeq*/ 10,
                            /*byseq*/ 0}};
    qi->setDeleted();
    EXPECT_TRUE(manager->queueDirty(qi,
                                    GenerateBySeqno::Yes,
                                    GenerateCas::Yes,
                                    /*preLinkDocCtx*/ nullptr));

    EXPECT_EQ(1, this->manager->getNumCheckpoints());  // Single open checkpoint.
    EXPECT_EQ(2, manager->getNumOpenChkItems()); // cs + 1x op_del
    EXPECT_EQ(1001, qi->getBySeqno());
    EXPECT_EQ(1001, this->manager->getHighSeqno());
    EXPECT_EQ(1001, this->manager->getMaxVisibleSeqno());
    EXPECT_EQ(10, qi->getRevSeqno());

    // Check that the items fetched matches what was enqueued.
    std::vector<queued_item> items;
    auto result = manager->getItemsForCursor(
            *cursor, items, 9999, std::numeric_limits<size_t>::max());

    EXPECT_EQ(1000, result.ranges.front().getStart());
    EXPECT_EQ(1001, result.ranges.back().getEnd());
    ASSERT_EQ(2, items.size());
    EXPECT_EQ(1001, result.visibleSeqno);
    EXPECT_FALSE(result.highCompletedSeqno);
    EXPECT_THAT(items,
                testing::ElementsAre(HasOperation(queue_op::checkpoint_start),
                                     HasOperation(queue_op::mutation)));
    EXPECT_TRUE(items[1]->isDeleted());
}

// Test with one open and one closed checkpoint.
TEST_P(CheckpointTest, OneOpenOneClosed) {
    // Add some items to the initial (open) checkpoint.
    for (auto i : {1,2}) {
        EXPECT_TRUE(this->queueNewItem("key" + std::to_string(i)));
    }
    EXPECT_EQ(1, this->manager->getNumCheckpoints());
    // cs + 2x op_set
    EXPECT_EQ(3, manager->getNumOpenChkItems());
    const uint64_t ckpt_id1 = this->manager->getOpenCheckpointId();

    // Create a new checkpoint (closing the current open one).
    manager->createNewCheckpoint();
    const uint64_t ckpt_id2 = manager->getOpenCheckpointId();
    EXPECT_EQ(ckpt_id1 + 1, ckpt_id2)
            << "New checkpoint ID should differ from old";
    EXPECT_EQ(1, manager->getNumOpenChkItems()); // just cs

    // Add some items to the newly-opened checkpoint (note same keys as 1st
    // ckpt).
    for (auto ii : {1,2}) {
        EXPECT_TRUE(this->queueNewItem("key" + std::to_string(ii)));
    }
    EXPECT_EQ(2, this->manager->getNumCheckpoints());
    // cs + 2x op_set
    EXPECT_EQ(3, manager->getNumOpenChkItems());

    // Examine the items - should be 2 lots of two keys + meta-items.
    EXPECT_EQ(7, manager->getNumItemsForCursor(*cursor));

    // Check that the items fetched matches the number we were told to expect.
    std::vector<queued_item> items;
    auto result = manager->getItemsForCursor(
            *cursor, items, 9999, std::numeric_limits<size_t>::max());
    EXPECT_EQ(2, result.ranges.size()); // 2 checkpoints returned items
    EXPECT_EQ(1000, result.ranges.front().getStart());
    EXPECT_EQ(1002, result.ranges.front().getEnd());
    EXPECT_EQ(1003, result.ranges.back().getStart());
    EXPECT_EQ(1004, result.ranges.back().getEnd());
    EXPECT_EQ(1002, result.visibleSeqno);
    EXPECT_FALSE(result.highCompletedSeqno);
    EXPECT_EQ(7, items.size());
    EXPECT_THAT(items,
                testing::ElementsAre(HasOperation(queue_op::checkpoint_start),
                                     HasOperation(queue_op::mutation),
                                     HasOperation(queue_op::mutation),
                                     HasOperation(queue_op::checkpoint_end),
                                     HasOperation(queue_op::checkpoint_start),
                                     HasOperation(queue_op::mutation),
                                     HasOperation(queue_op::mutation)));
}

// Test demonstrates some of the basics behaviour of the MB-35003 changes.
// The CheckpointManager methods that return a CursorResult can return multiple
// snapshot ranges if the set of items returns spans multiple snapshots.
// The test also demonstrates a partial snapshot
TEST_P(ReplicaCheckpointTest, getItems_MultipleSnapshots) {
    // 1st Snapshot covers 1001, 1003, but item 1002 de-duped
    this->manager->createSnapshot(
            1001, 1003, {}, {}, CheckpointType::Memory, 1003);
    EXPECT_TRUE(this->queueReplicatedItem("k1", 1001));
    EXPECT_TRUE(this->queueReplicatedItem("k2", 1003));

    // 2nd Snapshot covers 1004-1006 and all items are received
    // here we pretend that 1005 is hidden
    this->manager->createSnapshot(
            1004, 1006, {}, {}, CheckpointType::Memory, 1005);

    for (auto i : {1004, 1005, 1006}) {
        EXPECT_TRUE(this->queueReplicatedItem("k" + std::to_string(i), i));
    }

    EXPECT_EQ(2, this->manager->getNumCheckpoints());
    EXPECT_EQ(4, manager->getNumOpenChkItems());
    std::vector<queued_item> items;
    auto cursorResult =
            manager->getItemsForCursor(*cursor,
                                       items,
                                       std::numeric_limits<size_t>::max(),
                                       std::numeric_limits<size_t>::max());
    EXPECT_FALSE(cursorResult.moreAvailable);

    // Expect to see all of the items and two snapshot ranges
    EXPECT_EQ(2, cursorResult.ranges.size());
    // Still see the ranges 1001,1002 and 1003,1005
    EXPECT_EQ(1001, cursorResult.ranges[0].getStart());
    EXPECT_EQ(1003, cursorResult.ranges[0].getEnd());
    EXPECT_EQ(1004, cursorResult.ranges[1].getStart());
    EXPECT_EQ(1006, cursorResult.ranges[1].getEnd());
    EXPECT_EQ(8, items.size()); // cp start, 2 items, cp end, cp start 3 items
    EXPECT_EQ(queue_op::checkpoint_start, items.at(0)->getOperation());
    EXPECT_EQ(queue_op::mutation, items.at(1)->getOperation());
    EXPECT_EQ(1001, items.at(1)->getBySeqno());
    EXPECT_EQ(queue_op::mutation, items.at(2)->getOperation());
    EXPECT_EQ(1003, items.at(2)->getBySeqno());
    EXPECT_EQ(queue_op::checkpoint_end, items.at(3)->getOperation());
    EXPECT_EQ(queue_op::checkpoint_start, items.at(4)->getOperation());
    EXPECT_EQ(queue_op::mutation, items.at(5)->getOperation());
    EXPECT_EQ(1004, items.at(5)->getBySeqno());
    EXPECT_EQ(queue_op::mutation, items.at(6)->getOperation());
    EXPECT_EQ(1005, items.at(6)->getBySeqno());
    EXPECT_EQ(queue_op::mutation, items.at(7)->getOperation());
    EXPECT_EQ(1006, items.at(7)->getBySeqno());
    EXPECT_EQ(1003, cursorResult.visibleSeqno);
    EXPECT_FALSE(cursorResult.highCompletedSeqno);
}

// However different types of snapshot don't get combined.
// Extended with dedicated checks and comments for the scenario hit in MB-55520.
TEST_P(ReplicaCheckpointTest, getItems_MemoryDiskSnapshots) {
    // 1st Snapshot covers 1001, 1003, but item 1002 de-duped
    this->manager->createSnapshot(
            1001, 1003, {}, {}, CheckpointType::Memory, 1003);
    EXPECT_TRUE(this->queueReplicatedItem("k1", 1001));
    EXPECT_TRUE(this->queueReplicatedItem("k2", 1003));

    // 2nd Snapshot covers 1004-1006 and all items are received
    this->manager->createSnapshot(1004, 1006, 0, 0, CheckpointType::Disk, 1006);

    for (auto i : {1004, 1005, 1006}) {
        EXPECT_TRUE(this->queueReplicatedItem("k" + std::to_string(i), i));
    }

    EXPECT_EQ(2, this->manager->getNumCheckpoints());
    EXPECT_EQ(4, manager->getNumOpenChkItems());
    std::vector<queued_item> items;
    auto cursorResult =
            manager->getItemsForCursor(*cursor,
                                       items,
                                       std::numeric_limits<size_t>::max(),
                                       std::numeric_limits<size_t>::max());
    EXPECT_TRUE(cursorResult.moreAvailable);

    // Expect only the first snapshot
    EXPECT_EQ(1, cursorResult.ranges.size());
    // Only range 1001, 1003
    EXPECT_EQ(1001, cursorResult.ranges[0].getStart());
    EXPECT_EQ(1003, cursorResult.ranges[0].getEnd());
    EXPECT_EQ(4, items.size()); // cp start, 2 items, cp end
    EXPECT_EQ(queue_op::checkpoint_start, items.at(0)->getOperation());
    EXPECT_EQ(queue_op::mutation, items.at(1)->getOperation());
    EXPECT_EQ(1001, items.at(1)->getBySeqno());
    EXPECT_EQ(queue_op::mutation, items.at(2)->getOperation());
    EXPECT_EQ(1003, items.at(2)->getBySeqno());
    EXPECT_EQ(queue_op::checkpoint_end, items.at(3)->getOperation());

    // Verify the other ItemsForCursor quantities
    EXPECT_EQ(1003, cursorResult.visibleSeqno);

    // !! VERY IMPORTANT AS COVERAGE FOR MB-55520 !!
    // Before the fix here we get CheckpointType::Disk && !HCS, which is the
    // illegal state that fails ActiveStream in MB-55520.
    EXPECT_EQ(CheckpointType::Memory, cursorResult.checkpointType);
    EXPECT_FALSE(cursorResult.highCompletedSeqno);
}

// Test checkpoint and cursor accounting - when checkpoints are closed the
// offset of cursors is updated as appropriate.
TEST_P(CheckpointTest, CursorOffsetOnCheckpointClose) {
    // Add two items to the initial (open) checkpoint.
    for (auto i : {1,2}) {
        EXPECT_TRUE(this->queueNewItem("key" + std::to_string(i)));
    }
    EXPECT_EQ(1, this->manager->getNumCheckpoints());
    // cs + 2x op_set
    EXPECT_EQ(3, manager->getNumOpenChkItems());

    // Use the existing persistence cursor for this test:
    EXPECT_EQ(3, manager->getNumItemsForCursor(*cursor))
            << "Cursor should initially have 3 items pending";

    // Check de-dupe counting - after adding another item with the same key,
    // should still see two items.
    EXPECT_FALSE(this->queueNewItem("key1")) << "Adding a duplicate key to "
                                                "open checkpoint should not "
                                                "increase queue size";

    EXPECT_EQ(3, manager->getNumItemsForCursor(*cursor))
            << "Expected 3 items for cursor (cs + 2x op_set) after adding a "
               "duplicate.";

    // Create a new checkpoint (closing the current open one).
    this->manager->createNewCheckpoint();
    EXPECT_EQ(1, manager->getNumOpenChkItems());
    EXPECT_EQ(2, this->manager->getNumCheckpoints());
    EXPECT_EQ(5, manager->getNumItemsForCursor(*cursor))
            << "Expected 5 items for cursor after creating new checkpoint (ce "
               "+ cs added)";

    // Advance persistence cursor - first to get the 'checkpoint_start' meta
    // item, and a second time to get the a 'proper' mutation.
    bool isLastMutationItem;
    auto item = manager->nextItem(cursor, isLastMutationItem);
    EXPECT_TRUE(item->isCheckPointMetaItem());
    EXPECT_FALSE(isLastMutationItem);
    EXPECT_EQ(4, manager->getNumItemsForCursor(*cursor))
            << "Expected 4 items for cursor after advancing one item";

    item = manager->nextItem(cursor, isLastMutationItem);
    EXPECT_FALSE(item->isCheckPointMetaItem());
    EXPECT_FALSE(isLastMutationItem);
    EXPECT_EQ(3, manager->getNumItemsForCursor(*cursor))
            << "Expected 3 item for cursor after advancing by 1";

    // Add two items to the newly-opened checkpoint. Same keys as 1st ckpt,
    // but cannot de-dupe across checkpoints.
    for (auto ii : {1,2}) {
        EXPECT_TRUE(this->queueNewItem("key" + std::to_string(ii)));
    }

    EXPECT_EQ(5, manager->getNumItemsForCursor(*cursor))
            << "Expected 5 items for cursor after adding 2 more to new "
               "checkpoint";

    // Advance the cursor 'out' of the first checkpoint.
    item = manager->nextItem(cursor, isLastMutationItem);
    EXPECT_FALSE(item->isCheckPointMetaItem());
    EXPECT_TRUE(isLastMutationItem);

    // Now at the end of the first checkpoint, move into the next checkpoint.
    item = manager->nextItem(cursor, isLastMutationItem);
    EXPECT_TRUE(item->isCheckPointMetaItem());
    EXPECT_TRUE(isLastMutationItem);
    item = manager->nextItem(cursor, isLastMutationItem);
    EXPECT_TRUE(item->isCheckPointMetaItem());
    EXPECT_FALSE(isLastMutationItem);

    // Both previous checkpoints became closed/unref, so they were removed for
    // deallocation. This will cause the cursor offset to be recalculated.
    // Note: Closed/unref checkpoints already removed, attempting to remove them
    // manually is a NOP here
    EXPECT_GT(manager->getMemFreedByCheckpointRemoval(), 0);
    EXPECT_EQ(1, manager->getNumCheckpoints());
    EXPECT_EQ(2, manager->getNumItemsForCursor(*cursor));

    // Drain the remaining items.
    item = manager->nextItem(cursor, isLastMutationItem);
    EXPECT_FALSE(item->isCheckPointMetaItem());
    EXPECT_FALSE(isLastMutationItem);
    item = manager->nextItem(cursor, isLastMutationItem);
    EXPECT_FALSE(item->isCheckPointMetaItem());
    EXPECT_TRUE(isLastMutationItem);

    EXPECT_EQ(0, manager->getNumItemsForCursor(*cursor));
}

TEST_P(CheckpointTest, ItemsForCheckpointCursor) {
    // We want to have items across 2 checkpoints.
    checkpoint_config->setCheckpointMaxSize(1);
    ASSERT_EQ(1, manager->getCheckpointConfig().getCheckpointMaxSize());
    ASSERT_EQ(2, manager->getCheckpointConfig().getMaxCheckpoints());

    // Add items such that we have 2 checkpoints
    for (size_t i = 0; manager->getNumCheckpoints() < 2; ++i) {
        EXPECT_TRUE(this->queueNewItem("key" + std::to_string(i)));
    }

    const auto& ckptList = manager->getCheckpointList();
    // We make computations on the num non-meta items in the following.
    // CHK1 has start+end
    // CHK2 has start
    const auto numItemsCkpt1 = ckptList.front()->getNumItems() - 2;
    const auto numItemsCkpt2 = ckptList.back()->getNumItems() - 1;

    /* Register DCP replication cursor */
    std::string dcp_cursor(DCP_CURSOR_PREFIX + std::to_string(1));
    auto dcpCursor = manager->registerCursorBySeqno(
            dcp_cursor, 0, CheckpointCursor::Droppable::Yes);

    const auto test = [this, numItemsCkpt1, numItemsCkpt2](
                              CheckpointCursor* cursor) -> void {
        std::vector<queued_item> items;
        auto result =
                manager->getItemsForCursor(*cursor,
                                           items,
                                           std::numeric_limits<size_t>::max(),
                                           std::numeric_limits<size_t>::max());

        // We should have got (numItemsCkpt1 + numItemsCkpt2 + 3) items.
        // 3 additional are op_ckpt_start, op_ckpt_end and op_ckpt_start
        EXPECT_EQ(numItemsCkpt1 + numItemsCkpt2 + 3, items.size());
        EXPECT_EQ(2, result.ranges.size());
        EXPECT_EQ(1000, result.ranges.at(0).getStart());
        EXPECT_EQ(1000 + numItemsCkpt1, result.ranges.at(0).getEnd());
        EXPECT_EQ(1000 + numItemsCkpt1 + 1, result.ranges.at(1).getStart());
        EXPECT_EQ(1000 + numItemsCkpt1 + numItemsCkpt2,
                  result.ranges.at(1).getEnd());
        // Max visible seqno for the first checkpoint returned.. see definitions
        // in ItemsForCursor for details
        EXPECT_EQ(1000 + numItemsCkpt1, result.visibleSeqno);
        EXPECT_FALSE(result.highCompletedSeqno);
    };

    // Get items for persistence (EP test only)
    test(cursor);
    // Get items for DCP cursor (EP/Ephe)
    test(dcpCursor.takeCursor().lock().get());
}

// Test getItemsForDcp() when it is limited to fewer items than exist
// in total. Cursor should only advanced to the start of the 2nd checkpoint.
TEST_P(CheckpointTest, ItemsForCheckpointCursorLimited) {
    // We want to have items across 2 checkpoints.
    checkpoint_config->setCheckpointMaxSize(1);
    ASSERT_EQ(1, manager->getCheckpointConfig().getCheckpointMaxSize());
    ASSERT_EQ(2, manager->getCheckpointConfig().getMaxCheckpoints());

    // Add items such that we have 2 checkpoints
    for (size_t i = 0; manager->getNumCheckpoints() < 2; ++i) {
        EXPECT_TRUE(this->queueNewItem("key" + std::to_string(i)));
    }

    const auto& ckptList = manager->getCheckpointList();
    const auto numItemsCkpt1 = ckptList.front()->getNumItems() - 2;

    /* Get items for persistence. Specify a limit of 1 so we should only
     * fetch the first checkpoints' worth.
     */
    std::vector<queued_item> items;
    auto result = manager->getItemsForCursor(
            *cursor, items, 1, std::numeric_limits<size_t>::max());
    EXPECT_EQ(1, result.ranges.size());
    EXPECT_EQ(1000, result.ranges.front().getStart());
    EXPECT_EQ(1000 + numItemsCkpt1, result.ranges.front().getEnd());
    EXPECT_EQ(numItemsCkpt1 + 2, items.size())
            << "Should have maxItems + 2 (ckpt start & end) items";
    EXPECT_EQ(2, (*cursor->getCheckpoint())->getId())
            << "Cursor should have moved into second checkpoint.";
}

// Limit returned to flusher is strict for Disk checkpoints
TEST_P(CheckpointTest, DiskCheckpointStrictItemLimit) {
    // Test only relevant for persistent buckets as it relates to the
    // persistence cursor
    if (!persistent()) {
        return;
    }

    checkpoint_config->setCheckpointMaxSize(1);
    ASSERT_EQ(1, manager->getCheckpointConfig().getCheckpointMaxSize());
    ASSERT_EQ(2, manager->getCheckpointConfig().getMaxCheckpoints());

    // Need to be an active vbucket to make sure we create a new checkpoint due
    // to the "max checkpoint items" limit being hit. As replica vbuckets aren't
    // responsible to checkpoint creation.
    vbucket->setState(vbucket_state_active);
    // Force the checkpoint to be a disk one
    CheckpointManagerTestIntrospector::setOpenCheckpointType(
            *manager, CheckpointType::Disk);

    // Add items such that we have 2 checkpoints
    for (size_t i = 0; manager->getNumCheckpoints() < 2; ++i) {
        EXPECT_TRUE(this->queueNewItem("key" + std::to_string(i)));
    }

    const auto& ckptList = manager->getCheckpointList();
    const auto numItemsCkpt1 = ckptList.front()->getNumItems() - 2;

    /* Get items for persistence. Specify a limit of 1 so we should only
     * fetch the first item
     */
    std::vector<queued_item> items;
    auto result = manager->getItemsForCursor(
            *cursor, items, 1, std::numeric_limits<size_t>::max());
    EXPECT_EQ(1, result.ranges.size());
    EXPECT_EQ(1000, result.ranges.front().getStart());
    EXPECT_EQ(1000 + numItemsCkpt1, result.ranges.front().getEnd());
    EXPECT_EQ(1, items.size()) << "Should have 1 item";
    EXPECT_EQ(1, (*cursor->getCheckpoint())->getId())
            << "Cursor should not have moved into second checkpoint.";
}

// Test the checkpoint cursor movement
TEST_P(CheckpointTest, CursorMovement) {
    EXPECT_EQ(1, manager->getNumItemsForCursor(*cursor))
            << "Expected to have just the checkpoint_start item for cursor";

    // 1 item / 1 checkpoint
    ASSERT_TRUE(queueNewItem("key"));

    ASSERT_EQ(1, manager->getNumCheckpoints());
    const auto& ckptList =
            CheckpointManagerTestIntrospector::public_getCheckpointList(
                    *manager);
    const auto numItems = ckptList.front()->getNumItems();
    ASSERT_EQ(2, numItems);
    ASSERT_EQ(1001, manager->getHighSeqno());

    /* Register DCP replication cursor */
    std::string dcp_cursor(DCP_CURSOR_PREFIX + std::to_string(1));
    auto dcpCursor =
            manager->registerCursorBySeqno(
                           dcp_cursor, 0, CheckpointCursor::Droppable::Yes)
                    .takeCursor();

    /* Get items for persistence cursor */
    std::vector<queued_item> items;
    auto result = manager->getItemsForCursor(
            *cursor, items, 9999, std::numeric_limits<size_t>::max());
    result.flushHandle.reset();

    /* We should have got (maxItems + op_ckpt_start) items. */
    EXPECT_EQ(numItems, items.size());
    EXPECT_EQ(1, result.ranges.size());
    EXPECT_EQ(1000, result.ranges.front().getStart());
    EXPECT_EQ(1001, result.ranges.front().getEnd());

    /* Get items for DCP replication cursor */
    items.clear();
    result = this->manager->getNextItemsForDcp(*dcpCursor.lock(), items);
    EXPECT_EQ(numItems, items.size());
    EXPECT_EQ(1, result.ranges.size());
    EXPECT_EQ(1000, result.ranges.front().getStart());
    EXPECT_EQ(1001, result.ranges.front().getEnd());

    const auto openId = manager->getOpenCheckpointId();
    manager->createNewCheckpoint();
    EXPECT_EQ(openId + 1, manager->getOpenCheckpointId());

    /* Get items for persistence cursor, cs is available */
    EXPECT_EQ(1, manager->getNumItemsForCursor(*cursor));

    items.clear();
    result = manager->getItemsForCursor(
            *cursor, items, 9999, std::numeric_limits<size_t>::max());

    /* We should have got op_ckpt_start item */
    EXPECT_EQ(1, items.size());
    EXPECT_EQ(1, result.ranges.size());
    EXPECT_EQ(1002, items.front()->getBySeqno());
    EXPECT_EQ(1002, result.ranges.front().getStart());
    EXPECT_EQ(1002, result.ranges.front().getEnd());

    EXPECT_EQ(queue_op::checkpoint_start, items.at(0)->getOperation());
    EXPECT_EQ(0, manager->getNumItemsForCursor(*cursor));

    /* Get items for DCP replication cursor */
    EXPECT_EQ(1, manager->getNumItemsForCursor(*dcpCursor.lock()))
            << "Expected to have no normal (only meta) items";
    items.clear();
    this->manager->getNextItemsForDcp(*dcpCursor.lock(), items);
    /* Expecting only 1 op_ckpt_start item */
    EXPECT_EQ(1, items.size());
    EXPECT_EQ(queue_op::checkpoint_start, items.at(0)->getOperation());
    EXPECT_EQ(0, manager->getNumItemsForCursor(*dcpCursor.lock()));
}

// MB-25056 - Regression test replicating situation where the seqno returned by
// registerCursorBySeqno minus one is greater than the input parameter
// startBySeqno but a backfill is not required.
TEST_P(CheckpointTest, MB25056_backfill_not_required) {
    std::vector<queued_item> items;
    this->vbucket->setState(vbucket_state_replica);

    ASSERT_TRUE(this->queueNewItem("key0"));
    // Add duplicate items, which should cause de-duplication to occur.
    for (unsigned int ii = 0; ii < 10; ii++) {
        ASSERT_FALSE(this->queueNewItem("key0"));
    }
    // [e:1 cs:1 m:1011)
    ASSERT_EQ(1011, manager->getHighSeqno());

    // Add a number of non duplicate items to the same checkpoint
    for (unsigned int ii = 1; ii < 10; ii++) {
        ASSERT_TRUE(this->queueNewItem("key" + std::to_string(ii)));
    }
    // [e:1 cs:1 m:1011 m:1012 .. m:1020)
    ASSERT_EQ(1020, manager->getHighSeqno());

    // Register DCP replication cursor
    std::string dcp_cursor(DCP_CURSOR_PREFIX);
    // Request to register the cursor with a seqno that has been de-duped away
    CursorRegResult result = manager->registerCursorBySeqno(
            dcp_cursor, 1005, CheckpointCursor::Droppable::Yes);
    EXPECT_EQ(1011, result.nextSeqno)
            << "Returned seqno is not expected value.";
    EXPECT_FALSE(result.tryBackfill) << "Backfill is unexpectedly required.";
}

//
// It's critical that the HLC (CAS) is ordered with seqno generation
// otherwise XDCR may drop a newer bySeqno mutation because the CAS is not
// higher.
//
TEST_P(CheckpointTest, SeqnoAndHLCOrdering) {
    const int n_threads = 8;
    const int n_items = 1000;

    std::vector<std::thread> threads;

    // vector of pairs, first is seqno, second is CAS
    // just do a scatter gather over n_threads
    std::vector<std::vector<std::pair<uint64_t, uint64_t> > > threadData(n_threads);
    for (int ii = 0; ii < n_threads; ii++) {
        auto& threadsData = threadData[ii];
        threads.emplace_back([this, ii, n_items, &threadsData]() {
            std::string key = "key" + std::to_string(ii);
            for (int item  = 0; item < n_items; item++) {
                queued_item qi(
                        new Item(makeStoredDocKey(key + std::to_string(item)),
                                 this->vbucket->getId(),
                                 queue_op::mutation,
                                 /*revSeq*/ 0,
                                 /*bySeq*/ 0));
                EXPECT_TRUE(manager->queueDirty(qi,
                                                GenerateBySeqno::Yes,
                                                GenerateCas::Yes,
                                                /*preLinkDocCtx*/ nullptr));

                // Save seqno/cas
                threadsData.emplace_back(qi->getBySeqno(), qi->getCas());
            }
        });
    }

    // Wait for all threads
    for (auto& thread : threads) {
        thread.join();
    }

    ASSERT_EQ(1, manager->getNumCheckpoints());
    // cs + mutations
    ASSERT_EQ(1 + n_threads * n_items, manager->getNumOpenChkItems());

    // Now combine the data and check HLC is increasing with seqno
    std::map<uint64_t, uint64_t> finalData;
    for (auto t : threadData) {
        for (auto pair : t) {
            EXPECT_EQ(finalData.end(), finalData.find(pair.first));
            finalData[pair.first] = pair.second;
        }
    }

    auto itr = finalData.begin();
    EXPECT_NE(itr, finalData.end());
    uint64_t previousCas = (itr++)->second;
    EXPECT_NE(itr, finalData.end());
    for (; itr != finalData.end(); itr++) {
        EXPECT_LT(previousCas, itr->second);
        previousCas = itr->second;
    }

    // Now a final check, iterate the checkpoint and also check for increasing
    // HLC.
    std::vector<queued_item> items;
    manager->getItemsForCursor(
            *cursor, items, 9999, std::numeric_limits<size_t>::max());

    // We should have got (op_ckpt_start + n_threads*n_items) items
    EXPECT_EQ(1 + n_threads * n_items, items.size());

    previousCas = items[1]->getCas();
    for (size_t ii = 2; ii < items.size(); ii++) {
        EXPECT_LT(previousCas, items[ii]->getCas());
        previousCas = items[ii]->getCas();
    }
}

// Test cursor is correctly updated when enqueuing a key which already exists
// in the checkpoint (and needs de-duping), where the cursor points at a
// meta-item at the head of the checkpoint:
//
//  Before:
//      Checkpoint [ 0:EMPTY(), 1:CKPT_START(), 1:SET(key), 2:SET_VBSTATE() ]
//                                                               ^
//                                                            Cursor
//
//  After:
//      Checkpoint [ 0:EMPTY(), 1:CKPT_START(), 2:SET_VBSTATE(), 2:SET(key) ]
//                                                     ^
//                                                   Cursor
//
TEST_P(CheckpointTest, CursorUpdateForExistingItemWithMetaItemAtHead) {
    // Setup the checkpoint and cursor.
    ASSERT_EQ(1, this->manager->getNumItems());
    ASSERT_TRUE(this->queueNewItem("key"));
    ASSERT_EQ(2, this->manager->getNumItems());
    manager->queueSetVBState();

    ASSERT_EQ(3, this->manager->getNumItems());
    ASSERT_EQ(3, manager->getNumItemsForCursor(*cursor));

    // Advance persistence cursor so all items have been consumed.
    std::vector<queued_item> items;
    manager->getItemsForCursor(
            *cursor, items, 9999, std::numeric_limits<size_t>::max());
    ASSERT_EQ(3, items.size());
    ASSERT_EQ(0, manager->getNumItemsForCursor(*cursor));

    // Queue an item with a duplicate key.
    this->queueNewItem("key");

    // Test: Should have one item for cursor (the one we just added).
    EXPECT_EQ(1, manager->getNumItemsForCursor(*cursor));

    // Should have another item to read (new version of 'key')
    items.clear();
    manager->getItemsForCursor(
            *cursor, items, 9999, std::numeric_limits<size_t>::max());
    EXPECT_EQ(1, items.size());
}

// Test cursor is correctly updated when enqueuing a key which already exists
// in the checkpoint (and needs de-duping), where the cursor points at a
// meta-item *not* at the head of the checkpoint:
//
//  Before:
//      Checkpoint [ 0:EMPTY(), 1:CKPT_START(), 1:SET_VBSTATE(key), 1:SET() ]
//                                                     ^
//                                                    Cursor
//
//  After:
//      Checkpoint [ 0:EMPTY(), 1:CKPT_START(), 1:SET_VBSTATE(key), 2:SET() ]
//                                                     ^
//                                                   Cursor
//
TEST_P(CheckpointTest, CursorUpdateForExistingItemWithNonMetaItemAtHead) {
    // Setup the checkpoint and cursor.
    ASSERT_EQ(1, this->manager->getNumItems());
    manager->queueSetVBState();
    ASSERT_EQ(2, this->manager->getNumItems());

    // Advance persistence cursor so all items have been consumed.
    std::vector<queued_item> items;
    manager->getItemsForCursor(
            *cursor, items, 9999, std::numeric_limits<size_t>::max());
    ASSERT_EQ(2, items.size());
    ASSERT_EQ(0, manager->getNumItemsForCursor(*cursor));

    // Queue a set (cursor will now be one behind).
    ASSERT_TRUE(this->queueNewItem("key"));
    ASSERT_EQ(1, manager->getNumItemsForCursor(*cursor));

    // Test: queue an item with a duplicate key.
    this->queueNewItem("key");

    // Test: Should have one item for cursor (the one we just added).
    EXPECT_EQ(1, manager->getNumItemsForCursor(*cursor));

    // Should an item to read (new version of 'key')
    items.clear();
    manager->getItemsForCursor(
            *cursor, items, 9999, std::numeric_limits<size_t>::max());
    EXPECT_EQ(1, items.size());
    EXPECT_EQ(1002, items.at(0)->getBySeqno());
    EXPECT_EQ(makeStoredDocKey("key"), items.at(0)->getKey());
}

// Regression test for MB-21925 - when a duplicate key is queued and the
// persistence cursor is still positioned on the initial dummy key,
// should return SuccessExistingItem.
TEST_P(CheckpointTest,
       MB21925_QueueDuplicateWithPersistenceCursorOnInitialMetaItem) {
    // Need a manager starting from seqno zero.
    createManager(0);
    ASSERT_EQ(0, this->manager->getHighSeqno());
    ASSERT_EQ(1, this->manager->getNumItems())
            << "Should start with queue_op::empty on checkpoint.";

    // Add an item with some new key.
    ASSERT_TRUE(this->queueNewItem("key"));

    // Test - second item (duplicate key) should return false.
    EXPECT_FALSE(this->queueNewItem("key"));
}

/*
 * Test modified following formal removal of backfill queue. Now the test
 * demonstrates an initial disk backfill being received and completed and that
 * all items enter the checkpoint. On completion of the snapshot no new
 * checkpoint is created, only a new snapshot will do that.
 */
TEST_F(SingleThreadedCheckpointTest, CloseReplicaCheckpointOnDiskSnapshotEnd) {
    setVBucketStateAndRunPersistTask(vbid, vbucket_state_replica);
    auto vb = store->getVBuckets().getBucket(vbid);
    auto* ckptMgr =
            static_cast<MockCheckpointManager*>(vb->checkpointManager.get());
    ASSERT_TRUE(ckptMgr);

    const auto& ckptList =
            CheckpointManagerTestIntrospector::public_getCheckpointList(
                    *ckptMgr);

    // We must have only 1 initial open checkpoint with id=1
    EXPECT_EQ(ckptList.size(), 1);
    EXPECT_EQ(ckptList.back()->getState(), checkpoint_state::CHECKPOINT_OPEN);
    EXPECT_EQ(ckptList.back()->getId(), 1);
    // We must have only one cursor (the persistence cursor), as there is no
    // DCP producer for vbid
    EXPECT_EQ(ckptMgr->getNumOfCursors(), 1);
    // We must have only the checkpoint_start and the vbucket-state
    // meta-items in the open checkpoint
    EXPECT_EQ(2, ckptList.back()->getNumItems());
    EXPECT_EQ(2, ckptMgr->getNumItems());

    auto consumer =
            std::make_shared<MockDcpConsumer>(*engine, cookie, "test-consumer");
    auto passiveStream = std::static_pointer_cast<MockPassiveStream>(
            consumer->makePassiveStream(
                    *engine,
                    consumer,
                    "test-passive-stream",
                    {} /* flags */,
                    0 /* opaque */,
                    vbid,
                    0 /* startSeqno */,
                    std::numeric_limits<uint64_t>::max() /* endSeqno */,
                    0 /* vbUuid */,
                    0 /* snapStartSeqno */,
                    0 /* snapEndSeqno */,
                    0 /* vb_high_seqno */,
                    Collections::ManifestUid{} /* vb_manifest_uid */));

    uint64_t snapshotStart = 1;
    const uint64_t snapshotEnd = 10;

    auto flags = DcpSnapshotMarkerFlag::Disk;

    // 1) the consumer receives the snapshot-marker
    SnapshotMarker snapshotMarker(0 /* opaque */,
                                  vbid,
                                  snapshotStart,
                                  snapshotEnd,
                                  flags,
                                  0 /*HCS*/,
                                  {},
                                  {} /*maxVisibleSeqno*/,
                                  std::nullopt,
                                  {});
    passiveStream->processMarker(&snapshotMarker);

    // We must have 1 open checkpoint with id=2
    EXPECT_EQ(ckptList.size(), 1);
    EXPECT_EQ(ckptList.back()->getState(), checkpoint_state::CHECKPOINT_OPEN);
    EXPECT_EQ(ckptList.back()->getId(), 2);

    // 2) the consumer receives the mutations until (snapshotEnd -1)
    processMutations(*passiveStream, snapshotStart, snapshotEnd - 1);

    // We must have again 1 open checkpoint with id=2
    EXPECT_EQ(ckptList.size(), 1);
    EXPECT_EQ(ckptList.back()->getState(), checkpoint_state::CHECKPOINT_OPEN);
    EXPECT_EQ(ckptList.back()->getId(), 2);
    EXPECT_EQ(1 + (snapshotEnd - 1), ckptMgr->getNumOpenChkItems());

    // 3) the consumer receives the snapshotEnd mutation
    processMutations(*passiveStream, snapshotEnd, snapshotEnd);

    // We must have again 1 open checkpoint with id=2
    EXPECT_EQ(ckptList.size(), 1);
    EXPECT_EQ(ckptList.back()->getState(), checkpoint_state::CHECKPOINT_OPEN);
    EXPECT_EQ(ckptList.back()->getId(), 2);
    EXPECT_EQ(1 + snapshotEnd, ckptMgr->getNumOpenChkItems());

    // 4) the consumer receives a second snapshot-marker
    SnapshotMarker snapshotMarker2(0 /* opaque */,
                                   vbid,
                                   snapshotEnd + 1,
                                   snapshotEnd + 2,
                                   DcpSnapshotMarkerFlag::Checkpoint,
                                   {} /*HCS*/,
                                   {},
                                   {} /*maxVisibleSeqno*/,
                                   {}, // timestamp
                                   {} /*SID*/);
    passiveStream->processMarker(&snapshotMarker2);
    EXPECT_EQ(ckptList.size(), 2);
    EXPECT_EQ(ckptList.back()->getState(), checkpoint_state::CHECKPOINT_OPEN);
    EXPECT_EQ(ckptList.back()->getId(), 3);
    EXPECT_EQ(1, ckptMgr->getNumOpenChkItems());

    store->deleteVBucket(vb->getId(), cookie);
}

/*
 * Only if (mem_used > high_wat), then we expect that a Consumer closes the
 * open checkpoint and creates a new one when a PassiveStream receives the
 * snapshotEnd mutation for both:
 *     - memory-snapshot
 *     - disk-snapshot && vbHighSeqno > 0, which is processed as memory-snapshot
 *
 * Note that the test executes 4 combinations in total:
 *     {mem-snap, disk-snap} x {lowMemUsed, highMemUsed}
 *
 * **NOTE** as of MB-35764, the low and high mem used cases are expected to be
 * the same; the replica should not close the checkpoint until instructed
 * by the active (receiving a snapshot marker with the CHK flag set).
 * This set of tests could validly be removed now, but are being kept (for now)
 * to confirm the behaviour matches regardless of the mem_used
 */
void SingleThreadedCheckpointTest::closeReplicaCheckpointOnMemorySnapshotEnd(
        bool highMemUsed, DcpSnapshotMarkerFlag flags) {
    setVBucketStateAndRunPersistTask(vbid, vbucket_state_replica);
    auto vb = store->getVBuckets().getBucket(vbid);
    auto* ckptMgr =
            static_cast<MockCheckpointManager*>(vb->checkpointManager.get());
    ASSERT_TRUE(ckptMgr);

    EPStats& stats = engine->getEpStats();
    if (highMemUsed) {
        // Simulate (mem_used > high_wat) by setting high_wat=0
        stats.mem_high_wat.store(0);
    }
    int openedCheckPoints = 1;
    // We must have only 1 open checkpoint
    EXPECT_EQ(openedCheckPoints, ckptMgr->getNumCheckpoints());
    // We must have only one cursor (the persistence cursor), as there
    // is no DCP producer for vbid
    EXPECT_EQ(ckptMgr->getNumOfCursors(), 1);
    // We must have only the checkpoint-start and the vbucket-state
    // meta-items in the open checkpoint
    EXPECT_EQ(2, ckptMgr->getNumItems());
    EXPECT_EQ(2, ckptMgr->getNumOpenChkItems());

    auto consumer =
            std::make_shared<MockDcpConsumer>(*engine, cookie, "test-consumer");
    auto passiveStream = std::static_pointer_cast<MockPassiveStream>(
            consumer->makePassiveStream(
                    *engine,
                    consumer,
                    "test-passive-stream",
                    {} /* flags */,
                    0 /* opaque */,
                    vbid,
                    0 /* startSeqno */,
                    std::numeric_limits<uint64_t>::max() /* endSeqno */,
                    0 /* vbUuid */,
                    0 /* snapStartSeqno */,
                    0 /* snapEndSeqno */,
                    0 /* vb_high_seqno */,
                    Collections::ManifestUid{} /* vb_manifest_uid */));

    uint64_t snapshotStart = 1;
    const uint64_t snapshotEnd = 10;

    // Note: for a DcpConsumer only the vbHighSeqno=0 disk-snapshot
    //     exists (so it is the only disk-snapshot for which the
    //     consumer enqueues incoming mutation to the backfill-queue).
    //     All the subsequent disk-snapshots (vbHighSeqno>0) are
    //     actually processed as memory-snapshot, so the incoming
    //     mutations are queued to the mutable checkpoint. Here we are
    //     testing checkpoints, that is why for the disk-snapshot case:
    //     1) we process a first disk-snapshot; this sets the
    //     vbHighSeqno
    //         to something > 0; we don't care about the status of
    //         checkpoints here
    //     2) we carry on with processing a second disk-snapshot, which
    //         involves checkpoints
    int openCheckpointSize = snapshotEnd - snapshotStart;
    if (isFlagSet(flags, DcpSnapshotMarkerFlag::Disk)) {
        // Just process the first half of mutations as vbSeqno-0
        // disk-snapshot
        const uint64_t diskSnapshotEnd = (snapshotEnd - snapshotStart) / 2;
        SnapshotMarker snapshotMarker(0 /* opaque */,
                                      vbid,
                                      snapshotStart,
                                      diskSnapshotEnd,
                                      flags,
                                      0 /*HCS*/,
                                      {},
                                      {} /*maxVisibleSeqno*/,
                                      {}, // timestamp
                                      {} /*SID*/);
        passiveStream->processMarker(&snapshotMarker);
        processMutations(*passiveStream, snapshotStart, diskSnapshotEnd);
        snapshotStart = diskSnapshotEnd + 1;

        // checkpoint extended
        openCheckpointSize = diskSnapshotEnd;

        EXPECT_EQ(1 + openCheckpointSize, ckptMgr->getNumOpenChkItems());
    }

    // 1) the consumer receives the snapshot-marker
    SnapshotMarker snapshotMarker(0 /* opaque */,
                                  vbid,
                                  snapshotStart,
                                  snapshotEnd,
                                  flags,
                                  0 /*HCS*/,
                                  {},
                                  {} /*maxVisibleSeqno*/,
                                  {}, // timestamp
                                  {} /*SID*/);
    passiveStream->processMarker(&snapshotMarker);

    // 2) the consumer receives the mutations until (snapshotEnd -1)
    processMutations(*passiveStream, snapshotStart, snapshotEnd - 1);

    if (isFlagSet(flags, DcpSnapshotMarkerFlag::Disk)) {
        // checkpoint contains intial backfill and second snapshot
        openCheckpointSize = snapshotEnd - 1;
    }

    // We must have exactly (snapshotEnd - snapshotStart) mutations in the
    // checkpoint + chk_start
    EXPECT_EQ(1 + openCheckpointSize, ckptMgr->getNumOpenChkItems());

    EXPECT_EQ(openedCheckPoints, ckptMgr->getNumCheckpoints());

    // 3) the consumer receives the snapshotEnd mutation
    processMutations(*passiveStream, snapshotEnd, snapshotEnd);

    const auto& ckptList =
            CheckpointManagerTestIntrospector::public_getCheckpointList(
                    *ckptMgr);

    if (highMemUsed) {
        // Check that (mem_used > high_wat) when we processed the
        // snapshotEnd mutation
        ASSERT_GT(stats.getEstimatedTotalMemoryUsed(),
                  stats.mem_high_wat.load());

    } else {
        // Check that (mem_used < high_wat) when we processed the
        // snapshotEnd mutation
        ASSERT_LT(stats.getEstimatedTotalMemoryUsed(),
                  stats.mem_high_wat.load());
    }

    // The consumer has received the snapshotEnd mutation, but
    // mem_used<high_wat, so we must still have 1 open checkpoint
    // that store chk_start + all mutations
    EXPECT_EQ(openedCheckPoints, ckptMgr->getNumCheckpoints());
    EXPECT_EQ(checkpoint_state::CHECKPOINT_OPEN, ckptList.back()->getState());
    EXPECT_EQ(ckptList.back()->getNumItems(), snapshotEnd + 1);

    store->deleteVBucket(vb->getId(), cookie);
}

// MB-42780: Test disabled as already marked as "could validly be removed now"
// above + the test is now legally failing due to changes in the checkpoint-list
TEST_F(SingleThreadedCheckpointTest,
       DISABLED_CloseReplicaCheckpointOnMemorySnapshotEnd_HighMemDisk) {
    closeReplicaCheckpointOnMemorySnapshotEnd(true,
                                              DcpSnapshotMarkerFlag::Disk);
}

// MB-42780: Test disabled as already marked as "could validly be removed now"
// above + the test is now legally failing due to changes in the checkpoint-list
TEST_F(SingleThreadedCheckpointTest,
       DISABLED_CloseReplicaCheckpointOnMemorySnapshotEnd_Disk) {
    closeReplicaCheckpointOnMemorySnapshotEnd(false,
                                              DcpSnapshotMarkerFlag::Disk);
}

TEST_F(SingleThreadedCheckpointTest,
       CloseReplicaCheckpointOnMemorySnapshotEnd_HighMem) {
    closeReplicaCheckpointOnMemorySnapshotEnd(true,
                                              DcpSnapshotMarkerFlag::Memory);
}

TEST_F(SingleThreadedCheckpointTest,
       CloseReplicaCheckpointOnMemorySnapshotEnd) {
    closeReplicaCheckpointOnMemorySnapshotEnd(false,
                                              DcpSnapshotMarkerFlag::Memory);
}

TEST_F(SingleThreadedCheckpointTest, CheckpointMaxSize_AutoSetup) {
    auto& config = engine->getConfiguration();
    const uint32_t _1GB = 1024 * 1024 * 1024;
    config.setMaxSize(_1GB);
    const auto ckptMemRatio = 0.4f;
    config.setCheckpointMemoryRatio(ckptMemRatio);
    const auto maxCheckpoints = 20;
    config.setMaxCheckpoints(maxCheckpoints);
    config.setCheckpointMaxSize(0); // 0 triggers auto-setup

    setVBucketState(vbid, vbucket_state_active);
    auto vb = store->getVBuckets().getBucket(vbid);
    auto& manager = *vb->checkpointManager;

    ASSERT_EQ(_1GB, config.getMaxSize());
    ASSERT_EQ(ckptMemRatio, store->getCheckpointMemoryRatio());
    ASSERT_EQ(maxCheckpoints,
              manager.getCheckpointConfig().getMaxCheckpoints());

    const auto cmQuota = _1GB * ckptMemRatio;
    const auto numVBuckets = store->getVBuckets().getNumAliveVBuckets();
    ASSERT_GT(numVBuckets, 0);
    const auto expected = cmQuota / numVBuckets / maxCheckpoints;
    EXPECT_EQ(expected, manager.getCheckpointConfig().getCheckpointMaxSize());
}

TEST_F(SingleThreadedCheckpointTest,
       CheckpointMaxSize_NeverGreaterThanFlushMaxBytes) {
    auto& config = engine->getConfiguration();
    const size_t _1GB = 1024 * 1024 * 1024;
    const size_t _2GB = 2 * _1GB;
    ASSERT_EQ(_2GB, config.getFlushBatchMaxBytes());

    config.setMaxSize(_2GB);
    config.setCheckpointMemoryRatio(1.0f); // CMQuota takes Full Bucket Quota
    config.setMaxCheckpoints(2); // Two Checkpoints takes full CMQuota

    setVBucketState(vbid, vbucket_state_active);
    auto vb = store->getVBuckets().getBucket(vbid);
    auto& manager = *vb->checkpointManager;

    const auto& ckptConfig = manager.getCheckpointConfig();
    EXPECT_EQ(2, ckptConfig.getMaxCheckpoints());
    EXPECT_EQ(_1GB, ckptConfig.getCheckpointMaxSize());

    const size_t _4GB = 4 * _1GB;
    engine->setMaxDataSize(_4GB); // triggers checkpoint's size auto-setup
    EXPECT_EQ(_2GB, ckptConfig.getCheckpointMaxSize());

    const size_t _5GB = 5 * _1GB;
    engine->setMaxDataSize(_5GB); // triggers checkpoint's size auto-setup
    // checkpoint_computed_max_size won't cross flush_batch_max_bytes
    EXPECT_EQ(_2GB, ckptConfig.getCheckpointMaxSize());
}

TEST_F(SingleThreadedCheckpointTest, CheckpointMaxSize_CapAtFlushMaxBytes) {
    auto& config = engine->getConfiguration();
    const size_t _1GB = 1024 * 1024 * 1024;
    const size_t _2GB = 2 * _1GB;
    ASSERT_EQ(_2GB, config.getFlushBatchMaxBytes());

    config.setMaxSize(_2GB);
    config.setCheckpointMemoryRatio(1.0f); // CMQuota takes Full Bucket Quota
    config.setMaxCheckpoints(2); // Two Checkpoints takes full CMQuota

    setVBucketState(vbid, vbucket_state_active);
    auto vb = store->getVBuckets().getBucket(vbid);
    auto& manager = *vb->checkpointManager;

    const auto& ckptConfig = manager.getCheckpointConfig();
    EXPECT_EQ(2, ckptConfig.getMaxCheckpoints());
    EXPECT_EQ(_1GB, ckptConfig.getCheckpointMaxSize());

    config.setCheckpointMaxSize(1); // Set to 1
    EXPECT_EQ(1, ckptConfig.getCheckpointMaxSize());

    const size_t _5GB = 5 * _1GB;
    config.setMaxSize(_5GB);
    engine->setMaxDataSize(_5GB); // triggers checkpoint's size auto-setup
    // checkpoint_computed_max_size is capped at flush_batch_max_bytes
    // Note: Before the fix for MB-61238 checkpoint_computed_max_size is still 1
    EXPECT_EQ(_2GB, ckptConfig.getCheckpointMaxSize());
}

TEST_F(SingleThreadedCheckpointTest, MemUsageCheckpointCreation) {
    auto& config = engine->getConfiguration();
    config.setMaxSize(1024 * 1024 * 100);

    config.setMaxCheckpoints(20);
    // Note: This test also verifies that a value > 0 is just set (*)
    const uint32_t _10MB = 1024 * 1024 * 10;
    config.setCheckpointMaxSize(_10MB);

    setVBucketState(vbid, vbucket_state_active);
    auto vb = store->getVBuckets().getBucket(vbid);
    auto& manager = *vb->checkpointManager;

    const auto& ckptConfig = manager.getCheckpointConfig();
    ASSERT_EQ(20, ckptConfig.getMaxCheckpoints());
    ASSERT_EQ(_10MB, ckptConfig.getCheckpointMaxSize()); // (*)

    ASSERT_EQ(1, manager.getNumCheckpoints());

    const size_t numItems = 5;
    const std::string value(_10MB, '!');
    for (size_t i = 0; i < numItems; ++i) {
        auto item = makeCommittedItem(
                makeStoredDocKey("key" + std::to_string(i)), value, vbid);
        EXPECT_TRUE(manager.queueDirty(
                item, GenerateBySeqno::Yes, GenerateCas::Yes, nullptr));
    }

    // Checkpoints must be created based on checkpoint_max_size.
    // Before enabling the feature all items were queued into a single
    // checkpoint.
    EXPECT_EQ(numItems, manager.getNumCheckpoints());
}

TEST_F(SingleThreadedCheckpointTest,
       MemUsageCheckpointCreation_CkptSizeSmallerThanItemSize) {
    auto& config = engine->getConfiguration();
    config.setMaxSize(1024 * 1024 * 100);

    config.setMaxCheckpoints(20);
    // Set checkpoint max size to something very low
    config.setCheckpointMaxSize(1);

    setVBucketState(vbid, vbucket_state_active);
    auto vb = store->getVBuckets().getBucket(vbid);
    auto& manager = *vb->checkpointManager;

    const auto& ckptConfig = manager.getCheckpointConfig();
    ASSERT_EQ(20, ckptConfig.getMaxCheckpoints());
    ASSERT_EQ(1, ckptConfig.getCheckpointMaxSize());

    // 1 empty checkpoint
    ASSERT_EQ(1, manager.getNumCheckpoints());
    ASSERT_EQ(2, manager.getNumOpenChkItems()); // cs + vbs

    // Value is much bigger than the checkpoint max size
    const std::string value(1024, '!');
    store_item(vbid, makeStoredDocKey("key1"), value);

    // Still, the item must be queued in the existing open checkpoint (ie, we
    // must not create another checkpoint).
    EXPECT_EQ(1, manager.getNumCheckpoints());
    EXPECT_EQ(3, manager.getNumOpenChkItems());

    // The next store must create a new checkpoint
    store_item(vbid, makeStoredDocKey("key2"), value);
    EXPECT_EQ(2, manager.getNumCheckpoints());
    EXPECT_EQ(2, manager.getNumOpenChkItems()); // cs + mut
}

std::shared_ptr<CheckpointCursor>
SingleThreadedCheckpointTest::testCursorDistance_Register() {
    setVBucketState(vbid, vbucket_state_active);
    auto vb = store->getVBuckets().getBucket(vbid);
    auto& manager = *vb->checkpointManager;

    // e:0 cs:0 vbs:1
    EXPECT_EQ(1, manager.getNumCheckpoints());
    EXPECT_EQ(2, manager.getNumOpenChkItems());
    EXPECT_EQ(0, manager.getHighSeqno());

    auto cursor = manager.registerCursorBySeqno(
                                 "cursor", 0, CheckpointCursor::Droppable::Yes)
                          .takeCursor()
                          .lock();
    EXPECT_EQ(queue_op::empty, (*cursor->getPos())->getOperation());
    EXPECT_EQ(0, cursor->getDistance());

    // e:0 cs:0 vbs:1 m:1 m:2
    const std::string value("value");
    store_item(vbid, makeStoredDocKey("key1"), value);
    store_item(vbid, makeStoredDocKey("key2"), value);
    EXPECT_EQ(1, manager.getNumCheckpoints());
    EXPECT_EQ(4, manager.getNumOpenChkItems());
    EXPECT_EQ(2, manager.getHighSeqno());

    cursor = manager.registerCursorBySeqno(
                            "cursor", 1, CheckpointCursor::Droppable::Yes)
                     .takeCursor()
                     .lock();
    EXPECT_EQ(queue_op::mutation, (*cursor->getPos())->getOperation());
    EXPECT_EQ(1, (*cursor->getPos())->getBySeqno());
    EXPECT_EQ(3, cursor->getDistance());

    cursor = manager.registerCursorBySeqno(
                            "cursor", 2, CheckpointCursor::Droppable::Yes)
                     .takeCursor()
                     .lock();
    EXPECT_EQ(queue_op::mutation, (*cursor->getPos())->getOperation());
    EXPECT_EQ(2, (*cursor->getPos())->getBySeqno());
    EXPECT_EQ(4, cursor->getDistance());

    return cursor;
}

TEST_F(SingleThreadedCheckpointTest, CursorDistance_Register) {
    testCursorDistance_Register();
}

TEST_F(SingleThreadedCheckpointTest, CursorDistance_MoveToNewCheckpoint) {
    auto cursor = testCursorDistance_Register();

    // State here:
    // [e:0 cs:0 vbs:1 m:1 m:2)
    //                     ^

    auto& manager = *store->getVBuckets().getBucket(vbid)->checkpointManager;
    manager.createNewCheckpoint();
    std::vector<queued_item> out;
    manager.getNextItemsForDcp(*cursor, out);

    // [e:0 cs:0 vbs:1 m:1 m:2] [e:3 cs:3)
    //                               ^
    ASSERT_EQ(2, manager.getNumCheckpoints());
    ASSERT_EQ(1, manager.getNumOpenChkItems());
    ASSERT_EQ(2, manager.getHighSeqno());
    ASSERT_EQ(queue_op::checkpoint_start, (*cursor->getPos())->getOperation());
    ASSERT_EQ(3, (*cursor->getPos())->getBySeqno());
    EXPECT_EQ(1, cursor->getDistance());
}

TEST_F(SingleThreadedCheckpointTest, CursorDistance_Deduplication) {
    auto cursor = testCursorDistance_Register();

    // State here:
    // [e:0 cs:0 vbs:1 m:1 m:2)
    //                     ^

    // Dedup some item before the one pointed by cursor
    store_item(vbid, makeStoredDocKey("key1"), "value");

    // [e:0 cs:0 vbs:1 x m:2 m:3)
    //                   ^
    const auto& manager =
            *store->getVBuckets().getBucket(vbid)->checkpointManager;
    ASSERT_EQ(1, manager.getNumCheckpoints());
    ASSERT_EQ(4, manager.getNumOpenChkItems());
    ASSERT_EQ(3, manager.getHighSeqno());
    ASSERT_EQ(queue_op::mutation, (*cursor->getPos())->getOperation());
    ASSERT_EQ(2, (*cursor->getPos())->getBySeqno());
    EXPECT_EQ(3, cursor->getDistance());
}

TEST_F(SingleThreadedCheckpointTest, CursorDistance_Expel) {
    auto cursor = testCursorDistance_Register();

    // State here:
    // [e:1 cs:1 vbs:1 m:1 m:2)
    //                     ^
    ASSERT_EQ(4, cursor->getDistance());

    // Expel
    // [e:1 cs:1 x x x)
    //      ^
    ASSERT_EQ(3, flushAndExpelFromCheckpoints(vbid));

    const auto& manager =
            *store->getVBuckets().getBucket(vbid)->checkpointManager;
    ASSERT_EQ(2, manager.getHighSeqno());
    ASSERT_EQ(queue_op::checkpoint_start, (*cursor->getPos())->getOperation());
    ASSERT_EQ(1, (*cursor->getPos())->getBySeqno());
    EXPECT_EQ(1, cursor->getDistance());
}

TEST_F(SingleThreadedCheckpointTest, CursorDistance_ResetCursor) {
    auto cursor = testCursorDistance_Register();

    // Just need to run with 1 cursor, let's keep the test simple
    auto& vb = *store->getVBuckets().getBucket(vbid);
    auto& manager = *vb.checkpointManager;
    manager.removeCursor(*manager.getPersistenceCursor());
    ASSERT_EQ(1, manager.getNumCursors());

    // State here:
    // [e:1 cs:1 vbs:1 m:1 m:2)
    //                     ^
    ASSERT_EQ(4, cursor->getDistance());

    auto newManager = std::make_unique<MockCheckpointManager>(
            engine->getEpStats(),
            vb,
            engine->getCheckpointConfig(),
            0,
            0 /*lastSnapStart*/,
            0 /*lastSnapEnd*/,
            0 /*maxVisible*/,
            0 /*maxPrepareSeqno*/,
            nullptr /*persistence callback*/);
    newManager->removeCursor(*newManager->getPersistenceCursor());

    ASSERT_EQ(1, manager.getNumCursors());
    ASSERT_EQ(0, newManager->getNumOfCursors());
    newManager->takeAndResetCursors(manager);
    EXPECT_EQ(0, manager.getNumCursors());
    EXPECT_EQ(1, newManager->getNumOfCursors());

    EXPECT_EQ(0, newManager->getHighSeqno());
    EXPECT_EQ(queue_op::empty, (*cursor->getPos())->getOperation());
    EXPECT_EQ(1, (*cursor->getPos())->getBySeqno());
    EXPECT_EQ(0, cursor->getDistance());

    // [e:1 cs:1 m:1 m:2)
    //  ^
    for (const auto& key : {"key1", "key2"}) {
        auto item = makeCommittedItem(makeStoredDocKey(key), "value");
        ASSERT_TRUE(newManager->queueDirty(
                item, GenerateBySeqno::Yes, GenerateCas::Yes, nullptr));
    }
    EXPECT_EQ(2, newManager->getHighSeqno());
    EXPECT_EQ(queue_op::empty, (*cursor->getPos())->getOperation());
    EXPECT_EQ(1, (*cursor->getPos())->getBySeqno());
    EXPECT_EQ(0, cursor->getDistance());

    // [e:1 cs:1 m:1 m:2)
    //               ^
    std::vector<queued_item> items;
    newManager->getNextItemsForDcp(*cursor, items);
    ASSERT_EQ(3, items.size());
    EXPECT_EQ(3, cursor->getDistance());

    // [e:1 cs:1 x m:2)
    //             ^
    // Note: Before the fix for MB-49594, this call fails by:
    // - assertion failure within boost::list::splice() on debug builds
    // - Checkpoint::queueMemOverhead underflow on rel builds
    // - KV assertion failure on dev builds
    EXPECT_EQ(2, newManager->expelUnreferencedCheckpointItems().count);

    EXPECT_EQ(2, newManager->getHighSeqno());
    EXPECT_EQ(queue_op::checkpoint_start, (*cursor->getPos())->getOperation());
    EXPECT_EQ(1, (*cursor->getPos())->getBySeqno());
    EXPECT_EQ(1, cursor->getDistance());

    // Need to manually reset before newManager goes out of scope, newManager'll
    // be already destroyed when we'll try to decrement its cursor count.
    cursor.reset();
}

TEST_F(SingleThreadedCheckpointTest, CheckpointHighSeqno) {
    setVBucketState(vbid, vbucket_state_active);
    auto vb = store->getVBuckets().getBucket(vbid);
    auto& manager = *vb->checkpointManager;
    EXPECT_EQ(1, manager.getOpenCheckpointId());
    manager.createNewCheckpoint();
    flushVBucket(vbid);

    // [e:1 cs:1)
    EXPECT_EQ(2, manager.getOpenCheckpointId());
    EXPECT_EQ(1, manager.getNumCheckpoints());
    EXPECT_EQ(1, manager.getNumOpenChkItems());
    EXPECT_EQ(0, manager.getHighSeqno());

    // [e:1 cs:1 m:1)
    const std::string value("value");
    store_item(vbid, makeStoredDocKey("key1"), value);
    EXPECT_EQ(1, manager.getNumCheckpoints());
    EXPECT_EQ(2, manager.getNumOpenChkItems());
    EXPECT_EQ(1, manager.getHighSeqno());

    // [e:1 cs:1 m:1 vbs:2)
    setVBucketState(vbid,
                    vbucket_state_active,
                    {{"topology", nlohmann::json::array({{"n0", "n1"}})}});
    const auto& checkpoint =
            CheckpointManagerTestIntrospector::public_getOpenCheckpoint(
                    manager);
    const auto queue =
            CheckpointManagerTestIntrospector::public_getOpenCheckpointQueue(
                    manager);
    const auto it = queue.back();
    EXPECT_EQ(queue_op::set_vbucket_state, it->getOperation());
    EXPECT_EQ(2, it->getBySeqno());
    // Before the fix, this returns 2
    EXPECT_EQ(1, checkpoint.getHighSeqno());

    // The following is just to show the behaviour at registerCursor(startSeqno)
    // in the case where some meta-items (and a set_vbtate) exists at
    // startSeqno+1.
    // The behaviour doesn't change before/after the patch that introduces the
    // test, but this is good to highlight that we actually skip the set_vbstate
    // item. Not a problem given that DCP doesn't stream set_vbstate.

    // [e:1 cs:1 m:1 vbs:2 ce:2] [e:2 cs:2)
    manager.createNewCheckpoint();
    EXPECT_EQ(3, manager.getOpenCheckpointId());
    EXPECT_EQ(2, manager.getNumCheckpoints());
    EXPECT_EQ(1, manager.getNumOpenChkItems());
    EXPECT_EQ(1, manager.getHighSeqno());

    // [e:1 cs:1 m:1 vbs:2 ce:2] [e:2 cs:2)
    //                            ^
    auto cursor = manager.registerCursorBySeqno(
                                 "cursor", 1, CheckpointCursor::Droppable::Yes)
                          .takeCursor()
                          .lock();
    EXPECT_EQ(queue_op::empty, (*cursor->getPos())->getOperation());
    EXPECT_EQ(2, (*cursor->getPos())->getBySeqno());
    EXPECT_EQ(0, cursor->getDistance());
}

void SingleThreadedCheckpointTest::testMinimumCursorSeqno(
        ItemRemovalPath itemRemoval) {
    setVBucketState(vbid, vbucket_state_active);
    auto vb = store->getVBuckets().getBucket(vbid);
    auto& manager = *vb->checkpointManager;
    ASSERT_EQ(1, manager.getOpenCheckpointId());
    manager.createNewCheckpoint();
    flushVBucket(vbid);

    // [e:1 cs:1)
    ASSERT_EQ(2, manager.getOpenCheckpointId());
    ASSERT_EQ(1, manager.getNumCheckpoints());
    ASSERT_EQ(1, manager.getNumOpenChkItems());
    ASSERT_EQ(0, manager.getHighSeqno());

    // [e:1 cs:1 m:1)
    const std::string value("value");
    store_item(vbid, makeStoredDocKey("key"), value);
    ASSERT_EQ(1, manager.getNumCheckpoints());
    ASSERT_EQ(2, manager.getNumOpenChkItems());
    ASSERT_EQ(1, manager.getHighSeqno());
    const auto& checkpoint =
            CheckpointManagerTestIntrospector::public_getOpenCheckpoint(
                    manager);
    ASSERT_EQ(2, manager.getNumOpenChkItems());
    ASSERT_EQ(1, checkpoint.getMinimumCursorSeqno());
    ASSERT_EQ(1, checkpoint.getHighSeqno());

    switch (itemRemoval) {
    case ItemRemovalPath::None: {
        // [e:1 cs:1 m:1 m:2)
        store_item(vbid, makeStoredDocKey("different-key"), value);
        flushVBucket(vbid);

        EXPECT_EQ(1, checkpoint.getMinimumCursorSeqno());
        EXPECT_EQ(2, checkpoint.getHighSeqno());

        auto res = manager.registerCursorBySeqno(
                "cursor", 1, CheckpointCursor::Droppable::Yes);
        EXPECT_FALSE(res.tryBackfill);
        const auto cursor = res.takeCursor().lock();
        EXPECT_EQ(queue_op::mutation, (*cursor->getPos())->getOperation());
        EXPECT_EQ(1, (*cursor->getPos())->getBySeqno());
        EXPECT_EQ(2, cursor->getDistance());

        break;
    }
    // Following path both lead to
    // [e:1 cs:1 x m:2)
    case ItemRemovalPath::Dedup: {
        EXPECT_EQ(2, checkpoint.getNumItems());
        store_item(vbid, makeStoredDocKey("key"), value);
        flushVBucket(vbid);
        EXPECT_EQ(2, checkpoint.getNumItems());

        EXPECT_EQ(1, checkpoint.getMinimumCursorSeqno());
        EXPECT_EQ(2, checkpoint.getHighSeqno());

        // Note on the next checks: By passing seqno:1 in the request, the user
        // tells CM that it has got m:1 already.
        auto res = manager.registerCursorBySeqno(
                "cursor", 1, CheckpointCursor::Droppable::Yes);
        // So, backfill not needed.
        EXPECT_FALSE(res.tryBackfill);
        // Also, cursor positioned at checkpoint_start, so the next snapshot
        // generated for cursor won't have any CHK flag set. That is correct, as
        // if a DCP Consumer has got m:1 that implies that the same client had
        // also previously received a proper SnapshotMarker(CHK).
        // Actually placing the cursor at queue_op::empty would be wrong, as
        // that would generate a another (unnecessary) SnapshotMarker(CHK). The
        // effect at Consumer would be creating an additional/unnecessary
        // checkpoint in CM.
        // Note that I refer to DCP Consumer when the topic is the CHK flag as
        // that is an internal KV replication flag. External DCP clients aren't
        // expected to use that.
        const auto cursor = res.takeCursor().lock();
        EXPECT_EQ(queue_op::checkpoint_start,
                  (*cursor->getPos())->getOperation());
        EXPECT_EQ(1, (*cursor->getPos())->getBySeqno());
        EXPECT_EQ(1, cursor->getDistance());

        break;
    }
    case ItemRemovalPath::Expel: {
        EXPECT_EQ(2, checkpoint.getNumItems());
        store_item(vbid, makeStoredDocKey("different-key"), value);
        flushVBucket(vbid);
        EXPECT_EQ(3, checkpoint.getNumItems());
        EXPECT_EQ(2, manager.expelUnreferencedCheckpointItems().count);
        EXPECT_EQ(1, checkpoint.getNumItems());

        // We have expelled all the mutations
        EXPECT_FALSE(checkpoint.getMinimumCursorSeqno());
        EXPECT_FALSE(checkpoint.getHighSeqno());

        // Note: This is a very important point - Cursor registered at the same
        // position as in the Dedup case, but the Expel case requires a backfill

        auto res = manager.registerCursorBySeqno(
                "cursor", 1, CheckpointCursor::Droppable::Yes);
        EXPECT_TRUE(res.tryBackfill);
        const auto cursor = res.takeCursor().lock();
        EXPECT_EQ(queue_op::empty, (*cursor->getPos())->getOperation());
        EXPECT_EQ(1, (*cursor->getPos())->getBySeqno());
        EXPECT_EQ(0, cursor->getDistance());

        break;
    }
    }
}

TEST_F(SingleThreadedCheckpointTest, CheckpointMinimumCursorSeqno) {
    testMinimumCursorSeqno(ItemRemovalPath::None);
}

TEST_F(SingleThreadedCheckpointTest, CheckpointMinimumCursorSeqno_Dedup) {
    testMinimumCursorSeqno(ItemRemovalPath::Dedup);
}

TEST_F(SingleThreadedCheckpointTest, CheckpointMinimumCursorSeqno_Expel) {
    testMinimumCursorSeqno(ItemRemovalPath::Expel);
}

TEST_F(SingleThreadedCheckpointTest, RefCheckpointIsRemovedWhenClosedIfEmpty) {
    setVBucketState(vbid, vbucket_state_active);
    auto vb = store->getVBuckets().getBucket(vbid);
    auto& manager = *vb->checkpointManager;
    EXPECT_EQ(1, manager.getOpenCheckpointId());
    manager.createNewCheckpoint();
    flushVBucket(vbid);

    // [e:1 cs:1)
    ASSERT_EQ(2, manager.getOpenCheckpointId());
    ASSERT_EQ(1, manager.getNumCheckpoints());
    ASSERT_EQ(1, manager.getNumOpenChkItems());
    ASSERT_EQ(0, manager.getHighSeqno());

    // [e:1 cs:1 m:1)
    const std::string value("value");
    store_item(vbid, makeStoredDocKey("key"), value);
    ASSERT_EQ(1, manager.getNumCheckpoints());
    ASSERT_EQ(2, manager.getNumOpenChkItems());
    ASSERT_EQ(1, manager.getHighSeqno());
    const auto& checkpoint =
            CheckpointManagerTestIntrospector::public_getOpenCheckpoint(
                    manager);
    ASSERT_EQ(1, checkpoint.getMinimumCursorSeqno());
    ASSERT_EQ(1, checkpoint.getHighSeqno());

    // Expel and make the checkpoint "empty", ie no mutation in it
    ASSERT_EQ(1, manager.getNumCursors());
    flushVBucket(vbid);
    EXPECT_EQ(1, manager.expelUnreferencedCheckpointItems().count);

    // Checkpoint referenced
    ASSERT_EQ(
            1,
            CheckpointManagerTestIntrospector::public_getOpenCheckpoint(manager)
                    .getNumCursorsInCheckpoint());

    // Verify that the closed/empty/referenced checkpoint is removed
    EXPECT_EQ(1, manager.getNumCheckpoints());
    const auto preId = manager.getOpenCheckpointId();
    manager.createNewCheckpoint();
    EXPECT_EQ(1, manager.getNumCheckpoints());
    EXPECT_GT(manager.getOpenCheckpointId(), preId);

    // The cursor is now in the new open checkpoint
    EXPECT_EQ(
            1,
            CheckpointManagerTestIntrospector::public_getOpenCheckpoint(manager)
                    .getNumCursorsInCheckpoint());
}

void SingleThreadedCheckpointTest::testRegisterCursorInCheckpointEmptyByExpel(
        bool extraMetaItem) {
    setVBucketState(vbid, vbucket_state_active);
    auto vb = store->getVBuckets().getBucket(vbid);
    auto& manager = *vb->checkpointManager;
    ASSERT_EQ(1, manager.getOpenCheckpointId());
    manager.createNewCheckpoint();
    flushVBucket(vbid);

    // [e:1 cs:1)
    ASSERT_EQ(2, manager.getOpenCheckpointId());
    ASSERT_EQ(1, manager.getNumCheckpoints());
    ASSERT_EQ(1, manager.getNumOpenChkItems());
    ASSERT_EQ(0, manager.getHighSeqno());

    // [e:1 cs:1 m:1 m:2)
    const std::string value("value");
    store_item(vbid, makeStoredDocKey("key"), value);
    store_item(vbid, makeStoredDocKey("other-key"), value);
    flushVBucket(vbid);
    ASSERT_EQ(1, manager.getNumCheckpoints());
    ASSERT_EQ(3, manager.getNumOpenChkItems());
    ASSERT_EQ(2, manager.getHighSeqno());
    const auto& checkpoint =
            CheckpointManagerTestIntrospector::public_getOpenCheckpoint(
                    manager);
    ASSERT_EQ(3, manager.getNumOpenChkItems());
    ASSERT_EQ(1, checkpoint.getMinimumCursorSeqno());
    ASSERT_EQ(2, checkpoint.getHighSeqno());

    // Expel
    ASSERT_EQ(3, checkpoint.getNumItems());
    ASSERT_EQ(2, manager.expelUnreferencedCheckpointItems().count);
    ASSERT_EQ(1, checkpoint.getNumItems());

    // We have expelled all the mutations
    // [e:1 cs:1 x x)
    ASSERT_FALSE(checkpoint.getMinimumCursorSeqno());
    ASSERT_FALSE(checkpoint.getHighSeqno());

    if (extraMetaItem) {
        // Add a topology just as a variation from the previous state, that's
        // for ensuring that the operation isn't skipped
        setVBucketState(
                vbid,
                vbucket_state_active,
                {{"topology", nlohmann::json::array({{"active", "replica"}})}});
        // cs + vbs
        ASSERT_EQ(2, checkpoint.getNumItems());
        ASSERT_FALSE(checkpoint.getHighSeqno());
        ASSERT_EQ(2, vb->getHighSeqno());
    }

    // Verify that we register the cursor successfully.
    // Before the fix for MB-53055 this step fails in the case where the
    // checkpoint is "empty" but contains some meta-item after checkpoint_start.
    //
    // Note: Checkpoint's highSeqno=2 and user passes lastProcessedSeqno=2,
    // backfill not needed
    auto res = manager.registerCursorBySeqno(
            "cursor_triggers_backfill", 2, CheckpointCursor::Droppable::Yes);
    EXPECT_FALSE(res.tryBackfill);
    auto cursor = res.takeCursor().lock();
    EXPECT_EQ(queue_op::empty, (*cursor->getPos())->getOperation());
    EXPECT_EQ(1, (*cursor->getPos())->getBySeqno());
    EXPECT_EQ(0, cursor->getDistance());

    // Note: Checkpoint's highSeqno=2 and user passes lastProcessedSeqno=1,
    // backfill needed
    res = manager.registerCursorBySeqno(
            "cursor_no_backfill", 1, CheckpointCursor::Droppable::Yes);
    EXPECT_TRUE(res.tryBackfill);
    cursor = res.takeCursor().lock();
    EXPECT_EQ(queue_op::empty, (*cursor->getPos())->getOperation());
    EXPECT_EQ(1, (*cursor->getPos())->getBySeqno());
    EXPECT_EQ(0, cursor->getDistance());
}

TEST_F(SingleThreadedCheckpointTest, RegisterCursor_CheckpointEmptyByExpel) {
    testRegisterCursorInCheckpointEmptyByExpel(false);
}

TEST_F(SingleThreadedCheckpointTest,
       RegisterCursor_CheckpointEmptyByExpel_ExtraMetaItem) {
    testRegisterCursorInCheckpointEmptyByExpel(true);
}

void SingleThreadedCheckpointTest::
        testRegisterCursorCheckpointEmptyByExpelMultipleCheckpoints(
                uint64_t startSeqno) {
    // Setup an active vbucket/cm like:
    //
    // [disk | e:1 cs:1 x x vbs:3) [memory | e:3 cs:3)
    //         ^
    //
    // Purpose of the test is verifying that we can successfully register a new
    // cursor in that state.
    // Desired state reachable by a replica->pending->active transition.

    setVBucketState(vbid, vbucket_state_replica);
    auto vb = store->getVBuckets().getBucket(vbid);
    auto& manager = *vb->checkpointManager;
    ASSERT_EQ(1, manager.getOpenCheckpointId());
    manager.createNewCheckpoint();
    flushVBucket(vbid);

    auto consumer =
            std::make_shared<MockDcpConsumer>(*engine, cookie, "test-consumer");
    auto passiveStream = std::static_pointer_cast<MockPassiveStream>(
            consumer->makePassiveStream(*engine,
                                        consumer,
                                        "test-passive-stream",
                                        cb::mcbp::DcpAddStreamFlag::None,
                                        0,
                                        vbid,
                                        0,
                                        std::numeric_limits<uint64_t>::max(),
                                        0,
                                        0,
                                        0,
                                        0,
                                        Collections::ManifestUid{}));
    // Receive marker for disk checkpoint
    SnapshotMarker snapshotMarker(0,
                                  vbid,
                                  1, // start
                                  2, // end
                                  DcpSnapshotMarkerFlag::Disk,
                                  0,
                                  {},
                                  {},
                                  std::nullopt,
                                  {});
    passiveStream->processMarker(&snapshotMarker);
    // Receive mutations
    processMutations(*passiveStream, 1 /*start*/, 2 /*end*/);
    flushVBucket(vbid);

    EXPECT_EQ(1, manager.getNumCheckpoints());
    EXPECT_EQ(manager.getOpenCheckpointType(), CheckpointType::InitialDisk);
    EXPECT_EQ(3, manager.getNumOpenChkItems());
    EXPECT_EQ(3, manager.getOpenCheckpointId());

    // Expel
    ASSERT_EQ(2, manager.expelUnreferencedCheckpointItems().count);
    ASSERT_EQ(1, manager.getNumOpenChkItems());

    // We have expelled all the mutations
    // [e:1 cs:1 x x)
    const auto& checkpoint =
            CheckpointManagerTestIntrospector::public_getOpenCheckpoint(
                    manager);
    EXPECT_FALSE(checkpoint.getMinimumCursorSeqno());
    EXPECT_FALSE(checkpoint.getHighSeqno());
    EXPECT_EQ(1, manager.getNumOpenChkItems());
    EXPECT_EQ(3, manager.getOpenCheckpointId());
    ASSERT_EQ(2, checkpoint.getHighestExpelledSeqno());

    // Set vb to pending
    setVBucketState(vbid, vbucket_state_pending);
    // No change in checkpoint
    EXPECT_EQ(1, manager.getNumCheckpoints());
    EXPECT_EQ(manager.getOpenCheckpointType(), CheckpointType::InitialDisk);
    EXPECT_EQ(2, manager.getNumOpenChkItems());
    EXPECT_EQ(3, manager.getOpenCheckpointId());

    // Set vb to active
    setVBucketState(vbid, vbucket_state_active, {}, TransferVB::Yes);
    EXPECT_EQ(2, manager.getNumCheckpoints());
    EXPECT_EQ(manager.getOpenCheckpointType(), CheckpointType::Memory);
    EXPECT_EQ(4, manager.getOpenCheckpointId());
    EXPECT_EQ(2, manager.getNumOpenChkItems());
    EXPECT_EQ(4, manager.getOpenCheckpointId());

    // Verify that we register the cursor successfully.
    // Before the fix for MB-53570 this step fails by exception thrown.
    //
    // [disk | e:1 cs:1 x x vbs:3) [memory | e:3 cs:3)
    //                                       ^
    auto res = manager.registerCursorBySeqno(
            "cursor", startSeqno, CheckpointCursor::Droppable::Yes);

    if (startSeqno >= 2) {
        EXPECT_FALSE(res.tryBackfill);
    } else {
        EXPECT_TRUE(res.tryBackfill);
    }

    const auto cursor = res.takeCursor().lock();
    EXPECT_EQ(3, res.nextSeqno);
    EXPECT_EQ(4, (*cursor->getCheckpoint())->getId());
    EXPECT_EQ(queue_op::empty, (*cursor->getPos())->getOperation());
    EXPECT_EQ(3, (*cursor->getPos())->getBySeqno());
    EXPECT_EQ(0, cursor->getDistance());
}

TEST_F(SingleThreadedCheckpointTest,
       RegisterCursorCheckpointEmptyByExpelMultipleCheckpoints) {
    testRegisterCursorCheckpointEmptyByExpelMultipleCheckpoints(2);
}

TEST_F(SingleThreadedCheckpointTest,
       RegisterCursorCheckpointEmptyByExpelMultipleCheckpoints_startZero) {
    testRegisterCursorCheckpointEmptyByExpelMultipleCheckpoints(0);
}

TEST_P(CheckpointTest, MB_58321) {
    manager->createNewCheckpoint();
    ASSERT_TRUE(this->queueNewItem("a")); // seqno:1001
    manager->createNewCheckpoint();
    ASSERT_TRUE(this->queueNewItem("b")); // seqno:1002
    auto res = manager->registerCursorBySeqno(
            "mb58321", 1001, CheckpointCursor::Droppable::Yes);

    EXPECT_EQ(1002, res.nextSeqno);
    EXPECT_FALSE(res.tryBackfill);

    auto cursor = res.takeCursor();
    std::vector<queued_item> items;
    auto result = manager->getNextItemsForDcp(*cursor.lock(), items);

    ASSERT_FALSE(items.empty());
    for (const auto& qi : items) {
        // Should be 1002 onwards
        ASSERT_GT(qi->getBySeqno(), 1001);
    }
}

TEST_F(SingleThreadedCheckpointTest, QueueSetVBStateSchedulesDcpStep) {
    setVBucketStateAndRunPersistTask(vbid, vbucket_state_active);

    auto vb = engine->getVBucket(vbid);
    auto& cm = static_cast<MockCheckpointManager&>(*vb->checkpointManager);

    ASSERT_EQ(1, cm.getNumOfCursors());
    auto producer = createDcpProducer(cookie, IncludeDeleteTime::Yes);
    createDcpStream(*producer);
    ASSERT_EQ(2, cm.getNumOfCursors());
    auto stream = producer->findStream(vbid);
    ASSERT_TRUE(stream);
    auto dcpCursor = stream->getCursor().lock();
    ASSERT_TRUE(dcpCursor);

    ASSERT_EQ(1, cm.getNumCheckpoints());
    ASSERT_EQ(1, (*dcpCursor->getCheckpoint())->getId());
    EXPECT_EQ(queue_op::empty, (*dcpCursor->getPos())->getOperation());
    EXPECT_EQ(0, dcpCursor->getDistance());

    // NOTE: DCP stream created *after* cs+vbs queued in checkpoint.
    //   When this test is instroduced that part works already fine. Core test
    //   follows.
    ASSERT_EQ(2, stream->getItemsRemaining());
    EXPECT_TRUE(producer->getReadyQueue().exists(vbid));

    // Move DCP cursor to end of checkpoint and push to stream readyQ
    stream->nextCheckpointItemTask();
    // Move the Producer to settled
    ASSERT_TRUE(producer->getReadyQueue().exists(vbid));
    while (producer->public_getNextItem()) {
    }
    ASSERT_FALSE(producer->getReadyQueue().exists(vbid));
    ASSERT_EQ(0, stream->getItemsRemaining());

    // Core test
    // Queue another set-vbstate and verify that stream notified again
    setVBucketState(vbid,
                    vbucket_state_active,
                    {{"topology", nlohmann::json::array({{"n0", "n1"}})}});
    EXPECT_EQ(1, stream->getItemsRemaining());
    EXPECT_TRUE(producer->getReadyQueue().exists(vbid));
}

TEST_F(SingleThreadedCheckpointTest, GetItemsForCursor_BytesLimit) {
    setVBucketStateAndRunPersistTask(vbid, vbucket_state_active);

    auto vb = engine->getVBucket(vbid);
    auto& cm = static_cast<MockCheckpointManager&>(*vb->checkpointManager);

    ASSERT_EQ(1, cm.getNumOfCursors());
    auto producer = createDcpProducer(cookie, IncludeDeleteTime::Yes);
    createDcpStream(*producer);
    ASSERT_EQ(2, cm.getNumOfCursors());
    auto stream = producer->findStream(vbid);
    ASSERT_TRUE(stream);
    auto dcpCursor = stream->getCursor().lock();
    ASSERT_TRUE(dcpCursor);

    ASSERT_EQ(1, cm.getNumCheckpoints());
    ASSERT_EQ(1, (*dcpCursor->getCheckpoint())->getId());
    EXPECT_EQ(queue_op::empty, (*dcpCursor->getPos())->getOperation());
    EXPECT_EQ(0, dcpCursor->getDistance());
    EXPECT_EQ(2, cm.getNumItemsForCursor(*dcpCursor)); // cs, vbs

    // [e:1 vbs:1 cs:1 m:1 m:2)
    const std::string value("value");
    store_item(vbid, makeStoredDocKey("key1"), value);
    store_item(vbid, makeStoredDocKey("key2"), value);
    ASSERT_EQ(2, cm.getHighSeqno());
    ASSERT_EQ(4, cm.getNumOpenChkItems());
    EXPECT_EQ(4, cm.getNumItemsForCursor(*dcpCursor)); // cs, vbs, m, m

    // [e:1 vbs:1 cs:1 m:1 m:2 ce:3] [e:3 cs:3 m:3 m:4)
    cm.createNewCheckpoint();
    ASSERT_EQ(2, cm.getNumCheckpoints());
    store_item(vbid, makeStoredDocKey("key3"), value);
    store_item(vbid, makeStoredDocKey("key4"), value);
    ASSERT_EQ(4, cm.getHighSeqno());
    ASSERT_EQ(3, cm.getNumOpenChkItems());
    // cs, vbs, m, m, ce, cs, m, m
    EXPECT_EQ(8, cm.getNumItemsForCursor(*dcpCursor));
    EXPECT_EQ(1, (*dcpCursor->getCheckpoint())->getId());

    // Test - The next call returns only items from the first checkpoint
    std::vector<queued_item> items;
    const auto res = cm.getItemsForCursor(
            *dcpCursor, items, std::numeric_limits<size_t>::max(), 1);
    ASSERT_EQ(1, res.ranges.size());
    const auto range = res.ranges.at(0);
    EXPECT_EQ(0, range.getStart());
    EXPECT_EQ(2, range.getEnd());
    EXPECT_EQ(5, items.size()); // cs, vbs, m, m, ce
    // Also, cursor moved to the open checkpoint
    EXPECT_EQ(2, (*dcpCursor->getCheckpoint())->getId());
}

TEST_F(SingleThreadedCheckpointTest, ItemExpelResilientToVBucketRollback) {
    setVBucketState(vbid, vbucket_state_active);
    auto& vb = *store->getVBucket(vbid);
    auto& manager = *vb.checkpointManager;
    ASSERT_EQ(0, vb.getHighSeqno());
    ASSERT_EQ(2, manager.getNumOpenChkItems()); // cs, vbs

    // Note: We need at least 2 mutations for triggering ItemExpel, as we can't
    // expel items pointed from cursors
    store_item(vbid, makeStoredDocKey("key1"), "value");
    store_item(vbid, makeStoredDocKey("key2"), "value");
    ASSERT_EQ(2, vb.getHighSeqno());
    ASSERT_EQ(4, manager.getNumOpenChkItems());

    // Move the cursor, allow ItemExpel
    flushVBucketToDiskIfPersistent(vbid, 2);

    // Simulate the rollback behaviour.
    // ItemExpel plants the expel-cursor in the checkpoint under processing and
    // releases the CM::lock. At that point VB::rollback can clear the CM
    // removing all checkpoint. When ItemExpel resumes it needs to be resilient
    // to that state.
    // The CM::expelHook executes in the section where ItemExpel has released
    // (and not yet re-acquired) the CM::lock.
    manager.expelHook = [&manager]() { manager.clear(); };

    // Before the fix for MB-56644 this step fails by exception triggered,
    // caused by that rollback has removed the checkpoint touched by ItemExpel
    manager.expelUnreferencedCheckpointItems();

    // Note: The CM was cleared, so mem-usage must track the correct allocation
    // for the single/empty checkpoint in CheckpointList
    auto config = CheckpointConfig(store->getConfiguration());
    const auto emptyManager =
            CheckpointManager(store->getEPEngine().getEpStats(),
                              vb,
                              config,
                              0,
                              0,
                              0,
                              0,
                              0,
                              nullptr);
    EXPECT_EQ(emptyManager.getQueuedItemsMemUsage(),
              manager.getQueuedItemsMemUsage());
    EXPECT_EQ(emptyManager.getMemOverheadQueue(),
              manager.getMemOverheadQueue());
    EXPECT_EQ(0, manager.getMemOverheadIndex());
}

// Test that when the same client registers twice, the first cursor 'dies'
TEST_P(CheckpointTest, ReRegister) {
    ASSERT_EQ(1, manager->getNumOfCursors());

    const std::string name = "dcp-cursor";
    auto cursor1 = manager->registerCursorBySeqno(
                                  name, 0, CheckpointCursor::Droppable::Yes)
                           .takeCursor();
    EXPECT_NE(nullptr, cursor1.lock().get());
    EXPECT_EQ(2, manager->getNumOfCursors());

    auto cursor2 = this->manager
                           ->registerCursorBySeqno(
                                   name, 0, CheckpointCursor::Droppable::Yes)
                           .takeCursor();
    EXPECT_EQ(nullptr, cursor1.lock().get());
    EXPECT_NE(nullptr, cursor2.lock().get());
    EXPECT_EQ(2, manager->getNumOfCursors());
}

TEST_F(SingleThreadedCheckpointTest, ReRegister_OldAndNewInClosedCheckpoint) {
    setVBucketStateAndRunPersistTask(vbid, vbucket_state_active);
    auto vb = store->getVBuckets().getBucket(vbid);
    auto* manager =
            static_cast<MockCheckpointManager*>(vb->checkpointManager.get());
    ASSERT_TRUE(manager);

    ASSERT_EQ(1, manager->getNumOfCursors());

    ASSERT_EQ(1, manager->getNumCheckpoints());
    ASSERT_EQ(2, manager->getNumOpenChkItems()); // cs, vbs
    ASSERT_EQ(0, manager->getHighSeqno());
    const std::string value = "value";
    store_item(vbid, makeStoredDocKey("key1"), value);
    EXPECT_EQ(1, manager->getHighSeqno());
    manager->createNewCheckpoint();
    ASSERT_EQ(2, manager->getNumCheckpoints());
    store_item(vbid, makeStoredDocKey("key2"), value);
    EXPECT_EQ(2, manager->getHighSeqno());

    const auto& list =
            CheckpointManagerTestIntrospector::public_getCheckpointList(
                    *manager);
    const auto& closed = *list.front();
    ASSERT_EQ(1, closed.getId());
    ASSERT_EQ(1, closed.getNumCursorsInCheckpoint());
    ASSERT_EQ(4, closed.getNumItems()); // cs, vbs, m, ce
    const auto& open = *list.back();
    ASSERT_EQ(2, open.getId());
    ASSERT_EQ(0, open.getNumCursorsInCheckpoint());
    ASSERT_EQ(2, open.getNumItems()); // cs, m

    const std::string name = "dcp-cursor";
    auto cursor1 = manager->registerCursorBySeqno(
                                  name, 0, CheckpointCursor::Droppable::Yes)
                           .takeCursor();
    EXPECT_TRUE(cursor1.lock());
    EXPECT_EQ(2, manager->getNumOfCursors());
    EXPECT_EQ(2, closed.getNumCursorsInCheckpoint());
    ASSERT_EQ(1, (*cursor1.lock()->getCheckpoint())->getId());

    // Advance the baseline cursor, moving it out of the closed checkpoint.
    // The checkpoint isn't removed as it is still referenced by dcp-cursor.
    {
        std::vector<queued_item> items;
        manager->getNextItemsForPersistence(items);
    }
    EXPECT_EQ(2, manager->getNumCheckpoints());
    EXPECT_EQ(2, manager->getOpenCheckpointId());
    ASSERT_EQ(2, (*manager->getPersistenceCursor()->getCheckpoint())->getId());
    EXPECT_EQ(1, closed.getNumCursorsInCheckpoint());
    EXPECT_FALSE(manager->isEligibleForRemoval(closed));
    EXPECT_EQ(1, open.getNumCursorsInCheckpoint());
    EXPECT_FALSE(manager->isEligibleForRemoval(open));

    // Verify that re-registering the same dcp-cursor into the same closed
    // checkpoint doesn't trigger checkpoint removal.
    auto cursor2 = manager->registerCursorBySeqno(
                                  name, 0, CheckpointCursor::Droppable::Yes)
                           .takeCursor();
    EXPECT_FALSE(cursor1.lock());
    EXPECT_TRUE(cursor2.lock());
    EXPECT_EQ(2, manager->getNumCheckpoints());
    EXPECT_EQ(2, manager->getOpenCheckpointId());
    EXPECT_EQ(1, (*cursor2.lock()->getCheckpoint())->getId());
    EXPECT_EQ(2, manager->getNumOfCursors());
    EXPECT_EQ(1, closed.getNumCursorsInCheckpoint());
    EXPECT_FALSE(manager->isEligibleForRemoval(closed));
    EXPECT_EQ(1, open.getNumCursorsInCheckpoint());
    EXPECT_FALSE(manager->isEligibleForRemoval(open));

    // No checkpoint at Destroyer
    auto& destroyer = *getCkptDestroyerTask(vbid);
    ASSERT_EQ(0, destroyer.getNumCheckpoints());

    // Moving dcp-cursor out of the closed checkpoint makes it unreferenced,
    // so it's removed.
    {
        std::vector<queued_item> items;
        manager->getItemsForCursor(*cursor2.lock(),
                                   items,
                                   std::numeric_limits<size_t>::max(),
                                   std::numeric_limits<size_t>::max());
    }
    EXPECT_EQ(0, manager->getNumItemsForCursor(*cursor2.lock()));
    EXPECT_EQ(1, manager->getNumCheckpoints());
    EXPECT_EQ(2, manager->getOpenCheckpointId());
    EXPECT_EQ(2, (*cursor2.lock()->getCheckpoint())->getId());
    EXPECT_EQ(2, open.getNumCursorsInCheckpoint());
    EXPECT_FALSE(manager->isEligibleForRemoval(open));

    // Release the removed checkpoint
    EXPECT_EQ(1, destroyer.getNumCheckpoints());
    destroyer.run();
    EXPECT_EQ(0, destroyer.getNumCheckpoints());
}

TEST_F(SingleThreadedCheckpointTest,
       ReRegister_OldInClosedAndNewInOpenCheckpoint) {
    setVBucketStateAndRunPersistTask(vbid, vbucket_state_active);
    auto vb = store->getVBuckets().getBucket(vbid);
    auto* manager =
            static_cast<MockCheckpointManager*>(vb->checkpointManager.get());
    ASSERT_TRUE(manager);

    ASSERT_EQ(1, manager->getNumOfCursors());

    ASSERT_EQ(1, manager->getNumCheckpoints());
    ASSERT_EQ(2, manager->getNumOpenChkItems()); // cs, vbs
    ASSERT_EQ(0, manager->getHighSeqno());
    const std::string value = "value";
    store_item(vbid, makeStoredDocKey("key1"), value);
    EXPECT_EQ(1, manager->getHighSeqno());
    manager->createNewCheckpoint();
    ASSERT_EQ(2, manager->getNumCheckpoints());
    store_item(vbid, makeStoredDocKey("key2"), value);
    EXPECT_EQ(2, manager->getHighSeqno());

    const auto& list =
            CheckpointManagerTestIntrospector::public_getCheckpointList(
                    *manager);
    const auto& closed = *list.front();
    ASSERT_EQ(1, closed.getId());
    ASSERT_EQ(1, closed.getNumCursorsInCheckpoint());
    ASSERT_EQ(4, closed.getNumItems()); // cs, vbs,  m, ce
    const auto& open = *list.back();
    ASSERT_EQ(2, open.getId());
    ASSERT_EQ(0, open.getNumCursorsInCheckpoint());
    ASSERT_EQ(2, open.getNumItems()); // cs, m

    const std::string name = "dcp-cursor";
    auto cursor1 = manager->registerCursorBySeqno(
                                  name, 0, CheckpointCursor::Droppable::Yes)
                           .takeCursor();
    EXPECT_TRUE(cursor1.lock());
    EXPECT_EQ(2, manager->getNumOfCursors());
    EXPECT_EQ(2, closed.getNumCursorsInCheckpoint());
    ASSERT_EQ(1, (*cursor1.lock()->getCheckpoint())->getId());

    // No checkpoint at Destroyer
    auto& destroyer = *getCkptDestroyerTask(vbid);
    ASSERT_EQ(0, destroyer.getNumCheckpoints());

    // Advance the baseline cursor, moving it out of the closed checkpoint.
    // The checkpoint isn't removed as it is still referenced by dcp-cursor.
    {
        std::vector<queued_item> items;
        manager->getNextItemsForPersistence(items);
    }
    EXPECT_EQ(2, manager->getNumCheckpoints());
    EXPECT_EQ(2, manager->getOpenCheckpointId());
    ASSERT_EQ(2, (*manager->getPersistenceCursor()->getCheckpoint())->getId());
    EXPECT_EQ(1, closed.getNumCursorsInCheckpoint());
    EXPECT_FALSE(manager->isEligibleForRemoval(closed));
    EXPECT_EQ(1, open.getNumCursorsInCheckpoint());
    EXPECT_FALSE(manager->isEligibleForRemoval(open));

    EXPECT_EQ(0, destroyer.getNumCheckpoints());

    // Verify that re-registering the same dcp-cursor into the subsequent open
    // checkpoint makes the closed checkpoint unreferenced and triggers
    // checkpoint removal.
    auto cursor2 = manager->registerCursorBySeqno(
                                  name, 2, CheckpointCursor::Droppable::Yes)
                           .takeCursor();
    EXPECT_FALSE(cursor1.lock());
    EXPECT_TRUE(cursor2.lock());
    EXPECT_EQ(1, manager->getNumCheckpoints());
    EXPECT_EQ(2, manager->getOpenCheckpointId());
    EXPECT_EQ(2, (*cursor2.lock()->getCheckpoint())->getId());
    EXPECT_EQ(2, manager->getNumOfCursors());
    EXPECT_EQ(2, open.getNumCursorsInCheckpoint());
    EXPECT_FALSE(manager->isEligibleForRemoval(open));

    // Release the removed checkpoint
    EXPECT_EQ(1, destroyer.getNumCheckpoints());
    destroyer.run();
    EXPECT_EQ(0, destroyer.getNumCheckpoints());
}

TEST_F(SingleThreadedCheckpointTest,
       ReRegister_OldAndNewInClosedSubsequentCheckpoints) {
    setVBucketStateAndRunPersistTask(vbid, vbucket_state_active);
    auto vb = store->getVBuckets().getBucket(vbid);
    auto* manager =
            static_cast<MockCheckpointManager*>(vb->checkpointManager.get());
    ASSERT_TRUE(manager);

    ASSERT_EQ(1, manager->getNumOfCursors());

    ASSERT_EQ(1, manager->getNumCheckpoints());
    ASSERT_EQ(2, manager->getNumOpenChkItems()); // cs, vbs
    ASSERT_EQ(0, manager->getHighSeqno());
    const std::string value = "value";
    store_item(vbid, makeStoredDocKey("key1"), value);
    EXPECT_EQ(1, manager->getHighSeqno());
    manager->createNewCheckpoint();
    ASSERT_EQ(2, manager->getNumCheckpoints());
    store_item(vbid, makeStoredDocKey("key2"), value);
    EXPECT_EQ(2, manager->getHighSeqno());
    manager->createNewCheckpoint();
    ASSERT_EQ(3, manager->getNumCheckpoints());
    store_item(vbid, makeStoredDocKey("key3"), value);
    EXPECT_EQ(3, manager->getHighSeqno());

    const auto& list =
            CheckpointManagerTestIntrospector::public_getCheckpointList(
                    *manager);
    auto it = list.begin();
    ASSERT_EQ(1, (*it)->getId());
    ASSERT_EQ(1, (*it)->getNumCursorsInCheckpoint());
    ASSERT_EQ(4, (*it)->getNumItems()); // cs, vbs,  m, ce
    ++it;
    ASSERT_EQ(2, (*it)->getId());
    ASSERT_EQ(0, (*it)->getNumCursorsInCheckpoint());
    ASSERT_EQ(3, (*it)->getNumItems()); // cs, m, ce
    ++it;
    ASSERT_EQ(3, (*it)->getId());
    ASSERT_EQ(0, (*it)->getNumCursorsInCheckpoint());
    ASSERT_EQ(2, (*it)->getNumItems()); // cs, m

    const std::string name = "dcp-cursor";
    auto cursor1 = manager->registerCursorBySeqno(
                                  name, 0, CheckpointCursor::Droppable::Yes)
                           .takeCursor();
    EXPECT_TRUE(cursor1.lock());
    EXPECT_EQ(2, manager->getNumOfCursors());
    EXPECT_EQ(2, (list.front())->getNumCursorsInCheckpoint());
    ASSERT_EQ(1, (*cursor1.lock()->getCheckpoint())->getId());

    // No checkpoint at Destroyer
    auto& destroyer = *getCkptDestroyerTask(vbid);
    ASSERT_EQ(0, destroyer.getNumCheckpoints());

    // Advance the baseline cursor, moving it out of the closed checkpoint.
    // The checkpoint isn't removed as it is still referenced by dcp-cursor.
    {
        std::vector<queued_item> items;
        manager->getNextItemsForPersistence(items);
    }
    EXPECT_EQ(3, manager->getNumCheckpoints());
    EXPECT_EQ(3, manager->getOpenCheckpointId());
    ASSERT_EQ(3, (*manager->getPersistenceCursor()->getCheckpoint())->getId());
    EXPECT_EQ(1, (list.front())->getNumCursorsInCheckpoint()); // closed
    EXPECT_FALSE(manager->isEligibleForRemoval(*list.front()));
    EXPECT_EQ(1, (list.back())->getNumCursorsInCheckpoint());
    EXPECT_FALSE(manager->isEligibleForRemoval(*list.back())); // open

    EXPECT_EQ(0, destroyer.getNumCheckpoints());

    // Verify that re-registering the same dcp-cursor into the subsequent closed
    // checkpoint makes the first closed checkpoint unreferenced and triggers
    // checkpoint removal.
    //
    // Note: This step covers MB-58692, where we hit a case of referenced
    // checkpoint removed at cursor-replacement. At bug, the subsequent steps
    // throw an assertion that verifies no-cursor in the removed checkpoints.
    auto cursor2 = manager->registerCursorBySeqno(
                                  name, 1, CheckpointCursor::Droppable::Yes)
                           .takeCursor();
    EXPECT_FALSE(cursor1.lock());
    EXPECT_TRUE(cursor2.lock());
    EXPECT_EQ(2, manager->getNumCheckpoints());
    EXPECT_EQ(3, manager->getOpenCheckpointId());
    EXPECT_EQ(2, (*cursor2.lock()->getCheckpoint())->getId());
    EXPECT_EQ(2, manager->getNumOfCursors());
    EXPECT_EQ(1, (list.front())->getNumCursorsInCheckpoint()); // closed
    EXPECT_FALSE(manager->isEligibleForRemoval(*list.front()));
    EXPECT_EQ(1, (list.back())->getNumCursorsInCheckpoint()); // open
    EXPECT_FALSE(manager->isEligibleForRemoval(*list.back()));

    // Release the removed checkpoint
    EXPECT_EQ(1, destroyer.getNumCheckpoints());
    destroyer.run();
    EXPECT_EQ(0, destroyer.getNumCheckpoints());
}

TEST_P(CheckpointTest, TakeAndResetCursors) {
    // The test runs with 2 cursors:
    // 1: CheckpointTest::cursor -> that is Persistence/DCP depending on the
    //                              bucket type
    // 2: Extra DCP cursor
    auto* dcpCursor =
            manager->registerCursorBySeqno(
                           "dcp_cursor", 0, CheckpointCursor::Droppable::Yes)
                    .takeCursor()
                    .lock()
                    .get();
    ASSERT_EQ(2, manager->getNumOfCursors());

    const auto cursors = {cursor, dcpCursor};

    for (const auto* c : cursors) {
        ASSERT_NE(nullptr, c);
        // cs is available
        ASSERT_EQ(1, manager->getNumItemsForCursor(*c));
        ASSERT_EQ(0, c->getDistance());
    }

    // Store 1 item
    queueNewItem("key");

    for (const auto* c : cursors) {
        EXPECT_EQ(2, manager->getNumItemsForCursor(*c));
        EXPECT_EQ(0, c->getDistance());
    }

    // Move cursors
    for (auto* c : cursors) {
        std::vector<queued_item> items;
        manager->getItemsForCursor(
                *c, items, 9999, std::numeric_limits<size_t>::max());
        // ckpt_starts + mutation
        EXPECT_EQ(2, items.size());
        EXPECT_EQ(2, c->getDistance());
    }

    // Second manager
    auto manager2 = std::make_unique<MockCheckpointManager>(
            this->global_stats,
            *vbucket,
            *checkpoint_config,
            0,
            0 /*lastSnapStart*/,
            0 /*lastSnapEnd*/,
            0 /*maxVisible*/,
            0 /*maxPrepareSeqno*/,
            nullptr /*persistence callback*/);

    // Take cursors from the first CM and place them into the second CM..
    manager2->takeAndResetCursors(*manager);
    EXPECT_EQ(2, manager2->getNumOfCursors());
    EXPECT_EQ(0, manager->getNumOfCursors());
    // ..and destroy first CM
    resetManager();

    // The second CM's cursors are not affected by destroying the first CM
    EXPECT_EQ(1, manager2->getNumCheckpoints());
    EXPECT_EQ(2, manager2->getNumOfCursors());
    EXPECT_EQ(
            2,
            manager2->getCheckpointList().front()->getNumCursorsInCheckpoint());
    for (const auto* c : cursors) {
        EXPECT_EQ(1, manager2->getNumItemsForCursor(*c));
        EXPECT_EQ(queue_op::empty, (*c->getPos())->getOperation());
        EXPECT_EQ(0, c->getDistance());
    }
}

// Test that if we add 2 cursors with the same name the first one is removed.
TEST_P(CheckpointTest, DuplicateCheckpointCursor) {
    const auto& ckptList =
            CheckpointManagerTestIntrospector::public_getCheckpointList(
                    *manager);
    // The persistent cursor means we have one cursor in the checkpoint
    ASSERT_EQ(1, ckptList.back()->getNumCursorsInCheckpoint());

    // Register a DCP cursor.
    std::string dcp_cursor(DCP_CURSOR_PREFIX + std::to_string(1));
    auto dcpCursor = manager->registerCursorBySeqno(
            dcp_cursor, 0, CheckpointCursor::Droppable::Yes);

    EXPECT_EQ(2, ckptList.back()->getNumCursorsInCheckpoint());

    // Register a 2nd DCP cursor with the same name.
    auto dcpCursor2 = manager->registerCursorBySeqno(
            dcp_cursor, 0, CheckpointCursor::Droppable::Yes);

    // Adding the 2nd DCP cursor should not have increased the number of
    // cursors in the checkpoint, as the previous one will have been removed
    // when the new one was added.
    EXPECT_EQ(2,ckptList.back()->getNumCursorsInCheckpoint());
}

// Test that if we add 2 cursors with the same name the first one is removed.
// even if the 2 cursors are in different checkpoints.
TEST_P(CheckpointTest, DuplicateCheckpointCursorDifferentCheckpoints) {
    config.setCheckpointMaxSize(1);
    checkpoint_config = std::make_unique<CheckpointConfig>(config);
    createManager();

    const auto& ckptList =
            CheckpointManagerTestIntrospector::public_getCheckpointList(
                    *manager);
    // The persistent cursor means we have one cursor in the checkpoint
    ASSERT_EQ(1, ckptList.back()->getNumCursorsInCheckpoint());

    // Register a DCP cursor.
    std::string dcp_cursor(DCP_CURSOR_PREFIX + std::to_string(1));
    auto dcpCursor = manager->registerCursorBySeqno(
            dcp_cursor, 0, CheckpointCursor::Droppable::Yes);

    // Adding the following items will result in 2 checkpoints, with
    // both cursors in the first checkpoint.
    const size_t numItems = 2;
    for (size_t i = 0; i < numItems; ++i) {
        queueNewItem("key" + std::to_string(i));
    }
    EXPECT_EQ(2, ckptList.size());
    EXPECT_EQ(2, ckptList.front()->getNumCursorsInCheckpoint());

    // Register a 2nd DCP cursor with the same name but this time into the
    // 2nd checkpoint
    auto dcpCursor2 = manager->registerCursorBySeqno(
            dcp_cursor, 1000 + numItems, CheckpointCursor::Droppable::Yes);

    // Adding the 2nd DCP cursor should not have increased the number of
    // cursors as the previous cursor will have been removed when the new one
    // was added.  The persistence cursor will still be in the first
    // checkpoint however the dcpCursor will have been deleted from the first
    // checkpoint and adding to the 2nd checkpoint.
    EXPECT_EQ(1, ckptList.front()->getNumCursorsInCheckpoint());
    EXPECT_EQ(1, ckptList.back()->getNumCursorsInCheckpoint());
}

/**
 * MB-35589: We do not add keys to the indexes of Disk Checkpoints.
 *
 * Disk Checkpoints do not maintain a key index in the same way that Memory
 * Checkpoints do as we don't expect to perform de-duplication or de-duplication
 * sanity checks. This is also necessary as we cannot let a Disk Checkpoint
 * grow memory usage (after expelling) in a O(n) manner for heavy DGM use cases
 * as we would use a lot of memory for key indexes.
 */
TEST_P(CheckpointTest, NoKeyIndexInDiskCheckpoint) {
    manager->createSnapshot(0, 1000, 1000, {}, CheckpointType::Disk, 1000);

    const auto& checkpoint =
            CheckpointManagerTestIntrospector::public_getOpenCheckpoint(
                    *manager);
    ASSERT_EQ(0,
              CheckpointManagerTestIntrospector::getCheckpointNumIndexEntries(
                      checkpoint));

    // Queue an item
    auto item = makeCommittedItem(makeStoredDocKey("key"), "value", vbid);
    EXPECT_TRUE(manager->queueDirty(
            item, GenerateBySeqno::Yes, GenerateCas::Yes, nullptr));
    // Index still empty
    EXPECT_EQ(0,
              CheckpointManagerTestIntrospector::getCheckpointNumIndexEntries(
                      checkpoint));
}

// Test that can expel items and that we have the correct behaviour when we
// register cursors for items that have been expelled.
void CheckpointTest::testExpelCheckpointItems() {
    const int itemCount{3};

    for (auto ii = 0; ii < itemCount; ++ii) {
        EXPECT_TRUE(this->queueNewItem("key" + std::to_string(ii)));
    }

    // cs + mutations
    ASSERT_EQ(itemCount + 1, this->manager->getNumOpenChkItems());
    ASSERT_EQ(itemCount + 1, manager->getNumItemsForCursor(*cursor));
    ASSERT_EQ(1000 + itemCount, this->manager->getHighSeqno());

    bool isLastMutationItem{true};
    for (auto ii = 0; ii < itemCount; ++ii) {
        auto item = manager->nextItem(cursor, isLastMutationItem);
        ASSERT_FALSE(isLastMutationItem);
    }

    /*
     * Checkpoint now looks as follows:
     * 1001 - dummy item
     * 1001 - checkpoint start
     * 1001 - 1st item (key0)
     * 1002 - 2nd item (key1) <<<<<<< persistenceCursor
     * 1003 - 3rd item (key2)
     */
    const size_t expectedNumItemsPre = 1 + itemCount;
    EXPECT_EQ(expectedNumItemsPre, manager->getNumOpenChkItems());
    EXPECT_EQ(expectedNumItemsPre, manager->getNumItems());

    const auto expelResult = manager->expelUnreferencedCheckpointItems();
    EXPECT_EQ(2, expelResult.count);
    EXPECT_LT(0, expelResult.memory);
    EXPECT_EQ(2, this->global_stats.itemsExpelledFromCheckpoints);

    /*
     * We have expelled:
     * 1001 - 1st item (key0)
     * 1002 - 2nd item (key1)
     *
     * Now the checkpoint looks as follows:
     * 1000 - dummy Item
     * 1001 - checkpoint start <<<<<<< persistenceCursor
     * 1003 - 3rd item (key 2)
     */
    if (persistent()) {
        const auto pos = manager->getPersistenceCursorPos();
        EXPECT_EQ(queue_op::checkpoint_start, (*pos)->getOperation());
        EXPECT_EQ(1001, (*pos)->getBySeqno());
    }

    // 1 mutation removed from checkpoint
    const size_t expectedNumItemsPost = 1 + (itemCount - expelResult.count);
    EXPECT_EQ(expectedNumItemsPost, manager->getNumOpenChkItems());
    EXPECT_EQ(expectedNumItemsPost, manager->getNumItems());

    // Try to register a DCP replication cursor from 1001 - an expelled item.
    std::string dcp_cursor1(DCP_CURSOR_PREFIX + std::to_string(1));
    CursorRegResult regResult = manager->registerCursorBySeqno(
            dcp_cursor1, 1001, CheckpointCursor::Droppable::Yes);
    EXPECT_EQ(1003, regResult.nextSeqno);
    EXPECT_TRUE(regResult.tryBackfill);

    // Try to register a DCP cursor from 1002 - another expelled item
    std::string dcp_cursor2(DCP_CURSOR_PREFIX + std::to_string(2));
    regResult = manager->registerCursorBySeqno(
            dcp_cursor2, 1002, CheckpointCursor::Droppable::Yes);
    EXPECT_EQ(1003, regResult.nextSeqno);
    EXPECT_FALSE(regResult.tryBackfill);

    // Try to register a DCP cursor from 1003 - the first item still in chk
    std::string dcp_cursor3(DCP_CURSOR_PREFIX + std::to_string(3));
    regResult = manager->registerCursorBySeqno(
            dcp_cursor3, 1003, CheckpointCursor::Droppable::Yes);
    EXPECT_EQ(1004, regResult.nextSeqno);
    EXPECT_FALSE(regResult.tryBackfill);
}

TEST_P(CheckpointTest, ExpelCheckpointItemsMemory) {
    testExpelCheckpointItems();
}

TEST_P(ReplicaCheckpointTest, ExpelCheckpointItemsDisk) {
    manager->createSnapshot(0, 1000, 0, {}, CheckpointType::Disk, 1000);
    testExpelCheckpointItems();
}

// Test that we correctly handle duplicates, where the initial version of the
// document has been expelled.
TEST_P(CheckpointTest, ExpelCheckpointItemsWithDuplicate) {
    const int itemCount{3};

    for (auto ii = 0; ii < itemCount; ++ii) {
        EXPECT_TRUE(this->queueNewItem("key" + std::to_string(ii)));
    }

    ASSERT_EQ(1, this->manager->getNumCheckpoints()); // Single open checkpoint.
    ASSERT_EQ(1 + itemCount, this->manager->getNumOpenChkItems());
    ASSERT_EQ(1 + itemCount, manager->getNumItemsForCursor(*cursor));
    ASSERT_EQ(1000 + itemCount, this->manager->getHighSeqno());

    bool isLastMutationItem{true};
    for (auto ii = 0; ii < itemCount; ++ii) {
        auto item = manager->nextItem(cursor, isLastMutationItem);
        ASSERT_FALSE(isLastMutationItem);
    }

    const auto expelResult = manager->expelUnreferencedCheckpointItems();
    EXPECT_EQ(2, expelResult.count);
    EXPECT_LT(0, expelResult.memory);
    EXPECT_EQ(2, global_stats.itemsExpelledFromCheckpoints);

    // 1 mutation removed
    EXPECT_EQ(1 + (itemCount - expelResult.count),
              this->manager->getNumOpenChkItems());

    /*
     * After expelling checkpoint now looks as follows:
     * 1001 - dummy Item
     * 1001 - checkpoint_start <<<<<<< cursor
     * 1003 - 3rd item (key 2)
     */
    auto pos = *CheckpointCursorIntrospector::getCurrentPos(*cursor);
    EXPECT_EQ(queue_op::checkpoint_start, pos->getOperation());
    EXPECT_EQ(1001, pos->getBySeqno());

    auto cursor2 = manager->registerCursorBySeqno(
            "MB-62961", 1002, CheckpointCursor::Droppable::Yes);
    EXPECT_EQ(1003, cursor2.nextSeqno);
    EXPECT_FALSE(cursor2.tryBackfill) << *manager;
    // cs + mutation
    EXPECT_EQ(2,
              manager->getNumItemsForCursor(*cursor2.takeCursor().lock().get()))
            << *manager;
    // Add another item which has been expelled.
    // Should not find the duplicate and so will re-add.
    EXPECT_TRUE(this->queueNewItem("key0"));

    /*
     * Checkpoint now looks as follows:
     * 1001 - dummy Item
     * 1001 - checkpoint_start <<<<<<< cursor
     * 1003 - 3rd item (key2)
     * 1004 - 4th item (key0)  << The New item added >>
     */

    // The full checkpoint still contains the cs + 2 unique items added. The
    // second add for key0 de-dupes the first for key0 so we don't bump the
    // count. This mimics normal behaviour for an item de-duping an earlier
    // one in a checkpoint when there is no expelling going on.
    EXPECT_EQ(3, this->manager->getNumOpenChkItems());
}

// Test that when the first cursor we come across is pointing to the last
// item we do not evict this item.  Instead we walk backwards find the
// first non-meta item and evict from there.
void CheckpointTest::testExpelCursorPointingToLastItem() {
    if (!persistent()) {
        // Need at least one cursor (i.e. persistence cursor) to be able
        // to expel.
        return;
    }

    const int itemCount{2};

    for (auto ii = 0; ii < itemCount; ++ii) {
        EXPECT_TRUE(this->queueNewItem("key" + std::to_string(ii)));
    }

    ASSERT_EQ(1, this->manager->getNumCheckpoints()); // Single open checkpoint.
    // cs + mutations
    ASSERT_EQ(itemCount + 1, manager->getNumOpenChkItems());
    ASSERT_EQ(itemCount + 1, manager->getNumItemsForCursor(*cursor));
    ASSERT_EQ(1000 + itemCount, this->manager->getHighSeqno());

    bool isLastMutationItem{true};
    for (auto ii = 0; ii < itemCount + 1; ++ii) {
        auto item = this->manager->nextItem(
                this->manager->getPersistenceCursor(), isLastMutationItem);
    }

    /*
     * Checkpoint now looks as follows:
     * 1001 - dummy item
     * 1001 - checkpoint start
     * 1001 - 1st item
     * 1002 - 2nd item  <<<<<<< persistenceCursor
     */

    // Only expel seqno 1001 - the cursor points to item that
    // has the highest seqno for the checkpoint so we move the expel point back
    // one. That item isn't a metadata item nor is it's successor item
    // (1002) the same seqno as itself (1001) so can expel from there.
    const auto expelResult = manager->expelUnreferencedCheckpointItems();

    /*
     * Checkpoint now looks as follows:
     * 1001 - dummy item
     * 1001 - checkpoint start <<<<<<< persistenceCursor
     */

    EXPECT_EQ(2, expelResult.count);
    EXPECT_GT(expelResult.memory, 0);
    EXPECT_EQ(2, global_stats.itemsExpelledFromCheckpoints);

    const auto pos = manager->getPersistenceCursorPos();
    EXPECT_EQ(queue_op::checkpoint_start, (*pos)->getOperation());
    EXPECT_EQ(1001, (*pos)->getBySeqno());
}

TEST_P(CheckpointTest, ExpelCursorPointingToLastItemMemory) {
    testExpelCursorPointingToLastItem();
}

TEST_P(ReplicaCheckpointTest, ExpelCursorPointingToLastItemDisk) {
    manager->createSnapshot(0, 1000, 0, {}, CheckpointType::Disk, 1000);
    testExpelCursorPointingToLastItem();
}

// Test that when the first cursor we come across is pointing to the checkpoint
// start we do not evict this item.  Instead we walk backwards and find the
// the dummy item, so do not expel any items.
void CheckpointTest::testExpelCursorPointingToChkptStart() {
    ASSERT_EQ(1, this->manager->getNumCheckpoints()); // Single open checkpoint.

    bool isLastMutationItem{true};
    auto item = this->manager->nextItem(
            this->manager->getPersistenceCursor(), isLastMutationItem);

    /*
     * Checkpoint now looks as follows:
     * 1000 - dummy item
     * 1001 - checkpoint start  <<<<<<< persistenceCursor
     */

    const auto expelResult = manager->expelUnreferencedCheckpointItems();
    EXPECT_EQ(0, expelResult.count);
    EXPECT_EQ(0, expelResult.memory);
    EXPECT_EQ(0, this->global_stats.itemsExpelledFromCheckpoints);
}

TEST_P(CheckpointTest, ExpelCursorPointingToChkptStartMemory) {
    testExpelCursorPointingToChkptStart();
}

TEST_P(ReplicaCheckpointTest, ExpelCursorPointingToChkptStartDisk) {
    manager->createSnapshot(0, 1000, 0, {}, CheckpointType::Disk, 1000);
    testExpelCursorPointingToChkptStart();
}

// Test that if we want to evict items from seqno X, but have a meta-data item
// also with seqno X, and a cursor is pointing to this meta data item, we do not
// evict.
void CheckpointTest::testDontExpelIfCursorAtMetadataItemWithSameSeqno(
        bool diskCheckpoint) {
    const int itemCount{2};

    for (auto ii = 0; ii < itemCount; ++ii) {
        EXPECT_TRUE(this->queueNewItem("key" + std::to_string(ii)));
    }
    ASSERT_EQ(1002, this->manager->getHighSeqno());

    // Move the cursor to the end to get it of the way. This is persistence
    // cursor or cursor added only on ephemeral.
    bool isLastMutationItem{true};
    for (auto ii = 0; ii < (diskCheckpoint ? 4 : 2); ++ii) {
        this->manager->nextItem(cursor, isLastMutationItem);
    }
    ASSERT_EQ(
            1002,
            this->manager->nextItem(cursor, isLastMutationItem)->getBySeqno());

    // Add a cursor pointing to the dummy
    std::string dcpCursor1(DCP_CURSOR_PREFIX + std::to_string(1));
    CursorRegResult regResult = manager->registerCursorBySeqno(
            dcpCursor1, 1000, CheckpointCursor::Droppable::Yes);

    // Move the cursor forward one step so that it now points to the checkpoint
    // start.
    auto item = manager->nextItem(regResult.takeCursor().lock().get(),
                                  isLastMutationItem);

    // Add a cursor to point to the 1st mutation we added.  Note that when
    // registering the cursor we walk backwards from the checkpoint end until we
    // reach the item with the seqno we are requesting.  Hence we register the
    // cursor at the mutation and not the metadata item (checkpoint start) which
    // has the same seqno.
    std::string dcpCursor2(DCP_CURSOR_PREFIX + std::to_string(2));
    CursorRegResult regResult2 = manager->registerCursorBySeqno(
            dcpCursor2, 1001, CheckpointCursor::Droppable::Yes);

    /*
     * Checkpoint now looks as follows:
     * 1001 - dummy item
     * 1001 - checkpoint start  <<<<<<< dcpCursor1
     * 1001 - 1st item  <<<<<<< dcpCursor2
     * 1002 - 2nd item  <<<<<<< persistenceCursor
     */

    // We should not expel any items due to dcpCursor1
    const auto expelResult = manager->expelUnreferencedCheckpointItems();
    EXPECT_EQ(0, expelResult.count);
    EXPECT_EQ(0, expelResult.memory);
    EXPECT_EQ(0, this->global_stats.itemsExpelledFromCheckpoints);
}

TEST_P(CheckpointTest, testDontExpelIfCursorAtMetadataItemWithSameSeqnoMemory) {
    testDontExpelIfCursorAtMetadataItemWithSameSeqno(false);
}

TEST_P(CheckpointTest, testDontExpelIfCursorAtMetadataItemWithSameSeqnoDisk) {
    manager->createSnapshot(0, 1000, 0, {}, CheckpointType::Disk, 1000);
    testDontExpelIfCursorAtMetadataItemWithSameSeqno(true);
}

// Test estimate for the amount of memory recovered by expelling is correct.
void CheckpointTest::testExpelCheckpointItemsMemoryRecovered() {
    const int itemCount{3};
    size_t sizeOfItem{0};

    ASSERT_EQ(1, manager->getNumCheckpoints());
    ASSERT_EQ(1, manager->getNumOpenChkItems());
    const auto initialCMUsage = manager->getMemUsage();
    const auto initialCMQueuedItemsUsage = manager->getQueuedItemsMemUsage();

    for (auto ii = 0; ii < itemCount; ++ii) {
        std::string value("value");
        queued_item item(new Item(makeStoredDocKey("key" + std::to_string(ii)),
                                  0,
                                  0,
                                  value.c_str(),
                                  value.size(),
                                  PROTOCOL_BINARY_RAW_BYTES,
                                  0,
                                  -1,
                                  Vbid(0)));

        sizeOfItem = item->size();

        // Add the queued_item to the checkpoint
        manager->queueDirty(item,
                            GenerateBySeqno::Yes,
                            GenerateCas::Yes,
                            /*preLinkDocCtx*/ nullptr);
    }

    // cs + mutations
    ASSERT_EQ(itemCount + 1, manager->getNumOpenChkItems());
    ASSERT_EQ(itemCount + 1, manager->getNumItemsForCursor(*cursor));
    ASSERT_EQ(1000 + itemCount, this->manager->getHighSeqno());

    bool isLastMutationItem{true};
    for (auto ii = 0; ii < 3; ++ii) {
        auto item = manager->nextItem(cursor, isLastMutationItem);
        ASSERT_FALSE(isLastMutationItem);
    }

    /*
     *
     * Checkpoint now looks as follows:
     * 1000 - dummy item
     * 1001 - checkpoint start
     * 1001 - 1st item (key0)
     * 1002 - 2nd item (key1) <<<<<<< Cursor
     * 1003 - 3rd item (key2)
     */

    // Get the memory usage before expelling
    const auto memUsageBeforeExpel = manager->getMemUsage();

    auto expelResult = manager->expelUnreferencedCheckpointItems();
    EXPECT_EQ(2, expelResult.count);
    EXPECT_EQ(2, global_stats.itemsExpelledFromCheckpoints);

    /*
     * We have expelled:
     * 1001 - 1st item (key 0)
     * 1002 - 2nd item (key1)
     *
     * Checkpoint now looks as follows:
     * 1000 - dummy Item
     * 1001 - checkpoint start <<<<<<< Cursor
     * 1003 - 3rd item (key 2)
     */
    if (persistent()) {
        const auto pos = manager->getPersistenceCursorPos();
        EXPECT_EQ(queue_op::checkpoint_start, (*pos)->getOperation());
        EXPECT_EQ(1001, (*pos)->getBySeqno());
    }

    const size_t expectedMemoryRecovered =
            expelResult.count *
            (Checkpoint::per_item_queue_overhead + sizeOfItem);

    EXPECT_EQ(expectedMemoryRecovered, expelResult.memory);
    EXPECT_EQ(expectedMemoryRecovered,
              memUsageBeforeExpel - manager->getMemUsage());

    // Now verify the behaviour when Expel releases all the items in checkpoint
    manager->nextItem(cursor, isLastMutationItem);
    ASSERT_TRUE(isLastMutationItem);
    /*
     * Checkpoint now looks as follows:
     * 1000 - dummy Item
     * 1001 - checkpoint start
     * 1003 - 3rd item (key 2) <<<<<<< Cursor
     */
    const auto id = manager->getOpenCheckpointId();
    ASSERT_EQ(1, manager->getNumCheckpoints());
    ASSERT_EQ(2, manager->getNumOpenChkItems());

    expelResult = manager->expelUnreferencedCheckpointItems();
    /*
     * Checkpoint now looks as follows:
     * 1000 - dummy Item
     * 1001 - checkpoint start <<<<<<< Cursor
     */
    ASSERT_EQ(1, manager->getNumCheckpoints());
    ASSERT_EQ(1, manager->getNumOpenChkItems());
    EXPECT_EQ(1, expelResult.count);
    EXPECT_EQ(3, global_stats.itemsExpelledFromCheckpoints);

    // We expelled all the items, so we expect queue-usage back to initial val
    EXPECT_EQ(initialCMQueuedItemsUsage, manager->getQueuedItemsMemUsage());
    // Plus, CM total still accounts for the keys in the index - keys inserted
    // in the index when items queued, but not removed by Expel
    EXPECT_EQ(initialCMUsage + manager->getMemOverheadIndex(),
              manager->getMemUsage());

    // Verify that releasing the full checkpoint reverts CM's usage back to the
    // initial usage - Checkpoint removal release the keyIndex too
    manager->createNewCheckpoint();
    ASSERT_EQ(1, manager->getNumCheckpoints());
    ASSERT_EQ(1, manager->getNumOpenChkItems());
    ASSERT_GT(manager->getOpenCheckpointId(), id);
    EXPECT_EQ(initialCMUsage, manager->getMemUsage());
}

TEST_P(CheckpointTest, ExpelCheckpointItemsMemoryRecoveredMemory) {
    testExpelCheckpointItemsMemoryRecovered();
}

TEST_P(ReplicaCheckpointTest, ExpelCheckpointItemsMemoryRecoveredDisk) {
    manager->createSnapshot(0, 1000, 0, {}, CheckpointType::Disk, 1000);
    testExpelCheckpointItemsMemoryRecovered();
}

TEST_P(CheckpointTest, InitialSnapshotDoesDoubleRefCheckpoint) {
    // Test to ensure that receiving an initial snapshot while
    // already holding cursors (in addition to the persistence cursor)
    // does not lead to a second increment of the checkpoint num cursors

    createManager(0);

    auto& cm = *this->manager;
    const auto& checkpointList = cm.getCheckpointList();

    ASSERT_EQ(1, checkpointList.size());
    ASSERT_EQ(1, checkpointList.front()->getNumCursorsInCheckpoint());
    auto cursor =
            cm.registerCursorBySeqno(
                      "test_cursor_name", 0, CheckpointCursor::Droppable::Yes)
                    .takeCursor();
    EXPECT_EQ(2, checkpointList.front()->getNumCursorsInCheckpoint());

    // first snapshot received
    cm.createSnapshot(1, 10, {/* hcs */}, {}, CheckpointType::Memory, 10);
    EXPECT_EQ(2, checkpointList.size());
    // Ensure the number of cursors is still correct
    EXPECT_EQ(2, checkpointList.front()->getNumCursorsInCheckpoint());
}

TEST_P(CheckpointTest, MetaItemsSeqnoWeaklyMonotonicSetVbStateBeforeEnd) {
    createManager(0);
    auto& cm = *this->manager;

    // Queue a normal set
    queued_item qi(new Item(makeStoredDocKey("key1"),
                            this->vbucket->getId(),
                            queue_op::mutation,
                            /*revSeq*/ 0,
                            /*bySeq*/ 0));
    EXPECT_TRUE(manager->queueDirty(qi,
                                    GenerateBySeqno::Yes,
                                    GenerateCas::Yes,
                                    /*preLinkDocCtx*/ nullptr));

    // Queue a setVBucketState
    cm.queueSetVBState();

    // Close our checkpoint to create a checkpoint_end, another dummy item, and
    // a checkpoint_start
    cm.createNewCheckpoint();

    // Test: Iterate on all items and check that the seqnos are weakly monotonic
    auto regRes = cm.registerCursorBySeqno(
            "Cursor", 0, CheckpointCursor::Droppable::Yes);
    auto cursor = regRes.takeCursor().lock();
    std::vector<queued_item> items;
    cm.getNextItemsForDcp(*cursor, items);

    WeaklyMonotonic<uint64_t, ThrowExceptionPolicy> seqno(0);
    for (const auto& item : items) {
        seqno = static_cast<uint64_t>(item->getBySeqno());
    }
}

TEST_P(CheckpointTest, MetaItemsSeqnoWeaklyMonotonicSetVbStateAfterStart) {
    createManager(0);
    auto& cm = *this->manager;

    // Queue a setVBucketState
    cm.queueSetVBState();

    // Queue a normal set
    queued_item qi(new Item(makeStoredDocKey("key1"),
                            this->vbucket->getId(),
                            queue_op::mutation,
                            /*revSeq*/ 0,
                            /*bySeq*/ 0));
    EXPECT_TRUE(manager->queueDirty(qi,
                                    GenerateBySeqno::Yes,
                                    GenerateCas::Yes,
                                    /*preLinkDocCtx*/ nullptr));

    // Close our checkpoint to create a checkpoint_end, another dummy item, and
    // a checkpoint_start
    cm.createNewCheckpoint();

    // Test: Iterate on all items and check that the seqnos are weakly monotonic
    auto regRes = cm.registerCursorBySeqno(
            "Cursor", 0, CheckpointCursor::Droppable::Yes);
    auto cursor = regRes.takeCursor().lock();
    std::vector<queued_item> items;
    cm.getNextItemsForDcp(*cursor, items);

    WeaklyMonotonic<uint64_t, ThrowExceptionPolicy> seqno{0};
    for (const auto& item : items) {
        seqno = static_cast<uint64_t>(item->getBySeqno());
    }
}

TEST_P(CheckpointTest, CursorPlacedAtCkptStartSeqnoCorrectly) {
    createManager(0);
    auto& cm = *this->manager;

    // Queue a normal set
    queued_item qi(new Item(makeStoredDocKey("key1"),
                            this->vbucket->getId(),
                            queue_op::mutation,
                            /*revSeq*/ 0,
                            /*bySeq*/ 0));
    EXPECT_TRUE(manager->queueDirty(qi,
                                    GenerateBySeqno::Yes,
                                    GenerateCas::Yes,
                                    /*preLinkDocCtx*/ nullptr));

    // Close our checkpoint to create a checkpoint_end, another dummy item, and
    // a checkpoint_start
    cm.createNewCheckpoint();

    // Queue a normal set
    qi = queued_item(new Item(makeStoredDocKey("key1"),
                              this->vbucket->getId(),
                              queue_op::mutation,
                              /*revSeq*/ 0,
                              /*bySeq*/ 0));
    EXPECT_TRUE(manager->queueDirty(qi,
                                    GenerateBySeqno::Yes,
                                    GenerateCas::Yes,
                                    /*preLinkDocCtx*/ nullptr));

    // Try to register a cursor at seqno 2 (i.e. the first item in the second
    // checkpoint).
    auto regRes = cm.registerCursorBySeqno(
            "Cursor", 2, CheckpointCursor::Droppable::Yes);
    EXPECT_EQ(2, (*regRes.takeCursor().lock()->getCheckpoint())->getId());
}

TEST_P(CheckpointTest,
       GetItemsForPersistenceCursor_ThrowIfBackupCursorAlreadyExists) {
    if (!persistent()) {
        return;
    }

    std::vector<queued_item> items;
    auto res = manager->getNextItemsForPersistence(items);

    try {
        manager->getNextItemsForPersistence(items);
    } catch (const std::logic_error& e) {
        EXPECT_TRUE(
                std::string(e.what()).find("Backup cursor already exists") !=
                std::string::npos);
        return;
    }
    FAIL();
}

CheckpointManager::ItemsForCursor
CheckpointTest::testGetItemsForPersistenceCursor() {
    if (!persistent()) {
        return {};
    }

    // Pre-condition: the test-cursor is at the begin of the single open
    // checkpoint
    EXPECT_EQ(1, manager->getNumCheckpoints());
    EXPECT_EQ(1, manager->getNumOfCursors());
    const auto initialPos =
            *CheckpointCursorIntrospector::getCurrentPos(*cursor);
    EXPECT_EQ(queue_op::empty, initialPos->getOperation());

    // chk_start
    EXPECT_EQ(1, manager->getNumOpenChkItems());
    // Enqueue 1 item
    EXPECT_TRUE(queueNewItem("keyA"));
    EXPECT_EQ(2, manager->getNumOpenChkItems());

    // Checkpoint shape now is (P/C stand for pCursor/pCursorCopy):
    // [E    CS    M)
    //  ^
    //  P

    // Pull it out from the CM without moving the cursor
    std::vector<queued_item> items;
    auto res = manager->getNextItemsForPersistence(items);

    // Check that we get all the expected
    EXPECT_TRUE(res.flushHandle);
    EXPECT_FALSE(res.moreAvailable);
    EXPECT_EQ(1, res.ranges.size());
    EXPECT_EQ(1000, res.ranges[0].getStart());
    EXPECT_EQ(1001, res.ranges[0].getEnd());
    EXPECT_EQ(2, items.size()); // checkpoint_start + 1 item
    EXPECT_EQ(queue_op::checkpoint_start, items.at(0)->getOperation());
    EXPECT_EQ(queue_op::mutation, items.at(1)->getOperation());
    EXPECT_EQ(1001, items.at(1)->getBySeqno());
    EXPECT_EQ(1001, res.visibleSeqno);
    EXPECT_FALSE(res.highCompletedSeqno);

    // This is the expected CM state
    // [E    CS    M:1)
    //  ^          ^
    //  B          P

    // Check that the pCursor has moved
    auto pos = *CheckpointCursorIntrospector::getCurrentPos(*cursor);
    EXPECT_EQ(queue_op::mutation, pos->getOperation());
    EXPECT_EQ(1001, pos->getBySeqno());

    // Check that we have created the backup persistence cursor.
    // The peristence cursor will be reset to that copy if necessary (ie,
    // KVStore::commit failure).
    EXPECT_EQ(2, manager->getNumOfCursors());
    const auto backupPCursor = manager->getBackupPersistenceCursor();
    pos = *CheckpointCursorIntrospector::getCurrentPos(*backupPCursor);
    EXPECT_EQ(initialPos, pos);
    EXPECT_EQ(queue_op::empty, pos->getOperation());

    return res;
}

TEST_P(CheckpointTest, GetItemsForPersistenceCursor_FlushSuccessScenario) {
    if (!persistent()) {
        return;
    }

    // This step tests preconditions and leaves the CM as:
    // [E    CS    M:1)
    //             ^
    //             P
    testGetItemsForPersistenceCursor();

    // Note: The previous step simulates the KVStore::commit successful path at
    // persistence
    ASSERT_EQ(1, manager->getNumOfCursors());
    ASSERT_TRUE(manager->getPersistenceCursor());
    const auto pos = *CheckpointCursorIntrospector::getCurrentPos(*cursor);
    ASSERT_EQ(queue_op::mutation, pos->getOperation());
    ASSERT_EQ(1001, pos->getBySeqno());

    // Now try to pull items out again and expect no items for pcursor as
    // the flush has succeded
    std::vector<queued_item> items;
    const auto res = manager->getNextItemsForPersistence(items);
    EXPECT_FALSE(res.moreAvailable);
    ASSERT_EQ(0, res.ranges.size());
    ASSERT_EQ(0, items.size());
}

TEST_P(CheckpointTest, GetItemsForPersistenceCursor_FlushFailureScenario) {
    if (!persistent()) {
        return;
    }

    // This step tests preconditions and leaves the CM as:
    // [E    CS    M:1)
    //  ^          ^
    //  B          P
    auto res = testGetItemsForPersistenceCursor();

    // This step simulates the KVStore::commit failure path at persistence
    ASSERT_TRUE(res.flushHandle);
    res.flushHandle->markFlushFailed(*vbucket);
    res.flushHandle.reset();

    // The previous step re-initializes pcursor, need to reset the test cursor
    ASSERT_EQ(1, manager->getNumOfCursors());
    cursor = manager->getPersistenceCursor();
    ASSERT_TRUE(cursor);

    // pcursor must be reset at the expected position
    const auto pos = *CheckpointCursorIntrospector::getCurrentPos(*cursor);
    ASSERT_EQ(queue_op::empty, pos->getOperation());

    // [E    CS    M:1)
    //  ^
    //  P

    // Now try to pull items out again and expect to retrieve all the items
    // + snap-range info.
    std::vector<queued_item> items;
    res = manager->getNextItemsForPersistence(items);

    ASSERT_TRUE(res.flushHandle);
    EXPECT_FALSE(res.moreAvailable);
    ASSERT_EQ(1, res.ranges.size());
    EXPECT_EQ(1000, res.ranges[0].getStart());
    EXPECT_EQ(1001, res.ranges[0].getEnd());
    ASSERT_EQ(2, items.size()); // checkpoint_start + 1 item
    EXPECT_EQ(queue_op::checkpoint_start, items.at(0)->getOperation());
    EXPECT_EQ(queue_op::mutation, items.at(1)->getOperation());
    EXPECT_EQ(1001, items.at(1)->getBySeqno());
    EXPECT_EQ(1001, res.visibleSeqno);
    EXPECT_FALSE(res.highCompletedSeqno);
}

TEST_P(CheckpointTest, NeverDropBackupPCursor) {
    if (!persistent()) {
        return;
    }

    // This step tests preconditions and leaves the CM as:
    // [E    CS    M:1)
    //             ^
    //             P
    testGetItemsForPersistenceCursor();

    // Now I want to get to:
    // [E:1    CS:1    M:1    M:2    CE:3]    [E:3    CS:3)
    //                 ^                              ^
    //                 B                              P

    // Step necessary to avoid pcursor to be moved to the new checkpoint at
    // CM::createNewCheckpoint below. This would invalidate the test as we need
    // the backupPCursor in a closed checkppoint.
    // @todo: we can remove this step when MB-37846 is resolved
    ASSERT_EQ(2, manager->getNumOpenChkItems());
    ASSERT_TRUE(queueNewItem("another-key"));
    ASSERT_EQ(1, manager->getNumCheckpoints());
    ASSERT_EQ(3, manager->getNumOpenChkItems());

    manager->createNewCheckpoint();
    ASSERT_EQ(2, manager->getNumCheckpoints());

    // Create backup-pcursor (and move pcursor)
    std::vector<queued_item> items;
    const auto res = manager->getNextItemsForPersistence(items);

    ASSERT_EQ(3, items.size());
    ASSERT_EQ(queue_op::mutation, items.at(0)->getOperation());
    ASSERT_EQ(1002, items.at(0)->getBySeqno());
    ASSERT_EQ(queue_op::checkpoint_end, items.at(1)->getOperation());
    ASSERT_EQ(1003, items.at(1)->getBySeqno());
    ASSERT_EQ(queue_op::checkpoint_start, items.at(2)->getOperation());
    ASSERT_EQ(1003, items.at(2)->getBySeqno());

    // Check expected position for pcursor
    const auto pPos = *CheckpointCursorIntrospector::getCurrentPos(*cursor);
    ASSERT_EQ(queue_op::checkpoint_start, pPos->getOperation());
    ASSERT_EQ(1003, pPos->getBySeqno());

    // Check expected position for backup-pcursor.
    const auto bPos = *CheckpointCursorIntrospector::getCurrentPos(
            *manager->getBackupPersistenceCursor());
    ASSERT_EQ(queue_op::mutation, bPos->getOperation());
    ASSERT_EQ(1001, bPos->getBySeqno());

    // We never drop pcursor and backup-pcursor.
    // Note: backup-pcursor is in a closed checkpoint, so it would be eligible
    //   for dropping if treated as a DCP cursor
    EXPECT_EQ(0, manager->getListOfCursorsToDrop().size());
}

/**
 * Test that the backup persistence cursor is correctly handled at deduplication
 * when it points to the item being dedup'ed.
 */
TEST_P(CheckpointTest,
       GetItemsForPersistenceCursor_FlushFailureScenario_Deduplication) {
    if (!persistent()) {
        return;
    }

    // Queue items
    // [E    CS    M(keyA):1)
    //  ^
    //  P

    // Flush - getItems
    // [E    CS    M(keyA):1)
    //  ^          ^
    //  B          P

    // Flush - success
    // [E    CS    M(keyA):1)
    //             ^
    //             P
    testGetItemsForPersistenceCursor();

    // Queue items
    // [E    CS    M(keyA):1    M(keyB):2)
    //             ^
    //             P
    ASSERT_TRUE(queueNewItem("keyB"));
    ASSERT_EQ(3, manager->getNumOpenChkItems());

    // Flush - getItems
    // [E    CS    M(keyA):1    M(keyB):2)
    //             ^            ^
    //             B            P
    std::vector<queued_item> items;
    auto res = manager->getNextItemsForPersistence(items);
    ASSERT_EQ(1, items.size());
    EXPECT_EQ(queue_op::mutation, items.at(0)->getOperation());
    EXPECT_EQ(1002, items.at(0)->getBySeqno());

    EXPECT_EQ(2, manager->getNumOfCursors());
    // Check pcursor
    auto pos = *CheckpointCursorIntrospector::getCurrentPos(*cursor);
    EXPECT_EQ(queue_op::mutation, pos->getOperation());
    EXPECT_EQ(1002, pos->getBySeqno());
    // Check backup pcursor
    pos = *CheckpointCursorIntrospector::getCurrentPos(
            *manager->getBackupPersistenceCursor());
    EXPECT_EQ(queue_op::mutation, pos->getOperation());
    EXPECT_EQ(1001, pos->getBySeqno());

    // Queue items (it can happen in the middle of the flush as CM is unlocked)
    // [E    CS    x    M(keyB):2    M(keyA):3)
    //       ^          ^
    //       B          P
    EXPECT_EQ(0, manager->getNumItemsForPersistence());
    ASSERT_TRUE(queueNewItem("keyA"));
    ASSERT_EQ(3, manager->getNumOpenChkItems());
    EXPECT_EQ(1, manager->getNumItemsForPersistence());

    // pcursor has not moved
    pos = *CheckpointCursorIntrospector::getCurrentPos(*cursor);
    EXPECT_EQ(queue_op::mutation, pos->getOperation());
    EXPECT_EQ(1002, pos->getBySeqno());
    // backup cursor has moved backward
    pos = *CheckpointCursorIntrospector::getCurrentPos(
            *manager->getBackupPersistenceCursor());
    EXPECT_EQ(queue_op::checkpoint_start, pos->getOperation());
    EXPECT_EQ(1001, pos->getBySeqno());

    // Flush - failure
    // [E    CS    x    M(keyB):2    M(keyA):3)
    //       ^
    //       P
    // This step simulates the KVStore::commit failure path at persistence
    res.flushHandle->markFlushFailed(*vbucket);
    res.flushHandle.reset();

    // The previous step re-initializes pcursor, need to reset the test cursor
    ASSERT_EQ(1, manager->getNumOfCursors());
    cursor = manager->getPersistenceCursor();
    ASSERT_TRUE(cursor);

    // backup cursor has been released
    ASSERT_FALSE(manager->getBackupPersistenceCursor());
    // pcursor reset to the expected position
    pos = *CheckpointCursorIntrospector::getCurrentPos(*cursor);
    EXPECT_EQ(queue_op::checkpoint_start, pos->getOperation());
    EXPECT_EQ(1001, pos->getBySeqno());

    // Re-attempt Flush - getItems
    // [E    CS    x    M(keyB):2    M(keyA):3)
    //                               ^
    //                               P
    items.clear();
    manager->getNextItemsForPersistence(items);
    ASSERT_EQ(2, items.size());
    EXPECT_EQ(queue_op::mutation, items.at(0)->getOperation());
    EXPECT_EQ(1002, items.at(0)->getBySeqno());
    EXPECT_EQ(queue_op::mutation, items.at(1)->getOperation());
    EXPECT_EQ(1003, items.at(1)->getBySeqno());

    // Flush - success
    // no backup cursor around
    ASSERT_FALSE(manager->getBackupPersistenceCursor());
    // pcursor at the expected position
    pos = *CheckpointCursorIntrospector::getCurrentPos(*cursor);
    EXPECT_EQ(queue_op::mutation, pos->getOperation());
    EXPECT_EQ(1003, pos->getBySeqno());
}

/*
 * This test replaces the old tests for MB-41283.
 * Since the fix for MB-42780, code in those test was simulating an invalid
 * scenario that is now prevented by strict assertion in the CheckpointManager.
 * Specifically, the CM now fails if the user tries to extend a Disk Checkpoint.
 */
TEST_P(CheckpointTest, CheckpointManagerForbidsMergingDiskSnapshot) {
    vbucket->setState(vbucket_state_replica);

    // Positive check first: extending Memory checkpoints is allowed
    manager->createSnapshot(1000, 2000, 0, {}, CheckpointType::Memory, 2000);
    EXPECT_TRUE(queueReplicatedItem("keyA", 1001));
    manager->extendOpenCheckpoint(2001, 3000);

    // Negative check
    manager->createSnapshot(3001, 4000, 0, {}, CheckpointType::Disk, 4000);
    try {
        manager->extendOpenCheckpoint(4001, 5000);
    } catch (const std::logic_error& e) {
        EXPECT_THAT(e.what(),
                    testing::HasSubstr("Cannot extend a Disk checkpoint"));
        return;
    }
    FAIL();
}

TEST_P(CheckpointTest, CheckpointItemToString) {
    auto item = manager->public_createCheckpointMetaItem(0, queue_op::empty);
    EXPECT_EQ("cid:0x1:empty", item->getKey().to_string());

    item = manager->public_createCheckpointMetaItem(0,
                                                    queue_op::checkpoint_start);
    EXPECT_EQ("cid:0x1:checkpoint_start", item->getKey().to_string());

    item = manager->public_createCheckpointMetaItem(
            0, queue_op::set_vbucket_state);
    EXPECT_EQ("cid:0x1:set_vbucket_state", item->getKey().to_string());

    item = manager->public_createCheckpointMetaItem(0,
                                                    queue_op::checkpoint_end);
    EXPECT_EQ("cid:0x1:checkpoint_end", item->getKey().to_string());

    auto disk = makeDiskDocKey("test_key");
    EXPECT_EQ("cid:0x0:test_key", disk.to_string());

    disk = makeDiskDocKey("test_key", true, CollectionID(99));
    EXPECT_EQ("pre:cid:0x63:test_key", disk.to_string());

    auto event =
            SystemEventFactory::makeCollectionEvent(CollectionID(99), {}, {});
    EXPECT_EQ("cid:0x1:0x0:0x63:_collection", event->getKey().to_string());
    event = SystemEventFactory::makeModifyCollectionEvent(
            CollectionID(999), {}, {});
    EXPECT_EQ("cid:0x1:0x2:0x3e7:_collection", event->getKey().to_string());
    event = SystemEventFactory::makeScopeEvent(ScopeID(99), {}, {});
    EXPECT_EQ("cid:0x1:0x1:0x63:_scope", event->getKey().to_string());
}

// Test class for closed/unref checkpoint removal
class CheckpointRemovalTest : public CheckpointTest {};

MATCHER(CheckpointMatcher, "") {
    // arg expected to be a Checkpoint
    const auto& [ckpt, expected] = arg;
    const auto& actualKeys =
            CheckpointManagerTestIntrospector::getNonMetaItemKeys(*ckpt);

    auto res = expected == actualKeys;
    if (!res) {
        *result_listener << "actual keys: ";
        for (const auto& key : actualKeys) {
            *result_listener << "\"" << key << "\""
                             << ", ";
        }
    }
    return res;
}
MATCHER_P(CheckpointMatcher, expected, "") {
    // arg expected to be a Checkpoint
    std::vector<std::string> actualKeys =
            CheckpointManagerTestIntrospector::getNonMetaItemKeys(arg);

    return expected == actualKeys;
}

TEST_P(CheckpointRemovalTest, CursorMovement) {
    // Add two items to the initial (open) checkpoint.
    for (auto i : {1, 2}) {
        EXPECT_TRUE(this->queueNewItem("key" + std::to_string(i)));
    }
    EXPECT_EQ(1, this->manager->getNumCheckpoints());
    EXPECT_EQ(3, manager->getNumOpenChkItems());
    EXPECT_EQ(3, manager->getNumItemsForCursor(*cursor));

    using namespace testing;

    const auto openId = manager->getOpenCheckpointId();

    {
        // Create a new checkpoint, closing the current open one. The cursor
        // remains in the old checkpoint, so it is still reffed - no checkpoint
        // removed
        this->manager->createNewCheckpoint();
        EXPECT_EQ(1, manager->getNumOpenChkItems());
        EXPECT_EQ(2, this->manager->getNumCheckpoints());
        EXPECT_EQ(openId + 1, manager->getOpenCheckpointId());
        EXPECT_EQ(5, manager->getNumItemsForCursor(*cursor));
    }

    {
        // Advance cursor, moving it out of the closed ckpt.
        // checkpoint should be removed, as it is now unreffed.
        {
            std::vector<queued_item> items;
            manager->getItemsForCursor(
                    *cursor, items, 1000, std::numeric_limits<size_t>::max());
        }
        EXPECT_EQ(0, manager->getNumItemsForCursor(*cursor));
        EXPECT_EQ(1, this->manager->getNumCheckpoints());
        EXPECT_EQ(openId + 1, manager->getOpenCheckpointId());
    }
}

TEST_P(CheckpointRemovalTest, NewClosedCheckpointMovesCursor) {
    // Add two items to the initial (open) checkpoint.
    for (auto i : {1, 2}) {
        EXPECT_TRUE(this->queueNewItem("key" + std::to_string(i)));
    }
    EXPECT_EQ(1, this->manager->getNumCheckpoints());
    EXPECT_EQ(3, manager->getNumOpenChkItems());
    EXPECT_EQ(3, manager->getNumItemsForCursor(*cursor));

    const auto openId = manager->getOpenCheckpointId();

    {
        {
            std::vector<queued_item> items;
            manager->getItemsForCursor(
                    *cursor, items, 1000, std::numeric_limits<size_t>::max());
        }
        EXPECT_EQ(3, manager->getNumOpenChkItems());
        EXPECT_EQ(1, this->manager->getNumCheckpoints());
        EXPECT_EQ(openId, manager->getOpenCheckpointId());
        EXPECT_EQ(0, manager->getNumItemsForCursor(*cursor));
    }

    {
        // Create a new checkpoint, closing the current open one. The cursor
        // is advanced implicitly to the new checkpoint - closed checkpoint
        // should be removed
        this->manager->createNewCheckpoint();
        EXPECT_EQ(1, manager->getNumOpenChkItems());
        EXPECT_EQ(1, this->manager->getNumCheckpoints());
        EXPECT_GT(manager->getOpenCheckpointId(), openId);
        EXPECT_EQ(1, manager->getNumItemsForCursor(*cursor));
        EXPECT_EQ(queue_op::empty, (*cursor->getPos())->getOperation());
    }
}

TEST_P(CheckpointRemovalTest, NewUnreffedClosedCheckpoint) {
    // remove the cursor now, so the newly closed checkpoint will be immediately
    // unreffed
    manager->removeCursor(*cursor);

    // Add two items to the initial (open) checkpoint.
    for (auto i : {1, 2}) {
        EXPECT_TRUE(this->queueNewItem("key" + std::to_string(i)));
    }
    EXPECT_EQ(1, this->manager->getNumCheckpoints());
    EXPECT_EQ(3, manager->getNumOpenChkItems());

    const auto openId = manager->getOpenCheckpointId();

    {
        // Create a new checkpoint, closing the current open one and removing
        // the old checkpoint as there are no cursors in the closed checkpoint
        this->manager->createNewCheckpoint();
        EXPECT_EQ(1, manager->getNumOpenChkItems());
        // just the open checkpoint left, closed was removed immediately
        EXPECT_EQ(1, this->manager->getNumCheckpoints());
        EXPECT_EQ(openId + 1, manager->getOpenCheckpointId());
    }
}

TEST_P(CheckpointRemovalTest, OnlyOldestCkptIsRemoved) {
    // Add two items to the initial (open) checkpoint.
    for (auto i : {1, 2}) {
        EXPECT_TRUE(this->queueNewItem("key" + std::to_string(i)));
    }
    EXPECT_EQ(1, this->manager->getNumCheckpoints());
    EXPECT_EQ(3, manager->getNumOpenChkItems());

    const auto openId = manager->getOpenCheckpointId();

    {
        // Create a new checkpoint, closing the current open one.
        // Closed checkpoint not removed, cursor is present.
        this->manager->createNewCheckpoint();
        EXPECT_EQ(1, manager->getNumOpenChkItems());
        EXPECT_EQ(2, this->manager->getNumCheckpoints());
        EXPECT_EQ(openId + 1, manager->getOpenCheckpointId());
    }

    // queue another item
    EXPECT_TRUE(this->queueNewItem("key3"));
    EXPECT_EQ(2, manager->getNumOpenChkItems());
    EXPECT_EQ(2, this->manager->getNumCheckpoints());

    {
        // Create a new checkpoint, closing the current open one.
        // The "middle" checkpoint has no cursors, but is not the oldest
        // checkpoint, so cannot trigger checkpoint removal
        this->manager->createNewCheckpoint();
        EXPECT_EQ(1, manager->getNumOpenChkItems());
        EXPECT_EQ(3, this->manager->getNumCheckpoints());
        EXPECT_EQ(openId + 2, manager->getOpenCheckpointId());
    }

    {
        // Advance cursor into "middle" checkpoint. Oldest checkpoint can now
        // be removed, should trigger callback.
        {
            std::vector<queued_item> items;
            manager->getItemsForCursor(
                    *cursor, items, 2, std::numeric_limits<size_t>::max());
        }
        EXPECT_EQ(2, this->manager->getNumCheckpoints());
        EXPECT_EQ(openId + 2, manager->getOpenCheckpointId());
        EXPECT_EQ(4, manager->getNumItemsForCursor(*cursor));
    }
}

TEST_P(CheckpointRemovalTest, RemoveCursorTriggersCkptRemoval) {
    // Add two items to the initial (open) checkpoint.
    for (auto i : {1, 2}) {
        EXPECT_TRUE(this->queueNewItem("key" + std::to_string(i)));
    }
    EXPECT_EQ(1, this->manager->getNumCheckpoints());
    EXPECT_EQ(3, manager->getNumOpenChkItems());
    EXPECT_EQ(3, manager->getNumItemsForCursor(*cursor));

    const auto openId = manager->getOpenCheckpointId();

    {
        // Create a new checkpoint, closing the current open one. The cursor
        // remains in the old checkpoint, so it is still reffed - closed ckpt
        // not removed
        this->manager->createNewCheckpoint();
        EXPECT_EQ(1, manager->getNumOpenChkItems());
        EXPECT_EQ(2, this->manager->getNumCheckpoints());
        EXPECT_EQ(openId + 1, manager->getOpenCheckpointId());
        EXPECT_EQ(5, manager->getNumItemsForCursor(*cursor));
    }

    {
        // Queue an item and create one more checkpoint. Still can't be removed,
        // as the cursor still exists.
        EXPECT_TRUE(this->queueNewItem("key3"));
        this->manager->createNewCheckpoint();
        EXPECT_EQ(1, manager->getNumOpenChkItems());
        EXPECT_EQ(3, this->manager->getNumCheckpoints());
        EXPECT_EQ(openId + 2, manager->getOpenCheckpointId());
        // cs, mut, mut, ce, cs, mut, ce, cs
        EXPECT_EQ(8, manager->getNumItemsForCursor(*cursor));
    }

    {
        // Drop the cursor. 2 closed checkpoints have to be removed, as _both_
        // are now eligible for removal - the cursor was removed from the oldest
        // leaving it unreffed, and the "middle" checkpoint doesn't have any
        // cursors either.
        manager->removeCursor(*cursor);
        EXPECT_EQ(1, manager->getNumOpenChkItems());
        EXPECT_EQ(1, this->manager->getNumCheckpoints());
        EXPECT_EQ(openId + 2, manager->getOpenCheckpointId());
    }
}

// This test drives the checkpoint manager with the events of MB-47516. Trying
// to force the bug from higher level constructs is not possible in a single
// threaded test without a hook to inject expel at the right moment.
// The MB itself saw a pending vbucket receive a disk-snapshot and then a DCP
// takeover switches the VB to active. A set-vbstate which occurs when the take
// over stream is accepted places a set-vbstate meta-item as the last item in
// the open/disk checkpoint. Next as the takeover stream runs
// "KVBucket::setVbucketState" expel triggers in between two checkpoint manager
// calls leaving the closed checkpoint in a bad state.
TEST_P(ReplicaCheckpointTest, MB_47516) {
    // running for persistence only is a simplification of the test so we can
    // just use the persistence cursor to drive the issue
    if (!persistent()) {
        return;
    }

    // mimic the MB, note disk/memory doesn't really matter, or the range
    // of the snapshot - the issue is that a combination of renumbering the
    // vbstate item + expel allows registerCursor to operate incorrectly

    // 1) Receive a snapshot, two items is plenty for the test
    this->manager->createSnapshot(
            1001, 1002, 1002, {}, CheckpointType::Disk, 1002);
    ASSERT_TRUE(this->queueReplicatedItem("k1001", 1001)); // 1001

    // 1.1) persist these, cursor now past k1001 and we can expel up to that
    // (included)
    std::vector<queued_item> items;
    manager->getNextItemsForPersistence(items);
    // we get the cp start and one mutation
    EXPECT_EQ(2, items.size());

    // 1.2) Add another mutation
    ASSERT_TRUE(this->queueReplicatedItem("k1002", 1002)); // 1002

    // 2) A set-vbstate needs to occur - this happens when a takeover stream is
    //    accepted and queues the new vbstate.
    manager->queueSetVBState();

    // 3) ... in older branches we would explicitly call setOpenCheckpointId.
    //    Which is what the vbstate change also did. In mad-hatter it was that
    //    function that 'damaged' the checkpoint, in cheshire-cat that function
    //    was fixed, but now that function no longer exists at all, but continue
    //    the test.

    // 4) Expel occurs in the middle of the state switch - between
    //    queueSetVBState and createNewCheckpoint. This is the second
    //    part of the MB that left the checkpoint in a bad state. registerCursor
    //    from this point can return the incorrect seqno
    auto expel = this->manager->expelUnreferencedCheckpointItems();
    // Only 1 mutation gets expelled
    EXPECT_EQ(1, expel.count);

    // Note in this test we don't need to call createNewCheckpoint, the damage
    // was done without.

    // Item 1001 is expelled - we should not get a cursor for it. So
    // ask for all data, we should be told to try backfill and be given a cursor
    // for the high-seqno which is still in the cp-manager
    auto cursor = manager->registerCursorBySeqno(
            "MB_47516", 0, CheckpointCursor::Droppable::Yes);
    EXPECT_TRUE(cursor.tryBackfill);
    EXPECT_EQ(1002, cursor.nextSeqno);
}

// In the case of open/closed checkpoints cursors placed at the high-seqno
// should not reference the closed checkpoint.
TEST_P(ReplicaCheckpointTest, MB_47551) {
    // 1) Receive a snapshot, two items is plenty for the test
    manager->createSnapshot(1001, 1002, 1002, {}, CheckpointType::Disk, 1002);
    ASSERT_TRUE(queueReplicatedItem("k1001", 1001)); // 1001
    ASSERT_TRUE(queueReplicatedItem("k1002", 1002)); // 1002

    // No as if vb-state changed, new checkpoint
    manager->createNewCheckpoint();

    // 0, mid-way and high-seqno-1 request - expect the closed CP, data is
    // available
    for (uint64_t seqno : {0, 500, 1001}) {
        auto cursor = manager->registerCursorBySeqno(
                "MB-47551", seqno, CheckpointCursor::Droppable::Yes);
        if (seqno == 1001) {
            EXPECT_FALSE(cursor.tryBackfill) << seqno;
            EXPECT_EQ(1002, cursor.nextSeqno) << seqno;
        } else {
            EXPECT_TRUE(cursor.tryBackfill) << seqno;
            EXPECT_EQ(1001, cursor.nextSeqno) << seqno;
        }

        // Cursor should be in the closed checkpoint, it has the items we need
        EXPECT_EQ(2, (*cursor.takeCursor().lock()->getCheckpoint())->getId());
    }

    // But high-seqno should use the open CP
    auto cursor2 = manager->registerCursorBySeqno(
            "cursor2", 1002, CheckpointCursor::Droppable::Yes);

    // And we expect to be in the open checkpoint, so we don't hold the closed
    // one. Also, we don't need a backfill as we are simulating a DCP client
    // that has already got 1002 and the next seqno 1003 is in checkpoint.
    EXPECT_FALSE(cursor2.tryBackfill);
    EXPECT_EQ(1003, cursor2.nextSeqno);
    EXPECT_EQ(3, (*cursor2.takeCursor().lock()->getCheckpoint())->getId());
}

// This test exists to cover the case where cursor re-registration moves the
// cursor for a new checkpoint and importantly when eager removal is in play.
// Before ~Checkpoint had an Expects(getNumCursorsInCheckpoint() == 0); this
// test would lead to a use-after-free issue which no other unit test hit.
TEST_P(CheckpointTest, reRegisterCheckpointCursor) {
    // Add 4 item using CDC functionality - they will create new checkpoints
    // Note: seqno:1003 (k2) is added as MB-58302 breaks the original neo test
    // and this extra seqno helps demonstrate the fix in checkpoint_manager
    // is working. E.g. this test without the fix and it fails because a
    // tryBackfill is true (because eager removal discarded the CP we wanted)
    ASSERT_TRUE(this->queueNewCDCItem("k1")); // seqno:1001
    ASSERT_TRUE(this->queueNewCDCItem("k1")); // seqno:1002
    ASSERT_TRUE(this->queueNewCDCItem("k2")); // seqno:1003
    ASSERT_TRUE(this->queueNewCDCItem("k1")); // seqno:1004
    // But high-seqno should use the open CP
    auto cursor = manager->registerCursorBySeqno(
            "cursor", 1001, CheckpointCursor::Droppable::Yes);
    if (persistent()) {
        // Important progress the persistence cursor to ensure other checkpoints
        // are eligible for eager removal
        std::vector<queued_item> items;
        manager->getItemsForCursor(*manager->getPersistenceCursor(),
                                   items,
                                   std::numeric_limits<size_t>::max(),
                                   std::numeric_limits<size_t>::max());
    }
    // Note: A version of the code for MB-56565 triggers a new Expects when
    // registering the cursor at the "higher" seqno (+ eager removal)
    cursor = manager->registerCursorBySeqno(
            "cursor", 1002, CheckpointCursor::Droppable::Yes);
    EXPECT_FALSE(cursor.tryBackfill);
    EXPECT_EQ(1003, cursor.nextSeqno);
    EXPECT_EQ(2, (*cursor.takeCursor().lock()->getCheckpoint())->getId());
}

/**
 * The test verifies that we handle correctly the possible CheckpointRemoval
 * that might be triggered when the user attempts to register a cursor that
 * already exists in CM with the same name. Examples of that are:
 * - General external DCP clients
 * - Internal outbound streams when they jump memory<->backfill and re-register
 *   their cursor as part of that.
 */
TEST_P(CheckpointTest, RegisterDuplicateCursor_CheckpointRemoval) {
    // Just keep the test simple, 1 mutation -> 1 checkpoint
    config.setCheckpointMaxSize(1);
    checkpoint_config = std::make_unique<CheckpointConfig>(config);
    createManager();
    ASSERT_EQ(1, manager->getCheckpointConfig().getCheckpointMaxSize());

    ASSERT_EQ(1, manager->getNumCheckpoints());
    ASSERT_EQ(1, manager->getNumOpenChkItems());
    ASSERT_EQ(1, manager->getNumItems()); // cs

    ASSERT_EQ(1000, manager->getHighSeqno());

    const std::string value = "value";
    for (size_t i = 0; i < 2; ++i) {
        queued_item item(new Item(makeStoredDocKey("key" + std::to_string(i)),
                                  0,
                                  0,
                                  value.c_str(),
                                  value.size(),
                                  PROTOCOL_BINARY_RAW_BYTES,
                                  0,
                                  -1,
                                  Vbid(0)));
        manager->queueDirty(
                item, GenerateBySeqno::Yes, GenerateCas::Yes, nullptr);
    }
    ASSERT_EQ(2, manager->getNumCheckpoints());
    ASSERT_EQ(5, manager->getNumItems()); // cs, m:1, ce, cs, m:2
    ASSERT_EQ(2, manager->getNumOpenChkItems());
    ASSERT_EQ(1002, manager->getHighSeqno());

    // Register the test cursor into the first checkpoint
    ASSERT_EQ(1, manager->getNumOfCursors());
    const std::string cursorName = "dcp-cursor";
    auto dcpCursor =
            manager->registerCursorBySeqno(
                           cursorName, 0, CheckpointCursor::Droppable::Yes)
                    .takeCursor()
                    .lock()
                    .get();
    ASSERT_TRUE(dcpCursor);
    ASSERT_EQ(2, manager->getNumOfCursors());
    const auto& ckptList = manager->getCheckpointList();
    ASSERT_EQ(ckptList.front(), *dcpCursor->getCheckpoint());
    ASSERT_EQ(CHECKPOINT_CLOSED, (*dcpCursor->getCheckpoint())->getState());

    const auto initialMemUsage = manager->getMemUsage();
    const auto firstCheckpointMemUsage = ckptList.front()->getMemUsage();

    // Move the baseline cursor so that it doesn't prevent checkpoint removal in
    // the next steps.
    {
        std::vector<queued_item> items;
        manager->getItemsForCursor(*cursor, items, 111000111, 111000111);
        ASSERT_EQ(ckptList.back(), *cursor->getCheckpoint());
    }

    // Now re-register the test cursor.
    // Note that for triggering CheckpointRemoval we need to re-register the
    // cursor at Open checkpoint.
    // Before the MB-56094 fix this step causes a number of errors, all caught
    // in the validation that follows as these quantities aren't updated:
    // - CM::numItems
    // - Global "num items removed from checkpoints"
    // - Multiple CM mem usage stats - They end up into a wrong CM::memUsage
    // - Global "mem freed by checkpoint removal"
    dcpCursor =
            manager->registerCursorBySeqno(
                           cursorName, 1002, CheckpointCursor::Droppable::Yes)
                    .takeCursor()
                    .lock()
                    .get();
    ASSERT_TRUE(dcpCursor);
    ASSERT_EQ(2, manager->getNumOfCursors());
    ASSERT_EQ(ckptList.back(), *dcpCursor->getCheckpoint());
    ASSERT_EQ(CHECKPOINT_OPEN, (*dcpCursor->getCheckpoint())->getState());

    EXPECT_EQ(1, manager->getNumCheckpoints());
    EXPECT_EQ(2, manager->getNumItems()); // cs, m:2
    EXPECT_EQ(2, manager->getNumOpenChkItems());
    EXPECT_EQ(global_stats.itemsRemovedFromCheckpoints, 3); // cs, m:1, ce
    EXPECT_EQ(initialMemUsage - firstCheckpointMemUsage,
              manager->getMemUsage());
    EXPECT_GT(global_stats.memFreedByCheckpointRemoval, 0);
}

CheckpointManager::ExtractItemsResult CheckpointTest::extractItemsToExpel() {
    std::lock_guard<std::mutex> lh(manager->queueLock);
    return manager->extractItemsToExpel(lh);
}

void CheckpointTest::expelCursorSetup() {
    ASSERT_EQ(1000, manager->getHighSeqno());
    ASSERT_EQ(1, manager->getNumCheckpoints());
    ASSERT_EQ(1, manager->getNumOpenChkItems());

    // Queue 2 items
    EXPECT_TRUE(queueNewItem("key1"));
    EXPECT_TRUE(queueNewItem("key2"));
    EXPECT_EQ(3, manager->getNumOpenChkItems());
    EXPECT_EQ(1002, manager->getHighSeqno());

    // Ensure that we have at least 1 cursor in the checkpoint (expel will yield
    // to checkpoint-removal otherwise) and ensure that we have some items
    // eligible for expelling. We would skip the code path under test otherwise.
    EXPECT_EQ(1, manager->getNumOfCursors());
    EXPECT_TRUE(cursor);
    std::vector<queued_item> out;
    manager->getItemsForCursor(
            *cursor, out, 9999, std::numeric_limits<size_t>::max());
    EXPECT_EQ(3, out.size()); // checkpoint_start + mutations

    // [e:1001 cs:1001 m:1001 m:1002)
    //                        ^
    const auto pos = *CheckpointCursorIntrospector::getCurrentPos(*cursor);
    EXPECT_EQ(queue_op::mutation, pos->getOperation());
    EXPECT_EQ(1002, pos->getBySeqno());
}

CheckpointManager::ExtractItemsResult
CheckpointTest::testExpelCursorRegistered() {
    expelCursorSetup();
    // [e:1001 cs:1001 m:1001 m:1002)
    //                        ^

    auto res = extractItemsToExpel();
    EXPECT_EQ(2, res.getNumItems());

    // [e:1001 cs:1001 x x)
    //  ^      ^
    const auto& expelCursor = res.getExpelCursor();
    auto pos = *CheckpointCursorIntrospector::getCurrentPos(expelCursor);
    EXPECT_EQ(queue_op::empty, pos->getOperation());
    EXPECT_EQ(1001, pos->getBySeqno());

    pos = *cursor->getPos();
    EXPECT_EQ(queue_op::checkpoint_start, pos->getOperation());
    EXPECT_EQ(1001, pos->getBySeqno());

    return res;
}

TEST_P(CheckpointTest, ExpelCursor_Registered) {
    testExpelCursorRegistered();
}

TEST_P(CheckpointTest, ExpelCursor_Removed) {
    expelCursorSetup();
    // [e:1001 cs:1001 m:1001 m:1002)
    //                        ^
    ASSERT_EQ(1, manager->getNumCursors());

    // The operation registers the expel-cursor and removes it once done, so the
    // final numCursors must not change
    const auto res = manager->expelUnreferencedCheckpointItems();
    EXPECT_EQ(2, res.count);
    EXPECT_EQ(1, manager->getNumCursors());
}

TEST_P(CheckpointTest, ExpelCursor_NeverDrop) {
    const auto res = testExpelCursorRegistered();
    // [e:1001 cs:1001 x x)
    //  ^      ^

    // We never drop cursors in the open checkpoint, so close the existing one
    // and ensure that the expel cursor is still in the closed checkpoint.
    // Note: cursors that are at the end of the checkpoint being closed are
    //  bumped to the new checkpoint. By logic that can never happen for the
    //  expel-cursor as it always points to the empty item.
    manager->createNewCheckpoint();
    // [e:1001 cs:1001 x x] [e:1003 cs:1003)
    //  ^                    ^
    ASSERT_EQ(2, manager->getNumCheckpoints());
    ASSERT_EQ(2, manager->getNumCursors());
    const auto& expelCursor = res.getExpelCursor();
    const auto expelCursorPos =
            *CheckpointCursorIntrospector::getCurrentPos(expelCursor);
    EXPECT_EQ(queue_op::empty, expelCursorPos->getOperation());
    EXPECT_EQ(1001, expelCursorPos->getBySeqno());
    ASSERT_TRUE(cursor);
    const auto cursorPos =
            *CheckpointCursorIntrospector::getCurrentPos(*cursor);
    EXPECT_EQ(queue_op::empty, cursorPos->getOperation());
    EXPECT_EQ(1003, cursorPos->getBySeqno());

    const auto toDrop = manager->getListOfCursorsToDrop();
    EXPECT_EQ(0, toDrop.size());
}

// Check expel behaviour when the oldest checkpoint is an Open checkpoint
// without any cursors (for example an Ephemeral bucket without a persistence
// cursor).
TEST_P(EphemeralCheckpointTest, Expel_OpenCheckpointNoCursor_OneItem) {
    // Queue a single item - we should  be able to expel this
    ASSERT_TRUE(queueNewItem("key1"));
    ASSERT_EQ(2, manager->getNumOpenChkItems());
    ASSERT_EQ(1001, manager->getHighSeqno());

    {
        auto res = extractItemsToExpel();
        EXPECT_EQ(1, res.getNumItems());
    }

    // Nothing should have changed in CheckpointManager.
    EXPECT_EQ(1, manager->getNumCheckpoints());
    EXPECT_EQ(1, manager->getNumOpenChkItems());
    EXPECT_EQ(0, manager->getNumOfCursors());
}

TEST_P(EphemeralCheckpointTest, Expel_OpenCheckpointNoCursor_TwoItems) {
    // Queue two items - we should be able to expel the oldest one (but should
    // keep the younger one).
    ASSERT_TRUE(queueNewItem("key1"));
    ASSERT_TRUE(queueNewItem("key2"));
    ASSERT_EQ(3, manager->getNumOpenChkItems());
    ASSERT_EQ(1002, manager->getHighSeqno());

    // Two items should have been expelled, should be two less in CkptMgr.
    {
        auto res = extractItemsToExpel();
        EXPECT_EQ(2, res.getNumItems());
    }

    EXPECT_EQ(1, manager->getNumCheckpoints());
    EXPECT_EQ(1, manager->getNumOpenChkItems());
    EXPECT_EQ(0, manager->getNumOfCursors());
}

TEST_P(CheckpointTest, MB_47134_vbstate_at_backup_cursor) {
    if (!persistent()) {
        GTEST_SKIP();
    }

    // Lambda to simulate the tracking of agg stats done at the begging of a
    // flush vbucket
    auto updateAggStats = [](std::vector<queued_item>& items) {
        AggregatedFlushStats aggStats;
        for (auto& item : items) {
            if (item->shouldPersist()) {
                aggStats.accountItem(*item);
            }
        }
        return aggStats;
    };

    // Check the initial state
    ASSERT_EQ(1, manager->getNumCheckpoints());
    ASSERT_EQ(0, vbucket->dirtyQueueSize);

    // Add items A, B and a set_vbucket_state so we have a meta item for the
    // backup pointer to point too
    ASSERT_TRUE(queueNewItem("A")); // A
    ASSERT_TRUE(queueNewItem("B")); // B
    manager->queueSetVBState();
    EXPECT_EQ(3, vbucket->dirtyQueueSize);
    // Simulate a successful flush of the 3 items
    {
        std::vector<queued_item> items;
        auto itemsForCursor = manager->getItemsForCursor(
                *cursor, items, 1000, std::numeric_limits<size_t>::max());
        ASSERT_EQ(2, manager->getNumCursors());
        auto aggStats = updateAggStats(items);
        EXPECT_FALSE(itemsForCursor.moreAvailable);
        vbucket->doAggregatedFlushStats(aggStats);
    }
    // Check that we accounted the successful flush
    EXPECT_EQ(0, vbucket->dirtyQueueSize);

    ASSERT_TRUE(queueNewItem("B")); // B
    ASSERT_TRUE(queueNewItem("C")); // C
    // Ensure the dirty queue size is currently 3 for B,C
    EXPECT_EQ(2, vbucket->dirtyQueueSize);

    // Now simulate a failed flush, with a new mutation of B being added to the
    // checkpoint
    {
        std::vector<queued_item> items;
        auto itemsForCursor = manager->getItemsForCursor(
                *cursor, items, 1000, std::numeric_limits<size_t>::max());
        ASSERT_EQ(2, manager->getNumCursors());

        // Check that the backup cursor is pointing to the set vb state that was
        // the last thing that we "persisted"
        const auto backupPCursor = manager->getBackupPersistenceCursor();
        auto backupPos =
                *CheckpointCursorIntrospector::getCurrentPos(*backupPCursor);
        ASSERT_TRUE(backupPos->isCheckPointMetaItem());
        ASSERT_EQ(queue_op::set_vbucket_state, backupPos->getOperation());

        updateAggStats(items);
        // Add new mutations
        ASSERT_TRUE(queueNewItem("A")); // A
        ASSERT_TRUE(queueNewItem("B")); // B
        // Mark the flush as having failed
        itemsForCursor.flushHandle->markFlushFailed(*vbucket);
        EXPECT_FALSE(itemsForCursor.moreAvailable);
        // Ensure the dirty queue size is currently 4 for B,C,A,B
        EXPECT_EQ(4, vbucket->dirtyQueueSize);
    }
    // Set the test cursor to the new persistence cursor as it has been changed
    // due to the failed "flush"
    cursor = manager->getPersistenceCursor();

    // Ensure the dirty queue is currently 3 for C,A,B to account for the
    // deduplication after the flush failure
    EXPECT_EQ(3, vbucket->dirtyQueueSize);

    ASSERT_TRUE(queueNewItem("D")); // D
    EXPECT_EQ(4, vbucket->dirtyQueueSize);
    // Now perform a successful flush of C,A,B,D
    {
        std::vector<queued_item> items;
        auto itemsForCursor = manager->getItemsForCursor(
                *cursor, items, 1000, std::numeric_limits<size_t>::max());
        ASSERT_EQ(2, manager->getNumCursors());
        auto aggStats = updateAggStats(items);
        EXPECT_FALSE(itemsForCursor.moreAvailable);
        // Ensure the dirty queue size is currently 4 for C,A,B,D
        EXPECT_EQ(4, vbucket->dirtyQueueSize);
        vbucket->doAggregatedFlushStats(aggStats);
    }
    EXPECT_EQ(0, vbucket->dirtyQueueSize);
}

/**
 * Test to ensure that the seqno returned by registerCursorBySeqno() is
 * consistent with the the items the manager returned from
 * getNextItemsForDcp() for the cursor that was registered. So
 * getNextItemsForDcp() doesn't return items with seqnos lower than the seqno
 * returned by registerCursorBySeqno()
 */
TEST_P(CheckpointTest, MB_53100_RegisterCursor) {
    // 1. Create three meta only checkpoints.
    manager->queueSetVBState(); // seqno: 1001
    manager->createNewCheckpoint();
    manager->queueSetVBState(); // seqno: 1001
    manager->createNewCheckpoint();
    manager->queueSetVBState(); // seqno: 1001
    manager->createNewCheckpoint();
    // 2. Simulate a couple set vbucket states as would happen after a takeover
    // stream and a few new mutations that we can stream
    manager->queueSetVBState(); // seqno: 1001
    manager->queueSetVBState(); // seqno: 1001
    ASSERT_TRUE(queueNewItem("A")); // key:A seqno: 1001
    ASSERT_TRUE(queueNewItem("B")); // key:B seqno: 1002

    // 3. Register at seqno 1001 as if we received a stream request from 1001
    auto result = manager->registerCursorBySeqno(
            "test", 1001, CheckpointCursor::Droppable::Yes);
    EXPECT_EQ(1002, result.nextSeqno);
    // Create a WeaklyMonotonic var to track the current cursors seqno as it
    // would in the ActiveStream
    WeaklyMonotonic<uint64_t, ThrowExceptionPolicy> curSeqno;
    curSeqno = result.nextSeqno;

    // 4. Get items for cursor
    std::vector<queued_item> items;
    auto itemsForCursor =
            manager->getNextItemsForDcp(*result.takeCursor().lock(), items);
    // Ensure that we gets items and the first item is 1002 NOT 1001 as it would
    // have been before MB-53100 was fixed
    ASSERT_FALSE(items.empty());
    EXPECT_EQ(1002, (*items.begin())->getBySeqno());

    // Using the WeaklyMonotonic var, check that all the items have seqnos that
    // are weakly monotonic from the seqno that registerCursorBySeqno returned
    EXPECT_NO_THROW(std::ranges::for_each(
            items,
            [&curSeqno](const queued_item& i) { curSeqno = i->getBySeqno(); }));
}

/**
 * MB-55520
 * This test ensures that in a sequence of [Memory, Disk] checkpoints the CM
 * never returns checkpoints of different types from CM::getItemsForCursor().
 *
 * Similar to CheckpointTest.getItems_MemoryDiskSnapshot. I write a dedicated
 * test here for MB-55520 as this test highlights the aspects relative to the
 * particular failure seen in MB-55520.
 */
TEST_P(CheckpointTest, NeverMergeCheckpointsOfDifferentType) {
    {
        // Move cursor to end of checkpoint and allow checkpoint removal in the
        // next steps
        std::vector<queued_item> items;
        manager->getItemsForCursor(*cursor, items, 123456, 123456);
    }

    // First Memory snapshot
    manager->createSnapshot(1001, 1002, {}, {}, CheckpointType::Memory, 1002);
    EXPECT_TRUE(queueReplicatedItem("key1", 1001));
    EXPECT_TRUE(queueReplicatedItem("key2", 1002));
    EXPECT_EQ(1, manager->getNumCheckpoints());
    EXPECT_EQ(3, manager->getNumOpenChkItems());

    // Second Disk snapshot
    this->manager->createSnapshot(
            1003, 1004, 0, {}, CheckpointType::Disk, 1004);
    EXPECT_TRUE(queueReplicatedItem("key3", 1003));
    EXPECT_TRUE(queueReplicatedItem("key4", 1004));
    EXPECT_EQ(2, manager->getNumCheckpoints());
    EXPECT_EQ(3, manager->getNumOpenChkItems());

    std::vector<queued_item> items;
    const auto res = manager->getItemsForCursor(*cursor, items, 123456, 123456);
    EXPECT_TRUE(res.moreAvailable);

    // Expect only the first snapshot.
    // Before the fix we get the  2 snapshots merged.
    EXPECT_EQ(1, res.ranges.size());
    // Only range 1001, 1002
    EXPECT_EQ(1001, res.ranges[0].getStart());
    EXPECT_EQ(1002, res.ranges[0].getEnd());
    EXPECT_EQ(4, items.size());
    EXPECT_EQ(queue_op::checkpoint_start, items.at(0)->getOperation());
    EXPECT_EQ(queue_op::mutation, items.at(1)->getOperation());
    EXPECT_EQ(1001, items.at(1)->getBySeqno());
    EXPECT_EQ(queue_op::mutation, items.at(2)->getOperation());
    EXPECT_EQ(1002, items.at(2)->getBySeqno());
    EXPECT_EQ(queue_op::checkpoint_end, items.at(3)->getOperation());

    // Verify the other ItemsForCursor quantities
    EXPECT_EQ(1002, res.visibleSeqno);

    // !! VERY IMPORTANT AS COVERAGE FOR MB-55520 !!
    // Before the fix here we get CheckpointType::Disk && !HCS, which is the
    // illegal state that fails ActiveStream in MB-55520.
    EXPECT_EQ(CheckpointType::Memory, res.checkpointType);
    EXPECT_FALSE(res.highCompletedSeqno);
}

INSTANTIATE_TEST_SUITE_P(
        AllVBTypesAllEvictionModes,
        CheckpointTest,
        ::testing::Combine(
                ::testing::Values(VBucketTestBase::VBType::Persistent,
                                  VBucketTestBase::VBType::Ephemeral),
                ::testing::Values(EvictionPolicy::Value, EvictionPolicy::Full)),
        VBucketTest::PrintToStringParamName);

INSTANTIATE_TEST_SUITE_P(
        AllEvictionModes,
        EphemeralCheckpointTest,
        ::testing::Combine(
                ::testing::Values(VBucketTestBase::VBType::Ephemeral),
                ::testing::Values(EvictionPolicy::Value, EvictionPolicy::Full)),
        VBucketTest::PrintToStringParamName);

INSTANTIATE_TEST_SUITE_P(
        AllVBTypesAllEvictionModes,
        ReplicaCheckpointTest,
        ::testing::Combine(
                ::testing::Values(VBucketTestBase::VBType::Persistent,
                                  VBucketTestBase::VBType::Ephemeral),
                ::testing::Values(EvictionPolicy::Value, EvictionPolicy::Full)),
        VBucketTest::PrintToStringParamName);

INSTANTIATE_TEST_SUITE_P(
        AllVBTypesAllEvictionModes,
        CheckpointRemovalTest,
        ::testing::Combine(
                ::testing::Values(VBucketTestBase::VBType::Persistent,
                                  VBucketTestBase::VBType::Ephemeral),
                ::testing::Values(EvictionPolicy::Value, EvictionPolicy::Full)),
        VBucketTest::PrintToStringParamName);

INSTANTIATE_TEST_SUITE_P(
        AllKeyLengths,
        CheckpointMemoryTrackingTest,
        ::testing::Values(CheckpointMemoryTrackingTest::shortKeyLength,
                          CheckpointMemoryTrackingTest::longKeyLength),
        CheckpointMemoryTrackingTest::PrintToStringParamName);

INSTANTIATE_TEST_SUITE_P(
        AllKeyLengths,
        CheckpointIndexAllocatorMemoryTrackingTest,
        ::testing::Values(CheckpointMemoryTrackingTest::shortKeyLength,
                          CheckpointMemoryTrackingTest::longKeyLength),
        CheckpointMemoryTrackingTest::PrintToStringParamName);

// Test that the CheckpointManager's getMemUsage and EPStats' estimated mem
// usage both increase and decrease by the size of Checkpoint when a new empty
// checkpoint is created / destroyed
TEST_F(CheckpointMemoryTrackingTest, CheckpointManagerAccountsEmptyCheckpoint) {
    setVBucketState(vbid, vbucket_state_active);
    auto& stats = engine->getEpStats();
    auto vb = store->getVBuckets().getBucket(vbid);
    std::vector<queued_item> items;

    auto& manager = static_cast<MockCheckpointManager&>(*vb->checkpointManager);
    EXPECT_EQ(1, manager.getNumCheckpoints());
    // C1 [empty, > checkpoint_start, setVBState]

    manager.getNextItemsForPersistence(items);
    // C1 [empty, checkpoint_start, > setVBState]

    // Force new checkpoint to get rid of the checkpoint that contains the
    // setVBState item. We don't need to move the cursor forward because the
    // cursor was already at the end of the previous checkpoint, and so is
    // automatically moved forward as an optimization

    manager.createNewCheckpoint();
    // C2 [> empty, checkpoint_start]

    const auto startMemUsage = manager.getMemUsage();
    const auto startEstimatedMemUsage =
            stats.getCheckpointManagerEstimatedMemUsage();

    manager.createNewCheckpoint();
    // C2 [> empty, checkpoint_start], C3 [empty, checkpoint_start]

    auto newCheckpoint = manager.getCheckpointList().front().get();
    auto newCheckpointOverhead = newCheckpoint->getQueuedItemsMemUsage() +
                                 newCheckpoint->getMemOverheadQueue();

    EXPECT_EQ(2, manager.getNumCheckpoints());
    EXPECT_EQ(startMemUsage + sizeof(Checkpoint) + newCheckpointOverhead,
              manager.getMemUsage());
    EXPECT_EQ(
            startEstimatedMemUsage + sizeof(Checkpoint) + newCheckpointOverhead,
            stats.getCheckpointManagerEstimatedMemUsage());

    manager.getNextItemsForPersistence(items);

    EXPECT_EQ(1, manager.getNumCheckpoints());
    EXPECT_EQ(startMemUsage, manager.getMemUsage());
    EXPECT_EQ(startEstimatedMemUsage,
              stats.getCheckpointManagerEstimatedMemUsage());
}

void CheckpointMemoryTrackingTest::testCheckpointManagerMemUsage() {
    setVBucketState(vbid, vbucket_state_active);
    auto vb = store->getVBuckets().getBucket(vbid);
    auto& manager = static_cast<MockCheckpointManager&>(*vb->checkpointManager);

    EXPECT_EQ(1, manager.getNumCheckpoints());
    EXPECT_EQ(2, manager.getNumItems());
    EXPECT_EQ(2, manager.getNumOpenChkItems());
    const auto& openQueue =
            CheckpointManagerTestIntrospector::public_getOpenCheckpointQueue(
                    manager);
    const auto initialQueueSize = openQueue.size();
    // empty + ckpt_start + set_vbstate
    EXPECT_EQ(3, initialQueueSize);

    auto* checkpoint = manager.getCheckpointList().front().get();
    const auto& stats = engine->getEpStats();

    // pre-conditions
    const auto initialQueued = checkpoint->getQueuedItemsMemUsage();
    const auto initialQueueOverhead = checkpoint->getMemOverheadQueue();
    const auto initialIndex = checkpoint->getMemOverheadIndex();
    const auto initialMemOverhead = stats.getMemOverhead();
    auto checkpointOverhead = manager.getNumCheckpoints() * sizeof(Checkpoint);

    const auto initialMemOverheadAllocator =
            checkpoint->getMemOverheadAllocatorBytes();
    const auto initialQueuedOverheadAllocator =
            checkpoint->getWriteQueueAllocatorBytes();
    const auto initialIndexAllocator = checkpoint->getKeyIndexAllocatorBytes();

    // Some metaitems are already in the queue
    EXPECT_GT(initialQueued, 0);
    EXPECT_EQ(initialQueueSize * Checkpoint::per_item_queue_overhead,
              initialQueueOverhead);
    EXPECT_EQ(0, initialIndex);
    EXPECT_EQ(initialQueued + initialQueueOverhead + checkpointOverhead,
              stats.getCheckpointManagerEstimatedMemUsage());
    EXPECT_EQ(initialQueued + initialQueueOverhead + checkpointOverhead,
              manager.getMemUsage());

    EXPECT_EQ(initialMemOverheadAllocator,
              sizeof(Checkpoint) + initialQueuedOverheadAllocator +
                      initialIndexAllocator);

    size_t itemsAlloc = 0;
    size_t itemOverheadAlloc = 0;
    size_t queueAlloc = 0;

    // The allocator accounts for
    // sizeof(StoredDocKeyT<MemoryTrackingAllocator>) + sizeof(IndexEntry)
    // for each item, manual stats only account for the latter.
    const size_t allocatorInsertionOverhead =
            checkpointIndexInsertionOverhead * numItems;
    const size_t manualInsertionOverhead = sizeof(IndexEntry) * numItems;

    // Manual stats account for SSO, but only the key.size() portion and not
    // sizeof(std::string). The allocator accounts for heap allocations only.
    size_t totalKeySize = 0;
    size_t totalKeyHeapAlloc = 0; // Subset of totalKeySize; only counts keys
                                  // that require heap allocation
    // In this way, the expected key sizes for the current behaviour of:
    // * Manual = totalKeySize
    // * Allocator = totalKeyHeapAlloc, plus some bytes for possible
    // overallocation as (capacity >= size)
    std::string key;
    for (size_t i = 0; i < numItems; ++i) {
        auto item = makeCommittedItem(
                makeStoredDocKey(createPaddedKeyString(i, GetParam())),
                "value",
                vbid);
        EXPECT_TRUE(vb->checkpointManager->queueDirty(
                item, GenerateBySeqno::Yes, GenerateCas::Yes, nullptr));

        itemsAlloc += item->size();
        itemOverheadAlloc += (item->size() - item->getValMemSize());
        queueAlloc += Checkpoint::per_item_queue_overhead;

        const auto keySize = item->getKey().size();
        totalKeySize += keySize;
        if (GetParam() == CheckpointMemoryTrackingTest::longKeyLength) {
            totalKeyHeapAlloc += keySize;
        }
    }

    const size_t manuallyTrackedKeyIndexAlloc =
            totalKeySize + manualInsertionOverhead;
    const size_t allocatorTrackedKeyIndexAlloc =
            totalKeyHeapAlloc + allocatorInsertionOverhead;

    // Load post-conditions
    ASSERT_EQ(1, manager.getNumCheckpoints());
    // cs + vbs + mut(s)
    EXPECT_EQ(2 + numItems, manager.getNumOpenChkItems());
    EXPECT_EQ(initialQueueSize + numItems, openQueue.size());

    const auto queued = checkpoint->getQueuedItemsMemUsage();
    const auto queueOverhead = checkpoint->getMemOverheadQueue();
    const auto index = checkpoint->getMemOverheadIndex();
    checkpointOverhead = manager.getNumCheckpoints() * sizeof(Checkpoint);

    const auto memOverheadAllocator =
            checkpoint->getMemOverheadAllocatorBytes();
    const auto queuedOverheadAllocator =
            checkpoint->getWriteQueueAllocatorBytes();
    const auto indexAllocator = checkpoint->getKeyIndexAllocatorBytes();

    EXPECT_EQ(initialQueued + itemsAlloc, queued);
    EXPECT_EQ(initialQueueOverhead + queueAlloc, queueOverhead);
    EXPECT_EQ(initialIndex + manuallyTrackedKeyIndexAlloc, index);
    EXPECT_EQ(initialMemOverhead + queueAlloc + manuallyTrackedKeyIndexAlloc +
                      itemOverheadAlloc,
              stats.getMemOverhead());
    EXPECT_EQ(queued + index + queueOverhead + checkpointOverhead,
              stats.getCheckpointManagerEstimatedMemUsage());
    EXPECT_EQ(queued + index + queueOverhead + checkpointOverhead,
              manager.getMemUsage());

    // Since we only have one checkpoint, the CheckpointManager's sum should be
    // equal to the single Checkpoint's memory values
    EXPECT_EQ(queueOverhead, manager.getMemOverheadQueue());
    EXPECT_EQ(index, manager.getMemOverheadIndex());
    // Add the size of one Checkpoint to the queue and index overhead to
    // calculate the CM's memory overhead
    EXPECT_EQ(queueOverhead + index + sizeof(Checkpoint),
              manager.getMemOverhead());

    EXPECT_EQ(memOverheadAllocator,
              sizeof(Checkpoint) + queuedOverheadAllocator + indexAllocator);
    EXPECT_EQ(queuedOverheadAllocator,
              initialQueuedOverheadAllocator + queueAlloc);

    // We cannot easily pinpoint the exact allocation made by the allocator, but
    // we can expect a reasonable minimum value:
    // Memory allocated should increase by more than the sum of the key sizes
    // and the insertion overhead times the number of items.
    EXPECT_GE(indexAllocator,
              initialIndexAllocator + allocatorTrackedKeyIndexAlloc);
    // We can't upper bound this value without tightly coupling to the
    // underlying implementation of the checkpoint index structure, which isn't
    // suitable for this test.
}

TEST_P(CheckpointMemoryTrackingTest, CheckpointManagerMemUsage) {
    testCheckpointManagerMemUsage();
}

TEST_P(CheckpointMemoryTrackingTest,
       CheckpointManagerMemUsageMultipleCheckpoints) {
    int numCheckpoints = 2;
    setVBucketState(vbid, vbucket_state_active);
    auto vb = store->getVBuckets().getBucket(vbid);
    auto& manager = static_cast<MockCheckpointManager&>(*vb->checkpointManager);

    // Force each item to be in a new checkpoint
    engine->getCheckpointConfig().setCheckpointMaxSize(1);

    for (int key = 0; key < numCheckpoints; ++key) {
        store_item(vbid, makeStoredDocKey(std::to_string(key)), "");
    }

    ASSERT_GT(manager.getNumCheckpoints(), 1);

    size_t queueOverheadTotal = 0;
    size_t keyIndexOverheadTotal = 0;
    size_t memOverheadTotal = 0;
    for (auto& checkpoint : manager.getCheckpointList()) {
        queueOverheadTotal += checkpoint->getMemOverheadQueue();
        keyIndexOverheadTotal += checkpoint->getMemOverheadIndex();
        memOverheadTotal += checkpoint->getMemOverhead();
    }

    EXPECT_EQ(queueOverheadTotal, manager.getMemOverheadQueue());
    EXPECT_EQ(keyIndexOverheadTotal, manager.getMemOverheadIndex());
    EXPECT_EQ(memOverheadTotal, manager.getMemOverhead());
}

TEST_P(CheckpointMemoryTrackingTest, CheckpointManagerMemUsageAtExpelling) {
    testCheckpointManagerMemUsage();

    auto vb = store->getVBuckets().getBucket(vbid);
    const auto& stats = engine->getEpStats();
    auto& manager = static_cast<MockCheckpointManager&>(*vb->checkpointManager);
    EXPECT_EQ(1, manager.getNumCheckpoints());
    const auto initialNumItems = manager.getNumOpenChkItems();
    ASSERT_GT(initialNumItems, 0);
    const auto& openQueue =
            CheckpointManagerTestIntrospector::public_getOpenCheckpointQueue(
                    manager);
    const auto initialQueueSize = openQueue.size();
    EXPECT_GT(initialQueueSize, initialNumItems);

    auto& checkpoint = *manager.getCheckpointList().front();
    const auto initialQueued = checkpoint.getQueuedItemsMemUsage();
    const auto initialQueueOverhead = checkpoint.getMemOverheadQueue();
    const auto initialIndex = checkpoint.getMemOverheadIndex();
    const auto initialMemOverhead = stats.getMemOverhead();

    // Move the cursor to the first mutation, we want to expel up to that.
    // Skip ckpt-start and set-vbstate, and place the cursor on m:1.
    // As a collateral thing, I need to keep track of sizes of items that we are
    // going to expel, that's to make our final verification on memory counters.
    size_t setVBStateSize = 0;
    size_t setVBStateOverhead = 0;
    size_t m1Size = 0;
    size_t m1Overhead = 0;
    // While these are helpers for other checks later in the test.
    size_t emptySize = 0;
    size_t ckptStartSize = 0;

    auto& cursor = *manager.getPersistenceCursor();
    {
        const auto pos = (*CheckpointCursorIntrospector::getCurrentPos(cursor));
        ASSERT_TRUE(pos->isEmptyItem());
        emptySize = pos->size();
    }

    for (auto i = 0; i < 3; ++i) {
        CheckpointCursorIntrospector::incrPos(cursor);
        const auto pos = (*CheckpointCursorIntrospector::getCurrentPos(cursor));
        if (pos->getOperation() == queue_op::checkpoint_start) {
            ckptStartSize = pos->size();
        } else if (pos->getOperation() == queue_op::set_vbucket_state) {
            setVBStateSize = pos->size();
            setVBStateOverhead = setVBStateSize - pos->getValMemSize() +
                                 Checkpoint::per_item_queue_overhead;
        } else if (pos->getOperation() == queue_op::mutation &&
                   pos->getBySeqno() == 1) {
            m1Size = pos->size();
            m1Overhead = m1Size - pos->getValMemSize() +
                         Checkpoint::per_item_queue_overhead;
        }
    }

    ASSERT_GT(setVBStateSize, 0);
    ASSERT_GT(m1Size, 0);
    ASSERT_GT(emptySize, 0);
    ASSERT_GT(ckptStartSize, 0);
    {
        const auto pos = (*CheckpointCursorIntrospector::getCurrentPos(cursor));
        ASSERT_FALSE(pos->isCheckPointMetaItem());
        ASSERT_EQ(1, pos->getBySeqno());
    }

    ASSERT_EQ(0, manager.getMemFreedByItemExpel());
    ASSERT_EQ(0, stats.memFreedByCheckpointItemExpel);

    // Expelling set-vbstate + m:1
    const auto numExpelled = manager.expelUnreferencedCheckpointItems().count;
    EXPECT_EQ(2, numExpelled);

    // Expel post-conditions
    EXPECT_EQ(1, manager.getNumCheckpoints());
    EXPECT_EQ(initialNumItems - numExpelled, manager.getNumOpenChkItems());
    EXPECT_EQ(initialQueueSize - numExpelled, openQueue.size());

    const auto queued = checkpoint.getQueuedItemsMemUsage();
    const auto queueOverhead = checkpoint.getMemOverheadQueue();
    const auto index = checkpoint.getMemOverheadIndex();
    const auto checkpointOverhead =
            manager.getNumCheckpoints() * sizeof(Checkpoint);
    // Initial - what we expelled
    EXPECT_EQ(initialQueued - setVBStateSize - m1Size, queued);
    EXPECT_EQ(initialQueueOverhead -
                      (numExpelled * Checkpoint::per_item_queue_overhead),
              queueOverhead);
    // Expel doesn't touch the key index
    EXPECT_EQ(initialIndex, index);
    EXPECT_EQ(queued + index + queueOverhead + checkpointOverhead,
              stats.getCheckpointManagerEstimatedMemUsage());
    EXPECT_EQ(queued + index + queueOverhead + checkpointOverhead,
              manager.getMemUsage());
    EXPECT_EQ(initialMemOverhead - setVBStateOverhead - m1Overhead,
              stats.getMemOverhead());

    EXPECT_GT(manager.getMemFreedByItemExpel(), 0);
    EXPECT_EQ(manager.getMemFreedByItemExpel(),
              stats.memFreedByCheckpointItemExpel);
}

TEST_P(CheckpointMemoryTrackingTest, CheckpointManagerMemUsageAtRemoval) {
    testCheckpointManagerMemUsage();

    // confirm that no items have been removed from the checkpoint manager
    const auto& stats = engine->getEpStats();
    ASSERT_EQ(0, stats.itemsRemovedFromCheckpoints);
    ASSERT_EQ(0, stats.memFreedByCheckpointRemoval);

    auto vb = store->getVBuckets().getBucket(vbid);
    auto& manager = static_cast<MockCheckpointManager&>(*vb->checkpointManager);
    ASSERT_EQ(0, manager.getMemFreedByCheckpointRemoval());

    EXPECT_EQ(1, manager.getNumCheckpoints());
    const auto initialNumItems = manager.getNumOpenChkItems();
    ASSERT_GT(initialNumItems, 0);
    const auto& openQueue =
            CheckpointManagerTestIntrospector::public_getOpenCheckpointQueue(
                    manager);
    const auto initialQueueSize = openQueue.size();
    EXPECT_GT(initialQueueSize, initialNumItems);

    auto& cursor = *manager.getPersistenceCursor();
    auto pos = CheckpointCursorIntrospector::getCurrentPos(cursor);
    ASSERT_TRUE((*pos)->isEmptyItem());
    // These are helpers for other checks later in the test.
    const auto emptySize = (*pos)->size();
    ++pos;
    ASSERT_TRUE((*pos)->isCheckpointStart());
    const auto ckptStartSize = (*pos)->size();

    // The tracked mem-usage after expel should account only for the
    // empty + ckpt_start items in the single/open empty checkpoint
    const auto expectedFinalQueueAllocation = emptySize + ckptStartSize;
    const auto expectedFinalQueueOverheadAllocation =
            2 * Checkpoint::per_item_queue_overhead;
    const auto expectedFinalIndexAllocation = 0;

    auto checkpoint = manager.getCheckpointList().front().get();
    auto queued = checkpoint->getQueuedItemsMemUsage();
    auto queueOverhead = checkpoint->getMemOverheadQueue();
    auto index = checkpoint->getMemOverheadIndex();
    auto checkpointOverhead = manager.getNumCheckpoints() * sizeof(Checkpoint);
    ASSERT_GT(queued, expectedFinalQueueAllocation);
    ASSERT_GT(index, expectedFinalIndexAllocation);
    EXPECT_EQ(queued + index + queueOverhead + checkpointOverhead,
              engine->getEpStats().getCheckpointManagerEstimatedMemUsage());
    EXPECT_EQ(queued + index + queueOverhead + checkpointOverhead,
              manager.getMemUsage());

    manager.createNewCheckpoint();
    EXPECT_EQ(2, manager.getNumCheckpoints());
    // Move cursor to new checkpoint
    std::vector<queued_item> items;
    manager.getNextItemsForPersistence(items);
    // Verify cursor move did remove some checkpoints
    // Items removed: initial (cs + mut(s)) + ce
    EXPECT_EQ(initialNumItems + 1,
              engine->getEpStats().itemsRemovedFromCheckpoints);

    EXPECT_EQ(1, manager.getNumCheckpoints());
    EXPECT_EQ(1, manager.getNumOpenChkItems());

    // Checkpoint queued for destruction
    EXPECT_EQ(1, getCkptDestroyerTask(vbid)->getNumCheckpoints());
    // Run the destroyer task to recover the memory the checkpoints use
    runCheckpointDestroyer(vbid);

    checkpoint = manager.getCheckpointList().front().get();
    queued = checkpoint->getQueuedItemsMemUsage();
    queueOverhead = checkpoint->getMemOverheadQueue();
    index = checkpoint->getMemOverheadIndex();
    checkpointOverhead = manager.getNumCheckpoints() * sizeof(Checkpoint);
    EXPECT_EQ(expectedFinalQueueAllocation, queued);
    EXPECT_EQ(expectedFinalQueueOverheadAllocation, queueOverhead);
    EXPECT_EQ(expectedFinalIndexAllocation, index);
    EXPECT_EQ(queued + index + queueOverhead + checkpointOverhead,
              engine->getEpStats().getCheckpointManagerEstimatedMemUsage());
    EXPECT_EQ(queued + index + queueOverhead + checkpointOverhead,
              manager.getMemUsage());

    EXPECT_GT(manager.getMemFreedByCheckpointRemoval(), 0);
    EXPECT_EQ(manager.getMemFreedByCheckpointRemoval(),
              stats.memFreedByCheckpointRemoval);
}

TEST_P(CheckpointMemoryTrackingTest, Deduplication) {
    // Queue numItems mutations into the checkpoint
    testCheckpointManagerMemUsage();

    // Pre-condition: last key is in the queue
    auto vb = store->getVBuckets().getBucket(vbid);
    auto& manager = static_cast<MockCheckpointManager&>(*vb->checkpointManager);
    const auto& checkpoint =
            CheckpointManagerTestIntrospector::public_getOpenCheckpoint(
                    manager);
    const auto ckptId = checkpoint.getId();
    // cs + vbs + muts
    ASSERT_EQ(1 + 1 + numItems, checkpoint.getNumItems());
    const auto& queue =
            CheckpointManagerTestIntrospector::public_getOpenCheckpointQueue(
                    manager);
    const auto lastKey = createPaddedKeyString(numItems - 1, GetParam());
    ASSERT_EQ("cid:0x0:" + lastKey, queue.back()->getKey().to_string());
    const auto preValueSize = queue.back()->getNBytes();

    // Pre-dedup mem state
    const auto initialTotal = manager.getMemUsage();
    const auto initialQueued = checkpoint.getQueuedItemsMemUsage();
    const auto initialQueueOverhead = checkpoint.getMemOverheadQueue();
    const auto initialIndexOverhead = checkpoint.getMemOverheadIndex();
    EXPECT_GT(initialQueued, 0);
    EXPECT_GT(initialQueueOverhead, 0);
    EXPECT_GT(initialIndexOverhead, 0);

    // Test - deduplicate item
    auto item = makeCommittedItem(makeStoredDocKey(lastKey),
                                  std::string(2 * preValueSize, 'x'),
                                  vbid);
    EXPECT_FALSE(manager.queueDirty(
            item, GenerateBySeqno::Yes, GenerateCas::Yes, nullptr));

    // Post
    EXPECT_EQ(
            ckptId,
            CheckpointManagerTestIntrospector::public_getOpenCheckpoint(manager)
                    .getId());
    // cs + vbs + 10 muts
    EXPECT_EQ(1 + 1 + numItems, checkpoint.getNumItems());
    EXPECT_EQ(initialTotal + preValueSize, manager.getMemUsage());
    EXPECT_EQ(initialQueued + preValueSize,
              checkpoint.getQueuedItemsMemUsage());
    EXPECT_EQ(initialQueueOverhead, checkpoint.getMemOverheadQueue());
    EXPECT_EQ(initialIndexOverhead, checkpoint.getMemOverheadIndex());
}

TEST_P(CheckpointMemoryTrackingTest, BackgroundTaskIsNotified) {
    // Verify that eager checkpoint removal notifies the CheckpointDestroyerTask
    // to run ASAP.

    setVBucketState(vbid, vbucket_state_active);
    auto vb = store->getVBuckets().getBucket(vbid);
    auto& manager = static_cast<MockCheckpointManager&>(*vb->checkpointManager);

    scheduleCheckpointDestroyerTasks();

    const auto task = getCkptDestroyerTask(vbid);

    auto initialWaketime = task->getWaketime();

    // Add two items to the initial (open) checkpoint.
    ASSERT_EQ(2, manager.getNumOpenChkItems());
    for (auto i : {1, 2}) {
        auto item = makeCommittedItem(
                makeStoredDocKey(createPaddedKeyString(i, GetParam())),
                "value",
                vbid);
        EXPECT_TRUE(manager.queueDirty(
                item, GenerateBySeqno::Yes, GenerateCas::Yes, nullptr));
    }
    auto* cursor = manager.getPersistenceCursor();
    EXPECT_EQ(1, manager.getNumCheckpoints());
    EXPECT_EQ(4, manager.getNumOpenChkItems());
    EXPECT_EQ(4, manager.getNumItemsForCursor(*cursor));

    // task should not have been woken yet
    EXPECT_EQ(initialWaketime, task->getWaketime());

    // Create a new checkpoint, closing the current open one. The cursor
    // remains in the old checkpoint, so it is still reffed - callback
    // should not be triggered
    manager.createNewCheckpoint();
    EXPECT_EQ(1, manager.getNumOpenChkItems());
    EXPECT_EQ(2, manager.getNumCheckpoints());
    EXPECT_EQ(6, manager.getNumItemsForCursor(*cursor));

    // task should not have been woken yet
    EXPECT_EQ(initialWaketime, task->getWaketime());

    auto& epstats = engine->getEpStats();

    auto initialCMMemUsage = manager.getMemUsage();
    auto initialEPMemUsage = epstats.getCheckpointManagerEstimatedMemUsage();

    // the destroyer doesn't own anything yet, so should have no mem usage
    EXPECT_EQ(0, task->getMemoryUsage());
    EXPECT_EQ(0, task->getNumCheckpoints());

    // advance the cursor, unreffing the checkpoint. CheckpointDestroyerTask
    // should be notified and ownership of the checkpoint transferred.
    {
        std::vector<queued_item> items;
        manager.getNextItemsForPersistence(items);
    }
    // as soon as checkpoints are removed, the manager's memory usage should
    // decrease...
    EXPECT_LT(manager.getMemUsage(), initialCMMemUsage);
    // ... and the destroyer task's should increase by the same amount
    EXPECT_EQ(initialCMMemUsage - manager.getMemUsage(),
              task->getMemoryUsage());
    EXPECT_EQ(1, task->getNumCheckpoints());

    // Also the counter in EPStats accounts only checkpoints owned by CM, so it
    // must be already updated now that checkpoints are owned by the destroyer
    const auto postDetachEPMemUsage =
            epstats.getCheckpointManagerEstimatedMemUsage();
    EXPECT_LT(postDetachEPMemUsage, initialEPMemUsage);

    // now the task should be ready to run
    EXPECT_LE(task->getWaketime(), std::chrono::steady_clock::now());

    auto& nonIOQueue = *task_executor->getLpTaskQ(TaskType::NonIO);
    runNextTask(nonIOQueue, "Destroying closed unreferenced checkpoints");

    // checkpoint has been destroyed, EPStats counter has already been updated
    // so it must not change again now
    EXPECT_EQ(postDetachEPMemUsage,
              epstats.getCheckpointManagerEstimatedMemUsage());
    // and so should the destroyers memory tracking
    EXPECT_EQ(0, task->getMemoryUsage());
    EXPECT_EQ(0, task->getNumCheckpoints());
}

TEST_P(CheckpointIndexAllocatorMemoryTrackingTest,
       keyIndexAllocatorAccountsForKey) {
    using Introspector = CheckpointManagerTestIntrospector;

    const auto keyLength = GetParam();

    setVBucketState(vbid, vbucket_state_active);
    auto vb = store->getVBuckets().getBucket(vbid);
    auto& manager = static_cast<MockCheckpointManager&>(*vb->checkpointManager);

    // Lambda function used to guarantee duplicate item queued is duplicate
    auto queueItem = [this, &manager, &keyLength]() {
        auto item =
                makeCommittedItem(makeStoredDocKey(std::string(keyLength, 'x'),
                                                   CollectionID::Default),
                                  "value",
                                  vbid);
        EXPECT_TRUE(manager.queueDirty(
                item, GenerateBySeqno::Yes, GenerateCas::Yes, nullptr));
    };

    auto& checkpoint = Introspector::public_getOpenCheckpoint(manager);
    EXPECT_EQ(0, checkpoint.getKeyIndexAllocatorBytes());

    queueItem();

    // Expect reasonable values for the keyIndex allocation, which should be:
    // 1. Greater than or equal to the insertion overhead plus the size of the
    // key allocation on the heap
    EXPECT_GE(checkpoint.getKeyIndexAllocatorBytes(),
              checkpointIndexInsertionOverhead + keyLength);
    // 2. Less than or equal to the platform-specific overhead + insertion
    // overhead + the first element metadata overhead for Folly maps, plus the
    // size of the key. As std::string will likely overallocate for
    // alignment/optimization purposes, upper bound the raw size of the key by
    // some bytes.
    EXPECT_LE(checkpoint.getKeyIndexAllocatorBytes(),
              checkpointIndexInsertionOverhead + firstElemOverhead +
                      (keyLength + alignmentBytes));

    // Expel the item from the checkpoint. The keyIndex will still contain
    // the key/value, so its size should not change - expect the same value.
    const auto beforeExpel = checkpoint.getKeyIndexAllocatorBytes();
    checkpoint.expelItems(std::prev(checkpoint.end()), 3);
    EXPECT_EQ(beforeExpel, checkpoint.getKeyIndexAllocatorBytes());

    // Queue the same item again. As a duplicate of a key that is already in the
    // keyIndex, the memory usage should not change as nothing is inserted.
    const auto beforeDuplicateItem = checkpoint.getKeyIndexAllocatorBytes();
    queueItem();
    EXPECT_EQ(beforeDuplicateItem, checkpoint.getKeyIndexAllocatorBytes());
}

void ShardedCheckpointDestructionTest::SetUp() {
    if (!config_string.empty()) {
        config_string += ";";
    }
    config_string +=
            "checkpoint_destruction_tasks=" + std::to_string(GetParam());
    SingleThreadedKVBucketTest::SetUp();
}

TEST_P(ShardedCheckpointDestructionTest, ShardedBackgroundTaskIsNotified) {
    // Verify that eager checkpoint removal notifies the correct destroyer task

    // sanity check that the number of tasks that exist matches the config
    const auto locked = getCheckpointDestroyerTasks().rlock();
    ASSERT_EQ(GetParam(), locked->size());

    const size_t numVbuckets = 4;
    // setup 4 vbuckets
    for (size_t i = 0; i < numVbuckets; ++i) {
        setVBucketState(Vbid(i), vbucket_state_active);
    }

    // schedules all the destroyer tasks (number controlled by test param)
    scheduleCheckpointDestroyerTasks();

    // none of the tasks should be scheduled to run
    for (const auto& task : *locked) {
        EXPECT_EQ(task->getWaketime(),
                  std::chrono::steady_clock::time_point::max());
    }

    // queue an item, then destroy the checkpoint for each of the vbuckets
    for (size_t i = 0; i < numVbuckets; ++i) {
        auto currVbid = Vbid(i);

        auto vb = store->getVBuckets().getBucket(currVbid);
        auto& manager =
                static_cast<MockCheckpointManager&>(*vb->checkpointManager);

        auto item = makeCommittedItem(
                makeStoredDocKey("key" + std::to_string(i)), "value", currVbid);
        EXPECT_TRUE(manager.queueDirty(
                item, GenerateBySeqno::Yes, GenerateCas::Yes, nullptr));

        manager.createNewCheckpoint();
        // advance the persistence cursor, CheckpointDestroyerTask should be
        // notified.
        {
            std::vector<queued_item> items;
            manager.getNextItemsForPersistence(items);
        }

        // The specific task this vbid is associated with should have been
        // scheduled to run
        EXPECT_LE(getCkptDestroyerTask(vbid)->getWaketime(),
                  std::chrono::steady_clock::now());
    }

    auto& nonIOQueue = *task_executor->getLpTaskQ(TaskType::NonIO);
    // check that expected tasks have been notified, and run them
    for (size_t i = 0; i < locked->size(); ++i) {
        const auto& task = locked->at(i);
        if (numVbuckets > i) {
            // there are enough vbuckets that this task should definitely
            // have been triggered
            EXPECT_LE(task->getWaketime(), std::chrono::steady_clock::now());
            runNextTask(nonIOQueue,
                        "Destroying closed unreferenced checkpoints");
        } else {
            // there is a surplus of destroyers - no vbuckets will be allocated
            // to the excess tasks
            // e.g.,
            // task = vbid % numTasks
            //          4  %   5
            // none of the 4 vbuckets can map to the 5th task
            // this task should not have been woken.
            EXPECT_EQ(task->getWaketime(),
                      std::chrono::steady_clock::time_point::max());
        }
    }
}

INSTANTIATE_TEST_SUITE_P(MultipleCheckpointDestroyerTests,
                         ShardedCheckpointDestructionTest,
                         ::testing::Values(
                                 // number of destroyer tasks
                                 1, // Degenerate case, same as pre-sharding
                                 2, // even distribution
                                 3, // uneven distribution
                                 4, // destroyer for each vb
                                 5 // more destroyers than vbuckets
                                 ),
                         ::testing::PrintToStringParamName());

TEST_F(CheckpointConfigTest, MaxCheckpoints_LowerThanMin) {
    auto& config = engine->getConfiguration();
    try {
        config.setMaxCheckpoints(1);
    } catch (const std::range_error& e) {
        EXPECT_THAT(e.what(),
                    testing::HasSubstr("Validation Error, max_checkpoints "
                                       "takes values between 2"));
        return;
    }
    FAIL();
}

TEST_F(CheckpointConfigTest, MaxCheckpoints) {
    auto& config = engine->getConfiguration();
    config.setMaxCheckpoints(1000);

    setVBucketState(vbid, vbucket_state_active);
    auto& manager = *store->getVBuckets().getBucket(vbid)->checkpointManager;

    EXPECT_EQ(1000, manager.getCheckpointConfig().getMaxCheckpoints());
}

void EphemeralCheckpointTest::SetUp() {
    CheckpointTest::SetUp();
    // Remove test-cursor - we want these tests to run in the same
    // configuration as an Ephemeral bucket normally does.
    ASSERT_TRUE(manager->removeCursor(*cursor));

    ASSERT_EQ(1000, manager->getHighSeqno());
    ASSERT_EQ(1, manager->getNumCheckpoints());
    ASSERT_EQ(1, manager->getNumOpenChkItems());
    ASSERT_EQ(0, manager->getNumOfCursors());
}

void CDCCheckpointTest::SetUp() {
    if (!config_string.empty()) {
        config_string += ";";
    }
    // Enable history retention
    config_string += "history_retention_bytes=10485760";
    SingleThreadedKVBucketTest::SetUp();

    CollectionsManifest manifest;
    manifest.add(CollectionEntry::fruit,
                 cb::NoExpiryLimit,
                 {} /*no history*/,
                 ScopeEntry::defaultS);
    manifest.add(CollectionEntry::historical,
                 cb::NoExpiryLimit,
                 true /*history*/,
                 ScopeEntry::defaultS);

    setVBucketState(vbid, vbucket_state_active);
    auto vb = store->getVBucket(vbid);
    setCollections(cookie, manifest);
    flushVBucketToDiskIfPersistent(vbid, 2);
    vb->checkpointManager->createNewCheckpoint();
}

TEST_F(CDCCheckpointTest, CollectionNotDeduped) {
    auto vb = store->getVBuckets().getBucket(vbid);
    auto& manager = *vb->checkpointManager;

    ASSERT_EQ(1, manager.getNumCheckpoints());
    EXPECT_EQ(1, manager.getNumItems()); // cs
    ASSERT_EQ(1, manager.getNumOpenChkItems()); // cs only, no mutation
    ASSERT_EQ(2, manager.getHighSeqno()); // 2 create-coll processed at SetUp

    // The test-cursor is at the begin of the single open checkpoint
    ASSERT_EQ(1, manager.getNumCursors());
    const auto pos = *CheckpointCursorIntrospector::getCurrentPos(
            *manager.getPersistenceCursor());
    ASSERT_EQ(queue_op::empty, pos->getOperation());

    // Normal in-memory deduplication for collection(history=false)
    const auto keyNonHistorical =
            makeStoredDocKey("key", CollectionEntry::fruit);
    const auto value = "value";
    store_item(vbid, keyNonHistorical, value);
    store_item(vbid, keyNonHistorical, value);
    EXPECT_EQ(1, manager.getNumCheckpoints());
    EXPECT_EQ(2, manager.getNumItems()); // cs + mut
    EXPECT_EQ(2, manager.getNumOpenChkItems()); // cs + mut
    EXPECT_EQ(4, manager.getHighSeqno());

    // No in-memory deduplication for collection(history=true)
    manager.createNewCheckpoint();
    flushVBucket(vbid);
    EXPECT_EQ(1, manager.getNumCheckpoints());
    const auto keyHistorical =
            makeStoredDocKey("key", CollectionEntry::historical);
    store_item(vbid, keyHistorical, value);
    EXPECT_EQ(1, manager.getNumCheckpoints());
    EXPECT_EQ(2, manager.getNumItems()); // cs + mut
    EXPECT_EQ(2, manager.getNumOpenChkItems()); // cs + mut
    EXPECT_EQ(5, manager.getHighSeqno());
    // Now queue duplicate
    store_item(vbid, keyHistorical, value);
    EXPECT_EQ(2, manager.getNumCheckpoints());
    EXPECT_EQ(5, manager.getNumItems()); // cs, m, ce, cs, m
    EXPECT_EQ(2, manager.getNumOpenChkItems());
    EXPECT_EQ(6, manager.getHighSeqno());
}

/**
 * The test shows that the deduplication behaviour in CM might affects also
 * collections with history turned off in the case where mutations for those
 * collections interleave with mutations that belong to some
 * collection(history=true).
 */
TEST_F(CDCCheckpointTest, CollectionNotDeduped_Interleaved) {
    auto vb = store->getVBuckets().getBucket(vbid);
    auto& manager = *vb->checkpointManager;

    ASSERT_EQ(1, manager.getNumCheckpoints());
    EXPECT_EQ(1, manager.getNumItems()); // cs
    ASSERT_EQ(1, manager.getNumOpenChkItems()); // cs
    ASSERT_EQ(2, manager.getHighSeqno()); // 2 create-coll processed at SetUp

    ASSERT_EQ(1, manager.getNumCursors());
    const auto pos = *CheckpointCursorIntrospector::getCurrentPos(
            *manager.getPersistenceCursor());
    ASSERT_EQ(queue_op::empty, pos->getOperation());

    const auto keyNonHistorical =
            makeStoredDocKey("key", CollectionEntry::fruit);
    const auto keyHistorical =
            makeStoredDocKey("key", CollectionEntry::historical);
    const auto value = "value";

    // history=false
    store_item(vbid, keyNonHistorical, value);
    EXPECT_EQ(1, manager.getNumCheckpoints());
    EXPECT_EQ(2, manager.getNumItems()); // [cs mut)
    EXPECT_EQ(2, manager.getNumOpenChkItems()); // cs + 1x mut
    EXPECT_EQ(3, manager.getHighSeqno());

    // history=true, but keyHistorical not in the checkpoint index, so no need
    // to dedup anything yet
    store_item(vbid, keyHistorical, value);
    EXPECT_EQ(1, manager.getNumCheckpoints());
    EXPECT_EQ(3, manager.getNumItems()); // [cs mutV mutF)
    EXPECT_EQ(3, manager.getNumOpenChkItems()); // cs + 2x mut
    EXPECT_EQ(4, manager.getHighSeqno());

    // history=false, keyNonHistorical in the index, deduped
    store_item(vbid, keyNonHistorical, value);
    EXPECT_EQ(1, manager.getNumCheckpoints());
    EXPECT_EQ(3, manager.getNumItems()); // [cs x mutF mutV)
    EXPECT_EQ(3, manager.getNumOpenChkItems()); // cs + 2x mut
    EXPECT_EQ(5, manager.getHighSeqno());

    // history=true, keyHistorical in the index, dedup
    store_item(vbid, keyHistorical, value);
    EXPECT_EQ(2, manager.getNumCheckpoints());
    EXPECT_EQ(6, manager.getNumItems()); // [cs x mutF mutV ce] [cs mutF)
    EXPECT_EQ(2, manager.getNumOpenChkItems()); // cs + 1x mut
    EXPECT_EQ(6, manager.getHighSeqno());

    // history=false, keyNonHistorical could be dedup but it doesn't, as now we
    // queue the new mutation for it into a different checkpoint
    store_item(vbid, keyNonHistorical, value);
    EXPECT_EQ(2, manager.getNumCheckpoints());
    EXPECT_EQ(7, manager.getNumItems()); // [cs x mutF mutV ce] [cs mutF mutV)
    EXPECT_EQ(3, manager.getNumOpenChkItems()); // cs + 2x mut
    EXPECT_EQ(7, manager.getHighSeqno());
}

TEST_F(CDCCheckpointTest, DuplicateItemWhenPreviousExpelled) {
    auto vb = store->getVBuckets().getBucket(vbid);
    auto& manager = *vb->checkpointManager;

    // State:
    //
    // [cs)
    ASSERT_EQ(1, manager.getNumCheckpoints());
    EXPECT_EQ(1, manager.getNumItems()); // cs
    ASSERT_EQ(1, manager.getNumOpenChkItems());
    ASSERT_EQ(2, manager.getHighSeqno()); // 2 create-coll processed at SetUp

    // The persistence cursor is at the begin of the single open checkpoint.
    ASSERT_EQ(1, manager.getNumCursors());
    auto pos = *CheckpointCursorIntrospector::getCurrentPos(
            *manager.getPersistenceCursor());
    ASSERT_EQ(queue_op::empty, pos->getOperation());

    const auto keyA = makeStoredDocKey("keyA", CollectionEntry::historical);
    const auto value = "value";
    store_item(vbid, keyA, value);
    // State:
    //
    // [cs m(A):3)
    EXPECT_EQ(1, manager.getNumCheckpoints());
    EXPECT_EQ(2, manager.getNumItems());
    EXPECT_EQ(2, manager.getNumOpenChkItems()); // cs, mut
    EXPECT_EQ(3, manager.getHighSeqno());

    const auto keyB = makeStoredDocKey("keyB", CollectionEntry::historical);
    store_item(vbid, keyB, value);
    // State:
    //
    // [cs m(A):3 m(B):4) )
    EXPECT_EQ(1, manager.getNumCheckpoints());
    EXPECT_EQ(3, manager.getNumItems());
    EXPECT_EQ(3, manager.getNumOpenChkItems()); // cs, mut, mut
    EXPECT_EQ(4, manager.getHighSeqno());

    flushVBucket(vbid);
    pos = *CheckpointCursorIntrospector::getCurrentPos(
            *manager.getPersistenceCursor());
    ASSERT_EQ(queue_op::mutation, pos->getOperation());
    ASSERT_EQ(4, pos->getBySeqno());
    // State:
    //
    // [cs m(A):3 m(B):4) )
    //            ^

    const auto keyC = makeStoredDocKey("keyC", CollectionEntry::historical);
    store_item(vbid, keyC, value);
    // State:
    //
    // [cs m(A):3 m(B):4) m(C):5) )
    //            ^
    EXPECT_EQ(1, manager.getNumCheckpoints());
    EXPECT_EQ(4, manager.getNumItems());
    EXPECT_EQ(4, manager.getNumOpenChkItems()); // cs, mut, mut, mut
    EXPECT_EQ(5, manager.getHighSeqno());

    const auto expelRes = manager.expelUnreferencedCheckpointItems();
    ASSERT_EQ(2, expelRes.count); // Note: We do expel items pointed by cursors
    // State:
    //
    // [cs x m(C):5) )
    //       ^
    EXPECT_EQ(1, manager.getNumCheckpoints());
    EXPECT_EQ(2, manager.getNumItems());
    EXPECT_EQ(2, manager.getNumOpenChkItems());
    EXPECT_EQ(5, manager.getHighSeqno());

    // Core test: New mutation for keyA MUST be queued into a new checkpoint
    const auto ckptId = manager.getOpenCheckpointId();
    store_item(vbid, keyA, value);
    // State:
    //
    // [cs x m(C):5) ce] [cs m(A):6) )
    //       ^
    EXPECT_EQ(2, manager.getNumCheckpoints());
    EXPECT_EQ(5, manager.getNumItems());
    EXPECT_EQ(2, manager.getNumOpenChkItems());
    EXPECT_EQ(6, manager.getHighSeqno());
    EXPECT_GT(manager.getOpenCheckpointId(), ckptId);
}

<<<<<<< HEAD
TEST_P(CheckpointTest, getNumItemsForCursor) {
    auto items = manager->getNumItemsForCursor(*cursor);
    EXPECT_EQ(1, items);

    for (int i = 0; i < 5; i++) {
        queueNewItem("k");
        items++;
        EXPECT_EQ(items, manager->getNumItemsForCursor(*cursor));
        manager->createNewCheckpoint();
        items += 2; // +cp-end, +cp-start
        EXPECT_EQ(items, manager->getNumItemsForCursor(*cursor));
    }

    // Put a new cursor in the middle
    auto cursor2 =
            manager->registerCursorBySeqno("test-cursor",
                                           1002, // next seqno is 1003
                                           CheckpointCursor::Droppable::Yes)
                    .takeCursor();

    // Ahead of the cursor are 10 "items"
    // cp3 cs.start, 1003, cs.end
    // cp4 cs.start, 1004, cs.end
    // cp5 cs.start, 1005, cs.end
    // cp6 cs.start
    EXPECT_EQ(10, manager->getNumItemsForCursor(*cursor2.lock()));
    std::vector<queued_item> vec;
    auto result = manager->getItemsForCursor(
            *cursor2.lock(), vec, 1, std::numeric_limits<size_t>::max());
    EXPECT_EQ(3, vec.size()); // cs.start, 1003,  cs.end
    EXPECT_EQ(7, manager->getNumItemsForCursor(*cursor2.lock()));

    EXPECT_EQ(items, manager->getNumItemsForCursor(*cursor));

    queueNewItem("k");
    EXPECT_EQ(8, manager->getNumItemsForCursor(*cursor2.lock()));

    EXPECT_EQ(1 + items, manager->getNumItemsForCursor(*cursor));
}

=======
>>>>>>> face0468
class CheckpointTestDedup : public CheckpointTest {
public:
    void SetUp() override {
        CheckpointTest::SetUp();

        // 1 closed checkpoint and one open checkpoint
        queueNewItem("k1"); // 1001
        queueNewItem("k2"); // 1002
        manager->createNewCheckpoint();
        queueNewItem("k1"); // 1003
        queueNewItem("k2"); // 1004
        queueNewItem("k3"); // 1005

        // c1 in closed checkpoint
<<<<<<< HEAD
        c1 = manager->registerCursorBySeqno(
                            "c1", 1001, CheckpointCursor::Droppable::Yes)
                     .takeCursor();

        // c2 and c3 at different positions in the open checkpoint
        c2 = manager->registerCursorBySeqno(
                            "c2", 1002, CheckpointCursor::Droppable::Yes)
                     .takeCursor();

        c3 = manager->registerCursorBySeqno(
                            "c3", 1004, CheckpointCursor::Droppable::Yes)
                     .takeCursor();

=======
        auto cr1 = manager->registerCursorBySeqno(
                "c1", 1001, CheckpointCursor::Droppable::Yes);
        c1 = cr1.takeCursor();
        // c2 and c3 at different positions in the open checkpoint
        auto cr2 = manager->registerCursorBySeqno(
                "c2", 1002, CheckpointCursor::Droppable::Yes);
        c2 = cr2.takeCursor();
        auto cr3 = manager->registerCursorBySeqno(
                "c3", 1004, CheckpointCursor::Droppable::Yes);
        c3 = cr3.takeCursor();
>>>>>>> face0468
        if (persistent()) {
            // CS + k1 + k2 + CE + CS + k1 + k2 + k3
            EXPECT_EQ(initialPCurItems, manager->getNumItemsForPersistence());
        }
        // k2 + CE + CS + k1 + k2 + k3
<<<<<<< HEAD
        EXPECT_EQ(initialC1Items, manager->getNumItemsForCursor(*c1.lock()));
        // CS + k1 + k2 + k3
        EXPECT_EQ(initialC2Items, manager->getNumItemsForCursor(*c2.lock()));
        // k3
        EXPECT_EQ(initialC3Items, manager->getNumItemsForCursor(*c3.lock()));
=======
        EXPECT_EQ(initialC1Items,
                  manager->getNumItemsForCursor(*c1.lock().get()));
        // CS + k1 + k2 + k3
        EXPECT_EQ(initialC2Items,
                  manager->getNumItemsForCursor(*c2.lock().get()));
        // k3
        EXPECT_EQ(initialC3Items,
                  manager->getNumItemsForCursor(*c3.lock().get()));
>>>>>>> face0468
    }

    void setupExpel() {
        if (persistent()) {
            std::vector<queued_item> items;
            manager->getItemsForPersistence(items,
                                            std::numeric_limits<size_t>::max(),
                                            std::numeric_limits<size_t>::max());
            EXPECT_EQ(initialPCurItems, items.size());
        }

        {
            std::vector<queued_item> items;
<<<<<<< HEAD
            manager->getItemsForCursor(*c1.lock(),
=======
            manager->getItemsForCursor(*c1.lock().get(),
>>>>>>> face0468
                                       items,
                                       std::numeric_limits<size_t>::max(),
                                       std::numeric_limits<size_t>::max());
            EXPECT_EQ(initialC1Items, items.size());
        }

        {
            std::vector<queued_item> items;
<<<<<<< HEAD
            manager->getItemsForCursor(*c2.lock(),
=======
            manager->getItemsForCursor(*c2.lock().get(),
>>>>>>> face0468
                                       items,
                                       std::numeric_limits<size_t>::max(),
                                       std::numeric_limits<size_t>::max());
            EXPECT_EQ(initialC2Items, items.size());
        }

        {
            std::vector<queued_item> items;
<<<<<<< HEAD
            manager->getItemsForCursor(*c3.lock(),
=======
            manager->getItemsForCursor(*c3.lock().get(),
>>>>>>> face0468
                                       items,
                                       std::numeric_limits<size_t>::max(),
                                       std::numeric_limits<size_t>::max());
            EXPECT_EQ(initialC3Items, items.size());
        }

        // No items for any cursor
        EXPECT_EQ(0, manager->getNumItemsForPersistence());
<<<<<<< HEAD
        EXPECT_EQ(0, manager->getNumItemsForCursor(*c1.lock()));
        EXPECT_EQ(0, manager->getNumItemsForCursor(*c2.lock()));
        EXPECT_EQ(0, manager->getNumItemsForCursor(*c3.lock()));
=======
        EXPECT_EQ(0, manager->getNumItemsForCursor(*c1.lock().get()));
        EXPECT_EQ(0, manager->getNumItemsForCursor(*c2.lock().get()));
        EXPECT_EQ(0, manager->getNumItemsForCursor(*c3.lock().get()));
>>>>>>> face0468
        manager->maybeCreateNewCheckpoint();
    }
    Cursor c1, c2, c3;
    const size_t initialC1Items = 6;
    const size_t initialC2Items = 4;
    const size_t initialC3Items = 1;
    const size_t initialPCurItems = 8;
};

TEST_P(CheckpointTestDedup, dedupK1) {
    // Dedup k1
    // replaces k1@1003 -> k1@1006
    // As dedup processes cursors c3 cursor has already processed k1 and must
    // count an extra item. c3 cursor has it's item-remaining offset adjusted
    // All other cursors see no change in number of available items as dedup k1
    // is ahead of them
    queueNewItem("k1");

    // CS + k1 + k2 + CE + CS + k2 + k3 + k1
    EXPECT_EQ(initialPCurItems, manager->getNumItemsForPersistence());

    // k2 + CE + CS + k2 + k3 + k1
<<<<<<< HEAD
    EXPECT_EQ(initialC1Items, manager->getNumItemsForCursor(*c1.lock()));
    // CS + k2 + k3 + k1
    EXPECT_EQ(initialC2Items, manager->getNumItemsForCursor(*c2.lock()));
    // k3 + k1
    EXPECT_EQ(initialC3Items + 1, manager->getNumItemsForCursor(*c3.lock()));
=======
    EXPECT_EQ(initialC1Items, manager->getNumItemsForCursor(*c1.lock().get()));
    // CS + k2 + k3 + k1
    EXPECT_EQ(initialC2Items, manager->getNumItemsForCursor(*c2.lock().get()));
    // k3 + k1
    EXPECT_EQ(initialC3Items + 1,
              manager->getNumItemsForCursor(*c3.lock().get()));
>>>>>>> face0468
}

TEST_P(CheckpointTestDedup, dedupK2) {
    // Dedup k2
    // replaces k2@1004 -> k2@1006
    // This hits a case in dedup cursor processing where a cursor is on the
    // deduplicated item. Checkpoint::queueDirty will decrement the cursor. c3
    // is decremented and now accounts the "new" item. All other cusors see no
    // change.
    queueNewItem("k2"); // replaces k2@1004 -> k2@1006

    // CS + k1 + k2 + CE + CS + k1 + k3 + k2
    EXPECT_EQ(initialPCurItems, manager->getNumItemsForPersistence());

    // k2 + CE + CS + k1 + k3 + k2
<<<<<<< HEAD
    EXPECT_EQ(initialC1Items, manager->getNumItemsForCursor(*c1.lock()));
    // CS + k1 + k3 + k2
    EXPECT_EQ(initialC2Items, manager->getNumItemsForCursor(*c2.lock()));
    // k3 + k2
    EXPECT_EQ(initialC3Items + 1, manager->getNumItemsForCursor(*c3.lock()));
=======
    EXPECT_EQ(initialC1Items, manager->getNumItemsForCursor(*c1.lock().get()));
    // CS + k1 + k3 + k2
    EXPECT_EQ(initialC2Items, manager->getNumItemsForCursor(*c2.lock().get()));
    // k3 + k2
    EXPECT_EQ(initialC3Items + 1,
              manager->getNumItemsForCursor(*c3.lock().get()));
>>>>>>> face0468
}

TEST_P(CheckpointTestDedup, dedupK3) {
    // Dedup k3
    // replaces k3@1005 -> k3@1006
    // No change to any cursor, replacing k3 which is ahead of all cursors makes
    // no change to the items remaining.
    queueNewItem("k3");

    // CS + k1 + k2 + CE + CS + k1 + k2 + k3
    EXPECT_EQ(initialPCurItems, manager->getNumItemsForPersistence());

    // k2 + CE + CS + k1 + k2 + k3
<<<<<<< HEAD
    EXPECT_EQ(initialC1Items, manager->getNumItemsForCursor(*c1.lock()));
    // CS + k1 + k2 + k3
    EXPECT_EQ(initialC2Items, manager->getNumItemsForCursor(*c2.lock()));
    // k3
    EXPECT_EQ(initialC3Items, manager->getNumItemsForCursor(*c3.lock()));
=======
    EXPECT_EQ(initialC1Items, manager->getNumItemsForCursor(*c1.lock().get()));
    // CS + k1 + k2 + k3
    EXPECT_EQ(initialC2Items, manager->getNumItemsForCursor(*c2.lock().get()));
    // k3
    EXPECT_EQ(initialC3Items, manager->getNumItemsForCursor(*c3.lock().get()));
>>>>>>> face0468
}

TEST_P(CheckpointTestDedup, expelAndDedupK1) {
    setupExpel();
    manager->expelUnreferencedCheckpointItems();

    // k1 was in the checkpoint (but expelled). Dedup processing detects this
    // case and we must treat k1 like a new item, all cursors now count it.
    queueNewItem("k1"); // replaces k3@1005 -> k3@1006

    // All see 1 item, k1
    EXPECT_EQ(1, manager->getNumItemsForPersistence());

<<<<<<< HEAD
    EXPECT_EQ(1, manager->getNumItemsForCursor(*c1.lock()));
    EXPECT_EQ(1, manager->getNumItemsForCursor(*c2.lock()));
    EXPECT_EQ(1, manager->getNumItemsForCursor(*c3.lock()));
=======
    EXPECT_EQ(1, manager->getNumItemsForCursor(*c1.lock().get()));
    EXPECT_EQ(1, manager->getNumItemsForCursor(*c2.lock().get()));
    EXPECT_EQ(1, manager->getNumItemsForCursor(*c3.lock().get()));
>>>>>>> face0468
}

// test is hits the case of dedupK1 but for all cursors
TEST_P(CheckpointTestDedup, dedupK1AfterAllVisited) {
    setupExpel(); // this will move all cursors to end

    // Test just ensures all cursors see the new k1
    queueNewItem("k1");

    // All see 1 item, k1
    EXPECT_EQ(1, manager->getNumItemsForPersistence());
<<<<<<< HEAD
    EXPECT_EQ(1, manager->getNumItemsForCursor(*c1.lock()));
    EXPECT_EQ(1, manager->getNumItemsForCursor(*c2.lock()));
    EXPECT_EQ(1, manager->getNumItemsForCursor(*c3.lock()));
=======
    EXPECT_EQ(1, manager->getNumItemsForCursor(*c1.lock().get()));
    EXPECT_EQ(1, manager->getNumItemsForCursor(*c2.lock().get()));
    EXPECT_EQ(1, manager->getNumItemsForCursor(*c3.lock().get()));
>>>>>>> face0468
}

INSTANTIATE_TEST_SUITE_P(
        CheckpointTestDedup,
        CheckpointTestDedup,
        ::testing::Combine(
                ::testing::Values(VBucketTestBase::VBType::Persistent),
                ::testing::Values(EvictionPolicy::Full)),
        VBucketTest::PrintToStringParamName);<|MERGE_RESOLUTION|>--- conflicted
+++ resolved
@@ -710,9 +710,9 @@
     manager->createNewCheckpoint();
     EXPECT_EQ(openId + 1, manager->getOpenCheckpointId());
 
-    /* Get items for persistence cursor, cs is available */
-    EXPECT_EQ(1, manager->getNumItemsForCursor(*cursor));
-
+    /* Get items for persistence cursor */
+    EXPECT_EQ(1, manager->getNumItemsForCursor(*cursor))
+            << "Expected to have just the checkpoint_start item for cursor";
     items.clear();
     result = manager->getItemsForCursor(
             *cursor, items, 9999, std::numeric_limits<size_t>::max());
@@ -2516,7 +2516,7 @@
 
     for (const auto* c : cursors) {
         ASSERT_NE(nullptr, c);
-        // cs is available
+        // cs
         ASSERT_EQ(1, manager->getNumItemsForCursor(*c));
         ASSERT_EQ(0, c->getDistance());
     }
@@ -2566,7 +2566,6 @@
             manager2->getCheckpointList().front()->getNumCursorsInCheckpoint());
     for (const auto* c : cursors) {
         EXPECT_EQ(1, manager2->getNumItemsForCursor(*c));
-        EXPECT_EQ(queue_op::empty, (*c->getPos())->getOperation());
         EXPECT_EQ(0, c->getDistance());
     }
 }
@@ -2794,14 +2793,6 @@
     EXPECT_EQ(queue_op::checkpoint_start, pos->getOperation());
     EXPECT_EQ(1001, pos->getBySeqno());
 
-    auto cursor2 = manager->registerCursorBySeqno(
-            "MB-62961", 1002, CheckpointCursor::Droppable::Yes);
-    EXPECT_EQ(1003, cursor2.nextSeqno);
-    EXPECT_FALSE(cursor2.tryBackfill) << *manager;
-    // cs + mutation
-    EXPECT_EQ(2,
-              manager->getNumItemsForCursor(*cursor2.takeCursor().lock().get()))
-            << *manager;
     // Add another item which has been expelled.
     // Should not find the duplicate and so will re-add.
     EXPECT_TRUE(this->queueNewItem("key0"));
@@ -5437,7 +5428,6 @@
     EXPECT_GT(manager.getOpenCheckpointId(), ckptId);
 }
 
-<<<<<<< HEAD
 TEST_P(CheckpointTest, getNumItemsForCursor) {
     auto items = manager->getNumItemsForCursor(*cursor);
     EXPECT_EQ(1, items);
@@ -5478,8 +5468,6 @@
     EXPECT_EQ(1 + items, manager->getNumItemsForCursor(*cursor));
 }
 
-=======
->>>>>>> face0468
 class CheckpointTestDedup : public CheckpointTest {
 public:
     void SetUp() override {
@@ -5494,7 +5482,6 @@
         queueNewItem("k3"); // 1005
 
         // c1 in closed checkpoint
-<<<<<<< HEAD
         c1 = manager->registerCursorBySeqno(
                             "c1", 1001, CheckpointCursor::Droppable::Yes)
                      .takeCursor();
@@ -5508,39 +5495,16 @@
                             "c3", 1004, CheckpointCursor::Droppable::Yes)
                      .takeCursor();
 
-=======
-        auto cr1 = manager->registerCursorBySeqno(
-                "c1", 1001, CheckpointCursor::Droppable::Yes);
-        c1 = cr1.takeCursor();
-        // c2 and c3 at different positions in the open checkpoint
-        auto cr2 = manager->registerCursorBySeqno(
-                "c2", 1002, CheckpointCursor::Droppable::Yes);
-        c2 = cr2.takeCursor();
-        auto cr3 = manager->registerCursorBySeqno(
-                "c3", 1004, CheckpointCursor::Droppable::Yes);
-        c3 = cr3.takeCursor();
->>>>>>> face0468
         if (persistent()) {
             // CS + k1 + k2 + CE + CS + k1 + k2 + k3
             EXPECT_EQ(initialPCurItems, manager->getNumItemsForPersistence());
         }
         // k2 + CE + CS + k1 + k2 + k3
-<<<<<<< HEAD
         EXPECT_EQ(initialC1Items, manager->getNumItemsForCursor(*c1.lock()));
         // CS + k1 + k2 + k3
         EXPECT_EQ(initialC2Items, manager->getNumItemsForCursor(*c2.lock()));
         // k3
         EXPECT_EQ(initialC3Items, manager->getNumItemsForCursor(*c3.lock()));
-=======
-        EXPECT_EQ(initialC1Items,
-                  manager->getNumItemsForCursor(*c1.lock().get()));
-        // CS + k1 + k2 + k3
-        EXPECT_EQ(initialC2Items,
-                  manager->getNumItemsForCursor(*c2.lock().get()));
-        // k3
-        EXPECT_EQ(initialC3Items,
-                  manager->getNumItemsForCursor(*c3.lock().get()));
->>>>>>> face0468
     }
 
     void setupExpel() {
@@ -5554,11 +5518,7 @@
 
         {
             std::vector<queued_item> items;
-<<<<<<< HEAD
             manager->getItemsForCursor(*c1.lock(),
-=======
-            manager->getItemsForCursor(*c1.lock().get(),
->>>>>>> face0468
                                        items,
                                        std::numeric_limits<size_t>::max(),
                                        std::numeric_limits<size_t>::max());
@@ -5567,11 +5527,7 @@
 
         {
             std::vector<queued_item> items;
-<<<<<<< HEAD
             manager->getItemsForCursor(*c2.lock(),
-=======
-            manager->getItemsForCursor(*c2.lock().get(),
->>>>>>> face0468
                                        items,
                                        std::numeric_limits<size_t>::max(),
                                        std::numeric_limits<size_t>::max());
@@ -5580,11 +5536,7 @@
 
         {
             std::vector<queued_item> items;
-<<<<<<< HEAD
             manager->getItemsForCursor(*c3.lock(),
-=======
-            manager->getItemsForCursor(*c3.lock().get(),
->>>>>>> face0468
                                        items,
                                        std::numeric_limits<size_t>::max(),
                                        std::numeric_limits<size_t>::max());
@@ -5593,15 +5545,9 @@
 
         // No items for any cursor
         EXPECT_EQ(0, manager->getNumItemsForPersistence());
-<<<<<<< HEAD
         EXPECT_EQ(0, manager->getNumItemsForCursor(*c1.lock()));
         EXPECT_EQ(0, manager->getNumItemsForCursor(*c2.lock()));
         EXPECT_EQ(0, manager->getNumItemsForCursor(*c3.lock()));
-=======
-        EXPECT_EQ(0, manager->getNumItemsForCursor(*c1.lock().get()));
-        EXPECT_EQ(0, manager->getNumItemsForCursor(*c2.lock().get()));
-        EXPECT_EQ(0, manager->getNumItemsForCursor(*c3.lock().get()));
->>>>>>> face0468
         manager->maybeCreateNewCheckpoint();
     }
     Cursor c1, c2, c3;
@@ -5624,20 +5570,11 @@
     EXPECT_EQ(initialPCurItems, manager->getNumItemsForPersistence());
 
     // k2 + CE + CS + k2 + k3 + k1
-<<<<<<< HEAD
     EXPECT_EQ(initialC1Items, manager->getNumItemsForCursor(*c1.lock()));
     // CS + k2 + k3 + k1
     EXPECT_EQ(initialC2Items, manager->getNumItemsForCursor(*c2.lock()));
     // k3 + k1
     EXPECT_EQ(initialC3Items + 1, manager->getNumItemsForCursor(*c3.lock()));
-=======
-    EXPECT_EQ(initialC1Items, manager->getNumItemsForCursor(*c1.lock().get()));
-    // CS + k2 + k3 + k1
-    EXPECT_EQ(initialC2Items, manager->getNumItemsForCursor(*c2.lock().get()));
-    // k3 + k1
-    EXPECT_EQ(initialC3Items + 1,
-              manager->getNumItemsForCursor(*c3.lock().get()));
->>>>>>> face0468
 }
 
 TEST_P(CheckpointTestDedup, dedupK2) {
@@ -5653,20 +5590,11 @@
     EXPECT_EQ(initialPCurItems, manager->getNumItemsForPersistence());
 
     // k2 + CE + CS + k1 + k3 + k2
-<<<<<<< HEAD
     EXPECT_EQ(initialC1Items, manager->getNumItemsForCursor(*c1.lock()));
     // CS + k1 + k3 + k2
     EXPECT_EQ(initialC2Items, manager->getNumItemsForCursor(*c2.lock()));
     // k3 + k2
     EXPECT_EQ(initialC3Items + 1, manager->getNumItemsForCursor(*c3.lock()));
-=======
-    EXPECT_EQ(initialC1Items, manager->getNumItemsForCursor(*c1.lock().get()));
-    // CS + k1 + k3 + k2
-    EXPECT_EQ(initialC2Items, manager->getNumItemsForCursor(*c2.lock().get()));
-    // k3 + k2
-    EXPECT_EQ(initialC3Items + 1,
-              manager->getNumItemsForCursor(*c3.lock().get()));
->>>>>>> face0468
 }
 
 TEST_P(CheckpointTestDedup, dedupK3) {
@@ -5680,19 +5608,11 @@
     EXPECT_EQ(initialPCurItems, manager->getNumItemsForPersistence());
 
     // k2 + CE + CS + k1 + k2 + k3
-<<<<<<< HEAD
     EXPECT_EQ(initialC1Items, manager->getNumItemsForCursor(*c1.lock()));
     // CS + k1 + k2 + k3
     EXPECT_EQ(initialC2Items, manager->getNumItemsForCursor(*c2.lock()));
     // k3
     EXPECT_EQ(initialC3Items, manager->getNumItemsForCursor(*c3.lock()));
-=======
-    EXPECT_EQ(initialC1Items, manager->getNumItemsForCursor(*c1.lock().get()));
-    // CS + k1 + k2 + k3
-    EXPECT_EQ(initialC2Items, manager->getNumItemsForCursor(*c2.lock().get()));
-    // k3
-    EXPECT_EQ(initialC3Items, manager->getNumItemsForCursor(*c3.lock().get()));
->>>>>>> face0468
 }
 
 TEST_P(CheckpointTestDedup, expelAndDedupK1) {
@@ -5706,15 +5626,9 @@
     // All see 1 item, k1
     EXPECT_EQ(1, manager->getNumItemsForPersistence());
 
-<<<<<<< HEAD
     EXPECT_EQ(1, manager->getNumItemsForCursor(*c1.lock()));
     EXPECT_EQ(1, manager->getNumItemsForCursor(*c2.lock()));
     EXPECT_EQ(1, manager->getNumItemsForCursor(*c3.lock()));
-=======
-    EXPECT_EQ(1, manager->getNumItemsForCursor(*c1.lock().get()));
-    EXPECT_EQ(1, manager->getNumItemsForCursor(*c2.lock().get()));
-    EXPECT_EQ(1, manager->getNumItemsForCursor(*c3.lock().get()));
->>>>>>> face0468
 }
 
 // test is hits the case of dedupK1 but for all cursors
@@ -5726,15 +5640,9 @@
 
     // All see 1 item, k1
     EXPECT_EQ(1, manager->getNumItemsForPersistence());
-<<<<<<< HEAD
     EXPECT_EQ(1, manager->getNumItemsForCursor(*c1.lock()));
     EXPECT_EQ(1, manager->getNumItemsForCursor(*c2.lock()));
     EXPECT_EQ(1, manager->getNumItemsForCursor(*c3.lock()));
-=======
-    EXPECT_EQ(1, manager->getNumItemsForCursor(*c1.lock().get()));
-    EXPECT_EQ(1, manager->getNumItemsForCursor(*c2.lock().get()));
-    EXPECT_EQ(1, manager->getNumItemsForCursor(*c3.lock().get()));
->>>>>>> face0468
 }
 
 INSTANTIATE_TEST_SUITE_P(

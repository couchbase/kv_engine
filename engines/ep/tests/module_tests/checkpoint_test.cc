/* -*- Mode: C++; tab-width: 4; c-basic-offset: 4; indent-tabs-mode: nil -*- */
/*
 *     Copyright 2011-Present Couchbase, Inc.
 *
 *   Use of this software is governed by the Business Source License included
 *   in the file licenses/BSL-Couchbase.txt.  As of the Change Date specified
 *   in that file, in accordance with the Business Source License, use of this
 *   software will be governed by the Apache License, Version 2.0, included in
 *   the file licenses/APL2.txt.
 */

#include "checkpoint_test.h"
#include "checkpoint_test_impl.h"

#include "../mock/mock_checkpoint_manager.h"
#include "../mock/mock_dcp_consumer.h"
#include "../mock/mock_dcp_producer.h"
#include "../mock/mock_stream.h"
#include "../mock/mock_synchronous_ep_engine.h"
#include "checkpoint.h"
#include "checkpoint_manager.h"
#include "checkpoint_remover.h"
#include "checkpoint_utils.h"
#include "dcp/response.h"
#include "dcp_utils.h"
#include "ep_types.h"
#include "ep_vb.h"
#include "failover-table.h"
#include "kv_bucket.h"
#include "programs/engine_testapp/mock_server.h"
#include "tests/module_tests/test_helpers.h"
#include "vbucket.h"
#include <folly/portability/GMock.h>
#include <folly/portability/GTest.h>
#include <utilities/test_manifest.h>
#include <thread>

#define DCP_CURSOR_PREFIX "dcp-client-"

void CheckpointTest::SetUp() {
    config.setCheckpointMaxSize(std::numeric_limits<size_t>::max());
    checkpoint_config = std::make_unique<CheckpointConfig>(config);
    VBucketTest::SetUp();
    createManager();
}

void CheckpointTest::TearDown() {
    VBucketTest::TearDown();
}

void CheckpointTest::createManager(int64_t lastSeqno) {
    ASSERT_TRUE(vbucket);
    ASSERT_TRUE(checkpoint_config);
    range = {static_cast<uint64_t>(lastSeqno),
             static_cast<uint64_t>(lastSeqno)};
    vbucket->checkpointManager = std::make_unique<MockCheckpointManager>(
            global_stats,
            *vbucket,
            *checkpoint_config,
            lastSeqno,
            range.getStart(),
            range.getEnd(),
            lastSeqno, // setting maxVisibleSeqno to equal lastSeqno
            0, // lastPrepareSeqno
            /*flusher callback*/ nullptr);

    ASSERT_TRUE(vbucket);
    manager = static_cast<MockCheckpointManager*>(
            vbucket->checkpointManager.get());
    ASSERT_TRUE(manager);

    // Set the proper test cursor
    if (persistent()) {
        cursor = manager->getPersistenceCursor();
    } else {
        cursor =
                manager->registerCursorBySeqno("test_cursor",
                                               0,
                                               CheckpointCursor::Droppable::Yes)
                        .takeCursor()
                        .lock()
                        .get();
    }
    ASSERT_TRUE(cursor);

    ASSERT_EQ(1, manager->getNumOfCursors());
    ASSERT_EQ(1, manager->getNumOpenChkItems());
    ASSERT_EQ(1, manager->getNumCheckpoints());
    ASSERT_EQ(1, manager->getNumItemsForCursor(*cursor));
}

void CheckpointTest::resetManager() {
    manager = nullptr;
    vbucket->checkpointManager.reset();
}

bool CheckpointTest::queueNewItem(const std::string& key) {
    queued_item qi{new Item(makeStoredDocKey(key),
                            this->vbucket->getId(),
                            queue_op::mutation,
                            /*revSeq*/ 0,
                            /*bySeq*/ 0)};
    qi->setQueuedTime(std::chrono::steady_clock::now());
    return manager->queueDirty(qi,
                               GenerateBySeqno::Yes,
                               GenerateCas::Yes,
                               /*preLinkDocCtx*/ nullptr);
}

bool CheckpointTest::queueNewCDCItem(const std::string& key) {
    queued_item qi{new Item(makeStoredDocKey(key),
                            this->vbucket->getId(),
                            queue_op::mutation,
                            /*revSeq*/ 0,
                            /*bySeq*/ 0)};
    qi->setQueuedTime(std::chrono::steady_clock::now());
    qi->setCanDeduplicate(CanDeduplicate::No);
    return manager->queueDirty(qi,
                               GenerateBySeqno::Yes,
                               GenerateCas::Yes,
                               /*preLinkDocCtx*/ nullptr);
}

bool CheckpointTest::queueReplicatedItem(const std::string& key,
                                         int64_t seqno) {
    queued_item qi{new Item(makeStoredDocKey(key),
                            this->vbucket->getId(),
                            queue_op::mutation,
                            /*revSeq*/ 0,
                            seqno)};
    qi->setCas(1);
    return manager->queueDirty(qi,
                               GenerateBySeqno::No,
                               GenerateCas::No,
                               /*preLinkDocCtx*/ nullptr);
}

void CheckpointTest::advanceCursorToEndOfCheckpoints() {
    // Move the cursor past the empty checkpoint
    std::vector<queued_item> items;
    Expects(cursor);
    manager->getItemsForCursor(*cursor,
                               items,
                               std::numeric_limits<size_t>::max(),
                               std::numeric_limits<size_t>::max());
}

void ReplicaCheckpointTest::SetUp() {
    CheckpointTest::SetUp();
    // Move the cursor past the empty checkpoint
    advanceCursorToEndOfCheckpoints();
}

// Sanity check test fixture
TEST_P(CheckpointTest, CheckFixture) {
    // Initially have a single cursor (persistence).
    EXPECT_EQ(1, this->manager->getNumOfCursors());
    // cs item
    EXPECT_EQ(1, manager->getNumOpenChkItems());
    EXPECT_EQ(1, manager->getNumItemsForCursor(*cursor));

    // Check that the items fetched matches the number we were told to expect.
    std::vector<queued_item> items;
    auto result = manager->getItemsForCursor(
            *cursor, items, 9999, std::numeric_limits<size_t>::max());
    ASSERT_EQ(1, result.ranges.size());
    EXPECT_EQ(1000, result.ranges.front().getStart());
    EXPECT_EQ(1000, result.ranges.front().getEnd());
    EXPECT_EQ(1, items.size());
    EXPECT_EQ(queue_op::checkpoint_start, items.at(0)->getOperation());
}

// Basic test of a single, open checkpoint.
TEST_P(CheckpointTest, OneOpenCkpt) {
    // Queue a set operation.
    queued_item qi(new Item(makeStoredDocKey("key1"),
                            this->vbucket->getId(),
                            queue_op::mutation,
                            /*revSeq*/ 20,
                            /*bySeq*/ 0));

    // No set_ops in queue, expect queueDirty to return true (increase
    // persistence queue size).
    EXPECT_TRUE(manager->queueDirty(qi,
                                    GenerateBySeqno::Yes,
                                    GenerateCas::Yes,
                                    /*preLinkDocCtx*/ nullptr));
    EXPECT_EQ(1, this->manager->getNumCheckpoints()); // Single open checkpoint.
    // cs + 1x op_set
    EXPECT_EQ(2, manager->getNumOpenChkItems());
    EXPECT_EQ(1001, qi->getBySeqno());
    EXPECT_EQ(20, qi->getRevSeqno());
    EXPECT_EQ(2, this->manager->getNumItemsForCursor(*cursor));
    EXPECT_EQ(1001, this->manager->getHighSeqno());
    EXPECT_EQ(1001, this->manager->getMaxVisibleSeqno());

    // Adding the same key again shouldn't increase the size.
    queued_item qi2(new Item(makeStoredDocKey("key1"),
                             this->vbucket->getId(),
                             queue_op::mutation,
                             /*revSeq*/ 21,
                             /*bySeq*/ 0));
    EXPECT_FALSE(manager->queueDirty(qi2,
                                     GenerateBySeqno::Yes,
                                     GenerateCas::Yes,
                                     /*preLinkDocCtx*/ nullptr));
    EXPECT_EQ(1, manager->getNumCheckpoints());
    EXPECT_EQ(2, manager->getNumOpenChkItems());
    EXPECT_EQ(1002, qi2->getBySeqno());
    EXPECT_EQ(21, qi2->getRevSeqno());
    EXPECT_EQ(2, this->manager->getNumItemsForCursor(*cursor));
    EXPECT_EQ(1002, this->manager->getHighSeqno());
    EXPECT_EQ(1002, this->manager->getMaxVisibleSeqno());

    // Adding a different key should increase size.
    queued_item qi3(new Item(makeStoredDocKey("key2"),
                             this->vbucket->getId(),
                             queue_op::mutation,
                             /*revSeq*/ 0,
                             /*bySeq*/ 0));
    EXPECT_TRUE(manager->queueDirty(qi3,
                                    GenerateBySeqno::Yes,
                                    GenerateCas::Yes,
                                    /*preLinkDocCtx*/ nullptr));
    EXPECT_EQ(1, this->manager->getNumCheckpoints());
    EXPECT_EQ(3, manager->getNumOpenChkItems());
    EXPECT_EQ(1003, qi3->getBySeqno());
    EXPECT_EQ(0, qi3->getRevSeqno());
    EXPECT_EQ(3, this->manager->getNumItemsForCursor(*cursor));
    EXPECT_EQ(1003, this->manager->getHighSeqno());
    EXPECT_EQ(1003, this->manager->getMaxVisibleSeqno());

    // Check that the items fetched matches the number we were told to expect.
    std::vector<queued_item> items;
    auto result = manager->getItemsForCursor(
            *cursor, items, 9999, std::numeric_limits<size_t>::max());
    EXPECT_EQ(1, result.ranges.size());
    EXPECT_EQ(1000, result.ranges.front().getStart());
    EXPECT_EQ(1003, result.ranges.front().getEnd());
    EXPECT_EQ(3, items.size());
    EXPECT_EQ(1003, result.visibleSeqno);
    EXPECT_FALSE(result.highCompletedSeqno);
    EXPECT_THAT(items,
                testing::ElementsAre(HasOperation(queue_op::checkpoint_start),
                                     HasOperation(queue_op::mutation),
                                     HasOperation(queue_op::mutation)));
}

// Test that enqueuing a single delete works.
TEST_P(CheckpointTest, Delete) {
    // Enqueue a single delete.
    queued_item qi{new Item{makeStoredDocKey("key1"),
                            this->vbucket->getId(),
                            queue_op::mutation,
                            /*revSeq*/ 10,
                            /*byseq*/ 0}};
    qi->setDeleted();
    EXPECT_TRUE(manager->queueDirty(qi,
                                    GenerateBySeqno::Yes,
                                    GenerateCas::Yes,
                                    /*preLinkDocCtx*/ nullptr));

    EXPECT_EQ(1, this->manager->getNumCheckpoints());  // Single open checkpoint.
    EXPECT_EQ(2, manager->getNumOpenChkItems()); // cs + 1x op_del
    EXPECT_EQ(1001, qi->getBySeqno());
    EXPECT_EQ(1001, this->manager->getHighSeqno());
    EXPECT_EQ(1001, this->manager->getMaxVisibleSeqno());
    EXPECT_EQ(10, qi->getRevSeqno());

    // Check that the items fetched matches what was enqueued.
    std::vector<queued_item> items;
    auto result = manager->getItemsForCursor(
            *cursor, items, 9999, std::numeric_limits<size_t>::max());

    EXPECT_EQ(1000, result.ranges.front().getStart());
    EXPECT_EQ(1001, result.ranges.back().getEnd());
    ASSERT_EQ(2, items.size());
    EXPECT_EQ(1001, result.visibleSeqno);
    EXPECT_FALSE(result.highCompletedSeqno);
    EXPECT_THAT(items,
                testing::ElementsAre(HasOperation(queue_op::checkpoint_start),
                                     HasOperation(queue_op::mutation)));
    EXPECT_TRUE(items[1]->isDeleted());
}

// Test with one open and one closed checkpoint.
TEST_P(CheckpointTest, OneOpenOneClosed) {
    // Add some items to the initial (open) checkpoint.
    for (auto i : {1,2}) {
        EXPECT_TRUE(this->queueNewItem("key" + std::to_string(i)));
    }
    EXPECT_EQ(1, this->manager->getNumCheckpoints());
    // cs + 2x op_set
    EXPECT_EQ(3, manager->getNumOpenChkItems());
    const uint64_t ckpt_id1 = this->manager->getOpenCheckpointId();

    // Create a new checkpoint (closing the current open one).
    manager->createNewCheckpoint();
    const uint64_t ckpt_id2 = manager->getOpenCheckpointId();
    EXPECT_EQ(ckpt_id1 + 1, ckpt_id2)
            << "New checkpoint ID should differ from old";
    EXPECT_EQ(1, manager->getNumOpenChkItems()); // just cs

    // Add some items to the newly-opened checkpoint (note same keys as 1st
    // ckpt).
    for (auto ii : {1,2}) {
        EXPECT_TRUE(this->queueNewItem("key" + std::to_string(ii)));
    }
    EXPECT_EQ(2, this->manager->getNumCheckpoints());
    // cs + 2x op_set
    EXPECT_EQ(3, manager->getNumOpenChkItems());

    // Examine the items - should be 2 lots of two keys + meta-items.
    EXPECT_EQ(7, manager->getNumItemsForCursor(*cursor));

    // Check that the items fetched matches the number we were told to expect.
    std::vector<queued_item> items;
    auto result = manager->getItemsForCursor(
            *cursor, items, 9999, std::numeric_limits<size_t>::max());
    EXPECT_EQ(2, result.ranges.size()); // 2 checkpoints returned items
    EXPECT_EQ(1000, result.ranges.front().getStart());
    EXPECT_EQ(1002, result.ranges.front().getEnd());
    EXPECT_EQ(1003, result.ranges.back().getStart());
    EXPECT_EQ(1004, result.ranges.back().getEnd());
    EXPECT_EQ(1002, result.visibleSeqno);
    EXPECT_FALSE(result.highCompletedSeqno);
    EXPECT_EQ(7, items.size());
    EXPECT_THAT(items,
                testing::ElementsAre(HasOperation(queue_op::checkpoint_start),
                                     HasOperation(queue_op::mutation),
                                     HasOperation(queue_op::mutation),
                                     HasOperation(queue_op::checkpoint_end),
                                     HasOperation(queue_op::checkpoint_start),
                                     HasOperation(queue_op::mutation),
                                     HasOperation(queue_op::mutation)));
}

// Test demonstrates some of the basics behaviour of the MB-35003 changes.
// The CheckpointManager methods that return a CursorResult can return multiple
// snapshot ranges if the set of items returns spans multiple snapshots.
// The test also demonstrates a partial snapshot
TEST_P(ReplicaCheckpointTest, getItems_MultipleSnapshots) {
    // 1st Snapshot covers 1001, 1003, but item 1002 de-duped
    this->manager->createSnapshot(1001, 1003, {}, CheckpointType::Memory, 1003);
    EXPECT_TRUE(this->queueReplicatedItem("k1", 1001));
    EXPECT_TRUE(this->queueReplicatedItem("k2", 1003));

    // 2nd Snapshot covers 1004-1006 and all items are received
    // here we pretend that 1005 is hidden
    this->manager->createSnapshot(1004, 1006, {}, CheckpointType::Memory, 1005);

    for (auto i : {1004, 1005, 1006}) {
        EXPECT_TRUE(this->queueReplicatedItem("k" + std::to_string(i), i));
    }

    EXPECT_EQ(2, this->manager->getNumCheckpoints());
    EXPECT_EQ(4, manager->getNumOpenChkItems());
    std::vector<queued_item> items;
    auto cursorResult =
            manager->getItemsForCursor(*cursor,
                                       items,
                                       std::numeric_limits<size_t>::max(),
                                       std::numeric_limits<size_t>::max());
    EXPECT_FALSE(cursorResult.moreAvailable);

    // Expect to see all of the items and two snapshot ranges
    EXPECT_EQ(2, cursorResult.ranges.size());
    // Still see the ranges 1001,1002 and 1003,1005
    EXPECT_EQ(1001, cursorResult.ranges[0].getStart());
    EXPECT_EQ(1003, cursorResult.ranges[0].getEnd());
    EXPECT_EQ(1004, cursorResult.ranges[1].getStart());
    EXPECT_EQ(1006, cursorResult.ranges[1].getEnd());
    EXPECT_EQ(8, items.size()); // cp start, 2 items, cp end, cp start 3 items
    EXPECT_EQ(queue_op::checkpoint_start, items.at(0)->getOperation());
    EXPECT_EQ(queue_op::mutation, items.at(1)->getOperation());
    EXPECT_EQ(1001, items.at(1)->getBySeqno());
    EXPECT_EQ(queue_op::mutation, items.at(2)->getOperation());
    EXPECT_EQ(1003, items.at(2)->getBySeqno());
    EXPECT_EQ(queue_op::checkpoint_end, items.at(3)->getOperation());
    EXPECT_EQ(queue_op::checkpoint_start, items.at(4)->getOperation());
    EXPECT_EQ(queue_op::mutation, items.at(5)->getOperation());
    EXPECT_EQ(1004, items.at(5)->getBySeqno());
    EXPECT_EQ(queue_op::mutation, items.at(6)->getOperation());
    EXPECT_EQ(1005, items.at(6)->getBySeqno());
    EXPECT_EQ(queue_op::mutation, items.at(7)->getOperation());
    EXPECT_EQ(1006, items.at(7)->getBySeqno());
    EXPECT_EQ(1003, cursorResult.visibleSeqno);
    EXPECT_FALSE(cursorResult.highCompletedSeqno);
}

// However different types of snapshot don't get combined.
// Extended with dedicated checks and comments for the scenario hit in MB-55520.
TEST_P(ReplicaCheckpointTest, getItems_MemoryDiskSnapshots) {
    // 1st Snapshot covers 1001, 1003, but item 1002 de-duped
    this->manager->createSnapshot(1001, 1003, {}, CheckpointType::Memory, 1003);
    EXPECT_TRUE(this->queueReplicatedItem("k1", 1001));
    EXPECT_TRUE(this->queueReplicatedItem("k2", 1003));

    // 2nd Snapshot covers 1004-1006 and all items are received
    this->manager->createSnapshot(1004, 1006, 0, CheckpointType::Disk, 1006);

    for (auto i : {1004, 1005, 1006}) {
        EXPECT_TRUE(this->queueReplicatedItem("k" + std::to_string(i), i));
    }

    EXPECT_EQ(2, this->manager->getNumCheckpoints());
    EXPECT_EQ(4, manager->getNumOpenChkItems());
    std::vector<queued_item> items;
    auto cursorResult =
            manager->getItemsForCursor(*cursor,
                                       items,
                                       std::numeric_limits<size_t>::max(),
                                       std::numeric_limits<size_t>::max());
    EXPECT_TRUE(cursorResult.moreAvailable);

    // Expect only the first snapshot
    EXPECT_EQ(1, cursorResult.ranges.size());
    // Only range 1001, 1003
    EXPECT_EQ(1001, cursorResult.ranges[0].getStart());
    EXPECT_EQ(1003, cursorResult.ranges[0].getEnd());
    EXPECT_EQ(4, items.size()); // cp start, 2 items, cp end
    EXPECT_EQ(queue_op::checkpoint_start, items.at(0)->getOperation());
    EXPECT_EQ(queue_op::mutation, items.at(1)->getOperation());
    EXPECT_EQ(1001, items.at(1)->getBySeqno());
    EXPECT_EQ(queue_op::mutation, items.at(2)->getOperation());
    EXPECT_EQ(1003, items.at(2)->getBySeqno());
    EXPECT_EQ(queue_op::checkpoint_end, items.at(3)->getOperation());

    // Verify the other ItemsForCursor quantities
    EXPECT_EQ(1003, cursorResult.visibleSeqno);

    // !! VERY IMPORTANT AS COVERAGE FOR MB-55520 !!
    // Before the fix here we get CheckpointType::Disk && !HCS, which is the
    // illegal state that fails ActiveStream in MB-55520.
    EXPECT_EQ(CheckpointType::Memory, cursorResult.checkpointType);
    EXPECT_FALSE(cursorResult.highCompletedSeqno);
}

// Test checkpoint and cursor accounting - when checkpoints are closed the
// offset of cursors is updated as appropriate.
TEST_P(CheckpointTest, CursorOffsetOnCheckpointClose) {
    // Add two items to the initial (open) checkpoint.
    for (auto i : {1,2}) {
        EXPECT_TRUE(this->queueNewItem("key" + std::to_string(i)));
    }
    EXPECT_EQ(1, this->manager->getNumCheckpoints());
    // cs + 2x op_set
    EXPECT_EQ(3, manager->getNumOpenChkItems());

    // Use the existing persistence cursor for this test:
    EXPECT_EQ(3, manager->getNumItemsForCursor(*cursor))
            << "Cursor should initially have 3 items pending";

    // Check de-dupe counting - after adding another item with the same key,
    // should still see two items.
    EXPECT_FALSE(this->queueNewItem("key1")) << "Adding a duplicate key to "
                                                "open checkpoint should not "
                                                "increase queue size";

    EXPECT_EQ(3, manager->getNumItemsForCursor(*cursor))
            << "Expected 3 items for cursor (cs + 2x op_set) after adding a "
               "duplicate.";

    // Create a new checkpoint (closing the current open one).
    this->manager->createNewCheckpoint();
    EXPECT_EQ(1, manager->getNumOpenChkItems());
    EXPECT_EQ(2, this->manager->getNumCheckpoints());
    EXPECT_EQ(5, manager->getNumItemsForCursor(*cursor))
            << "Expected 5 items for cursor after creating new checkpoint (ce "
               "+ cs added)";

    // Advance persistence cursor - first to get the 'checkpoint_start' meta
    // item, and a second time to get the a 'proper' mutation.
    bool isLastMutationItem;
    auto item = manager->nextItem(cursor, isLastMutationItem);
    EXPECT_TRUE(item->isCheckPointMetaItem());
    EXPECT_FALSE(isLastMutationItem);
    EXPECT_EQ(4, manager->getNumItemsForCursor(*cursor))
            << "Expected 4 items for cursor after advancing one item";

    item = manager->nextItem(cursor, isLastMutationItem);
    EXPECT_FALSE(item->isCheckPointMetaItem());
    EXPECT_FALSE(isLastMutationItem);
    EXPECT_EQ(3, manager->getNumItemsForCursor(*cursor))
            << "Expected 3 item for cursor after advancing by 1";

    // Add two items to the newly-opened checkpoint. Same keys as 1st ckpt,
    // but cannot de-dupe across checkpoints.
    for (auto ii : {1,2}) {
        EXPECT_TRUE(this->queueNewItem("key" + std::to_string(ii)));
    }

    EXPECT_EQ(5, manager->getNumItemsForCursor(*cursor))
            << "Expected 5 items for cursor after adding 2 more to new "
               "checkpoint";

    // Advance the cursor 'out' of the first checkpoint.
    item = manager->nextItem(cursor, isLastMutationItem);
    EXPECT_FALSE(item->isCheckPointMetaItem());
    EXPECT_TRUE(isLastMutationItem);

    // Now at the end of the first checkpoint, move into the next checkpoint.
    item = manager->nextItem(cursor, isLastMutationItem);
    EXPECT_TRUE(item->isCheckPointMetaItem());
    EXPECT_TRUE(isLastMutationItem);
    item = manager->nextItem(cursor, isLastMutationItem);
    EXPECT_TRUE(item->isCheckPointMetaItem());
    EXPECT_FALSE(isLastMutationItem);

    // Both previous checkpoints became closed/unref, so they were removed for
    // deallocation. This will cause the cursor offset to be recalculated.
    // Note: Closed/unref checkpoints already removed, attempting to remove them
    // manually is a NOP here
    EXPECT_GT(manager->getMemFreedByCheckpointRemoval(), 0);
    EXPECT_EQ(1, manager->getNumCheckpoints());
    EXPECT_EQ(2, manager->getNumItemsForCursor(*cursor));

    // Drain the remaining items.
    item = manager->nextItem(cursor, isLastMutationItem);
    EXPECT_FALSE(item->isCheckPointMetaItem());
    EXPECT_FALSE(isLastMutationItem);
    item = manager->nextItem(cursor, isLastMutationItem);
    EXPECT_FALSE(item->isCheckPointMetaItem());
    EXPECT_TRUE(isLastMutationItem);

    EXPECT_EQ(0, manager->getNumItemsForCursor(*cursor));
}

TEST_P(CheckpointTest, ItemsForCheckpointCursor) {
    // We want to have items across 2 checkpoints.
    checkpoint_config->setCheckpointMaxSize(1);
    ASSERT_EQ(1, manager->getCheckpointConfig().getCheckpointMaxSize());
    ASSERT_EQ(2, manager->getCheckpointConfig().getMaxCheckpoints());

    // Add items such that we have 2 checkpoints
    for (size_t i = 0; manager->getNumCheckpoints() < 2; ++i) {
        EXPECT_TRUE(this->queueNewItem("key" + std::to_string(i)));
    }

    const auto& ckptList = manager->getCheckpointList();
    // We make computations on the num non-meta items in the following.
    // CHK1 has start+end
    // CHK2 has start
    const auto numItemsCkpt1 = ckptList.front()->getNumItems() - 2;
    const auto numItemsCkpt2 = ckptList.back()->getNumItems() - 1;

    /* Register DCP replication cursor */
    std::string dcp_cursor(DCP_CURSOR_PREFIX + std::to_string(1));
    auto dcpCursor = manager->registerCursorBySeqno(
            dcp_cursor.c_str(), 0, CheckpointCursor::Droppable::Yes);

    const auto test = [this, numItemsCkpt1, numItemsCkpt2](
                              CheckpointCursor* cursor) -> void {
        std::vector<queued_item> items;
        auto result =
                manager->getItemsForCursor(*cursor,
                                           items,
                                           std::numeric_limits<size_t>::max(),
                                           std::numeric_limits<size_t>::max());

        // We should have got (numItemsCkpt1 + numItemsCkpt2 + 3) items.
        // 3 additional are op_ckpt_start, op_ckpt_end and op_ckpt_start
        EXPECT_EQ(numItemsCkpt1 + numItemsCkpt2 + 3, items.size());
        EXPECT_EQ(2, result.ranges.size());
        EXPECT_EQ(1000, result.ranges.at(0).getStart());
        EXPECT_EQ(1000 + numItemsCkpt1, result.ranges.at(0).getEnd());
        EXPECT_EQ(1000 + numItemsCkpt1 + 1, result.ranges.at(1).getStart());
        EXPECT_EQ(1000 + numItemsCkpt1 + numItemsCkpt2,
                  result.ranges.at(1).getEnd());
        // Max visible seqno for the first checkpoint returned.. see definitions
        // in ItemsForCursor for details
        EXPECT_EQ(1000 + numItemsCkpt1, result.visibleSeqno);
        EXPECT_FALSE(result.highCompletedSeqno);
    };

    // Get items for persistence (EP test only)
    test(cursor);
    // Get items for DCP cursor (EP/Ephe)
    test(dcpCursor.takeCursor().lock().get());
}

// Test getItemsForDcp() when it is limited to fewer items than exist
// in total. Cursor should only advanced to the start of the 2nd checkpoint.
TEST_P(CheckpointTest, ItemsForCheckpointCursorLimited) {
    // We want to have items across 2 checkpoints.
    checkpoint_config->setCheckpointMaxSize(1);
    ASSERT_EQ(1, manager->getCheckpointConfig().getCheckpointMaxSize());
    ASSERT_EQ(2, manager->getCheckpointConfig().getMaxCheckpoints());

    // Add items such that we have 2 checkpoints
    for (size_t i = 0; manager->getNumCheckpoints() < 2; ++i) {
        EXPECT_TRUE(this->queueNewItem("key" + std::to_string(i)));
    }

    const auto& ckptList = manager->getCheckpointList();
    const auto numItemsCkpt1 = ckptList.front()->getNumItems() - 2;

    /* Get items for persistence. Specify a limit of 1 so we should only
     * fetch the first checkpoints' worth.
     */
    std::vector<queued_item> items;
    auto result = manager->getItemsForCursor(
            *cursor, items, 1, std::numeric_limits<size_t>::max());
    EXPECT_EQ(1, result.ranges.size());
    EXPECT_EQ(1000, result.ranges.front().getStart());
    EXPECT_EQ(1000 + numItemsCkpt1, result.ranges.front().getEnd());
    EXPECT_EQ(numItemsCkpt1 + 2, items.size())
            << "Should have maxItems + 2 (ckpt start & end) items";
    EXPECT_EQ(2, (*cursor->getCheckpoint())->getId())
            << "Cursor should have moved into second checkpoint.";
}

// Limit returned to flusher is strict for Disk checkpoints
TEST_P(CheckpointTest, DiskCheckpointStrictItemLimit) {
    // Test only relevant for persistent buckets as it relates to the
    // persistence cursor
    if (!persistent()) {
        return;
    }

    checkpoint_config->setCheckpointMaxSize(1);
    ASSERT_EQ(1, manager->getCheckpointConfig().getCheckpointMaxSize());
    ASSERT_EQ(2, manager->getCheckpointConfig().getMaxCheckpoints());

    // Need to be an active vbucket to make sure we create a new checkpoint due
    // to the "max checkpoint items" limit being hit. As replica vbuckets aren't
    // responsible to checkpoint creation.
    vbucket->setState(vbucket_state_active);
    // Force the checkpoint to be a disk one
    CheckpointManagerTestIntrospector::setOpenCheckpointType(
            *manager, CheckpointType::Disk);

    // Add items such that we have 2 checkpoints
    for (size_t i = 0; manager->getNumCheckpoints() < 2; ++i) {
        EXPECT_TRUE(this->queueNewItem("key" + std::to_string(i)));
    }

    const auto& ckptList = manager->getCheckpointList();
    const auto numItemsCkpt1 = ckptList.front()->getNumItems() - 2;

    /* Get items for persistence. Specify a limit of 1 so we should only
     * fetch the first item
     */
    std::vector<queued_item> items;
    auto result = manager->getItemsForCursor(
            *cursor, items, 1, std::numeric_limits<size_t>::max());
    EXPECT_EQ(1, result.ranges.size());
    EXPECT_EQ(1000, result.ranges.front().getStart());
    EXPECT_EQ(1000 + numItemsCkpt1, result.ranges.front().getEnd());
    EXPECT_EQ(1, items.size()) << "Should have 1 item";
    EXPECT_EQ(1, (*cursor->getCheckpoint())->getId())
            << "Cursor should not have moved into second checkpoint.";
}

// Test the checkpoint cursor movement
TEST_P(CheckpointTest, CursorMovement) {
    // 1 item / 1 checkpoint
    ASSERT_TRUE(queueNewItem("key"));

    ASSERT_EQ(1, manager->getNumCheckpoints());
    const auto& ckptList =
            CheckpointManagerTestIntrospector::public_getCheckpointList(
                    *manager);
    const auto numItems = ckptList.front()->getNumItems();
    ASSERT_EQ(2, numItems);
    ASSERT_EQ(1001, manager->getHighSeqno());

    /* Register DCP replication cursor */
    std::string dcp_cursor(DCP_CURSOR_PREFIX + std::to_string(1));
    auto dcpCursor =
            manager->registerCursorBySeqno(dcp_cursor.c_str(),
                                           0,
                                           CheckpointCursor::Droppable::Yes)
                    .takeCursor();

    /* Get items for persistence cursor */
    std::vector<queued_item> items;
    auto result = manager->getItemsForCursor(
            *cursor, items, 9999, std::numeric_limits<size_t>::max());
    result.flushHandle.reset();

    /* We should have got (maxItems + op_ckpt_start) items. */
    EXPECT_EQ(numItems, items.size());
    EXPECT_EQ(1, result.ranges.size());
    EXPECT_EQ(1000, result.ranges.front().getStart());
    EXPECT_EQ(1001, result.ranges.front().getEnd());

    /* Get items for DCP replication cursor */
    items.clear();
    result = this->manager->getNextItemsForDcp(*dcpCursor.lock(), items);
    EXPECT_EQ(numItems, items.size());
    EXPECT_EQ(1, result.ranges.size());
    EXPECT_EQ(1000, result.ranges.front().getStart());
    EXPECT_EQ(1001, result.ranges.front().getEnd());

    const auto openId = manager->getOpenCheckpointId();
    manager->createNewCheckpoint();
    EXPECT_EQ(openId + 1, manager->getOpenCheckpointId());

    /* Get items for persistence cursor */
    EXPECT_EQ(1, manager->getNumItemsForCursor(*cursor))
            << "Expected to have just the checkpoint_start item for cursor";
    items.clear();
    result = manager->getItemsForCursor(
            *cursor, items, 9999, std::numeric_limits<size_t>::max());

    /* We should have got op_ckpt_start item */
    EXPECT_EQ(1, items.size());
    EXPECT_EQ(1, result.ranges.size());
    EXPECT_EQ(1002, items.front()->getBySeqno());
    EXPECT_EQ(1002, result.ranges.front().getStart());
    EXPECT_EQ(1002, result.ranges.front().getEnd());

    EXPECT_EQ(queue_op::checkpoint_start, items.at(0)->getOperation());

    /* Get items for DCP replication cursor */
    EXPECT_EQ(0, manager->getNumItemsForCursor(*cursor))
            << "Expected to have no normal (only meta) items";
    items.clear();
    this->manager->getNextItemsForDcp(*dcpCursor.lock(), items);
    /* Expecting only 1 op_ckpt_start item */
    EXPECT_EQ(1, items.size());
    EXPECT_EQ(queue_op::checkpoint_start, items.at(0)->getOperation());
}

// MB-25056 - Regression test replicating situation where the seqno returned by
// registerCursorBySeqno minus one is greater than the input parameter
// startBySeqno but a backfill is not required.
TEST_P(CheckpointTest, MB25056_backfill_not_required) {
    std::vector<queued_item> items;
    this->vbucket->setState(vbucket_state_replica);

    ASSERT_TRUE(this->queueNewItem("key0"));
    // Add duplicate items, which should cause de-duplication to occur.
    for (unsigned int ii = 0; ii < 10; ii++) {
        ASSERT_FALSE(this->queueNewItem("key0"));
    }
    // [e:1 cs:1 m:1011)
    ASSERT_EQ(1011, manager->getHighSeqno());

    // Add a number of non duplicate items to the same checkpoint
    for (unsigned int ii = 1; ii < 10; ii++) {
        ASSERT_TRUE(this->queueNewItem("key" + std::to_string(ii)));
    }
    // [e:1 cs:1 m:1011 m:1012 .. m:1020)
    ASSERT_EQ(1020, manager->getHighSeqno());

    // Register DCP replication cursor
    std::string dcp_cursor(DCP_CURSOR_PREFIX);
    // Request to register the cursor with a seqno that has been de-duped away
    CursorRegResult result = manager->registerCursorBySeqno(
            dcp_cursor.c_str(), 1005, CheckpointCursor::Droppable::Yes);
    EXPECT_EQ(1011, result.seqno) << "Returned seqno is not expected value.";
    EXPECT_FALSE(result.tryBackfill) << "Backfill is unexpectedly required.";
}

//
// It's critical that the HLC (CAS) is ordered with seqno generation
// otherwise XDCR may drop a newer bySeqno mutation because the CAS is not
// higher.
//
TEST_P(CheckpointTest, SeqnoAndHLCOrdering) {
    const int n_threads = 8;
    const int n_items = 1000;

    std::vector<std::thread> threads;

    // vector of pairs, first is seqno, second is CAS
    // just do a scatter gather over n_threads
    std::vector<std::vector<std::pair<uint64_t, uint64_t> > > threadData(n_threads);
    for (int ii = 0; ii < n_threads; ii++) {
        auto& threadsData = threadData[ii];
        threads.emplace_back([this, ii, n_items, &threadsData]() {
            std::string key = "key" + std::to_string(ii);
            for (int item  = 0; item < n_items; item++) {
                queued_item qi(
                        new Item(makeStoredDocKey(key + std::to_string(item)),
                                 this->vbucket->getId(),
                                 queue_op::mutation,
                                 /*revSeq*/ 0,
                                 /*bySeq*/ 0));
                EXPECT_TRUE(manager->queueDirty(qi,
                                                GenerateBySeqno::Yes,
                                                GenerateCas::Yes,
                                                /*preLinkDocCtx*/ nullptr));

                // Save seqno/cas
                threadsData.emplace_back(qi->getBySeqno(), qi->getCas());
            }
        });
    }

    // Wait for all threads
    for (auto& thread : threads) {
        thread.join();
    }

    ASSERT_EQ(1, manager->getNumCheckpoints());
    // cs + mutations
    ASSERT_EQ(1 + n_threads * n_items, manager->getNumOpenChkItems());

    // Now combine the data and check HLC is increasing with seqno
    std::map<uint64_t, uint64_t> finalData;
    for (auto t : threadData) {
        for (auto pair : t) {
            EXPECT_EQ(finalData.end(), finalData.find(pair.first));
            finalData[pair.first] = pair.second;
        }
    }

    auto itr = finalData.begin();
    EXPECT_NE(itr, finalData.end());
    uint64_t previousCas = (itr++)->second;
    EXPECT_NE(itr, finalData.end());
    for (; itr != finalData.end(); itr++) {
        EXPECT_LT(previousCas, itr->second);
        previousCas = itr->second;
    }

    // Now a final check, iterate the checkpoint and also check for increasing
    // HLC.
    std::vector<queued_item> items;
    manager->getItemsForCursor(
            *cursor, items, 9999, std::numeric_limits<size_t>::max());

    // We should have got (op_ckpt_start + n_threads*n_items) items
    EXPECT_EQ(1 + n_threads * n_items, items.size());

    previousCas = items[1]->getCas();
    for (size_t ii = 2; ii < items.size(); ii++) {
        EXPECT_LT(previousCas, items[ii]->getCas());
        previousCas = items[ii]->getCas();
    }
}

// Test cursor is correctly updated when enqueuing a key which already exists
// in the checkpoint (and needs de-duping), where the cursor points at a
// meta-item at the head of the checkpoint:
//
//  Before:
//      Checkpoint [ 0:EMPTY(), 1:CKPT_START(), 1:SET(key), 2:SET_VBSTATE() ]
//                                                               ^
//                                                            Cursor
//
//  After:
//      Checkpoint [ 0:EMPTY(), 1:CKPT_START(), 2:SET_VBSTATE(), 2:SET(key) ]
//                                                     ^
//                                                   Cursor
//
TEST_P(CheckpointTest, CursorUpdateForExistingItemWithMetaItemAtHead) {
    // Setup the checkpoint and cursor.
    ASSERT_EQ(1, this->manager->getNumItems());
    ASSERT_TRUE(this->queueNewItem("key"));
    ASSERT_EQ(2, this->manager->getNumItems());
    manager->queueSetVBState();

    ASSERT_EQ(3, this->manager->getNumItems());

    // Advance persistence cursor so all items have been consumed.
    std::vector<queued_item> items;
    manager->getItemsForCursor(
            *cursor, items, 9999, std::numeric_limits<size_t>::max());
    ASSERT_EQ(3, items.size());
    ASSERT_EQ(0, manager->getNumItemsForCursor(*cursor));

    // Queue an item with a duplicate key.
    this->queueNewItem("key");

    // Test: Should have one item for cursor (the one we just added).
    EXPECT_EQ(1, manager->getNumItemsForCursor(*cursor));

    // Should have another item to read (new version of 'key')
    items.clear();
    manager->getItemsForCursor(
            *cursor, items, 9999, std::numeric_limits<size_t>::max());
    EXPECT_EQ(1, items.size());
}

// Test cursor is correctly updated when enqueuing a key which already exists
// in the checkpoint (and needs de-duping), where the cursor points at a
// meta-item *not* at the head of the checkpoint:
//
//  Before:
//      Checkpoint [ 0:EMPTY(), 1:CKPT_START(), 1:SET_VBSTATE(key), 1:SET() ]
//                                                     ^
//                                                    Cursor
//
//  After:
//      Checkpoint [ 0:EMPTY(), 1:CKPT_START(), 1:SET_VBSTATE(key), 2:SET() ]
//                                                     ^
//                                                   Cursor
//
TEST_P(CheckpointTest, CursorUpdateForExistingItemWithNonMetaItemAtHead) {
    // Setup the checkpoint and cursor.
    ASSERT_EQ(1, this->manager->getNumItems());
    manager->queueSetVBState();
    ASSERT_EQ(2, this->manager->getNumItems());

    // Advance persistence cursor so all items have been consumed.
    std::vector<queued_item> items;
    manager->getItemsForCursor(
            *cursor, items, 9999, std::numeric_limits<size_t>::max());
    ASSERT_EQ(2, items.size());
    ASSERT_EQ(0, manager->getNumItemsForCursor(*cursor));

    // Queue a set (cursor will now be one behind).
    ASSERT_TRUE(this->queueNewItem("key"));
    ASSERT_EQ(1, manager->getNumItemsForCursor(*cursor));

    // Test: queue an item with a duplicate key.
    this->queueNewItem("key");

    // Test: Should have one item for cursor (the one we just added).
    EXPECT_EQ(1, manager->getNumItemsForCursor(*cursor));

    // Should an item to read (new version of 'key')
    items.clear();
    manager->getItemsForCursor(
            *cursor, items, 9999, std::numeric_limits<size_t>::max());
    EXPECT_EQ(1, items.size());
    EXPECT_EQ(1002, items.at(0)->getBySeqno());
    EXPECT_EQ(makeStoredDocKey("key"), items.at(0)->getKey());
}

// Regression test for MB-21925 - when a duplicate key is queued and the
// persistence cursor is still positioned on the initial dummy key,
// should return SuccessExistingItem.
TEST_P(CheckpointTest,
       MB21925_QueueDuplicateWithPersistenceCursorOnInitialMetaItem) {
    // Need a manager starting from seqno zero.
    createManager(0);
    ASSERT_EQ(0, this->manager->getHighSeqno());
    ASSERT_EQ(1, this->manager->getNumItems())
            << "Should start with queue_op::empty on checkpoint.";

    // Add an item with some new key.
    ASSERT_TRUE(this->queueNewItem("key"));

    // Test - second item (duplicate key) should return false.
    EXPECT_FALSE(this->queueNewItem("key"));
}

/*
 * Test modified following formal removal of backfill queue. Now the test
 * demonstrates an initial disk backfill being received and completed and that
 * all items enter the checkpoint. On completion of the snapshot no new
 * checkpoint is created, only a new snapshot will do that.
 */
TEST_F(SingleThreadedCheckpointTest, CloseReplicaCheckpointOnDiskSnapshotEnd) {
    setVBucketStateAndRunPersistTask(vbid, vbucket_state_replica);
    auto vb = store->getVBuckets().getBucket(vbid);
    auto* ckptMgr =
            static_cast<MockCheckpointManager*>(vb->checkpointManager.get());
    ASSERT_TRUE(ckptMgr);

    const auto& ckptList =
            CheckpointManagerTestIntrospector::public_getCheckpointList(
                    *ckptMgr);

    // We must have only 1 initial open checkpoint with id=1
    EXPECT_EQ(ckptList.size(), 1);
    EXPECT_EQ(ckptList.back()->getState(), checkpoint_state::CHECKPOINT_OPEN);
    EXPECT_EQ(ckptList.back()->getId(), 1);
    // We must have only one cursor (the persistence cursor), as there is no
    // DCP producer for vbid
    EXPECT_EQ(ckptMgr->getNumOfCursors(), 1);
    // We must have only the checkpoint_start and the vbucket-state
    // meta-items in the open checkpoint
    EXPECT_EQ(2, ckptList.back()->getNumItems());
    EXPECT_EQ(2, ckptMgr->getNumItems());

    auto consumer =
            std::make_shared<MockDcpConsumer>(*engine, cookie, "test-consumer");
    auto passiveStream = std::static_pointer_cast<MockPassiveStream>(
            consumer->makePassiveStream(
                    *engine,
                    consumer,
                    "test-passive-stream",
                    0 /* flags */,
                    0 /* opaque */,
                    vbid,
                    0 /* startSeqno */,
                    std::numeric_limits<uint64_t>::max() /* endSeqno */,
                    0 /* vbUuid */,
                    0 /* snapStartSeqno */,
                    0 /* snapEndSeqno */,
                    0 /* vb_high_seqno */,
                    Collections::ManifestUid{} /* vb_manifest_uid */));

    uint64_t snapshotStart = 1;
    const uint64_t snapshotEnd = 10;

    uint32_t flags = dcp_marker_flag_t::MARKER_FLAG_DISK;

    // 1) the consumer receives the snapshot-marker
    SnapshotMarker snapshotMarker(0 /* opaque */,
                                  vbid,
                                  snapshotStart,
                                  snapshotEnd,
                                  flags,
                                  0 /*HCS*/,
                                  {} /*maxVisibleSeqno*/,
                                  {}, // timestamp
                                  {});
    passiveStream->processMarker(&snapshotMarker);

    // We must have 1 open checkpoint with id=2
    EXPECT_EQ(ckptList.size(), 1);
    EXPECT_EQ(ckptList.back()->getState(), checkpoint_state::CHECKPOINT_OPEN);
    EXPECT_EQ(ckptList.back()->getId(), 2);

    // 2) the consumer receives the mutations until (snapshotEnd -1)
    processMutations(*passiveStream, snapshotStart, snapshotEnd - 1);

    // We must have again 1 open checkpoint with id=2
    EXPECT_EQ(ckptList.size(), 1);
    EXPECT_EQ(ckptList.back()->getState(), checkpoint_state::CHECKPOINT_OPEN);
    EXPECT_EQ(ckptList.back()->getId(), 2);
    EXPECT_EQ(1 + (snapshotEnd - 1), ckptMgr->getNumOpenChkItems());

    // 3) the consumer receives the snapshotEnd mutation
    processMutations(*passiveStream, snapshotEnd, snapshotEnd);

    // We must have again 1 open checkpoint with id=2
    EXPECT_EQ(ckptList.size(), 1);
    EXPECT_EQ(ckptList.back()->getState(), checkpoint_state::CHECKPOINT_OPEN);
    EXPECT_EQ(ckptList.back()->getId(), 2);
    EXPECT_EQ(1 + snapshotEnd, ckptMgr->getNumOpenChkItems());

    // 4) the consumer receives a second snapshot-marker
    SnapshotMarker snapshotMarker2(0 /* opaque */,
                                   vbid,
                                   snapshotEnd + 1,
                                   snapshotEnd + 2,
                                   dcp_marker_flag_t::MARKER_FLAG_CHK,
                                   {} /*HCS*/,
                                   {} /*maxVisibleSeqno*/,
                                   {}, // timestamp
                                   {} /*SID*/);
    passiveStream->processMarker(&snapshotMarker2);
    EXPECT_EQ(ckptList.size(), 2);
    EXPECT_EQ(ckptList.back()->getState(), checkpoint_state::CHECKPOINT_OPEN);
    EXPECT_EQ(ckptList.back()->getId(), 3);
    EXPECT_EQ(1, ckptMgr->getNumOpenChkItems());

    store->deleteVBucket(vb->getId(), cookie);
}

/*
 * Only if (mem_used > high_wat), then we expect that a Consumer closes the
 * open checkpoint and creates a new one when a PassiveStream receives the
 * snapshotEnd mutation for both:
 *     - memory-snapshot
 *     - disk-snapshot && vbHighSeqno > 0, which is processed as memory-snapshot
 *
 * Note that the test executes 4 combinations in total:
 *     {mem-snap, disk-snap} x {lowMemUsed, highMemUsed}
 *
 * **NOTE** as of MB-35764, the low and high mem used cases are expected to be
 * the same; the replica should not close the checkpoint until instructed
 * by the active (receiving a snapshot marker with the CHK flag set).
 * This set of tests could validly be removed now, but are being kept (for now)
 * to confirm the behaviour matches regardless of the mem_used
 */
void SingleThreadedCheckpointTest::closeReplicaCheckpointOnMemorySnapshotEnd(
        bool highMemUsed, uint32_t flags) {
    setVBucketStateAndRunPersistTask(vbid, vbucket_state_replica);
    auto vb = store->getVBuckets().getBucket(vbid);
    auto* ckptMgr =
            static_cast<MockCheckpointManager*>(vb->checkpointManager.get());
    ASSERT_TRUE(ckptMgr);

    EPStats& stats = engine->getEpStats();
    if (highMemUsed) {
        // Simulate (mem_used > high_wat) by setting high_wat=0
        stats.mem_high_wat.store(0);
    }
    int openedCheckPoints = 1;
    // We must have only 1 open checkpoint
    EXPECT_EQ(openedCheckPoints, ckptMgr->getNumCheckpoints());
    // We must have only one cursor (the persistence cursor), as there
    // is no DCP producer for vbid
    EXPECT_EQ(ckptMgr->getNumOfCursors(), 1);
    // We must have only the checkpoint-start and the vbucket-state
    // meta-items in the open checkpoint
    EXPECT_EQ(2, ckptMgr->getNumItems());
    EXPECT_EQ(2, ckptMgr->getNumOpenChkItems());

    auto consumer =
            std::make_shared<MockDcpConsumer>(*engine, cookie, "test-consumer");
    auto passiveStream = std::static_pointer_cast<MockPassiveStream>(
            consumer->makePassiveStream(
                    *engine,
                    consumer,
                    "test-passive-stream",
                    0 /* flags */,
                    0 /* opaque */,
                    vbid,
                    0 /* startSeqno */,
                    std::numeric_limits<uint64_t>::max() /* endSeqno */,
                    0 /* vbUuid */,
                    0 /* snapStartSeqno */,
                    0 /* snapEndSeqno */,
                    0 /* vb_high_seqno */,
                    Collections::ManifestUid{} /* vb_manifest_uid */));

    uint64_t snapshotStart = 1;
    const uint64_t snapshotEnd = 10;

    // Note: for a DcpConsumer only the vbHighSeqno=0 disk-snapshot
    //     exists (so it is the only disk-snapshot for which the
    //     consumer enqueues incoming mutation to the backfill-queue).
    //     All the subsequent disk-snapshots (vbHighSeqno>0) are
    //     actually processed as memory-snapshot, so the incoming
    //     mutations are queued to the mutable checkpoint. Here we are
    //     testing checkpoints, that is why for the disk-snapshot case:
    //     1) we process a first disk-snapshot; this sets the
    //     vbHighSeqno
    //         to something > 0; we don't care about the status of
    //         checkpoints here
    //     2) we carry on with processing a second disk-snapshot, which
    //         involves checkpoints
    int openCheckpointSize = snapshotEnd - snapshotStart;
    if (flags & dcp_marker_flag_t::MARKER_FLAG_DISK) {
        // Just process the first half of mutations as vbSeqno-0
        // disk-snapshot
        const uint64_t diskSnapshotEnd = (snapshotEnd - snapshotStart) / 2;
        SnapshotMarker snapshotMarker(0 /* opaque */,
                                      vbid,
                                      snapshotStart,
                                      diskSnapshotEnd,
                                      flags,
                                      0 /*HCS*/,
                                      {} /*maxVisibleSeqno*/,
                                      {}, // timestamp
                                      {} /*SID*/);
        passiveStream->processMarker(&snapshotMarker);
        processMutations(*passiveStream, snapshotStart, diskSnapshotEnd);
        snapshotStart = diskSnapshotEnd + 1;

        // checkpoint extended
        openCheckpointSize = diskSnapshotEnd;

        EXPECT_EQ(1 + openCheckpointSize, ckptMgr->getNumOpenChkItems());
    }

    // 1) the consumer receives the snapshot-marker
    SnapshotMarker snapshotMarker(0 /* opaque */,
                                  vbid,
                                  snapshotStart,
                                  snapshotEnd,
                                  flags,
                                  0 /*HCS*/,
                                  {} /*maxVisibleSeqno*/,
                                  {}, // timestamp
                                  {} /*SID*/);
    passiveStream->processMarker(&snapshotMarker);

    // 2) the consumer receives the mutations until (snapshotEnd -1)
    processMutations(*passiveStream, snapshotStart, snapshotEnd - 1);

    if (flags & dcp_marker_flag_t::MARKER_FLAG_DISK) {
        // checkpoint contains intial backfill and second snapshot
        openCheckpointSize = snapshotEnd - 1;
    }

    // We must have exactly (snapshotEnd - snapshotStart) mutations in the
    // checkpoint + chk_start
    EXPECT_EQ(1 + openCheckpointSize, ckptMgr->getNumOpenChkItems());

    EXPECT_EQ(openedCheckPoints, ckptMgr->getNumCheckpoints());

    // 3) the consumer receives the snapshotEnd mutation
    processMutations(*passiveStream, snapshotEnd, snapshotEnd);

    const auto& ckptList =
            CheckpointManagerTestIntrospector::public_getCheckpointList(
                    *ckptMgr);

    if (highMemUsed) {
        // Check that (mem_used > high_wat) when we processed the
        // snapshotEnd mutation
        ASSERT_GT(stats.getEstimatedTotalMemoryUsed(),
                  stats.mem_high_wat.load());

    } else {
        // Check that (mem_used < high_wat) when we processed the
        // snapshotEnd mutation
        ASSERT_LT(stats.getEstimatedTotalMemoryUsed(),
                  stats.mem_high_wat.load());
    }

    // The consumer has received the snapshotEnd mutation, but
    // mem_used<high_wat, so we must still have 1 open checkpoint
    // that store chk_start + all mutations
    EXPECT_EQ(openedCheckPoints, ckptMgr->getNumCheckpoints());
    EXPECT_EQ(checkpoint_state::CHECKPOINT_OPEN, ckptList.back()->getState());
    EXPECT_EQ(ckptList.back()->getNumItems(), snapshotEnd + 1);

    store->deleteVBucket(vb->getId(), cookie);
}

// MB-42780: Test disabled as already marked as "could validly be removed now"
// above + the test is now legally failing due to changes in the checkpoint-list
TEST_F(SingleThreadedCheckpointTest,
       DISABLED_CloseReplicaCheckpointOnMemorySnapshotEnd_HighMemDisk) {
    closeReplicaCheckpointOnMemorySnapshotEnd(
            true, dcp_marker_flag_t::MARKER_FLAG_DISK);
}

// MB-42780: Test disabled as already marked as "could validly be removed now"
// above + the test is now legally failing due to changes in the checkpoint-list
TEST_F(SingleThreadedCheckpointTest,
       DISABLED_CloseReplicaCheckpointOnMemorySnapshotEnd_Disk) {
    closeReplicaCheckpointOnMemorySnapshotEnd(
            false, dcp_marker_flag_t::MARKER_FLAG_DISK);
}

TEST_F(SingleThreadedCheckpointTest,
       CloseReplicaCheckpointOnMemorySnapshotEnd_HighMem) {
    closeReplicaCheckpointOnMemorySnapshotEnd(
            true, dcp_marker_flag_t::MARKER_FLAG_MEMORY);
}

TEST_F(SingleThreadedCheckpointTest,
       CloseReplicaCheckpointOnMemorySnapshotEnd) {
    closeReplicaCheckpointOnMemorySnapshotEnd(
            false, dcp_marker_flag_t::MARKER_FLAG_MEMORY);
}

TEST_F(SingleThreadedCheckpointTest, CheckpointMaxSize_AutoSetup) {
    auto& config = engine->getConfiguration();
    const uint32_t _1GB = 1024 * 1024 * 1024;
    config.setMaxSize(_1GB);
    const auto ckptMemRatio = 0.4f;
    config.setCheckpointMemoryRatio(ckptMemRatio);
    const auto maxCheckpoints = 20;
    config.setMaxCheckpoints(maxCheckpoints);
    config.setCheckpointMaxSize(0); // 0 triggers auto-setup

    setVBucketState(vbid, vbucket_state_active);
    auto vb = store->getVBuckets().getBucket(vbid);
    auto& manager = *vb->checkpointManager;

    ASSERT_EQ(_1GB, config.getMaxSize());
    ASSERT_EQ(ckptMemRatio, store->getCheckpointMemoryRatio());
    ASSERT_EQ(maxCheckpoints,
              manager.getCheckpointConfig().getMaxCheckpoints());

    const auto cmQuota = _1GB * ckptMemRatio;
    const auto numVBuckets = store->getVBuckets().getNumAliveVBuckets();
    ASSERT_GT(numVBuckets, 0);
    const auto expected = cmQuota / numVBuckets / maxCheckpoints;
    EXPECT_EQ(expected, manager.getCheckpointConfig().getCheckpointMaxSize());
}

TEST_F(SingleThreadedCheckpointTest, MemUsageCheckpointCreation) {
    auto& config = engine->getConfiguration();
    config.setMaxSize(1024 * 1024 * 100);

    config.setMaxCheckpoints(20);
    // Note: This test also verifies that a value > 0 is just set (*)
    const uint32_t _10MB = 1024 * 1024 * 10;
    config.setCheckpointMaxSize(_10MB);

    setVBucketState(vbid, vbucket_state_active);
    auto vb = store->getVBuckets().getBucket(vbid);
    auto& manager = *vb->checkpointManager;

    const auto& ckptConfig = manager.getCheckpointConfig();
    ASSERT_EQ(20, ckptConfig.getMaxCheckpoints());
    ASSERT_EQ(_10MB, ckptConfig.getCheckpointMaxSize()); // (*)

    ASSERT_EQ(1, manager.getNumCheckpoints());

    const size_t numItems = 5;
    const std::string value(_10MB, '!');
    for (size_t i = 0; i < numItems; ++i) {
        auto item = makeCommittedItem(
                makeStoredDocKey("key" + std::to_string(i)), value, vbid);
        EXPECT_TRUE(manager.queueDirty(
                item, GenerateBySeqno::Yes, GenerateCas::Yes, nullptr));
    }

    // Checkpoints must be created based on checkpoint_max_size.
    // Before enabling the feature all items were queued into a single
    // checkpoint.
    EXPECT_EQ(numItems, manager.getNumCheckpoints());
}

TEST_F(SingleThreadedCheckpointTest,
       MemUsageCheckpointCreation_CkptSizeSmallerThanItemSize) {
    auto& config = engine->getConfiguration();
    config.setMaxSize(1024 * 1024 * 100);

    config.setMaxCheckpoints(20);
    // Set checkpoint max size to something very low
    config.setCheckpointMaxSize(1);

    setVBucketState(vbid, vbucket_state_active);
    auto vb = store->getVBuckets().getBucket(vbid);
    auto& manager = *vb->checkpointManager;

    const auto& ckptConfig = manager.getCheckpointConfig();
    ASSERT_EQ(20, ckptConfig.getMaxCheckpoints());
    ASSERT_EQ(1, ckptConfig.getCheckpointMaxSize());

    // 1 empty checkpoint
    ASSERT_EQ(1, manager.getNumCheckpoints());
    ASSERT_EQ(2, manager.getNumOpenChkItems()); // cs + vbs

    // Value is much bigger than the checkpoint max size
    const std::string value(1024, '!');
    store_item(vbid, makeStoredDocKey("key1"), value);

    // Still, the item must be queued in the existing open checkpoint (ie, we
    // must not create another checkpoint).
    EXPECT_EQ(1, manager.getNumCheckpoints());
    EXPECT_EQ(3, manager.getNumOpenChkItems());

    // The next store must create a new checkpoint
    store_item(vbid, makeStoredDocKey("key2"), value);
    EXPECT_EQ(2, manager.getNumCheckpoints());
    EXPECT_EQ(2, manager.getNumOpenChkItems()); // cs + mut
}

std::shared_ptr<CheckpointCursor>
SingleThreadedCheckpointTest::testCursorDistance_Register() {
    setVBucketState(vbid, vbucket_state_active);
    auto vb = store->getVBuckets().getBucket(vbid);
    auto& manager = *vb->checkpointManager;

    // e:0 cs:0 vbs:1
    EXPECT_EQ(1, manager.getNumCheckpoints());
    EXPECT_EQ(2, manager.getNumOpenChkItems());
    EXPECT_EQ(0, manager.getHighSeqno());

    auto cursor = manager.registerCursorBySeqno(
                                 "cursor", 0, CheckpointCursor::Droppable::Yes)
                          .takeCursor()
                          .lock();
    EXPECT_EQ(queue_op::empty, (*cursor->getPos())->getOperation());
    EXPECT_EQ(0, cursor->getDistance());

    // e:0 cs:0 vbs:1 m:1 m:2
    const std::string value("value");
    store_item(vbid, makeStoredDocKey("key1"), value);
    store_item(vbid, makeStoredDocKey("key2"), value);
    EXPECT_EQ(1, manager.getNumCheckpoints());
    EXPECT_EQ(4, manager.getNumOpenChkItems());
    EXPECT_EQ(2, manager.getHighSeqno());

    cursor = manager.registerCursorBySeqno(
                            "cursor", 1, CheckpointCursor::Droppable::Yes)
                     .takeCursor()
                     .lock();
    EXPECT_EQ(queue_op::mutation, (*cursor->getPos())->getOperation());
    EXPECT_EQ(1, (*cursor->getPos())->getBySeqno());
    EXPECT_EQ(3, cursor->getDistance());

    cursor = manager.registerCursorBySeqno(
                            "cursor", 2, CheckpointCursor::Droppable::Yes)
                     .takeCursor()
                     .lock();
    EXPECT_EQ(queue_op::mutation, (*cursor->getPos())->getOperation());
    EXPECT_EQ(2, (*cursor->getPos())->getBySeqno());
    EXPECT_EQ(4, cursor->getDistance());

    return cursor;
}

TEST_F(SingleThreadedCheckpointTest, CursorDistance_Register) {
    testCursorDistance_Register();
}

TEST_F(SingleThreadedCheckpointTest, CursorDistance_MoveToNewCheckpoint) {
    auto cursor = testCursorDistance_Register();

    // State here:
    // [e:0 cs:0 vbs:1 m:1 m:2)
    //                     ^

    auto& manager = *store->getVBuckets().getBucket(vbid)->checkpointManager;
    manager.createNewCheckpoint();
    std::vector<queued_item> out;
    manager.getNextItemsForDcp(*cursor, out);

    // [e:0 cs:0 vbs:1 m:1 m:2] [e:3 cs:3)
    //                               ^
    ASSERT_EQ(2, manager.getNumCheckpoints());
    ASSERT_EQ(1, manager.getNumOpenChkItems());
    ASSERT_EQ(2, manager.getHighSeqno());
    ASSERT_EQ(queue_op::checkpoint_start, (*cursor->getPos())->getOperation());
    ASSERT_EQ(3, (*cursor->getPos())->getBySeqno());
    EXPECT_EQ(1, cursor->getDistance());
}

TEST_F(SingleThreadedCheckpointTest, CursorDistance_Deduplication) {
    auto cursor = testCursorDistance_Register();

    // State here:
    // [e:0 cs:0 vbs:1 m:1 m:2)
    //                     ^

    // Dedup some item before the one pointed by cursor
    store_item(vbid, makeStoredDocKey("key1"), "value");

    // [e:0 cs:0 vbs:1 x m:2 m:3)
    //                   ^
    const auto& manager =
            *store->getVBuckets().getBucket(vbid)->checkpointManager;
    ASSERT_EQ(1, manager.getNumCheckpoints());
    ASSERT_EQ(4, manager.getNumOpenChkItems());
    ASSERT_EQ(3, manager.getHighSeqno());
    ASSERT_EQ(queue_op::mutation, (*cursor->getPos())->getOperation());
    ASSERT_EQ(2, (*cursor->getPos())->getBySeqno());
    EXPECT_EQ(3, cursor->getDistance());
}

TEST_F(SingleThreadedCheckpointTest, CursorDistance_Expel) {
    auto cursor = testCursorDistance_Register();

    // State here:
    // [e:1 cs:1 vbs:1 m:1 m:2)
    //                     ^
    ASSERT_EQ(4, cursor->getDistance());

    // Expel
    // [e:1 cs:1 x x x)
    //      ^
    ASSERT_EQ(3, flushAndExpelFromCheckpoints(vbid));

    const auto& manager =
            *store->getVBuckets().getBucket(vbid)->checkpointManager;
    ASSERT_EQ(2, manager.getHighSeqno());
    ASSERT_EQ(queue_op::checkpoint_start, (*cursor->getPos())->getOperation());
    ASSERT_EQ(1, (*cursor->getPos())->getBySeqno());
    EXPECT_EQ(1, cursor->getDistance());
}

TEST_F(SingleThreadedCheckpointTest, CursorDistance_ResetCursor) {
    auto cursor = testCursorDistance_Register();

    // Just need to run with 1 cursor, let's keep the test simple
    auto& vb = *store->getVBuckets().getBucket(vbid);
    auto& manager = *vb.checkpointManager;
    manager.removeCursor(*manager.getPersistenceCursor());
    ASSERT_EQ(1, manager.getNumCursors());

    // State here:
    // [e:1 cs:1 vbs:1 m:1 m:2)
    //                     ^
    ASSERT_EQ(4, cursor->getDistance());

    auto newManager = std::make_unique<MockCheckpointManager>(
            engine->getEpStats(),
            vb,
            engine->getCheckpointConfig(),
            0,
            0 /*lastSnapStart*/,
            0 /*lastSnapEnd*/,
            0 /*maxVisible*/,
            0 /*maxPrepareSeqno*/,
            nullptr /*persistence callback*/);
    newManager->removeCursor(*newManager->getPersistenceCursor());

    ASSERT_EQ(1, manager.getNumCursors());
    ASSERT_EQ(0, newManager->getNumOfCursors());
    newManager->takeAndResetCursors(manager);
    EXPECT_EQ(0, manager.getNumCursors());
    EXPECT_EQ(1, newManager->getNumOfCursors());

    EXPECT_EQ(0, newManager->getHighSeqno());
    EXPECT_EQ(queue_op::empty, (*cursor->getPos())->getOperation());
    EXPECT_EQ(1, (*cursor->getPos())->getBySeqno());
    EXPECT_EQ(0, cursor->getDistance());

    // [e:1 cs:1 m:1 m:2)
    //  ^
    for (const auto& key : {"key1", "key2"}) {
        auto item = makeCommittedItem(makeStoredDocKey(key), "value");
        ASSERT_TRUE(newManager->queueDirty(
                item, GenerateBySeqno::Yes, GenerateCas::Yes, nullptr));
    }
    EXPECT_EQ(2, newManager->getHighSeqno());
    EXPECT_EQ(queue_op::empty, (*cursor->getPos())->getOperation());
    EXPECT_EQ(1, (*cursor->getPos())->getBySeqno());
    EXPECT_EQ(0, cursor->getDistance());

    // [e:1 cs:1 m:1 m:2)
    //               ^
    std::vector<queued_item> items;
    newManager->getNextItemsForDcp(*cursor, items);
    ASSERT_EQ(3, items.size());
    EXPECT_EQ(3, cursor->getDistance());

    // [e:1 cs:1 x m:2)
    //             ^
    // Note: Before the fix for MB-49594, this call fails by:
    // - assertion failure within boost::list::splice() on debug builds
    // - Checkpoint::queueMemOverhead underflow on rel builds
    // - KV assertion failure on dev builds
    EXPECT_EQ(2, newManager->expelUnreferencedCheckpointItems().count);

    EXPECT_EQ(2, newManager->getHighSeqno());
    EXPECT_EQ(queue_op::checkpoint_start, (*cursor->getPos())->getOperation());
    EXPECT_EQ(1, (*cursor->getPos())->getBySeqno());
    EXPECT_EQ(1, cursor->getDistance());

    // Need to manually reset before newManager goes out of scope, newManager'll
    // be already destroyed when we'll try to decrement its cursor count.
    cursor.reset();
}

TEST_F(SingleThreadedCheckpointTest, CheckpointHighSeqno) {
    setVBucketState(vbid, vbucket_state_active);
    auto vb = store->getVBuckets().getBucket(vbid);
    auto& manager = *vb->checkpointManager;
    EXPECT_EQ(1, manager.getOpenCheckpointId());
    manager.createNewCheckpoint();
    flushVBucket(vbid);

    // [e:1 cs:1)
    EXPECT_EQ(2, manager.getOpenCheckpointId());
    EXPECT_EQ(1, manager.getNumCheckpoints());
    EXPECT_EQ(1, manager.getNumOpenChkItems());
    EXPECT_EQ(0, manager.getHighSeqno());

    // [e:1 cs:1 m:1)
    const std::string value("value");
    store_item(vbid, makeStoredDocKey("key1"), value);
    EXPECT_EQ(1, manager.getNumCheckpoints());
    EXPECT_EQ(2, manager.getNumOpenChkItems());
    EXPECT_EQ(1, manager.getHighSeqno());

    // [e:1 cs:1 m:1 vbs:2)
    setVBucketState(vbid,
                    vbucket_state_active,
                    {{"topology", nlohmann::json::array({{"n0", "n1"}})}});
    const auto& checkpoint =
            CheckpointManagerTestIntrospector::public_getOpenCheckpoint(
                    manager);
    const auto queue =
            CheckpointManagerTestIntrospector::public_getOpenCheckpointQueue(
                    manager);
    const auto it = queue.back();
    EXPECT_EQ(queue_op::set_vbucket_state, it->getOperation());
    EXPECT_EQ(2, it->getBySeqno());
    // Before the fix, this returns 2
    EXPECT_EQ(1, checkpoint.getHighSeqno());

    // The following is just to show the behaviour at registerCursor(startSeqno)
    // in the case where some meta-items (and a set_vbtate) exists at
    // startSeqno+1.
    // The behaviour doesn't change before/after the patch that introduces the
    // test, but this is good to highlight that we actually skip the set_vbstate
    // item. Not a problem given that DCP doesn't stream set_vbstate.

    // [e:1 cs:1 m:1 vbs:2 ce:2] [e:2 cs:2)
    manager.createNewCheckpoint();
    EXPECT_EQ(3, manager.getOpenCheckpointId());
    EXPECT_EQ(2, manager.getNumCheckpoints());
    EXPECT_EQ(1, manager.getNumOpenChkItems());
    EXPECT_EQ(1, manager.getHighSeqno());

    // [e:1 cs:1 m:1 vbs:2 ce:2] [e:2 cs:2)
    //                            ^
    auto cursor = manager.registerCursorBySeqno(
                                 "cursor", 1, CheckpointCursor::Droppable::Yes)
                          .takeCursor()
                          .lock();
    EXPECT_EQ(queue_op::empty, (*cursor->getPos())->getOperation());
    EXPECT_EQ(2, (*cursor->getPos())->getBySeqno());
    EXPECT_EQ(0, cursor->getDistance());
}

void SingleThreadedCheckpointTest::testMinimumCursorSeqno(
        ItemRemovalPath itemRemoval) {
    setVBucketState(vbid, vbucket_state_active);
    auto vb = store->getVBuckets().getBucket(vbid);
    auto& manager = *vb->checkpointManager;
    ASSERT_EQ(1, manager.getOpenCheckpointId());
    manager.createNewCheckpoint();
    flushVBucket(vbid);

    // [e:1 cs:1)
    ASSERT_EQ(2, manager.getOpenCheckpointId());
    ASSERT_EQ(1, manager.getNumCheckpoints());
    ASSERT_EQ(1, manager.getNumOpenChkItems());
    ASSERT_EQ(0, manager.getHighSeqno());

    // [e:1 cs:1 m:1)
    const std::string value("value");
    store_item(vbid, makeStoredDocKey("key"), value);
    ASSERT_EQ(1, manager.getNumCheckpoints());
    ASSERT_EQ(2, manager.getNumOpenChkItems());
    ASSERT_EQ(1, manager.getHighSeqno());
    const auto& checkpoint =
            CheckpointManagerTestIntrospector::public_getOpenCheckpoint(
                    manager);
    ASSERT_EQ(2, manager.getNumOpenChkItems());
    ASSERT_EQ(1, checkpoint.getMinimumCursorSeqno());
    ASSERT_EQ(1, checkpoint.getHighSeqno());

    switch (itemRemoval) {
    case ItemRemovalPath::None: {
        // [e:1 cs:1 m:1 m:2)
        store_item(vbid, makeStoredDocKey("different-key"), value);
        flushVBucket(vbid);

        EXPECT_EQ(1, checkpoint.getMinimumCursorSeqno());
        EXPECT_EQ(2, checkpoint.getHighSeqno());

        auto res = manager.registerCursorBySeqno(
                "cursor", 1, CheckpointCursor::Droppable::Yes);
        EXPECT_FALSE(res.tryBackfill);
        const auto cursor = res.takeCursor().lock();
        EXPECT_EQ(queue_op::mutation, (*cursor->getPos())->getOperation());
        EXPECT_EQ(1, (*cursor->getPos())->getBySeqno());
        EXPECT_EQ(2, cursor->getDistance());

        break;
    }
    // Following path both lead to
    // [e:1 cs:1 x m:2)
    case ItemRemovalPath::Dedup: {
        EXPECT_EQ(2, checkpoint.getNumItems());
        store_item(vbid, makeStoredDocKey("key"), value);
        flushVBucket(vbid);
        EXPECT_EQ(2, checkpoint.getNumItems());

        EXPECT_EQ(1, checkpoint.getMinimumCursorSeqno());
        EXPECT_EQ(2, checkpoint.getHighSeqno());

        // Note on the next checks: By passing seqno:1 in the request, the user
        // tells CM that it has got m:1 already.
        auto res = manager.registerCursorBySeqno(
                "cursor", 1, CheckpointCursor::Droppable::Yes);
        // So, backfill not needed.
        EXPECT_FALSE(res.tryBackfill);
        // Also, cursor positioned at checkpoint_start, so the next snapshot
        // generated for cursor won't have any CHK flag set. That is correct, as
        // if a DCP Consumer has got m:1 that implies that the same client had
        // also previously received a proper SnapshotMarker(CHK).
        // Actually placing the cursor at queue_op::empty would be wrong, as
        // that would generate a another (unnecessary) SnapshotMarker(CHK). The
        // effect at Consumer would be creating an additional/unnecessary
        // checkpoint in CM.
        // Note that I refer to DCP Consumer when the topic is the CHK flag as
        // that is an internal KV replication flag. External DCP clients aren't
        // expected to use that.
        const auto cursor = res.takeCursor().lock();
        EXPECT_EQ(queue_op::checkpoint_start,
                  (*cursor->getPos())->getOperation());
        EXPECT_EQ(1, (*cursor->getPos())->getBySeqno());
        EXPECT_EQ(1, cursor->getDistance());

        break;
    }
    case ItemRemovalPath::Expel: {
        EXPECT_EQ(2, checkpoint.getNumItems());
        store_item(vbid, makeStoredDocKey("different-key"), value);
        flushVBucket(vbid);
        EXPECT_EQ(3, checkpoint.getNumItems());
        EXPECT_EQ(2, manager.expelUnreferencedCheckpointItems().count);
        EXPECT_EQ(1, checkpoint.getNumItems());

        // We have expelled all the mutations
        EXPECT_EQ(0, checkpoint.getMinimumCursorSeqno());
        EXPECT_EQ(0, checkpoint.getHighSeqno());

        // Note: This is a very important point - Cursor registered at the same
        // position as in the Dedup case, but the Expel case requires a backfill

        auto res = manager.registerCursorBySeqno(
                "cursor", 1, CheckpointCursor::Droppable::Yes);
        EXPECT_TRUE(res.tryBackfill);
        const auto cursor = res.takeCursor().lock();
        EXPECT_EQ(queue_op::empty, (*cursor->getPos())->getOperation());
        EXPECT_EQ(1, (*cursor->getPos())->getBySeqno());
        EXPECT_EQ(0, cursor->getDistance());

        break;
    }
    }
}

TEST_F(SingleThreadedCheckpointTest, CheckpointMinimumCursorSeqno) {
    testMinimumCursorSeqno(ItemRemovalPath::None);
}

TEST_F(SingleThreadedCheckpointTest, CheckpointMinimumCursorSeqno_Dedup) {
    testMinimumCursorSeqno(ItemRemovalPath::Dedup);
}

TEST_F(SingleThreadedCheckpointTest, CheckpointMinimumCursorSeqno_Expel) {
    testMinimumCursorSeqno(ItemRemovalPath::Expel);
}

TEST_F(SingleThreadedCheckpointTest, RefCheckpointIsRemovedWhenClosedIfEmpty) {
    setVBucketState(vbid, vbucket_state_active);
    auto vb = store->getVBuckets().getBucket(vbid);
    auto& manager = *vb->checkpointManager;
    EXPECT_EQ(1, manager.getOpenCheckpointId());
    manager.createNewCheckpoint();
    flushVBucket(vbid);

    // [e:1 cs:1)
    ASSERT_EQ(2, manager.getOpenCheckpointId());
    ASSERT_EQ(1, manager.getNumCheckpoints());
    ASSERT_EQ(1, manager.getNumOpenChkItems());
    ASSERT_EQ(0, manager.getHighSeqno());

    // [e:1 cs:1 m:1)
    const std::string value("value");
    store_item(vbid, makeStoredDocKey("key"), value);
    ASSERT_EQ(1, manager.getNumCheckpoints());
    ASSERT_EQ(2, manager.getNumOpenChkItems());
    ASSERT_EQ(1, manager.getHighSeqno());
    const auto& checkpoint =
            CheckpointManagerTestIntrospector::public_getOpenCheckpoint(
                    manager);
    ASSERT_EQ(1, checkpoint.getMinimumCursorSeqno());
    ASSERT_EQ(1, checkpoint.getHighSeqno());

    // Expel and make the checkpoint "empty", ie no mutation in it
    ASSERT_EQ(1, manager.getNumCursors());
    flushVBucket(vbid);
    EXPECT_EQ(1, manager.expelUnreferencedCheckpointItems().count);

    // Checkpoint referenced
    ASSERT_EQ(
            1,
            CheckpointManagerTestIntrospector::public_getOpenCheckpoint(manager)
                    .getNumCursorsInCheckpoint());

    // Verify that the closed/empty/referenced checkpoint is removed
    EXPECT_EQ(1, manager.getNumCheckpoints());
    const auto preId = manager.getOpenCheckpointId();
    manager.createNewCheckpoint();
    EXPECT_EQ(1, manager.getNumCheckpoints());
    EXPECT_GT(manager.getOpenCheckpointId(), preId);

    // The cursor is now in the new open checkpoint
    EXPECT_EQ(
            1,
            CheckpointManagerTestIntrospector::public_getOpenCheckpoint(manager)
                    .getNumCursorsInCheckpoint());
}

void SingleThreadedCheckpointTest::testRegisterCursorInCheckpointEmptyByExpel(
        bool extraMetaItem) {
    setVBucketState(vbid, vbucket_state_active);
    auto vb = store->getVBuckets().getBucket(vbid);
    auto& manager = *vb->checkpointManager;
    ASSERT_EQ(1, manager.getOpenCheckpointId());
    manager.createNewCheckpoint();
    flushVBucket(vbid);

    // [e:1 cs:1)
    ASSERT_EQ(2, manager.getOpenCheckpointId());
    ASSERT_EQ(1, manager.getNumCheckpoints());
    ASSERT_EQ(1, manager.getNumOpenChkItems());
    ASSERT_EQ(0, manager.getHighSeqno());

    // [e:1 cs:1 m:1 m:2)
    const std::string value("value");
    store_item(vbid, makeStoredDocKey("key"), value);
    store_item(vbid, makeStoredDocKey("other-key"), value);
    flushVBucket(vbid);
    ASSERT_EQ(1, manager.getNumCheckpoints());
    ASSERT_EQ(3, manager.getNumOpenChkItems());
    ASSERT_EQ(2, manager.getHighSeqno());
    const auto& checkpoint =
            CheckpointManagerTestIntrospector::public_getOpenCheckpoint(
                    manager);
    ASSERT_EQ(3, manager.getNumOpenChkItems());
    ASSERT_EQ(1, checkpoint.getMinimumCursorSeqno());
    ASSERT_EQ(2, checkpoint.getHighSeqno());

    // Expel
    ASSERT_EQ(3, checkpoint.getNumItems());
    ASSERT_EQ(2, manager.expelUnreferencedCheckpointItems().count);
    ASSERT_EQ(1, checkpoint.getNumItems());

    // We have expelled all the mutations
    // [e:1 cs:1 x x)
    ASSERT_EQ(0, checkpoint.getMinimumCursorSeqno());
    ASSERT_EQ(0, checkpoint.getHighSeqno());

    if (extraMetaItem) {
        // Add a topology just as a variation from the previous state, that's
        // for ensuring that the operation isn't skipped
        setVBucketState(
                vbid,
                vbucket_state_active,
                {{"topology", nlohmann::json::array({{"active", "replica"}})}});
        // cs + vbs
        ASSERT_EQ(2, checkpoint.getNumItems());
        ASSERT_EQ(0, checkpoint.getHighSeqno());
        ASSERT_EQ(2, vb->getHighSeqno());
    }

    // Verify that we register the cursor successfully.
    // Before the fix for MB-53055 this step fails in the case where the
    // checkpoint is "empty" but contains some meta-item after checkpoint_start.
    auto res = manager.registerCursorBySeqno(
            "cursor", 2, CheckpointCursor::Droppable::Yes);
    EXPECT_TRUE(res.tryBackfill);
    const auto cursor = res.takeCursor().lock();
    EXPECT_EQ(queue_op::empty, (*cursor->getPos())->getOperation());
    EXPECT_EQ(1, (*cursor->getPos())->getBySeqno());
    EXPECT_EQ(0, cursor->getDistance());
}

TEST_F(SingleThreadedCheckpointTest, RegisterCursor_CheckpointEmptyByExpel) {
    testRegisterCursorInCheckpointEmptyByExpel(false);
}

TEST_F(SingleThreadedCheckpointTest,
       RegisterCursor_CheckpointEmptyByExpel_ExtraMetaItem) {
    testRegisterCursorInCheckpointEmptyByExpel(true);
}

void SingleThreadedCheckpointTest::
        testRegisterCursorCheckpointEmptyByExpelMultipleCheckpoints(
                uint64_t startSeqno) {
    // Setup an active vbucket/cm like:
    //
    // [disk | e:1 cs:1 x x vbs:3) [memory | e:3 cs:3)
    //         ^
    //
    // Purpose of the test is verifying that we can successfully register a new
    // cursor in that state.
    // Desired state reachable by a replica->pending->active transition.

    setVBucketState(vbid, vbucket_state_replica);
    auto vb = store->getVBuckets().getBucket(vbid);
    auto& manager = *vb->checkpointManager;
    ASSERT_EQ(1, manager.getOpenCheckpointId());
    manager.createNewCheckpoint();
    flushVBucket(vbid);

    auto consumer =
            std::make_shared<MockDcpConsumer>(*engine, cookie, "test-consumer");
    auto passiveStream = std::static_pointer_cast<MockPassiveStream>(
            consumer->makePassiveStream(*engine,
                                        consumer,
                                        "test-passive-stream",
                                        0,
                                        0,
                                        vbid,
                                        0,
                                        std::numeric_limits<uint64_t>::max(),
                                        0,
                                        0,
                                        0,
                                        0,
                                        Collections::ManifestUid{}));
    // Receive marker for disk checkpoint
    SnapshotMarker snapshotMarker(0,
                                  vbid,
                                  1, // start
                                  2, // end
                                  MARKER_FLAG_DISK,
                                  0,
                                  {},
                                  {},
                                  {});
    passiveStream->processMarker(&snapshotMarker);
    // Receive mutations
    processMutations(*passiveStream, 1 /*start*/, 2 /*end*/);
    flushVBucket(vbid);

    EXPECT_EQ(1, manager.getNumCheckpoints());
    EXPECT_EQ(manager.getOpenCheckpointType(), CheckpointType::InitialDisk);
    EXPECT_EQ(3, manager.getNumOpenChkItems());
    EXPECT_EQ(3, manager.getOpenCheckpointId());

    // Expel
    ASSERT_EQ(2, manager.expelUnreferencedCheckpointItems().count);
    ASSERT_EQ(1, manager.getNumOpenChkItems());

    // We have expelled all the mutations
    // [e:1 cs:1 x x)
    const auto& checkpoint =
            CheckpointManagerTestIntrospector::public_getOpenCheckpoint(
                    manager);
    EXPECT_EQ(0, checkpoint.getMinimumCursorSeqno());
    EXPECT_EQ(0, checkpoint.getHighSeqno());
    EXPECT_EQ(1, manager.getNumOpenChkItems());
    EXPECT_EQ(2, checkpoint.getId());
    ASSERT_EQ(2, checkpoint.getHighestExpelledSeqno());

    // Set vb to pending
    setVBucketState(vbid, vbucket_state_pending);
    // No change in checkpoint
    EXPECT_EQ(1, manager.getNumCheckpoints());
    EXPECT_EQ(manager.getOpenCheckpointType(), CheckpointType::InitialDisk);
    EXPECT_EQ(2, manager.getNumOpenChkItems());
    EXPECT_EQ(3, manager.getOpenCheckpointId());

    // Set vb to active
    setVBucketState(vbid, vbucket_state_active, {}, TransferVB::Yes);
    EXPECT_EQ(2, manager.getNumCheckpoints());
    EXPECT_EQ(manager.getOpenCheckpointType(), CheckpointType::Memory);
    EXPECT_EQ(2, manager.getNumOpenChkItems());
    EXPECT_EQ(4, manager.getOpenCheckpointId());

    // Verify that we register the cursor successfully.
    // Before the fix for MB-53570 this step fails by exception thrown.
    //
    // [disk | e:1 cs:1 x x vbs:3) [memory | e:3 cs:3)
    //                                       ^
<<<<<<< HEAD
    auto res = manager.registerCursorBySeqno(
            "cursor", 2, CheckpointCursor::Droppable::Yes);
=======
    const auto res = manager.registerCursorBySeqno(
            "cursor", startSeqno, CheckpointCursor::Droppable::Yes);
    manager.dump();
>>>>>>> f4f39897
    // @todo MB-53616: We don't need a backfill here
    // @todo MB-58261: When start is zero we do need backfill
    EXPECT_TRUE(res.tryBackfill);
<<<<<<< HEAD
    const auto cursor = res.takeCursor().lock();
    EXPECT_EQ(4, (*cursor->getCheckpoint())->getId());
    EXPECT_EQ(queue_op::empty, (*cursor->getPos())->getOperation());
    EXPECT_EQ(3, (*cursor->getPos())->getBySeqno());
    EXPECT_EQ(0, cursor->getDistance());
=======
    const auto cursor = res.cursor.lock();

    if (startSeqno == 0) {
        EXPECT_EQ(res.seqno, 1);
        EXPECT_EQ(2, (*cursor->getCheckpoint())->getId());
        EXPECT_EQ(queue_op::empty, (*cursor->getPos())->getOperation());
        EXPECT_EQ(1, (*cursor->getPos())->getBySeqno());
        EXPECT_EQ(0, cursor->getDistance());
    } else {
        EXPECT_EQ(res.seqno, 3);
        EXPECT_EQ(3, (*cursor->getCheckpoint())->getId());
        EXPECT_EQ(queue_op::empty, (*cursor->getPos())->getOperation());
        EXPECT_EQ(3, (*cursor->getPos())->getBySeqno());
        EXPECT_EQ(0, cursor->getDistance());
    }
}

TEST_F(SingleThreadedCheckpointTest,
       testRegisterCursorCheckpointEmptyByExpelMultipleCheckpoints) {
    testRegisterCursorCheckpointEmptyByExpelMultipleCheckpoints(2);
}

TEST_F(SingleThreadedCheckpointTest,
       testRegisterCursorCheckpointEmptyByExpelMultipleCheckpoints_startZero) {
    testRegisterCursorCheckpointEmptyByExpelMultipleCheckpoints(0);
>>>>>>> f4f39897
}

TEST_F(SingleThreadedCheckpointTest, QueueSetVBStateSchedulesDcpStep) {
    setVBucketStateAndRunPersistTask(vbid, vbucket_state_active);

    auto vb = engine->getVBucket(vbid);
    auto& cm = static_cast<MockCheckpointManager&>(*vb->checkpointManager);

    ASSERT_EQ(1, cm.getNumOfCursors());
    auto producer = createDcpProducer(cookie, IncludeDeleteTime::Yes);
    createDcpStream(*producer);
    ASSERT_EQ(2, cm.getNumOfCursors());
    auto stream = producer->findStream(vbid);
    ASSERT_TRUE(stream);
    auto dcpCursor = stream->getCursor().lock();
    ASSERT_TRUE(dcpCursor);

    ASSERT_EQ(1, cm.getNumCheckpoints());
    ASSERT_EQ(1, (*dcpCursor->getCheckpoint())->getId());
    EXPECT_EQ(queue_op::empty, (*dcpCursor->getPos())->getOperation());
    EXPECT_EQ(0, dcpCursor->getDistance());

    // NOTE: DCP stream created *after* cs+vbs queued in checkpoint.
    //   When this test is instroduced that part works already fine. Core test
    //   follows.
    ASSERT_EQ(2, stream->getItemsRemaining());
    EXPECT_TRUE(producer->getReadyQueue().exists(vbid));

    // Move DCP cursor to end of checkpoint and push to stream readyQ
    stream->nextCheckpointItemTask();
    // Move the Producer to settled
    ASSERT_TRUE(producer->getReadyQueue().exists(vbid));
    while (producer->public_getNextItem()) {
    }
    ASSERT_FALSE(producer->getReadyQueue().exists(vbid));
    ASSERT_EQ(0, stream->getItemsRemaining());

    // Core test
    // Queue another set-vbstate and verify that stream notified again
    setVBucketState(vbid,
                    vbucket_state_active,
                    {{"topology", nlohmann::json::array({{"n0", "n1"}})}});
    EXPECT_EQ(1, stream->getItemsRemaining());
    EXPECT_TRUE(producer->getReadyQueue().exists(vbid));
}

TEST_F(SingleThreadedCheckpointTest, GetItemsForCursor_BytesLimit) {
    setVBucketStateAndRunPersistTask(vbid, vbucket_state_active);

    auto vb = engine->getVBucket(vbid);
    auto& cm = static_cast<MockCheckpointManager&>(*vb->checkpointManager);

    ASSERT_EQ(1, cm.getNumOfCursors());
    auto producer = createDcpProducer(cookie, IncludeDeleteTime::Yes);
    createDcpStream(*producer);
    ASSERT_EQ(2, cm.getNumOfCursors());
    auto stream = producer->findStream(vbid);
    ASSERT_TRUE(stream);
    auto dcpCursor = stream->getCursor().lock();
    ASSERT_TRUE(dcpCursor);

    ASSERT_EQ(1, cm.getNumCheckpoints());
    ASSERT_EQ(1, (*dcpCursor->getCheckpoint())->getId());
    EXPECT_EQ(queue_op::empty, (*dcpCursor->getPos())->getOperation());
    EXPECT_EQ(0, dcpCursor->getDistance());
    EXPECT_EQ(2, cm.getNumItemsForCursor(*dcpCursor)); // cs, vbs

    // [e:1 vbs:1 cs:1 m:1 m:2)
    const std::string value("value");
    store_item(vbid, makeStoredDocKey("key1"), value);
    store_item(vbid, makeStoredDocKey("key2"), value);
    ASSERT_EQ(2, cm.getHighSeqno());
    ASSERT_EQ(4, cm.getNumOpenChkItems());
    EXPECT_EQ(4, cm.getNumItemsForCursor(*dcpCursor)); // cs, vbs, m, m

    // [e:1 vbs:1 cs:1 m:1 m:2 ce:3] [e:3 cs:3 m:3 m:4)
    cm.createNewCheckpoint();
    ASSERT_EQ(2, cm.getNumCheckpoints());
    store_item(vbid, makeStoredDocKey("key3"), value);
    store_item(vbid, makeStoredDocKey("key4"), value);
    ASSERT_EQ(4, cm.getHighSeqno());
    ASSERT_EQ(3, cm.getNumOpenChkItems());
    // cs, vbs, m, m, ce, cs, m, m
    EXPECT_EQ(8, cm.getNumItemsForCursor(*dcpCursor));
    EXPECT_EQ(1, (*dcpCursor->getCheckpoint())->getId());

    // Test - The next call returns only items from the first checkpoint
    std::vector<queued_item> items;
    const auto res = cm.getItemsForCursor(
            *dcpCursor, items, std::numeric_limits<size_t>::max(), 1);
    ASSERT_EQ(1, res.ranges.size());
    const auto range = res.ranges.at(0);
    EXPECT_EQ(0, range.getStart());
    EXPECT_EQ(2, range.getEnd());
    EXPECT_EQ(5, items.size()); // cs, vbs, m, m, ce
    // Also, cursor moved to the open checkpoint
    EXPECT_EQ(2, (*dcpCursor->getCheckpoint())->getId());
}

TEST_F(SingleThreadedCheckpointTest, ItemExpelResilientToVBucketRollback) {
    setVBucketState(vbid, vbucket_state_active);
    auto& vb = *store->getVBucket(vbid);
    auto& manager = *vb.checkpointManager;
    ASSERT_EQ(0, vb.getHighSeqno());
    ASSERT_EQ(2, manager.getNumOpenChkItems()); // cs, vbs

    // Note: We need at least 2 mutations for triggering ItemExpel, as we can't
    // expel items pointed from cursors
    store_item(vbid, makeStoredDocKey("key1"), "value");
    store_item(vbid, makeStoredDocKey("key2"), "value");
    ASSERT_EQ(2, vb.getHighSeqno());
    ASSERT_EQ(4, manager.getNumOpenChkItems());

    // Move the cursor, allow ItemExpel
    flushVBucketToDiskIfPersistent(vbid, 2);

    // Simulate the rollback behaviour.
    // ItemExpel plants the expel-cursor in the checkpoint under processing and
    // releases the CM::lock. At that point VB::rollback can clear the CM
    // removing all checkpoint. When ItemExpel resumes it needs to be resilient
    // to that state.
    // The CM::expelHook executes in the section where ItemExpel has released
    // (and not yet re-acquired) the CM::lock.
    manager.expelHook = [&manager]() { manager.clear(); };

    // Before the fix for MB-56644 this step fails by exception triggered,
    // caused by that rollback has removed the checkpoint touched by ItemExpel
    manager.expelUnreferencedCheckpointItems();

    // @todo MB-58406: Fix and re-enabled the test
    // Note: The CM was cleared, so mem-usage must track the correct allocation
    // for the single/empty checkpoint in CheckpointList
    /*
    auto config = CheckpointConfig(store->getEPEngine().getConfiguration());
    const auto emptyManager =
            CheckpointManager(store->getEPEngine().getEpStats(),
                              vb,
                              config,
                              0,
                              0,
                              0,
                              0,
                              0,
                              nullptr);
    EXPECT_EQ(emptyManager.getQueuedItemsMemUsage(),
              manager.getQueuedItemsMemUsage());
    EXPECT_EQ(emptyManager.getMemOverheadQueue(),
              manager.getMemOverheadQueue());
    EXPECT_EQ(0, manager.getMemOverheadIndex());
     */
}

// Test that when the same client registers twice, the first cursor 'dies'
TEST_P(CheckpointTest, ReRegister) {
    ASSERT_EQ(1, manager->getNumOfCursors());

    const std::string name = "dcp-cursor";
    auto cursor1 = manager->registerCursorBySeqno(
                                  name, 0, CheckpointCursor::Droppable::Yes)
                           .takeCursor();
    EXPECT_NE(nullptr, cursor1.lock().get());
    EXPECT_EQ(2, manager->getNumOfCursors());

    auto cursor2 = this->manager
                           ->registerCursorBySeqno(
                                   name, 0, CheckpointCursor::Droppable::Yes)
                           .takeCursor();
    EXPECT_EQ(nullptr, cursor1.lock().get());
    EXPECT_NE(nullptr, cursor2.lock().get());
    EXPECT_EQ(2, manager->getNumOfCursors());
}

TEST_P(CheckpointTest, ReRegister_OldAndNewInClosedCheckpoint) {
    ASSERT_EQ(1, manager->getNumOfCursors());

    ASSERT_EQ(1, manager->getNumCheckpoints());
    ASSERT_EQ(1, manager->getNumOpenChkItems());
    ASSERT_EQ(1000, manager->getHighSeqno());
    queueNewItem("key1");
    EXPECT_EQ(1001, manager->getHighSeqno());
    manager->createNewCheckpoint();
    ASSERT_EQ(2, manager->getNumCheckpoints());
    queueNewItem("key2");
    EXPECT_EQ(1002, manager->getHighSeqno());

    const auto& list =
            CheckpointManagerTestIntrospector::public_getCheckpointList(
                    *manager);
    const auto& closed = *list.front();
    ASSERT_EQ(1, closed.getId());
    ASSERT_EQ(1, closed.getNumCursorsInCheckpoint());
    ASSERT_EQ(3, closed.getNumItems()); // cs, m, ce
    const auto& open = *list.back();
    ASSERT_EQ(2, open.getId());
    ASSERT_EQ(0, open.getNumCursorsInCheckpoint());
    ASSERT_EQ(2, open.getNumItems()); // cs, m

    const std::string name = "dcp-cursor";
    auto cursor1 = manager->registerCursorBySeqno(
                                  name, 0, CheckpointCursor::Droppable::Yes)
                           .takeCursor();
    EXPECT_TRUE(cursor1.lock());
    EXPECT_EQ(2, manager->getNumOfCursors());
    EXPECT_EQ(2, closed.getNumCursorsInCheckpoint());
    ASSERT_EQ(1, (*cursor1.lock()->getCheckpoint())->getId());

    // Advance the baseline cursor, moving it out of the closed checkpoint.
    // The checkpoint isn't removed as it is still referenced by dcp-cursor.
    {
        std::vector<queued_item> items;
        manager->getItemsForCursor(*cursor,
                                   items,
                                   std::numeric_limits<size_t>::max(),
                                   std::numeric_limits<size_t>::max());
    }
    EXPECT_EQ(2, manager->getNumCheckpoints());
    EXPECT_EQ(2, manager->getOpenCheckpointId());
    ASSERT_EQ(2, (*cursor->getCheckpoint())->getId());
    EXPECT_EQ(1, closed.getNumCursorsInCheckpoint());
    EXPECT_FALSE(manager->isEligibleForRemoval(closed));
    EXPECT_EQ(1, open.getNumCursorsInCheckpoint());
    EXPECT_FALSE(manager->isEligibleForRemoval(open));

    // Verify that re-registering the same dcp-cursor into the same closed
    // checkpoint doesn't trigger checkpoint removal.
    auto cursor2 = manager->registerCursorBySeqno(
                                  name, 0, CheckpointCursor::Droppable::Yes)
                           .takeCursor();
    EXPECT_FALSE(cursor1.lock());
    EXPECT_TRUE(cursor2.lock());
    EXPECT_EQ(2, manager->getNumCheckpoints());
    EXPECT_EQ(2, manager->getOpenCheckpointId());
    EXPECT_EQ(1, (*cursor2.lock()->getCheckpoint())->getId());
    EXPECT_EQ(2, manager->getNumOfCursors());
    EXPECT_EQ(1, closed.getNumCursorsInCheckpoint());
    EXPECT_FALSE(manager->isEligibleForRemoval(closed));
    EXPECT_EQ(1, open.getNumCursorsInCheckpoint());
    EXPECT_FALSE(manager->isEligibleForRemoval(open));

    // Moving dcp-cursor out of the closed checkpoint makes it unreferenced,
    // so it's removed.
    {
        std::vector<queued_item> items;
        manager->getItemsForCursor(*cursor2.lock(),
                                   items,
                                   std::numeric_limits<size_t>::max(),
                                   std::numeric_limits<size_t>::max());
    }
    EXPECT_EQ(0, manager->getNumItemsForCursor(*cursor2.lock()));
    EXPECT_EQ(1, manager->getNumCheckpoints());
    EXPECT_EQ(2, manager->getOpenCheckpointId());
    EXPECT_EQ(2, (*cursor2.lock()->getCheckpoint())->getId());
    EXPECT_EQ(2, open.getNumCursorsInCheckpoint());
    EXPECT_FALSE(manager->isEligibleForRemoval(open));
}

TEST_P(CheckpointTest, ReRegister_OldInClosedAndNewInOpenCheckpoint) {
    ASSERT_EQ(1, manager->getNumOfCursors());

    ASSERT_EQ(1, manager->getNumCheckpoints());
    ASSERT_EQ(1, manager->getNumOpenChkItems());
    ASSERT_EQ(1000, manager->getHighSeqno());
    queueNewItem("key1");
    EXPECT_EQ(1001, manager->getHighSeqno());
    manager->createNewCheckpoint();
    ASSERT_EQ(2, manager->getNumCheckpoints());
    queueNewItem("key2");
    EXPECT_EQ(1002, manager->getHighSeqno());

    const auto& list =
            CheckpointManagerTestIntrospector::public_getCheckpointList(
                    *manager);
    const auto& closed = *list.front();
    ASSERT_EQ(1, closed.getId());
    ASSERT_EQ(1, closed.getNumCursorsInCheckpoint());
    ASSERT_EQ(3, closed.getNumItems()); // cs, m, ce
    const auto& open = *list.back();
    ASSERT_EQ(2, open.getId());
    ASSERT_EQ(0, open.getNumCursorsInCheckpoint());
    ASSERT_EQ(2, open.getNumItems()); // cs, m

    const std::string name = "dcp-cursor";
    auto cursor1 = manager->registerCursorBySeqno(
                                  name, 0, CheckpointCursor::Droppable::Yes)
                           .takeCursor();
    EXPECT_TRUE(cursor1.lock());
    EXPECT_EQ(2, manager->getNumOfCursors());
    EXPECT_EQ(2, closed.getNumCursorsInCheckpoint());
    ASSERT_EQ(1, (*cursor1.lock()->getCheckpoint())->getId());

    // Advance the baseline cursor, moving it out of the closed checkpoint.
    // The checkpoint isn't removed as it is still referenced by dcp-cursor.
    {
        std::vector<queued_item> items;
        manager->getItemsForCursor(*cursor,
                                   items,
                                   std::numeric_limits<size_t>::max(),
                                   std::numeric_limits<size_t>::max());
    }
    EXPECT_EQ(2, manager->getNumCheckpoints());
    EXPECT_EQ(2, manager->getOpenCheckpointId());
    ASSERT_EQ(2, (*cursor->getCheckpoint())->getId());
    EXPECT_EQ(1, closed.getNumCursorsInCheckpoint());
    EXPECT_FALSE(manager->isEligibleForRemoval(closed));
    EXPECT_EQ(1, open.getNumCursorsInCheckpoint());
    EXPECT_FALSE(manager->isEligibleForRemoval(open));

    // Verify that re-registering the same dcp-cursor into the subsequent open
    // checkpoint makes the closed checkpoint unreferenced and triggers
    // checkpoint removal.
    auto cursor2 = manager->registerCursorBySeqno(
                                  name, 1002, CheckpointCursor::Droppable::Yes)
                           .takeCursor();
    EXPECT_FALSE(cursor1.lock());
    EXPECT_TRUE(cursor2.lock());
    EXPECT_EQ(1, manager->getNumCheckpoints());
    EXPECT_EQ(2, manager->getOpenCheckpointId());
    EXPECT_EQ(2, (*cursor2.lock()->getCheckpoint())->getId());
    EXPECT_EQ(2, manager->getNumOfCursors());
    EXPECT_EQ(2, open.getNumCursorsInCheckpoint());
    EXPECT_FALSE(manager->isEligibleForRemoval(open));
}

TEST_P(CheckpointTest, TakeAndResetCursors) {
    // The test runs with 2 cursors:
    // 1: CheckpointTest::cursor -> that is Persistence/DCP depending on the
    //                              bucket type
    // 2: Extra DCP cursor
    auto* dcpCursor =
            manager->registerCursorBySeqno(
                           "dcp_cursor", 0, CheckpointCursor::Droppable::Yes)
                    .takeCursor()
                    .lock()
                    .get();
    ASSERT_EQ(2, manager->getNumOfCursors());

    const auto cursors = {cursor, dcpCursor};

    for (const auto* c : cursors) {
        ASSERT_NE(nullptr, c);
        // cs
        ASSERT_EQ(1, manager->getNumItemsForCursor(*c));
        ASSERT_EQ(0, c->getDistance());
    }

    // Store 1 item
    queueNewItem("key");

    for (const auto* c : cursors) {
        EXPECT_EQ(2, manager->getNumItemsForCursor(*c));
        EXPECT_EQ(0, c->getDistance());
    }

    // Move cursors
    for (auto* c : cursors) {
        std::vector<queued_item> items;
        manager->getItemsForCursor(
                *c, items, 9999, std::numeric_limits<size_t>::max());
        // ckpt_starts + mutation
        EXPECT_EQ(2, items.size());
        EXPECT_EQ(2, c->getDistance());
    }

    // Second manager
    auto manager2 = std::make_unique<MockCheckpointManager>(
            this->global_stats,
            *vbucket,
            *checkpoint_config,
            0,
            0 /*lastSnapStart*/,
            0 /*lastSnapEnd*/,
            0 /*maxVisible*/,
            0 /*maxPrepareSeqno*/,
            nullptr /*persistence callback*/);

    // Take cursors from the first CM and place them into the second CM..
    manager2->takeAndResetCursors(*manager);
    EXPECT_EQ(2, manager2->getNumOfCursors());
    EXPECT_EQ(0, manager->getNumOfCursors());
    // ..and destroy first CM
    resetManager();

    // The second CM's cursors are not affected by destroying the first CM
    EXPECT_EQ(1, manager2->getNumCheckpoints());
    EXPECT_EQ(2, manager2->getNumOfCursors());
    EXPECT_EQ(
            2,
            manager2->getCheckpointList().front()->getNumCursorsInCheckpoint());
    for (const auto* c : cursors) {
        EXPECT_EQ(1, manager2->getNumItemsForCursor(*c));
        EXPECT_EQ(0, c->getDistance());
    }
}

// Test that if we add 2 cursors with the same name the first one is removed.
TEST_P(CheckpointTest, DuplicateCheckpointCursor) {
    const auto& ckptList =
            CheckpointManagerTestIntrospector::public_getCheckpointList(
                    *manager);
    // The persistent cursor means we have one cursor in the checkpoint
    ASSERT_EQ(1, ckptList.back()->getNumCursorsInCheckpoint());

    // Register a DCP cursor.
    std::string dcp_cursor(DCP_CURSOR_PREFIX + std::to_string(1));
    auto dcpCursor = manager->registerCursorBySeqno(
            dcp_cursor.c_str(), 0, CheckpointCursor::Droppable::Yes);

    EXPECT_EQ(2, ckptList.back()->getNumCursorsInCheckpoint());

    // Register a 2nd DCP cursor with the same name.
    auto dcpCursor2 = manager->registerCursorBySeqno(
            dcp_cursor.c_str(), 0, CheckpointCursor::Droppable::Yes);

    // Adding the 2nd DCP cursor should not have increased the number of
    // cursors in the checkpoint, as the previous one will have been removed
    // when the new one was added.
    EXPECT_EQ(2,ckptList.back()->getNumCursorsInCheckpoint());
}

// Test that if we add 2 cursors with the same name the first one is removed.
// even if the 2 cursors are in different checkpoints.
TEST_P(CheckpointTest, DuplicateCheckpointCursorDifferentCheckpoints) {
    config.setCheckpointMaxSize(1);
    checkpoint_config = std::make_unique<CheckpointConfig>(config);
    createManager();

    const auto& ckptList =
            CheckpointManagerTestIntrospector::public_getCheckpointList(
                    *manager);
    // The persistent cursor means we have one cursor in the checkpoint
    ASSERT_EQ(1, ckptList.back()->getNumCursorsInCheckpoint());

    // Register a DCP cursor.
    std::string dcp_cursor(DCP_CURSOR_PREFIX + std::to_string(1));
    auto dcpCursor = manager->registerCursorBySeqno(
            dcp_cursor.c_str(), 0, CheckpointCursor::Droppable::Yes);

    // Adding the following items will result in 2 checkpoints, with
    // both cursors in the first checkpoint.
    const size_t numItems = 2;
    for (size_t i = 0; i < numItems; ++i) {
        queueNewItem("key" + std::to_string(i));
    }
    EXPECT_EQ(2, ckptList.size());
    EXPECT_EQ(2, ckptList.front()->getNumCursorsInCheckpoint());

    // Register a 2nd DCP cursor with the same name but this time into the
    // 2nd checkpoint
    auto dcpCursor2 =
            manager->registerCursorBySeqno(dcp_cursor.c_str(),
                                           1000 + numItems,
                                           CheckpointCursor::Droppable::Yes);

    // Adding the 2nd DCP cursor should not have increased the number of
    // cursors as the previous cursor will have been removed when the new one
    // was added.  The persistence cursor will still be in the first
    // checkpoint however the dcpCursor will have been deleted from the first
    // checkpoint and adding to the 2nd checkpoint.
    EXPECT_EQ(1, ckptList.front()->getNumCursorsInCheckpoint());
    EXPECT_EQ(1, ckptList.back()->getNumCursorsInCheckpoint());
}

/**
 * MB-35589: We do not add keys to the indexes of Disk Checkpoints.
 *
 * Disk Checkpoints do not maintain a key index in the same way that Memory
 * Checkpoints do as we don't expect to perform de-duplication or de-duplication
 * sanity checks. This is also necessary as we cannot let a Disk Checkpoint
 * grow memory usage (after expelling) in a O(n) manner for heavy DGM use cases
 * as we would use a lot of memory for key indexes.
 */
TEST_P(CheckpointTest, NoKeyIndexInDiskCheckpoint) {
    manager->createSnapshot(0, 1000, 1000, CheckpointType::Disk, 1000);

    const auto& checkpoint =
            CheckpointManagerTestIntrospector::public_getOpenCheckpoint(
                    *manager);
    ASSERT_EQ(0,
              CheckpointManagerTestIntrospector::getCheckpointNumIndexEntries(
                      checkpoint));

    // Queue an item
    auto item = makeCommittedItem(makeStoredDocKey("key"), "value", vbid);
    EXPECT_TRUE(manager->queueDirty(
            item, GenerateBySeqno::Yes, GenerateCas::Yes, nullptr));
    // Index still empty
    EXPECT_EQ(0,
              CheckpointManagerTestIntrospector::getCheckpointNumIndexEntries(
                      checkpoint));
}

// Test that can expel items and that we have the correct behaviour when we
// register cursors for items that have been expelled.
void CheckpointTest::testExpelCheckpointItems() {
    const int itemCount{3};

    for (auto ii = 0; ii < itemCount; ++ii) {
        EXPECT_TRUE(this->queueNewItem("key" + std::to_string(ii)));
    }

    // cs + mutations
    ASSERT_EQ(itemCount + 1, this->manager->getNumOpenChkItems());
    ASSERT_EQ(itemCount + 1, manager->getNumItemsForCursor(*cursor));
    ASSERT_EQ(1000 + itemCount, this->manager->getHighSeqno());

    bool isLastMutationItem{true};
    for (auto ii = 0; ii < itemCount; ++ii) {
        auto item = manager->nextItem(cursor, isLastMutationItem);
        ASSERT_FALSE(isLastMutationItem);
    }

    /*
     * Checkpoint now looks as follows:
     * 1001 - dummy item
     * 1001 - checkpoint start
     * 1001 - 1st item (key0)
     * 1002 - 2nd item (key1) <<<<<<< persistenceCursor
     * 1003 - 3rd item (key2)
     */
    const size_t expectedNumItemsPre = 1 + itemCount;
    EXPECT_EQ(expectedNumItemsPre, manager->getNumOpenChkItems());
    EXPECT_EQ(expectedNumItemsPre, manager->getNumItems());

    const auto expelResult = manager->expelUnreferencedCheckpointItems();
    EXPECT_EQ(2, expelResult.count);
    EXPECT_LT(0, expelResult.memory);
    EXPECT_EQ(2, this->global_stats.itemsExpelledFromCheckpoints);

    /*
     * We have expelled:
     * 1001 - 1st item (key0)
     * 1002 - 2nd item (key1)
     *
     * Now the checkpoint looks as follows:
     * 1000 - dummy Item
     * 1001 - checkpoint start <<<<<<< persistenceCursor
     * 1003 - 3rd item (key 2)
     */
    if (persistent()) {
        const auto pos = manager->getPersistenceCursorPos();
        EXPECT_EQ(queue_op::checkpoint_start, (*pos)->getOperation());
        EXPECT_EQ(1001, (*pos)->getBySeqno());
    }

    // 1 mutation removed from checkpoint
    const size_t expectedNumItemsPost = 1 + (itemCount - expelResult.count);
    EXPECT_EQ(expectedNumItemsPost, manager->getNumOpenChkItems());
    EXPECT_EQ(expectedNumItemsPost, manager->getNumItems());

    // Try to register a DCP replication cursor from 1001 - an expelled item.
    std::string dcp_cursor1(DCP_CURSOR_PREFIX + std::to_string(1));
    CursorRegResult regResult = manager->registerCursorBySeqno(
            dcp_cursor1.c_str(), 1001, CheckpointCursor::Droppable::Yes);
    EXPECT_EQ(1003, regResult.seqno);
    EXPECT_TRUE(regResult.tryBackfill);

    // Try to register a DCP cursor from 1002 - another expelled item
    std::string dcp_cursor2(DCP_CURSOR_PREFIX + std::to_string(2));
    regResult = manager->registerCursorBySeqno(
            dcp_cursor2.c_str(), 1002, CheckpointCursor::Droppable::Yes);
    EXPECT_EQ(1003, regResult.seqno);
    EXPECT_TRUE(regResult.tryBackfill);

    // Try to register a DCP cursor from 1003 - the first item still in chk
    std::string dcp_cursor3(DCP_CURSOR_PREFIX + std::to_string(3));
    regResult = manager->registerCursorBySeqno(
            dcp_cursor3.c_str(), 1003, CheckpointCursor::Droppable::Yes);
    EXPECT_EQ(1004, regResult.seqno);
    EXPECT_FALSE(regResult.tryBackfill);
}

TEST_P(CheckpointTest, ExpelCheckpointItemsMemory) {
    testExpelCheckpointItems();
}

TEST_P(ReplicaCheckpointTest, ExpelCheckpointItemsDisk) {
    manager->createSnapshot(0, 1000, 0, CheckpointType::Disk, 1000);
    testExpelCheckpointItems();
}

// Test that we correctly handle duplicates, where the initial version of the
// document has been expelled.
TEST_P(CheckpointTest, ExpelCheckpointItemsWithDuplicate) {
    const int itemCount{3};

    for (auto ii = 0; ii < itemCount; ++ii) {
        EXPECT_TRUE(this->queueNewItem("key" + std::to_string(ii)));
    }

    ASSERT_EQ(1, this->manager->getNumCheckpoints()); // Single open checkpoint.
    ASSERT_EQ(1 + itemCount, this->manager->getNumOpenChkItems());
    ASSERT_EQ(1 + itemCount, manager->getNumItemsForCursor(*cursor));
    ASSERT_EQ(1000 + itemCount, this->manager->getHighSeqno());

    bool isLastMutationItem{true};
    for (auto ii = 0; ii < itemCount; ++ii) {
        auto item = manager->nextItem(cursor, isLastMutationItem);
        ASSERT_FALSE(isLastMutationItem);
    }

    const auto expelResult = manager->expelUnreferencedCheckpointItems();
    EXPECT_EQ(2, expelResult.count);
    EXPECT_LT(0, expelResult.memory);
    EXPECT_EQ(2, global_stats.itemsExpelledFromCheckpoints);

    // 1 mutation removed
    EXPECT_EQ(1 + (itemCount - expelResult.count),
              this->manager->getNumOpenChkItems());

    /*
     * After expelling checkpoint now looks as follows:
     * 1001 - dummy Item
     * 1001 - checkpoint_start <<<<<<< cursor
     * 1003 - 3rd item (key 2)
     */
    auto pos = *CheckpointCursorIntrospector::getCurrentPos(*cursor);
    EXPECT_EQ(queue_op::checkpoint_start, pos->getOperation());
    EXPECT_EQ(1001, pos->getBySeqno());

    // Add another item which has been expelled.
    // Should not find the duplicate and so will re-add.
    EXPECT_TRUE(this->queueNewItem("key0"));

    /*
     * Checkpoint now looks as follows:
     * 1001 - dummy Item
     * 1001 - checkpoint_start <<<<<<< cursor
     * 1003 - 3rd item (key2)
     * 1004 - 4th item (key0)  << The New item added >>
     */

    // The full checkpoint still contains the cs + 2 unique items added. The
    // second add for key0 de-dupes the first for key0 so we don't bump the
    // count. This mimics normal behaviour for an item de-duping an earlier
    // one in a checkpoint when there is no expelling going on.
    EXPECT_EQ(3, this->manager->getNumOpenChkItems());
}

// Test that when the first cursor we come across is pointing to the last
// item we do not evict this item.  Instead we walk backwards find the
// first non-meta item and evict from there.
void CheckpointTest::testExpelCursorPointingToLastItem() {
    if (!persistent()) {
        // Need at least one cursor (i.e. persistence cursor) to be able
        // to expel.
        return;
    }

    const int itemCount{2};

    for (auto ii = 0; ii < itemCount; ++ii) {
        EXPECT_TRUE(this->queueNewItem("key" + std::to_string(ii)));
    }

    ASSERT_EQ(1, this->manager->getNumCheckpoints()); // Single open checkpoint.
    // cs + mutations
    ASSERT_EQ(itemCount + 1, manager->getNumOpenChkItems());
    ASSERT_EQ(itemCount + 1, manager->getNumItemsForCursor(*cursor));
    ASSERT_EQ(1000 + itemCount, this->manager->getHighSeqno());

    bool isLastMutationItem{true};
    for (auto ii = 0; ii < itemCount + 1; ++ii) {
        auto item = this->manager->nextItem(
                this->manager->getPersistenceCursor(), isLastMutationItem);
    }

    /*
     * Checkpoint now looks as follows:
     * 1001 - dummy item
     * 1001 - checkpoint start
     * 1001 - 1st item
     * 1002 - 2nd item  <<<<<<< persistenceCursor
     */

    // Only expel seqno 1001 - the cursor points to item that
    // has the highest seqno for the checkpoint so we move the expel point back
    // one. That item isn't a metadata item nor is it's successor item
    // (1002) the same seqno as itself (1001) so can expel from there.
    const auto expelResult = manager->expelUnreferencedCheckpointItems();

    /*
     * Checkpoint now looks as follows:
     * 1001 - dummy item
     * 1001 - checkpoint start <<<<<<< persistenceCursor
     */

    EXPECT_EQ(2, expelResult.count);
    EXPECT_GT(expelResult.memory, 0);
    EXPECT_EQ(2, global_stats.itemsExpelledFromCheckpoints);

    const auto pos = manager->getPersistenceCursorPos();
    EXPECT_EQ(queue_op::checkpoint_start, (*pos)->getOperation());
    EXPECT_EQ(1001, (*pos)->getBySeqno());
}

TEST_P(CheckpointTest, ExpelCursorPointingToLastItemMemory) {
    testExpelCursorPointingToLastItem();
}

TEST_P(ReplicaCheckpointTest, ExpelCursorPointingToLastItemDisk) {
    manager->createSnapshot(0, 1000, 0, CheckpointType::Disk, 1000);
    testExpelCursorPointingToLastItem();
}

// Test that when the first cursor we come across is pointing to the checkpoint
// start we do not evict this item.  Instead we walk backwards and find the
// the dummy item, so do not expel any items.
void CheckpointTest::testExpelCursorPointingToChkptStart() {
    ASSERT_EQ(1, this->manager->getNumCheckpoints()); // Single open checkpoint.

    bool isLastMutationItem{true};
    auto item = this->manager->nextItem(
            this->manager->getPersistenceCursor(), isLastMutationItem);

    /*
     * Checkpoint now looks as follows:
     * 1000 - dummy item
     * 1001 - checkpoint start  <<<<<<< persistenceCursor
     */

    const auto expelResult = manager->expelUnreferencedCheckpointItems();
    EXPECT_EQ(0, expelResult.count);
    EXPECT_EQ(0, expelResult.memory);
    EXPECT_EQ(0, this->global_stats.itemsExpelledFromCheckpoints);
}

TEST_P(CheckpointTest, ExpelCursorPointingToChkptStartMemory) {
    testExpelCursorPointingToChkptStart();
}

TEST_P(ReplicaCheckpointTest, ExpelCursorPointingToChkptStartDisk) {
    manager->createSnapshot(0, 1000, 0, CheckpointType::Disk, 1000);
    testExpelCursorPointingToChkptStart();
}

// Test that if we want to evict items from seqno X, but have a meta-data item
// also with seqno X, and a cursor is pointing to this meta data item, we do not
// evict.
void CheckpointTest::testDontExpelIfCursorAtMetadataItemWithSameSeqno() {
    const int itemCount{2};

    for (auto ii = 0; ii < itemCount; ++ii) {
        EXPECT_TRUE(this->queueNewItem("key" + std::to_string(ii)));
    }

    // Move the persistence cursor to the end to get it of the way.
    bool isLastMutationItem{true};
    for (auto ii = 0; ii < 3; ++ii) {
        auto item = this->manager->nextItem(
                this->manager->getPersistenceCursor(), isLastMutationItem);
    }

    // Add a cursor pointing to the dummy
    std::string dcpCursor1(DCP_CURSOR_PREFIX + std::to_string(1));
    CursorRegResult regResult = manager->registerCursorBySeqno(
            dcpCursor1.c_str(), 1000, CheckpointCursor::Droppable::Yes);

    // Move the cursor forward one step so that it now points to the checkpoint
    // start.
    auto item = manager->nextItem(regResult.takeCursor().lock().get(),
                                  isLastMutationItem);

    // Add a cursor to point to the 1st mutation we added.  Note that when
    // registering the cursor we walk backwards from the checkpoint end until we
    // reach the item with the seqno we are requesting.  Hence we register the
    // cursor at the mutation and not the metadata item (checkpoint start) which
    // has the same seqno.
    std::string dcpCursor2(DCP_CURSOR_PREFIX + std::to_string(2));
    CursorRegResult regResult2 = manager->registerCursorBySeqno(
            dcpCursor2.c_str(), 1001, CheckpointCursor::Droppable::Yes);

    /*
     * Checkpoint now looks as follows:
     * 1001 - dummy item
     * 1001 - checkpoint start  <<<<<<< dcpCursor1
     * 1001 - 1st item  <<<<<<< dcpCursor2
     * 1002 - 2nd item  <<<<<<< persistenceCursor
     */

    // We should not expel any items due to dcpCursor1
    const auto expelResult = manager->expelUnreferencedCheckpointItems();
    EXPECT_EQ(0, expelResult.count);
    EXPECT_EQ(0, expelResult.memory);
    EXPECT_EQ(0, this->global_stats.itemsExpelledFromCheckpoints);
}

TEST_P(CheckpointTest, testDontExpelIfCursorAtMetadataItemWithSameSeqnoMemory) {
    testDontExpelIfCursorAtMetadataItemWithSameSeqno();
}

TEST_P(CheckpointTest, testDontExpelIfCursorAtMetadataItemWithSameSeqnoDisk) {
    manager->createSnapshot(0, 1000, 0, CheckpointType::Disk, 1000);
    testDontExpelIfCursorAtMetadataItemWithSameSeqno();
}

// Test estimate for the amount of memory recovered by expelling is correct.
void CheckpointTest::testExpelCheckpointItemsMemoryRecovered() {
    const int itemCount{3};
    size_t sizeOfItem{0};

    ASSERT_EQ(1, manager->getNumCheckpoints());
    ASSERT_EQ(1, manager->getNumOpenChkItems());
    const auto initialCMUsage = manager->getMemUsage();
    const auto initialCMQueuedItemsUsage = manager->getQueuedItemsMemUsage();

    for (auto ii = 0; ii < itemCount; ++ii) {
        std::string value("value");
        queued_item item(new Item(makeStoredDocKey("key" + std::to_string(ii)),
                                  0,
                                  0,
                                  value.c_str(),
                                  value.size(),
                                  PROTOCOL_BINARY_RAW_BYTES,
                                  0,
                                  -1,
                                  Vbid(0)));

        sizeOfItem = item->size();

        // Add the queued_item to the checkpoint
        manager->queueDirty(item,
                            GenerateBySeqno::Yes,
                            GenerateCas::Yes,
                            /*preLinkDocCtx*/ nullptr);
    }

    // cs + mutations
    ASSERT_EQ(itemCount + 1, manager->getNumOpenChkItems());
    ASSERT_EQ(itemCount + 1, manager->getNumItemsForCursor(*cursor));
    ASSERT_EQ(1000 + itemCount, this->manager->getHighSeqno());

    bool isLastMutationItem{true};
    for (auto ii = 0; ii < 3; ++ii) {
        auto item = manager->nextItem(cursor, isLastMutationItem);
        ASSERT_FALSE(isLastMutationItem);
    }

    /*
     *
     * Checkpoint now looks as follows:
     * 1000 - dummy item
     * 1001 - checkpoint start
     * 1001 - 1st item (key0)
     * 1002 - 2nd item (key1) <<<<<<< Cursor
     * 1003 - 3rd item (key2)
     */

    // Get the memory usage before expelling
    const auto memUsageBeforeExpel = manager->getMemUsage();

    auto expelResult = manager->expelUnreferencedCheckpointItems();
    EXPECT_EQ(2, expelResult.count);
    EXPECT_EQ(2, global_stats.itemsExpelledFromCheckpoints);

    /*
     * We have expelled:
     * 1001 - 1st item (key 0)
     * 1002 - 2nd item (key1)
     *
     * Checkpoint now looks as follows:
     * 1000 - dummy Item
     * 1001 - checkpoint start <<<<<<< Cursor
     * 1003 - 3rd item (key 2)
     */
    if (persistent()) {
        const auto pos = manager->getPersistenceCursorPos();
        EXPECT_EQ(queue_op::checkpoint_start, (*pos)->getOperation());
        EXPECT_EQ(1001, (*pos)->getBySeqno());
    }

    const size_t expectedMemoryRecovered =
            expelResult.count *
            (Checkpoint::per_item_queue_overhead + sizeOfItem);

    EXPECT_EQ(expectedMemoryRecovered, expelResult.memory);
    EXPECT_EQ(expectedMemoryRecovered,
              memUsageBeforeExpel - manager->getMemUsage());

    // Now verify the behaviour when Expel releases all the items in checkpoint
    manager->nextItem(cursor, isLastMutationItem);
    ASSERT_TRUE(isLastMutationItem);
    /*
     * Checkpoint now looks as follows:
     * 1000 - dummy Item
     * 1001 - checkpoint start
     * 1003 - 3rd item (key 2) <<<<<<< Cursor
     */
    const auto id = manager->getOpenCheckpointId();
    ASSERT_EQ(1, manager->getNumCheckpoints());
    ASSERT_EQ(2, manager->getNumOpenChkItems());

    expelResult = manager->expelUnreferencedCheckpointItems();
    /*
     * Checkpoint now looks as follows:
     * 1000 - dummy Item
     * 1001 - checkpoint start <<<<<<< Cursor
     */
    ASSERT_EQ(1, manager->getNumCheckpoints());
    ASSERT_EQ(1, manager->getNumOpenChkItems());
    EXPECT_EQ(1, expelResult.count);
    EXPECT_EQ(3, global_stats.itemsExpelledFromCheckpoints);

    // We expelled all the items, so we expect queue-usage back to initial val
    EXPECT_EQ(initialCMQueuedItemsUsage, manager->getQueuedItemsMemUsage());
    // Plus, CM total still accounts for the keys in the index - keys inserted
    // in the index when items queued, but not removed by Expel
    EXPECT_EQ(initialCMUsage + manager->getMemOverheadIndex(),
              manager->getMemUsage());

    // Verify that releasing the full checkpoint reverts CM's usage back to the
    // initial usage - Checkpoint removal release the keyIndex too
    manager->createNewCheckpoint();
    ASSERT_EQ(1, manager->getNumCheckpoints());
    ASSERT_EQ(1, manager->getNumOpenChkItems());
    ASSERT_GT(manager->getOpenCheckpointId(), id);
    EXPECT_EQ(initialCMUsage, manager->getMemUsage());
}

TEST_P(CheckpointTest, ExpelCheckpointItemsMemoryRecoveredMemory) {
    testExpelCheckpointItemsMemoryRecovered();
}

TEST_P(ReplicaCheckpointTest, ExpelCheckpointItemsMemoryRecoveredDisk) {
    manager->createSnapshot(0, 1000, 0, CheckpointType::Disk, 1000);
    testExpelCheckpointItemsMemoryRecovered();
}

TEST_P(CheckpointTest, InitialSnapshotDoesDoubleRefCheckpoint) {
    // Test to ensure that receiving an initial snapshot while
    // already holding cursors (in addition to the persistence cursor)
    // does not lead to a second increment of the checkpoint num cursors

    createManager(0);

    auto& cm = *this->manager;
    const auto& checkpointList = cm.getCheckpointList();

    ASSERT_EQ(1, checkpointList.size());
    ASSERT_EQ(1, checkpointList.front()->getNumCursorsInCheckpoint());
    auto cursor =
            cm.registerCursorBySeqno(
                      "test_cursor_name", 0, CheckpointCursor::Droppable::Yes)
                    .takeCursor();
    EXPECT_EQ(2, checkpointList.front()->getNumCursorsInCheckpoint());

    // first snapshot received
    cm.createSnapshot(1, 10, {/* hcs */}, CheckpointType::Memory, 10);
    EXPECT_EQ(2, checkpointList.size());
    // Ensure the number of cursors is still correct
    EXPECT_EQ(2, checkpointList.front()->getNumCursorsInCheckpoint());
}

TEST_P(CheckpointTest, MetaItemsSeqnoWeaklyMonotonicSetVbStateBeforeEnd) {
    createManager(0);
    auto& cm = *this->manager;

    // Queue a normal set
    queued_item qi(new Item(makeStoredDocKey("key1"),
                            this->vbucket->getId(),
                            queue_op::mutation,
                            /*revSeq*/ 0,
                            /*bySeq*/ 0));
    EXPECT_TRUE(manager->queueDirty(qi,
                                    GenerateBySeqno::Yes,
                                    GenerateCas::Yes,
                                    /*preLinkDocCtx*/ nullptr));

    // Queue a setVBucketState
    cm.queueSetVBState();

    // Close our checkpoint to create a checkpoint_end, another dummy item, and
    // a checkpoint_start
    cm.createNewCheckpoint();

    // Test: Iterate on all items and check that the seqnos are weakly monotonic
    auto regRes = cm.registerCursorBySeqno(
            "Cursor", 0, CheckpointCursor::Droppable::Yes);
    auto cursor = regRes.takeCursor().lock();
    std::vector<queued_item> items;
    cm.getNextItemsForDcp(*cursor, items);

    WeaklyMonotonic<uint64_t, ThrowExceptionPolicy> seqno(0);
    for (const auto& item : items) {
        seqno = static_cast<uint64_t>(item->getBySeqno());
    }
}

TEST_P(CheckpointTest, MetaItemsSeqnoWeaklyMonotonicSetVbStateAfterStart) {
    createManager(0);
    auto& cm = *this->manager;

    // Queue a setVBucketState
    cm.queueSetVBState();

    // Queue a normal set
    queued_item qi(new Item(makeStoredDocKey("key1"),
                            this->vbucket->getId(),
                            queue_op::mutation,
                            /*revSeq*/ 0,
                            /*bySeq*/ 0));
    EXPECT_TRUE(manager->queueDirty(qi,
                                    GenerateBySeqno::Yes,
                                    GenerateCas::Yes,
                                    /*preLinkDocCtx*/ nullptr));

    // Close our checkpoint to create a checkpoint_end, another dummy item, and
    // a checkpoint_start
    cm.createNewCheckpoint();

    // Test: Iterate on all items and check that the seqnos are weakly monotonic
    auto regRes = cm.registerCursorBySeqno(
            "Cursor", 0, CheckpointCursor::Droppable::Yes);
    auto cursor = regRes.takeCursor().lock();
    std::vector<queued_item> items;
    cm.getNextItemsForDcp(*cursor, items);

    WeaklyMonotonic<uint64_t, ThrowExceptionPolicy> seqno{0};
    for (const auto& item : items) {
        seqno = static_cast<uint64_t>(item->getBySeqno());
    }
}

TEST_P(CheckpointTest, CursorPlacedAtCkptStartSeqnoCorrectly) {
    createManager(0);
    auto& cm = *this->manager;

    // Queue a normal set
    queued_item qi(new Item(makeStoredDocKey("key1"),
                            this->vbucket->getId(),
                            queue_op::mutation,
                            /*revSeq*/ 0,
                            /*bySeq*/ 0));
    EXPECT_TRUE(manager->queueDirty(qi,
                                    GenerateBySeqno::Yes,
                                    GenerateCas::Yes,
                                    /*preLinkDocCtx*/ nullptr));

    // Close our checkpoint to create a checkpoint_end, another dummy item, and
    // a checkpoint_start
    cm.createNewCheckpoint();

    // Queue a normal set
    qi = queued_item(new Item(makeStoredDocKey("key1"),
                              this->vbucket->getId(),
                              queue_op::mutation,
                              /*revSeq*/ 0,
                              /*bySeq*/ 0));
    EXPECT_TRUE(manager->queueDirty(qi,
                                    GenerateBySeqno::Yes,
                                    GenerateCas::Yes,
                                    /*preLinkDocCtx*/ nullptr));

    // Try to register a cursor at seqno 2 (i.e. the first item in the second
    // checkpoint).
    auto regRes = cm.registerCursorBySeqno(
            "Cursor", 2, CheckpointCursor::Droppable::Yes);
    EXPECT_EQ(2, (*regRes.takeCursor().lock()->getCheckpoint())->getId());
}

TEST_P(CheckpointTest,
       GetItemsForPersistenceCursor_ThrowIfBackupCursorAlreadyExists) {
    if (!persistent()) {
        return;
    }

    std::vector<queued_item> items;
    auto res = manager->getNextItemsForPersistence(items);

    try {
        manager->getNextItemsForPersistence(items);
    } catch (const std::logic_error& e) {
        EXPECT_TRUE(
                std::string(e.what()).find("Backup cursor already exists") !=
                std::string::npos);
        return;
    }
    FAIL();
}

CheckpointManager::ItemsForCursor
CheckpointTest::testGetItemsForPersistenceCursor() {
    if (!persistent()) {
        return {};
    }

    // Pre-condition: the test-cursor is at the begin of the single open
    // checkpoint
    EXPECT_EQ(1, manager->getNumCheckpoints());
    EXPECT_EQ(1, manager->getNumOfCursors());
    const auto initialPos =
            *CheckpointCursorIntrospector::getCurrentPos(*cursor);
    EXPECT_EQ(queue_op::empty, initialPos->getOperation());

    // chk_start
    EXPECT_EQ(1, manager->getNumOpenChkItems());
    // Enqueue 1 item
    EXPECT_TRUE(queueNewItem("keyA"));
    EXPECT_EQ(2, manager->getNumOpenChkItems());

    // Checkpoint shape now is (P/C stand for pCursor/pCursorCopy):
    // [E    CS    M)
    //  ^
    //  P

    // Pull it out from the CM without moving the cursor
    std::vector<queued_item> items;
    auto res = manager->getNextItemsForPersistence(items);

    // Check that we get all the expected
    EXPECT_TRUE(res.flushHandle);
    EXPECT_FALSE(res.moreAvailable);
    EXPECT_EQ(1, res.ranges.size());
    EXPECT_EQ(1000, res.ranges[0].getStart());
    EXPECT_EQ(1001, res.ranges[0].getEnd());
    EXPECT_EQ(2, items.size()); // checkpoint_start + 1 item
    EXPECT_EQ(queue_op::checkpoint_start, items.at(0)->getOperation());
    EXPECT_EQ(queue_op::mutation, items.at(1)->getOperation());
    EXPECT_EQ(1001, items.at(1)->getBySeqno());
    EXPECT_EQ(1001, res.visibleSeqno);
    EXPECT_FALSE(res.highCompletedSeqno);

    // This is the expected CM state
    // [E    CS    M:1)
    //  ^          ^
    //  B          P

    // Check that the pCursor has moved
    auto pos = *CheckpointCursorIntrospector::getCurrentPos(*cursor);
    EXPECT_EQ(queue_op::mutation, pos->getOperation());
    EXPECT_EQ(1001, pos->getBySeqno());

    // Check that we have created the backup persistence cursor.
    // The peristence cursor will be reset to that copy if necessary (ie,
    // KVStore::commit failure).
    EXPECT_EQ(2, manager->getNumOfCursors());
    const auto backupPCursor = manager->getBackupPersistenceCursor();
    pos = *CheckpointCursorIntrospector::getCurrentPos(*backupPCursor);
    EXPECT_EQ(initialPos, pos);
    EXPECT_EQ(queue_op::empty, pos->getOperation());

    return res;
}

TEST_P(CheckpointTest, GetItemsForPersistenceCursor_FlushSuccessScenario) {
    if (!persistent()) {
        return;
    }

    // This step tests preconditions and leaves the CM as:
    // [E    CS    M:1)
    //             ^
    //             P
    testGetItemsForPersistenceCursor();

    // Note: The previous step simulates the KVStore::commit successful path at
    // persistence
    ASSERT_EQ(1, manager->getNumOfCursors());
    ASSERT_TRUE(manager->getPersistenceCursor());
    const auto pos = *CheckpointCursorIntrospector::getCurrentPos(*cursor);
    ASSERT_EQ(queue_op::mutation, pos->getOperation());
    ASSERT_EQ(1001, pos->getBySeqno());

    // Now try to pull items out again and expect no items for pcursor as
    // the flush has succeded
    std::vector<queued_item> items;
    const auto res = manager->getNextItemsForPersistence(items);
    EXPECT_FALSE(res.moreAvailable);
    ASSERT_EQ(0, res.ranges.size());
    ASSERT_EQ(0, items.size());
}

TEST_P(CheckpointTest, GetItemsForPersistenceCursor_FlushFailureScenario) {
    if (!persistent()) {
        return;
    }

    // This step tests preconditions and leaves the CM as:
    // [E    CS    M:1)
    //  ^          ^
    //  B          P
    auto res = testGetItemsForPersistenceCursor();

    // This step simulates the KVStore::commit failure path at persistence
    ASSERT_TRUE(res.flushHandle);
    res.flushHandle->markFlushFailed(*vbucket);
    res.flushHandle.reset();

    // The previous step re-initializes pcursor, need to reset the test cursor
    ASSERT_EQ(1, manager->getNumOfCursors());
    cursor = manager->getPersistenceCursor();
    ASSERT_TRUE(cursor);

    // pcursor must be reset at the expected position
    const auto pos = *CheckpointCursorIntrospector::getCurrentPos(*cursor);
    ASSERT_EQ(queue_op::empty, pos->getOperation());

    // [E    CS    M:1)
    //  ^
    //  P

    // Now try to pull items out again and expect to retrieve all the items
    // + snap-range info.
    std::vector<queued_item> items;
    res = manager->getNextItemsForPersistence(items);

    ASSERT_TRUE(res.flushHandle);
    EXPECT_FALSE(res.moreAvailable);
    ASSERT_EQ(1, res.ranges.size());
    EXPECT_EQ(1000, res.ranges[0].getStart());
    EXPECT_EQ(1001, res.ranges[0].getEnd());
    ASSERT_EQ(2, items.size()); // checkpoint_start + 1 item
    EXPECT_EQ(queue_op::checkpoint_start, items.at(0)->getOperation());
    EXPECT_EQ(queue_op::mutation, items.at(1)->getOperation());
    EXPECT_EQ(1001, items.at(1)->getBySeqno());
    EXPECT_EQ(1001, res.visibleSeqno);
    EXPECT_FALSE(res.highCompletedSeqno);
}

TEST_P(CheckpointTest, NeverDropBackupPCursor) {
    if (!persistent()) {
        return;
    }

    // This step tests preconditions and leaves the CM as:
    // [E    CS    M:1)
    //             ^
    //             P
    testGetItemsForPersistenceCursor();

    // Now I want to get to:
    // [E:1    CS:1    M:1    M:2    CE:3]    [E:3    CS:3)
    //                 ^                              ^
    //                 B                              P

    // Step necessary to avoid pcursor to be moved to the new checkpoint at
    // CM::createNewCheckpoint below. This would invalidate the test as we need
    // the backupPCursor in a closed checkppoint.
    // @todo: we can remove this step when MB-37846 is resolved
    ASSERT_EQ(2, manager->getNumOpenChkItems());
    ASSERT_TRUE(queueNewItem("another-key"));
    ASSERT_EQ(1, manager->getNumCheckpoints());
    ASSERT_EQ(3, manager->getNumOpenChkItems());

    manager->createNewCheckpoint();
    ASSERT_EQ(2, manager->getNumCheckpoints());

    // Create backup-pcursor (and move pcursor)
    std::vector<queued_item> items;
    const auto res = manager->getNextItemsForPersistence(items);

    ASSERT_EQ(3, items.size());
    ASSERT_EQ(queue_op::mutation, items.at(0)->getOperation());
    ASSERT_EQ(1002, items.at(0)->getBySeqno());
    ASSERT_EQ(queue_op::checkpoint_end, items.at(1)->getOperation());
    ASSERT_EQ(1003, items.at(1)->getBySeqno());
    ASSERT_EQ(queue_op::checkpoint_start, items.at(2)->getOperation());
    ASSERT_EQ(1003, items.at(2)->getBySeqno());

    // Check expected position for pcursor
    const auto pPos = *CheckpointCursorIntrospector::getCurrentPos(*cursor);
    ASSERT_EQ(queue_op::checkpoint_start, pPos->getOperation());
    ASSERT_EQ(1003, pPos->getBySeqno());

    // Check expected position for backup-pcursor.
    const auto bPos = *CheckpointCursorIntrospector::getCurrentPos(
            *manager->getBackupPersistenceCursor());
    ASSERT_EQ(queue_op::mutation, bPos->getOperation());
    ASSERT_EQ(1001, bPos->getBySeqno());

    // We never drop pcursor and backup-pcursor.
    // Note: backup-pcursor is in a closed checkpoint, so it would be eligible
    //   for dropping if treated as a DCP cursor
    EXPECT_EQ(0, manager->getListOfCursorsToDrop().size());
}

/**
 * Test that the backup persistence cursor is correctly handled at deduplication
 * when it points to the item being dedup'ed.
 */
TEST_P(CheckpointTest,
       GetItemsForPersistenceCursor_FlushFailureScenario_Deduplication) {
    if (!persistent()) {
        return;
    }

    // Queue items
    // [E    CS    M(keyA):1)
    //  ^
    //  P

    // Flush - getItems
    // [E    CS    M(keyA):1)
    //  ^          ^
    //  B          P

    // Flush - success
    // [E    CS    M(keyA):1)
    //             ^
    //             P
    testGetItemsForPersistenceCursor();

    // Queue items
    // [E    CS    M(keyA):1    M(keyB):2)
    //             ^
    //             P
    ASSERT_TRUE(queueNewItem("keyB"));
    ASSERT_EQ(3, manager->getNumOpenChkItems());

    // Flush - getItems
    // [E    CS    M(keyA):1    M(keyB):2)
    //             ^            ^
    //             B            P
    std::vector<queued_item> items;
    auto res = manager->getNextItemsForPersistence(items);
    ASSERT_EQ(1, items.size());
    EXPECT_EQ(queue_op::mutation, items.at(0)->getOperation());
    EXPECT_EQ(1002, items.at(0)->getBySeqno());

    EXPECT_EQ(2, manager->getNumOfCursors());
    // Check pcursor
    auto pos = *CheckpointCursorIntrospector::getCurrentPos(*cursor);
    EXPECT_EQ(queue_op::mutation, pos->getOperation());
    EXPECT_EQ(1002, pos->getBySeqno());
    // Check backup pcursor
    pos = *CheckpointCursorIntrospector::getCurrentPos(
            *manager->getBackupPersistenceCursor());
    EXPECT_EQ(queue_op::mutation, pos->getOperation());
    EXPECT_EQ(1001, pos->getBySeqno());

    // Queue items (it can happen in the middle of the flush as CM is unlocked)
    // [E    CS    x    M(keyB):2    M(keyA):3)
    //       ^          ^
    //       B          P
    ASSERT_TRUE(queueNewItem("keyA"));
    ASSERT_EQ(3, manager->getNumOpenChkItems());

    // pcursor has not moved
    pos = *CheckpointCursorIntrospector::getCurrentPos(*cursor);
    EXPECT_EQ(queue_op::mutation, pos->getOperation());
    EXPECT_EQ(1002, pos->getBySeqno());
    // backup cursor has moved backward
    pos = *CheckpointCursorIntrospector::getCurrentPos(
            *manager->getBackupPersistenceCursor());
    EXPECT_EQ(queue_op::checkpoint_start, pos->getOperation());
    EXPECT_EQ(1001, pos->getBySeqno());

    // Flush - failure
    // [E    CS    x    M(keyB):2    M(keyA):3)
    //       ^
    //       P
    // This step simulates the KVStore::commit failure path at persistence
    res.flushHandle->markFlushFailed(*vbucket);
    res.flushHandle.reset();

    // The previous step re-initializes pcursor, need to reset the test cursor
    ASSERT_EQ(1, manager->getNumOfCursors());
    cursor = manager->getPersistenceCursor();
    ASSERT_TRUE(cursor);

    // backup cursor has been released
    ASSERT_FALSE(manager->getBackupPersistenceCursor());
    // pcursor reset to the expected position
    pos = *CheckpointCursorIntrospector::getCurrentPos(*cursor);
    EXPECT_EQ(queue_op::checkpoint_start, pos->getOperation());
    EXPECT_EQ(1001, pos->getBySeqno());

    // Re-attempt Flush - getItems
    // [E    CS    x    M(keyB):2    M(keyA):3)
    //                               ^
    //                               P
    items.clear();
    manager->getNextItemsForPersistence(items);
    ASSERT_EQ(2, items.size());
    EXPECT_EQ(queue_op::mutation, items.at(0)->getOperation());
    EXPECT_EQ(1002, items.at(0)->getBySeqno());
    EXPECT_EQ(queue_op::mutation, items.at(1)->getOperation());
    EXPECT_EQ(1003, items.at(1)->getBySeqno());

    // Flush - success
    // no backup cursor around
    ASSERT_FALSE(manager->getBackupPersistenceCursor());
    // pcursor at the expected position
    pos = *CheckpointCursorIntrospector::getCurrentPos(*cursor);
    EXPECT_EQ(queue_op::mutation, pos->getOperation());
    EXPECT_EQ(1003, pos->getBySeqno());
}

/*
 * This test replaces the old tests for MB-41283.
 * Since the fix for MB-42780, code in those test was simulating an invalid
 * scenario that is now prevented by strict assertion in the CheckpointManager.
 * Specifically, the CM now fails if the user tries to extend a Disk Checkpoint.
 */
TEST_P(CheckpointTest, CheckpointManagerForbidsMergingDiskSnapshot) {
    vbucket->setState(vbucket_state_replica);

    // Positive check first: extending Memory checkpoints is allowed
    manager->createSnapshot(1000, 2000, 0, CheckpointType::Memory, 2000);
    EXPECT_TRUE(queueReplicatedItem("keyA", 1001));
    manager->extendOpenCheckpoint(2001, 3000);

    // Negative check
    manager->createSnapshot(3001, 4000, 0, CheckpointType::Disk, 4000);
    try {
        manager->extendOpenCheckpoint(4001, 5000);
    } catch (const std::logic_error& e) {
        EXPECT_THAT(e.what(),
                    testing::HasSubstr("Cannot extend a Disk checkpoint"));
        return;
    }
    FAIL();
}

TEST_P(CheckpointTest, CheckpointItemToString) {
    auto item = manager->public_createCheckpointMetaItem(0, queue_op::empty);
    EXPECT_EQ("cid:0x1:empty", item->getKey().to_string());

    item = manager->public_createCheckpointMetaItem(0,
                                                    queue_op::checkpoint_start);
    EXPECT_EQ("cid:0x1:checkpoint_start", item->getKey().to_string());

    item = manager->public_createCheckpointMetaItem(
            0, queue_op::set_vbucket_state);
    EXPECT_EQ("cid:0x1:set_vbucket_state", item->getKey().to_string());

    item = manager->public_createCheckpointMetaItem(0,
                                                    queue_op::checkpoint_end);
    EXPECT_EQ("cid:0x1:checkpoint_end", item->getKey().to_string());

    auto disk = makeDiskDocKey("test_key");
    EXPECT_EQ("cid:0x0:test_key", disk.to_string());

    disk = makeDiskDocKey("test_key", true, CollectionID(99));
    EXPECT_EQ("pre:cid:0x63:test_key", disk.to_string());

    auto event =
            SystemEventFactory::makeCollectionEvent(CollectionID(99), {}, {});
    EXPECT_EQ("cid:0x1:0x0:0x63:_collection", event->getKey().to_string());
    event = SystemEventFactory::makeModifyCollectionEvent(
            CollectionID(999), {}, {});
    EXPECT_EQ("cid:0x1:0x2:0x3e7:_collection", event->getKey().to_string());
    event = SystemEventFactory::makeScopeEvent(ScopeID(99), {}, {});
    EXPECT_EQ("cid:0x1:0x1:0x63:_scope", event->getKey().to_string());
}

// Test class for closed/unref checkpoint removal
class CheckpointRemovalTest : public CheckpointTest {};

MATCHER(CheckpointMatcher, "") {
    // arg expected to be a Checkpoint
    const auto& [ckpt, expected] = arg;
    const auto& actualKeys =
            CheckpointManagerTestIntrospector::getNonMetaItemKeys(*ckpt);

    auto res = expected == actualKeys;
    if (!res) {
        *result_listener << "actual keys: ";
        for (const auto& key : actualKeys) {
            *result_listener << "\"" << key << "\""
                             << ", ";
        }
    }
    return res;
}
MATCHER_P(CheckpointMatcher, expected, "") {
    // arg expected to be a Checkpoint
    std::vector<std::string> actualKeys =
            CheckpointManagerTestIntrospector::getNonMetaItemKeys(arg);

    return expected == actualKeys;
}

TEST_P(CheckpointRemovalTest, CursorMovement) {
    // Add two items to the initial (open) checkpoint.
    for (auto i : {1, 2}) {
        EXPECT_TRUE(this->queueNewItem("key" + std::to_string(i)));
    }
    EXPECT_EQ(1, this->manager->getNumCheckpoints());
    EXPECT_EQ(3, manager->getNumOpenChkItems());
    EXPECT_EQ(3, manager->getNumItemsForCursor(*cursor));

    using namespace testing;

    const auto openId = manager->getOpenCheckpointId();

    {
        // Create a new checkpoint, closing the current open one. The cursor
        // remains in the old checkpoint, so it is still reffed - no checkpoint
        // removed
        this->manager->createNewCheckpoint();
        EXPECT_EQ(1, manager->getNumOpenChkItems());
        EXPECT_EQ(2, this->manager->getNumCheckpoints());
        EXPECT_EQ(openId + 1, manager->getOpenCheckpointId());
        EXPECT_EQ(5, manager->getNumItemsForCursor(*cursor));
    }

    {
        // Advance cursor, moving it out of the closed ckpt.
        // checkpoint should be removed, as it is now unreffed.
        {
            std::vector<queued_item> items;
            manager->getItemsForCursor(
                    *cursor, items, 1000, std::numeric_limits<size_t>::max());
        }
        EXPECT_EQ(0, manager->getNumItemsForCursor(*cursor));
        EXPECT_EQ(1, this->manager->getNumCheckpoints());
        EXPECT_EQ(openId + 1, manager->getOpenCheckpointId());
    }
}

TEST_P(CheckpointRemovalTest, NewClosedCheckpointMovesCursor) {
    // Add two items to the initial (open) checkpoint.
    for (auto i : {1, 2}) {
        EXPECT_TRUE(this->queueNewItem("key" + std::to_string(i)));
    }
    EXPECT_EQ(1, this->manager->getNumCheckpoints());
    EXPECT_EQ(3, manager->getNumOpenChkItems());
    EXPECT_EQ(3, manager->getNumItemsForCursor(*cursor));

    const auto openId = manager->getOpenCheckpointId();

    {
        {
            std::vector<queued_item> items;
            manager->getItemsForCursor(
                    *cursor, items, 1000, std::numeric_limits<size_t>::max());
        }
        EXPECT_EQ(3, manager->getNumOpenChkItems());
        EXPECT_EQ(1, this->manager->getNumCheckpoints());
        EXPECT_EQ(openId, manager->getOpenCheckpointId());
        EXPECT_EQ(0, manager->getNumItemsForCursor(*cursor));
    }

    {
        // Create a new checkpoint, closing the current open one. The cursor
        // is advanced implicitly to the new checkpoint - closed checkpoint
        // should be removed
        this->manager->createNewCheckpoint();
        EXPECT_EQ(1, manager->getNumOpenChkItems());
        EXPECT_EQ(1, this->manager->getNumCheckpoints());
        EXPECT_GT(manager->getOpenCheckpointId(), openId);
        EXPECT_EQ(1, manager->getNumItemsForCursor(*cursor));
    }
}

TEST_P(CheckpointRemovalTest, NewUnreffedClosedCheckpoint) {
    // remove the cursor now, so the newly closed checkpoint will be immediately
    // unreffed
    manager->removeCursor(*cursor);

    // Add two items to the initial (open) checkpoint.
    for (auto i : {1, 2}) {
        EXPECT_TRUE(this->queueNewItem("key" + std::to_string(i)));
    }
    EXPECT_EQ(1, this->manager->getNumCheckpoints());
    EXPECT_EQ(3, manager->getNumOpenChkItems());

    const auto openId = manager->getOpenCheckpointId();

    {
        // Create a new checkpoint, closing the current open one and removing
        // the old checkpoint as there are no cursors in the closed checkpoint
        this->manager->createNewCheckpoint();
        EXPECT_EQ(1, manager->getNumOpenChkItems());
        // just the open checkpoint left, closed was removed immediately
        EXPECT_EQ(1, this->manager->getNumCheckpoints());
        EXPECT_EQ(openId + 1, manager->getOpenCheckpointId());
    }
}

TEST_P(CheckpointRemovalTest, OnlyOldestCkptIsRemoved) {
    // Add two items to the initial (open) checkpoint.
    for (auto i : {1, 2}) {
        EXPECT_TRUE(this->queueNewItem("key" + std::to_string(i)));
    }
    EXPECT_EQ(1, this->manager->getNumCheckpoints());
    EXPECT_EQ(3, manager->getNumOpenChkItems());

    const auto openId = manager->getOpenCheckpointId();

    {
        // Create a new checkpoint, closing the current open one.
        // Closed checkpoint not removed, cursor is present.
        this->manager->createNewCheckpoint();
        EXPECT_EQ(1, manager->getNumOpenChkItems());
        EXPECT_EQ(2, this->manager->getNumCheckpoints());
        EXPECT_EQ(openId + 1, manager->getOpenCheckpointId());
    }

    // queue another item
    EXPECT_TRUE(this->queueNewItem("key3"));
    EXPECT_EQ(2, manager->getNumOpenChkItems());
    EXPECT_EQ(2, this->manager->getNumCheckpoints());

    {
        // Create a new checkpoint, closing the current open one.
        // The "middle" checkpoint has no cursors, but is not the oldest
        // checkpoint, so cannot trigger checkpoint removal
        this->manager->createNewCheckpoint();
        EXPECT_EQ(1, manager->getNumOpenChkItems());
        EXPECT_EQ(3, this->manager->getNumCheckpoints());
        EXPECT_EQ(openId + 2, manager->getOpenCheckpointId());
    }

    {
        // Advance cursor into "middle" checkpoint. Oldest checkpoint can now
        // be removed, should trigger callback.
        {
            std::vector<queued_item> items;
            manager->getItemsForCursor(
                    *cursor, items, 2, std::numeric_limits<size_t>::max());
        }
        EXPECT_EQ(2, this->manager->getNumCheckpoints());
        EXPECT_EQ(openId + 2, manager->getOpenCheckpointId());
        EXPECT_EQ(4, manager->getNumItemsForCursor(*cursor));
    }
}

TEST_P(CheckpointRemovalTest, RemoveCursorTriggersCkptRemoval) {
    // Add two items to the initial (open) checkpoint.
    for (auto i : {1, 2}) {
        EXPECT_TRUE(this->queueNewItem("key" + std::to_string(i)));
    }
    EXPECT_EQ(1, this->manager->getNumCheckpoints());
    EXPECT_EQ(3, manager->getNumOpenChkItems());
    EXPECT_EQ(3, manager->getNumItemsForCursor(*cursor));

    const auto openId = manager->getOpenCheckpointId();

    {
        // Create a new checkpoint, closing the current open one. The cursor
        // remains in the old checkpoint, so it is still reffed - closed ckpt
        // not removed
        this->manager->createNewCheckpoint();
        EXPECT_EQ(1, manager->getNumOpenChkItems());
        EXPECT_EQ(2, this->manager->getNumCheckpoints());
        EXPECT_EQ(openId + 1, manager->getOpenCheckpointId());
        EXPECT_EQ(5, manager->getNumItemsForCursor(*cursor));
    }

    {
        // Queue an item and create one more checkpoint. Still can't be removed,
        // as the cursor still exists.
        EXPECT_TRUE(this->queueNewItem("key3"));
        this->manager->createNewCheckpoint();
        EXPECT_EQ(1, manager->getNumOpenChkItems());
        EXPECT_EQ(3, this->manager->getNumCheckpoints());
        EXPECT_EQ(openId + 2, manager->getOpenCheckpointId());
        // cs, mut, mut, ce, cs, mut, ce, cs
        EXPECT_EQ(8, manager->getNumItemsForCursor(*cursor));
    }

    {
        // Drop the cursor. 2 closed checkpoints have to be removed, as _both_
        // are now eligible for removal - the cursor was removed from the oldest
        // leaving it unreffed, and the "middle" checkpoint doesn't have any
        // cursors either.
        manager->removeCursor(*cursor);
        EXPECT_EQ(1, manager->getNumOpenChkItems());
        EXPECT_EQ(1, this->manager->getNumCheckpoints());
        EXPECT_EQ(openId + 2, manager->getOpenCheckpointId());
    }
}

// This test drives the checkpoint manager with the events of MB-47516. Trying
// to force the bug from higher level constructs is not possible in a single
// threaded test without a hook to inject expel at the right moment.
// The MB itself saw a pending vbucket receive a disk-snapshot and then a DCP
// takeover switches the VB to active. A set-vbstate which occurs when the take
// over stream is accepted places a set-vbstate meta-item as the last item in
// the open/disk checkpoint. Next as the takeover stream runs
// "KVBucket::setVbucketState" expel triggers in between two checkpoint manager
// calls leaving the closed checkpoint in a bad state.
TEST_P(ReplicaCheckpointTest, MB_47516) {
    // running for persistence only is a simplification of the test so we can
    // just use the persistence cursor to drive the issue
    if (!persistent()) {
        return;
    }

    // mimic the MB, note disk/memory doesn't really matter, or the range
    // of the snapshot - the issue is that a combination of renumbering the
    // vbstate item + expel allows registerCursor to operate incorrectly

    // 1) Receive a snapshot, two items is plenty for the test
    this->manager->createSnapshot(
            1001, 1002, 1002, CheckpointType::Disk, 1002);
    ASSERT_TRUE(this->queueReplicatedItem("k1001", 1001)); // 1001

    // 1.1) persist these, cursor now past k1001 and we can expel up to that
    // (included)
    std::vector<queued_item> items;
    manager->getNextItemsForPersistence(items);
    // we get the cp start and one mutation
    EXPECT_EQ(2, items.size());

    // 1.2) Add another mutation
    ASSERT_TRUE(this->queueReplicatedItem("k1002", 1002)); // 1002

    // 2) A set-vbstate needs to occur - this happens when a takeover stream is
    //    accepted and queues the new vbstate.
    manager->queueSetVBState();

    // 3) ... in older branches we would explicitly call setOpenCheckpointId.
    //    Which is what the vbstate change also did. In mad-hatter it was that
    //    function that 'damaged' the checkpoint, in cheshire-cat that function
    //    was fixed, but now that function no longer exists at all, but continue
    //    the test.

    // 4) Expel occurs in the middle of the state switch - between
    //    queueSetVBState and createNewCheckpoint. This is the second
    //    part of the MB that left the checkpoint in a bad state. registerCursor
    //    from this point can return the incorrect seqno
    auto expel = this->manager->expelUnreferencedCheckpointItems();
    // Only 1 mutation gets expelled
    EXPECT_EQ(1, expel.count);

    // Note in this test we don't need to call createNewCheckpoint, the damage
    // was done without.

    // Item 1001 is expelled - we should not get a cursor for it. So
    // ask for all data, we should be told to try backfill and be given a cursor
    // for the high-seqno which is still in the cp-manager
    auto cursor = manager->registerCursorBySeqno(
            "MB_47516", 0, CheckpointCursor::Droppable::Yes);
    EXPECT_TRUE(cursor.tryBackfill);
    EXPECT_EQ(1002, cursor.seqno);
}

// In the case of open/closed checkpoints cursors placed at the high-seqno
// should not reference the closed checkpoint.
TEST_P(ReplicaCheckpointTest, MB_47551) {
    // 1) Receive a snapshot, two items is plenty for the test
    this->manager->createSnapshot(1001, 1002, 1002, CheckpointType::Disk, 1002);
    ASSERT_TRUE(this->queueReplicatedItem("k1001", 1001)); // 1001
    ASSERT_TRUE(this->queueReplicatedItem("k1002", 1002)); // 1002

    // No as if vb-state changed, new checkpoint
    this->manager->createNewCheckpoint();

    // 0, mid-way and high-seqno-1 request - expect the closed CP, data is
    // available
    for (uint64_t seqno : {0, 500, 1001}) {
        auto cursor = manager->registerCursorBySeqno(
                "MB-47551", seqno, CheckpointCursor::Droppable::Yes);
        if (seqno == 1001) {
            EXPECT_FALSE(cursor.tryBackfill) << seqno;
            EXPECT_EQ(1002, cursor.seqno) << seqno;
        } else {
            EXPECT_TRUE(cursor.tryBackfill) << seqno;
            EXPECT_EQ(1001, cursor.seqno) << seqno;
        }

        // Cursor should be in the closed checkpoint, it has the items we need
        EXPECT_EQ(2, (*cursor.takeCursor().lock()->getCheckpoint())->getId());
    }

    // But high-seqno should use the open CP
    auto cursor2 = manager->registerCursorBySeqno(
            "cursor2", 1002, CheckpointCursor::Droppable::Yes);

    // And we expect to be in the open checkpoint, so we don't hold the closed
    // one. Possibly don't need backfill=true, but DCP streams handle this case
    EXPECT_TRUE(cursor2.tryBackfill);
    EXPECT_EQ(1003, cursor2.seqno);
    EXPECT_EQ(3, (*cursor2.takeCursor().lock()->getCheckpoint())->getId());
}

// This test exists to cover a the case where cursor re-registration moves the
// cursor for a new checkpoint and importantly when eager removal is in play.
// Before ~Checkpoint had an Expects(getNumCursorsInCheckpoint() == 0); this
// test would lead to a use-after-free issue which no other unit test hit.
TEST_P(CheckpointTest, reRegisterCheckpointCursor) {
    // Add 4 item using CDC functionality - they will create new checkpoints
    // Note: seqno:1003 (k2) is added as MB-58302 breaks the original neo test
    // and this extra seqno helps demonstrate the fix in checkpoint_manager
    // is working. E.g. this test without the fix and it fails because a
    // tryBackfill is true (because eager removal discarded the CP we wanted)
    ASSERT_TRUE(this->queueNewCDCItem("k1")); // seqno:1001
    ASSERT_TRUE(this->queueNewCDCItem("k1")); // seqno:1002
    ASSERT_TRUE(this->queueNewCDCItem("k2")); // seqno:1003
    ASSERT_TRUE(this->queueNewCDCItem("k1")); // seqno:1004
    // But high-seqno should use the open CP
    auto cursor = manager->registerCursorBySeqno(
            "cursor", 1001, CheckpointCursor::Droppable::Yes);
    if (persistent()) {
        // Important progress the persistence cursor to ensure other checkpoints
        // are eligible for eager removal
        std::vector<queued_item> items;
        manager->getItemsForCursor(*manager->getPersistenceCursor(),
                                   items,
                                   std::numeric_limits<size_t>::max(),
                                   std::numeric_limits<size_t>::max());
    }
    // Note: A version of the code for MB-56565 triggers a new Expects when
    // registering the cursor at the "higher" seqno (+ eager removal)
    cursor = manager->registerCursorBySeqno(
            "cursor", 1002, CheckpointCursor::Droppable::Yes);
    EXPECT_FALSE(cursor.tryBackfill);
    EXPECT_EQ(1003, cursor.seqno);
    EXPECT_EQ(2, (*cursor.takeCursor().lock()->getCheckpoint())->getId());
}

CheckpointManager::ExtractItemsResult CheckpointTest::extractItemsToExpel() {
    std::lock_guard<std::mutex> lh(manager->queueLock);
    return manager->extractItemsToExpel(lh);
}

void CheckpointTest::expelCursorSetup() {
    ASSERT_EQ(1000, manager->getHighSeqno());
    ASSERT_EQ(1, manager->getNumCheckpoints());
    ASSERT_EQ(1, manager->getNumOpenChkItems());

    // Queue 2 items
    EXPECT_TRUE(queueNewItem("key1"));
    EXPECT_TRUE(queueNewItem("key2"));
    EXPECT_EQ(3, manager->getNumOpenChkItems());
    EXPECT_EQ(1002, manager->getHighSeqno());

    // Ensure that we have at least 1 cursor in the checkpoint (expel will yield
    // to checkpoint-removal otherwise) and ensure that we have some items
    // eligible for expelling. We would skip the code path under test otherwise.
    EXPECT_EQ(1, manager->getNumOfCursors());
    EXPECT_TRUE(cursor);
    std::vector<queued_item> out;
    manager->getItemsForCursor(
            *cursor, out, 9999, std::numeric_limits<size_t>::max());
    EXPECT_EQ(3, out.size()); // checkpoint_start + mutations

    // [e:1001 cs:1001 m:1001 m:1002)
    //                        ^
    const auto pos = *CheckpointCursorIntrospector::getCurrentPos(*cursor);
    EXPECT_EQ(queue_op::mutation, pos->getOperation());
    EXPECT_EQ(1002, pos->getBySeqno());
}

CheckpointManager::ExtractItemsResult
CheckpointTest::testExpelCursorRegistered() {
    expelCursorSetup();
    // [e:1001 cs:1001 m:1001 m:1002)
    //                        ^

    auto res = extractItemsToExpel();
    EXPECT_EQ(2, res.getNumItems());

    // [e:1001 cs:1001 x x)
    //  ^      ^
    const auto& expelCursor = res.getExpelCursor();
    auto pos = *CheckpointCursorIntrospector::getCurrentPos(expelCursor);
    EXPECT_EQ(queue_op::empty, pos->getOperation());
    EXPECT_EQ(1001, pos->getBySeqno());

    pos = *cursor->getPos();
    EXPECT_EQ(queue_op::checkpoint_start, pos->getOperation());
    EXPECT_EQ(1001, pos->getBySeqno());

    return res;
}

TEST_P(CheckpointTest, ExpelCursor_Registered) {
    testExpelCursorRegistered();
}

TEST_P(CheckpointTest, ExpelCursor_Removed) {
    expelCursorSetup();
    // [e:1001 cs:1001 m:1001 m:1002)
    //                        ^
    ASSERT_EQ(1, manager->getNumCursors());

    // The operation registers the expel-cursor and removes it once done, so the
    // final numCursors must not change
    const auto res = manager->expelUnreferencedCheckpointItems();
    EXPECT_EQ(2, res.count);
    EXPECT_EQ(1, manager->getNumCursors());
}

TEST_P(CheckpointTest, ExpelCursor_NeverDrop) {
    const auto res = testExpelCursorRegistered();
    // [e:1001 cs:1001 x x)
    //  ^      ^

    // We never drop cursors in the open checkpoint, so close the existing one
    // and ensure that the expel cursor is still in the closed checkpoint.
    // Note: cursors that are at the end of the checkpoint being closed are
    //  bumped to the new checkpoint. By logic that can never happen for the
    //  expel-cursor as it always points to the empty item.
    manager->createNewCheckpoint();
    // [e:1001 cs:1001 x x] [e:1003 cs:1003)
    //  ^                    ^
    ASSERT_EQ(2, manager->getNumCheckpoints());
    ASSERT_EQ(2, manager->getNumCursors());
    const auto& expelCursor = res.getExpelCursor();
    const auto expelCursorPos =
            *CheckpointCursorIntrospector::getCurrentPos(expelCursor);
    EXPECT_EQ(queue_op::empty, expelCursorPos->getOperation());
    EXPECT_EQ(1001, expelCursorPos->getBySeqno());
    ASSERT_TRUE(cursor);
    const auto cursorPos =
            *CheckpointCursorIntrospector::getCurrentPos(*cursor);
    EXPECT_EQ(queue_op::empty, cursorPos->getOperation());
    EXPECT_EQ(1003, cursorPos->getBySeqno());

    const auto toDrop = manager->getListOfCursorsToDrop();
    EXPECT_EQ(0, toDrop.size());
}

// Check expel behaviour when the oldest checkpoint is an Open checkpoint
// without any cursors (for example an Ephemeral bucket without a persistence
// cursor).
TEST_P(EphemeralCheckpointTest, Expel_OpenCheckpointNoCursor_OneItem) {
    // Queue a single item - we should  be able to expel this
    ASSERT_TRUE(queueNewItem("key1"));
    ASSERT_EQ(2, manager->getNumOpenChkItems());
    ASSERT_EQ(1001, manager->getHighSeqno());

    {
        auto res = extractItemsToExpel();
        EXPECT_EQ(1, res.getNumItems());
    }

    // Nothing should have changed in CheckpointManager.
    EXPECT_EQ(1, manager->getNumCheckpoints());
    EXPECT_EQ(1, manager->getNumOpenChkItems());
    EXPECT_EQ(0, manager->getNumOfCursors());
}

TEST_P(EphemeralCheckpointTest, Expel_OpenCheckpointNoCursor_TwoItems) {
    // Queue two items - we should be able to expel the oldest one (but should
    // keep the younger one).
    ASSERT_TRUE(queueNewItem("key1"));
    ASSERT_TRUE(queueNewItem("key2"));
    ASSERT_EQ(3, manager->getNumOpenChkItems());
    ASSERT_EQ(1002, manager->getHighSeqno());

    // Two items should have been expelled, should be two less in CkptMgr.
    {
        auto res = extractItemsToExpel();
        EXPECT_EQ(2, res.getNumItems());
    }

    EXPECT_EQ(1, manager->getNumCheckpoints());
    EXPECT_EQ(1, manager->getNumOpenChkItems());
    EXPECT_EQ(0, manager->getNumOfCursors());
}

TEST_P(CheckpointTest, MB_47134_vbstate_at_backup_cursor) {
    if (!persistent()) {
        GTEST_SKIP();
    }

    // Lambda to simulate the tracking of agg stats done at the begging of a
    // flush vbucket
    auto updateAggStats = [](std::vector<queued_item>& items) {
        AggregatedFlushStats aggStats;
        for (auto& item : items) {
            if (item->shouldPersist()) {
                aggStats.accountItem(*item);
            }
        }
        return aggStats;
    };

    // Check the initial state
    ASSERT_EQ(1, manager->getNumCheckpoints());
    ASSERT_EQ(0, vbucket->dirtyQueueSize);

    // Add items A, B and a set_vbucket_state so we have a meta item for the
    // backup pointer to point too
    ASSERT_TRUE(queueNewItem("A")); // A
    ASSERT_TRUE(queueNewItem("B")); // B
    manager->queueSetVBState();
    EXPECT_EQ(3, vbucket->dirtyQueueSize);
    // Simulate a successful flush of the 3 items
    {
        std::vector<queued_item> items;
        auto itemsForCursor = manager->getItemsForCursor(
                *cursor, items, 1000, std::numeric_limits<size_t>::max());
        ASSERT_EQ(2, manager->getNumCursors());
        auto aggStats = updateAggStats(items);
        EXPECT_FALSE(itemsForCursor.moreAvailable);
        vbucket->doAggregatedFlushStats(aggStats);
    }
    // Check that we accounted the successful flush
    EXPECT_EQ(0, vbucket->dirtyQueueSize);

    ASSERT_TRUE(queueNewItem("B")); // B
    ASSERT_TRUE(queueNewItem("C")); // C
    // Ensure the dirty queue size is currently 3 for B,C
    EXPECT_EQ(2, vbucket->dirtyQueueSize);

    // Now simulate a failed flush, with a new mutation of B being added to the
    // checkpoint
    {
        std::vector<queued_item> items;
        auto itemsForCursor = manager->getItemsForCursor(
                *cursor, items, 1000, std::numeric_limits<size_t>::max());
        ASSERT_EQ(2, manager->getNumCursors());

        // Check that the backup cursor is pointing to the set vb state that was
        // the last thing that we "persisted"
        const auto backupPCursor = manager->getBackupPersistenceCursor();
        auto backupPos =
                *CheckpointCursorIntrospector::getCurrentPos(*backupPCursor);
        ASSERT_TRUE(backupPos->isCheckPointMetaItem());
        ASSERT_EQ(queue_op::set_vbucket_state, backupPos->getOperation());

        updateAggStats(items);
        // Add new mutations
        ASSERT_TRUE(queueNewItem("A")); // A
        ASSERT_TRUE(queueNewItem("B")); // B
        // Mark the flush as having failed
        itemsForCursor.flushHandle->markFlushFailed(*vbucket);
        EXPECT_FALSE(itemsForCursor.moreAvailable);
        // Ensure the dirty queue size is currently 4 for B,C,A,B
        EXPECT_EQ(4, vbucket->dirtyQueueSize);
    }
    // Set the test cursor to the new persistence cursor as it has been changed
    // due to the failed "flush"
    cursor = manager->getPersistenceCursor();

    // Ensure the dirty queue is currently 3 for C,A,B to account for the
    // deduplication after the flush failure
    EXPECT_EQ(3, vbucket->dirtyQueueSize);

    ASSERT_TRUE(queueNewItem("D")); // D
    EXPECT_EQ(4, vbucket->dirtyQueueSize);
    // Now perform a successful flush of C,A,B,D
    {
        std::vector<queued_item> items;
        auto itemsForCursor = manager->getItemsForCursor(
                *cursor, items, 1000, std::numeric_limits<size_t>::max());
        ASSERT_EQ(2, manager->getNumCursors());
        auto aggStats = updateAggStats(items);
        EXPECT_FALSE(itemsForCursor.moreAvailable);
        // Ensure the dirty queue size is currently 4 for C,A,B,D
        EXPECT_EQ(4, vbucket->dirtyQueueSize);
        vbucket->doAggregatedFlushStats(aggStats);
    }
    EXPECT_EQ(0, vbucket->dirtyQueueSize);
}

/**
 * Test to ensure that the seqno returned by registerCursorBySeqno() is
 * consistent with the the items the manager returned from
 * getNextItemsForDcp() for the cursor that was registered. So
 * getNextItemsForDcp() doesn't return items with seqnos lower than the seqno
 * returned by registerCursorBySeqno()
 */
TEST_P(CheckpointTest, MB_53100_RegisterCursor) {
    // 1. Create three meta only checkpoints.
    manager->queueSetVBState(); // seqno: 1001
    manager->createNewCheckpoint();
    manager->queueSetVBState(); // seqno: 1001
    manager->createNewCheckpoint();
    manager->queueSetVBState(); // seqno: 1001
    manager->createNewCheckpoint();
    // 2. Simulate a couple set vbucket states as would happen after a takeover
    // stream and a few new mutations that we can stream
    manager->queueSetVBState(); // seqno: 1001
    manager->queueSetVBState(); // seqno: 1001
    ASSERT_TRUE(queueNewItem("A")); // key:A seqno: 1001
    ASSERT_TRUE(queueNewItem("B")); // key:B seqno: 1002

    // 3. Register at seqno 1001 as if we received a stream request from 1001
    auto result = manager->registerCursorBySeqno(
            "test", 1001, CheckpointCursor::Droppable::Yes);
    EXPECT_EQ(1002, result.seqno);
    // Create a WeaklyMonotonic var to track the current cursors seqno as it
    // would in the ActiveStream
    WeaklyMonotonic<uint64_t, ThrowExceptionPolicy> curSeqno;
    curSeqno = result.seqno;

    // 4. Get items for cursor
    std::vector<queued_item> items;
    auto itemsForCursor =
            manager->getNextItemsForDcp(*result.takeCursor().lock(), items);
    // Ensure that we gets items and the first item is 1002 NOT 1001 as it would
    // have been before MB-53100 was fixed
    ASSERT_FALSE(items.empty());
    EXPECT_EQ(1002, (*items.begin())->getBySeqno());

    // Using the WeaklyMonotonic var, check that all the items have seqnos that
    // are weakly monotonic from the seqno that registerCursorBySeqno returned
    EXPECT_NO_THROW(std::for_each(
            items.begin(), items.end(), [&curSeqno](const queued_item& i) {
                curSeqno = i->getBySeqno();
            }));
}

/**
 * MB-55520
 * This test ensures that in a sequence of [Memory, Disk] checkpoints the CM
 * never returns checkpoints of different types from CM::getItemsForCursor().
 *
 * Similar to CheckpointTest.getItems_MemoryDiskSnapshot. I write a dedicated
 * test here for MB-55520 as this test highlights the aspects relative to the
 * particular failure seen in MB-55520.
 */
TEST_P(CheckpointTest, NeverMergeCheckpointsOfDifferentType) {
    {
        // Move cursor to end of checkpoint and allow checkpoint removal in the
        // next steps
        std::vector<queued_item> items;
        manager->getItemsForCursor(*cursor, items, 123456, 123456);
    }

    // First Memory snapshot
    manager->createSnapshot(1001, 1002, {}, CheckpointType::Memory, 1002);
    EXPECT_TRUE(queueReplicatedItem("key1", 1001));
    EXPECT_TRUE(queueReplicatedItem("key2", 1002));
    EXPECT_EQ(1, manager->getNumCheckpoints());
    EXPECT_EQ(3, manager->getNumOpenChkItems());

    // Second Disk snapshot
    this->manager->createSnapshot(1003, 1004, 0, CheckpointType::Disk, 1004);
    EXPECT_TRUE(queueReplicatedItem("key3", 1003));
    EXPECT_TRUE(queueReplicatedItem("key4", 1004));
    EXPECT_EQ(2, manager->getNumCheckpoints());
    EXPECT_EQ(3, manager->getNumOpenChkItems());

    std::vector<queued_item> items;
    const auto res = manager->getItemsForCursor(*cursor, items, 123456, 123456);
    EXPECT_TRUE(res.moreAvailable);

    // Expect only the first snapshot.
    // Before the fix we get the  2 snapshots merged.
    EXPECT_EQ(1, res.ranges.size());
    // Only range 1001, 1002
    EXPECT_EQ(1001, res.ranges[0].getStart());
    EXPECT_EQ(1002, res.ranges[0].getEnd());
    EXPECT_EQ(4, items.size());
    EXPECT_EQ(queue_op::checkpoint_start, items.at(0)->getOperation());
    EXPECT_EQ(queue_op::mutation, items.at(1)->getOperation());
    EXPECT_EQ(1001, items.at(1)->getBySeqno());
    EXPECT_EQ(queue_op::mutation, items.at(2)->getOperation());
    EXPECT_EQ(1002, items.at(2)->getBySeqno());
    EXPECT_EQ(queue_op::checkpoint_end, items.at(3)->getOperation());

    // Verify the other ItemsForCursor quantities
    EXPECT_EQ(1002, res.visibleSeqno);

    // !! VERY IMPORTANT AS COVERAGE FOR MB-55520 !!
    // Before the fix here we get CheckpointType::Disk && !HCS, which is the
    // illegal state that fails ActiveStream in MB-55520.
    EXPECT_EQ(CheckpointType::Memory, res.checkpointType);
    EXPECT_FALSE(res.highCompletedSeqno);
}

INSTANTIATE_TEST_SUITE_P(
        AllVBTypesAllEvictionModes,
        CheckpointTest,
        ::testing::Combine(
                ::testing::Values(VBucketTestBase::VBType::Persistent,
                                  VBucketTestBase::VBType::Ephemeral),
                ::testing::Values(EvictionPolicy::Value, EvictionPolicy::Full)),
        VBucketTest::PrintToStringParamName);

INSTANTIATE_TEST_SUITE_P(
        AllEvictionModes,
        EphemeralCheckpointTest,
        ::testing::Combine(
                ::testing::Values(VBucketTestBase::VBType::Ephemeral),
                ::testing::Values(EvictionPolicy::Value, EvictionPolicy::Full)),
        VBucketTest::PrintToStringParamName);

INSTANTIATE_TEST_SUITE_P(
        AllVBTypesAllEvictionModes,
        ReplicaCheckpointTest,
        ::testing::Combine(
                ::testing::Values(VBucketTestBase::VBType::Persistent,
                                  VBucketTestBase::VBType::Ephemeral),
                ::testing::Values(EvictionPolicy::Value, EvictionPolicy::Full)),
        VBucketTest::PrintToStringParamName);

INSTANTIATE_TEST_SUITE_P(
        AllVBTypesAllEvictionModes,
        CheckpointRemovalTest,
        ::testing::Combine(
                ::testing::Values(VBucketTestBase::VBType::Persistent,
                                  VBucketTestBase::VBType::Ephemeral),
                ::testing::Values(EvictionPolicy::Value, EvictionPolicy::Full)),
        VBucketTest::PrintToStringParamName);

INSTANTIATE_TEST_SUITE_P(
        AllKeyLengths,
        CheckpointMemoryTrackingTest,
        ::testing::Values(CheckpointMemoryTrackingTest::shortKeyLength,
                          CheckpointMemoryTrackingTest::longKeyLength),
        CheckpointMemoryTrackingTest::PrintToStringParamName);

INSTANTIATE_TEST_SUITE_P(
        AllKeyLengths,
        CheckpointIndexAllocatorMemoryTrackingTest,
        ::testing::Values(CheckpointMemoryTrackingTest::shortKeyLength,
                          CheckpointMemoryTrackingTest::longKeyLength),
        CheckpointMemoryTrackingTest::PrintToStringParamName);

// Test that the CheckpointManager's getMemUsage and EPStats' estimated mem
// usage both increase and decrease by the size of Checkpoint when a new empty
// checkpoint is created / destroyed
TEST_F(CheckpointMemoryTrackingTest, CheckpointManagerAccountsEmptyCheckpoint) {
    setVBucketState(vbid, vbucket_state_active);
    auto& stats = engine->getEpStats();
    auto vb = store->getVBuckets().getBucket(vbid);
    std::vector<queued_item> items;

    auto& manager = static_cast<MockCheckpointManager&>(*vb->checkpointManager);
    EXPECT_EQ(1, manager.getNumCheckpoints());
    // C1 [empty, > checkpoint_start, setVBState]

    manager.getNextItemsForPersistence(items);
    // C1 [empty, checkpoint_start, > setVBState]

    // Force new checkpoint to get rid of the checkpoint that contains the
    // setVBState item. We don't need to move the cursor forward because the
    // cursor was already at the end of the previous checkpoint, and so is
    // automatically moved forward as an optimization

    manager.createNewCheckpoint();
    // C2 [> empty, checkpoint_start]

    const auto startMemUsage = manager.getMemUsage();
    const auto startEstimatedMemUsage =
            stats.getCheckpointManagerEstimatedMemUsage();

    manager.createNewCheckpoint();
    // C2 [> empty, checkpoint_start], C3 [empty, checkpoint_start]

    auto newCheckpoint = manager.getCheckpointList().front().get();
    auto newCheckpointOverhead = newCheckpoint->getQueuedItemsMemUsage() +
                                 newCheckpoint->getMemOverheadQueue();

    EXPECT_EQ(2, manager.getNumCheckpoints());
    EXPECT_EQ(startMemUsage + sizeof(Checkpoint) + newCheckpointOverhead,
              manager.getMemUsage());
    EXPECT_EQ(
            startEstimatedMemUsage + sizeof(Checkpoint) + newCheckpointOverhead,
            stats.getCheckpointManagerEstimatedMemUsage());

    manager.getNextItemsForPersistence(items);

    EXPECT_EQ(1, manager.getNumCheckpoints());
    EXPECT_EQ(startMemUsage, manager.getMemUsage());
    EXPECT_EQ(startEstimatedMemUsage,
              stats.getCheckpointManagerEstimatedMemUsage());
}

void CheckpointMemoryTrackingTest::testCheckpointManagerMemUsage() {
    setVBucketState(vbid, vbucket_state_active);
    auto vb = store->getVBuckets().getBucket(vbid);
    auto& manager = static_cast<MockCheckpointManager&>(*vb->checkpointManager);

    EXPECT_EQ(1, manager.getNumCheckpoints());
    EXPECT_EQ(2, manager.getNumItems());
    EXPECT_EQ(2, manager.getNumOpenChkItems());
    const auto& openQueue =
            CheckpointManagerTestIntrospector::public_getOpenCheckpointQueue(
                    manager);
    const auto initialQueueSize = openQueue.size();
    // empty + ckpt_start + set_vbstate
    EXPECT_EQ(3, initialQueueSize);

    auto* checkpoint = manager.getCheckpointList().front().get();
    const auto& stats = engine->getEpStats();

    // pre-conditions
    const auto initialQueued = checkpoint->getQueuedItemsMemUsage();
    const auto initialQueueOverhead = checkpoint->getMemOverheadQueue();
    const auto initialIndex = checkpoint->getMemOverheadIndex();
    const auto initialMemOverhead = stats.getMemOverhead();
    auto checkpointOverhead = manager.getNumCheckpoints() * sizeof(Checkpoint);

    const auto initialMemOverheadAllocator =
            checkpoint->getMemOverheadAllocatorBytes();
    const auto initialQueuedOverheadAllocator =
            checkpoint->getWriteQueueAllocatorBytes();
    const auto initialIndexAllocator = checkpoint->getKeyIndexAllocatorBytes();

    // Some metaitems are already in the queue
    EXPECT_GT(initialQueued, 0);
    EXPECT_EQ(initialQueueSize * Checkpoint::per_item_queue_overhead,
              initialQueueOverhead);
    EXPECT_EQ(0, initialIndex);
    EXPECT_EQ(initialQueued + initialQueueOverhead + checkpointOverhead,
              stats.getCheckpointManagerEstimatedMemUsage());
    EXPECT_EQ(initialQueued + initialQueueOverhead + checkpointOverhead,
              manager.getMemUsage());

    EXPECT_EQ(initialMemOverheadAllocator,
              sizeof(Checkpoint) + initialQueuedOverheadAllocator +
                      initialIndexAllocator);

    size_t itemsAlloc = 0;
    size_t itemOverheadAlloc = 0;
    size_t queueAlloc = 0;

    // The allocator accounts for
    // sizeof(StoredDocKeyT<MemoryTrackingAllocator>) + sizeof(IndexEntry)
    // for each item, manual stats only account for the latter.
    const size_t allocatorInsertionOverhead =
            checkpointIndexInsertionOverhead * numItems;
    const size_t manualInsertionOverhead = sizeof(IndexEntry) * numItems;

    // Manual stats account for SSO, but only the key.size() portion and not
    // sizeof(std::string). The allocator accounts for heap allocations only.
    size_t totalKeySize = 0;
    size_t totalKeyHeapAlloc = 0; // Subset of totalKeySize; only counts keys
                                  // that require heap allocation
    // In this way, the expected key sizes for the current behaviour of:
    // * Manual = totalKeySize
    // * Allocator = totalKeyHeapAlloc, plus some bytes for possible
    // overallocation as (capacity >= size)
    std::string key;
    for (size_t i = 0; i < numItems; ++i) {
        auto item = makeCommittedItem(
                makeStoredDocKey(createPaddedKeyString(i, GetParam())),
                "value",
                vbid);
        EXPECT_TRUE(vb->checkpointManager->queueDirty(
                item, GenerateBySeqno::Yes, GenerateCas::Yes, nullptr));

        itemsAlloc += item->size();
        itemOverheadAlloc += (item->size() - item->getValMemSize());
        queueAlloc += Checkpoint::per_item_queue_overhead;

        const auto keySize = item->getKey().size();
        totalKeySize += keySize;
        if (GetParam() == CheckpointMemoryTrackingTest::longKeyLength) {
            totalKeyHeapAlloc += keySize;
        }
    }

    const size_t manuallyTrackedKeyIndexAlloc =
            totalKeySize + manualInsertionOverhead;
    const size_t allocatorTrackedKeyIndexAlloc =
            totalKeyHeapAlloc + allocatorInsertionOverhead;

    // Load post-conditions
    ASSERT_EQ(1, manager.getNumCheckpoints());
    // cs + vbs + mut(s)
    EXPECT_EQ(2 + numItems, manager.getNumOpenChkItems());
    EXPECT_EQ(initialQueueSize + numItems, openQueue.size());

    const auto queued = checkpoint->getQueuedItemsMemUsage();
    const auto queueOverhead = checkpoint->getMemOverheadQueue();
    const auto index = checkpoint->getMemOverheadIndex();
    checkpointOverhead = manager.getNumCheckpoints() * sizeof(Checkpoint);

    const auto memOverheadAllocator =
            checkpoint->getMemOverheadAllocatorBytes();
    const auto queuedOverheadAllocator =
            checkpoint->getWriteQueueAllocatorBytes();
    const auto indexAllocator = checkpoint->getKeyIndexAllocatorBytes();

    EXPECT_EQ(initialQueued + itemsAlloc, queued);
    EXPECT_EQ(initialQueueOverhead + queueAlloc, queueOverhead);
    EXPECT_EQ(initialIndex + manuallyTrackedKeyIndexAlloc, index);
    EXPECT_EQ(initialMemOverhead + queueAlloc + manuallyTrackedKeyIndexAlloc +
                      itemOverheadAlloc,
              stats.getMemOverhead());
    EXPECT_EQ(queued + index + queueOverhead + checkpointOverhead,
              stats.getCheckpointManagerEstimatedMemUsage());
    EXPECT_EQ(queued + index + queueOverhead + checkpointOverhead,
              manager.getMemUsage());

    // Since we only have one checkpoint, the CheckpointManager's sum should be
    // equal to the single Checkpoint's memory values
    EXPECT_EQ(queueOverhead, manager.getMemOverheadQueue());
    EXPECT_EQ(index, manager.getMemOverheadIndex());
    // Add the size of one Checkpoint to the queue and index overhead to
    // calculate the CM's memory overhead
    EXPECT_EQ(queueOverhead + index + sizeof(Checkpoint),
              manager.getMemOverhead());

    EXPECT_EQ(memOverheadAllocator,
              sizeof(Checkpoint) + queuedOverheadAllocator + indexAllocator);
    EXPECT_EQ(queuedOverheadAllocator,
              initialQueuedOverheadAllocator + queueAlloc);

    // We cannot easily pinpoint the exact allocation made by the allocator, but
    // we can expect a reasonable minimum value:
    // Memory allocated should increase by more than the sum of the key sizes
    // and the insertion overhead times the number of items.
    EXPECT_GE(indexAllocator,
              initialIndexAllocator + allocatorTrackedKeyIndexAlloc);
    // We can't upper bound this value without tightly coupling to the
    // underlying implementation of the checkpoint index structure, which isn't
    // suitable for this test.
}

TEST_P(CheckpointMemoryTrackingTest, CheckpointManagerMemUsage) {
    testCheckpointManagerMemUsage();
}

TEST_P(CheckpointMemoryTrackingTest,
       CheckpointManagerMemUsageMultipleCheckpoints) {
    int numCheckpoints = 2;
    setVBucketState(vbid, vbucket_state_active);
    auto vb = store->getVBuckets().getBucket(vbid);
    auto& manager = static_cast<MockCheckpointManager&>(*vb->checkpointManager);

    // Force each item to be in a new checkpoint
    engine->getCheckpointConfig().setCheckpointMaxSize(1);

    for (int key = 0; key < numCheckpoints; ++key) {
        store_item(vbid, makeStoredDocKey(std::to_string(key)), "");
    }

    ASSERT_GT(manager.getNumCheckpoints(), 1);

    size_t queueOverheadTotal = 0;
    size_t keyIndexOverheadTotal = 0;
    size_t memOverheadTotal = 0;
    for (auto& checkpoint : manager.getCheckpointList()) {
        queueOverheadTotal += checkpoint->getMemOverheadQueue();
        keyIndexOverheadTotal += checkpoint->getMemOverheadIndex();
        memOverheadTotal += checkpoint->getMemOverhead();
    }

    EXPECT_EQ(queueOverheadTotal, manager.getMemOverheadQueue());
    EXPECT_EQ(keyIndexOverheadTotal, manager.getMemOverheadIndex());
    EXPECT_EQ(memOverheadTotal, manager.getMemOverhead());
}

TEST_P(CheckpointMemoryTrackingTest, CheckpointManagerMemUsageAtExpelling) {
    testCheckpointManagerMemUsage();

    auto vb = store->getVBuckets().getBucket(vbid);
    const auto& stats = engine->getEpStats();
    auto& manager = static_cast<MockCheckpointManager&>(*vb->checkpointManager);
    EXPECT_EQ(1, manager.getNumCheckpoints());
    const auto initialNumItems = manager.getNumOpenChkItems();
    ASSERT_GT(initialNumItems, 0);
    const auto& openQueue =
            CheckpointManagerTestIntrospector::public_getOpenCheckpointQueue(
                    manager);
    const auto initialQueueSize = openQueue.size();
    EXPECT_GT(initialQueueSize, initialNumItems);

    auto& checkpoint = *manager.getCheckpointList().front();
    const auto initialQueued = checkpoint.getQueuedItemsMemUsage();
    const auto initialQueueOverhead = checkpoint.getMemOverheadQueue();
    const auto initialIndex = checkpoint.getMemOverheadIndex();
    const auto initialMemOverhead = stats.getMemOverhead();

    // Move the cursor to the first mutation, we want to expel up to that.
    // Skip ckpt-start and set-vbstate, and place the cursor on m:1.
    // As a collateral thing, I need to keep track of sizes of items that we are
    // going to expel, that's to make our final verification on memory counters.
    size_t setVBStateSize = 0;
    size_t setVBStateOverhead = 0;
    size_t m1Size = 0;
    size_t m1Overhead = 0;
    // While these are helpers for other checks later in the test.
    size_t emptySize = 0;
    size_t ckptStartSize = 0;

    auto& cursor = *manager.getPersistenceCursor();
    {
        const auto pos = (*CheckpointCursorIntrospector::getCurrentPos(cursor));
        ASSERT_TRUE(pos->isEmptyItem());
        emptySize = pos->size();
    }

    for (auto i = 0; i < 3; ++i) {
        CheckpointCursorIntrospector::incrPos(cursor);
        const auto pos = (*CheckpointCursorIntrospector::getCurrentPos(cursor));
        if (pos->getOperation() == queue_op::checkpoint_start) {
            ckptStartSize = pos->size();
        } else if (pos->getOperation() == queue_op::set_vbucket_state) {
            setVBStateSize = pos->size();
            setVBStateOverhead = setVBStateSize - pos->getValMemSize() +
                                 Checkpoint::per_item_queue_overhead;
        } else if (pos->getOperation() == queue_op::mutation &&
                   pos->getBySeqno() == 1) {
            m1Size = pos->size();
            m1Overhead = m1Size - pos->getValMemSize() +
                         Checkpoint::per_item_queue_overhead;
        }
    }

    ASSERT_GT(setVBStateSize, 0);
    ASSERT_GT(m1Size, 0);
    ASSERT_GT(emptySize, 0);
    ASSERT_GT(ckptStartSize, 0);
    {
        const auto pos = (*CheckpointCursorIntrospector::getCurrentPos(cursor));
        ASSERT_FALSE(pos->isCheckPointMetaItem());
        ASSERT_EQ(1, pos->getBySeqno());
    }

    ASSERT_EQ(0, manager.getMemFreedByItemExpel());
    ASSERT_EQ(0, stats.memFreedByCheckpointItemExpel);

    // Expelling set-vbstate + m:1
    const auto numExpelled = manager.expelUnreferencedCheckpointItems().count;
    EXPECT_EQ(2, numExpelled);

    // Expel post-conditions
    EXPECT_EQ(1, manager.getNumCheckpoints());
    EXPECT_EQ(initialNumItems - numExpelled, manager.getNumOpenChkItems());
    EXPECT_EQ(initialQueueSize - numExpelled, openQueue.size());

    const auto queued = checkpoint.getQueuedItemsMemUsage();
    const auto queueOverhead = checkpoint.getMemOverheadQueue();
    const auto index = checkpoint.getMemOverheadIndex();
    const auto checkpointOverhead =
            manager.getNumCheckpoints() * sizeof(Checkpoint);
    // Initial - what we expelled
    EXPECT_EQ(initialQueued - setVBStateSize - m1Size, queued);
    EXPECT_EQ(initialQueueOverhead -
                      (numExpelled * Checkpoint::per_item_queue_overhead),
              queueOverhead);
    // Expel doesn't touch the key index
    EXPECT_EQ(initialIndex, index);
    EXPECT_EQ(queued + index + queueOverhead + checkpointOverhead,
              stats.getCheckpointManagerEstimatedMemUsage());
    EXPECT_EQ(queued + index + queueOverhead + checkpointOverhead,
              manager.getMemUsage());
    EXPECT_EQ(initialMemOverhead - setVBStateOverhead - m1Overhead,
              stats.getMemOverhead());

    EXPECT_GT(manager.getMemFreedByItemExpel(), 0);
    EXPECT_EQ(manager.getMemFreedByItemExpel(),
              stats.memFreedByCheckpointItemExpel);
}

TEST_P(CheckpointMemoryTrackingTest, CheckpointManagerMemUsageAtRemoval) {
    testCheckpointManagerMemUsage();

    // confirm that no items have been removed from the checkpoint manager
    const auto& stats = engine->getEpStats();
    ASSERT_EQ(0, stats.itemsRemovedFromCheckpoints);
    ASSERT_EQ(0, stats.memFreedByCheckpointRemoval);

    auto vb = store->getVBuckets().getBucket(vbid);
    auto& manager = static_cast<MockCheckpointManager&>(*vb->checkpointManager);
    ASSERT_EQ(0, manager.getMemFreedByCheckpointRemoval());

    EXPECT_EQ(1, manager.getNumCheckpoints());
    const auto initialNumItems = manager.getNumOpenChkItems();
    ASSERT_GT(initialNumItems, 0);
    const auto& openQueue =
            CheckpointManagerTestIntrospector::public_getOpenCheckpointQueue(
                    manager);
    const auto initialQueueSize = openQueue.size();
    EXPECT_GT(initialQueueSize, initialNumItems);

    auto& cursor = *manager.getPersistenceCursor();
    auto pos = CheckpointCursorIntrospector::getCurrentPos(cursor);
    ASSERT_TRUE((*pos)->isEmptyItem());
    // These are helpers for other checks later in the test.
    const auto emptySize = (*pos)->size();
    ++pos;
    ASSERT_TRUE((*pos)->isCheckpointStart());
    const auto ckptStartSize = (*pos)->size();

    // The tracked mem-usage after expel should account only for the
    // empty + ckpt_start items in the single/open empty checkpoint
    const auto expectedFinalQueueAllocation = emptySize + ckptStartSize;
    const auto expectedFinalQueueOverheadAllocation =
            2 * Checkpoint::per_item_queue_overhead;
    const auto expectedFinalIndexAllocation = 0;

    auto checkpoint = manager.getCheckpointList().front().get();
    auto queued = checkpoint->getQueuedItemsMemUsage();
    auto queueOverhead = checkpoint->getMemOverheadQueue();
    auto index = checkpoint->getMemOverheadIndex();
    auto checkpointOverhead = manager.getNumCheckpoints() * sizeof(Checkpoint);
    ASSERT_GT(queued, expectedFinalQueueAllocation);
    ASSERT_GT(index, expectedFinalIndexAllocation);
    EXPECT_EQ(queued + index + queueOverhead + checkpointOverhead,
              engine->getEpStats().getCheckpointManagerEstimatedMemUsage());
    EXPECT_EQ(queued + index + queueOverhead + checkpointOverhead,
              manager.getMemUsage());

    manager.createNewCheckpoint();
    EXPECT_EQ(2, manager.getNumCheckpoints());
    // Move cursor to new checkpoint
    std::vector<queued_item> items;
    manager.getNextItemsForPersistence(items);
    // Verify cursor move did remove some checkpoints
    // Items removed: initial (cs + mut(s)) + ce
    EXPECT_EQ(initialNumItems + 1,
              engine->getEpStats().itemsRemovedFromCheckpoints);

    EXPECT_EQ(1, manager.getNumCheckpoints());
    EXPECT_EQ(1, manager.getNumOpenChkItems());

    // Checkpoint queued for destruction
    EXPECT_EQ(1, getCkptDestroyerTask(vbid)->getNumCheckpoints());
    // Run the destroyer task to recover the memory the checkpoints use
    runCheckpointDestroyer(vbid);

    checkpoint = manager.getCheckpointList().front().get();
    queued = checkpoint->getQueuedItemsMemUsage();
    queueOverhead = checkpoint->getMemOverheadQueue();
    index = checkpoint->getMemOverheadIndex();
    checkpointOverhead = manager.getNumCheckpoints() * sizeof(Checkpoint);
    EXPECT_EQ(expectedFinalQueueAllocation, queued);
    EXPECT_EQ(expectedFinalQueueOverheadAllocation, queueOverhead);
    EXPECT_EQ(expectedFinalIndexAllocation, index);
    EXPECT_EQ(queued + index + queueOverhead + checkpointOverhead,
              engine->getEpStats().getCheckpointManagerEstimatedMemUsage());
    EXPECT_EQ(queued + index + queueOverhead + checkpointOverhead,
              manager.getMemUsage());

    EXPECT_GT(manager.getMemFreedByCheckpointRemoval(), 0);
    EXPECT_EQ(manager.getMemFreedByCheckpointRemoval(),
              stats.memFreedByCheckpointRemoval);
}

TEST_P(CheckpointMemoryTrackingTest, Deduplication) {
    // Queue numItems mutations into the checkpoint
    testCheckpointManagerMemUsage();

    // Pre-condition: last key is in the queue
    auto vb = store->getVBuckets().getBucket(vbid);
    auto& manager = static_cast<MockCheckpointManager&>(*vb->checkpointManager);
    const auto& checkpoint =
            CheckpointManagerTestIntrospector::public_getOpenCheckpoint(
                    manager);
    const auto ckptId = checkpoint.getId();
    // cs + vbs + muts
    ASSERT_EQ(1 + 1 + numItems, checkpoint.getNumItems());
    const auto& queue =
            CheckpointManagerTestIntrospector::public_getOpenCheckpointQueue(
                    manager);
    const auto lastKey = createPaddedKeyString(numItems - 1, GetParam());
    ASSERT_EQ("cid:0x0:" + lastKey, queue.back()->getKey().to_string());
    const auto preValueSize = queue.back()->getNBytes();

    // Pre-dedup mem state
    const auto initialTotal = manager.getMemUsage();
    const auto initialQueued = checkpoint.getQueuedItemsMemUsage();
    const auto initialQueueOverhead = checkpoint.getMemOverheadQueue();
    const auto initialIndexOverhead = checkpoint.getMemOverheadIndex();
    EXPECT_GT(initialQueued, 0);
    EXPECT_GT(initialQueueOverhead, 0);
    EXPECT_GT(initialIndexOverhead, 0);

    // Test - deduplicate item
    auto item = makeCommittedItem(makeStoredDocKey(lastKey),
                                  std::string(2 * preValueSize, 'x'),
                                  vbid);
    EXPECT_FALSE(manager.queueDirty(
            item, GenerateBySeqno::Yes, GenerateCas::Yes, nullptr));

    // Post
    EXPECT_EQ(
            ckptId,
            CheckpointManagerTestIntrospector::public_getOpenCheckpoint(manager)
                    .getId());
    // cs + vbs + 10 muts
    EXPECT_EQ(1 + 1 + numItems, checkpoint.getNumItems());
    EXPECT_EQ(initialTotal + preValueSize, manager.getMemUsage());
    EXPECT_EQ(initialQueued + preValueSize,
              checkpoint.getQueuedItemsMemUsage());
    EXPECT_EQ(initialQueueOverhead, checkpoint.getMemOverheadQueue());
    EXPECT_EQ(initialIndexOverhead, checkpoint.getMemOverheadIndex());
}

TEST_P(CheckpointMemoryTrackingTest, BackgroundTaskIsNotified) {
    // Verify that eager checkpoint removal notifies the CheckpointDestroyerTask
    // to run ASAP.

    setVBucketState(vbid, vbucket_state_active);
    auto vb = store->getVBuckets().getBucket(vbid);
    auto& manager = static_cast<MockCheckpointManager&>(*vb->checkpointManager);

    scheduleCheckpointDestroyerTasks();

    const auto task = getCkptDestroyerTask(vbid);

    auto initialWaketime = task->getWaketime();

    // Add two items to the initial (open) checkpoint.
    ASSERT_EQ(2, manager.getNumOpenChkItems());
    for (auto i : {1, 2}) {
        auto item = makeCommittedItem(
                makeStoredDocKey(createPaddedKeyString(i, GetParam())),
                "value",
                vbid);
        EXPECT_TRUE(manager.queueDirty(
                item, GenerateBySeqno::Yes, GenerateCas::Yes, nullptr));
    }
    auto* cursor = manager.getPersistenceCursor();
    EXPECT_EQ(1, manager.getNumCheckpoints());
    EXPECT_EQ(4, manager.getNumOpenChkItems());
    EXPECT_EQ(4, manager.getNumItemsForCursor(*cursor));

    // task should not have been woken yet
    EXPECT_EQ(initialWaketime, task->getWaketime());

    // Create a new checkpoint, closing the current open one. The cursor
    // remains in the old checkpoint, so it is still reffed - callback
    // should not be triggered
    manager.createNewCheckpoint();
    EXPECT_EQ(1, manager.getNumOpenChkItems());
    EXPECT_EQ(2, manager.getNumCheckpoints());
    EXPECT_EQ(6, manager.getNumItemsForCursor(*cursor));

    // task should not have been woken yet
    EXPECT_EQ(initialWaketime, task->getWaketime());

    auto& epstats = engine->getEpStats();

    auto initialCMMemUsage = manager.getMemUsage();
    auto initialEPMemUsage = epstats.getCheckpointManagerEstimatedMemUsage();

    // the destroyer doesn't own anything yet, so should have no mem usage
    EXPECT_EQ(0, task->getMemoryUsage());
    EXPECT_EQ(0, task->getNumCheckpoints());

    // advance the cursor, unreffing the checkpoint. CheckpointDestroyerTask
    // should be notified and ownership of the checkpoint transferred.
    {
        std::vector<queued_item> items;
        manager.getNextItemsForPersistence(items);
    }
    // as soon as checkpoints are removed, the manager's memory usage should
    // decrease...
    EXPECT_LT(manager.getMemUsage(), initialCMMemUsage);
    // ... and the destroyer task's should increase by the same amount
    EXPECT_EQ(initialCMMemUsage - manager.getMemUsage(),
              task->getMemoryUsage());
    EXPECT_EQ(1, task->getNumCheckpoints());

    // Also the counter in EPStats accounts only checkpoints owned by CM, so it
    // must be already updated now that checkpoints are owned by the destroyer
    const auto postDetachEPMemUsage =
            epstats.getCheckpointManagerEstimatedMemUsage();
    EXPECT_LT(postDetachEPMemUsage, initialEPMemUsage);

    // now the task should be ready to run
    EXPECT_LE(task->getWaketime(), std::chrono::steady_clock::now());

    auto& nonIOQueue = *task_executor->getLpTaskQ()[NONIO_TASK_IDX];
    runNextTask(nonIOQueue, "Destroying closed unreferenced checkpoints");

    // checkpoint has been destroyed, EPStats counter has already been updated
    // so it must not change again now
    EXPECT_EQ(postDetachEPMemUsage,
              epstats.getCheckpointManagerEstimatedMemUsage());
    // and so should the destroyers memory tracking
    EXPECT_EQ(0, task->getMemoryUsage());
    EXPECT_EQ(0, task->getNumCheckpoints());
}

TEST_P(CheckpointIndexAllocatorMemoryTrackingTest,
       keyIndexAllocatorAccountsForKey) {
    using Introspector = CheckpointManagerTestIntrospector;

    const auto keyLength = GetParam();

    setVBucketState(vbid, vbucket_state_active);
    auto vb = store->getVBuckets().getBucket(vbid);
    auto& manager = static_cast<MockCheckpointManager&>(*vb->checkpointManager);

    // Lambda function used to guarantee duplicate item queued is duplicate
    auto queueItem = [this, &manager, &keyLength]() {
        auto item =
                makeCommittedItem(makeStoredDocKey(std::string(keyLength, 'x'),
                                                   CollectionID::Default),
                                  "value",
                                  vbid);
        EXPECT_TRUE(manager.queueDirty(
                item, GenerateBySeqno::Yes, GenerateCas::Yes, nullptr));
    };

    auto& checkpoint = Introspector::public_getOpenCheckpoint(manager);
    EXPECT_EQ(0, checkpoint.getKeyIndexAllocatorBytes());

    queueItem();

    // Expect reasonable values for the keyIndex allocation, which should be:
    // 1. Greater than or equal to the insertion overhead plus the size of the
    // key allocation on the heap
    EXPECT_GE(checkpoint.getKeyIndexAllocatorBytes(),
              checkpointIndexInsertionOverhead + keyLength);
    // 2. Less than or equal to the platform-specific overhead + insertion
    // overhead + the first element metadata overhead for Folly maps, plus the
    // size of the key. As std::string will likely overallocate for
    // alignment/optimization purposes, upper bound the raw size of the key by
    // some bytes.
    EXPECT_LE(checkpoint.getKeyIndexAllocatorBytes(),
              checkpointIndexInsertionOverhead + firstElemOverhead +
                      (keyLength + alignmentBytes));

    // Expel the item from the checkpoint. The keyIndex will still contain
    // the key/value, so its size should not change - expect the same value.
    const auto beforeExpel = checkpoint.getKeyIndexAllocatorBytes();
    checkpoint.expelItems(std::prev(checkpoint.end()), 3);
    EXPECT_EQ(beforeExpel, checkpoint.getKeyIndexAllocatorBytes());

    // Queue the same item again. As a duplicate of a key that is already in the
    // keyIndex, the memory usage should not change as nothing is inserted.
    const auto beforeDuplicateItem = checkpoint.getKeyIndexAllocatorBytes();
    queueItem();
    EXPECT_EQ(beforeDuplicateItem, checkpoint.getKeyIndexAllocatorBytes());
}

void ShardedCheckpointDestructionTest::SetUp() {
    if (!config_string.empty()) {
        config_string += ";";
    }
    config_string +=
            "checkpoint_destruction_tasks=" + std::to_string(GetParam());
    SingleThreadedKVBucketTest::SetUp();
}

TEST_P(ShardedCheckpointDestructionTest, ShardedBackgroundTaskIsNotified) {
    // Verify that eager checkpoint removal notifies the correct destroyer task

    // sanity check that the number of tasks that exist matches the config
    const auto locked = getCheckpointDestroyerTasks().rlock();
    ASSERT_EQ(GetParam(), locked->size());

    const size_t numVbuckets = 4;
    // setup 4 vbuckets
    for (size_t i = 0; i < numVbuckets; ++i) {
        setVBucketState(Vbid(i), vbucket_state_active);
    }

    // schedules all the destroyer tasks (number controlled by test param)
    scheduleCheckpointDestroyerTasks();

    // none of the tasks should be scheduled to run
    for (const auto& task : *locked) {
        EXPECT_EQ(task->getWaketime(),
                  std::chrono::steady_clock::time_point::max());
    }

    // queue an item, then destroy the checkpoint for each of the vbuckets
    for (size_t i = 0; i < numVbuckets; ++i) {
        auto currVbid = Vbid(i);

        auto vb = store->getVBuckets().getBucket(currVbid);
        auto& manager =
                static_cast<MockCheckpointManager&>(*vb->checkpointManager);

        auto item = makeCommittedItem(
                makeStoredDocKey("key" + std::to_string(i)), "value", currVbid);
        EXPECT_TRUE(manager.queueDirty(
                item, GenerateBySeqno::Yes, GenerateCas::Yes, nullptr));

        manager.createNewCheckpoint();
        // advance the persistence cursor, CheckpointDestroyerTask should be
        // notified.
        {
            std::vector<queued_item> items;
            manager.getNextItemsForPersistence(items);
        }

        // The specific task this vbid is associated with should have been
        // scheduled to run
        EXPECT_LE(getCkptDestroyerTask(vbid)->getWaketime(),
                  std::chrono::steady_clock::now());
    }

    auto& nonIOQueue = *task_executor->getLpTaskQ()[NONIO_TASK_IDX];
    // check that expected tasks have been notified, and run them
    for (size_t i = 0; i < locked->size(); ++i) {
        const auto& task = locked->at(i);
        if (numVbuckets > i) {
            // there are enough vbuckets that this task should definitely
            // have been triggered
            EXPECT_LE(task->getWaketime(), std::chrono::steady_clock::now());
            runNextTask(nonIOQueue,
                        "Destroying closed unreferenced checkpoints");
        } else {
            // there is a surplus of destroyers - no vbuckets will be allocated
            // to the excess tasks
            // e.g.,
            // task = vbid % numTasks
            //          4  %   5
            // none of the 4 vbuckets can map to the 5th task
            // this task should not have been woken.
            EXPECT_EQ(task->getWaketime(),
                      std::chrono::steady_clock::time_point::max());
        }
    }
}

INSTANTIATE_TEST_SUITE_P(MultipleCheckpointDestroyerTests,
                         ShardedCheckpointDestructionTest,
                         ::testing::Values(
                                 // number of destroyer tasks
                                 1, // Degenerate case, same as pre-sharding
                                 2, // even distribution
                                 3, // uneven distribution
                                 4, // destroyer for each vb
                                 5 // more destroyers than vbuckets
                                 ),
                         ::testing::PrintToStringParamName());

TEST_F(CheckpointConfigTest, MaxCheckpoints_LowerThanMin) {
    auto& config = engine->getConfiguration();
    try {
        config.setMaxCheckpoints(1);
    } catch (const std::range_error& e) {
        EXPECT_THAT(e.what(),
                    testing::HasSubstr("Validation Error, max_checkpoints "
                                       "takes values between 2"));
        return;
    }
    FAIL();
}

TEST_F(CheckpointConfigTest, MaxCheckpoints) {
    auto& config = engine->getConfiguration();
    config.setMaxCheckpoints(1000);

    setVBucketState(vbid, vbucket_state_active);
    auto& manager = *store->getVBuckets().getBucket(vbid)->checkpointManager;

    EXPECT_EQ(1000, manager.getCheckpointConfig().getMaxCheckpoints());
}

void EphemeralCheckpointTest::SetUp() {
    CheckpointTest::SetUp();
    // Remove test-cursor - we want these tests to run in the same
    // configuration as an Ephemeral bucket normally does.
    ASSERT_TRUE(manager->removeCursor(*cursor));

    ASSERT_EQ(1000, manager->getHighSeqno());
    ASSERT_EQ(1, manager->getNumCheckpoints());
    ASSERT_EQ(1, manager->getNumOpenChkItems());
    ASSERT_EQ(0, manager->getNumOfCursors());
}

void CDCCheckpointTest::SetUp() {
    if (!config_string.empty()) {
        config_string += ";";
    }
    // Enable history retention
    config_string += "history_retention_bytes=10485760";
    SingleThreadedKVBucketTest::SetUp();

    CollectionsManifest manifest;
    manifest.add(CollectionEntry::fruit,
                 cb::NoExpiryLimit,
                 {} /*no history*/,
                 ScopeEntry::defaultS);
    manifest.add(CollectionEntry::historical,
                 cb::NoExpiryLimit,
                 true /*history*/,
                 ScopeEntry::defaultS);

    setVBucketState(vbid, vbucket_state_active);
    auto vb = store->getVBucket(vbid);
    setCollections(cookie, manifest);
    flushVBucketToDiskIfPersistent(vbid, 2);
    vb->checkpointManager->createNewCheckpoint();
}

TEST_F(CDCCheckpointTest, CollectionNotDeduped) {
    auto vb = store->getVBuckets().getBucket(vbid);
    auto& manager = *vb->checkpointManager;

    ASSERT_EQ(1, manager.getNumCheckpoints());
    EXPECT_EQ(1, manager.getNumItems()); // cs
    ASSERT_EQ(1, manager.getNumOpenChkItems()); // cs only, no mutation
    ASSERT_EQ(2, manager.getHighSeqno()); // 2 create-coll processed at SetUp

    // The test-cursor is at the begin of the single open checkpoint
    ASSERT_EQ(1, manager.getNumCursors());
    const auto pos = *CheckpointCursorIntrospector::getCurrentPos(
            *manager.getPersistenceCursor());
    ASSERT_EQ(queue_op::empty, pos->getOperation());

    // Normal in-memory deduplication for collection(history=false)
    const auto keyNonHistorical =
            makeStoredDocKey("key", CollectionEntry::fruit);
    const auto value = "value";
    store_item(vbid, keyNonHistorical, value);
    store_item(vbid, keyNonHistorical, value);
    EXPECT_EQ(1, manager.getNumCheckpoints());
    EXPECT_EQ(2, manager.getNumItems()); // cs + mut
    EXPECT_EQ(2, manager.getNumOpenChkItems()); // cs + mut
    EXPECT_EQ(4, manager.getHighSeqno());

    // No in-memory deduplication for collection(history=true)
    manager.createNewCheckpoint();
    flushVBucket(vbid);
    EXPECT_EQ(1, manager.getNumCheckpoints());
    const auto keyHistorical =
            makeStoredDocKey("key", CollectionEntry::historical);
    store_item(vbid, keyHistorical, value);
    EXPECT_EQ(1, manager.getNumCheckpoints());
    EXPECT_EQ(2, manager.getNumItems()); // cs + mut
    EXPECT_EQ(2, manager.getNumOpenChkItems()); // cs + mut
    EXPECT_EQ(5, manager.getHighSeqno());
    // Now queue duplicate
    store_item(vbid, keyHistorical, value);
    EXPECT_EQ(2, manager.getNumCheckpoints());
    EXPECT_EQ(5, manager.getNumItems()); // cs, m, ce, cs, m
    EXPECT_EQ(2, manager.getNumOpenChkItems());
    EXPECT_EQ(6, manager.getHighSeqno());
}

/**
 * The test shows that the deduplication behaviour in CM might affects also
 * collections with history turned off in the case where mutations for those
 * collections interleave with mutations that belong to some
 * collection(history=true).
 */
TEST_F(CDCCheckpointTest, CollectionNotDeduped_Interleaved) {
    auto vb = store->getVBuckets().getBucket(vbid);
    auto& manager = *vb->checkpointManager;

    ASSERT_EQ(1, manager.getNumCheckpoints());
    EXPECT_EQ(1, manager.getNumItems()); // cs
    ASSERT_EQ(1, manager.getNumOpenChkItems()); // cs
    ASSERT_EQ(2, manager.getHighSeqno()); // 2 create-coll processed at SetUp

    ASSERT_EQ(1, manager.getNumCursors());
    const auto pos = *CheckpointCursorIntrospector::getCurrentPos(
            *manager.getPersistenceCursor());
    ASSERT_EQ(queue_op::empty, pos->getOperation());

    const auto keyNonHistorical =
            makeStoredDocKey("key", CollectionEntry::fruit);
    const auto keyHistorical =
            makeStoredDocKey("key", CollectionEntry::historical);
    const auto value = "value";

    // history=false
    store_item(vbid, keyNonHistorical, value);
    EXPECT_EQ(1, manager.getNumCheckpoints());
    EXPECT_EQ(2, manager.getNumItems()); // [cs mut)
    EXPECT_EQ(2, manager.getNumOpenChkItems()); // cs + 1x mut
    EXPECT_EQ(3, manager.getHighSeqno());

    // history=true, but keyHistorical not in the checkpoint index, so no need
    // to dedup anything yet
    store_item(vbid, keyHistorical, value);
    EXPECT_EQ(1, manager.getNumCheckpoints());
    EXPECT_EQ(3, manager.getNumItems()); // [cs mutV mutF)
    EXPECT_EQ(3, manager.getNumOpenChkItems()); // cs + 2x mut
    EXPECT_EQ(4, manager.getHighSeqno());

    // history=false, keyNonHistorical in the index, deduped
    store_item(vbid, keyNonHistorical, value);
    EXPECT_EQ(1, manager.getNumCheckpoints());
    EXPECT_EQ(3, manager.getNumItems()); // [cs x mutF mutV)
    EXPECT_EQ(3, manager.getNumOpenChkItems()); // cs + 2x mut
    EXPECT_EQ(5, manager.getHighSeqno());

    // history=true, keyHistorical in the index, dedup
    store_item(vbid, keyHistorical, value);
    EXPECT_EQ(2, manager.getNumCheckpoints());
    EXPECT_EQ(6, manager.getNumItems()); // [cs x mutF mutV ce] [cs mutF)
    EXPECT_EQ(2, manager.getNumOpenChkItems()); // cs + 1x mut
    EXPECT_EQ(6, manager.getHighSeqno());

    // history=false, keyNonHistorical could be dedup but it doesn't, as now we
    // queue the new mutation for it into a different checkpoint
    store_item(vbid, keyNonHistorical, value);
    EXPECT_EQ(2, manager.getNumCheckpoints());
    EXPECT_EQ(7, manager.getNumItems()); // [cs x mutF mutV ce] [cs mutF mutV)
    EXPECT_EQ(3, manager.getNumOpenChkItems()); // cs + 2x mut
    EXPECT_EQ(7, manager.getHighSeqno());
}

TEST_F(CDCCheckpointTest, DuplicateItemWhenPreviousExpelled) {
    auto vb = store->getVBuckets().getBucket(vbid);
    auto& manager = *vb->checkpointManager;

    // State:
    //
    // [cs)
    ASSERT_EQ(1, manager.getNumCheckpoints());
    EXPECT_EQ(1, manager.getNumItems()); // cs
    ASSERT_EQ(1, manager.getNumOpenChkItems());
    ASSERT_EQ(2, manager.getHighSeqno()); // 2 create-coll processed at SetUp

    // The persistence cursor is at the begin of the single open checkpoint.
    ASSERT_EQ(1, manager.getNumCursors());
    auto pos = *CheckpointCursorIntrospector::getCurrentPos(
            *manager.getPersistenceCursor());
    ASSERT_EQ(queue_op::empty, pos->getOperation());

    const auto keyA = makeStoredDocKey("keyA", CollectionEntry::historical);
    const auto value = "value";
    store_item(vbid, keyA, value);
    // State:
    //
    // [cs m(A):3)
    EXPECT_EQ(1, manager.getNumCheckpoints());
    EXPECT_EQ(2, manager.getNumItems());
    EXPECT_EQ(2, manager.getNumOpenChkItems()); // cs, mut
    EXPECT_EQ(3, manager.getHighSeqno());

    const auto keyB = makeStoredDocKey("keyB", CollectionEntry::historical);
    store_item(vbid, keyB, value);
    // State:
    //
    // [cs m(A):3 m(B):4) )
    EXPECT_EQ(1, manager.getNumCheckpoints());
    EXPECT_EQ(3, manager.getNumItems());
    EXPECT_EQ(3, manager.getNumOpenChkItems()); // cs, mut, mut
    EXPECT_EQ(4, manager.getHighSeqno());

    flushVBucket(vbid);
    pos = *CheckpointCursorIntrospector::getCurrentPos(
            *manager.getPersistenceCursor());
    ASSERT_EQ(queue_op::mutation, pos->getOperation());
    ASSERT_EQ(4, pos->getBySeqno());
    // State:
    //
    // [cs m(A):3 m(B):4) )
    //            ^

    const auto keyC = makeStoredDocKey("keyC", CollectionEntry::historical);
    store_item(vbid, keyC, value);
    // State:
    //
    // [cs m(A):3 m(B):4) m(C):5) )
    //            ^
    EXPECT_EQ(1, manager.getNumCheckpoints());
    EXPECT_EQ(4, manager.getNumItems());
    EXPECT_EQ(4, manager.getNumOpenChkItems()); // cs, mut, mut, mut
    EXPECT_EQ(5, manager.getHighSeqno());

    const auto expelRes = manager.expelUnreferencedCheckpointItems();
    ASSERT_EQ(2, expelRes.count); // Note: We do expel items pointed by cursors
    // State:
    //
    // [cs x m(C):5) )
    //       ^
    EXPECT_EQ(1, manager.getNumCheckpoints());
    EXPECT_EQ(2, manager.getNumItems());
    EXPECT_EQ(2, manager.getNumOpenChkItems());
    EXPECT_EQ(5, manager.getHighSeqno());

    // Core test: New mutation for keyA MUST be queued into a new checkpoint
    const auto ckptId = manager.getOpenCheckpointId();
    store_item(vbid, keyA, value);
    // State:
    //
    // [cs x m(C):5) ce] [cs m(A):6) )
    //       ^
    EXPECT_EQ(2, manager.getNumCheckpoints());
    EXPECT_EQ(5, manager.getNumItems());
    EXPECT_EQ(2, manager.getNumOpenChkItems());
    EXPECT_EQ(6, manager.getHighSeqno());
    EXPECT_GT(manager.getOpenCheckpointId(), ckptId);
}<|MERGE_RESOLUTION|>--- conflicted
+++ resolved
@@ -1889,7 +1889,7 @@
     EXPECT_EQ(0, checkpoint.getMinimumCursorSeqno());
     EXPECT_EQ(0, checkpoint.getHighSeqno());
     EXPECT_EQ(1, manager.getNumOpenChkItems());
-    EXPECT_EQ(2, checkpoint.getId());
+    EXPECT_EQ(3, manager.getOpenCheckpointId());
     ASSERT_EQ(2, checkpoint.getHighestExpelledSeqno());
 
     // Set vb to pending
@@ -1904,6 +1904,7 @@
     setVBucketState(vbid, vbucket_state_active, {}, TransferVB::Yes);
     EXPECT_EQ(2, manager.getNumCheckpoints());
     EXPECT_EQ(manager.getOpenCheckpointType(), CheckpointType::Memory);
+    EXPECT_EQ(4, manager.getOpenCheckpointId());
     EXPECT_EQ(2, manager.getNumOpenChkItems());
     EXPECT_EQ(4, manager.getOpenCheckpointId());
 
@@ -1912,50 +1913,28 @@
     //
     // [disk | e:1 cs:1 x x vbs:3) [memory | e:3 cs:3)
     //                                       ^
-<<<<<<< HEAD
     auto res = manager.registerCursorBySeqno(
-            "cursor", 2, CheckpointCursor::Droppable::Yes);
-=======
-    const auto res = manager.registerCursorBySeqno(
             "cursor", startSeqno, CheckpointCursor::Droppable::Yes);
-    manager.dump();
->>>>>>> f4f39897
-    // @todo MB-53616: We don't need a backfill here
-    // @todo MB-58261: When start is zero we do need backfill
+
+    // @todo MB-53616: We don't need a backfill here if startSeqno=2
     EXPECT_TRUE(res.tryBackfill);
-<<<<<<< HEAD
+
     const auto cursor = res.takeCursor().lock();
+    EXPECT_EQ(3, res.seqno);
     EXPECT_EQ(4, (*cursor->getCheckpoint())->getId());
     EXPECT_EQ(queue_op::empty, (*cursor->getPos())->getOperation());
     EXPECT_EQ(3, (*cursor->getPos())->getBySeqno());
     EXPECT_EQ(0, cursor->getDistance());
-=======
-    const auto cursor = res.cursor.lock();
-
-    if (startSeqno == 0) {
-        EXPECT_EQ(res.seqno, 1);
-        EXPECT_EQ(2, (*cursor->getCheckpoint())->getId());
-        EXPECT_EQ(queue_op::empty, (*cursor->getPos())->getOperation());
-        EXPECT_EQ(1, (*cursor->getPos())->getBySeqno());
-        EXPECT_EQ(0, cursor->getDistance());
-    } else {
-        EXPECT_EQ(res.seqno, 3);
-        EXPECT_EQ(3, (*cursor->getCheckpoint())->getId());
-        EXPECT_EQ(queue_op::empty, (*cursor->getPos())->getOperation());
-        EXPECT_EQ(3, (*cursor->getPos())->getBySeqno());
-        EXPECT_EQ(0, cursor->getDistance());
-    }
 }
 
 TEST_F(SingleThreadedCheckpointTest,
-       testRegisterCursorCheckpointEmptyByExpelMultipleCheckpoints) {
+       RegisterCursorCheckpointEmptyByExpelMultipleCheckpoints) {
     testRegisterCursorCheckpointEmptyByExpelMultipleCheckpoints(2);
 }
 
 TEST_F(SingleThreadedCheckpointTest,
-       testRegisterCursorCheckpointEmptyByExpelMultipleCheckpoints_startZero) {
+       RegisterCursorCheckpointEmptyByExpelMultipleCheckpoints_startZero) {
     testRegisterCursorCheckpointEmptyByExpelMultipleCheckpoints(0);
->>>>>>> f4f39897
 }
 
 TEST_F(SingleThreadedCheckpointTest, QueueSetVBStateSchedulesDcpStep) {

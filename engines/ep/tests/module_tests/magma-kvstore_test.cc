--- conflicted
+++ resolved
@@ -59,12 +59,11 @@
         rollbackTest = true;
     }
 
-<<<<<<< HEAD
     size_t getCollectionDiskSize(Vbid vbid = Vbid(0),
                                  CollectionID cid = CollectionID::Default) {
         return kvstore->getCollectionStats(vbid, cid).second.diskSize;
     }
-=======
+
     queued_item doWrite(uint64_t seqno,
                         bool expected,
                         const std::string& key = "key") {
@@ -79,7 +78,6 @@
         EXPECT_EQ(expected, kvstore->commit(std::move(ctx), flush));
         return qi;
     };
->>>>>>> a5710384
 
 private:
     bool rollbackTest{false};
@@ -723,7 +721,6 @@
     EXPECT_FALSE(fileHandle);
 }
 
-<<<<<<< HEAD
 TEST_F(MagmaKVStoreTest, diskSizeUpdateTracking) {
     // verify that MagmaRequests correctly track whether a new item's size is
     // included in the current disk size
@@ -813,7 +810,8 @@
         EXPECT_GE(getCollectionDiskSize(), minExpectedSize);
         EXPECT_LT(getCollectionDiskSize(), largerExpectedSize);
     }
-=======
+}
+
 // @todo: This is a basic test that will be expanded to cover scanning history
 // at the moment this test is equivalent to "scan"
 TEST_F(MagmaKVStoreTest, scanAllVersions) {
@@ -837,10 +835,9 @@
     ASSERT_TRUE(bySeq);
     // @todo: This must be the expected seqno where history begins
     EXPECT_EQ(0, bySeq->historyStartSeqno);
-    EXPECT_EQ(scan_success, kvstore->scanAllVersions(*bySeq));
+    EXPECT_EQ(ScanStatus::Success, kvstore->scanAllVersions(*bySeq));
 
     auto& cb =
             static_cast<CustomCallback<GetValue>&>(bySeq->getValueCallback());
     EXPECT_EQ(2, cb.getProcessedCount());
->>>>>>> a5710384
 }
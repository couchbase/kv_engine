--- conflicted
+++ resolved
@@ -6489,14 +6489,23 @@
         EXPECT_EQ(3, engine->getEpStats().warmedUpValues);
     }
 
-<<<<<<< HEAD
-    // Note no GET_DELETED option as we don't want value eviction to attempt to
-    // go to disk
-    auto options = static_cast<get_options_t>(
-            QUEUE_BG_FETCH | HONOR_STATES | TRACK_REFERENCE | DELETE_TEMP |
-            HIDE_LOCKED_CAS | TRACK_STATISTICS);
-    GetValue gv = store->get(testKey, vbid, cookie, options);
-    EXPECT_EQ(cb::engine_errc::success, gv.getStatus());
+    // At this point with MB-62277 vb:1 is messed up, it was skipped because the
+    // resume didn't move the scan context off vb:0 and onto vb:1.
+    auto expectedStatus = fullEviction() ? cb::engine_errc::success
+                                         : cb::engine_errc::would_block;
+    auto options =
+            static_cast<get_options_t>(TRACK_STATISTICS | QUEUE_BG_FETCH);
+    EXPECT_EQ(expectedStatus,
+              store->get(makeStoredDocKey("VB1_k1"), vbid1, cookie, options)
+                      .getStatus());
+    EXPECT_EQ(expectedStatus,
+              store->get(makeStoredDocKey("VB1_k2"), vbid1, cookie, options)
+                      .getStatus());
+
+    // Finally inspect vb:1 stats
+    auto vb1 = engine->getKVBucket()->getVBucket(vbid1);
+    EXPECT_EQ(2, vb1->getNumTotalItems());
+    EXPECT_EQ(2, vb1->ht.getNumInMemoryItems());
 }
 
 MutationStatus STParameterizedBucketTest::public_processSet(
@@ -6513,23 +6522,4 @@
                         ctx,
                         {/*no predicate*/})
             .first;
-=======
-    // At this point with MB-62277 vb:1 is messed up, it was skipped because the
-    // resume didn't move the scan context off vb:0 and onto vb:1.
-    auto expectedStatus = fullEviction() ? cb::engine_errc::success
-                                         : cb::engine_errc::would_block;
-    auto options =
-            static_cast<get_options_t>(TRACK_STATISTICS | QUEUE_BG_FETCH);
-    EXPECT_EQ(expectedStatus,
-              store->get(makeStoredDocKey("VB1_k1"), vbid1, cookie, options)
-                      .getStatus());
-    EXPECT_EQ(expectedStatus,
-              store->get(makeStoredDocKey("VB1_k2"), vbid1, cookie, options)
-                      .getStatus());
-
-    // Finally inspect vb:1 stats
-    auto vb1 = engine->getKVBucket()->getVBucket(vbid1);
-    EXPECT_EQ(2, vb1->getNumTotalItems());
-    EXPECT_EQ(2, vb1->ht.getNumInMemoryItems());
->>>>>>> 75b5b8e3
 }
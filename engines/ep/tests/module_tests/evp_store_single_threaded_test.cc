--- conflicted
+++ resolved
@@ -337,12 +337,7 @@
     ASSERT_NE(nullptr, vb.get());
 
     if (fromMemory) {
-<<<<<<< HEAD
-        producer.notifySeqnoAvailable(vbid, SyncWriteOperation::No);
-=======
-        producer.notifySeqnoAvailable(
-                vbid, vb->getHighSeqno(), SyncWriteOperation::None);
->>>>>>> 73aa4bcb
+        producer.notifySeqnoAvailable(vbid, SyncWriteOperation::None);
         runCheckpointProcessor(producer, producers);
     } else {
         runBackfill();

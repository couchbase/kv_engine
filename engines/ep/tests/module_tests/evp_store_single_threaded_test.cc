--- conflicted
+++ resolved
@@ -335,12 +335,7 @@
                                      {}));
 }
 
-<<<<<<< HEAD
 void SingleThreadedKVBucketTest::runCompaction(uint64_t purgeBeforeSeq,
-=======
-void SingleThreadedKVBucketTest::runCompaction(uint64_t purgeBeforeTime,
-                                               uint64_t purgeBeforeSeq,
->>>>>>> d0ca5201
                                                bool dropDeletes) {
     CompactionConfig compactConfig;
     compactConfig.purge_before_seq = purgeBeforeSeq;
@@ -5416,7 +5411,6 @@
     testFlushFailureAtPersistDelete(COUCHSTORE_ERROR_WRITE, true);
 }
 
-<<<<<<< HEAD
 TEST_P(STParamCouchstoreBucketTest, FlushFailureAtPersistingCollectionChange) {
     ::testing::NiceMock<MockOps> ops(create_default_file_ops());
     const auto& config = store->getRWUnderlying(vbid)->getConfig();
@@ -5732,100 +5726,6 @@
 #endif
 
 TEST_P(STParamCouchstoreBucketTest, FlusherMarksCleanBySeqno) {
-=======
-TEST_P(STParameterizedBucketTest, DeleteUpdatesPersistedDeletes) {
-    store->setVBucketState(vbid, vbucket_state_active);
-
-    auto vb = store->getVBucket(vbid);
-    ASSERT_TRUE(vb);
-    EXPECT_EQ(0, vb->getNumPersistedDeletes());
-
-    store_item(vbid,
-               makeStoredDocKey("keyA"),
-               "value",
-               0 /*exptime*/,
-               {cb::engine_errc::success} /*expected*/,
-               PROTOCOL_BINARY_RAW_BYTES);
-    delete_item(vbid, makeStoredDocKey("keyA"));
-
-    flushVBucketToDiskIfPersistent(vbid, 1);
-
-    // Before the bug fix the stat would be wrong as we'd read from the RO
-    // store but only update the cached value in the RW store.
-    EXPECT_EQ(1, vb->getNumPersistedDeletes());
-}
-
-void STParamPersistentBucketTest::testCompactionPersistedDeletes(
-        bool dropDeletes) {
-    store->setVBucketState(vbid, vbucket_state_active);
-
-    flushVBucketToDiskIfPersistent(vbid, 0);
-
-    auto vb = store->getVBucket(vbid);
-    ASSERT_TRUE(vb);
-    ASSERT_NE(0, vb->getFilterSize());
-
-    // Stat should be correct and we should populate the cached value
-    EXPECT_EQ(0, vb->getNumPersistedDeletes());
-
-    // Persist first delete
-    store_item(vbid,
-               makeStoredDocKey("keyA"),
-               "value",
-               0 /*exptime*/,
-               {cb::engine_errc::success} /*expected*/,
-               PROTOCOL_BINARY_RAW_BYTES);
-    delete_item(vbid, makeStoredDocKey("keyA"));
-
-    store_item(vbid,
-               makeStoredDocKey("keyB"),
-               "value",
-               0 /*exptime*/,
-               {cb::engine_errc::success} /*expected*/,
-               PROTOCOL_BINARY_RAW_BYTES);
-    delete_item(vbid, makeStoredDocKey("keyB"));
-
-    flushVBucketToDiskIfPersistent(vbid, 2);
-
-    EXPECT_EQ(2, vb->getNumPersistedDeletes());
-
-    runCompaction(0, 0, dropDeletes);
-}
-
-TEST_P(STParamPersistentBucketTest, CompactionUpdatesPersistedDeletes) {
-    testCompactionPersistedDeletes(true /*dropDeletes*/);
-
-    auto vb = store->getVBucket(vbid);
-    ASSERT_TRUE(vb);
-
-    // Before the bug fix the stat would be wrong as we'd read from the RO
-    // store but only update the cached value in the RW store. This won't be 0
-    // even though we have 2 deletes as we keep the last item during a
-    // compaction.
-    EXPECT_EQ(1, vb->getNumPersistedDeletes());
-}
-
-TEST_P(STParamPersistentBucketTest, CompactionUpdatesBloomFilter) {
-    engine->getConfiguration().setBfilterKeyCount(1);
-
-    testCompactionPersistedDeletes(false /*dropDeletes*/);
-
-    auto vb = store->getVBucket(vbid);
-    ASSERT_TRUE(vb);
-
-    // Before the bug fix the stat would be wrong as we'd read from the RO
-    // store but only update the cached value in the RW store.
-    EXPECT_EQ(2, vb->getNumPersistedDeletes());
-
-    auto expected = 29;
-    if (fullEviction()) {
-        expected = 10;
-    }
-    EXPECT_EQ(expected, vb->getFilterSize());
-}
-
-TEST_P(STParamPersistentBucketTest, FlusherMarksCleanBySeqno) {
->>>>>>> d0ca5201
     setVBucketStateAndRunPersistTask(vbid, vbucket_state_active);
 
     // Used to synchronize this-thread (which simulate a frontend thread) and
@@ -5939,4 +5839,95 @@
     ASSERT_EQ(cb::engine_errc::success, res.first);
     const auto* it = reinterpret_cast<const Item*>(res.second.get());
     EXPECT_EQ(2, it->getBySeqno());
+}
+
+TEST_P(STParamCouchstoreBucketTest, DeleteUpdatesPersistedDeletes) {
+    store->setVBucketState(vbid, vbucket_state_active);
+
+    auto vb = store->getVBucket(vbid);
+    ASSERT_TRUE(vb);
+    EXPECT_EQ(0, vb->getNumPersistedDeletes());
+
+    store_item(vbid,
+               makeStoredDocKey("keyA"),
+               "value",
+               0 /*exptime*/,
+               {cb::engine_errc::success} /*expected*/,
+               PROTOCOL_BINARY_RAW_BYTES);
+    delete_item(vbid, makeStoredDocKey("keyA"));
+
+    flushVBucketToDiskIfPersistent(vbid, 1);
+
+    // Before the bug fix the stat would be wrong as we'd read from the RO
+    // store but only update the cached value in the RW store.
+    EXPECT_EQ(1, vb->getNumPersistedDeletes());
+}
+
+void STParamPersistentBucketTest::testCompactionPersistedDeletes(
+        bool dropDeletes) {
+    store->setVBucketState(vbid, vbucket_state_active);
+
+    flushVBucketToDiskIfPersistent(vbid, 0);
+
+    auto vb = store->getVBucket(vbid);
+    ASSERT_TRUE(vb);
+    ASSERT_NE(0, vb->getFilterSize());
+
+    // Stat should be correct and we should populate the cached value
+    EXPECT_EQ(0, vb->getNumPersistedDeletes());
+
+    // Persist first delete
+    store_item(vbid,
+               makeStoredDocKey("keyA"),
+               "value",
+               0 /*exptime*/,
+               {cb::engine_errc::success} /*expected*/,
+               PROTOCOL_BINARY_RAW_BYTES);
+    delete_item(vbid, makeStoredDocKey("keyA"));
+
+    store_item(vbid,
+               makeStoredDocKey("keyB"),
+               "value",
+               0 /*exptime*/,
+               {cb::engine_errc::success} /*expected*/,
+               PROTOCOL_BINARY_RAW_BYTES);
+    delete_item(vbid, makeStoredDocKey("keyB"));
+
+    flushVBucketToDiskIfPersistent(vbid, 2);
+
+    EXPECT_EQ(2, vb->getNumPersistedDeletes());
+
+    runCompaction(0, dropDeletes);
+}
+
+TEST_P(STParamCouchstoreBucketTest, CompactionUpdatesPersistedDeletes) {
+    testCompactionPersistedDeletes(true /*dropDeletes*/);
+
+    auto vb = store->getVBucket(vbid);
+    ASSERT_TRUE(vb);
+
+    // Before the bug fix the stat would be wrong as we'd read from the RO
+    // store but only update the cached value in the RW store. This won't be 0
+    // even though we have 2 deletes as we keep the last item during a
+    // compaction.
+    EXPECT_EQ(1, vb->getNumPersistedDeletes());
+}
+
+TEST_P(STParamCouchstoreBucketTest, CompactionUpdatesBloomFilter) {
+    engine->getConfiguration().setBfilterKeyCount(1);
+
+    testCompactionPersistedDeletes(false /*dropDeletes*/);
+
+    auto vb = store->getVBucket(vbid);
+    ASSERT_TRUE(vb);
+
+    // Before the bug fix the stat would be wrong as we'd read from the RO
+    // store but only update the cached value in the RW store.
+    EXPECT_EQ(2, vb->getNumPersistedDeletes());
+
+    auto expected = 29;
+    if (fullEviction()) {
+        expected = 10;
+    }
+    EXPECT_EQ(expected, vb->getFilterSize());
 }
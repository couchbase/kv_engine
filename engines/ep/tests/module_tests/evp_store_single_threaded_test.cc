/* -*- Mode: C++; tab-width: 4; c-basic-offset: 4; indent-tabs-mode: nil -*- */
/*
 *     Copyright 2013-Present Couchbase, Inc.
 *
 *   Use of this software is governed by the Business Source License included
 *   in the file licenses/BSL-Couchbase.txt.  As of the Change Date specified
 *   in that file, in accordance with the Business Source License, use of this
 *   software will be governed by the Apache License, Version 2.0, included in
 *   the file licenses/APL2.txt.
 */

#include "evp_store_single_threaded_test.h"

#include "../couchstore/src/internal.h"
#include "../mock/mock_checkpoint_manager.h"
#include "../mock/mock_couch_kvstore.h"
#include "../mock/mock_dcp.h"
#include "../mock/mock_dcp_conn_map.h"
#include "../mock/mock_dcp_consumer.h"
#include "../mock/mock_dcp_producer.h"
#include "../mock/mock_ep_bucket.h"
#include "../mock/mock_item_freq_decayer.h"
#include "../mock/mock_kvstore.h"
#include "../mock/mock_stream.h"
#include "../mock/mock_synchronous_ep_engine.h"
#include "bgfetcher.h"
#include "checkpoint_manager.h"
#include "checkpoint_remover.h"
#include "checkpoint_utils.h"
#include "collections/events_generated.h"
#include "collections/vbucket_manifest_handles.h"
#include "dcp/active_stream_checkpoint_processor_task.h"
#include "dcp/backfill-manager.h"
#include "dcp/response.h"
#include "ep_bucket.h"
#include "ep_time.h"
#include "ep_vb.h"
#include "ephemeral_bucket.h"
#include "ephemeral_tombstone_purger.h"
#include "ephemeral_vb.h"
#include "failover-table.h"
#include "flusher.h"
#include "item_freq_decayer_visitor.h"
#include "kvstore/couch-kvstore/couch-kvstore-config.h"
#include "kvstore/couch-kvstore/couch-kvstore.h"
#include "kvstore/kvstore_transaction_context.h"
#include "paging_visitor.h"
#include "programs/engine_testapp/mock_cookie.h"
#include "programs/engine_testapp/mock_server.h"
#include "tests/module_tests/collections/collections_test_helpers.h"
#include "tests/module_tests/kvstore_test.h"
#include "tests/module_tests/test_helpers.h"
#include "tests/module_tests/test_task.h"
#include "tests/module_tests/thread_gate.h"
#include "tests/test_fileops.h"
#include "vb_commit.h"
#include "vbucket_state.h"
#include "vbucket_utils.h"
#include "warmup.h"

#include <boost/algorithm/string/replace.hpp>
#include <executor/fake_executorpool.h>
#include <executor/task_type.h>
#include <folly/synchronization/Baton.h>
#include <platform/cb_arena_malloc.h>
#include <platform/dirutils.h>
#include <platform/semaphore.h>
#include <utilities/string_utilities.h>
#include <utilities/test_manifest.h>
#include <xattr/blob.h>
#include <xattr/utils.h>
#include <regex>
#include <thread>

using namespace std::string_view_literals;
using FlushResult = EPBucket::FlushResult;
using MoreAvailable = EPBucket::MoreAvailable;

std::chrono::steady_clock::time_point SingleThreadedKVBucketTest::runNextTask(
        TaskQueue& taskQ,
        std::string_view expectedTaskName,
        std::chrono::steady_clock::duration timeAdvance) {
    CheckedExecutor executor(task_executor, taskQ, timeAdvance);

    // Run the task
    executor.runCurrentTask(expectedTaskName);
    return executor.completeCurrentTask();
}

std::chrono::steady_clock::time_point SingleThreadedKVBucketTest::runNextTask(
        TaskQueue& taskQ) {
    CheckedExecutor executor(task_executor, taskQ);

    // Run the task
    executor.runCurrentTask();
    return executor.completeCurrentTask();
}

void SingleThreadedKVBucketTest::SetUp() {
    {
        NonBucketAllocationGuard guard;
        ExecutorPool::create(ExecutorPool::Backend::Fake);
    }

    // Disable warmup - we don't want to have to run/wait for the Warmup tasks
    // to complete (and there's nothing to warmup from anyways).
    if (!config_string.empty()) {
        config_string += ";";
    }
    config_string += "warmup=false";
    config_string += ";couchstore_midpoint_rollback_optimisation=false";

    KVBucketTest::SetUp();

    task_executor = reinterpret_cast<SingleThreadedExecutorPool*>
    (ExecutorPool::get());
}

void SingleThreadedKVBucketTest::TearDown() {
    // Can only reliably do these checks when running with jemalloc as the
    // allocator
#if defined(HAVE_JEMALLOC)
    if (hasMagma()) {
        // Expect something in the secondary domain - what cannot be predicted
        EXPECT_NE(0,
                  cb::ArenaMalloc::getPreciseAllocated(
                          engine->getArenaMallocClient(),
                          cb::MemoryDomain::Secondary));
    } else {
        // Expect nothing in the secondary domain if we're not using magma
        EXPECT_EQ(0,
                  cb::ArenaMalloc::getPreciseAllocated(
                          engine->getArenaMallocClient(),
                          cb::MemoryDomain::Secondary));
    }
    // Something in primary for all backends
    EXPECT_NE(
            0,
            cb::ArenaMalloc::getPreciseAllocated(engine->getArenaMallocClient(),
                                                 cb::MemoryDomain::Primary));
#endif
    shutdownAndPurgeTasks(engine.get());
    KVBucketTest::TearDown();
}

void SingleThreadedKVBucketTest::setVBucketState(Vbid vbid,
                                                 vbucket_state_t newState,
                                                 const nlohmann::json& meta,
                                                 TransferVB transfer) {
    const auto* metaPtr = meta.empty() ? nullptr : &meta;
    EXPECT_EQ(cb::engine_errc::success,
              store->setVBucketState(vbid, newState, metaPtr, transfer));
}

void SingleThreadedKVBucketTest::setVBucketStateAndRunPersistTask(
        Vbid vbid,
        vbucket_state_t newState,
        const nlohmann::json& meta,
        TransferVB transfer) {
    setVBucketState(vbid, newState, meta, transfer);

    if (isPersistent()) {
        // Trigger the flusher to flush state to disk.
        const auto res = dynamic_cast<EPBucket&>(*store).flushVBucket(vbid);
        EXPECT_EQ(MoreAvailable::No, res.moreAvailable);
        EXPECT_EQ(0, res.numFlushed);
    }
}

void SingleThreadedKVBucketTest::setVBucketToActiveWithValidTopology(
        nlohmann::json topology) {
    setVBucketStateAndRunPersistTask(
            vbid, vbucket_state_active, {{"topology", topology}});
}

void SingleThreadedKVBucketTest::shutdownAndPurgeTasks(
        EventuallyPersistentEngine* ep) {
    ep->getEpStats().isShutdown = true;
    task_executor->cancelAndClearAll();

    for (task_type_t t :
         {WRITER_TASK_IDX, READER_TASK_IDX, AUXIO_TASK_IDX, NONIO_TASK_IDX}) {

        // Define a lambda to drive all tasks from the queue, if hpTaskQ
        // is implemented then trivial to add a second call to runTasks.
        auto runTasks = [this](TaskQueue& queue) {
            while (queue.getFutureQueueSize() > 0 || queue.getReadyQueueSize() > 0) {
                runNextTask(queue);
            }
        };
        runTasks(*task_executor->getLpTaskQ()[t]);
    }
}

size_t SingleThreadedKVBucketTest::loadUpToOOM(VbucketOp op) {
    size_t numLoaded = 0;
    auto ret = cb::engine_errc::success;
    const auto value = std::string(1024 * 1024, 'x');
    do {
        auto item = make_item(
                vbid,
                makeStoredDocKey("key_" + std::to_string(++numLoaded)),
                value,
                0 /*exp*/,
                PROTOCOL_BINARY_RAW_BYTES);
        switch (op) {
        case VbucketOp::Set:
            ret = store->set(item, cookie);
            break;
        case VbucketOp::Add:
            ret = store->add(item, cookie);
            // Allow running on magma/FE where there's no EP bloomfilter
            if (ret == cb::engine_errc::would_block) {
                runBGFetcherTask();
                ret = store->add(item, cookie);
                EXPECT_NE(cb::engine_errc::would_block, ret);
            }
            break;
        }
    } while (ret != cb::engine_errc::no_memory);

    return numLoaded;
}

void SingleThreadedKVBucketTest::cancelAndPurgeTasks() {
    task_executor->cancelAll();
    for (task_type_t t :
        {WRITER_TASK_IDX, READER_TASK_IDX, AUXIO_TASK_IDX, NONIO_TASK_IDX}) {

        // Define a lambda to drive all tasks from the queue, if hpTaskQ
        // is implemented then trivial to add a second call to runTasks.
        auto runTasks = [this](TaskQueue& queue) {
            while (queue.getFutureQueueSize() > 0 || queue.getReadyQueueSize() > 0) {
                runNextTask(queue);
            }
        };
        runTasks(*task_executor->getLpTaskQ()[t]);
    }
}

void SingleThreadedKVBucketTest::runReadersUntilWarmedUp() {
    auto& readerQueue = *task_executor->getLpTaskQ()[READER_TASK_IDX];
    while (engine->getKVBucket()->isWarmupLoadingData()) {
        runNextTask(readerQueue);
    }
}

std::string SingleThreadedKVBucketTest::buildNewWarmupConfig(
        std::string new_config) {
    std::string config = config_string;

    // check if warmup=false needs replacing with warmup=true
    size_t pos;
    std::string warmupT = "warmup=true";
    std::string warmupF = "warmup=false";
    if ((pos = config.find(warmupF)) != std::string::npos) {
        config.replace(pos, warmupF.size(), warmupT);
    } else {
        config += warmupT;
    }

    if (new_config.length() > 0) {
        config += ";";
        config += new_config;
    }
    return config;
}

void SingleThreadedKVBucketTest::resetEngine(std::string new_config,
                                             bool force) {
    shutdownAndPurgeTasks(engine.get());
    reinitialise(buildNewWarmupConfig(new_config), force);
}

/**
 * Destroy engine and replace it with a new engine that can be warmed up.
 * Finally, run warmup.
 */
void SingleThreadedKVBucketTest::resetEngineAndEnableWarmup(
        std::string new_config, bool force) {
    resetEngine(new_config, force);

    if (isPersistent()) {
        static_cast<EPBucket*>(engine->getKVBucket())->initializeWarmupTask();
        static_cast<EPBucket*>(engine->getKVBucket())->startWarmupTask();
    }
}

/**
 * Destroy engine and replace it with a new engine that can be warmed up.
 * Finally, run warmup.
 */
void SingleThreadedKVBucketTest::resetEngineAndWarmup(std::string new_config,
                                                      bool force) {
    resetEngineAndEnableWarmup(new_config, force);

    // Now get the engine warmed up
    runReadersUntilWarmedUp();
}

std::shared_ptr<MockDcpProducer> SingleThreadedKVBucketTest::createDcpProducer(
        CookieIface* cookie,
        IncludeDeleteTime deleteTime,
        bool flatBuffersSystemEvents,
        const std::string name) {
    int flags = cb::mcbp::request::DcpOpenPayload::IncludeXattrs;
    if (deleteTime == IncludeDeleteTime::Yes) {
        flags |= cb::mcbp::request::DcpOpenPayload::IncludeDeleteTimes;
    }
    auto newProducer = std::make_shared<MockDcpProducer>(*engine,
                                                         cookie,
                                                         name,
                                                         flags,
                                                         false /*startTask*/);

    // Create the task object, but don't schedule
    newProducer->createCheckpointProcessorTask();

    // Need to enable NOOP for XATTRS (and collections).
    newProducer->setNoopEnabled(MockDcpProducer::NoopMode::EnabledButNeverSent);
    if (flatBuffersSystemEvents) {
        EXPECT_EQ(cb::engine_errc::success,
                  newProducer->control(
                          1, DcpControlKeys::FlatBuffersSystemEvents, "true"));
    }
    return newProducer;
}

void SingleThreadedKVBucketTest::runBackfill() {
    // Run the backfill task, which has a number of steps to complete
    auto& lpAuxioQ = *task_executor->getLpTaskQ()[AUXIO_TASK_IDX];
    // backfill:create()->scan->complete all in one run.
    // we'd only need extra runs when a backfill yields for memory pressure
    runNextTask(lpAuxioQ);
}

void SingleThreadedKVBucketTest::notifyAndRunToCheckpoint(
        MockDcpProducer& producer,
        MockDcpMessageProducers& producers,
        bool fromMemory) {
    auto vb = store->getVBucket(vbid);
    ASSERT_NE(nullptr, vb.get());

    if (fromMemory) {
        producer.notifySeqnoAvailable(vbid, queue_op::empty);
        runCheckpointProcessor(producer, producers);
    } else {
        runBackfill();
    }
}

void SingleThreadedKVBucketTest::notifyAndStepToCheckpoint(
        MockDcpProducer& producer,
        MockDcpMessageProducers& producers,
        cb::mcbp::ClientOpcode expectedOp,
        bool fromMemory,
        bool diskSnapshotFromMemory) {
    notifyAndRunToCheckpoint(producer, producers, fromMemory);

    // Next step which will process a snapshot marker and then the caller
    // should now be able to step through the checkpoint
    if (expectedOp != cb::mcbp::ClientOpcode::Invalid) {
        EXPECT_EQ(cb::engine_errc::success,
                  producer.stepWithBorderGuard(producers));
        EXPECT_EQ(expectedOp, producers.last_op);
        if (expectedOp == cb::mcbp::ClientOpcode::DcpSnapshotMarker) {
            if (fromMemory && !diskSnapshotFromMemory) {
                EXPECT_EQ(MARKER_FLAG_MEMORY,
                          producers.last_flags & MARKER_FLAG_MEMORY);
            } else {
                EXPECT_EQ(MARKER_FLAG_DISK,
                          producers.last_flags & MARKER_FLAG_DISK);
            }
        }
    } else {
        EXPECT_EQ(cb::engine_errc::would_block,
                  producer.stepWithBorderGuard(producers));
    }
}

void SingleThreadedKVBucketTest::runCheckpointProcessor(
        MockDcpProducer& producer, DcpMessageProducersIface& producers) {
    // Step which will notify the snapshot task
    EXPECT_EQ(cb::engine_errc::would_block, producer.step(false, producers));

    EXPECT_EQ(1, producer.getCheckpointSnapshotTask()->queueSize());

    // Now call run on the snapshot task to move checkpoint into DCP
    // stream
    producer.getCheckpointSnapshotTask()->run();
}

static cb::engine_errc dcpAddFailoverLog(
        const std::vector<vbucket_failover_t>&) {
    return cb::engine_errc::success;
}
void SingleThreadedKVBucketTest::createDcpStream(MockDcpProducer& producer) {
    createDcpStream(producer, vbid);
}

void SingleThreadedKVBucketTest::createDcpStream(
        MockDcpProducer& producer,
        Vbid vbid,
        std::optional<std::string_view> streamConfig) {
    uint64_t rollbackSeqno;
    ASSERT_EQ(cb::engine_errc::success,
              producer.streamRequest(0, // flags
                                     1, // opaque
                                     vbid,
                                     0, // start_seqno
                                     ~0ull, // end_seqno
                                     0, // vbucket_uuid,
                                     0, // snap_start_seqno,
                                     0, // snap_end_seqno,
                                     &rollbackSeqno,
                                     &dcpAddFailoverLog,
                                     streamConfig));
}

void SingleThreadedKVBucketTest::runCompaction(Vbid id,
                                               uint64_t purgeBeforeSeq,
                                               bool dropDeletes) {
    CompactionConfig compactConfig;
    compactConfig.purge_before_seq = purgeBeforeSeq;
    compactConfig.drop_deletes = dropDeletes;
    auto* epBucket = dynamic_cast<EPBucket*>(store);
    if (epBucket) {
        // Ensure the current thread-local engine is set to this bucket -
        // some tests do not have this set beforehand; and on a 'real'
        // setup the bucket would be switched to on the background thread
        // when the CompactTask runs (see below)...
        BucketAllocationGuard guard{engine.get()};

        // Invoke compaction via the synchronous doCompact method, instead
        // of scheduling on a bg thread via scheduleCompaction(); as that
        // requires running an AuxIO task which is difficult to order
        // correctly if other AuxIO tasks (e.g. Backfill) are also
        // scheduled.
        std::vector<CookieIface*> emptyCookies;
        epBucket->doCompact(id, compactConfig, emptyCookies);
    }
}

void SingleThreadedKVBucketTest::scheduleAndRunCollectionsEraser(
        Vbid id, bool expectSuccess) {
    if (isPersistent()) {
        auto failures = engine->getEpStats().compactionFailed;

        runCompaction(id, 0, false);

        if (expectSuccess) {
            auto [status, dropped] = store->getVBucket(id)
                                             ->getShard()
                                             ->getRWUnderlying()
                                             ->getDroppedCollections(id);
            ASSERT_TRUE(status);
            if (!isPitrEnabled()) {
                // We are trying to check if the dropped collections are
                // still present on disk. The document is typically deleted
                // during compaction but with PiTR we have some extra
                // criteria to hit that we don't in this test (the compacting
                // headers must be older than the max history age). As such,
                // the dropped collections (and the data that belongs to them)
                // are still present on disk for PiTR tests.
                EXPECT_TRUE(dropped.empty());
            }
            EXPECT_EQ(failures, engine->getEpStats().compactionFailed);
        } else {
            EXPECT_LT(failures, engine->getEpStats().compactionFailed);
        }
    } else {
        auto* bucket = dynamic_cast<EphemeralBucket*>(store);
        bucket->scheduleTombstonePurgerTask();
        bucket->attemptToFreeMemory(); // this wakes up the HTCleaner task

        auto& lpAuxioQ = *task_executor->getLpTaskQ()[NONIO_TASK_IDX];
        // 2 tasks to run to complete a purge
        // EphTombstoneHTCleaner
        // EphTombstoneStaleItemDeleter
        runNextTask(lpAuxioQ, "Eph tombstone hashtable cleaner");
        runNextTask(lpAuxioQ, "Eph tombstone stale item deleter");
    }
}

void SingleThreadedKVBucketTest::runCollectionsEraser(Vbid id,
                                                      bool expectSuccess) {
    // Check that the task has already been scheduled by the caller
    if (isPersistent()) {
        auto* mockEPBucket = dynamic_cast<MockEPBucket*>(store);
        Expects(mockEPBucket);
        auto task = mockEPBucket->getCompactionTask(id);
        if (!task) {
            throw std::logic_error("No compaction scheduled for " +
                                   id.to_string());
        }
    }

    // Collection's eraser gets scheduled when we persist a drop with a
    // multi-second delay. We don't want to wait around for it so kick it
    // into action by rescheduling without delay.
    scheduleAndRunCollectionsEraser(id, expectSuccess);
}

void SingleThreadedKVBucketTest::runCheckpointDestroyer(Vbid id) {
    getCkptDestroyerTask(id)->run();
}

bool SingleThreadedKVBucketTest::isBloomFilterEnabled() const {
    return engine->getConfiguration().isBfilterEnabled();
}

bool SingleThreadedKVBucketTest::isFullEviction() const {
    return engine->getConfiguration().getItemEvictionPolicy() ==
           "full_eviction";
}

bool SingleThreadedKVBucketTest::isPersistent() const {
    return engine->getConfiguration().getBucketType() == "persistent";
}

bool SingleThreadedKVBucketTest::isNexus() const {
    return engine->getConfiguration().getBackend() == "nexus";
}

/// @returns true if this is a magma bucket
bool SingleThreadedKVBucketTest::isMagma() const {
    return engine->getConfiguration().getBackend() == "magma" ||
           isNexusMagmaPrimary();
}

bool SingleThreadedKVBucketTest::isCouchstore() const {
    return engine->getConfiguration().getBackend() == "couchdb";
}

bool SingleThreadedKVBucketTest::isNexusMagmaPrimary() const {
    return engine->getConfiguration().getBackend() == "nexus" &&
           engine->getConfiguration().getNexusPrimaryBackend() == "magma";
}

size_t SingleThreadedKVBucketTest::getFutureQueueSize(task_type_t type) const {
    return (*task_executor->getLpTaskQ()[type]).getFutureQueueSize();
}

size_t SingleThreadedKVBucketTest::getReadyQueueSize(task_type_t type) const {
    return (*task_executor->getLpTaskQ()[type]).getReadyQueueSize();
}

void SingleThreadedKVBucketTest::replaceCouchKVStoreWithMock() {
    ASSERT_EQ(engine->getConfiguration().getBucketType(), "persistent");
    ASSERT_EQ(engine->getConfiguration().getBackend(), "couchdb");
    auto old = store->takeRW(0);
    auto& config = const_cast<CouchKVStoreConfig&>(
            dynamic_cast<const CouchKVStoreConfig&>(old->getConfig()));
    auto rw = std::make_unique<MockCouchKVStore>(config);
    store->setRW(0, std::move(rw));
}

void SingleThreadedKVBucketTest::purgeTombstonesBefore(uint64_t purgeSeqno) {
    if (persistent()) {
        TimeTraveller jordan(
                engine->getConfiguration().getPersistentMetadataPurgeAge() + 1);
        runCompaction(vbid, purgeSeqno);
    } else {
        EphemeralVBucket::HTTombstonePurger purger(0);
        auto vbptr = store->getVBucket(vbid);
        auto* evb = dynamic_cast<EphemeralVBucket*>(vbptr.get());
        purger.setCurrentVBucket(*evb);
        evb->ht.visit(purger);
        evb->purgeStaleItems();
    }
}

void SingleThreadedKVBucketTest::runEphemeralHTCleaner() {
    auto& bucket = dynamic_cast<EphemeralBucket&>(*store);
    bucket.enableTombstonePurgerTask();
    auto& queue = *task_executor->getLpTaskQ()[NONIO_TASK_IDX];
    bucket.attemptToFreeMemory(); // This wakes up the HTCleaner
    runNextTask(queue, "Eph tombstone hashtable cleaner");
    // Scheduled by HTCleaner
    runNextTask(queue, "Eph tombstone stale item deleter");
}

std::optional<failover_entry_t>
SingleThreadedKVBucketTest::getLatestFailoverTableEntry() const {
    auto vb = engine->getVBucket(vbid);
    if (vb) {
        return {vb->failovers->getLatestEntry()};
    }
    return {};
}

cb::engine_errc SingleThreadedKVBucketTest::setCollections(
        CookieIface* c,
        const CollectionsManifest& manifest,
        cb::engine_errc status1) {
    std::string json{manifest};

    auto status = engine->set_collection_manifest(*c, json);
    if (!isPersistent()) {
        return status;
    }
    EXPECT_EQ(status1, status);

    if (status != cb::engine_errc::would_block) {
        return status;
    }

    auto& lpWriterQ = *task_executor->getLpTaskQ()[WRITER_TASK_IDX];

    runNextTask(lpWriterQ);

    // Cookie now success
    EXPECT_EQ(cb::engine_errc::success, mock_waitfor_cookie(c));

    status = engine->set_collection_manifest(*c, json);
    EXPECT_EQ(cb::engine_errc::success, status);
    return status;
}

void STParameterizedBucketTest::SetUp() {
    if (!config_string.empty()) {
        config_string += ";";
    }
    config_string += sanitizeTestParamConfigString(GetParam());
    SingleThreadedKVBucketTest::SetUp();
}

bool STParameterizedBucketTest::fullEviction() const {
    return persistent() && engine->getConfiguration().getItemEvictionPolicy() ==
                                   "full_eviction";
}

bool STParameterizedBucketTest::ephemeralFailNewData() const {
    return ephemeral() && engine->getConfiguration().getEphemeralFullPolicy() ==
                                  "fail_new_data";
}

bool STParameterizedBucketTest::isMagma() const {
    return engine->getConfiguration().getBackend() == "magma" ||
           isNexusMagmaPrimary();
}

bool STParameterizedBucketTest::isSnappyCompressedAtPersistence() const {
    return isCouchstore() ||
           (isMagma() &&
            engine->getConfiguration().isMagmaPerDocumentCompressionEnabled());
}

bool STParameterizedBucketTest::isNexusMagmaPrimary() const {
    return engine->getConfiguration().getBackend() == "nexus" &&
           engine->getConfiguration().getNexusPrimaryBackend() == "magma";
}

bool STParameterizedBucketTest::isNexus() const {
    return engine->getConfiguration().getBackend() == "nexus";
}

bool STParameterizedBucketTest::bloomFilterEnabled() const {
    return engine->getConfiguration().isBfilterEnabled();
}

bool SingleThreadedKVBucketTest ::isPitrEnabled() const {
    return engine->getConfiguration().isPitrEnabled();
}

/// @returns a string representing this tests' parameters.
std::string STParameterizedBucketTest::PrintToStringParamName(
        const ::testing::TestParamInfo<ParamType>& info) {
    auto config = info.param;

    // GTest does not like "=" or ":" symbols in these param name strings
    // so we have to remove them. We'll also remove some redundant config
    // names while we're at it to make reading the param names easier.
    std::replace(config.begin(), config.end(), ':', '_');
    boost::replace_all(config, "bucket_type=", "");
    boost::replace_all(config, "ephemeral_full_policy=", "");
    boost::replace_all(config, "item_eviction_policy=", "");
    boost::replace_all(config, "nexus_primary_backend=", "");
    boost::replace_all(config, "nexus_secondary_backend=", "");
    boost::replace_all(config, "backend=", "");
    boost::replace_all(config, "bfilter_enabled=", "bfilter_");
    boost::replace_all(config, "pitr_enabled=", "pitr_");
    boost::replace_all(config, "pitr_granularity=", "pitr_granularity_");
    boost::replace_all(
            config, "pitr_max_history_age=", "pitr_max_history_age_");
    boost::replace_all(
            config, "item_eviction_strategy=", "item_eviction_strategy_");
    boost::replace_all(
            config, "cross_bucket_ht_quota_sharing=true", "quota_sharing");
    boost::replace_all(config, "cross_bucket_ht_quota_sharing=false_", "");
    boost::replace_all(config,
                       "magma_per_document_compression_enabled=true",
                       "per_doc_comp");
    boost::replace_all(
            config, "magma_per_document_compression_enabled=false", "");

    boost::replace_all(config,
                       "compaction_expiry_fetch_inline=true",
                       "compaction_fetch_inline");
    boost::replace_all(config, "_compaction_expiry_fetch_inline=false", "");
    return config;
}

TEST_F(SingleThreadedKVBucketTest, VBMapIterator) {
    // verify that iterating the vbmap correctly finds only valid vbuckets
    ASSERT_EQ(cb::engine_errc::success,
              store->setVBucketState(Vbid(1), vbucket_state_active));
    ASSERT_EQ(cb::engine_errc::success,
              store->setVBucketState(Vbid(3), vbucket_state_dead));

    using namespace ::testing;
    StrictMock<MockFunction<void(Vbid)>> cb;

    {
        InSequence s;

        // check that it skips vbid 0 correctly (mild edge case of being the
        // first vbid) finds vbid 1
        EXPECT_CALL(cb, Call(Vbid(1))).Times(1);
        // skips missing vbid 2
        // and reaches vbid 3 (mild edge case of being the last vb (test config
        // sets max 4 vbuckets)
        ASSERT_EQ(store->getVBMapSize(), 4);
        EXPECT_CALL(cb, Call(Vbid(3))).Times(1);

        for (auto& vbucket : store->getVBuckets()) {
            cb.Call(vbucket.getId());
        }
    }

    // and again binding to a const Vbucket&, just for rigour.
    {
        InSequence s;

        EXPECT_CALL(cb, Call(Vbid(1))).Times(1);
        EXPECT_CALL(cb, Call(Vbid(3))).Times(1);

        for (const auto& vbucket : store->getVBuckets()) {
            cb.Call(vbucket.getId());
        }
    }
}

/**
 * Regression test for MB-45255 - a crash due to a dereference of a null
 * DcpProducer::backfillMgr if a streamRequest occurs during bucket shutdown:
 *
 * 1. Start with 1 producer and an existing stream (so DcpProducer is not
 *    paused).
 * 2. DcpProducer::streamRequest starts, succeeds but _doesn’t get as far as
 *    adding to DCP conn map.
 * 3. DcpConnMap::closeStreams (due to bucket shutdown)
 *    1. closes all streams for each producer via DcpProducer::closeAllStreams
 *    2. which resets backfillMgr ptr.
 * 4. DcpProducer::streamRequest continues; adds new stream into map.
 * 5. DcpConnMap::disconnect called, calls DcpProducer::closeAllStreams again
 *    - which calls ActiveStream::setDead; attempts to dereference null
 *    backfillMgr ptr (if in backfilling state).
 *
 * This is a similar issue to MB-37702 and MB-38521 - the difference being
 * exactly when the streamRequest occurs relative to closeAllStreams.
 */
TEST_P(STParameterizedBucketTest,
       MB45255_StreamRequestDuringShutdownNullBackfillMgr) {
    // Setup /////////////////////////////////////////////////////////////////

    // 1) Create Producer and ensure it is in the ConnMap so that we can
    // emulate the shutdown
    auto producer =
            std::make_shared<MockDcpProducer>(*engine, cookie, "MB_45255", 0);
    producer->createCheckpointProcessorTask();
    auto& mockConnMap = static_cast<MockDcpConnMap&>(engine->getDcpConnMap());
    mockConnMap.addConn(cookie, producer);

    // 2) (Implementation detail) Get the Dcp Producer into a non-paused state,
    // so when we later call DcpConnMap::manageConnections (via
    // DcpConnMap::shutdownAllConnections) we don't notify the connection. This
    // doesn't directly matter for the bug in question, but if we notify
    // then we need to acquire the cookie mutex which will deadlock the test.
    //
    // Do this by:
    //     storing some items into vb:0
    //     creating a stream on that vb:0
    //     advancing producer so it is no longer paused.
    auto& kvBucket = *engine->getKVBucket();
    kvBucket.setVBucketState(vbid, vbucket_state_active);
    store_item(vbid, makeStoredDocKey("key1"), "value");

    uint64_t rollbackSeqno;
    auto result = producer->streamRequest(0,
                                          0,
                                          Vbid{0},
                                          0,
                                          ~0,
                                          0,
                                          0,
                                          0,
                                          &rollbackSeqno,
                                          mock_dcp_add_failover_log,
                                          {});
    ASSERT_EQ(cb::engine_errc::success, result);

    auto stream = producer->findStream(Vbid{0});
    auto nextItem = stream->next(*producer);
    ASSERT_FALSE(nextItem);
    ASSERT_TRUE(stream->isInMemory())
            << vbid << " should be state:in-memory at start";

    MockDcpMessageProducers mockMsgProducers;
    runCheckpointProcessor(*producer, mockMsgProducers);
    producer->step(false, mockMsgProducers);
    ASSERT_FALSE(producer->isPaused());

    // 3) Setup second stream - we need to perform a second streamRequest which
    // must be backfilling (to backfillMgr is attempted to be accessed, so add
    // one item to vb:1, then flush and remove checkpoint so required to
    // backfill from disk.
    const auto vbid1 = Vbid{1};
    kvBucket.setVBucketState(vbid1, vbucket_state_active);
    store_item(vbid1, makeStoredDocKey("key"), "value");
    flushVBucketToDiskIfPersistent(vbid1, 1);
    removeCheckpoint(*kvBucket.getVBucket(vbid1));

    // 4) Configure hook in updateStreamsMap so just before our 2nd
    // DcpProducer::streamRequest (below) adds the created stream to
    // DcpProducer::streams, shutdownAllConnections runs.
    folly::Baton shutdownAllConnectionsStart;
    folly::Baton shutdownAllConnectionsFinished;
    producer->updateStreamsMapHook = [&] {
        // Post to allow shutdownAllConnections to begin (cannot set
        // DcpProducer disconnect = true before streamRequest has constructed
        // stream and about to add to map).
        shutdownAllConnectionsStart.post();

        // Wait until shutdownAllCollections has finished, and
        // DcpProducer::disconnect has been set (and backfillMgr set
        // to nullptr.
        shutdownAllConnectionsFinished.wait();
    };

    // 5. Create parallel thread which will perform the streamRequest
    // concurrently with shutdownAllConnections.
    std::thread frontend_thread_streamRequest{[&]() {
        // Frontend thread always runs with the cookie locked, so
        // lock here to match.
        auto* mockCookie = cookie_to_mock_cookie(cookie);
        Expects(mockCookie);
        mockCookie->lock();

        uint64_t unused;
        auto result = producer->streamRequest(0,
                                              0,
                                              vbid1,
                                              0,
                                              ~0,
                                              0,
                                              0,
                                              0,
                                              &unused,
                                              mock_dcp_add_failover_log,
                                              {});
        EXPECT_EQ(cb::engine_errc::success, result);
        mockCookie->unlock();

        auto stream = producer->findStream(vbid1);
        ASSERT_TRUE(stream->isBackfilling());

        mockCookie->lock();
        engine->handleDisconnect(*cookie);
        mockCookie->unlock();
    }};

    // TEST: Trigger a shutdown. In original bug (with the sequence of
    // operations setup above) this would result in a nullptr dereference of
    // backfillMgr.
    shutdownAllConnectionsStart.wait();
    mockConnMap.shutdownAllConnections();
    shutdownAllConnectionsFinished.post();

    frontend_thread_streamRequest.join();
}

/**
 * MB-37702 highlighted a potential race condition during bucket shutdown. This
 * race condition is as follows:
 *
 * 1) Bucket shutdown starts (due to hard failover has we need DcpConsumers to
 *    still consider KV to be "up". This has to then reach the point where it
 *    starts to tear down DCP connections.
 *
 * 2) In DcpProducer we need to set all of our streams to dead but not yet
 *    destroy the backfill manager.
 *
 * 3) A stream request now needs to come in and enter a backfilling state.
 *
 * 4) Bucket shutdown continues and destroys the backfill manager object for the
 *    DcpProducer.
 *
 * 5) Memcached attempts to disconnect the DcpProducer again as we will tell it
 *    to step the connection (but bucket shutdown is in progress) and then we
 *    will seg fault as we attempt to destroy the stream because the backfill
 *    manager has been reset.
 */
TEST_P(STParameterizedBucketTest, StreamReqAcceptedAfterBucketShutdown) {
    auto& mockConnMap =
            static_cast<MockDcpConnMap&>(engine->getDcpConnMap());
    engine->getKVBucket()->setVBucketState(vbid, vbucket_state_active);
    auto vb = engine->getKVBucket()->getVBucket(vbid);

    // 1) Store an item and ensure it isn't in the CheckpointManager so that our
    // stream will enter backfilling state later
    store_item(vbid, makeStoredDocKey("key"), "value");
    flushVBucketToDiskIfPersistent(vbid, 1);
    removeCheckpoint(*vb);

    // 2) Create Producer and ensure it is in the ConnMap so that we can emulate
    // the shutdown
    auto producer = std::make_shared<MockDcpProducer>(*engine,
                                                      cookie,
                                                      "test_producer",
                                                      /*flags*/ 0);
    producer->createCheckpointProcessorTask();
    mockConnMap.addConn(cookie, producer);

    // 3) Set our hook to perform a StreamRequest after we remove the streams
    // from the Producer but before we reset the backfillMgr.
    producer->setCloseAllStreamsHook([this, &producer]() {
        producer->createCheckpointProcessorTask();
        uint64_t rollbackSeqno;
        EXPECT_EQ(cb::engine_errc::disconnect,
                  producer->streamRequest(/*flags*/ 0,
                                          /*opaque*/ 0,
                                          vbid,
                                          /*st_seqno*/ 0,
                                          /*en_seqno*/ ~0,
                                          /*vb_uuid*/ 0xabcd,
                                          /*snap_start_seqno*/ 0,
                                          /*snap_end_seqno*/ ~0,
                                          &rollbackSeqno,
                                          fakeDcpAddFailoverLog,
                                          {}));

        // Stream should not have been created
        auto stream = std::dynamic_pointer_cast<ActiveStream>(
                producer->findStream(vbid));
        ASSERT_FALSE(stream);
    });

    // 4) Emulate the shutdown
    mockConnMap.shutdownAllConnections();

    // 5) Emulate memcached disconnecting the connection. Before the bug-fix we
    // would segfault at this line in ActiveStream::endStream() when we call
    // BackfillManager::bytesSent(...)
    mockConnMap.disconnect(cookie);

    producer->cancelCheckpointCreatorTask();
    producer.reset();
    mockConnMap.manageConnections();
}

TEST_P(STParameterizedBucketTest, ConcurrentProducerCloseAllStreams) {
    auto& mockConnMap = static_cast<MockDcpConnMap&>(engine->getDcpConnMap());
    engine->getKVBucket()->setVBucketState(vbid, vbucket_state_active);
    auto vb = engine->getKVBucket()->getVBucket(vbid);

    // 1) Store an item and ensure it isn't in the CheckpointManager so that our
    // stream will enter backfilling state later
    store_item(vbid, makeStoredDocKey("key"), "value");
    flushVBucketToDiskIfPersistent(vbid, 1);
    removeCheckpoint(*vb);

    // 2) Create Producer and ensure it is in the ConnMap so that we can emulate
    // the shutdown
    auto producer = std::make_shared<MockDcpProducer>(*engine,
                                                      cookie,
                                                      "test_producer",
                                                      /*flags*/ 0);
    producer->createCheckpointProcessorTask();
    mockConnMap.addConn(cookie, producer);

    // Break in closeAllStreams after we have taken the lock
    // of the first vBucket.
    std::thread thread1;
    ThreadGate tg1{2};

    producer->setCloseAllStreamsPostLockHook(
            [this, &producer, &mockConnMap, &thread1, &tg1]() {
                if (!tg1.isComplete()) {
                    producer->setCloseAllStreamsPreLockHook(
                            [&tg1] { tg1.threadUp(); });

                    // First hit of this will spawn a second thread that will
                    // call disconnect and try to enter the same block of code
                    // concurrently.
                    thread1 = std::thread{[this, &mockConnMap]() {
                        mockConnMap.disconnect(cookie);
                    }};

                    tg1.threadUp();
                } else {
                    // Before the fix we would fail here
                    EXPECT_FALSE(producer->getBFMPtr());
                }
            });

    // 3) Segfault would normally happen here as we exit
    // DcpProducer::closeAllStreams (for the second time).
    mockConnMap.shutdownAllConnections();

    thread1.join();

    // Reset the hook or we will call it again when we disconnect our cookie as
    // part of TearDown
    producer->setCloseAllStreamsPostLockHook([]() {});

    producer->cancelCheckpointCreatorTask();
    producer.reset();
    mockConnMap.manageConnections();
}

/**
 * MB-37827 highlighted a potential race condition during bucket shutdown. This
 * race condition is as follows:
 *
 * 1) Bucket shutdown starts but has not yet destroyed streams of our given
 *    producer.
 *
 * 2) A seqno ack comes in and gets partially processed. We find the stream in
 *    the producer but not yet process the ack.
 *
 * 3) Bucket shutdown continues and destroys the stream object by removing the
 *    owning shared_ptr in DcpProducer::closeALlStreams
 *
 * 4) Seqno ack processing continues and segfaults when attempting to access the
 *    stream.
 */
TEST_P(STParameterizedBucketTest, SeqnoAckAfterBucketShutdown) {
    auto& mockConnMap = static_cast<MockDcpConnMap&>(engine->getDcpConnMap());
    engine->getKVBucket()->setVBucketState(vbid, vbucket_state_active);
    auto vb = engine->getKVBucket()->getVBucket(vbid);

    // 1) Create Producer and ensure it is in the ConnMap so that we can emulate
    // the shutdown
    auto producer = std::make_shared<MockDcpProducer>(*engine,
                                                      cookie,
                                                      "test_producer",
                                                      /*flags*/ 0);
    mockConnMap.addConn(cookie, producer);

    // 2) Need to enable sync rep for seqno acking and create our stream
    producer->control(0, "consumer_name", "consumer");
    producer->setSyncReplication(SyncReplication::SyncReplication);

    uint64_t rollbackSeqno;
    EXPECT_EQ(cb::engine_errc::success,
              producer->streamRequest(/*flags*/ 0,
                                      /*opaque*/ 0,
                                      vbid,
                                      /*st_seqno*/ 0,
                                      /*en_seqno*/ ~0,
                                      /*vb_uuid*/ 0xabcd,
                                      /*snap_start_seqno*/ 0,
                                      /*snap_end_seqno*/ ~0,
                                      &rollbackSeqno,
                                      fakeDcpAddFailoverLog,
                                      {}));

    // 3) Set our hook, we just need to simulate bucket shutdown in the hook
    producer->setSeqnoAckHook(
            [&mockConnMap]() { mockConnMap.shutdownAllConnections(); });

    // 4) Seqno ack. Previously this would segfault due to the stream being
    // destroyed mid seqno ack.
    EXPECT_EQ(cb::engine_errc::success,
              producer->seqno_acknowledged(0, vbid, 0));

    mockConnMap.disconnect(cookie);
    mockConnMap.manageConnections();
    producer.reset();
}

cb::engine_errc STParameterizedBucketTest::checkKeyExists(
        StoredDocKey& key, Vbid vbid, get_options_t options) {
    auto rc = store->get(key, vbid, cookie, options).getStatus();
    if (needBGFetch(rc)) {
        rc = store->get(key, vbid, cookie, options).getStatus();
    }
    return rc;
}

cb::engine_errc STParameterizedBucketTest::setItem(Item& itm,
                                                   CookieIface* cookie) {
    auto rc = store->set(itm, cookie);
    if (needBGFetch(rc)) {
        rc = store->set(itm, cookie);
    }
    return rc;
}

cb::engine_errc STParameterizedBucketTest::addItem(Item& itm,
                                                   CookieIface* cookie) {
    auto rc = store->add(itm, cookie);
    if (needBGFetch(rc)) {
        rc = store->add(itm, cookie);
    }
    return rc;
}

cb::engine_errc STParameterizedBucketTest::snapshot(DcpConsumer& consumer,
                                                    uint32_t opaque,
                                                    uint64_t start,
                                                    uint64_t end,
                                                    uint32_t flags) {
    return consumer.snapshotMarker(opaque, vbid, start, end, flags, 0, end);
}

cb::engine_errc STParameterizedBucketTest::mutation(DcpConsumer& consumer,
                                                    uint32_t opaque,
                                                    const DocKey& key,
                                                    uint64_t seqno) {
    return consumer.mutation(opaque,
                             key,
                             cb::const_byte_buffer(),
                             PROTOCOL_BINARY_DATATYPE_JSON,
                             /*cas*/ 1,
                             vbid,
                             /*flags*/ 0,
                             /*bySeqno*/ seqno,
                             /*revSeqno*/ 0,
                             /*expTime*/ 0,
                             /*lock_time*/ 0,
                             /*meta*/ cb::const_byte_buffer(),
                             /*nru*/ 0);
}

cb::engine_errc STParameterizedBucketTest::deletion(DcpConsumer& consumer,
                                                    uint32_t opaque,
                                                    const DocKey& key,
                                                    uint64_t seqno) {
    return consumer.deletion(opaque,
                             key,
                             cb::const_byte_buffer(),
                             PROTOCOL_BINARY_DATATYPE_JSON,
                             /*cas*/ 1,
                             vbid,
                             /*bySeqno*/ seqno,
                             /*revSeqno*/ 0,
                             /*meta*/ cb::const_byte_buffer());
}

cb::engine_errc STParameterizedBucketTest::prepare(DcpConsumer& consumer,
                                                   uint32_t opaque,
                                                   const DocKey& key,
                                                   uint64_t seqno) {
    return consumer.prepare(opaque,
                            key,
                            cb::const_byte_buffer(),
                            PROTOCOL_BINARY_DATATYPE_JSON,
                            /*cas*/ 1,
                            vbid,
                            /*flags*/ 0,
                            /*bySeqno*/ seqno,
                            /*revSeqno*/ 0,
                            /*expTime*/ 0,
                            /*lock_time*/ 0,
                            0,
                            DocumentState::Alive,
                            cb::durability::Level::Majority);
}

cb::engine_errc STParameterizedBucketTest::commit(DcpConsumer& consumer,
                                                  uint32_t opaque,
                                                  const DocKey& key,
                                                  uint64_t prepareSeqno,
                                                  uint64_t seqno) {
    return consumer.commit(opaque, vbid, key, prepareSeqno, seqno);
}

cb::engine_errc STParameterizedBucketTest::abort(DcpConsumer& consumer,
                                                 uint32_t opaque,
                                                 const DocKey& key,
                                                 uint64_t prepareSeqno,
                                                 uint64_t seqno) {
    return consumer.abort(opaque, vbid, key, prepareSeqno, seqno);
}

cb::engine_errc STParameterizedBucketTest::createCollection(
        DcpConsumer& consumer, uint32_t opaque, uint64_t seqno) {
    // Create just the fruit collection @ seqno using flatbuffer message
    flatbuffers::FlatBufferBuilder fb;
    const auto collection = CollectionEntry::fruit;
    auto fbPayload = Collections::VB::CreateCollection(
            fb,
            1,
            uint32_t(ScopeEntry::defaultS.getId()),
            uint32_t(collection.getId()),
            false, /*max-ttl*/
            0,
            fb.CreateString(collection.name.data(), collection.name.size()),
            false, /*history*/
            0, /*max visible seqno, default collection*/
            false /*metered*/);
    fb.Finish(fbPayload);
    return consumer.systemEvent(
            opaque,
            vbid,
            mcbp::systemevent::id::CreateCollection,
            seqno,
            mcbp::systemevent::version::version2,
            {reinterpret_cast<const uint8_t*>(collection.name.data()),
             collection.name.size()},
            {fb.GetBufferPointer(), fb.GetSize()});
}

/*
 * MB-31175
 * The following test checks to see that when we call handleSlowStream in an
 * in memory state and drop the cursor/schedule a backfill as a result, the
 * resulting backfill checks the purgeSeqno and tells the stream to rollback
 * if purgeSeqno > startSeqno.
 */
TEST_P(STParameterizedBucketTest, SlowStreamBackfillPurgeSeqnoCheck) {
    // Make vbucket active.
    setVBucketStateAndRunPersistTask(vbid, vbucket_state_active);
    auto vb = store->getVBuckets().getBucket(vbid);
    ASSERT_TRUE(vb.get());

    // Store two items
    std::array<std::string, 2> initialKeys = {{"k1", "k2"}};
    for (const auto& key : initialKeys) {
        store_item(vbid, makeStoredDocKey(key), key);
    }
    flushVBucketToDiskIfPersistent(vbid, initialKeys.size());

    // Delete the items so that we can advance the purgeSeqno using
    // compaction later
    for (const auto& key : initialKeys) {
        delete_item(vbid, makeStoredDocKey(key));
    }
    flushVBucketToDiskIfPersistent(vbid, initialKeys.size());

    auto& ckpt_mgr =
            *(static_cast<MockCheckpointManager*>(vb->checkpointManager.get()));

    // Create a Mock Dcp producer
    // Create the Mock Active Stream with a startSeqno of 1
    // as a startSeqno is always valid
    auto producer = std::make_shared<MockDcpProducer>(*engine,
                                                      cookie,
                                                      "test_producer",
                                                      /*flags*/ 0);
    producer->createCheckpointProcessorTask();
    producer->scheduleCheckpointProcessorTask();

    // Create a Mock Active Stream
    auto mock_stream = producer->mockActiveStreamRequest(/*flags*/ 0,
                                                         /*opaque*/ 0,
                                                         *vb,
                                                         /*st_seqno*/ 1,
                                                         /*en_seqno*/ ~0,
                                                         /*vb_uuid*/ 0xabcd,
                                                         /*snap_start_seqno*/ 0,
                                                         /*snap_end_seqno*/ ~0,
                                                         IncludeValue::Yes,
                                                         IncludeXattrs::Yes);

    ASSERT_TRUE(mock_stream->isInMemory())
    << "stream state should have transitioned to InMemory";

    // Check number of expected cursors (might not have persistence cursor)
    int expectedCursors = persistent() ? 2 : 1;
    EXPECT_EQ(expectedCursors, ckpt_mgr.getNumOfCursors());

    EXPECT_TRUE(mock_stream->handleSlowStream());
    EXPECT_TRUE(mock_stream->public_getPendingBackfill());

    // Might not have persistence cursor
    expectedCursors = persistent() ? 1 : 0;
    EXPECT_EQ(expectedCursors, ckpt_mgr.getNumOfCursors())
    << "stream cursor should have been dropped";

    // Remove checkpoint, forcing the stream to Backfill.
    removeCheckpoint(*vb);

    // This will schedule the backfill
    mock_stream->transitionStateToBackfilling();
    ASSERT_TRUE(mock_stream->isBackfilling());

    // Advance the purgeSeqno
    purgeTombstonesBefore(3);
    ASSERT_EQ(3, vb->getPurgeSeqno());

    // Run the backfill we scheduled when we transitioned to the backfilling
    // state
    auto& bfm = producer->getBFM();
    bfm.backfill();

    // The backfill should have set the stream state to dead because
    // purgeSeqno > startSeqno
    EXPECT_TRUE(mock_stream->isDead());

    // Stop Producer checkpoint processor task
    producer->cancelCheckpointCreatorTask();

    cancelAndPurgeTasks();
}

/**
 * The following test checks to see that if a cursor drop (and subsequent
 * re-registration) is a safe operation in that the background checkpoint
 * processor task cannot advance the streams cursor whilst backfilling is
 * occurring.
 *
 * Check to see that cursor dropping correctly handles the following scenario:
 *
 * 1. vBucket is state:in-memory. Cursor dropping occurs
 *    (ActiveStream::handleSlowStream)
 *   a. Cursor is removed
 *   b. pendingBackfill is set to true.
 * 2. However, assume that ActiveStreamCheckpointProcessorTask has a pending
 *    task for this vbid.
 * 3. ActiveStream changes from state:in-memory to state:backfilling.
 * 4. Backfill starts, re-registers cursor (ActiveStream::markDiskSnapshot) to
 *    resume from after the end of the backfill.
 * 5. ActiveStreamCheckpointProcessorTask wakes up, and finds the pending task
 *    for this vb. At this point the newly woken task should be blocked from
 *    doing any work (and return early).
 */
class MB29369_SingleThreadedEPBucketTest : public SingleThreadedEPBucketTest {
protected:
    MB29369_SingleThreadedEPBucketTest() {
        // Need 2 vbuckets for this test and processor duration set to 0, which
        // means only 1 stream can be processed in each run of the task
        config_string =
                "max_vbuckets=2;dcp_producer_processor_run_duration_us=0";
    }
};

// @TODO get working for magma
TEST_F(MB29369_SingleThreadedEPBucketTest,
       CursorDroppingPendingCkptProcessorTask) {
    // Create a Mock Dcp producer and schedule on executorpool.
    auto producer = createDcpProducer(cookie, IncludeDeleteTime::Yes);
    producer->scheduleCheckpointProcessorTask();

    auto& lpNonIoQ = *task_executor->getLpTaskQ()[NONIO_TASK_IDX];
    EXPECT_EQ(1, lpNonIoQ.getFutureQueueSize())
            << "Expected to have ActiveStreamCheckpointProcessorTask in NonIO "
               "Queue";

    // Create 2 vbuckets/streams -
    // this means that we don't process all pending vBuckets on a single
    // execution of ActiveStreamCheckpointProcessorTask - which can result
    // in vBIDs being "left over" in ActiveStreamCheckpointProcessorTask::queue
    // after an execution.
    // This means that subsequently when we drop the cursor for this vb,
    // there's a "stale" job queued for it.
    const auto iterationLimit = 1;
    std::shared_ptr<MockActiveStream> stream;
    auto key1 = makeStoredDocKey("key1");
    for (size_t id = 0; id < iterationLimit + 1; id++) {
        Vbid vbid = Vbid(id);
        setVBucketStateAndRunPersistTask(vbid, vbucket_state_active);
        auto vb = store->getVBucket(vbid);
        stream = producer->mockActiveStreamRequest(/*flags*/ 0,
                                                   /*opaque*/ 0,
                                                   *vb,
                                                   /*st_seqno*/ 0,
                                                   /*en_seqno*/ ~0,
                                                   /*vb_uuid*/ 0xabcd,
                                                   /*snap_start_seqno*/ 0,
                                                   /*snap_end_seqno*/ ~0);

        // Request an item from each stream, so they all advance from
        // backfilling to in-memory
        auto result = stream->next(*producer);
        EXPECT_FALSE(result);
        EXPECT_TRUE(stream->isInMemory())
                << vbid << " should be state:in-memory at start";

        // Create an item, create a new checkpoint and then flush to disk.
        // This ensures that:
        // a) ActiveStream::nextCheckpointItem will have data available when
        //    call next() - and will add vb to
        //    ActiveStreamCheckpointProcessorTask's queue.
        // b) After cursor is dropped we can remove the previously closed and
        //    flushed checkpoint to force ActiveStream into backfilling state.
        EXPECT_TRUE(queueNewItem(*vb, key1));
        vb->checkpointManager->createNewCheckpoint();
        EXPECT_EQ(FlushResult(MoreAvailable::No, 1),
                  getEPBucket().flushVBucket(vbid));

        // And then request another item, to add the VBID to
        // ActiveStreamCheckpointProcessorTask's queue.
        result = stream->next(*producer);
        EXPECT_FALSE(result);
        EXPECT_EQ(id + 1, producer->getCheckpointSnapshotTask()->queueSize())
                << "Should have added " << vbid << " to ProcessorTask queue";
    }

    // Should now have dcp_producer_snapshot_marker_yield_limit + 1 items
    // in ActiveStreamCheckpointProcessorTask's pending VBs.
    EXPECT_EQ(iterationLimit + 1,
              producer->getCheckpointSnapshotTask()->queueSize())
            << "Should have all vBuckets in ProcessorTask queue";

    // Use last Stream as the one we're going to drop the cursor on (this is
    // also at the back of the queue).
    auto vb = store->getVBuckets().getBucket(Vbid(iterationLimit));
    auto& ckptMgr = *(
            static_cast<MockCheckpointManager*>(vb->checkpointManager.get()));

    // 1. Now trigger cursor dropping for this stream.
    EXPECT_TRUE(stream->handleSlowStream());
    EXPECT_TRUE(stream->isInMemory())
            << "should be state:in-memory immediately after handleSlowStream";
    EXPECT_EQ(1, ckptMgr.getNumOfCursors()) << "Should only have persistence "
                                               "cursor registered after "
                                               "cursor dropping.";

    // Ensure closed checkpoint were removed to force stream to backfill.
    ASSERT_GT(engine->getEpStats().itemsRemovedFromCheckpoints, 0);

    // 2. Request next item from stream. Will transition to backfilling as part
    // of this.
    auto result = stream->next(*producer);
    EXPECT_FALSE(result);
    EXPECT_TRUE(stream->isBackfilling()) << "should be state:backfilling "
                                            "after next() following "
                                            "handleSlowStream";

    // *Key point*:
    //
    // ActiveStreamCheckpointProcessorTask and Backfilling task are both
    // waiting to run. However, ActiveStreamCheckpointProcessorTask
    // has more than iterationLimit VBs in it, so when it runs it won't
    // handle them all; and will sleep with the last VB remaining.
    // If the Backfilling task then runs, which returns a disk snapshot and
    // re-registers the cursor; we still have an
    // ActiveStreamCheckpointProcessorTask outstanding with the vb in the queue.
    EXPECT_EQ(1, lpNonIoQ.getFutureQueueSize());
    auto& lpAuxioQ = *task_executor->getLpTaskQ()[AUXIO_TASK_IDX];
    EXPECT_EQ(1, lpAuxioQ.getFutureQueueSize());

    // Run the ActiveStreamCheckpointProcessorTask; which should re-schedule
    // due to having items outstanding.
    runNextTask(lpNonIoQ,
                "Process checkpoint(s) for DCP producer test_producer");

    // Now run backfilling task.
    runNextTask(lpAuxioQ, "Backfilling items for MockDcpBackfillManager");

    // After Backfilltask scheduled create(); should have received a disk
    // snapshot; which in turn calls markDiskShapshot to re-register cursor.
    EXPECT_EQ(2, ckptMgr.getNumOfCursors()) << "Expected both persistence and "
                                               "replication cursors after "
                                               "markDiskShapshot";

    result = stream->next(*producer);
    ASSERT_TRUE(result);
    EXPECT_EQ(DcpResponse::Event::SnapshotMarker, result->getEvent())
            << "Expected Snapshot marker after running backfill task.";

    // Add another item to the VBucket; after the cursor has been re-registered.
    auto key2 = makeStoredDocKey("key2");
    EXPECT_TRUE(queueNewItem(*vb, key2));

    // Now run chkptProcessorTask to complete it's queue. With the bug, this
    // results in us discarding the last item we just added to vBucket.
    runNextTask(lpNonIoQ,
                "Process checkpoint(s) for DCP producer test_producer");

    // Let the backfill task complete running (it requires multiple steps to
    // complete).
    runNextTask(lpAuxioQ, "Backfilling items for MockDcpBackfillManager");

    // Validate. We _should_ get two mutations: key1 & key2, but we have to
    // respin the checkpoint task for key2
    result = stream->next(*producer);
    if (result && result->getEvent() == DcpResponse::Event::Mutation) {
        auto* mutation = dynamic_cast<MutationResponse*>(result.get());
        EXPECT_EQ(key1, mutation->getItem()->getKey());
    } else {
        FAIL() << "Expected Event::Mutation named 'key1'";
    }

    // No items ready, but this should of rescheduled vb10
    EXPECT_EQ(nullptr, stream->next(*producer));
    EXPECT_EQ(1, producer->getCheckpointSnapshotTask()->queueSize())
            << "Should have 1 vBucket in ProcessorTask queue";

    // Now run chkptProcessorTask to complete it's queue, this will now be able
    // to access the checkpoint and get key2
    runNextTask(lpNonIoQ,
                "Process checkpoint(s) for DCP producer test_producer");

    result = stream->next(*producer);
    ASSERT_TRUE(result);
    EXPECT_EQ(DcpResponse::Event::SnapshotMarker, result->getEvent())
            << "Expected Snapshot marker after running snapshot task.";
    result = stream->next(*producer);

    if (result && result->getEvent() == DcpResponse::Event::Mutation) {
        auto* mutation = dynamic_cast<MutationResponse*>(result.get());
        EXPECT_EQ(key2, mutation->getItem()->getKey());
    } else {
        FAIL() << "Expected second Event::Mutation named 'key2'";
    }

    result = stream->next(*producer);
    EXPECT_FALSE(result) << "Expected no more than 2 mutatons.";

    // Stop Producer checkpoint processor task
    producer->cancelCheckpointCreatorTask();
}

// Test is demonstrating that if a checkpoint processor scheduled by a stream
// that is subsequently closed/re-created, if that checkpoint processor runs
// whilst the new stream is backfilling, it can't interfere with the new stream.
// This issue was raised by MB-29585 but is fixed by MB-29369
TEST_P(STParamPersistentBucketTest, MB29585_backfilling_whilst_snapshot_runs) {
    auto producer = createDcpProducer(cookie, IncludeDeleteTime::Yes);
    producer->scheduleCheckpointProcessorTask();
    setVBucketStateAndRunPersistTask(vbid, vbucket_state_active);

    auto& lpAuxioQ = *task_executor->getLpTaskQ()[AUXIO_TASK_IDX];
    auto& lpNonIoQ = *task_executor->getLpTaskQ()[NONIO_TASK_IDX];
    EXPECT_EQ(1, lpNonIoQ.getFutureQueueSize())
            << "Expected to have ActiveStreamCheckpointProcessorTask in NonIO "
               "Queue";

    // Create first stream
    auto vb = store->getVBucket(vbid);
    auto stream = producer->mockActiveStreamRequest(/*flags*/ 0,
                                                    /*opaque*/ 0,
                                                    *vb,
                                                    /*st_seqno*/ 0,
                                                    /*en_seqno*/ ~0,
                                                    /*vb_uuid*/ 0xabcd,
                                                    /*snap_start_seqno*/ 0,
                                                    /*snap_end_seqno*/ ~0);

    // Write an item
    auto key1 = makeStoredDocKey("key1");
    EXPECT_TRUE(queueNewItem(*vb, key1));
    EXPECT_EQ(FlushResult(MoreAvailable::No, 1),
              getEPBucket().flushVBucket(vbid));

    // Request an item from the stream, so it advances from to in-memory
    auto result = stream->next(*producer);
    EXPECT_FALSE(result);
    EXPECT_TRUE(stream->isInMemory());

    // Now step the in-memory stream to schedule the checkpoint task
    result = stream->next(*producer);
    EXPECT_FALSE(result);
    EXPECT_EQ(1, producer->getCheckpointSnapshotTask()->queueSize());

    // Now close the stream
    EXPECT_EQ(cb::engine_errc::success,
              producer->closeStream(0 /*opaque*/, vbid));

    // Next we to ensure the recreated stream really does a backfill, so drop
    // in-memory items
    auto& manager = *vb->checkpointManager;
    auto openId = manager.getOpenCheckpointId();
    const auto& stats = engine->getEpStats();
    ASSERT_EQ(0, stats.itemsRemovedFromCheckpoints);
    manager.createNewCheckpoint();
    EXPECT_GT(manager.getOpenCheckpointId(), openId);
    // cs, vbs, mut, ce
    EXPECT_EQ(4, stats.itemsRemovedFromCheckpoints);
    // Force persistence into new CP
    auto key2 = makeStoredDocKey("key2");
    queueNewItem(*vb, key2);
    EXPECT_EQ(FlushResult(MoreAvailable::No, 1),
              getEPBucket().flushVBucket(vbid));

    // Now store another item, without MB-29369 fix we would lose this item
    auto key3 = makeStoredDocKey("key3");
    store_item(vbid, key3, "value");

    // Re-create the new stream
    stream = producer->mockActiveStreamRequest(/*flags*/ 0,
                                               /*opaque*/ 0,
                                               *vb,
                                               /*st_seqno*/ 0,
                                               /*en_seqno*/ ~0,
                                               /*vb_uuid*/ 0xabcd,
                                               /*snap_start_seqno*/ 0,
                                               /*snap_end_seqno*/ ~0);

    // Step the stream which will now schedule a backfill
    result = stream->next(*producer);
    EXPECT_FALSE(result);
    EXPECT_TRUE(stream->isBackfilling());

    // Next we must deque, but not run the snapshot task, we will interleave it
    // with backfill later
    CheckedExecutor checkpointTask(task_executor, lpNonIoQ);
    EXPECT_STREQ("Process checkpoint(s) for DCP producer test_producer",
                 checkpointTask.getTaskName().data());

    // Now start the backfilling task.
    runNextTask(lpAuxioQ, "Backfilling items for MockDcpBackfillManager");

    // After Backfilltask scheduled create(); should have received a disk
    // snapshot; which in turn calls markDiskShapshot to re-register cursor.
    auto* checkpointManager =
            static_cast<MockCheckpointManager*>(vb->checkpointManager.get());

    EXPECT_EQ(2, checkpointManager->getNumOfCursors())
            << "Expected persistence + replication cursors after "
               "markDiskShapshot";

    result = stream->next(*producer);
    ASSERT_TRUE(result);
    EXPECT_EQ(DcpResponse::Event::SnapshotMarker, result->getEvent())
            << "Expected Snapshot marker after running backfill task.";

    // Let the backfill task complete running through its various states
    runBackfill();

    // Now run the checkpoint processor task, whilst still backfilling
    // With MB-29369 this should be safe
    checkpointTask.runCurrentTask(
            "Process checkpoint(s) for DCP producer test_producer");
    checkpointTask.completeCurrentTask();

    // Poke another item in
    auto key4 = makeStoredDocKey("key4");
    store_item(vbid, key4, "value");

    // Finally read back all the items and we should get two snapshots and
    // key1/key2 key3/key4
    result = stream->next(*producer);
    if (result && result->getEvent() == DcpResponse::Event::Mutation) {
        auto* mutation = dynamic_cast<MutationResponse*>(result.get());
        EXPECT_EQ(key1, mutation->getItem()->getKey());
    } else {
        FAIL() << "Expected Event::Mutation named 'key1'";
    }

    result = stream->next(*producer);
    if (result && result->getEvent() == DcpResponse::Event::Mutation) {
        auto* mutation = dynamic_cast<MutationResponse*>(result.get());
        EXPECT_EQ(key2, mutation->getItem()->getKey());
    } else {
        FAIL() << "Expected Event::Mutation named 'key2'";
    }

    runNextTask(lpNonIoQ,
                "Process checkpoint(s) for DCP producer test_producer");

    result = stream->next(*producer);
    ASSERT_TRUE(result);
    EXPECT_EQ(DcpResponse::Event::SnapshotMarker, result->getEvent())
            << "Expected Snapshot marker after running snapshot task.";

    result = stream->next(*producer);
    if (result && result->getEvent() == DcpResponse::Event::Mutation) {
        auto* mutation = dynamic_cast<MutationResponse*>(result.get());
        EXPECT_EQ(key3, mutation->getItem()->getKey());
    } else {
        FAIL() << "Expected Event::Mutation named 'key3'";
    }

    result = stream->next(*producer);
    if (result && result->getEvent() == DcpResponse::Event::Mutation) {
        auto* mutation = dynamic_cast<MutationResponse*>(result.get());
        EXPECT_EQ(key4, mutation->getItem()->getKey());
    } else {
        FAIL() << "Expected Event::Mutation named 'key4'";
    }

    // Stop Producer checkpoint processor task
    producer->cancelCheckpointCreatorTask();
}

/*
 * The following test checks to see if data is lost after a cursor is
 * re-registered after being dropped.
 *
 * It first sets-up an active stream associated with the active vbucket 0.  We
 * then move the stream into a StreamInMemory state, which results in creating
 * a DCP cursor (in addition to the persistence cursor created on construction
 * of the stream).
 *
 * We then add two documents closing the previous checkpoint and opening a new
 * one after each add.  This means that after adding 2 documents we have 3
 * checkpoints, (and 2 cursors).
 *
 * We then call handleSlowStream which results in the DCP cursor being dropped,
 * the steam being moved into the StreamBackfilling state and, the
 * pendingBackfill flag being set.
 *
 * As the DCP cursor is dropped we can remove the first checkpoint which the
 * persistence cursor has moved past.  As the DCP stream no longer has its own
 * cursor it will use the persistence cursor.  Therefore we need to schedule a
 * backfill task, which clears the pendingBackfill flag.
 *
 * The key part of the test is that we now move the persistence cursor on by
 * adding two more documents, and again closing the previous checkpoint and
 * opening a new one after each add.
 *
 * Now that the persistence cursor has moved on we can remove the earlier
 * checkpoints.
 *
 * We now run the backfill task that we scheduled for the active stream.
 * And the key result of the test is whether it backfills all 4 documents.
 * If it does then we have demonstrated that data is not lost.
 *
 */

// This callback function is called every time a backfill is performed on
// test MB22960_cursor_dropping_data_loss.
void MB22960callbackBeforeRegisterCursor(
        EPBucket* store,
        MockActiveStreamWithOverloadedRegisterCursor& mock_stream,
        VBucketPtr vb,
        size_t& registerCursorCount) {
    EXPECT_LE(registerCursorCount, 1);
    // The test performs two backfills, and the callback is only required
    // on the first, so that it can test what happens when checkpoints are
    // moved forward during a backfill.
    if (registerCursorCount == 0) {
        auto& ckpt_mgr =
                *(static_cast<MockCheckpointManager*>(vb->checkpointManager.get()));

        //pendingBackfill has now been cleared
        EXPECT_FALSE(mock_stream.public_getPendingBackfill())
                << "pendingBackfill is not false";
        // we are now in backfill mode
        EXPECT_TRUE(mock_stream.public_isBackfillTaskRunning())
                << "isBackfillRunning is not true";

        // This method is bypassing store->set to avoid a test only lock
        // inversion with collections read locks
        queued_item qi1(new Item(makeStoredDocKey("key3"),
                                 0,
                                 0,
                                 "v",
                                 1,
                                 PROTOCOL_BINARY_RAW_BYTES,
                                 0,
                                 -1,
                                 vb->getId()));
        qi1->setQueuedTime();

        // queue an Item and close previous checkpoint
        vb->checkpointManager->queueDirty(qi1,
                                          GenerateBySeqno::Yes,
                                          GenerateCas::Yes,
                                          /*preLinkDocCtx*/ nullptr);

        EXPECT_EQ(FlushResult(MoreAvailable::No, 1),
                  store->flushVBucket(vb->getId()));
        // The next step removes the current open checkpoint
        auto openId = ckpt_mgr.getOpenCheckpointId();
        ckpt_mgr.createNewCheckpoint();
        EXPECT_GT(ckpt_mgr.getOpenCheckpointId(), openId);
        EXPECT_EQ(1, ckpt_mgr.getNumCheckpoints());
        EXPECT_EQ(1, ckpt_mgr.getNumOfCursors());

        queued_item qi2(new Item(makeStoredDocKey("key3"),
                                 0,
                                 0,
                                 "v",
                                 1,
                                 PROTOCOL_BINARY_RAW_BYTES,
                                 0,
                                 -1,
                                 vb->getId()));
        qi2->setQueuedTime();

        // queue an Item and close previous checkpoint
        vb->checkpointManager->queueDirty(qi2,
                                          GenerateBySeqno::Yes,
                                          GenerateCas::Yes,
                                          /*preLinkDocCtx*/ nullptr);

        EXPECT_EQ(FlushResult(MoreAvailable::No, 1),
                  store->flushVBucket(vb->getId()));
        // The next step removes the current open checkpoint
        openId = ckpt_mgr.getOpenCheckpointId();
        ckpt_mgr.createNewCheckpoint();
        EXPECT_GT(ckpt_mgr.getOpenCheckpointId(), openId);
        EXPECT_EQ(1, ckpt_mgr.getNumCheckpoints());
        EXPECT_EQ(1, ckpt_mgr.getNumOfCursors());
    }
}

TEST_P(STParamPersistentBucketTest, MB22960_cursor_dropping_data_loss) {
    // Records the number of times ActiveStream::registerCursor is invoked.
    size_t registerCursorCount = 0;
    // Make vbucket active.
    setVBucketStateAndRunPersistTask(vbid, vbucket_state_active);
    auto vb = store->getVBuckets().getBucket(vbid);
    ASSERT_NE(nullptr, vb.get());
    auto& ckpt_mgr =
            *(static_cast<MockCheckpointManager*>(vb->checkpointManager.get()));
    EXPECT_EQ(1, ckpt_mgr.getNumCheckpoints());
    EXPECT_EQ(1, ckpt_mgr.getNumOfCursors());

    // Create a Mock Dcp producer
    auto producer = std::make_shared<MockDcpProducer>(*engine,
                                                      cookie,
                                                      "test_producer",
                                                      /*flags*/ 0);

    // Since we are creating a mock active stream outside of
    // DcpProducer::streamRequest(), and we want the checkpt processor task,
    // create it explicitly here
    producer->createCheckpointProcessorTask();
    producer->scheduleCheckpointProcessorTask();

    // Create a Mock Active Stream
    auto mock_stream =
            std::make_shared<MockActiveStreamWithOverloadedRegisterCursor>(
                    static_cast<EventuallyPersistentEngine*>(engine.get()),
                    producer,
                    /*flags*/ 0,
                    /*opaque*/ 0,
                    *vb,
                    /*st_seqno*/ 0,
                    /*en_seqno*/ ~0,
                    /*vb_uuid*/ 0xabcd,
                    /*snap_start_seqno*/ 0,
                    /*snap_end_seqno*/ ~0,
                    IncludeValue::Yes,
                    IncludeXattrs::Yes);

    auto& mockStreamObj = *mock_stream;
    mock_stream->setCallbackBeforeRegisterCursor(
            [this, &mockStreamObj, vb, &registerCursorCount]() {
                MB22960callbackBeforeRegisterCursor(
                        &getEPBucket(), mockStreamObj, vb, registerCursorCount);
            });

    mock_stream->setCallbackAfterRegisterCursor(
            [&mock_stream, &registerCursorCount]() {
                // This callback is called every time a backfill is performed.
                // It is called immediately after completing
                // ActiveStream::registerCursor.
                registerCursorCount++;
                if (registerCursorCount == 1) {
                    EXPECT_TRUE(mock_stream->public_getPendingBackfill());
                } else {
                    EXPECT_EQ(2, registerCursorCount);
                    EXPECT_FALSE(mock_stream->public_getPendingBackfill());
                }
            });

    EXPECT_EQ(1, ckpt_mgr.getNumOfCursors());
    mock_stream->transitionStateToBackfilling();
    EXPECT_EQ(2, ckpt_mgr.getNumOfCursors());
    // When we call transitionStateToBackfilling going from a StreamPending
    // state to a StreamBackfilling state, we end up calling
    // scheduleBackfill_UNLOCKED and as no backfill is required we end-up in a
    // StreamInMemory state.
    EXPECT_TRUE(mock_stream->isInMemory())
        << "stream state should have transitioned to StreamInMemory";

    store_item(vbid, makeStoredDocKey("key1"), "value");
    EXPECT_EQ(FlushResult(MoreAvailable::No, 1),
              getEPBucket().flushVBucket(vbid));
    ckpt_mgr.createNewCheckpoint();
    EXPECT_EQ(2, ckpt_mgr.getNumCheckpoints());

    store_item(vbid, makeStoredDocKey("key2"), "value");
    EXPECT_EQ(FlushResult(MoreAvailable::No, 1),
              getEPBucket().flushVBucket(vbid));
    ckpt_mgr.createNewCheckpoint();
    EXPECT_EQ(3, ckpt_mgr.getNumCheckpoints());
    EXPECT_EQ(2, ckpt_mgr.getNumOfCursors());

    // Dropping cursor removes 2 closed checkpoints
    mock_stream->handleSlowStream();
    EXPECT_EQ(1, ckpt_mgr.getNumCheckpoints());
    EXPECT_EQ(1, ckpt_mgr.getNumOfCursors());
    EXPECT_TRUE(mock_stream->isInMemory())
        << "stream state should not have changed";
    EXPECT_TRUE(mock_stream->public_getPendingBackfill())
        << "pendingBackfill is not true";

    //schedule a backfill
    mock_stream->next(*producer);

    // MB-37150: cursors are now registered before deciding if a backfill is
    // needed. to retain the original intent of this test, manually drop the
    // cursor _again_, to return the stream to the desired state: about to
    // backfill, without a cursor. The test can then check that the cursor is
    // registered again at the correct seqno, defending the original change as
    // intended.
    ckpt_mgr.removeCursor(*mock_stream->getCursor().lock());

    auto& lpAuxioQ = *task_executor->getLpTaskQ()[AUXIO_TASK_IDX];
    EXPECT_EQ(1, lpAuxioQ.getFutureQueueSize());
    auto& lpNonIoQ = *task_executor->getLpTaskQ()[NONIO_TASK_IDX];
    EXPECT_EQ(1, lpNonIoQ.getFutureQueueSize());
    // backfill:create()
    runNextTask(lpAuxioQ);
    // backfill:scan()
    runNextTask(lpAuxioQ);

    // inMemoryPhase and pendingBackfill is true and so transitions to
    // backfillPhase
    // take snapshot marker off the ReadyQ
    auto resp = mock_stream->next(*producer);
    // backfillPhase() - take doc "key1" off the ReadyQ
    resp = mock_stream->next(*producer);
    // backfillPhase - take doc "key2" off the ReadyQ
    resp = mock_stream->next(*producer);
    runNextTask(lpAuxioQ);
    runNextTask(lpAuxioQ);
    // Assert that the callback (and hence backfill) was only invoked twice
    ASSERT_EQ(2, registerCursorCount);
    // take snapshot marker off the ReadyQ
    resp = mock_stream->next(*producer);
    // backfillPhase - take doc "key3" off the ReadyQ
    resp = mock_stream->next(*producer);
    // backfillPhase() - take doc "key4" off the ReadyQ
    // isBackfillTaskRunning is not running and ReadyQ is now empty so also
    // transitionState from StreamBackfilling to StreamInMemory
    resp = mock_stream->next(*producer);
    EXPECT_TRUE(mock_stream->isInMemory())
        << "stream state should have transitioned to StreamInMemory";
    // inMemoryPhase.  ReadyQ is empty and pendingBackfill is false and so
    // return NULL
    resp = mock_stream->next(*producer);
    EXPECT_EQ(nullptr, resp);
    EXPECT_EQ(1, ckpt_mgr.getNumCheckpoints());
    EXPECT_EQ(2, ckpt_mgr.getNumOfCursors());

    // Stop Producer checkpoint processor task
    producer->cancelCheckpointCreatorTask();
}

/* The following is a regression test for MB25056, which came about due the fix
 * for MB22960 having a bug where it is set pendingBackfill to true too often.
 *
 * To demonstrate the issue we need:
 *
 * 1. vbucket state to be replica
 *
 * 2. checkpoint state to be similar to the following:
 * CheckpointManager[0x10720d908] with numItems:3 checkpoints:1
 *   Checkpoint[0x10723d2a0] with seqno:{2,4} state:CHECKPOINT_OPEN items:[
 *   {1,empty,dummy_key}
 *   {2,checkpoint_start,checkpoint_start}
 *   {2,set,key2}
 *   {4,set,key3}
 * ]
 *   cursors:[
 *       persistence: CheckpointCursor[0x7fff5ca0cf98] with name:persistence
 *       currentCkpt:{id:1 state:CHECKPOINT_OPEN} currentPos:2 offset:2
 *       ckptMetaItemsRead:1
 *
 *       test_producer: CheckpointCursor[0x7fff5ca0cf98] with name:test_producer
 *       currentCkpt:{id:1 state:CHECKPOINT_OPEN} currentPos:1 offset:0
 *       ckptMetaItemsRead:0
 *   ]
 *
 * 3. active stream to the vbucket requesting start seqno=0 and end seqno=4
 *
 * The test behaviour is that we perform a backfill.  In markDiskSnapshot (which
 * is invoked when we perform a backfill) we merge items in the open checkpoint.
 * In the test below this means the snapshot {start, end} is originally {0, 2}
 * but is extended to {0, 4}.
 *
 * We then call registerCursor with the lastProcessedSeqno of 2, which then
 * calls through to registerCursorBySeqno and returns 4.  Given that
 * 4 - 1 > 2 in the original fix for MB25056 we incorrectly set pendingBackfill
 * to true.  However by checking if the seqno returned is the first in the
 * checkpoint we can confirm whether a backfill is actually required, and hence
 * whether pendingBackfill should be set to true.
 *
 * In this test the result is not the first seqno in the checkpoint and so
 * pendingBackfill should be false.
 */

TEST_P(STParamPersistentBucketTest,
       MB25056_do_not_set_pendingBackfill_to_true) {
    // Records the number of times registerCursor is invoked.
    size_t registerCursorCount = 0;
    // Make vbucket a replica.
    setVBucketStateAndRunPersistTask(vbid, vbucket_state_replica);
    auto vb = store->getVBuckets().getBucket(vbid);
    ASSERT_NE(nullptr, vb.get());
    auto& ckpt_mgr =
            *(static_cast<MockCheckpointManager*>(vb->checkpointManager.get()));
    EXPECT_EQ(1, ckpt_mgr.getNumCheckpoints());
    EXPECT_EQ(1, ckpt_mgr.getNumOfCursors());

    // Add an item and flush to vbucket
    auto key1 = makeStoredDocKey("key1");
    auto item = make_item(vbid, key1, "value");
    item.setCas(1);
    uint64_t seqno;
    store->setWithMeta(std::ref(item),
                       0,
                       &seqno,
                       cookie,
                       {vbucket_state_replica},
                       CheckConflicts::No,
                       /*allowExisting*/ true);
    getEPBucket().flushVBucket(vbid);

    // Close the first checkpoint and create a second one - That will also
    // remove the first
    ckpt_mgr.createNewCheckpoint();
    ASSERT_EQ(1, ckpt_mgr.getNumCheckpoints());

    // Add a second item and flush to bucket
    auto key2 = makeStoredDocKey("key2");
    auto item2 = make_item(vbid, key2, "value");
    item2.setCas(1);
    store->setWithMeta(std::ref(item2),
                       0,
                       &seqno,
                       cookie,
                       {vbucket_state_replica},
                       CheckConflicts::No,
                       /*allowExisting*/ true);
    getEPBucket().flushVBucket(vbid);

    // Add 2 further items to the second checkpoint.  As both have the key
    // "key3" the first of the two items will be de-duplicated away.
    // Do NOT flush to vbucket.
    for (int ii = 0; ii < 2; ii++) {
        auto tmpItem = make_item(vbid, makeStoredDocKey("key3"), "value");
        tmpItem.setCas(1);
        store->setWithMeta(std::ref(tmpItem),
                           0,
                           &seqno,
                           cookie,
                           {vbucket_state_replica},
                           CheckConflicts::No,
                           /*allowExisting*/ true);
    }

    // Create a Mock Dcp producer
    const std::string testName("test_producer");
    auto producer = std::make_shared<MockDcpProducer>(*engine,
                                                      cookie,
                                                      testName,
                                                      /*flags*/ 0);

    // Since we are creating a mock active stream outside of
    // DcpProducer::streamRequest(), and we want the checkpt processor task,
    // create it explicitly here
    producer->createCheckpointProcessorTask();
    producer->scheduleCheckpointProcessorTask();

    // Create a Mock Active Stream
    auto mock_stream =
            std::make_shared<MockActiveStreamWithOverloadedRegisterCursor>(
                    static_cast<EventuallyPersistentEngine*>(engine.get()),
                    producer,
                    /*flags*/ 0,
                    /*opaque*/ 0,
                    *vb,
                    /*st_seqno*/ 0,
                    /*en_seqno*/ 4,
                    /*vb_uuid*/ 0xabcd,
                    /*snap_start_seqno*/ 0,
                    /*snap_end_seqno*/ ~0,
                    IncludeValue::Yes,
                    IncludeXattrs::Yes);

    mock_stream->setCallbackBeforeRegisterCursor(
            [vb, &registerCursorCount]() {
                // This callback function is called every time a backfill is
                // performed. It is called immediately prior to executing
                // ActiveStream::registerCursor.
                EXPECT_EQ(0, registerCursorCount);
            });

    mock_stream->setCallbackAfterRegisterCursor(
            [&mock_stream, &registerCursorCount]() {
                // This callback function is called every time a backfill is
                // performed. It is called immediately after completing
                // ActiveStream::registerCursor.
                // The key point of the test is pendingBackfill is set to false
                registerCursorCount++;
                EXPECT_EQ(1, registerCursorCount);
                EXPECT_FALSE(mock_stream->public_getPendingBackfill());
            });

    // transitioning to Backfilling results in calling
    // scheduleBackfill_UNLOCKED(false)
    mock_stream->transitionStateToBackfilling();
    // schedule the backfill
    mock_stream->next(*producer);

    auto& lpAuxioQ = *task_executor->getLpTaskQ()[AUXIO_TASK_IDX];
    EXPECT_EQ(1, lpAuxioQ.getFutureQueueSize());
    auto& lpNonIoQ = *task_executor->getLpTaskQ()[NONIO_TASK_IDX];
    EXPECT_EQ(1, lpNonIoQ.getFutureQueueSize());
    runBackfill();

    // inMemoryPhase and pendingBackfill is true and so transitions to
    // backfillPhase
    // take snapshot marker off the ReadyQ
    std::unique_ptr<DcpResponse> resp =
            static_cast<std::unique_ptr<DcpResponse>>(
                    mock_stream->next(*producer));
    EXPECT_EQ(DcpResponse::Event::SnapshotMarker, resp->getEvent());

    // backfillPhase() - take doc "key1" off the ReadyQ
    resp = mock_stream->next(*producer);
    EXPECT_EQ(DcpResponse::Event::Mutation, resp->getEvent());
    EXPECT_EQ(key1,
              dynamic_cast<MutationResponse*>(resp.get())->getItem()->getKey());

    // backfillPhase - take doc "key2" off the ReadyQ
    resp = mock_stream->next(*producer);
    EXPECT_EQ(DcpResponse::Event::Mutation, resp->getEvent());
    EXPECT_EQ(key2,
              dynamic_cast<MutationResponse*>(resp.get())->getItem()->getKey());

    EXPECT_TRUE(mock_stream->isInMemory())
            << "stream state should have transitioned to StreamInMemory";

    resp = mock_stream->next(*producer);
    EXPECT_FALSE(resp);

    EXPECT_EQ(1, ckpt_mgr.getNumCheckpoints());
    EXPECT_EQ(2, ckpt_mgr.getNumOfCursors());
    // Assert that registerCursor (and hence backfill) was only invoked once
    ASSERT_EQ(1, registerCursorCount);

    // ActiveStreamCheckpointProcessorTask
    runNextTask(lpNonIoQ, "Process checkpoint(s) for DCP producer " + testName);
    // BackfillManagerTask
    runNextTask(lpAuxioQ, "Backfilling items for MockDcpBackfillManager");

    // Stop Producer checkpoint processor task
    producer->cancelCheckpointCreatorTask();
}

/**
 * Regression test for MB-22451: When handleSlowStream is called and in
 * StreamBackfilling state and currently have a backfill scheduled (or running)
 * ensure that when the backfill completes pendingBackfill remains true,
 * isBackfillTaskRunning is false and, the stream state remains set to
 * StreamBackfilling.
 */
TEST_P(STParamPersistentBucketTest, test_mb22451) {
    // Make vbucket active.
    setVBucketStateAndRunPersistTask(vbid, vbucket_state_active);
    // Store a single Item
    store_item(vbid, makeStoredDocKey("key"), "value");
    // Ensure that it has persisted to disk
    flush_vbucket_to_disk(vbid);

    // Create a Mock Dcp producer
    auto producer = std::make_shared<MockDcpProducer>(*engine,
                                                      cookie,
                                                      "test_producer",
                                                      /*flags*/ 0);
    // Create a Mock Active Stream
    auto vb = store->getVBucket(vbid);
    ASSERT_NE(nullptr, vb.get());
    auto mock_stream = std::make_shared<MockActiveStream>(
            static_cast<EventuallyPersistentEngine*>(engine.get()),
            producer,
            /*flags*/ 0,
            /*opaque*/ 0,
            *vb,
            /*st_seqno*/ 0,
            /*en_seqno*/ ~0,
            /*vb_uuid*/ 0xabcd,
            /*snap_start_seqno*/ 0,
            /*snap_end_seqno*/ ~0,
            IncludeValue::Yes,
            IncludeXattrs::Yes);

    /**
      * The core of the test follows:
      * Call completeBackfill whilst we are in the state of StreamBackfilling
      * and the pendingBackfill flag is set to true.
      * We expect that on leaving completeBackfill the isBackfillRunning flag is
      * set to true.
      */
    mock_stream->public_setBackfillTaskRunning(true);
    mock_stream->transitionStateToBackfilling();
    mock_stream->handleSlowStream();
    // The call to handleSlowStream should result in setting pendingBackfill
    // flag to true
    EXPECT_TRUE(mock_stream->public_getPendingBackfill())
        << "handleSlowStream should set pendingBackfill to True";
    mock_stream->completeBackfill(0, std::chrono::seconds(1), {});
    EXPECT_FALSE(mock_stream->public_isBackfillTaskRunning())
        << "completeBackfill should set isBackfillTaskRunning to False";
    EXPECT_TRUE(mock_stream->isBackfilling())
        << "stream state should not have changed";
    // Required to ensure that the backfillMgr is deleted
    producer->closeAllStreams();

    // MB-41332 notifyBackfillManager is safe to call after closeAllStreams
    producer->notifyBackfillManager();

    // Stop Producer checkpoint processor task
    producer->cancelCheckpointCreatorTask();
}

/* Regression / reproducer test for MB-19815 - an exception is thrown
 * (and connection disconnected) if a couchstore file hasn't been re-created
 * yet when doDcpVbTakeoverStats() is called.
 */
TEST_P(STParamPersistentBucketTest, MB19815_doDcpVbTakeoverStats) {
    auto* task_executor = reinterpret_cast<SingleThreadedExecutorPool*>
        (ExecutorPool::get());

    // Should start with no tasks registered on any queues.
    for (auto& queue : task_executor->getLpTaskQ()) {
        ASSERT_EQ(0, queue->getFutureQueueSize());
        ASSERT_EQ(0, queue->getReadyQueueSize());
    }

    // [[1] Set our state to replica.
    setVBucketStateAndRunPersistTask(vbid, vbucket_state_replica);

    // [[2]] Perform a vbucket reset. This will perform some work synchronously,
    // but also creates the task that will delete the VB.
    //   * vbucket memory and disk deletion (AUXIO)
    // MB-19695: If we try to get the number of persisted deletes between
    // steps [[2]] and [[3]] running then an exception is thrown (and client
    // disconnected).
    EXPECT_TRUE(store->resetVBucket(vbid));
    auto& lpAuxioQ = *task_executor->getLpTaskQ()[AUXIO_TASK_IDX];
    runNextTask(lpAuxioQ, "Removing (dead) vb:0 from memory and disk");

    // [[3]] Ok, let's see if we can get DCP takeover stats.
    // Dummy callback to pass into the stats function below.
    auto dummy_cb = [](std::string_view key,
                       std::string_view value,
                       CookieIface& ctx) {};
    std::string key{"MB19815_doDCPVbTakeoverStats"};
    auto* cookie = create_mock_cookie();
    // We can't call stats with a nullptr as the cookie. Given that
    // the callback don't use the cookie "at all" we can just use the key
    // as the cookie
    EXPECT_NO_THROW(
            engine->public_doDcpVbTakeoverStats(*cookie, dummy_cb, key, vbid));
    destroy_mock_cookie(cookie);

    // Cleanup - run flusher.
    EXPECT_EQ(FlushResult(MoreAvailable::No, 0),
              getEPBucket().flushVBucket(vbid));
}

/*
 * Test that
 * 1. We cannot create a stream against a dead vb (MB-17230)
 * 2. No tasks are scheduled as a side-effect of the streamRequest attempt.
 */
TEST_P(STParamPersistentBucketTest, MB19428_no_streams_against_dead_vbucket) {
    setVBucketStateAndRunPersistTask(vbid, vbucket_state_active);

    store_item(vbid, makeStoredDocKey("key"), "value");

    // Directly flush the vbucket
    EXPECT_EQ(FlushResult(MoreAvailable::No, 1),
              getEPBucket().flushVBucket(vbid));

    setVBucketStateAndRunPersistTask(vbid, vbucket_state_dead);
    auto& lpNonIoQ = *task_executor->getLpTaskQ()[NONIO_TASK_IDX];

    {
        // Create a Mock Dcp producer
        auto producer = std::make_shared<MockDcpProducer>(*engine,
                                                          cookie,
                                                          "test_producer",
                                                          /*flags*/ 0);

        // Creating a producer will not create an
        // ActiveStreamCheckpointProcessorTask until a stream is created.
        EXPECT_EQ(0, lpNonIoQ.getFutureQueueSize());

        uint64_t rollbackSeqno;
        auto err = producer->streamRequest(
                /*flags*/ 0,
                /*opaque*/ 0,
                /*vbucket*/ vbid,
                /*start_seqno*/ 0,
                /*end_seqno*/ -1,
                /*vb_uuid*/ 0,
                /*snap_start*/ 0,
                /*snap_end*/ 0,
                &rollbackSeqno,
                SingleThreadedEPBucketTest::fakeDcpAddFailoverLog,
                {});

        EXPECT_EQ(cb::engine_errc::not_my_vbucket, err)
                << "Unexpected error code";

        // No stream, no tasks
        EXPECT_EQ(0, lpNonIoQ.getFutureQueueSize());
    }
}

// Check that in-progress disk backfills (`CouchKVStore::backfill`) are
// correctly deleted when we delete a bucket. If not then we leak vBucket file
// descriptors, which can prevent ns_server from cleaning up old vBucket files
// and consequently re-adding a node to the cluster.
//
TEST_P(STParamPersistentBucketTest, MB19892_BackfillNotDeleted) {
    // Make vbucket active.
    setVBucketStateAndRunPersistTask(vbid, vbucket_state_active);

    // Perform one SET, then close it's checkpoint. This means that we no
    // longer have all sequence numbers in memory checkpoints, forcing the
    // DCP stream request to go to disk (backfill).
    store_item(vbid, makeStoredDocKey("key"), "value");

    // Force a new checkpoint.
    auto vb = store->getVBuckets().getBucket(vbid);
    auto& ckpt_mgr = *vb->checkpointManager;
    ckpt_mgr.createNewCheckpoint();

    // Directly flush the vbucket, ensuring data is on disk.
    // That also removes the closed checkpoint
    const auto& stats = engine->getEpStats();
    ASSERT_EQ(0, stats.itemsRemovedFromCheckpoints);
    EXPECT_EQ(FlushResult(MoreAvailable::No, 1),
              getEPBucket().flushVBucket(vbid));
    // cs, vbs, mut, ce
    ASSERT_EQ(4, stats.itemsRemovedFromCheckpoints);

    // Create a DCP producer, and start a stream request.
    std::string name{"test_producer"};
    EXPECT_EQ(cb::engine_errc::success,
              engine->dcpOpen(*cookie,
                              /*opaque:unused*/ {},
                              /*seqno:unused*/ {},
                              cb::mcbp::request::DcpOpenPayload::Producer,
                              name,
                              {}));

    uint64_t rollbackSeqno;

    // Actual stream request method (EvpDcpStreamReq) is static, so access via
    // the engine_interface.
    EXPECT_EQ(cb::engine_errc::success,
              engine.get()->stream_req(
                      *cookie,
                      /*flags*/ 0,
                      /*opaque*/ 0,
                      /*vbucket*/ vbid,
                      /*start_seqno*/ 0,
                      /*end_seqno*/ -1,
                      /*vb_uuid*/ 0,
                      /*snap_start*/ 0,
                      /*snap_end*/ 0,
                      &rollbackSeqno,
                      [](const std::vector<vbucket_failover_t>&) {
                          return cb::engine_errc::success;
                      },
                      {}));
}

/**
 * MB-29861: Ensure that a delete time is generated for a document
 * that is received on the consumer side as a result of a disk
 * backfill
 */
TEST_P(STParamPersistentBucketTest, MB_29861) {
    // We need a replica VB
    setVBucketStateAndRunPersistTask(vbid, vbucket_state_replica);

    // Create a MockDcpConsumer
    auto consumer = std::make_shared<MockDcpConsumer>(*engine, cookie, "test");

    // Add the stream
    EXPECT_EQ(cb::engine_errc::success,
              consumer->addStream(/*opaque*/ 0, vbid, /*flags*/ 0));

    // 1. Add the first message, a snapshot marker to ensure that the
    //    vbucket goes to the backfill state
    consumer->snapshotMarker(/*opaque*/ 1,
                             vbid,
                             /*startseq*/ 0,
                             /*endseq*/ 2,
                             /*flags*/ MARKER_FLAG_DISK,
                             /*HCS*/ 0,
                             /*maxVisibleSeqno*/ {});

    // 2. Now add a deletion.
    consumer->deletion(/*opaque*/ 1,
                       {"key1", DocKeyEncodesCollectionId::No},
                       /*value*/ {},
                       /*datatype*/ PROTOCOL_BINARY_RAW_BYTES,
                       /*cas*/ 0,
                       /*vbucket*/ vbid,
                       /*bySeqno*/ 1,
                       /*revSeqno*/ 0,
                       /*meta*/ {});

    EXPECT_EQ(FlushResult(MoreAvailable::No, 1),
              getEPBucket().flushVBucket(vbid));

    // Drop the stream
    consumer->closeStream(/*opaque*/ 0, vbid);

    setVBucketStateAndRunPersistTask(vbid, vbucket_state_active);
    // Now read back and verify key1 has a non-zero delete time
    ItemMetaData metadata;
    uint32_t deleted = 0;
    uint8_t datatype = 0;
    EXPECT_EQ(cb::engine_errc::would_block,
              store->getMetaData(makeStoredDocKey("key1"),
                                 vbid,
                                 cookie,
                                 metadata,
                                 deleted,
                                 datatype));

    runBGFetcherTask();
    EXPECT_EQ(cb::engine_errc::success,
              store->getMetaData(makeStoredDocKey("key1"),
                                 vbid,
                                 cookie,
                                 metadata,
                                 deleted,
                                 datatype));
    EXPECT_EQ(1, deleted);
    EXPECT_EQ(PROTOCOL_BINARY_RAW_BYTES, datatype);
    EXPECT_NE(0, metadata.exptime); // A locally created deleteTime
}

/*
 * Test that the consumer will use the delete time given, and that
 * a delete time far in the future is handled correctly.
 */
TEST_P(STParameterizedBucketTest, MB_27457_ReplicateDeleteTimeFuture) {
    // Choose a delete time in the future (2032-01-24T23:52:45).
    time_t futureTime = 1958601165;
    struct timeval now;
    ASSERT_EQ(0, cb_get_timeofday(&now));
    ASSERT_LT(now.tv_sec, futureTime);
    test_replicateDeleteTime(futureTime);
}

/*
 * Test that the consumer will use the delete time given, and that
 * a delete time before this node started is handled correctly (for example
 * a replica node started after the active node's item was deleted.
 */
TEST_P(STParameterizedBucketTest, MB_39993_ReplicateDeleteTimePast) {
    // Choose a delete time in the past, but less than the metadata purge
    // interval (so tombstone isn't immediately purged).
    struct timeval now;
    ASSERT_EQ(0, cb_get_timeofday(&now));
    // 6 hours in the past.
    time_t pastTime = now.tv_sec - (6 * 60 * 60);
    test_replicateDeleteTime(pastTime);
}

void STParameterizedBucketTest::test_replicateDeleteTime(time_t deleteTime) {
    // We need a replica VB
    setVBucketStateAndRunPersistTask(vbid, vbucket_state_replica);

    // Create a MockDcpConsumer
    auto consumer = std::make_shared<MockDcpConsumer>(*engine, cookie, "test");

    // Bump forwards by 1 hour so ep_current_time cannot be 0
    TimeTraveller biff(3600);

    // Add the stream
    EXPECT_EQ(cb::engine_errc::success,
              consumer->addStream(/*opaque*/ 0, vbid, /*flags*/ 0));

    // 1. Add the first message, a snapshot marker.
    consumer->snapshotMarker(/*opaque*/ 1,
                             vbid,
                             /*startseq*/ 0,
                             /*endseq*/ 2,
                             /*flags*/ 0,
                             /*HCS*/ {},
                             /*maxVisibleSeqno*/ {});
    // 2. Now add two deletions, one without deleteTime, one with
    consumer->deletionV2(/*opaque*/ 1,
                         {"key1", DocKeyEncodesCollectionId::No},
                         /*values*/ {},
                         /*datatype*/ PROTOCOL_BINARY_RAW_BYTES,
                         /*cas*/ 1,
                         /*vbucket*/ vbid,
                         /*bySeqno*/ 1,
                         /*revSeqno*/ 0,
                         /*deleteTime*/ 0);

    consumer->deletionV2(/*opaque*/ 1,
                         {"key2", DocKeyEncodesCollectionId::No},
                         /*value*/ {},
                         /*datatype*/ PROTOCOL_BINARY_RAW_BYTES,
                         /*cas*/ 2,
                         /*vbucket*/ vbid,
                         /*bySeqno*/ 2,
                         /*revSeqno*/ 0,
                         deleteTime);

    flushVBucketToDiskIfPersistent(vbid, 2);

    // Drop the stream
    consumer->closeStream(/*opaque*/ 0, vbid);

    setVBucketStateAndRunPersistTask(vbid, vbucket_state_active);
    // Now read back and verify key2 has our test deleteTime of 10
    ItemMetaData metadata;
    uint32_t deleted = 0;
    uint8_t datatype = 0;
    time_t tombstoneTime;
    if (persistent()) {
        EXPECT_EQ(cb::engine_errc::would_block,
                  store->getMetaData(makeStoredDocKey("key1"),
                                     vbid,
                                     cookie,
                                     metadata,
                                     deleted,
                                     datatype));
        runBGFetcherTask();
        EXPECT_EQ(cb::engine_errc::success,
                  store->getMetaData(makeStoredDocKey("key1"),
                                     vbid,
                                     cookie,
                                     metadata,
                                     deleted,
                                     datatype));
        tombstoneTime = metadata.exptime;
    } else {
        //  Ephemeral tombstone time is not in the expiry field, we can only
        // check the value by directly peeking at the StoredValue
        auto vb = store->getVBucket(vbid);
        auto ro = vb->ht.findForRead(makeStoredDocKey("key1"),
                                     TrackReference::No,
                                     WantsDeleted::Yes);
        auto* sv = ro.storedValue;
        ASSERT_NE(nullptr, sv);
        deleted = sv->isDeleted();
        tombstoneTime = sv->toOrderedStoredValue()->getCompletedOrDeletedTime();
    }

    EXPECT_EQ(1, deleted);
    EXPECT_EQ(PROTOCOL_BINARY_RAW_BYTES, datatype);
    EXPECT_GE(tombstoneTime, biff.get())
            << "Expected a tombstone to have been set which is equal or "
               "greater than our time traveller jump";

    deleted = 0;
    datatype = 0;
    if (persistent()) {
        EXPECT_EQ(cb::engine_errc::would_block,
                  store->getMetaData(makeStoredDocKey("key2"),
                                     vbid,
                                     cookie,
                                     metadata,
                                     deleted,
                                     datatype));
        runBGFetcherTask();
        EXPECT_EQ(cb::engine_errc::success,
                  store->getMetaData(makeStoredDocKey("key2"),
                                     vbid,
                                     cookie,
                                     metadata,
                                     deleted,
                                     datatype));

        tombstoneTime = metadata.exptime;
    } else {
        auto vb = store->getVBucket(vbid);
        auto ro = vb->ht.findForRead(makeStoredDocKey("key2"),
                                     TrackReference::No,
                                     WantsDeleted::Yes);
        auto* sv = ro.storedValue;
        ASSERT_NE(nullptr, sv);
        deleted = sv->isDeleted();
        tombstoneTime = sv->toOrderedStoredValue()->getCompletedOrDeletedTime();
    }
    EXPECT_EQ(1, deleted);
    EXPECT_EQ(PROTOCOL_BINARY_RAW_BYTES, datatype);
    EXPECT_EQ(deleteTime, tombstoneTime)
            << "key2 did not have our replicated deleteTime:" << deleteTime;
}

/*
 * Background thread used by MB20054_onDeleteItem_during_bucket_deletion
 */
static void MB20054_run_backfill_task(EventuallyPersistentEngine* engine,
                                      CheckedExecutor& backfill,
                                      bool& backfill_signaled,
                                      SyncObject& backfill_cv,
                                      bool& destroy_signaled,
                                      SyncObject& destroy_cv,
                                      TaskQueue* lpAuxioQ) {
    std::unique_lock<std::mutex> destroy_lh(destroy_cv);
    ObjectRegistry::onSwitchThread(engine);

    // Run the BackfillManagerTask task to push items to readyQ. In sherlock
    // upwards this runs multiple times - so should return true.
    backfill.runCurrentTask("Backfilling items for eq_dcpq:test_producer");

    // Notify the main thread that it can progress with destroying the
    // engine [A].
    {
        // if we can get the lock, then we know the main thread is waiting
        std::lock_guard<std::mutex> backfill_lock(backfill_cv);
        backfill_signaled = true;
        backfill_cv.notify_one(); // move the main thread along
    }

    // Now wait ourselves for destroy to be completed [B].
    destroy_cv.wait(destroy_lh,
                    [&destroy_signaled]() { return destroy_signaled; });

    // This is the only "hacky" part of the test - we need to somehow
    // keep the DCPBackfill task 'running' - i.e. not call
    // completeCurrentTask - until the main thread is in
    // ExecutorPool::_stopTaskGroup. However we have no way from the test
    // to properly signal that we are *inside* _stopTaskGroup -
    // called from EVPStore's destructor.
    // Best we can do is spin on waiting for the DCPBackfill task to be
    // set to 'dead' - and only then completeCurrentTask; which will
    // cancel the task.
    while (!backfill.getCurrentTask()->isdead()) {
        // spin.
    }
    backfill.completeCurrentTask();
}

static cb::engine_errc dummy_dcp_add_failover_cb(
        const std::vector<vbucket_failover_t>&) {
    return cb::engine_errc::success;
}

// Test performs engine deletion interleaved with tasks so redefine TearDown
// for this tests needs.
class MB20054_SingleThreadedEPStoreTest : public STParamPersistentBucketTest {
public:
    void SetUp() override {
        STParameterizedBucketTest::SetUp();
        engine->initializeConnmap();
    }

    void TearDown() override {
        // Cannot use base class TearDown as this test has already partially
        // destroyed the engine. Therefore manually call the parts we do need.
        engine.reset();
        ExecutorPool::shutdown();
        // Cleanup any files we created.
        std::filesystem::remove_all(test_dbname);
    }
};

// Check that if onDeleteItem() is called during bucket deletion, we do not
// abort due to not having a valid thread-local 'engine' pointer. This
// has been observed when we have a DCPBackfill task which is deleted during
// bucket shutdown, which has a non-zero number of Items which are destructed
// (and call onDeleteItem).
TEST_P(MB20054_SingleThreadedEPStoreTest,
       MB20054_onDeleteItem_during_bucket_deletion) {
    // [[1] Set our state to active.
    setVBucketStateAndRunPersistTask(vbid, vbucket_state_active);

    // Perform one SET, then close it's checkpoint. This means that we no
    // longer have all sequence numbers in memory checkpoints, forcing the
    // DCP stream request to go to disk (backfill).
    store_item(vbid, makeStoredDocKey("key"), "value");

    // Force a new checkpoint.
    VBucketPtr vb = store->getVBuckets().getBucket(vbid);
    CheckpointManager& ckpt_mgr = *vb->checkpointManager;
    ckpt_mgr.createNewCheckpoint();
    auto lpWriterQ = task_executor->getLpTaskQ()[WRITER_TASK_IDX];
    EXPECT_EQ(0, lpWriterQ->getFutureQueueSize());
    EXPECT_EQ(0, lpWriterQ->getReadyQueueSize());

    auto lpAuxioQ = task_executor->getLpTaskQ()[AUXIO_TASK_IDX];
    EXPECT_EQ(0, lpAuxioQ->getFutureQueueSize());
    EXPECT_EQ(0, lpAuxioQ->getReadyQueueSize());

    auto lpNonIoQ = task_executor->getLpTaskQ()[NONIO_TASK_IDX];
    // Initially one ConnManagerTask on NonIO queue.
    const size_t numInitialNonIoTasks = 1;
    EXPECT_EQ(numInitialNonIoTasks, lpNonIoQ->getFutureQueueSize());
    EXPECT_EQ(0, lpNonIoQ->getReadyQueueSize());

    // Directly flush the vbucket, ensuring data is on disk.
    // Cursor move also allows to remove the closed checkpoint.
    const auto& stats = engine->getEpStats();
    ASSERT_EQ(0, stats.itemsRemovedFromCheckpoints);
    EXPECT_EQ(FlushResult(MoreAvailable::No, 1),
              getEPBucket().flushVBucket(vbid));
    // cs, vbs, mut, ce
    ASSERT_EQ(4, stats.itemsRemovedFromCheckpoints);
    vb.reset();

    EXPECT_EQ(0, lpAuxioQ->getFutureQueueSize());
    EXPECT_EQ(0, lpAuxioQ->getReadyQueueSize());

    // Create a DCP producer, and start a stream request.
    std::string name("test_producer");
    EXPECT_EQ(cb::engine_errc::success,
              engine->dcpOpen(*cookie,
                              /*opaque:unused*/ {},
                              /*seqno:unused*/ {},
                              cb::mcbp::request::DcpOpenPayload::Producer,
                              name,
                              {}));

    // ActiveStreamCheckpointProcessorTask and DCPBackfill task are created
    // when the first DCP stream is created.
    EXPECT_EQ(0, lpAuxioQ->getFutureQueueSize());
    EXPECT_EQ(0, lpAuxioQ->getReadyQueueSize());

    uint64_t rollbackSeqno;
    // Actual stream request method (EvpDcpStreamReq) is static, so access via
    // the engine_interface.
    EXPECT_EQ(cb::engine_errc::success,
              engine->stream_req(*cookie,
                                 /*flags*/ 0,
                                 /*opaque*/ 0,
                                 /*vbucket*/ vbid,
                                 /*start_seqno*/ 0,
                                 /*end_seqno*/ -1,
                                 /*vb_uuid*/ 0,
                                 /*snap_start*/ 0,
                                 /*snap_end*/ 0,
                                 &rollbackSeqno,
                                 dummy_dcp_add_failover_cb,
                                 {}));

    // FutureQ should now have an additional DCPBackfill task /
    // ActiveStreamCheckpointProcessorTask.
    EXPECT_EQ(1, lpAuxioQ->getFutureQueueSize());
    EXPECT_EQ(0, lpAuxioQ->getReadyQueueSize());
    EXPECT_EQ(numInitialNonIoTasks + 1, lpNonIoQ->getFutureQueueSize());
    EXPECT_EQ(0, lpNonIoQ->getReadyQueueSize());

    // Create an executor 'thread' to obtain shared ownership of the next
    // AuxIO task (which should be BackfillManagerTask). As long as this
    // object has it's currentTask set to BackfillManagerTask, the task
    // will not be deleted.
    // Essentially we are simulating a concurrent thread running this task.
    CheckedExecutor backfill(task_executor, *lpAuxioQ);

    // This is the one action we really need to perform 'concurrently' - delete
    // the engine while a DCPBackfill task is still running. We spin up a
    // separate thread which will run the DCPBackfill task
    // concurrently with destroy - specifically DCPBackfill must start running
    // (and add items to the readyQ) before destroy(), it must then continue
    // running (stop after) _stopTaskGroup is invoked.
    // To achieve this we use a couple of condition variables to synchronise
    // between the two threads - the timeline needs to look like:
    //
    //  auxIO thread:  [------- DCPBackfill ----------]
    //   main thread:          [destroy()]       [ExecutorPool::_stopTaskGroup]
    //
    //  --------------------------------------------------------> time
    //
    SyncObject backfill_cv;
    bool backfill_signaled = false;
    SyncObject destroy_cv;
    bool destroy_signaled = false;
    std::thread concurrent_task_thread;

    {
        // scope for the backfill lock
        std::unique_lock<std::mutex> backfill_lh(backfill_cv);

        concurrent_task_thread = std::thread(MB20054_run_backfill_task,
                                             engine.get(),
                                             std::ref(backfill),
                                             std::ref(backfill_signaled),
                                             std::ref(backfill_cv),
                                             std::ref(destroy_signaled),
                                             std::ref(destroy_cv),
                                             lpAuxioQ);
        // [A] Wait for DCPBackfill to complete.
        backfill_cv.wait(backfill_lh,
                         [&backfill_signaled]() { return backfill_signaled; });
    }

    ObjectRegistry::onSwitchThread(engine.get());
    // Shutdown connections, marks streams as dead etc.
    engine->initiate_shutdown();

    {
        // If we can get the lock we know the thread is waiting for destroy.
        std::lock_guard<std::mutex> lh(destroy_cv);
        // suppress clang static analyzer false positive as destroy_signaled
        // is used after its written to in another thread.
#ifndef __clang_analyzer__
        destroy_signaled = true;
#endif
        destroy_cv.notify_one(); // move the thread on.
    }

    // Force all tasks to cancel (so we can shutdown)
    cancelAndPurgeTasks();

    // Mark the connection as dead for clean shutdown
    destroy_mock_cookie(cookie);
    engine->getDcpConnMap().manageConnections();

    // Nullify TLS engine and reset the smart pointer to force destruction.
    // We need null as the engine to stop ~CheckedExecutor path from trying
    // to touch the engine
    ObjectRegistry::onSwitchThread(nullptr);

    // Call unregisterTaskable which will call _stopTaskGroup, but we keep the
    // engine alive to ensure it is deleted after all tasks (CheckedExecutor is
    // holding the backfill task)
    ExecutorPool::get()->unregisterTaskable(engine->getTaskable(), false);
    concurrent_task_thread.join();
}

class XattrSystemUserTest : public SingleThreadedEPBucketTest,
                            public ::testing::WithParamInterface<bool> {
};

TEST_P(XattrSystemUserTest, pre_expiry_xattrs) {
    auto& kvbucket = *engine->getKVBucket();

    setVBucketStateAndRunPersistTask(vbid, vbucket_state_active);

    auto xattr_data = createXattrValue("value", GetParam());

    auto itm = store_item(vbid,
                          makeStoredDocKey("key"),
                          xattr_data,
                          1,
                          {cb::engine_errc::success},
                          PROTOCOL_BINARY_DATATYPE_XATTR);

    ItemMetaData metadata;
    uint32_t deleted;
    uint8_t datatype;
    kvbucket.getMetaData(makeStoredDocKey("key"), vbid, cookie, metadata,
                         deleted, datatype);
    auto prev_revseqno = metadata.revSeqno;
    EXPECT_EQ(1, prev_revseqno) << "Unexpected revision sequence number";
    itm.setRevSeqno(1);
    kvbucket.processExpiredItem(itm, ep_real_time() + 1, ExpireBy::Pager);

    auto options = static_cast<get_options_t>(QUEUE_BG_FETCH |
                                                       HONOR_STATES |
                                                       TRACK_REFERENCE |
                                                       DELETE_TEMP |
                                                       HIDE_LOCKED_CAS |
                                                       TRACK_STATISTICS |
                                                       GET_DELETED_VALUE);
    GetValue gv = kvbucket.get(makeStoredDocKey("key"), vbid, cookie, options);
    EXPECT_EQ(cb::engine_errc::success, gv.getStatus());

    auto get_itm = gv.item.get();
    auto get_data = const_cast<char*>(get_itm->getData());

    cb::char_buffer value_buf{get_data, get_itm->getNBytes()};
    cb::xattr::Blob new_blob(value_buf, false);

    // If testing with system xattrs
    if (GetParam()) {
        const auto cas_str = R"({"cas":"0xdeadbeefcafefeed"})"sv;
        const auto sync_str = new_blob.get("_sync");

        EXPECT_EQ(cas_str, sync_str) << "Unexpected system xattrs";
    }
    EXPECT_TRUE(new_blob.get("user").empty())
            << "The user attribute should be gone";
    EXPECT_TRUE(new_blob.get("meta").empty())
            << "The meta attribute should be gone";

    kvbucket.getMetaData(makeStoredDocKey("key"), vbid, cookie, metadata,
                         deleted, datatype);
    EXPECT_EQ(prev_revseqno + 1, metadata.revSeqno) <<
             "Unexpected revision sequence number";

}

// Test that we can push a DCP_DELETION which pretends to be from a delete
// with xattrs, i.e. the delete has a value containing only system xattrs
// The MB was created because this code would actually trigger an exception
TEST_P(STParamPersistentBucketTest, mb25273) {
    // We need a replica VB
    setVBucketStateAndRunPersistTask(vbid, vbucket_state_replica);

    auto consumer =
            std::make_shared<MockDcpConsumer>(*engine, cookie, "test_consumer");
    int opaque = 1;
    ASSERT_EQ(cb::engine_errc::success,
              consumer->addStream(opaque, vbid, /*flags*/ 0));

    std::string key = "key";
    std::string body = "body";

    // Manually manage the xattr blob - later we will prune user keys
    cb::xattr::Blob blob;

    blob.set("key1", R"({"author":"bubba"})");
    blob.set("_sync", R"({"cas":"0xdeadbeefcafefeed"})");

    auto xattr_value = blob.finalize();

    std::string data;
    std::copy(xattr_value.begin(), xattr_value.end(), std::back_inserter(data));
    std::copy(
            body.c_str(), body.c_str() + body.size(), std::back_inserter(data));

    const DocKey docKey{key, DocKeyEncodesCollectionId::No};
    cb::const_byte_buffer value{reinterpret_cast<const uint8_t*>(data.data()),
                                data.size()};

    // Send mutation in a single seqno snapshot
    int64_t bySeqno = 1;
    EXPECT_EQ(cb::engine_errc::success,
              consumer->snapshotMarker(opaque,
                                       vbid,
                                       bySeqno,
                                       bySeqno,
                                       MARKER_FLAG_CHK,
                                       {} /*HCS*/,
                                       {} /*maxVisibleSeqno*/));
    EXPECT_EQ(cb::engine_errc::success,
              consumer->mutation(opaque,
                                 docKey,
                                 value,
                                 PROTOCOL_BINARY_DATATYPE_XATTR,
                                 2, // cas
                                 vbid,
                                 0xf1a95, // flags
                                 bySeqno,
                                 0, // rev seqno
                                 0, // exptime
                                 0, // locktime
                                 {}, // meta
                                 0)); // nru
    EXPECT_EQ(FlushResult(MoreAvailable::No, 1),
              getEPBucket().flushVBucket(vbid));
    bySeqno++;

    // Send deletion in a single seqno snapshot and send a doc with only system
    // xattrs to simulate what an active would send
    blob.prune_user_keys();
    auto finalizedXttr = blob.finalize();
    value = {reinterpret_cast<const uint8_t*>(finalizedXttr.data()),
             finalizedXttr.size()};
    EXPECT_NE(0, value.size());
    EXPECT_EQ(cb::engine_errc::success,
              consumer->snapshotMarker(opaque,
                                       vbid,
                                       bySeqno,
                                       bySeqno,
                                       MARKER_FLAG_CHK,
                                       {} /*HCS*/,
                                       {} /*maxVisibleSeqno*/));
    EXPECT_EQ(cb::engine_errc::success,
              consumer->deletion(opaque,
                                 docKey,
                                 value,
                                 PROTOCOL_BINARY_DATATYPE_XATTR,
                                 /*cas*/ 3,
                                 vbid,
                                 bySeqno,
                                 /*revSeqno*/ 0,
                                 /*meta*/ {}));
    EXPECT_EQ(FlushResult(MoreAvailable::No, 1),
              getEPBucket().flushVBucket(vbid));
    /* Close stream before deleting the connection */
    ASSERT_EQ(cb::engine_errc::success, consumer->closeStream(opaque, vbid));

    setVBucketStateAndRunPersistTask(vbid, vbucket_state_active);

    auto options = static_cast<get_options_t>(
            QUEUE_BG_FETCH | HONOR_STATES | TRACK_REFERENCE | DELETE_TEMP |
            HIDE_LOCKED_CAS | TRACK_STATISTICS | GET_DELETED_VALUE);
    auto gv = store->get(docKey, vbid, cookie, options);
    EXPECT_EQ(cb::engine_errc::would_block, gv.getStatus());

    runBGFetcherTask();
    gv = store->get(docKey, vbid, cookie, GET_DELETED_VALUE);
    ASSERT_EQ(cb::engine_errc::success, gv.getStatus());

    // check it's there and deleted with the expected value length
    EXPECT_TRUE(gv.item->isDeleted());
    EXPECT_EQ(0, gv.item->getFlags()); // flags also still zero
    EXPECT_EQ(3, gv.item->getCas());
    EXPECT_EQ(value.size(), gv.item->getValue()->valueSize());
}

TEST_P(STParameterizedBucketTest, GetUpdatesGetOpsStat) {
    setVBucketStateAndRunPersistTask(vbid, vbucket_state_active);

    ASSERT_EQ(0, engine->getEpStats().numOpsGet);

    auto key = makeStoredDocKey("key");
    engine->get(*cookie, key, vbid, DocStateFilter::Alive);
    EXPECT_EQ(0, engine->getEpStats().numOpsGet);

    auto item = makeCommittedItem(key, "value");
    ASSERT_EQ(cb::engine_errc::success, store->set(*item, cookie));

    engine->get(*cookie, key, vbid, DocStateFilter::Alive);
    EXPECT_EQ(1, engine->getEpStats().numOpsGet);
}

TEST_P(STParameterizedBucketTest, DeleteExpiredItem) {
    setVBucketStateAndRunPersistTask(vbid, vbucket_state_active);
    auto key = makeStoredDocKey("key");
    auto item = makeCommittedItem(key, "value");
    item->setExpTime(5);
    EXPECT_EQ(cb::engine_errc::success, store->set(*item, cookie));

    mutation_descr_t delInfo;
    uint64_t cas = item->getCas();
    using namespace cb::durability;
    EXPECT_EQ(cb::engine_errc::no_such_key,
              store->deleteItem(key, cas, vbid, cookie, {}, nullptr, delInfo));

    auto vb = store->getVBucket(vbid);
    EXPECT_EQ(1, vb->numExpiredItems);
}

// MB-26907
TEST_P(STParameterizedBucketTest, enable_expiry_output) {
    setVBucketStateAndRunPersistTask(vbid, vbucket_state_active);

    auto cookie = create_mock_cookie(engine.get());
    auto producer = createDcpProducer(cookie, IncludeDeleteTime::Yes);
    MockDcpMessageProducers producers;

    createDcpStream(*producer);

    // noop off as we will play with time travel
    producer->setNoopEnabled(MockDcpProducer::NoopMode::Disabled);
    // Enable DCP Expiry opcodes
    producer->setDCPExpiry(true);

    auto step = [this, producer, &producers](bool inMemory) {
        notifyAndStepToCheckpoint(*producer,
                                  producers,
                                  cb::mcbp::ClientOpcode::DcpSnapshotMarker,
                                  inMemory);

        // Now step the producer to transfer the delete/tombstone
        EXPECT_EQ(cb::engine_errc::success,
                  producer->stepWithBorderGuard(producers));
    };

    // Finally expire a key and check that the delete_time we receive is not the
    // expiry time, the delete time should always be re-created by the server to
    // ensure old/future expiry times don't disrupt tombstone purging (MB-33919)
    auto expiryTime = ep_real_time() + 32000;
    store_item(
            vbid, {"KEY3", DocKeyEncodesCollectionId::No}, "value", expiryTime);

    // Trigger a flush to disk (ensure full-eviction numItems stat is
    // up-to-date).
    flushVBucketToDiskIfPersistent(vbid, 1);

    step(true);
    size_t expectedBytes =
            SnapshotMarker::baseMsgBytes +
            sizeof(cb::mcbp::request::DcpSnapshotMarkerV1Payload) +
            MutationResponse::mutationBaseMsgBytes + (sizeof("value") - 1) +
            (sizeof("KEY3") - 1);
    EXPECT_EQ(expectedBytes, producer->getBytesOutstanding());
    EXPECT_EQ(1, store->getVBucket(vbid)->getNumItems());
    EXPECT_EQ(cb::mcbp::ClientOpcode::DcpMutation, producers.last_op);
    TimeTraveller arron(64000);

    // Trigger expiry on a GET
    auto gv = store->get(
            {"KEY3", DocKeyEncodesCollectionId::No}, vbid, cookie, NONE);
    EXPECT_EQ(cb::engine_errc::no_such_key, gv.getStatus());

    // Trigger a flush to disk (ensure full-eviction numItems stat is
    // up-to-date).
    flushVBucketToDiskIfPersistent(vbid, 1);

    step(true);

    EXPECT_NE(expiryTime, producers.last_delete_time);
    EXPECT_EQ(cb::mcbp::ClientOpcode::DcpExpiration, producers.last_op);
    EXPECT_EQ("KEY3", producers.last_key);
    expectedBytes += SnapshotMarker::baseMsgBytes +
                     sizeof(cb::mcbp::request::DcpSnapshotMarkerV1Payload) +
                     MutationResponse::deletionV2BaseMsgBytes +
                     (sizeof("KEY3") - 1);
    EXPECT_EQ(expectedBytes, producer->getBytesOutstanding());
    EXPECT_EQ(0, store->getVBucket(vbid)->getNumItems());

    destroy_mock_cookie(cookie);
    producer->closeAllStreams();
    producer->cancelCheckpointCreatorTask();
    producer.reset();
}

TEST_P(XattrSystemUserTest, MB_29040) {
    auto& kvbucket = *engine->getKVBucket();
    setVBucketStateAndRunPersistTask(vbid, vbucket_state_active);
    store_item(vbid,
               {"key", DocKeyEncodesCollectionId::No},
               createXattrValue("{}", GetParam()),
               ep_real_time() + 1 /*1 second TTL*/,
               {cb::engine_errc::success},

               PROTOCOL_BINARY_DATATYPE_XATTR | PROTOCOL_BINARY_DATATYPE_JSON);

    EXPECT_EQ(FlushResult(MoreAvailable::No, 1),
              getEPBucket().flushVBucket(vbid));
    TimeTraveller ted(64000);
    runCompaction(vbid);
    // An expired item should of been pushed to the checkpoint
    EXPECT_EQ(FlushResult(MoreAvailable::No, 1),
              getEPBucket().flushVBucket(vbid));
    auto options = static_cast<get_options_t>(
            QUEUE_BG_FETCH | HONOR_STATES | TRACK_REFERENCE | DELETE_TEMP |
            HIDE_LOCKED_CAS | TRACK_STATISTICS | GET_DELETED_VALUE);
    GetValue gv = kvbucket.get(
            {"key", DocKeyEncodesCollectionId::No}, vbid, cookie, options);
    EXPECT_EQ(cb::engine_errc::would_block, gv.getStatus());

    runBGFetcherTask();

    gv = kvbucket.get(
            {"key", DocKeyEncodesCollectionId::No}, vbid, cookie, options);
    ASSERT_EQ(cb::engine_errc::success, gv.getStatus());

    auto get_itm = gv.item.get();
    auto get_data = const_cast<char*>(get_itm->getData());

    cb::char_buffer value_buf{get_data, get_itm->getNBytes()};
    cb::xattr::Blob new_blob(value_buf, false);

    // If testing with system xattrs
    if (GetParam()) {
        const auto cas_str = R"({"cas":"0xdeadbeefcafefeed"})"sv;
        const auto sync_str = new_blob.get("_sync");

        EXPECT_EQ(cas_str, sync_str) << "Unexpected system xattrs";
        EXPECT_EQ(PROTOCOL_BINARY_DATATYPE_XATTR, get_itm->getDataType())
                << "Wrong datatype Item:" << *get_itm;
    } else {
        EXPECT_EQ(PROTOCOL_BINARY_RAW_BYTES, get_itm->getDataType())
                << "Wrong datatype Item:" << *get_itm;
    }

    // Non-system xattrs should be removed
    EXPECT_TRUE(new_blob.get("user").empty())
            << "The user attribute should be gone";
    EXPECT_TRUE(new_blob.get("meta").empty())
            << "The meta attribute should be gone";
}

class MB_29287 : public SingleThreadedEPBucketTest {
public:
    void SetUp() override {
        SingleThreadedEPBucketTest::SetUp();
        cookie = create_mock_cookie(engine.get());
        setVBucketStateAndRunPersistTask(vbid, vbucket_state_active);

        // 1. Mock producer
        producer = std::make_shared<MockDcpProducer>(
                *engine, cookie, "test_producer", 0);
        producer->createCheckpointProcessorTask();

        producers = std::make_unique<MockDcpMessageProducers>();
        auto vb = store->getVBuckets().getBucket(vbid);
        ASSERT_NE(nullptr, vb.get());
        // 2. Mock active stream
        producer->mockActiveStreamRequest(0, // flags
                                          1, // opaque
                                          *vb,
                                          0, // start_seqno
                                          ~0, // end_seqno
                                          0, // vbucket_uuid,
                                          0, // snap_start_seqno,
                                          0); // snap_end_seqno,

        store_item(vbid, makeStoredDocKey("1"), "value1");
        store_item(vbid, makeStoredDocKey("2"), "value2");
        store_item(vbid, makeStoredDocKey("3"), "value3");
        flush_vbucket_to_disk(vbid, 3);
        notifyAndStepToCheckpoint(*producer, *producers);

        for (int i = 0; i < 3; i++) { // 1, 2 and 3
            EXPECT_EQ(cb::engine_errc::success,
                      producer->step(false, *producers));
            EXPECT_EQ(cb::mcbp::ClientOpcode::DcpMutation, producers->last_op);
        }

        store_item(vbid, makeStoredDocKey("4"), "value4");

        auto stream = producer->findStream(vbid);
        auto* mockStream = static_cast<MockActiveStream*>(stream.get());
        mockStream->preGetOutstandingItemsCallback = [this] {
            closeAndRecreateStream();
        };

        // call next - get success (nothing ready, but task has been scheduled)
        EXPECT_EQ(cb::engine_errc::would_block,
                  producer->step(false, *producers));

        // Run the snapshot task and step (triggering
        // preGetOutstandingItemsCallback)
        notifyAndStepToCheckpoint(*producer, *producers);
    }

    void TearDown() override {
        destroy_mock_cookie(cookie);
        producer->closeAllStreams();
        producer->cancelCheckpointCreatorTask();
        producer.reset();
        SingleThreadedEPBucketTest::TearDown();
    }

    void closeAndRecreateStream() {
        // Without the fix, 5 will be lost
        store_item(vbid, makeStoredDocKey("5"), "don't lose me");
        producer->closeStream(1, Vbid(0));
        auto vb = store->getVBuckets().getBucket(vbid);
        ASSERT_NE(nullptr, vb.get());
        producer->mockActiveStreamRequest(DCP_ADD_STREAM_FLAG_TAKEOVER,
                                          1, // opaque
                                          *vb,
                                          3, // start_seqno
                                          ~0, // end_seqno
                                          vb->failovers->getLatestUUID(),
                                          3, // snap_start_seqno
                                          ~0); // snap_end_seqno
    }

    CookieIface* cookie = nullptr;
    std::shared_ptr<MockDcpProducer> producer;
    std::unique_ptr<MockDcpMessageProducers> producers;
};

// NEXT two test are TEMP disabled as this commit will cause a deadlock
// because the same thread is calling back with streamMutex held onto a function
// which wants to acquire...

// Stream takeover with no more writes
TEST_F(MB_29287, DISABLED_dataloss_end) {
    auto stream = producer->findStream(vbid);
    auto* as = static_cast<ActiveStream*>(stream.get());

    EXPECT_TRUE(as->isTakeoverSend());
    EXPECT_EQ(cb::engine_errc::success, producer->step(false, *producers));
    EXPECT_EQ(cb::mcbp::ClientOpcode::DcpMutation, producers->last_op);
    producers->last_op = cb::mcbp::ClientOpcode::Invalid;
    EXPECT_EQ("4", producers->last_key);

    EXPECT_EQ(cb::engine_errc::success, producer->step(false, *producers));
    EXPECT_EQ(cb::mcbp::ClientOpcode::DcpMutation, producers->last_op);
    producers->last_op = cb::mcbp::ClientOpcode::Invalid;
    EXPECT_EQ("5", producers->last_key);

    // Snapshot received
    as->snapshotMarkerAckReceived();

    // set-vb-state now underway
    EXPECT_EQ(cb::engine_errc::success, producer->step(false, *producers));
    EXPECT_EQ(cb::mcbp::ClientOpcode::DcpSetVbucketState, producers->last_op);

    // Move stream to pending and vb to dead
    as->setVBucketStateAckRecieved(*producer);

    // Cannot store anymore items
    store_item(vbid,
               makeStoredDocKey("K6"),
               "value6",
               0,
               {cb::engine_errc::not_my_vbucket});

    EXPECT_EQ(cb::engine_errc::success, producer->step(false, *producers));
    EXPECT_EQ(cb::mcbp::ClientOpcode::DcpSetVbucketState, producers->last_op);
    as->setVBucketStateAckRecieved(*producer);
    EXPECT_TRUE(!stream->isActive());

    auto vb = store->getVBuckets().getBucket(vbid);
    ASSERT_NE(nullptr, vb.get());
    // Have persistence cursor only (dcp now closed down)
    auto* checkpointManager =
            static_cast<MockCheckpointManager*>(vb->checkpointManager.get());
    EXPECT_EQ(1, checkpointManager->getNumOfCursors());
}

// takeover when more writes occur
TEST_F(MB_29287, DISABLED_dataloss_hole) {
    auto stream = producer->findStream(vbid);
    auto* as = static_cast<ActiveStream*>(stream.get());

    store_item(vbid, makeStoredDocKey("6"), "value6");

    EXPECT_TRUE(as->isTakeoverSend());
    EXPECT_EQ(cb::engine_errc::success, producer->step(false, *producers));
    EXPECT_EQ(cb::mcbp::ClientOpcode::DcpMutation, producers->last_op);
    producers->last_op = cb::mcbp::ClientOpcode::Invalid;
    EXPECT_EQ("4", producers->last_key);

    EXPECT_EQ(cb::engine_errc::success, producer->step(false, *producers));
    EXPECT_EQ(cb::mcbp::ClientOpcode::DcpMutation, producers->last_op);
    producers->last_op = cb::mcbp::ClientOpcode::Invalid;
    EXPECT_EQ("5", producers->last_key);

    // Snapshot received
    as->snapshotMarkerAckReceived();

    // More data in the checkpoint (key 6)

    // call next - get success (nothing ready, but task has been scheduled)
    EXPECT_EQ(cb::engine_errc::would_block, producer->step(false, *producers));

    // Run the snapshot task and step
    notifyAndStepToCheckpoint(*producer, *producers);

    EXPECT_EQ(cb::engine_errc::success, producer->step(false, *producers));
    EXPECT_EQ(cb::mcbp::ClientOpcode::DcpMutation, producers->last_op);
    EXPECT_EQ("6", producers->last_key);

    // Snapshot received
    as->snapshotMarkerAckReceived();

    // Now send
    EXPECT_TRUE(as->isTakeoverSend());

    // set-vb-state now underway
    EXPECT_EQ(cb::engine_errc::success, producer->step(false, *producers));
    EXPECT_EQ(cb::mcbp::ClientOpcode::DcpSetVbucketState, producers->last_op);
    producers->last_op = cb::mcbp::ClientOpcode::Invalid;

    // Move stream to pending and vb to dead
    as->setVBucketStateAckRecieved(*producer);

    // Cannot store anymore items
    store_item(vbid,
               makeStoredDocKey("K6"),
               "value6",
               0,
               {cb::engine_errc::not_my_vbucket});

    EXPECT_EQ(cb::engine_errc::success, producer->step(false, *producers));
    EXPECT_EQ(cb::mcbp::ClientOpcode::DcpSetVbucketState, producers->last_op);
    as->setVBucketStateAckRecieved(*producer);
    EXPECT_TRUE(!stream->isActive());

    auto vb = store->getVBuckets().getBucket(vbid);
    ASSERT_NE(nullptr, vb.get());
    // Have persistence cursor only (dcp now closed down)
    auto* checkpointManager =
            static_cast<MockCheckpointManager*>(vb->checkpointManager.get());
    EXPECT_EQ(1, checkpointManager->getNumOfCursors());
}

class XattrCompressedTest
    : public SingleThreadedEPBucketTest,
      public ::testing::WithParamInterface<::testing::tuple<bool, bool>> {
public:
    bool isXattrSystem() const {
        return ::testing::get<0>(GetParam());
    }
    bool isSnappy() const {
        return ::testing::get<1>(GetParam());
    }
};

// Create a replica VB and consumer, then send it an xattr value which should
// of been stripped at the source, but wasn't because of MB29040. Then check
// the consumer sanitises the document. Run the test with user/system xattrs
// and snappy on/off
TEST_P(XattrCompressedTest, MB_29040_sanitise_input) {
    setVBucketStateAndRunPersistTask(vbid, vbucket_state_replica);

    auto consumer = std::make_shared<MockDcpConsumer>(
            *engine, cookie, "MB_29040_sanitise_input");
    int opaque = 1;
    ASSERT_EQ(cb::engine_errc::success,
              consumer->addStream(opaque, vbid, /*flags*/ 0));

    // MB-37374: Since 6.6, the validation covered in this test is enforce only
    // for producers that don't enable IncludeDeletedUserXattrs. So we need to
    // simulate the related Consumer negotiation before proceeding.
    consumer->public_setIncludeDeletedUserXattrs(IncludeDeletedUserXattrs::No);

    std::string body;
    if (!isXattrSystem()) {
        body.assign("value");
    }
    auto value = createXattrValue(body, isXattrSystem(), isSnappy());

    // Send deletion in a single seqno snapshot
    int64_t bySeqno = 1;
    EXPECT_EQ(cb::engine_errc::success,
              consumer->snapshotMarker(opaque,
                                       vbid,
                                       bySeqno,
                                       bySeqno,
                                       MARKER_FLAG_CHK,
                                       {} /*HCS*/,
                                       {} /*maxVisibleSeqno*/));

    cb::const_byte_buffer valueBuf{
            reinterpret_cast<const uint8_t*>(value.data()), value.size()};
    EXPECT_EQ(
            cb::engine_errc::success,
            consumer->deletion(
                    opaque,
                    {"key", DocKeyEncodesCollectionId::No},
                    valueBuf,
                    PROTOCOL_BINARY_DATATYPE_XATTR |
                            (isSnappy() ? PROTOCOL_BINARY_DATATYPE_SNAPPY : 0),
                    /*cas*/ 3,
                    vbid,
                    bySeqno,
                    /*revSeqno*/ 0,
                    /*meta*/ {}));

    EXPECT_EQ(FlushResult(MoreAvailable::No, 1),
              getEPBucket().flushVBucket(vbid));

    ASSERT_EQ(cb::engine_errc::success, consumer->closeStream(opaque, vbid));

    // Switch to active
    setVBucketStateAndRunPersistTask(vbid, vbucket_state_active);

    auto options = static_cast<get_options_t>(
            QUEUE_BG_FETCH | HONOR_STATES | TRACK_REFERENCE | DELETE_TEMP |
            HIDE_LOCKED_CAS | TRACK_STATISTICS | GET_DELETED_VALUE);
    auto gv = store->get(
            {"key", DocKeyEncodesCollectionId::No}, vbid, cookie, options);
    EXPECT_EQ(cb::engine_errc::would_block, gv.getStatus());

    runBGFetcherTask();
    gv = store->get({"key", DocKeyEncodesCollectionId::No},
                    vbid,
                    cookie,
                    GET_DELETED_VALUE);
    ASSERT_EQ(cb::engine_errc::success, gv.getStatus());

    // This is the only system key test_helpers::createXattrValue gives us
    cb::xattr::Blob blob;
    blob.set("_sync", R"({"cas":"0xdeadbeefcafefeed"})");

    EXPECT_TRUE(gv.item->isDeleted());
    EXPECT_EQ(0, gv.item->getFlags());
    EXPECT_EQ(3, gv.item->getCas());
    EXPECT_EQ(isXattrSystem() ? blob.size() : 0,
              gv.item->getValue()->valueSize());
    EXPECT_EQ(isXattrSystem() ? PROTOCOL_BINARY_DATATYPE_XATTR
                              : PROTOCOL_BINARY_RAW_BYTES,
              gv.item->getDataType());
}

// Create a replica VB and consumer, then send it an delete with value which
// should never of been created on the source.
TEST_P(STParamPersistentBucketTest, MB_31141_sanitise_input) {
    setVBucketStateAndRunPersistTask(vbid, vbucket_state_replica);

    auto consumer = std::make_shared<MockDcpConsumer>(
            *engine, cookie, "MB_31141_sanitise_input");
    int opaque = 1;
    ASSERT_EQ(cb::engine_errc::success,
              consumer->addStream(opaque, vbid, /*flags*/ 0));

    std::string body = "value";

    // Send deletion in a single seqno snapshot
    int64_t bySeqno = 1;
    EXPECT_EQ(cb::engine_errc::success,
              consumer->snapshotMarker(opaque,
                                       vbid,
                                       bySeqno,
                                       bySeqno,
                                       MARKER_FLAG_CHK,
                                       {} /*HCS*/,
                                       {} /*maxVisibleSeqno*/));

    EXPECT_EQ(cb::engine_errc::success,
              consumer->deletion(opaque,
                                 {"key", DocKeyEncodesCollectionId::No},
                                 {reinterpret_cast<const uint8_t*>(body.data()),
                                  body.size()},
                                 PROTOCOL_BINARY_DATATYPE_SNAPPY |
                                         PROTOCOL_BINARY_RAW_BYTES,
                                 /*cas*/ 3,
                                 vbid,
                                 bySeqno,
                                 /*revSeqno*/ 0,
                                 /*meta*/ {}));

    EXPECT_EQ(FlushResult(MoreAvailable::No, 1),
              getEPBucket().flushVBucket(vbid));

    ASSERT_EQ(cb::engine_errc::success, consumer->closeStream(opaque, vbid));

    // Switch to active
    setVBucketStateAndRunPersistTask(vbid, vbucket_state_active);

    auto options = static_cast<get_options_t>(
            QUEUE_BG_FETCH | HONOR_STATES | TRACK_REFERENCE | DELETE_TEMP |
            HIDE_LOCKED_CAS | TRACK_STATISTICS | GET_DELETED_VALUE);
    auto gv = store->get(
            {"key", DocKeyEncodesCollectionId::No}, vbid, cookie, options);
    EXPECT_EQ(cb::engine_errc::would_block, gv.getStatus());

    runBGFetcherTask();
    gv = store->get({"key", DocKeyEncodesCollectionId::No},
                    vbid,
                    cookie,
                    GET_DELETED_VALUE);
    ASSERT_EQ(cb::engine_errc::success, gv.getStatus());

    EXPECT_TRUE(gv.item->isDeleted());
    EXPECT_EQ(0, gv.item->getFlags());
    EXPECT_EQ(3, gv.item->getCas());
    EXPECT_EQ(0, gv.item->getValue()->valueSize());
    EXPECT_EQ(PROTOCOL_BINARY_RAW_BYTES, gv.item->getDataType());
}

// Test highlighting MB_29480 - this is not demonstrating the issue is fixed.
TEST_P(STParamPersistentBucketTest, MB_29480) {
    // Make vbucket active.
    setVBucketStateAndRunPersistTask(vbid, vbucket_state_active);
    auto vb = store->getVBuckets().getBucket(vbid);
    ASSERT_NE(nullptr, vb.get());

    // Create a Mock Dcp producer
    auto producer = std::make_shared<MockDcpProducer>(*engine,
                                                      cookie,
                                                      "test_producer",
                                                      /*flags*/ 0);

    producer->createCheckpointProcessorTask();

    MockDcpMessageProducers producers;

    producer->mockActiveStreamRequest(0, // flags
                                      1, // opaque
                                      *vb,
                                      0, // start_seqno
                                      ~0, // end_seqno
                                      0, // vbucket_uuid,
                                      0, // snap_start_seqno,
                                      0); // snap_end_seqno,

    // 1) First store 5 keys
    std::array<std::string, 2> initialKeys = {{"k1", "k2"}};
    for (const auto& key : initialKeys) {
        store_item(vbid, makeStoredDocKey(key), key);
    }
    flush_vbucket_to_disk(vbid, initialKeys.size());

    // 2) And receive them, client knows of k1,k2,k3,k4,k5
    notifyAndStepToCheckpoint(*producer, producers);
    for (const auto& key : initialKeys) {
        EXPECT_EQ(cb::engine_errc::success, producer->step(false, producers));
        EXPECT_EQ(cb::mcbp::ClientOpcode::DcpMutation, producers.last_op);
        EXPECT_EQ(key, producers.last_key);
        producers.last_op = cb::mcbp::ClientOpcode::Invalid;
    }

    auto stream = producer->findStream(vbid);
    auto* mock_stream = static_cast<MockActiveStream*>(stream.get());

    // 3) Next delete k1/k2, compact (purging the tombstone)
    // NOTE: compaction will not purge a tombstone if it is the highest item
    // in the seqno index, hence why k1 will be purged but k2 won't
    for (const auto& key : initialKeys) {
        delete_item(vbid, makeStoredDocKey(key));
    }

    // create a new checkpoint to allow the current one to be removed
    // after flushing
    auto& ckpt_mgr = *vb->checkpointManager;
    ckpt_mgr.createNewCheckpoint();
    flush_vbucket_to_disk(vbid, initialKeys.size());

    // 4) Compact drop tombstones less than time=maxint and below seqno 3
    // as per earlier comment, only seqno 1 will be purged...
    TimeTraveller blair(
            engine->getConfiguration().getPersistentMetadataPurgeAge() + 1);
    runCompaction(vbid, 3);

    // 5) Begin cursor dropping - that allows backfill later in the test
    const auto& stats = engine->getEpStats();
    ASSERT_EQ(0, stats.itemsRemovedFromCheckpoints);
    mock_stream->handleSlowStream();
    // cs, vbs, del , del, ce
    ASSERT_EQ(5, stats.itemsRemovedFromCheckpoints);

    // Kick the stream into backfill
    EXPECT_EQ(cb::engine_errc::would_block, producer->step(false, producers));

    // 6) Store more items (don't flush these)
    std::array<std::string, 2> extraKeys = {{"k3", "k4"}};
    for (const auto& key : extraKeys) {
        store_item(vbid, makeStoredDocKey(key), key);
    }

    auto vb0Stream = producer->findStream(Vbid(0));
    ASSERT_NE(nullptr, vb0Stream.get());

    auto* as0 = static_cast<ActiveStream*>(vb0Stream.get());
    EXPECT_TRUE(as0->isBackfilling());

    // 7) Backfill now starts up, but should quickly cancel
    runNextTask(*task_executor->getLpTaskQ()[AUXIO_TASK_IDX]);

    // Stream is now dead
    EXPECT_FALSE(vb0Stream->isActive());

    EXPECT_EQ(cb::engine_errc::success, producer->step(false, producers));
    EXPECT_EQ(cb::mcbp::ClientOpcode::DcpStreamEnd, producers.last_op);

    // Stop Producer checkpoint processor task
    producer->cancelCheckpointCreatorTask();
}

// MB-29512: Ensure if compaction ran in between stream-request and backfill
// starting, we don't backfill from before the purge-seqno.
TEST_P(STParameterizedBucketTest, PurgeSeqnoAdvancesAfterStreamRequest) {
    testPurgeSeqnoAdvancesAfterStreamRequest(false);
}

// Similar to the above test, but checks that if the stream request used the
// DCP_ADD_STREAM_FLAG_IGNORE_PURGED_TOMBSTONES flag, the backfill _does_ run
// and purgeSeqno is essentially ignored.
TEST_P(STParameterizedBucketTest,
       PurgeSeqnoAdvancesAfterStreamRequest_IgnorePurgedTombstones) {
    testPurgeSeqnoAdvancesAfterStreamRequest(true);
}

void STParameterizedBucketTest::testPurgeSeqnoAdvancesAfterStreamRequest(
        bool ignorePurgedTombstones) {
    // Make vbucket active.
    setVBucketStateAndRunPersistTask(vbid, vbucket_state_active);
    auto vb = store->getVBuckets().getBucket(vbid);
    ASSERT_NE(nullptr, vb.get());

    // Create a Mock Dcp producer
    auto producer = std::make_shared<MockDcpProducer>(*engine,
                                                      cookie,
                                                      "test_producer",
                                                      /*flags*/ 0);

    producer->createCheckpointProcessorTask();

    MockDcpMessageProducers producers;

    // 1) First store k1/k2 (creating seq 1 and seq 2)
    std::array<std::string, 2> initialKeys = {{"k1", "k2"}};
    for (const auto& key : initialKeys) {
        store_item(vbid, makeStoredDocKey(key), key);
    }
    flushVBucketToDiskIfPersistent(vbid, initialKeys.size());

    // Assume the DCP client connects here and receives seq 1 and 2 then drops

    // 2) delete k1/k2 (creating seq 3 and seq 4)
    for (const auto& key : initialKeys) {
        delete_item(vbid, makeStoredDocKey(key));
    }
    flushVBucketToDiskIfPersistent(vbid, initialKeys.size());

    // Disk index now has two items, seq3 and seq4 (deletes of k1/k2)

    // 3) Force all memory items out so DCP will definitely go to disk and
    //    not memory.
    const auto& stats = engine->getEpStats();
    ASSERT_EQ(0, stats.itemsRemovedFromCheckpoints);
    vb->checkpointManager->createNewCheckpoint();
    // cs, vbs, del, del, ce
    ASSERT_EQ(ephemeral() ? 4 : 5, stats.itemsRemovedFromCheckpoints);
    // Force persistence into new CP
    store_item(vbid, makeStoredDocKey("k3"), "k3");
    flushVBucketToDiskIfPersistent(vbid, 1);

    // 4) Stream request picking up where we left off.
    const uint32_t flags =
            ignorePurgedTombstones
                    ? DCP_ADD_STREAM_FLAG_IGNORE_PURGED_TOMBSTONES
                    : 0;
    uint64_t rollbackSeqno = 0;
    EXPECT_EQ(cb::engine_errc::success,
              producer->streamRequest(flags,
                                      1, // opaque
                                      vb->getId(),
                                      2, // start_seqno
                                      5, // end_seqno
                                      vb->failovers->getLatestUUID(),
                                      0, // snap_start_seqno,
                                      2,
                                      &rollbackSeqno,
                                      &dcpAddFailoverLog,
                                      {})); // snap_end_seqno,

    // 5) Now purge the deletes of k1/k2 setting the purgeSeqno to seq 4
    // (the last purged seqno)
    purgeTombstonesBefore(4);
    ASSERT_EQ(vb->getPurgeSeqno(), 4);

    auto vb0Stream = producer->findStream(Vbid(0));
    ASSERT_NE(nullptr, vb0Stream.get());

    auto* as0 = static_cast<ActiveStream*>(vb0Stream.get());
    EXPECT_TRUE(as0->isBackfilling());

    // 6) Backfill now starts up, but should quickly cancel if
    //    ignorePurgedTombstones is false - but should be valid if
    //    ignorePurgedTombstones is true.
    auto& lpAuxioQ = *task_executor->getLpTaskQ()[AUXIO_TASK_IDX];
    runNextTask(lpAuxioQ);

    EXPECT_EQ(ignorePurgedTombstones, vb0Stream->isActive());

    EXPECT_EQ(cb::engine_errc::success, producer->step(false, producers));
    if (ignorePurgedTombstones) {
        // Should successfully fetch the Snapshot and mutations.
        EXPECT_EQ(cb::mcbp::ClientOpcode::DcpSnapshotMarker, producers.last_op);

        // Need to run backfill task again to scan items.
        runNextTask(lpAuxioQ);
        EXPECT_EQ(cb::engine_errc::success, producer->step(false, producers));
        EXPECT_EQ(cb::mcbp::ClientOpcode::DcpMutation, producers.last_op);
        EXPECT_EQ(5, producers.last_byseqno);

        // Note: This is a non-history scan. DCPBackfillBySeqnoDisk::scan has
        // a short-path for pushing the backfill to completion without requiring
        // any other task run.

        // So we must get a StreamEnd message at this point.
        EXPECT_EQ(cb::engine_errc::success, producer->step(false, producers));
        EXPECT_EQ(cb::mcbp::ClientOpcode::DcpStreamEnd, producers.last_op);

        // Stream settled
        EXPECT_EQ(cb::engine_errc::would_block,
                  producer->step(false, producers));
    } else {
        // Stream should have been ended.
        EXPECT_EQ(cb::mcbp::ClientOpcode::DcpStreamEnd, producers.last_op);
    }

    // Stop Producer checkpoint processor task
    producer->cancelCheckpointCreatorTask();
    producer->closeAllStreams();
}

TEST_P(STParamPersistentBucketTest, MB_29541) {
    setVBucketStateAndRunPersistTask(vbid, vbucket_state_active);

    // 1) First store 2 keys which we will backfill
    std::array<std::string, 2> keys = {{"k1", "k2"}};
    for (const auto& key : keys) {
        store_item(vbid, makeStoredDocKey(key), key);
    }
    flush_vbucket_to_disk(vbid, keys.size());

    // Simplest way to ensure DCP has todo a backfill - 'wipe memory'
    resetEngineAndWarmup();

    // Setup DCP, 1 producer and we will do a takeover of the vbucket
    auto producer = std::make_shared<MockDcpProducer>(*engine,
                                                      cookie,
                                                      "mb-29541",
                                                      /*flags*/ 0);

    producer->createCheckpointProcessorTask();

    MockDcpMessageProducers producers;

    uint64_t rollbackSeqno = 0;
    auto vb = store->getVBuckets().getBucket(vbid);
    ASSERT_NE(nullptr, vb.get());
    EXPECT_EQ(cb::engine_errc::success,
              producer->streamRequest(DCP_ADD_STREAM_FLAG_TAKEOVER, // flags
                                      1, // opaque
                                      vbid,
                                      0, // start_seqno
                                      vb->getHighSeqno(), // end_seqno
                                      vb->failovers->getLatestUUID(),
                                      0, // snap_start_seqno
                                      vb->getHighSeqno(), // snap_end_seqno
                                      &rollbackSeqno,
                                      &dcpAddFailoverLog,
                                      {}));

    // This MB also relies on the consumer draining the stream as the backfill
    // runs, rather than running the backfill then sequentially then draining
    // the readyQ, basically when backfill complete occurs we should have
    // shipped all items to ensure the state transition to takeover-send would
    // indeed block (unless we have the fix applied...)

    runBackfill();

    // Now drain all items before we proceed to complete
    EXPECT_EQ(cb::engine_errc::success, producer->step(false, producers));
    EXPECT_EQ(cb::mcbp::ClientOpcode::DcpSnapshotMarker, producers.last_op);
    for (const auto& key : keys) {
        EXPECT_EQ(cb::engine_errc::success, producer->step(false, producers));
        EXPECT_EQ(cb::mcbp::ClientOpcode::DcpMutation, producers.last_op);
        EXPECT_EQ(key, producers.last_key);
    }

    producers.last_op = cb::mcbp::ClientOpcode::Invalid;

    // Next the backfill should switch to takeover-send and progress to close
    // with the correct sequence of step/ack

    auto vb0Stream = producer->findStream(Vbid(0));
    ASSERT_NE(nullptr, vb0Stream.get());

    // MB-52276: items_for_cursor accounts meta-items too now. At the next call
    // to prod::step(), the stream finds a checkpoint_start + set_vbstate in
    // checkpoint, schedules the StreamTask and set the connection to EWB.
    // Thus, we need to overcome all that for putting the stream in the state
    // described below, as the original test requires.
    runCheckpointProcessor(*producer, producers);

    // However without the fix from MB-29541 this would return success, meaning
    // the front-end thread should sleep until notified the stream is ready.
    // However no notify will ever come if MB-29541 is not applied
    EXPECT_EQ(cb::engine_errc::success, producer->step(false, producers));
    EXPECT_EQ(cb::mcbp::ClientOpcode::DcpSetVbucketState, producers.last_op);

    auto* as0 = static_cast<ActiveStream*>(vb0Stream.get());
    EXPECT_TRUE(as0->isTakeoverWait());

    // For completeness step to end
    // we must ack the VB state
    cb::mcbp::Response message{};
    message.setMagic(cb::mcbp::Magic::ClientResponse);
    message.setOpcode(cb::mcbp::ClientOpcode::DcpSetVbucketState);
    message.setOpaque(1);
    EXPECT_TRUE(producer->handleResponse(message));

    // Producer has received a SetVBStateAck and it has queued a
    // SetVBState(dead) in checkpoint. We need another StreamTask run to unblock
    // the connection.
    runCheckpointProcessor(*producer, producers);

    EXPECT_EQ(cb::engine_errc::success, producer->step(false, producers));
    EXPECT_EQ(cb::mcbp::ClientOpcode::DcpSetVbucketState, producers.last_op);

    EXPECT_TRUE(producer->handleResponse(message));
    EXPECT_FALSE(vb0Stream->isActive());
    // Stop Producer checkpoint processor task
    producer->cancelCheckpointCreatorTask();
}

/* When a backfill is activated along with a slow stream trigger,
 * the stream end message gets stuck in the readyQ as the stream is
 * never notified as ready to send it. As the stream transitions state
 * to InMemory as well as having sent all requested sequence numbers,
 * the stream is meant to end but Stream::itemsReady can cause this
 * to never trigger. This means that DCP consumers can hang waiting
 * for this closure message.
 * This test checks that the DCP stream actually sends the end stream
 * message when triggering this problematic sequence.
 */
TEST_P(STParamPersistentBucketTest, MB_31481) {
    setVBucketStateAndRunPersistTask(vbid, vbucket_state_active);

    // 1) First store 2 keys which we will backfill
    std::array<std::string, 2> keys = {{"k1", "k2"}};
    store_item(vbid, makeStoredDocKey(keys[0]), keys[0]);
    store_item(vbid, makeStoredDocKey(keys[1]), keys[1]);

    flush_vbucket_to_disk(vbid, keys.size());

    // Simplest way to ensure DCP has to do a backfill - 'wipe memory'
    resetEngineAndWarmup();

    // Setup DCP, 1 producer and we will do a takeover of the vbucket
    auto producer = std::make_shared<MockDcpProducer>(*engine,
                                                      cookie,
                                                      "mb-31481",
                                                      /*flags*/ 0);

    MockDcpMessageProducers producers;

    ASSERT_TRUE(producer->getReadyQueue().empty());

    uint64_t rollbackSeqno = 0;
    auto vb = store->getVBuckets().getBucket(vbid);
    ASSERT_NE(nullptr, vb.get());
    EXPECT_EQ(cb::engine_errc::success,
              producer->streamRequest(0, // flags
                                      1, // opaque
                                      vbid,
                                      0, // start_seqno
                                      vb->getHighSeqno(), // end_seqno
                                      vb->failovers->getLatestUUID(),
                                      0, // snap_start_seqno
                                      vb->getHighSeqno(), // snap_end_seqno
                                      &rollbackSeqno,
                                      &dcpAddFailoverLog,
                                      {}));

    auto vb0Stream =
            dynamic_cast<ActiveStream*>(producer->findStream(vbid).get());
    ASSERT_NE(nullptr, vb0Stream);

    // Trigger slow stream handle
    ASSERT_TRUE(vb0Stream->handleSlowStream());

    // Backfill. This will create and run the scan (which completes)
    runBackfill();

    ASSERT_TRUE(producer->getReadyQueue().exists(vbid));

    // Now drain all items before we proceed to complete, which triggers disk
    // snapshot.
    ASSERT_EQ(cb::engine_errc::success, producer->step(false, producers));
    ASSERT_EQ(cb::mcbp::ClientOpcode::DcpSnapshotMarker, producers.last_op);
    for (const auto& key : keys) {
        ASSERT_EQ(cb::engine_errc::success, producer->step(false, producers));
        ASSERT_EQ(cb::mcbp::ClientOpcode::DcpMutation, producers.last_op);
        ASSERT_EQ(key, producers.last_key);
    }

    // stream-end is queued
    EXPECT_EQ(1, producer->getReadyQueue().size());

    // Notified to allow stream to transition to in-memory phase.
    EXPECT_TRUE(producer->getReadyQueue().exists(vbid));

    // Step should cause stream closed message, previously this would
    // keep the "cb::engine_errc::would_block" response due to the itemsReady
    // flag, which is not expected with that message already being in the
    // readyQ.
    EXPECT_EQ(cb::engine_errc::success, producer->step(false, producers));
    EXPECT_EQ(cb::mcbp::ClientOpcode::DcpStreamEnd, producers.last_op);

    // Stream object was removed when it transitioned to dead
    EXPECT_FALSE(producer->findStream(vbid));

    // Stepping forward should now show that stream end message has been
    // completed and no more messages are needed to send.
    EXPECT_EQ(cb::engine_errc::would_block, producer->step(false, producers));

    // Similarly, the readyQ should be empty again
    EXPECT_TRUE(producer->getReadyQueue().empty());

    // Stop Producer checkpoint processor task
    producer->cancelCheckpointCreatorTask();
}

void STParamPersistentBucketTest::backfillExpiryOutput(bool xattr) {
    auto flags = xattr ? cb::mcbp::request::DcpOpenPayload::IncludeXattrs : 0;

    setVBucketStateAndRunPersistTask(vbid, vbucket_state_active);
    // Expire a key;
    auto expiryTime = ep_real_time() + 256;

    std::string value;
    if (xattr) {
        value = createXattrValue("body");
        store_item(vbid,
                   {"KEY3", DocKeyEncodesCollectionId::No},
                   value,
                   expiryTime,
                   {cb::engine_errc::success},
                   PROTOCOL_BINARY_DATATYPE_XATTR);
    } else {
        value = "value";
        store_item(vbid,
                   {"KEY3", DocKeyEncodesCollectionId::No},
                   value,
                   expiryTime);
    }

    // Trigger expiry on the stored item
    TimeTraveller arron(1024);

    // Trigger expiry on a GET
    auto gv = store->get(
            {"KEY3", DocKeyEncodesCollectionId::No}, vbid, cookie, NONE);
    EXPECT_EQ(cb::engine_errc::no_such_key, gv.getStatus());

    // Now flush to disk and wipe memory to ensure that DCP will have to do
    // a backfill
    flush_vbucket_to_disk(vbid, 1);
    resetEngineAndWarmup();

    // Setup DCP, 1 producer and we will do a takeover of the vbucket
    auto producer = std::make_shared<MockDcpProducer>(
            *engine, cookie, "mb-26907", flags);

    MockDcpMessageProducers producers;

    ASSERT_TRUE(producer->getReadyQueue().empty());

    // noop on as could be using xattr's
    producer->setNoopEnabled(MockDcpProducer::NoopMode::EnabledButNeverSent);

    // Enable DCP Expiry opcodes
    producer->setDCPExpiry(true);

    // Clear last_op to make sure it isn't just carried over
    producers.clear_dcp_data();

    uint64_t rollbackSeqno = 0;
    auto vb = store->getVBuckets().getBucket(vbid);
    ASSERT_NE(nullptr, vb.get());
    EXPECT_EQ(cb::engine_errc::success,
              producer->streamRequest(0, // flags
                                      1, // opaque
                                      vbid,
                                      0, // start_seqno
                                      vb->getHighSeqno(), // end_seqno
                                      vb->failovers->getLatestUUID(),
                                      0, // snap_start_seqno
                                      vb->getHighSeqno(), // snap_end_seqno
                                      &rollbackSeqno,
                                      &dcpAddFailoverLog,
                                      {}));

    notifyAndStepToCheckpoint(*producer,
                              producers,
                              cb::mcbp::ClientOpcode::DcpSnapshotMarker,
                              false);

    // Now step the producer to transfer the delete/tombstone
    EXPECT_EQ(cb::engine_errc::success, producer->step(false, producers));

    // The delete time should always be re-created by the server to
    // ensure old/future expiry times don't disrupt tombstone purging (MB-33919)
    EXPECT_NE(expiryTime, producers.last_delete_time);
    EXPECT_EQ(cb::mcbp::ClientOpcode::DcpExpiration, producers.last_op);
    EXPECT_EQ("KEY3", producers.last_key);

    producer->closeAllStreams();
    producer->cancelCheckpointCreatorTask();
    producer.reset();
}
// MB-26907
TEST_P(STParamPersistentBucketTest, backfill_expiry_output) {
    backfillExpiryOutput(false);
}

// MB-26907
TEST_P(STParamPersistentBucketTest, backfill_expiry_output_xattr) {
    backfillExpiryOutput(true);
}
// MB-26907
// This tests the success of expiry opcodes being sent over DCP
// during a backfill after a slow stream request on any type of bucket.
TEST_P(STParameterizedBucketTest, slow_stream_backfill_expiry) {
    setVBucketStateAndRunPersistTask(vbid, vbucket_state_active);

    // Expire a key;
    auto expiryTime = ep_real_time() + 32000;
    store_item(
            vbid, {"KEY3", DocKeyEncodesCollectionId::No}, "value", expiryTime);

    // Trigger expiry on the stored item
    TimeTraveller arron(64000);

    // Trigger expiry on a GET
    auto gv = store->get(
            {"KEY3", DocKeyEncodesCollectionId::No}, vbid, cookie, NONE);
    ASSERT_EQ(cb::engine_errc::no_such_key, gv.getStatus());

    // Now flush to disk
    flushVBucketToDiskIfPersistent(vbid, 1);

    auto vb = store->getVBuckets().getBucket(vbid);

    // Clear all checkpoints so that backfill will take place
    vb->checkpointManager->clear();

    // Setup DCP
    auto producer = std::make_shared<MockDcpProducer>(*engine,
                                                      cookie,
                                                      "mb-26907",
                                                      /*flags*/ 0);

    MockDcpMessageProducers producers;

    ASSERT_TRUE(producer->getReadyQueue().empty());

    // Enable DCP Expiry opcodes
    producer->setDCPExpiry(true);

    uint64_t rollbackSeqno = 0;
    ASSERT_NE(nullptr, vb.get());
    ASSERT_EQ(cb::engine_errc::success,
              producer->streamRequest(0, // flags
                                      1, // opaque
                                      vbid,
                                      0, // start_seqno
                                      vb->getHighSeqno(), // end_seqno
                                      vb->failovers->getLatestUUID(),
                                      0, // snap_start_seqno
                                      vb->getHighSeqno(), // snap_end_seqno
                                      &rollbackSeqno,
                                      &dcpAddFailoverLog,
                                      {}));

    auto vb0Stream =
            dynamic_cast<ActiveStream*>(producer->findStream(vbid).get());
    ASSERT_NE(nullptr, vb0Stream);

    ASSERT_TRUE(vb0Stream->handleSlowStream());

    // Clear last_op to make sure it isn't just carried over
    producers.clear_dcp_data();

    // Run a backfill
    runBackfill();

    EXPECT_EQ(cb::engine_errc::success, producer->step(false, producers));
    EXPECT_EQ(cb::mcbp::ClientOpcode::DcpSnapshotMarker, producers.last_op);

    EXPECT_EQ(cb::engine_errc::success, producer->step(false, producers));

    // The delete time should always be re-created by the server to
    // ensure old/future expiry times don't disrupt tombstone purging (MB-33919)
    EXPECT_NE(expiryTime, producers.last_delete_time);
    EXPECT_EQ(cb::mcbp::ClientOpcode::DcpExpiration, producers.last_op);
    EXPECT_EQ("KEY3", producers.last_key);

    producer->closeAllStreams();
    producer->cancelCheckpointCreatorTask();
    producer.reset();
}

EPBucket& STParamPersistentBucketTest::getEPBucket() {
    return dynamic_cast<EPBucket&>(*store);
}

/*
 * Test to verify that if retain_erroneous_tombstones is set to
 * true, then the compactor will retain the tombstones, and if
 * it is set to false, they get purged
 */
TEST_P(STParamPersistentBucketTest, testRetainErroneousTombstones) {
    // Make vbucket active.
    setVBucketStateAndRunPersistTask(vbid, vbucket_state_active);

    auto& epstore = getEPBucket();
    epstore.setRetainErroneousTombstones(true);
    ASSERT_TRUE(epstore.isRetainErroneousTombstones());

    auto key1 = makeStoredDocKey("key1");
    store_item(vbid, key1, "value");
    flush_vbucket_to_disk(vbid);

    delete_item(vbid, key1);
    flush_vbucket_to_disk(vbid);

    // In order to simulate an erroneous tombstone, use the
    // KVStore layer to set the delete time to 0.
    auto* kvstore = epstore.getVBucket(vbid)->getShard()
                                            ->getRWUnderlying();
    {
        GetValue gv = kvstore->get(DiskDocKey{key1}, Vbid(0));
        std::unique_ptr<Item> itm = std::move(gv.item);
        ASSERT_EQ(cb::engine_errc::success, gv.getStatus());
        ASSERT_TRUE(itm->isDeleted());
        itm->setExpTime(0);
        auto seqno = itm->getBySeqno() + 1;
        itm->setBySeqno(seqno);

        auto ctx =
                kvstore->begin(vbid, std::make_unique<PersistenceCallback>());
        // Release the item (from the unique ptr) as the queued_item we create
        // will destroy it later
        kvstore->del(*ctx, queued_item(std::move(itm)));
        VB::Commit f(epstore.getVBucket(vbid)->getManifest());
        f.proposedVBState.lastSnapStart = seqno;
        f.proposedVBState.lastSnapEnd = seqno;
        kvstore->commit(std::move(ctx), f);
    }

    // Add another item to ensure that seqno of the deleted item
    // gets purged. KV-engine doesn't purge a deleted item with
    // the highest seqno
    {
        auto key2 = makeStoredDocKey("key2");
        auto itm = makeCommittedItem(key2, "value");
        auto seqno = 4;
        itm->setBySeqno(4);
        auto ctx =
                kvstore->begin(vbid, std::make_unique<PersistenceCallback>());
        kvstore->del(*ctx, itm);
        VB::Commit f(epstore.getVBucket(vbid)->getManifest());
        f.proposedVBState.lastSnapStart = seqno;
        f.proposedVBState.lastSnapEnd = seqno;
        kvstore->commit(std::move(ctx), f);
    }

    // Now read back and verify key1 has a non-zero delete time
    ItemMetaData metadata;
    uint32_t deleted = 0;
    uint8_t datatype = 0;
    ASSERT_EQ(cb::engine_errc::would_block,
              store->getMetaData(
                      key1, vbid, cookie, metadata, deleted, datatype));

    auto vb = store->getVBucket(vbid);

    runBGFetcherTask();
    ASSERT_EQ(cb::engine_errc::success,
              store->getMetaData(
                      key1, vbid, cookie, metadata, deleted, datatype));
    ASSERT_EQ(1, deleted);
    ASSERT_EQ(0, metadata.exptime);

    // Run compaction. Ensure that compaction hasn't purged the tombstone
    runCompaction(vbid, 3);
    EXPECT_EQ(0, vb->getPurgeSeqno());

    // Now, make sure erroneous tombstones get purged by the compactor
    epstore.setRetainErroneousTombstones(false);
    ASSERT_FALSE(epstore.isRetainErroneousTombstones());

    // Run compaction and verify that the tombstone is purged
    runCompaction(vbid, 3);

    size_t expected;
    if (isMagma()) {
        // Magma doesn't susuffer from MB-30015 so doesn't retain these
        // tombstones
        expected = 0;
    } else {
        expected = 3;
    }

    EXPECT_EQ(expected, vb->getPurgeSeqno());
}

/**
 * Test to verify that in case retain_erroneous_tombstones is set to true, then
 * a tombstone with a valid expiry time will get purged
 */
TEST_P(STParamPersistentBucketTest,
       testValidTombstonePurgeOnRetainErroneousTombstones) {
    // Make vbucket active.
    setVBucketStateAndRunPersistTask(vbid, vbucket_state_active);

    auto& epstore = getEPBucket();
    epstore.setRetainErroneousTombstones(true);
    ASSERT_TRUE(epstore.isRetainErroneousTombstones());

    auto key1 = makeStoredDocKey("key1");
    store_item(vbid, key1, "value");
    flush_vbucket_to_disk(vbid);

    delete_item(vbid, key1);
    flush_vbucket_to_disk(vbid);

    // Add another item to ensure that seqno of the deleted item
    // gets purged. KV-engine doesn't purge a deleted item with
    // the highest seqno
    auto key2 = makeStoredDocKey("key2");
    store_item(vbid, key2, "value");
    flush_vbucket_to_disk(vbid);

    // Now read back and verify key1 has a non-zero delete time
    ItemMetaData metadata;
    uint32_t deleted = 0;
    uint8_t datatype = 0;
    ASSERT_EQ(cb::engine_errc::would_block,
              store->getMetaData(
                      key1, vbid, cookie, metadata, deleted, datatype));

    runBGFetcherTask();
    ASSERT_EQ(cb::engine_errc::success,
              store->getMetaData(
                      key1, vbid, cookie, metadata, deleted, datatype));
    ASSERT_EQ(1, deleted);
    ASSERT_NE(0, metadata.exptime); // A locally created deleteTime

    // deleted key1 should be purged
    TimeTraveller jamie(
            engine->getConfiguration().getPersistentMetadataPurgeAge() + 1);
    runCompaction(vbid, 3);

    EXPECT_EQ(2, store->getVBucket(vbid)->getPurgeSeqno());
}

TEST_P(STParameterizedBucketTest, produce_delete_times) {
    setVBucketStateAndRunPersistTask(vbid, vbucket_state_active);
    auto t1 = ep_real_time();
    storeAndDeleteItem(vbid, {"KEY1", DocKeyEncodesCollectionId::No}, "value");
    auto t2 = ep_real_time();

    // Clear checkpoint so DCP will goto backfill
    auto vb = engine->getKVBucket()->getVBucket(vbid);
    vb->checkpointManager->clear(2);

    auto cookie = create_mock_cookie(engine.get());
    auto producer = createDcpProducer(cookie, IncludeDeleteTime::Yes);
    MockDcpMessageProducers producers;

    createDcpStream(*producer);

    // noop off as we will play with time travel
    producer->setNoopEnabled(MockDcpProducer::NoopMode::Disabled);

    auto step = [this, producer, &producers](bool inMemory) {
        notifyAndStepToCheckpoint(*producer,
                                  producers,
                                  cb::mcbp::ClientOpcode::DcpSnapshotMarker,
                                  inMemory);

        // Now step the producer to transfer the delete/tombstone.
        EXPECT_EQ(cb::engine_errc::success,
                  producer->stepWithBorderGuard(producers));
    };

    step(false);
    EXPECT_NE(0, producers.last_delete_time);
    EXPECT_GE(producers.last_delete_time, t1);
    EXPECT_LE(producers.last_delete_time, t2);
    EXPECT_EQ(cb::mcbp::ClientOpcode::DcpDeletion, producers.last_op);
    EXPECT_EQ("KEY1", producers.last_key);
    size_t expectedBytes =
            SnapshotMarker::baseMsgBytes +
            sizeof(cb::mcbp::request::DcpSnapshotMarkerV1Payload) +
            MutationResponse::deletionV2BaseMsgBytes + (sizeof("KEY1") - 1);
    EXPECT_EQ(expectedBytes, producer->getBytesOutstanding());

    // Now a new delete, in-memory will also have a delete time
    t1 = ep_real_time();
    storeAndDeleteItem(vbid, {"KEY2", DocKeyEncodesCollectionId::No}, "value");
    t2 = ep_real_time();

    step(true);

    EXPECT_NE(0, producers.last_delete_time);
    EXPECT_GE(producers.last_delete_time, t1);
    EXPECT_LE(producers.last_delete_time, t2);
    EXPECT_EQ(cb::mcbp::ClientOpcode::DcpDeletion, producers.last_op);
    EXPECT_EQ("KEY2", producers.last_key);
    expectedBytes += SnapshotMarker::baseMsgBytes +
                     sizeof(cb::mcbp::request::DcpSnapshotMarkerV1Payload) +
                     MutationResponse::deletionV2BaseMsgBytes +
                     (sizeof("KEY2") - 1);
    EXPECT_EQ(expectedBytes, producer->getBytesOutstanding());

    // Finally expire a key and check that the delete_time we receive is the
    // expiry time, not actually the time it was deleted.
    auto expiryTime = ep_real_time() + 32000;
    store_item(
            vbid, {"KEY3", DocKeyEncodesCollectionId::No}, "value", expiryTime);

    step(true);
    expectedBytes += SnapshotMarker::baseMsgBytes +
                     sizeof(cb::mcbp::request::DcpSnapshotMarkerV1Payload) +
                     MutationResponse::mutationBaseMsgBytes +
                     (sizeof("value") - 1) + (sizeof("KEY3") - 1);
    EXPECT_EQ(expectedBytes, producer->getBytesOutstanding());

    EXPECT_EQ(cb::mcbp::ClientOpcode::DcpMutation, producers.last_op);
    TimeTraveller arron(64000);

    // Trigger expiry on a GET
    auto gv = store->get(
            {"KEY3", DocKeyEncodesCollectionId::No}, vbid, cookie, NONE);
    EXPECT_EQ(cb::engine_errc::no_such_key, gv.getStatus());

    step(true);

    // The delete time should always be re-created by the server to
    // ensure old/future expiry times don't disrupt tombstone purging (MB-33919)
    EXPECT_NE(expiryTime, producers.last_delete_time);
    EXPECT_EQ(cb::mcbp::ClientOpcode::DcpDeletion, producers.last_op);
    EXPECT_EQ("KEY3", producers.last_key);
    expectedBytes += SnapshotMarker::baseMsgBytes +
                     sizeof(cb::mcbp::request::DcpSnapshotMarkerV1Payload) +
                     MutationResponse::deletionV2BaseMsgBytes +
                     (sizeof("KEY3") - 1);
    EXPECT_EQ(expectedBytes, producer->getBytesOutstanding());

    destroy_mock_cookie(cookie);
    producer->closeAllStreams();
    producer->cancelCheckpointCreatorTask();
    producer.reset();
}

// Test simulates a simplified set of steps that demonstrate MB-34380, that is
// in a no traffic situation and some state changes we can end up with no
// vbucket file on disk.
TEST_P(STParameterizedBucketTest, MB_34380) {
    if (!persistent()) {
        return;
    }
    // 1) Create replica VB and simulate the replica connecting to it's active
    // and having the failover table replaced (via stream_request response)
    EXPECT_EQ(cb::engine_errc::success,
              store->setVBucketState(vbid, vbucket_state_replica, {}));

    // 1.1) force the failover to a specific value
    nlohmann::json failover = {{{"id", 101}, {"seq", 0}}};

    {
        auto vb = engine->getKVBucket()->getVBucket(vbid);
        vb->failovers = std::make_unique<FailoverTable>(failover, 5, 0);

        // 2) Now flush so the vbstate cache is updated and the file is created
        flushVBucketToDiskIfPersistent(vbid, 0);

        // 2.1) We should be able to call this method with no exception.
        EXPECT_NO_THROW(vb->getShard()->getRWUnderlying()->getDbFileInfo(vbid));
    }
    // 3) Delete the vbucket, the cached vbstate will remain untouched
    EXPECT_EQ(cb::engine_errc::success, store->deleteVBucket(vbid));

    // 4) Re-create the vbucket, and again simulate the connection to active,
    // forcing the failover table to the specific value.
    EXPECT_EQ(cb::engine_errc::success,
              store->setVBucketState(vbid, vbucket_state_replica, {}));

    auto vb = engine->getKVBucket()->getVBucket(vbid);
    vb->failovers = std::make_unique<FailoverTable>(failover, 5, 0);

    // The bug...
    // 5) Flush the state change, without the fix the flush is skipped because
    // the cached vbstate matches the current state
    flushVBucketToDiskIfPersistent(vbid, 0);

    // Now simulate the bug, do something which requires the file, with the bug
    // this will throw.
    EXPECT_NO_THROW(vb->getShard()->getRWUnderlying()->getDbFileInfo(vbid));
}

// Test that an evicted xattr value can be deleted by DCP
TEST_P(STParameterizedBucketTest, MB_41255_evicted_xattr) {
    // Make vbucket replica so can add passive stream
    setVBucketStateAndRunPersistTask(vbid, vbucket_state_replica);

    auto* cookie = create_mock_cookie();
    auto consumer =
            std::make_shared<MockDcpConsumer>(*engine, cookie, "test_consumer");

    // Add passive stream
    ASSERT_EQ(cb::engine_errc::success,
              consumer->addStream(/*opaque*/ 0,
                                  vbid,
                                  /*flags*/ 0));

    consumer->snapshotMarker(/*opaque*/ 1,
                             /*vbucket*/ vbid,
                             /*start_seqno*/ 1,
                             /*end_seqno*/ 1,
                             /*flags set to MARKER_FLAG_MEMORY*/ 0x5,
                             {},
                             {});

    // Store value with an xattr
    auto key = makeStoredDocKey("k1");
    auto data = createXattrValue(R"({"json":"yes"})");
    cb::const_byte_buffer value{reinterpret_cast<const uint8_t*>(data.data()),
                                data.size()};
    consumer->mutation(1, // opaque
                       key,
                       value,
                       PROTOCOL_BINARY_DATATYPE_XATTR,
                       1, // cas
                       vbid, // vbucket
                       0, // flags
                       1, // by_seqno
                       0, // rev seqno
                       0, // expiration
                       0, // lock time
                       {}, // meta
                       0); // nru

    // flush and evict
    flushVBucketToDiskIfPersistent(vbid, 1);

    if (persistent()) {
        auto replicaVB = engine->getKVBucket()->getVBucket(vbid);
        const char* msg;
        folly::SharedMutex::ReadHolder rlh(replicaVB->getStateLock());
        auto cHandle = replicaVB->lockCollections(key);
        EXPECT_EQ(cb::engine_errc::success,
                  replicaVB->evictKey(&msg, rlh, cHandle));
    }

    // now delete the key
    consumer->snapshotMarker(/*opaque*/ 1,
                             /*vbucket*/ vbid,
                             /*start_seqno*/ 2,
                             /*end_seqno*/ 2,
                             /*flags*/ 5,
                             {},
                             {});

    // With MB-41255 this would error with 'would block' (for value eviction)
    EXPECT_EQ(cb::engine_errc::success,
              consumer->deletion(/*opaque*/ 1,
                                 /*key*/ key,
                                 /*value*/ {},
                                 /*datatype*/ PROTOCOL_BINARY_RAW_BYTES,
                                 /*cas*/ 1,
                                 /*vbucket*/ vbid,
                                 /*bySeqno*/ 2,
                                 /*revSeqno*/ 0,
                                 /*meta*/ {}));
    // Close stream
    ASSERT_EQ(cb::engine_errc::success,
              consumer->closeStream(/*opaque*/ 0, vbid));
    destroy_mock_cookie(cookie);
}

void STParameterizedBucketTest::testValidateDatatypeForEmptyPayload(
        EngineOp op) {
    setVBucketStateAndRunPersistTask(vbid, vbucket_state_active);

    auto& vb = *store->getVBucket(vbid);
    auto& manager = *vb.checkpointManager;
    manager.createNewCheckpoint();
    ASSERT_EQ(1, manager.getNumCheckpoints());
    ASSERT_EQ(1, manager.getNumOpenChkItems());
    ASSERT_EQ(0, vb.getHighSeqno());

    // Try to store an empty value with (datatype != raw)
    const auto key = makeStoredDocKey("key");
    auto item = make_item(vbid,
                          key,
                          {} /*value*/,
                          0 /*exptime*/,
                          PROTOCOL_BINARY_DATATYPE_XATTR);

    try {
        uint64_t cas = 0;
        switch (op) {
        case EngineOp::Store: {
            engine->store(*cookie,
                          item,
                          cas,
                          StoreSemantics::Set,
                          {},
                          DocumentState::Alive,
                          false);
            break;
        }
        case EngineOp::StoreIf: {
            const cb::StoreIfPredicate predicate =
                    [](const std::optional<item_info>&, cb::vbucket_info) {
                        return cb::StoreIfStatus::Continue;
                    };
            engine->store_if(*cookie,
                             item,
                             0 /*cas*/,
                             StoreSemantics::Set,
                             predicate,
                             {},
                             DocumentState::Alive,
                             false);
            break;
        }
        case EngineOp::Remove: {
            throw std::invalid_argument(
                    "Operation Remove not covered by the test");
            break;
        }
        }
    } catch (const std::invalid_argument& e) {
        EXPECT_THAT(std::string(e.what()),
                    ::testing::HasSubstr("Invalid datatype for empty payload"));
        EXPECT_EQ(0, vb.getHighSeqno());

        // Verify not in HashTable
        {
            const auto res = vb.ht.findOnlyCommitted(key);
            EXPECT_FALSE(res.storedValue);
        }

        // Verify not in Checkpoint
        const auto& ckptList =
                CheckpointManagerTestIntrospector::public_getCheckpointList(
                        manager);
        const auto* ckpt = ckptList.back().get();
        EXPECT_EQ(checkpoint_state::CHECKPOINT_OPEN, ckpt->getState());
        auto it = ckpt->begin();
        EXPECT_EQ(queue_op::empty, (*it)->getOperation());
        it++;
        EXPECT_EQ(1, ckpt->getNumItems());
        EXPECT_EQ(queue_op::checkpoint_start, (*it)->getOperation());
        it++;

        // Verify not in the storage
        if (persistent()) {
            const auto res = dynamic_cast<EPBucket&>(*store).flushVBucket(vbid);
            EXPECT_EQ(0, res.numFlushed);
            EXPECT_EQ(MoreAvailable ::No, res.moreAvailable);

            auto* kvstore = store->getRWUnderlyingByShard(
                    store->getVBucket(vbid)->getShard()->getId());
            auto gv = kvstore->get(makeDiskDocKey("key"), vbid);
            EXPECT_EQ(cb::engine_errc::no_such_key, gv.getStatus());
        } else {
            EXPECT_EQ(0,
                      dynamic_cast<const EphemeralVBucket&>(vb)
                              .getSeqListNumItems());
        }

        return;
    }
    FAIL();
}

TEST_P(STParameterizedBucketTest, ValidateDatatypeForEmptyPayload_Store) {
    testValidateDatatypeForEmptyPayload(EngineOp::Store);
}

TEST_P(STParameterizedBucketTest, ValidateDatatypeForEmptyPayload_StoreIf) {
    testValidateDatatypeForEmptyPayload(EngineOp::StoreIf);
}

void STParameterizedBucketTest::testCheckpointMemThresholdEnforced(
        VbucketOp op) {
    setVBucketStateAndRunPersistTask(vbid, vbucket_state_active);

    const auto ckptMemRatio = store->getCheckpointMemoryRatio();
    size_t initialNumItems = 0;
    {
        auto vb = store->getVBucket(vbid);
        ASSERT_TRUE(vb);
        ASSERT_EQ(0, vb->getNumItems());

        ASSERT_GT(store->getCheckpointMemoryRatio(), 0);

        // Note: need to plant a cursor for preventing checkpoint removal and
        // pushing to OOM
        std::shared_ptr<CheckpointCursor> cursor;
        if (ephemeral()) {
            cursor = vb->checkpointManager
                             ->registerCursorBySeqno(
                                     "cursor",
                                     0,
                                     CheckpointCursor::Droppable::Yes)
                             .takeCursor()
                             .lock();
        }
        initialNumItems = loadUpToOOM(op);
        ASSERT_GT(initialNumItems, 0);
    }
    ASSERT_GT(initialNumItems, 0);

    store->deleteVBucket(vbid);
    ASSERT_FALSE(store->getVBucket(vbid));
    setVBucketState(vbid, vbucket_state_active);
    auto vb = store->getVBucket(vbid);
    ASSERT_TRUE(vb);
    ASSERT_EQ(0, vb->getNumItems());

    // Set ratio to something lower
    store->setCheckpointMemoryRatio(ckptMemRatio / 2);

    std::shared_ptr<CheckpointCursor> cursor;
    if (ephemeral()) {
        cursor = vb->checkpointManager
                         ->registerCursorBySeqno(
                                 "cursor", 0, CheckpointCursor::Droppable::Yes)
                         .takeCursor()
                         .lock();
    }
    const auto numItems = loadUpToOOM(op);
    ASSERT_GT(numItems, 0);
    EXPECT_LT(numItems, initialNumItems);
}

TEST_P(STParameterizedBucketTest, CheckpointMemThresholdEnforced_Set) {
    testCheckpointMemThresholdEnforced(VbucketOp::Set);
}

TEST_P(STParameterizedBucketTest, CheckpointMemThresholdEnforced_Add) {
    testCheckpointMemThresholdEnforced(VbucketOp::Add);
}

INSTANTIATE_TEST_SUITE_P(XattrSystemUserTest,
                         XattrSystemUserTest,
                         ::testing::Bool());

INSTANTIATE_TEST_SUITE_P(XattrCompressedTest,
                         XattrCompressedTest,
                         ::testing::Combine(::testing::Bool(),
                                            ::testing::Bool()));

// Test cases which run for persistent and ephemeral buckets
INSTANTIATE_TEST_SUITE_P(EphemeralOrPersistent,
                         STParameterizedBucketTest,
                         STParameterizedBucketTest::allConfigValues(),
                         STParameterizedBucketTest::PrintToStringParamName);

using FlushResult = EPBucket::FlushResult;

void STParamPersistentBucketTest::testAbortDoesNotIncrementOpsDelete(
        bool flusherDedup) {
    setVBucketStateAndRunPersistTask(
            vbid,
            vbucket_state_active,
            {{"topology", nlohmann::json::array({{"active", "replica"}})}});

    auto& vb = *engine->getKVBucket()->getVBucket(vbid);
    EXPECT_EQ(0, vb.getNumTotalItems());
    EXPECT_EQ(0, vb.opsDelete);

    // Active receives PRE:1
    const auto key = makeStoredDocKey("key");
    store_item(vbid,
               key,
               "value",
               0 /*exptime*/,
               {cb::engine_errc::sync_write_pending} /*expected*/,
               PROTOCOL_BINARY_RAW_BYTES,
               {cb::durability::Requirements()});

    const auto& manager = *vb.checkpointManager;
    if (!flusherDedup) {
        // Flush PRE now (avoid Flush dedup)
        EXPECT_EQ(1, manager.getNumItemsForPersistence());
        flush_vbucket_to_disk(vbid, 1);
        EXPECT_EQ(0, manager.getNumItemsForPersistence());
        EXPECT_EQ(0, vb.getNumTotalItems());
        EXPECT_EQ(0, vb.opsDelete);
    }

    // ABORT:2
    ASSERT_EQ(1, manager.getHighSeqno());
    {
        folly::SharedMutex::ReadHolder rlh(vb.getStateLock());
        EXPECT_EQ(cb::engine_errc::success,
                  vb.abort(rlh,
                           key,
                           1 /*prepareSeqno*/,
                           {} /*abortSeqno*/,
                           vb.lockCollections(key)));
    }

    // Flush ABORT
    EXPECT_EQ(flusherDedup ? 4 : 2, manager.getNumItemsForPersistence());
    flush_vbucket_to_disk(vbid, 1);
    EXPECT_EQ(0, manager.getNumItemsForPersistence());
    EXPECT_EQ(0, vb.getNumTotalItems());
    EXPECT_EQ(0, vb.opsDelete);
}

TEST_P(STParamPersistentBucketTest, CleanShutdown) {
    setVBucketStateAndRunPersistTask(vbid, vbucket_state_active);
    auto vb = engine->getKVBucket()->getVBucket(vbid);

    auto initialUuid = vb->failovers->getLatestUUID();

    vb.reset();
    resetEngineAndWarmup();
    vb = engine->getKVBucket()->getVBucket(vbid);

    EXPECT_EQ(initialUuid, vb->failovers->getLatestUUID());
}

TEST_P(STParamPersistentBucketTest, UncleanShutdown) {
    setVBucketStateAndRunPersistTask(vbid, vbucket_state_active);
    auto vb = engine->getKVBucket()->getVBucket(vbid);

    auto initialUuid = vb->failovers->getLatestUUID();

    vb.reset();
    resetEngineAndWarmup("", true /* force shutdown*/);
    vb = engine->getKVBucket()->getVBucket(vbid);

    EXPECT_NE(initialUuid, vb->failovers->getLatestUUID());
}

/**
 * Test for MB-43744 in which a race condition was spotted during warmup that
 * could cause us to lose a FailoverTable entry in the following scenario.
 *
 * 1) Unclean shutdown
 * 2) Warmup and generate new FailoverTable entry in CreateVBucket phase
 * 3) Queue into CkptMgr <- The issue was here as the flusher wasn't notified
 *                          and couldn't run until PopulateVBucketMap phase
 * 4) Do no other mutations
 * 5) Cleanly shutdown
 * 6) Warmup and we now don't generate a new FailoverTable entry
 *
 * This is fixed by moving the queueing of the new state into the
 * PopulateVBucketMap phase of warmup.
 */
TEST_P(STParamPersistentBucketTest,
       TestUncleanShutdownVBStateNotLostAfterCleanShutdown) {
    setVBucketStateAndRunPersistTask(vbid, vbucket_state_active);

    // 1) Make sure we have something to warmup
    auto key = makeStoredDocKey("key");
    store_item(vbid, key, "value", 1 /*expiryTime*/);
    flushVBucketToDiskIfPersistent(vbid, 1);

    auto vb = engine->getKVBucket()->getVBucket(vbid);

    // Grab initialUuid for testing
    auto initialUuid = vb->failovers->getLatestUUID();

    // 2) Restart as though we had an unclean shutdown (creating a new failover
    //    table entry) and run the warmup up to the point of completion.
    vb.reset();
    resetEngine("", true /*force*/);

    // Create warmup task and flusher
    store->initialize();

    auto& readerQueue = *task_executor->getLpTaskQ()[READER_TASK_IDX];
    auto* warmup = engine->getKVBucket()->getWarmup();
    ASSERT_TRUE(warmup);

    // Warmup - run past the PopulateVBucketMap step which is the one that
    // now triggers the flusher and persists the FailoverTable entry.
    // CheckForAccessLog is the first step common to both value and full
    // eviction.
    while (warmup->getWarmupState() != WarmupState::State::CheckForAccessLog) {
        runNextTask(readerQueue);
    }

    EXPECT_EQ(WarmupState::State::CheckForAccessLog, warmup->getWarmupState());

    auto flusher = store->getOneFlusher();
    EXPECT_EQ(0, flusher->getLPQueueSize());

    // Check that the on disk state shows a change in failover table
    auto state = store->getRWUnderlying(vbid)->getPersistedVBucketState(vbid);
    ASSERT_EQ(KVStoreIface::ReadVBStateStatus::Success, state.status);
    FailoverTable postFlushTable{state.state.transition.failovers, 5, 0};
    auto postFlushUuid = postFlushTable.getLatestUUID();
    EXPECT_NE(initialUuid, postFlushUuid);

    // Run through the rest of the warmup so that we can shutdown properly.
    // This isn't actually required in a production setup but the test will hang
    // if we don't.
    while (warmup->getWarmupState() != WarmupState::State::Done) {
        runNextTask(readerQueue);
    }

    // And once more to get it out of the queue
    runNextTask(readerQueue);

    // Final clean shutdown
    resetEngineAndWarmup();

    // And test that we persisted the new failover table entry
    vb = engine->getKVBucket()->getVBucket(vbid);
    EXPECT_NE(initialUuid, vb->failovers->getLatestUUID());
    EXPECT_EQ(postFlushUuid, vb->failovers->getLatestUUID());
}

void STParamPersistentBucketTest::testFailoverTableEntryPersistedAtWarmup(
        std::function<void()> testFunction) {
    // 1) Store something so we can expire it later
    engine->getKVBucket()->setVBucketState(vbid, vbucket_state_active);
    auto vb = engine->getKVBucket()->getVBucket(vbid);

    // Grab initialUuid for testing
    auto initialUuid = vb->failovers->getLatestUUID();

    auto key = makeStoredDocKey("key");
    store_item(vbid, key, "value", 1 /*expiryTime*/);
    flushVBucketToDiskIfPersistent(vbid, 1);
    EXPECT_EQ(1, vb->getHighSeqno());

    // 2) Restart as though we had an unclean shutdown (creating a new failover
    //    table entry) and run the warmup up to the point of completion.
    vb.reset();
    resetEngineAndEnableWarmup("", true /*unclean*/);

    auto& readerQueue = *task_executor->getLpTaskQ()[READER_TASK_IDX];
    auto* warmup = engine->getKVBucket()->getWarmup();
    ASSERT_TRUE(warmup);

    // Warmup - load everything but don't run the complete phase which schedules
    // persistence of the vBucket state (new failover entry)
    while (warmup->getWarmupState() != WarmupState::State::Done) {
        runNextTask(readerQueue);
    }

    // 3) Test
    testFunction();

    // New high seqno
    vb = engine->getKVBucket()->getVBucket(vbid);
    EXPECT_EQ(2, vb->getHighSeqno());

    // Flush the expiry
    flushVBucketToDiskIfPersistent(vbid, 1);

    // Verify that the item has been expired
    auto options = static_cast<get_options_t>(
            QUEUE_BG_FETCH | HONOR_STATES | TRACK_REFERENCE | DELETE_TEMP |
            HIDE_LOCKED_CAS | TRACK_STATISTICS);
    auto gv = store->get(key, vbid, cookie, options);

    if (gv.getStatus() == cb::engine_errc::would_block) {
        runBGFetcherTask();
        gv = store->get(key, vbid, cookie, options);
    }

    EXPECT_EQ(cb::engine_errc::no_such_key, gv.getStatus());

    // Get our new uuid now
    auto secondUuid = vb->failovers->getLatestUUID();
    ASSERT_NE(initialUuid, secondUuid);

    // "Complete" the warmup or the test will get stuck shutting down, we won't
    // actually flush the new vb state though so we're still testing as though
    // this didn't happen
    runNextTask(readerQueue);

    // 4) Restart again
    vb.reset();
    resetEngineAndWarmup();

    // 5) The test - uuid should have both of the previous entries
    vb = engine->getKVBucket()->getVBucket(vbid);

    auto failovers = vb->failovers->getFailoverLog();
    auto itr = std::find_if(failovers.begin(),
                            failovers.end(),
                            [&initialUuid](const auto& failoverEntry) {
                                return failoverEntry.uuid == initialUuid;
                            });
    EXPECT_NE(itr, failovers.end());

    itr = std::find_if(failovers.begin(),
                       failovers.end(),
                       [&secondUuid](const auto& failoverEntry) {
                           return failoverEntry.uuid == secondUuid;
                       });
    EXPECT_NE(itr, failovers.end());

    EXPECT_EQ(2, vb->getHighSeqno());
    gv = store->get(key, vbid, cookie, options);

    if (gv.getStatus() == cb::engine_errc::would_block) {
        runBGFetcherTask();
        gv = store->get(key, vbid, cookie, options);
    }
}

TEST_P(STParamPersistentBucketTest,
       TestExpiryDueToCompactionPersistsFailoverTableEntryDuringWarmup) {
    testFailoverTableEntryPersistedAtWarmup([this]() {
        CompactionConfig config;
        engine->scheduleCompaction(vbid, config, cookie);
        std::string taskDescription =
                "Compact DB file " + std::to_string(vbid.get());
        runNextTask(*task_executor->getLpTaskQ()[AUXIO_TASK_IDX],
                    taskDescription);
    });
}

TEST_P(STParamPersistentBucketTest,
       TestExpiryDueToGetPersistsFailoverTableEntryDuringWarmup) {
    testFailoverTableEntryPersistedAtWarmup([this]() {
        auto options = static_cast<get_options_t>(
                QUEUE_BG_FETCH | HONOR_STATES | TRACK_REFERENCE | DELETE_TEMP |
                HIDE_LOCKED_CAS | TRACK_STATISTICS);
        auto key = makeStoredDocKey("key");
        auto gv = store->get(key, vbid, cookie, options);

        if (gv.getStatus() == cb::engine_errc::would_block) {
            runBGFetcherTask();
            gv = store->get(key, vbid, cookie, options);
        }
    });
}

TEST_P(STParamPersistentBucketTest,
       AbortDoesNotIncrementOpsDelete_FlusherDedup) {
    auto flusherDedup = !store->getOneROUnderlying()
                                 ->getStorageProperties()
                                 .hasAutomaticDeduplication();
    if (!flusherDedup) {
        GTEST_SKIP();
    }
    testAbortDoesNotIncrementOpsDelete(true /*flusherDedup*/);
}

TEST_P(STParamPersistentBucketTest, AbortDoesNotIncrementOpsDelete) {
    testAbortDoesNotIncrementOpsDelete(false /*flusherDedup*/);
}

TEST_P(STParamPersistentBucketTest, BgFetcherMaintainsVbOrdering) {
    store->setVBucketState(vbid, vbucket_state_active);
    flushVBucketToDiskIfPersistent(vbid, 0);

    auto secondVbid = Vbid(engine->getConfiguration().getMaxNumShards());
    store->setVBucketState(secondVbid, vbucket_state_active);
    flushVBucketToDiskIfPersistent(secondVbid, 0);

    // Kill the bloom filter
    resetEngineAndWarmup();

    auto key = makeStoredDocKey("key");

    auto secondVb = store->getVBucket(secondVbid);
    ASSERT_TRUE(secondVb);
    auto options = static_cast<get_options_t>(
            QUEUE_BG_FETCH | HONOR_STATES | TRACK_REFERENCE | DELETE_TEMP |
            HIDE_LOCKED_CAS | TRACK_STATISTICS | GET_DELETED_VALUE);
    auto gv = store->get(key, secondVbid, cookie, options);
    EXPECT_EQ(cb::engine_errc::would_block, gv.getStatus());
    EXPECT_TRUE(secondVb->hasPendingBGFetchItems());

    auto newCookie = create_mock_cookie();
    auto vb = store->getVBucket(vbid);
    ASSERT_TRUE(vb);
    gv = store->get(key, vbid, newCookie, options);
    EXPECT_EQ(cb::engine_errc::would_block, gv.getStatus());
    EXPECT_TRUE(vb->hasPendingBGFetchItems());

    dynamic_cast<MockEPBucket*>(store)->completeBGFetchMultiHook =
            [this, vb, secondVb](Vbid itrVb) {
                if (itrVb == vbid) {
                    EXPECT_FALSE(secondVb->hasPendingBGFetchItems());
                }
                if (itrVb == secondVb->getId()) {
                    EXPECT_TRUE(vb->hasPendingBGFetchItems());
                }
            };

    // Add two vBuckets to the queue, the one that would typically be sorted
    // last, first.

    // Test that the insertion ordering is maintained
    runBGFetcherTask();

    destroy_mock_cookie(newCookie);
}

INSTANTIATE_TEST_SUITE_P(Persistent,
                         STParamPersistentBucketTest,
                         STParameterizedBucketTest::persistentConfigValues(),
                         STParameterizedBucketTest::PrintToStringParamName);

INSTANTIATE_TEST_SUITE_P(STParamPersistentBucketTest,
                         MB20054_SingleThreadedEPStoreTest,
                         STParameterizedBucketTest::persistentConfigValues(),
                         STParameterizedBucketTest::PrintToStringParamName);

TEST_P(STParamPersistentBucketTest, SetVBucketStateDirtyQueueAge) {
    store->setVBucketState(vbid, vbucket_state_pending);

    auto vb = store->getVBucket(vbid);
    EXPECT_NE(0, vb->dirtyQueueAge);
    EXPECT_EQ(1, vb->dirtyQueueSize);

    flushVBucketToDiskIfPersistent(vbid, 0);
    EXPECT_EQ(0, vb->dirtyQueueAge);
    EXPECT_EQ(0, vb->dirtyQueueSize);
}

TEST_P(STParamPersistentBucketTest, GetAllKeysDoesNotCountDeleted) {
    setVBucketStateAndRunPersistTask(vbid, vbucket_state_active);

    // Delete a couple of items before our alive one to check that we are
    // counting items seen in the same way for each KVStore
    store_item(vbid, makeStoredDocKey("key1"), "v");
    delete_item(vbid, makeStoredDocKey("key1"));
    flushVBucketToDiskIfPersistent(vbid, 1);

    store_item(vbid, makeStoredDocKey("key2"), "v");
    delete_item(vbid, makeStoredDocKey("key2"));
    flushVBucketToDiskIfPersistent(vbid, 1);

    store_item(vbid, makeStoredDocKey("key3"), "v");
    flushVBucketToDiskIfPersistent(vbid, 1);

    // Start searching from key1 with a limit of 1 to end in the middle of our
    // deleted keys. If we count deleted keys we'd stop before we visit the
    // alive item at key 3 and have different callbacks between the primary and
    // the secondary.
    auto cb(std::make_shared<CustomCallback<const DiskDocKey&>>());
    DiskDocKey start("key1", 0);
    store->getRWUnderlying(vbid)->getAllKeys(vbid, start, 1 /*count*/, cb);
    EXPECT_EQ(1, cb->getProcessedCount());
}

TEST_P(STParameterizedBucketTest, CkptMgrDedupeStatsCorrectSmallToLarge) {
    setVBucketStateAndRunPersistTask(vbid, vbucket_state_active);

    store_item(vbid,
               makeStoredDocKey("keyA"),
               "value",
               0 /*exptime*/,
               {cb::engine_errc::success} /*expected*/,
               PROTOCOL_BINARY_RAW_BYTES);
    store_item(vbid,
               makeStoredDocKey("keyA"),
               "biggerValue",
               0 /*exptime*/,
               {cb::engine_errc::success} /*expected*/,
               PROTOCOL_BINARY_RAW_BYTES);
    flushVBucketToDiskIfPersistent(vbid, 1);

    const auto& vb = *engine->getKVBucket()->getVBucket(vbid);
    EXPECT_EQ(0, vb.dirtyQueueSize);
    EXPECT_EQ(0, vb.dirtyQueueAge);
    EXPECT_EQ(0, vb.dirtyQueueMem);
    EXPECT_EQ(0, vb.dirtyQueuePendingWrites);
}

TEST_P(STParameterizedBucketTest, CkptMgrDedupeStatsCorrectLargeToSmall) {
    setVBucketStateAndRunPersistTask(vbid, vbucket_state_active);

    store_item(vbid,
               makeStoredDocKey("keyA"),
               "biggerValues",
               0 /*exptime*/,
               {cb::engine_errc::success} /*expected*/,
               PROTOCOL_BINARY_RAW_BYTES);
    store_item(vbid,
               makeStoredDocKey("keyA"),
               "value",
               0 /*exptime*/,
               {cb::engine_errc::success} /*expected*/,
               PROTOCOL_BINARY_RAW_BYTES);
    flushVBucketToDiskIfPersistent(vbid, 1);

    const auto& vb = *engine->getKVBucket()->getVBucket(vbid);
    EXPECT_EQ(0, vb.dirtyQueueSize);
    EXPECT_EQ(0, vb.dirtyQueueAge);
    EXPECT_EQ(0, vb.dirtyQueueMem);
    EXPECT_EQ(0, vb.dirtyQueuePendingWrites);
}

/**
 * MB-49207:
 *
 * Test that if we "pause" a bg fetch after reading the item(s) from disk but
 * before restoring them to the HashTable and update an item in this window then
 * then BgFetcher does not restore the now "old" version of the item back into
 * the HashTable.
 *
 * This particular variant tests what happens when we restore a regular value
 */
TEST_P(STParamPersistentBucketTest, RaceyFetchingValueBgFetch) {
    setVBucketStateAndRunPersistTask(vbid, vbucket_state_active);

    auto key = makeStoredDocKey("key");
    store_item(vbid,
               key,
               "ohno",
               0 /*exptime*/,
               {cb::engine_errc::success} /*expected*/,
               PROTOCOL_BINARY_RAW_BYTES);
    flushVBucketToDiskIfPersistent(vbid, 1);

    const char* msg;
    store->evictKey(key, vbid, &msg);

    auto options = static_cast<get_options_t>(
            QUEUE_BG_FETCH | HONOR_STATES | TRACK_REFERENCE | DELETE_TEMP |
            HIDE_LOCKED_CAS | TRACK_STATISTICS | GET_DELETED_VALUE);
    auto gv = store->get(key, vbid, cookie, options);

    auto* bucket = dynamic_cast<MockEPBucket*>(engine->getKVBucket());
    auto& bgFetcher = bucket->getBgFetcher(vbid);

    bgFetcher.preCompleteHook = [this, &key, &options]() {
        store_item(vbid,
                   key,
                   "newValue",
                   0 /*exptime*/,
                   {cb::engine_errc::success} /*expected*/,
                   PROTOCOL_BINARY_RAW_BYTES);
        flushVBucketToDiskIfPersistent(vbid, 1);

        const char* unused;
        store->evictKey(key, vbid, &unused);

        if (isFullEviction()) {
            // Need to make the item "temp" for the bg fetcher to consider
            // completing this fetch
            auto gv = store->get(key, vbid, cookie, options);
        } else {
            auto vb = store->getVBucket(vbid);
            ASSERT_TRUE(vb);

            auto res = vb->ht.findForUpdate(key);
            ASSERT_TRUE(res.committed);
            ASSERT_FALSE(res.committed->isResident());
        }
    };

    runBGFetcherTask();

    auto vb = store->getVBucket(vbid);
    ASSERT_TRUE(vb);

    auto res = vb->ht.findForUpdate(key);
    ASSERT_TRUE(res.committed);

    // Before the fix the bg fetch would restore the item
    EXPECT_FALSE(res.committed->isResident());
}

/**
 * MB-49207:
 *
 * Test that if we "pause" a bg fetch after reading the item(s) from disk but
 * before restoring them to the HashTable and update an item in this window then
 * then BgFetcher does not restore the now "old" version of the item back into
 * the HashTable.
 *
 * This particular variant tests what happens when we restore a deleted value
 */
TEST_P(STParamPersistentBucketTest, RaceyDeletedValueBgFetch) {
    setVBucketStateAndRunPersistTask(vbid, vbucket_state_active);

    auto key = makeStoredDocKey("key");
    store_item(vbid,
               key,
               "ohno",
               0 /*exptime*/,
               {cb::engine_errc::success} /*expected*/,
               PROTOCOL_BINARY_RAW_BYTES);
    flushVBucketToDiskIfPersistent(vbid, 1);

    delete_item(vbid, key);
    flushVBucketToDiskIfPersistent(vbid, 1);

    auto options = static_cast<get_options_t>(
            QUEUE_BG_FETCH | HONOR_STATES | TRACK_REFERENCE | DELETE_TEMP |
            HIDE_LOCKED_CAS | TRACK_STATISTICS | GET_DELETED_VALUE);
    auto gv = store->get(key, vbid, cookie, options);

    auto* bucket = dynamic_cast<EPBucket*>(engine->getKVBucket());
    auto& bgFetcher = bucket->getBgFetcher(vbid);
    bgFetcher.preCompleteHook = [this, &key, &options]() {
        store_item(vbid,
                   key,
                   "value",
                   0 /*exptime*/,
                   {cb::engine_errc::success} /*expected*/,
                   PROTOCOL_BINARY_RAW_BYTES);
        flushVBucketToDiskIfPersistent(vbid, 1);

        const char* msg;
        store->evictKey(key, vbid, &msg);

        if (isFullEviction()) {
            // Need to make the item "temp" for the bg fetcher to consider
            // completing this fetch
            auto gv = store->get(key, vbid, cookie, options);
        } else {
            auto vb = store->getVBucket(vbid);
            ASSERT_TRUE(vb);

            auto res = vb->ht.findForUpdate(key);
            ASSERT_TRUE(res.committed);
            ASSERT_FALSE(res.committed->isDeleted());
            ASSERT_FALSE(res.committed->isResident());
        }
    };

    runBGFetcherTask();

    auto vb = store->getVBucket(vbid);
    ASSERT_TRUE(vb);

    auto res = vb->ht.findForUpdate(key);
    ASSERT_TRUE(res.committed);

    // Before the fix the bgfetch would restore the old meta and make the item
    // deleted again
    EXPECT_FALSE(res.committed->isDeleted());
}

/**
 * Targetted test for MB-49022: Expiry of a committed SyncWrite with XATTRs was
 * causing us to queue a CommittedViaPrepare item without a durability context
 * which triggered an exception in VBucket::queueItem(). We need to instead set
 * the CommittedState of the item to CommittedViaMutation. We need the full
 * engine for this for expiry (ServerTimeAPI) so VBucketDurabilityTest is not
 * appropriate for this test.
 */
TEST_P(STParameterizedBucketTest, SyncWriteXattrExpiryResetsCommittedState) {
    setVBucketStateAndRunPersistTask(
            vbid,
            vbucket_state_active,
            {{"topology", nlohmann::json::array({{"active", "replica"}})}});

    auto vb = store->getVBucket(vbid);

    auto key = makeStoredDocKey("a");
    using namespace cb::durability;
    auto prepare = makeCompressibleItem(vbid,
                                        key,
                                        "" /*body*/,
                                        PROTOCOL_BINARY_DATATYPE_JSON,
                                        false, // compressed
                                        true /*xattrs*/);
    prepare->setPendingSyncWrite(Requirements{Level::Majority, {}});
    prepare->setExpTime(1);

    ASSERT_EQ(cb::engine_errc::sync_write_pending,
              store->set(*prepare, cookie));
    flushVBucketToDiskIfPersistent(vbid, 1);

    // 2) Seqno ack and commit the prepare
    vb->seqnoAcknowledged(folly::SharedMutex::ReadHolder(vb->getStateLock()),
                          "replica",
                          1 /*prepareSeqno*/);
    vb->processResolvedSyncWrites();
    flushVBucketToDiskIfPersistent(vbid, 1);

    {
        auto res = vb->ht.findForUpdate(key);
        ASSERT_TRUE(res.committed);
        ASSERT_EQ(CommittedState::CommittedViaPrepare,
                  res.committed->getCommitted());
    }

    // Expiry via get is easiest. It will not return the SV though as it's
    // deleted.
    TimeTraveller t(1000);
    {
        folly::SharedMutex::ReadHolder rlh(vb->getStateLock());
        auto res = vb->fetchValidValue(rlh,
                                       WantsDeleted::No,
                                       TrackReference::No,
                                       vb->lockCollections(key));
        EXPECT_FALSE(res.storedValue);
    }

    // So now we can check it manually
    {
        auto res = vb->ht.findForUpdate(key);
        ASSERT_TRUE(res.committed);
        EXPECT_EQ(CommittedState::CommittedViaMutation,
                  res.committed->getCommitted());
    }
}

/**
 * MB-49022:
 *
 * A streaming DCP client found that a committed SyncWrite with TTL and XATTRs
 * set in the CacheCallback (HT lookup). This triggered an expiry which caused
 * the process to crash as we hit an assert that every "Commit" should have a
 * durability context set and passed into VBucket::queueItem() correctly. The
 * root cause of this issue is that when we modyify the CommittedViaPrepare
 * StoredValue to turn it into an expired item we also need to reset the
 * CommittedState to CommittedViaMutation.
 */
TEST_P(STParamPersistentBucketTest, SyncWriteXattrExpiryViaDcp) {
    setVBucketStateAndRunPersistTask(
            vbid,
            vbucket_state_active,
            {{"topology", nlohmann::json::array({{"active", "replica"}})}});

    // 1) Store prepare with expiry and xattrs
    auto key = makeStoredDocKey("a");
    using namespace cb::durability;
    auto prepare = makeCompressibleItem(vbid,
                                        key,
                                        "" /*body*/,
                                        PROTOCOL_BINARY_DATATYPE_JSON,
                                        false, // compressed
                                        true /*xattrs*/);
    prepare->setPendingSyncWrite(Requirements{Level::Majority, {}});
    prepare->setExpTime(1);

    ASSERT_EQ(cb::engine_errc::sync_write_pending,
              store->set(*prepare, cookie));
    flushVBucketToDiskIfPersistent(vbid, 1);

    auto vb = store->getVBucket(vbid);

    // 2) Seqno ack and commit the prepare
    vb->seqnoAcknowledged(folly::SharedMutex::ReadHolder(vb->getStateLock()),
                          "replica",
                          1 /*prepareSeqno*/);
    vb->processResolvedSyncWrites();
    flushVBucketToDiskIfPersistent(vbid, 1);

    // Pre-DCP, remove checkpoint to force backfill and assert that we still
    // have the item in the HashTable (for CacheCallback later).
    removeCheckpoint(*vb);

    {
        auto res = vb->ht.findForUpdate(key);
        ASSERT_TRUE(res.committed);
        ASSERT_EQ(CommittedState::CommittedViaPrepare,
                  res.committed->getCommitted());
    }

    // Time travel - expiry should be possible now.
    TimeTraveller t(1000);

    // 3) DCP stream (and trigger expiry via CacheCallback)
    auto producer = std::make_shared<MockDcpProducer>(*engine,
                                                      cookie,
                                                      "test_producer",
                                                      /*flags*/ 0);
    producer->createCheckpointProcessorTask();
    MockDcpMessageProducers producers;
    producer->mockActiveStreamRequest(0, // flags
                                      1, // opaque
                                      *vb,
                                      0, // start_seqno
                                      ~0, // end_seqno
                                      0, // vbucket_uuid,
                                      0, // snap_start_seqno,
                                      0); // snap_end_seqno,

    // This will schedule the backfill
    auto stream = producer->findStream(vbid);
    auto* mock_stream = static_cast<MockActiveStream*>(stream.get());
    mock_stream->transitionStateToBackfilling();
    ASSERT_TRUE(mock_stream->isBackfilling());

    auto& lpAuxioQ = *task_executor->getLpTaskQ()[AUXIO_TASK_IDX];

    // Now start the backfilling task - mark disk snapshot
    runNextTask(lpAuxioQ, "Backfilling items for MockDcpBackfillManager");

    // And stream... (used to crash here in CacheCallback). Not crashing is the
    // test.
    runNextTask(lpAuxioQ, "Backfilling items for MockDcpBackfillManager");
}

void SingleThreadedKVBucketTest::testExpiryObservesCMQuota(
        std::function<void()> expiryFunc) {
    setVBucketStateAndRunPersistTask(vbid, vbucket_state_active);

    // Store and persist a doc with TTL
    auto item =
            makeCommittedItem(makeStoredDocKey("key_to_expire"), "value", vbid);
    item->setExpTime(1);
    ASSERT_EQ(cb::engine_errc::success, store->set(*item, cookie));
    flushVBucketToDiskIfPersistent(vbid, 1);
    const auto vb = store->getVBucket(vbid);
    ASSERT_EQ(1, vb->getHighSeqno());

    // Load and hit the CM Quota
    // Note: need to plant a cursor for preventing checkpoint removal and
    // pushing to OOM
    std::shared_ptr<CheckpointCursor> cursor;
    if (!isPersistent()) {
        cursor = vb->checkpointManager
                         ->registerCursorBySeqno(
                                 "cursor", 0, CheckpointCursor::Droppable::Yes)
                         .takeCursor()
                         .lock();
        ASSERT_TRUE(cursor);
    }
    ASSERT_EQ(KVBucket::CheckpointMemoryState::Available,
              store->getCheckpointMemoryState());
    EXPECT_GT(loadUpToOOM(VbucketOp::Add), 1);
    EXPECT_TRUE(KVBucket::isCheckpointMemoryStateFull(
            store->getCheckpointMemoryState()));

    // Time travel, needed for triggering expiration at compaction
    TimeTraveller tt(1000);

    ASSERT_EQ(0, vb->numExpiredItems);

    // CM Quota full, can't expire docs
    expiryFunc();
    EXPECT_EQ(0, vb->numExpiredItems);

    // CM memory recovery
    ASSERT_TRUE(KVBucket::isCheckpointMemoryStateFull(
            store->getCheckpointMemoryState()));
    // Release all the releasable from checkpoints
    if (!isPersistent()) {
        std::vector<queued_item> items;
        vb->checkpointManager->getItemsForCursor(
                *cursor, items, 1000, std::numeric_limits<size_t>::max());
    }
    flushAndRemoveCheckpoints(vbid);
    flushAndExpelFromCheckpoints(vbid);
    runCheckpointDestroyer(vbid);
    EXPECT_EQ(KVBucket::CheckpointMemoryState::Available,
              store->getCheckpointMemoryState());

    // Now we can expire docs
    expiryFunc();
    EXPECT_EQ(1, vb->numExpiredItems);
}

TEST_P(STParamPersistentBucketTest,
       CheckpointMemThresholdEnforced_ExpiryByCompaction) {
    testExpiryObservesCMQuota([this]() { runCompaction(vbid); });
}

TEST_P(STParameterizedBucketTest,
       CheckpointMemThresholdEnforced_ExpiryByPager) {
    const auto runPager = [this]() -> void {
        // Let's visit all items in the HashTable to ensure that we touch the
        // item to expire
        auto& stats = engine->getEpStats();
        stats.mem_low_wat = 0;

        auto pagerSemaphore = std::make_shared<cb::Semaphore>();
        auto& config = engine->getConfiguration();
        auto evictionStrategy =
                std::make_unique<LearningAgeAndMFUBasedEviction>(
                        EvictionRatios{1.0 /*active*/, 1.0 /*replica*/},
                        config.getItemEvictionAgePercentage(),
                        config.getItemEvictionFreqCounterAgeThreshold(),
                        &engine->getEpStats());
        auto visitor = ItemPagingVisitor(*store,
                                         engine->getEpStats(),
                                         std::move(evictionStrategy),
                                         pagerSemaphore,
                                         false,
                                         VBucketFilter());
        store->visit(visitor);
        visitor.complete();
    };

    testExpiryObservesCMQuota(runPager);
}

TEST_P(STParameterizedBucketTest, CheckpointMemThresholdEnforced_ExpiryByRead) {
    // Note: This read function is executed twice in the test:
    //  - First, when CheckpointMemoryState::Full, ie we can't queue the expiry
    //  - Then, when CheckpointMemoryState::Available and we queue the expiry
    // In both cases we are expected to tell the caller the truth, ie the item
    // is logically expired and so no_such_key
    const auto read = [this]() -> void {
        const auto ret = store->get(makeStoredDocKey("key_to_expire"),
                                    vbid,
                                    cookie,
                                    get_options_t::NONE);
        ASSERT_EQ(cb::engine_errc::no_such_key, ret.getStatus());
    };

    testExpiryObservesCMQuota(read);
}

TEST_P(STParameterizedBucketTest, CheckpointMemThresholdEnforced_Del) {
    setVBucketStateAndRunPersistTask(vbid, vbucket_state_active);
    const auto vb = store->getVBucket(vbid);
    ASSERT_EQ(0, vb->getHighSeqno());

    // Load and hit the CM Quota
    // Note: need to plant a cursor for preventing checkpoint removal and
    // pushing to OOM
    std::shared_ptr<CheckpointCursor> cursor;
    if (!isPersistent()) {
        cursor = vb->checkpointManager
                         ->registerCursorBySeqno(
                                 "cursor", 0, CheckpointCursor::Droppable::Yes)
                         .takeCursor()
                         .lock();
        ASSERT_TRUE(cursor);
    }
    ASSERT_EQ(KVBucket::CheckpointMemoryState::Available,
              store->getCheckpointMemoryState());
    EXPECT_GT(loadUpToOOM(VbucketOp::Add), 1);
    EXPECT_TRUE(KVBucket::isCheckpointMemoryStateFull(
            store->getCheckpointMemoryState()));

    const auto highSeqno = vb->getHighSeqno();
    ASSERT_GT(highSeqno, 0);
    const auto& stats = engine->getEpStats();
    ASSERT_EQ(0, stats.numOpsDelete);

    // Try deleting an item -> TempOOM
    // First ensure the doc is alive
    const auto key = makeStoredDocKey("key_" + std::to_string(highSeqno));
    ASSERT_EQ(cb::engine_errc::success,
              store->get(key, vbid, cookie, get_options_t::NONE).getStatus());
    // Then attempt deletion
    mutation_descr_t delInfo;
    uint64_t cas = 0;
    EXPECT_EQ(cb::engine_errc::temporary_failure,
              store->deleteItem(key, cas, vbid, cookie, {}, nullptr, delInfo));
    ASSERT_EQ(0, stats.numOpsDelete);

    // CM memory recovery
    ASSERT_TRUE(KVBucket::isCheckpointMemoryStateFull(
            store->getCheckpointMemoryState()));
    // Release all the releasable from checkpoints
    if (!isPersistent()) {
        std::vector<queued_item> items;
        vb->checkpointManager->getItemsForCursor(
                *cursor, items, 1000, std::numeric_limits<size_t>::max());
    }
    flushAndRemoveCheckpoints(vbid);
    flushAndExpelFromCheckpoints(vbid);
    runCheckpointDestroyer(vbid);
    EXPECT_EQ(KVBucket::CheckpointMemoryState::Available,
              store->getCheckpointMemoryState());

    // Now we can delete docs
    EXPECT_EQ(cb::engine_errc::success,
              store->deleteItem(key, cas, vbid, cookie, {}, nullptr, delInfo));
}

/// Checks the failover table entry on replica -> active promotion.
TEST_P(STParameterizedBucketTest, FailoverEntryAfterReplicaPromotion) {
    using namespace cb::mcbp::request;
    setVBucketStateAndRunPersistTask(vbid, vbucket_state_replica);

    const auto& vb = *engine->getKVBucket()->getVBucket(vbid);
    auto& manager = *vb.checkpointManager;

    auto consumer = std::make_shared<MockDcpConsumer>(*engine, cookie, "test");

    int opaque = 1;
    EXPECT_EQ(cb::engine_errc::success,
              consumer->addStream(opaque, vbid, /*flags*/ {}));

    EXPECT_EQ(0, manager.getFailoverSeqno());

    int64_t bySeqno = 1;
    const auto flags = uint32_t(DcpSnapshotMarkerFlag::Checkpoint) |
                       uint32_t(DcpSnapshotMarkerFlag::Disk);
    EXPECT_EQ(cb::engine_errc::success,
              consumer->snapshotMarker(opaque,
                                       vbid,
                                       bySeqno,
                                       bySeqno + 1,
                                       flags,
                                       {} /*HCS*/,
                                       {} /*maxVisibleSeqno*/));

    EXPECT_EQ(0, manager.getFailoverSeqno());

    EXPECT_EQ(cb::engine_errc::success,
              consumer->mutation(opaque,
                                 makeStoredDocKey("key"),
                                 {},
                                 PROTOCOL_BINARY_DATATYPE_XATTR,
                                 0, // cas
                                 vbid,
                                 0, // flags
                                 bySeqno,
                                 0, // rev seqno
                                 0, // exptime
                                 0, // locktime
                                 {}, // meta
                                 0)); // nru

    // We just processed one mutation (of the total 2 mutations in this
    // snapshot); getFailoverSeqno should still be 0.
    EXPECT_EQ(0, manager.getFailoverSeqno());

    EXPECT_EQ(cb::engine_errc::success,
              consumer->mutation(opaque,
                                 makeStoredDocKey("key1"),
                                 {},
                                 PROTOCOL_BINARY_DATATYPE_XATTR,
                                 0, // cas
                                 vbid,
                                 0, // flags
                                 bySeqno + 1,
                                 0, // rev seqno
                                 0, // exptime
                                 0, // locktime
                                 {}, // meta
                                 0)); // nru

    // All the mutations have been processed - start should now point to the
    // seqno of the last mutation in a full processed snapshot.
    EXPECT_EQ(2, manager.getFailoverSeqno());

    EXPECT_EQ(cb::engine_errc::success,
              consumer->snapshotMarker(opaque,
                                       vbid,
                                       bySeqno + 6,
                                       bySeqno + 7,
                                       uint32_t(DcpSnapshotMarkerFlag::Memory),
                                       {} /*HCS*/,
                                       {} /*maxVisibleSeqno*/));

    // A new snapshot marker was processed - getFailoverSeqno remains 2
    EXPECT_EQ(2, manager.getFailoverSeqno());

    EXPECT_EQ(cb::engine_errc::success,
              consumer->mutation(opaque,
                                 makeStoredDocKey("key2"),
                                 {},
                                 PROTOCOL_BINARY_DATATYPE_XATTR,
                                 0, // cas
                                 vbid,
                                 0, // flags
                                 bySeqno + 6,
                                 0, // rev seqno
                                 0, // exptime
                                 0, // locktime
                                 {}, // meta
                                 0)); // nru

    flushVBucketToDiskIfPersistent(vbid, 3);
    consumer->closeStream(opaque, vbid);

    // The full snapshot wasn't processed - there should be no change in the
    // getFailoverSeqno
    EXPECT_EQ(2, manager.getFailoverSeqno());

    setVBucketStateAndRunPersistTask(vbid, vbucket_state_active);

    auto& failovers = *store->getVBucket(vbid)->failovers;
    EXPECT_EQ(2, failovers.getLatestEntry().by_seqno);
}

TEST_P(STParameterizedBucketTest,
       FailoverEntryAfterReplicaPromotion_EmptyCheckpoint) {
    using namespace cb::mcbp::request;
    setVBucketStateAndRunPersistTask(vbid, vbucket_state_replica);

    auto consumer = std::make_shared<MockDcpConsumer>(*engine, cookie, "test");

    int opaque = 1;
    EXPECT_EQ(cb::engine_errc::success,
              consumer->addStream(opaque, vbid, /*flags*/ {}));

    int64_t bySeqno = 1;
    const auto flags = uint32_t(DcpSnapshotMarkerFlag::Checkpoint) |
                       uint32_t(DcpSnapshotMarkerFlag::Disk);
    EXPECT_EQ(cb::engine_errc::success,
              consumer->snapshotMarker(opaque,
                                       vbid,
                                       bySeqno,
                                       bySeqno + 1,
                                       flags,
                                       {} /*HCS*/,
                                       {} /*maxVisibleSeqno*/));

    flushVBucketToDiskIfPersistent(vbid, 0);
    consumer->closeStream(opaque, vbid);

    const auto& vb = *engine->getKVBucket()->getVBucket(vbid);
    auto& manager = *vb.checkpointManager;

    // Check what the failover snapshot range is before promotion to active.
    EXPECT_EQ(0, manager.getFailoverSeqno());

    setVBucketStateAndRunPersistTask(vbid, vbucket_state_active);
    auto& failovers = *store->getVBucket(vbid)->failovers;
    EXPECT_EQ(0, failovers.getLatestEntry().by_seqno);
}

// We extend the open checkpoint if we receive two memory snapshots in a row -
// check we are correctly updating the failover entry for that too.
TEST_P(STParameterizedBucketTest,
       FailoverEntryAfterReplicaPromotion_MergedSnapshots) {
    using namespace cb::mcbp::request;
    setVBucketStateAndRunPersistTask(vbid, vbucket_state_replica);

    const auto& vb = *engine->getKVBucket()->getVBucket(vbid);
    auto& manager = *vb.checkpointManager;

    auto consumer = std::make_shared<MockDcpConsumer>(*engine, cookie, "test");

    int opaque = 1;
    EXPECT_EQ(cb::engine_errc::success,
              consumer->addStream(opaque, vbid, /*flags*/ {}));

    EXPECT_EQ(0, manager.getFailoverSeqno());

    int64_t bySeqno = 1;
    EXPECT_EQ(cb::engine_errc::success,
              consumer->snapshotMarker(opaque,
                                       vbid,
                                       bySeqno,
                                       bySeqno + 1,
                                       uint32_t(DcpSnapshotMarkerFlag::Memory),
                                       {} /*HCS*/,
                                       {} /*maxVisibleSeqno*/));

    EXPECT_EQ(0, manager.getFailoverSeqno());

    EXPECT_EQ(cb::engine_errc::success,
              consumer->mutation(opaque,
                                 makeStoredDocKey("key"),
                                 {},
                                 PROTOCOL_BINARY_DATATYPE_XATTR,
                                 0, // cas
                                 vbid,
                                 0, // flags
                                 bySeqno,
                                 0, // rev seqno
                                 0, // exptime
                                 0, // locktime
                                 {}, // meta
                                 0)); // nru

    // We just processed one mutation (of the total 2 mutations in this
    // snapshot); getFailoverSeqno should still be 0.
    EXPECT_EQ(0, manager.getFailoverSeqno());

    EXPECT_EQ(cb::engine_errc::success,
              consumer->mutation(opaque,
                                 makeStoredDocKey("key1"),
                                 {},
                                 PROTOCOL_BINARY_DATATYPE_XATTR,
                                 0, // cas
                                 vbid,
                                 0, // flags
                                 bySeqno + 1,
                                 0, // rev seqno
                                 0, // exptime
                                 0, // locktime
                                 {}, // meta
                                 0)); // nru

    // All the mutations have been processed - getFailoverSeqno should now point
    // to the seqno of the last mutation in a full processed snapshot.
    EXPECT_EQ(2, manager.getFailoverSeqno());

    EXPECT_EQ(cb::engine_errc::success,
              consumer->snapshotMarker(opaque,
                                       vbid,
                                       bySeqno + 2,
                                       bySeqno + 3,
                                       uint32_t(DcpSnapshotMarkerFlag::Memory),
                                       {} /*HCS*/,
                                       {} /*maxVisibleSeqno*/));

    // A new snapshot marker was processed - but the open checkpoint is extended
    // vs a new one being created, because we received two memory snapshots in a
    // row.
    EXPECT_EQ(1, manager.getNumCheckpoints());

    // A new snapshot marker was processed - getFailoverSeqno remains the same.
    EXPECT_EQ(2, manager.getFailoverSeqno());

    EXPECT_EQ(cb::engine_errc::success,
              consumer->mutation(opaque,
                                 makeStoredDocKey("key2"),
                                 {},
                                 PROTOCOL_BINARY_DATATYPE_XATTR,
                                 0, // cas
                                 vbid,
                                 0, // flags
                                 bySeqno + 2,
                                 0, // rev seqno
                                 0, // exptime
                                 0, // locktime
                                 {}, // meta
                                 0)); // nru

    flushVBucketToDiskIfPersistent(vbid, 3);
    consumer->closeStream(opaque, vbid);

    // The full snapshot wasn't processed - there should be no change in the
    // getFailoverSeqno
    EXPECT_EQ(2, manager.getFailoverSeqno());

    setVBucketStateAndRunPersistTask(vbid, vbucket_state_active);

    auto& failovers = *store->getVBucket(vbid)->failovers;

    // We haven't processed all the mutations in the extended checkpoint,
    // because we merged the snapshots on the replica. We don't rollback to 0
    // since the active initally sent {1, 2} snapshot & we have fully processed
    // that.
    // There is difference in behavior here between ephemeral and persistent
    // buckets & that's ok, we are updating the failover entry to the most
    // consistent snapshot in both the cases.

    if (ephemeral()) {
        EXPECT_EQ(2, failovers.getLatestEntry().by_seqno);
    } else {
        EXPECT_EQ(0, failovers.getLatestEntry().by_seqno);
    }
}

TEST_P(STParamPersistentBucketTest, MB_47134) {
    using namespace testing;
    auto& mockKVStore = MockKVStore::replaceRWKVStoreWithMock(*store, 0);

    setVBucketStateAndRunPersistTask(vbid, vbucket_state_active);
    const auto& vb = *engine->getKVBucket()->getVBucket(vbid);

    store_item(vbid, makeStoredDocKey("A"), "value");
    store_item(vbid, makeStoredDocKey("B"), "value");

    // Store A:1, B:2
    auto& epBucket = dynamic_cast<EPBucket&>(*store);
    EXPECT_EQ(FlushResult(MoreAvailable::No, 2), epBucket.flushVBucket(vbid));

    // Create C:3
    store_item(vbid, makeStoredDocKey("C"), "value");

    CB_SCOPED_TRACE("");

    EXPECT_EQ(1, vb.dirtyQueueSize);

    EXPECT_CALL(mockKVStore, commit(_, _))
            .WillOnce([this, &vb](auto, auto) {
                store_item(vbid, makeStoredDocKey("B"), "value");
                EXPECT_EQ(2, vb.dirtyQueueSize);
                // Return flush failure
                return false;
            })
            .WillRepeatedly(DoDefault());

    // This flush fails, we have not written anything to disk
    EXPECT_EQ(FlushResult(MoreAvailable::Yes, 0), epBucket.flushVBucket(vbid));

    // 2 items are dirty - C:3 and B:4
    EXPECT_EQ(2, vb.dirtyQueueSize);

    // C:3 B:4 flushed - MB_47134 underflow occurs here
    EXPECT_EQ(FlushResult(MoreAvailable::No, 2), epBucket.flushVBucket(vbid));

    // Flush stats updated
    EXPECT_EQ(0, vb.dirtyQueueSize);
    EXPECT_EQ(0, vb.dirtyQueueAge);
    EXPECT_EQ(0, vb.dirtyQueueMem);
    EXPECT_EQ(0, vb.dirtyQueuePendingWrites);
}

TEST_P(STParamPersistentBucketTest,
       FlushStatsAtPersistNonMetaItems_CkptMgrSuccessPersistAgain) {
    using namespace testing;
    auto& mockKVStore = MockKVStore::replaceRWKVStoreWithMock(*store, 0);

    setVBucketStateAndRunPersistTask(vbid, vbucket_state_active);
    const auto& vb = *engine->getKVBucket()->getVBucket(vbid);
    auto& manager = *vb.checkpointManager;
    ASSERT_EQ(2, manager.getNumOpenChkItems()); // cs + vbs

    CB_SCOPED_TRACE("");
    store_item(vbid,
               makeStoredDocKey("keyA"),
               "value",
               0 /*exptime*/,
               {cb::engine_errc::success} /*expected*/,
               PROTOCOL_BINARY_RAW_BYTES);

    ASSERT_EQ(3, manager.getNumOpenChkItems());
    EXPECT_EQ(1, vb.dirtyQueueSize);
    EXPECT_EQ(0, vb.getPersistenceSeqno());
    EXPECT_EQ(1, vb.getHighSeqno());

    EXPECT_CALL(mockKVStore, commit(_, _))
            .WillOnce([this, &vb](auto, auto) {
                store_item(vbid,
                           makeStoredDocKey("keyA"),
                           "biggerValue",
                           0 /*exptime*/,
                           {cb::engine_errc::success} /*expected*/,
                           PROTOCOL_BINARY_RAW_BYTES);
                EXPECT_EQ(2, vb.dirtyQueueSize);
                // Return flush failure
                return false;
            })
            .WillRepeatedly(DoDefault());

    // This flush fails, we have not written anything to disk
    auto& epBucket = dynamic_cast<EPBucket&>(*store);
    EXPECT_EQ(FlushResult(MoreAvailable::Yes, 0), epBucket.flushVBucket(vbid));
    // Flush stats not updated
    EXPECT_EQ(1, vb.dirtyQueueSize);
    EXPECT_EQ(0, vb.getPersistenceSeqno());
    EXPECT_EQ(2, vb.getHighSeqno());

    // This flush succeeds, we must write all the expected items and new vbstate
    // on disk
    // Flusher deduplication, just 1 item flushed
    EXPECT_EQ(FlushResult(MoreAvailable::No, 1), epBucket.flushVBucket(vbid));
    EXPECT_EQ(2, vb.getPersistenceSeqno());
    EXPECT_EQ(2, vb.getHighSeqno());

    // Flush stats updated
    EXPECT_EQ(0, vb.dirtyQueueSize);
    EXPECT_EQ(0, vb.dirtyQueueAge);
    EXPECT_EQ(0, vb.dirtyQueueMem);
    EXPECT_EQ(0, vb.dirtyQueuePendingWrites);
}

TEST_P(STParamPersistentBucketTest,
       RollBackToZeroAfterOnDiskPrepareReadFailure) {
    using namespace testing;
    auto& mockKVStore = MockKVStore::replaceRWKVStoreWithMock(*store, 0);

    setVBucketStateAndRunPersistTask(
            vbid,
            vbucket_state_active,
            {{"topology", nlohmann::json::array({{"active", "replica"}})}});
    auto& vbucket = *engine->getVBucket(vbid);
    // Write a prepare so we have something for loadPreparedSyncWrites() to try
    // and load and 5 items to disk we will try to rollback to the last of these
    // items
    store_item(vbid,
               makeDiskDocKey("key123", true, CollectionID()).getDocKey(),
               "value",
               0,
               {cb::engine_errc::sync_write_pending},
               PROTOCOL_BINARY_RAW_BYTES,
               {{cb::durability::Level::Majority, cb::durability::Timeout{}}});

    ASSERT_TRUE(store_items(5, vbid, makeStoredDocKey("key"), "value"));
    auto res = dynamic_cast<EPBucket&>(*store).flushVBucket(vbid);
    EXPECT_EQ(6, res.numFlushed);

    // Add another 5 items to disk so we can tell EP Engine to roll these back
    ASSERT_TRUE(store_items(5, vbid, makeStoredDocKey("key"), "value"));
    res = dynamic_cast<EPBucket&>(*store).flushVBucket(vbid);
    EXPECT_EQ(5, res.numFlushed);
    EXPECT_EQ(11, vbucket.getHighSeqno());

    // Set the vbucket to a replica so we can rollback the data on disk
    setVBucketStateAndRunPersistTask(vbid, vbucket_state_replica);

    // Setup so that we fail during EPBucket::loadPreparedSyncWrites()
    EXPECT_CALL(mockKVStore, rollback(_, _, _))
            .WillOnce(Return(RollbackResult(false)))
            .WillRepeatedly(DoDefault());

    // Try and rollback to seqno 6, this should fail as we're unable to load
    // prepares on disk due to this we should rollback to seqno 0
    auto status = engine->getKVBucket()->rollback(vbid, 6);
    EXPECT_EQ(TaskStatus::Complete, status);
    auto& vbucketR = *engine->getVBucket(vbid);
    EXPECT_EQ(0, vbucketR.getHighSeqno());
    EXPECT_EQ(0, vbucketR.getNumItems());
}

TEST_P(STParamPersistentBucketTest, FlushVBStateUpdatesCommitStats) {
    using namespace testing;
    auto& mockKVStore = MockKVStore::replaceRWKVStoreWithMock(*store, 0);

    const auto& stats = engine->getEpStats();
    ASSERT_EQ(0, stats.commitFailed);
    ASSERT_EQ(0, stats.flusherCommits);

    setVBucketStateAndRunPersistTask(vbid, vbucket_state_active);

    auto* kvstore = store->getRWUnderlying(vbid);
    ASSERT_TRUE(kvstore);
    auto diskState = kvstore->getPersistedVBucketState(vbid);
    ASSERT_EQ(KVStoreIface::ReadVBStateStatus::Success, diskState.status);
    EXPECT_EQ(vbucket_state_active, diskState.state.transition.state);
    EXPECT_EQ(vbucket_state_active,
              kvstore->getCachedVBucketState(vbid)->transition.state);
    EXPECT_EQ(0, stats.commitFailed);
    EXPECT_EQ(1, stats.flusherCommits);

    EXPECT_CALL(mockKVStore, snapshotVBucket(_, _))
            .WillOnce(Return(false))
            .WillRepeatedly(DoDefault());

    // Set new vbstate in memory only
    setVBucketState(vbid, vbucket_state_replica);
    diskState = kvstore->getPersistedVBucketState(vbid);
    ASSERT_EQ(KVStoreIface::ReadVBStateStatus::Success, diskState.status);
    EXPECT_EQ(vbucket_state_active, diskState.state.transition.state);
    EXPECT_EQ(vbucket_state_active,
              kvstore->getCachedVBucketState(vbid)->transition.state);

    // Flush and verify failure
    auto& bucket = dynamic_cast<EPBucket&>(*store);
    auto res = bucket.flushVBucket(vbid);
    EXPECT_EQ(MoreAvailable::Yes, res.moreAvailable);
    EXPECT_EQ(1, stats.commitFailed);
    EXPECT_EQ(1, stats.flusherCommits);
    diskState = kvstore->getPersistedVBucketState(vbid);
    ASSERT_EQ(KVStoreIface::ReadVBStateStatus::Success, diskState.status);
    EXPECT_EQ(vbucket_state_active, diskState.state.transition.state);
    EXPECT_EQ(vbucket_state_active,
              kvstore->getCachedVBucketState(vbid)->transition.state);

    // The next flush attempt succeeds
    res = bucket.flushVBucket(vbid);
    EXPECT_EQ(MoreAvailable::No, res.moreAvailable);
    EXPECT_EQ(1, stats.commitFailed);
    EXPECT_EQ(2, stats.flusherCommits);

    diskState = kvstore->getPersistedVBucketState(vbid);
    ASSERT_EQ(KVStoreIface::ReadVBStateStatus::Success, diskState.status);
    EXPECT_EQ(vbucket_state_replica, diskState.state.transition.state);
    EXPECT_EQ(vbucket_state_replica,
              kvstore->getCachedVBucketState(vbid)->transition.state);
}

TEST_P(STParamPersistentBucketTest,
       BucketCreationFlagClearedOnlyAtFlushSuccess_PersistVBStateOnly) {
    using namespace testing;
    auto& mockKVStore = MockKVStore::replaceRWKVStoreWithMock(*store, 0);

    ASSERT_FALSE(engine->getKVBucket()->getVBucket(vbid));

    auto meta = nlohmann::json{
            {"topology", nlohmann::json::array({{"active", "replica"}})}};
    EXPECT_EQ(cb::engine_errc::success,
              store->setVBucketState(vbid, vbucket_state_active, &meta));

    const auto vb = engine->getKVBucket()->getVBucket(vbid);
    ASSERT_TRUE(vb);

    ASSERT_TRUE(vb->isBucketCreation());

    EXPECT_CALL(mockKVStore, snapshotVBucket(_, _))
            .WillOnce(Return(false))
            .WillRepeatedly(DoDefault());

    // This flush fails, the bucket creation flag must be still set
    auto& epBucket = dynamic_cast<EPBucket&>(*store);
    ASSERT_EQ(1, vb->dirtyQueueSize);
    EXPECT_EQ(FlushResult(MoreAvailable::Yes, 0), epBucket.flushVBucket(vbid));
    EXPECT_EQ(1, vb->dirtyQueueSize);
    EXPECT_TRUE(vb->isBucketCreation());

    // This flush succeeds
    EXPECT_EQ(FlushResult(MoreAvailable::No, 0), epBucket.flushVBucket(vbid));
    EXPECT_EQ(0, vb->dirtyQueueSize);
    EXPECT_FALSE(vb->isBucketCreation());
}

TEST_P(STParamPersistentBucketTest,
       BucketCreationFlagClearedOnlyAtFlushSuccess_PersistVBStateAndMutations) {
    using namespace testing;
    auto& mockKVStore = MockKVStore::replaceRWKVStoreWithMock(*store, 0);

    ASSERT_FALSE(engine->getKVBucket()->getVBucket(vbid));

    auto meta = nlohmann::json{
            {"topology", nlohmann::json::array({{"active", "replica"}})}};
    EXPECT_EQ(cb::engine_errc::success,
              store->setVBucketState(vbid, vbucket_state_active, &meta));

    const auto vb = engine->getKVBucket()->getVBucket(vbid);
    ASSERT_TRUE(vb);

    ASSERT_TRUE(vb->isBucketCreation());

    store_item(vbid,
               makeStoredDocKey("key"),
               "value",
               0 /*exptime*/,
               {cb::engine_errc::success} /*expected*/,
               PROTOCOL_BINARY_RAW_BYTES);

    EXPECT_CALL(mockKVStore, commit(_, _))
            .WillOnce(Return(false))
            .WillRepeatedly(DoDefault());

    // This flush fails, the bucket creation flag must be still set
    auto& epBucket = dynamic_cast<EPBucket&>(*store);
    ASSERT_EQ(2, vb->dirtyQueueSize);
    EXPECT_EQ(FlushResult(MoreAvailable::Yes, 0), epBucket.flushVBucket(vbid));
    EXPECT_EQ(2, vb->dirtyQueueSize);
    EXPECT_TRUE(vb->isBucketCreation());

    // This flush succeeds
    // Note: the returned num-flushed does not account meta-items
    EXPECT_EQ(FlushResult(MoreAvailable::No, 1), epBucket.flushVBucket(vbid));
    EXPECT_EQ(0, vb->dirtyQueueSize);
    EXPECT_FALSE(vb->isBucketCreation());
}

TEST_P(STParamPersistentBucketTest,
       RollbackCompletionCallbackStateAfterCompletionCallbackFailure) {
    if (isNexus()) {
        // This test CAN run under Nexus but the callback is only forwarded on
        // to the primary so it reports a mismatch as the primary compaction
        // fails and the secondary does not.
        GTEST_SKIP();
    }
    setVBucketStateAndRunPersistTask(
            vbid,
            vbucket_state_active,
            {{"topology", nlohmann::json::array({{"active", "replica"}})}});

    auto vb = store->getVBucket(vbid);
    auto newKey = makeStoredDocKey("key");
    auto item = makePendingItem(newKey, "value");
    EXPECT_EQ(cb::engine_errc::sync_write_pending, store->set(*item, cookie));
    flushVBucketToDiskIfPersistent(vbid, 1);

    EXPECT_EQ(cb::engine_errc::success,
              vb->seqnoAcknowledged(
                      folly::SharedMutex::ReadHolder(vb->getStateLock()),
                      "replica",
                      1));

    vb->processResolvedSyncWrites();
    flushVBucketToDiskIfPersistent(vbid, 1);

    size_t collectionSize = 0;
    {
        Collections::Summary summary;
        vb->getManifest().lock().updateSummary(summary);
        EXPECT_LT(0, summary[CollectionID::Default].diskSize);
        collectionSize = summary[CollectionID::Default].diskSize;
    }

    auto& mockEPBucket = dynamic_cast<MockEPBucket&>(*store);
    mockEPBucket.setPostCompactionCompletionHook(
            []() { throw std::runtime_error("oops"); });

    runCompaction(vbid);

    // Stats shouldn't change as we should abort the compaction
    EXPECT_EQ(0, vb->getPurgeSeqno());
    EXPECT_EQ(1, vb->getNumTotalItems());

    {
        Collections::Summary summary;
        vb->getManifest().lock().updateSummary(summary);
        EXPECT_EQ(1, summary[CollectionID::Default].itemCount);
        EXPECT_EQ(collectionSize, summary[CollectionID::Default].diskSize);
    }
}

void STParamPersistentBucketTest::testCancelCompaction(
        std::function<void()> event) {
    setVBucketStateAndRunPersistTask(vbid, vbucket_state_active);

    // Need two items, one to expire to hit our hook and one to skip with the
    // shutdown check
    auto keyToKeep = makeStoredDocKey("key2");
    store_item(vbid, makeStoredDocKey("key1"), "value", 1);
    store_item(vbid, keyToKeep, "value");

    flushVBucketToDiskIfPersistent(vbid, 2);

    class ExpiryCb : public Callback<Item&, time_t&> {
    public:
        explicit ExpiryCb(std::function<void()> cb) : cb(std::move(cb)) {
        }

        void callback(Item& item, time_t& time) override {
            cb();
        }

        std::function<void()> cb;
    };

    dynamic_cast<MockEPBucket*>(store)->mockMakeCompactionContext =
            [this, &event](std::shared_ptr<CompactionContext> ctx) {
                auto callback = std::make_shared<ExpiryCb>(event);
                ctx->expiryCallback = callback;
                ctx->timeToExpireFrom = 10;
                return ctx;
            };

    CompactionConfig config;
    config.internally_requested = false;
    auto* epBucket = dynamic_cast<EPBucket*>(store);
    if (epBucket) {
        epBucket->scheduleCompaction(
                vbid, config, cookie, std::chrono::milliseconds(0));
    }

    // Drive all the tasks through the queue
    auto runTasks = [this](TaskQueue& queue) {
        while (queue.getFutureQueueSize() > 0 ||
               queue.getReadyQueueSize() > 0) {
            ObjectRegistry::onSwitchThread(engine.get());
            runNextTask(queue);
        }
    };
    runTasks(*task_executor->getLpTaskQ()[AUXIO_TASK_IDX]);

    EXPECT_EQ(0, engine->getEpStats().compactionFailed);
    EXPECT_EQ(1, engine->getEpStats().compactionAborted);

    auto options = static_cast<get_options_t>(
            QUEUE_BG_FETCH | HONOR_STATES | TRACK_REFERENCE | DELETE_TEMP |
            HIDE_LOCKED_CAS | TRACK_STATISTICS);
    EXPECT_EQ(cb::engine_errc::success,
              checkKeyExists(keyToKeep, vbid, options));
}

TEST_P(STParamPersistentBucketTest, CancelCompactionOnEngineShutdown) {
    // Nexus only forwards the callback to the primary so this test doesn't
    // work for it.
    if (isNexus()) {
        GTEST_SKIP();
    }
    testCancelCompaction(
            [&stats = engine->getEpStats()] { stats.isShutdown = true; });
}

TEST_P(STParamPersistentBucketTest, CancelCompactionOnVbucketDelete) {
    // Nexus only forwards the callback to the primary so this test doesn't
    // work for it.
    if (isNexus()) {
        GTEST_SKIP();
    }
    testCancelCompaction([this] {
        auto vb = store->getVBucket(vbid);
        if (!vb->isDeletionDeferred()) {
            vb->setDeferredDeletion(true);
        }
    });
    // for successful test teardown, un-set deferred deletion so the vb
    // can be deleted normally after the executor pool has gone.
    store->getVBucket(vbid)->setDeferredDeletion(false);
}

TEST_P(STParamPersistentBucketTest, CancelCompactionOnCancelEWBCookies) {
    // Nexus only forwards the callback to the primary so this test doesn't
    // work for it.
    if (isNexus()) {
        GTEST_SKIP();
    }
    testCancelCompaction([this] {
        // Hit the store function rather than the engine one to avoid messing
        // up the thread local we are running the test in.
        store->releaseBlockedCookies();
    });
}

TEST_P(STParamPersistentBucketTest,
       PendingCompactionCookieNotifiedOnReleaseBlockedCookies) {
    setVBucketStateAndRunPersistTask(vbid, vbucket_state_active);

    CompactionConfig config;
    config.internally_requested = false;
    auto* epBucket = dynamic_cast<EPBucket*>(store);
    if (epBucket) {
        epBucket->scheduleCompaction(
                vbid, config, cookie, std::chrono::milliseconds(0));
    }

    store->releaseBlockedCookies();

    EXPECT_EQ(cb::engine_errc::failed, mock_waitfor_cookie(cookie));
}

TEST_P(STParameterizedBucketTest, DcpStartFromLatestSeqno) {
    setVBucketStateAndRunPersistTask(vbid, vbucket_state_active);
    store_item(vbid, makeStoredDocKey("seqno1"), "value");
    store_item(vbid, makeStoredDocKey("seqno2"), "value");

    auto cookie = create_mock_cookie(engine.get());
    auto producer = createDcpProducer(cookie, IncludeDeleteTime::Yes);
    MockDcpMessageProducers producers;

    uint64_t rollbackSeqno;
    ASSERT_EQ(cb::engine_errc::success,
              producer->streamRequest(DCP_ADD_STREAM_FLAG_FROM_LATEST,
                                      1, // opaque
                                      vbid,
                                      0, // start_seqno
                                      ~0ull, // end_seqno
                                      0, // vbucket_uuid,
                                      0, // snap_start_seqno,
                                      0, // snap_end_seqno,
                                      &rollbackSeqno,
                                      &dcpAddFailoverLog,
                                      {}));

    // First mutation to receive
    store_item(vbid, makeStoredDocKey("seqno3"), "value");

    notifyAndStepToCheckpoint(*producer,
                              producers,
                              cb::mcbp::ClientOpcode::DcpSnapshotMarker,
                              true /*inmemory*/);

    EXPECT_EQ(cb::engine_errc::success,
              producer->stepWithBorderGuard(producers));
    EXPECT_EQ(3, producers.last_byseqno);
    EXPECT_EQ(cb::mcbp::ClientOpcode::DcpMutation, producers.last_op);
    EXPECT_EQ("seqno3", producers.last_key);
    destroy_mock_cookie(cookie);
    producer->closeAllStreams();
    producer->cancelCheckpointCreatorTask();
    producer.reset();
}

// Positive functional test for DCP AddStream flag
// 'DCP_ADD_STREAM_FLAG_IGNORE_PURGED_TOMBSTONES' - verify that rollback is
// avoided when this flag is specified (and the client is behind the purge
// seqno.
TEST_P(STParameterizedBucketTest, DcpRollbackIgnorePurgedSeqnos) {
    // Setup a VBucket with a non-zero purgeSeqno so we can test DCP client
    // behaviour. Need:
    // 1. At least one valid seqno which the client has already received (a
    //   start seqno of zero doesn't cause rollback)
    // 2. A delete which we will purge (to advance purgeSeqno)
    // 3. Another mutation to move the high seqno one greater, as we never
    //   purge the high_seqno.
    setVBucketStateAndRunPersistTask(vbid, vbucket_state_active);
    store_item(vbid, makeStoredDocKey("key1"), {});
    store_deleted_item(vbid, makeStoredDocKey("key2"), {});
    store_item(vbid, makeStoredDocKey("key3"), {});
    flushVBucketToDiskIfPersistent(vbid, 3);

    auto vb = store->getVBucket(vbid);
    ASSERT_EQ(3, vb->getHighSeqno());
    purgeTombstonesBefore(3);
    ASSERT_EQ(2, vb->getPurgeSeqno());

    auto cookie = create_mock_cookie(engine.get());
    auto producer = createDcpProducer(cookie, IncludeDeleteTime::Yes);
    MockDcpMessageProducers producers;

    // Stream request function for "resuming" from seqno 1 (as-if the client
    // previously received only the first mutation, disconnected and wants to
    // continue from where it left off.
    uint64_t rollbackSeqno;
    auto streamRequest = [&](uint32_t flags, uint64_t uuid) -> cb::engine_errc {
        rollbackSeqno = std::numeric_limits<uint64_t>::max();
        return producer->streamRequest(flags,
                                       1,
                                       vbid,
                                       1,
                                       ~0ull,
                                       uuid,
                                       1,
                                       1,
                                       &rollbackSeqno,
                                       &dcpAddFailoverLog,
                                       {});
    };

    // Sanity check - should get a rollback with default flags if we attempt
    // to start from non-zero
    const auto latestUuid = vb->failovers->getLatestUUID();
    ASSERT_EQ(cb::engine_errc::rollback, streamRequest(0, latestUuid));
    ASSERT_EQ(0, rollbackSeqno);

    // Test - rollback due to other reasons (UUID mismatch) should still occur
    // even when IgnorePurgedTombstones flag is set.
    EXPECT_EQ(cb::engine_errc::rollback,
              streamRequest(DCP_ADD_STREAM_FLAG_IGNORE_PURGED_TOMBSTONES,
                            latestUuid + 1));
    EXPECT_EQ(0, rollbackSeqno);

    // Test - StreamRequest with ignore purged tombstones flag should succeed
    //        without rollback if just behind purgeSeqno (UUID correct).
    EXPECT_EQ(cb::engine_errc::success,
              streamRequest(DCP_ADD_STREAM_FLAG_IGNORE_PURGED_TOMBSTONES,
                            latestUuid));

    destroy_mock_cookie(cookie);
    producer->closeAllStreams();
    producer->cancelCheckpointCreatorTask();
    producer.reset();
}

TEST_P(STParameterizedBucketTest, TestKeyValidationStatsHoldVBStateLock) {
    setVBucketStateAndRunPersistTask(vbid, vbucket_state_active);

    auto vb = store->getVBucket(vbid);
    ASSERT_TRUE(vb);

    VBucketTestIntrospector::setFetchValidValueHook(
            *vb, {[](folly::SharedMutex& vbStateLock) {
                EXPECT_FALSE(vbStateLock.try_lock());
            }});

    auto key = makeStoredDocKey("k1");
    if (isPersistent()) {
        store->statsVKey(key, vbid, *cookie);
        store->completeStatsVKey(*cookie, key, vbid, 0);
    }

    auto dummyItem = makeCommittedItem(key, "val");
    store->validateKey(key, vbid, *dummyItem);
}

// Check that we don't leak Items when a vkey stats call is ewould blocked and
// we don't call vkey stats on the same key again (connection might be dropped
// etc.)
TEST_P(STParamPersistentBucketTest, EWouldBlockedVKeyStatsDontLeakItems) {
    setVBucketStateAndRunPersistTask(vbid, vbucket_state_active);

    auto vb = store->getVBucket(vbid);
    ASSERT_TRUE(vb);

    // Store an item
    auto key = makeStoredDocKey("test");
    auto item = make_item(vbid, key, "dummy", 0, 0);
    ASSERT_EQ(cb::engine_errc::success, addItem(item, cookie));

    flushVBucket(vbid);

    auto& epStats = engine->getEpStats();
    // Take note of how many alive items we have
    auto startNumItems = epStats.getNumItem();
    ASSERT_LE(0, startNumItems);
    // We .reset() the cookie we use for the vkey call after the BGFetcher tasks
    // complete because otherwise the callback calls into MockServer which
    // in turn throws an exception due to being unable to find the associated
    // cookie.
    std::unique_ptr<CookieIface> vkeyCookie(create_mock_cookie(engine.get()));

    // Stats vkey should always be ewould blocked the first time it is
    // called
    auto args = "vkey-byid test " + std::to_string(vbid.get());
    ASSERT_EQ(cb::engine_errc::would_block,
              engine->getStats(
                      *vkeyCookie, args, {}, [](auto, auto, const auto&) {}));

    // Fetch the item from disk
    auto& readerQueue = *task_executor->getLpTaskQ()[READER_TASK_IDX];
    CheckedExecutor executor(task_executor, readerQueue);
    do {
        executor.runCurrentTask();
        executor.completeCurrentTask();
        executor.updateCurrentTime();
    } while (readerQueue.fetchNextTask(executor));

    // Release the cookie
    vkeyCookie.reset();

    // We expect to not have more item objects than before
    EXPECT_EQ(startNumItems, epStats.getNumItem());
}

TEST_P(STParamPersistentBucketTest,
       SanitizeOnDiskDeletedDocWithIncorrectXATTRFull) {
    testSanitizeOnDiskDeletedDocWithIncorrectXATTR(false);
}

TEST_P(STParamPersistentBucketTest,
       SanitizeOnDiskDeletedDocWithIncorrectXATTRMetaOnly) {
    testSanitizeOnDiskDeletedDocWithIncorrectXATTR(true);
}

void STParamPersistentBucketTest::
        testSanitizeOnDiskDeletedDocWithIncorrectXATTR(bool fetchMetaOnly) {
    setVBucketStateAndRunPersistTask(vbid, vbucket_state_active);

    const auto key = makeStoredDocKey("key");

    // Store an initial item for us to rollback to (see end of test).
    const auto initalItem = store_item(vbid, key, "value");
    flushVBucketToDiskIfPersistent(vbid, 1);

    // Construct a document on-disk which is Deleted, zero value,
    // with datatype=XATTR.
    setVBucketStateAndRunPersistTask(vbid, vbucket_state_replica);
    auto item = make_item(vbid, key, {}, 0, PROTOCOL_BINARY_DATATYPE_XATTR);
    item.setCas(1234);
    item.setDeleted(DeleteSource::Explicit);

    uint64_t seqno;
    ASSERT_EQ(cb::engine_errc::success,
              store->setWithMeta(item,
                                 0 /* cas */,
                                 &seqno,
                                 cookie,
                                 {vbucket_state_replica},
                                 CheckConflicts::No,
                                 /*allowExisting*/ true));

    flushVBucketToDiskIfPersistent(vbid, 1);

    // Re-fetch from disk to confirm it is correctly sanitized.
    // Need to be active to be able to fetch from store APIs.
    setVBucketStateAndRunPersistTask(vbid, vbucket_state_active);

    auto fetchDocAndCheck = [&]() {
        if (fetchMetaOnly) {
            ItemMetaData metadata;
            uint32_t deleted;
            uint8_t datatype;
            ASSERT_EQ(cb::engine_errc::would_block,
                      store->getMetaData(
                              key, vbid, cookie, metadata, deleted, datatype));
            runBGFetcherTask();
            ASSERT_EQ(cb::engine_errc::success,
                      store->getMetaData(
                              key, vbid, cookie, metadata, deleted, datatype));
            EXPECT_TRUE(deleted);
            EXPECT_EQ(PROTOCOL_BINARY_RAW_BYTES, datatype);
        } else {
            // Fetch entire document and check sanitized.
            auto options = static_cast<get_options_t>(
                    QUEUE_BG_FETCH | HONOR_STATES | TRACK_REFERENCE |
                    DELETE_TEMP | HIDE_LOCKED_CAS | TRACK_STATISTICS |
                    GET_DELETED_VALUE);
            auto gv = store->get(key, vbid, cookie, options);
            ASSERT_EQ(cb::engine_errc::would_block, gv.getStatus());
            runBGFetcherTask();

            gv = store->get(key, vbid, cookie, GET_DELETED_VALUE);
            EXPECT_EQ(cb::engine_errc::success, gv.getStatus());
            EXPECT_EQ(PROTOCOL_BINARY_RAW_BYTES, gv.item->getDataType());
        }
    };
    fetchDocAndCheck();

    // Restart and warmup, checking that the invalid document does not cause
    // issues at warmup.
    resetEngineAndWarmup();
    fetchDocAndCheck();

    // Finally trigger a rollback of the problematic document, and
    // confirm the rollback is successful (it must perform a KVStore scan
    // which covers the affected document.
    setVBucketStateAndRunPersistTask(vbid, vbucket_state_replica);
    ASSERT_EQ(TaskStatus::Complete,
              store->rollback(vbid, initalItem.getBySeqno()));
}

TEST_P(STParamPersistentBucketTest, EnforceFlushBatchMaxBytes) {
    setVBucketStateAndRunPersistTask(vbid, vbucket_state_active);
    auto& vb = *store->getVBucket(vbid);
    auto& cm = *vb.checkpointManager;
    cm.clear();

    const auto checkpointMaxSize =
            engine->getCheckpointConfig().getCheckpointMaxSize();
    const auto value = std::string(checkpointMaxSize, 'v');
    for (size_t seqno = 1; seqno <= 10; ++seqno) {
        store_item(
                vbid, makeStoredDocKey("key" + std::to_string(seqno)), value);
        EXPECT_EQ(seqno, cm.getNumCheckpoints());
    }

    // Set a flush_batch_max_bytes such that the flusher doesn't pull all the
    // items for persistence.
    auto& config = engine->getConfiguration();
    const auto expectedPersistedItems = 7;
    const auto maxBytes = checkpointMaxSize * expectedPersistedItems;
    config.setFlushBatchMaxBytes(maxBytes);
    auto& bucket = dynamic_cast<EPBucket&>(*store);
    ASSERT_EQ(maxBytes, bucket.getFlushBatchMaxBytes());

    // Verify behaviour at flusher.
    // Note: The persistence cursor still moves at checkpoint boundaries, the
    // enforcement of flush_batch_max_bytes relies on that we force a hard limit
    // on the single checkpoint size (in bytes).
    // Before MB-61158 we would persist all 10 items/checkpoints in the single
    // flusher run.
    const auto res = bucket.flushVBucket(vbid);
    EXPECT_EQ(expectedPersistedItems, res.numFlushed);
}

/**
 * Test fixture for single-threaded warmup tests which require a single
 * shard.
 */
class WarmupSTSingleShardTest : public STParamPersistentBucketTest {
    void SetUp() override {
        config_string = "max_num_shards=1";
        STParamPersistentBucketTest::SetUp();
    }
};

INSTANTIATE_TEST_SUITE_P(Persistent,
                         WarmupSTSingleShardTest,
                         STParameterizedBucketTest::persistentConfigValues(),
                         STParameterizedBucketTest::PrintToStringParamName);

// MB-53118: Test that if during warmup a disk scan for keys / items is slower
// than the backfill chunk duration / yield interval; that we still make forward
// progres and don't livelock.
TEST_P(WarmupSTSingleShardTest, WarmupBackillYieldForwardProgress) {
    setVBucketStateAndRunPersistTask(vbid, vbucket_state_active);

    // 1) Create two items to warmup
    store_item(vbid, makeStoredDocKey("key1"), "value1");
    store_item(vbid, makeStoredDocKey("key2"), "value2");
    flushVBucketToDiskIfPersistent(vbid, 2);

    // 2) Restart and prepare for warmup. Note we override the default value
    //    of warmup_backfill_scan_chunk_duration, setting to zero to simulate
    //    the behavour if the disk scan took longer than the chunk duration.
    resetEngineAndEnableWarmup(
            "warmup_backfill_scan_chunk_duration=0;access_scanner_enabled="
            "false");
    auto& readerQueue = *task_executor->getLpTaskQ()[READER_TASK_IDX];
    auto* warmup = engine->getKVBucket()->getWarmup();
    ASSERT_TRUE(warmup);

    // Helper function to check if the warmup has reached scanning disk.
    // Full eviction may go KeyDump or LoadingData
    auto isScanDiskPhase = [](WarmupState::State state) {
        return state == WarmupState::State::LoadingKVPairs ||
               state == WarmupState::State::KeyDump ||
               state == WarmupState::State::LoadingData;
    };

    // 3) Warmup - run up to the first stage where we scan disk for documents -
    // KeyDump (value-eviction) or LoadingKVPairs/LoadingData (full-eviction).
    while (!isScanDiskPhase(warmup->getWarmupState())) {
        runNextTask(readerQueue);
    }

    const auto diskScanState = warmup->getWarmupState();
    // Now run the task which is performing a disk scan.
    // Test - expect our single item to have been processed and warmup state
    // to advance, otherwise a slow disk hitting the yield deadline would not
    // make any forward progress.
    auto vb = engine->getKVBucket()->getVBucket(vbid);
    runNextTask(readerQueue);
    EXPECT_EQ(1, vb->ht.getNumInMemoryItems());

    // Running again should load the next item
    runNextTask(readerQueue);
    EXPECT_EQ(2, vb->ht.getNumInMemoryItems());

    // Running again should advance to the next task, as we should have
    // completed the disk scan.
    runNextTask(readerQueue);
    EXPECT_EQ(2, vb->ht.getNumInMemoryItems());

    if (fullEviction()) {
        EXPECT_EQ(2, engine->getEpStats().warmedUpValues);
    } else {
        EXPECT_EQ(2, engine->getEpStats().warmedUpKeys);
    }
    EXPECT_NE(diskScanState, warmup->getWarmupState());
}

// MB-62277
TEST_P(WarmupSTSingleShardTest, DeleteVBWhilstPaused) {
    setVBucketToActiveWithValidTopology();
    auto vbid0 = vbid;
    auto vbid1 = Vbid(vbid.get() + 1);
    nlohmann::json topology = nlohmann::json::array({{"active", "replica"}});
    setVBucketStateAndRunPersistTask(
            vbid1, vbucket_state_active, {{"topology", topology}});

    // 1) Write the first item that we will scan (and yield on).
    store_item(vbid0, makeStoredDocKey("VB0_k1"), "value1");
    store_item(vbid0, makeStoredDocKey("VB0_k2"), "value1");
    flushVBucketToDiskIfPersistent(vbid0, 2);

    store_item(vbid1, makeStoredDocKey("VB1_k1"), "value1");
    store_item(vbid1, makeStoredDocKey("VB1_k2"), "value1");
    flushVBucketToDiskIfPersistent(vbid1, 2);

    // Warmup and set duration to 0 so we pause after every key and set
    // items_threshold to 0 to make value/full test easier to write. In the
    // value case we will interupt key-dump phase and expect vb:1 to have all
    // keys. In full-ev case we will interupt LoadingKVPairs and expect

    resetEngineAndEnableWarmup("warmup_backfill_scan_chunk_duration=0");
    auto* warmup = engine->getKVBucket()->getWarmup();
    ASSERT_TRUE(warmup);
    auto& readerQueue = *task_executor->getLpTaskQ()[READER_TASK_IDX];

    // Helper function to check if the warmup has reached pause/resume phase.
    // Full eviction may go KeyDump or LoadingData
    auto isPauseResumePhase = [](WarmupState::State state) {
        return state == WarmupState::State::LoadingKVPairs ||
               state == WarmupState::State::KeyDump ||
               state == WarmupState::State::LoadingData;
    };
    // Run until the pause/resume phase
<<<<<<< HEAD
    auto isPauseResumeState = [](WarmupState::State state) {
        return state == WarmupState::State::LoadingKVPairs ||
               state == WarmupState::State::KeyDump ||
               state == WarmupState::State::LoadingData;
    };
    while (!isPauseResumeState(warmup->getWarmupState())) {
=======
    while (!isPauseResumePhase(warmup->getWarmupState())) {
>>>>>>> b9c91b37
        runNextTask(readerQueue);
    }

    // begin stepping the pause/resume load of vb:0, which pauses for every key
    EXPECT_EQ(0, engine->getEpStats().warmedUpValues);
    EXPECT_EQ(0, engine->getEpStats().warmedUpKeys);
    runNextTask(readerQueue);
    EXPECT_EQ(1, engine->getEpStats().warmedUpKeys);

    if (fullEviction()) {
        EXPECT_EQ(1, engine->getEpStats().warmedUpValues);
    }

    // ns_server deletes vb:0 whilst paused
    engine->getKVBucket()->deleteVBucket(vbid0);

    // Now complete this warmup phase, which will be KeyDump or LoadingKVPairs
<<<<<<< HEAD
    while (isPauseResumeState(warmup->getWarmupState())) {
=======
    while (isPauseResumePhase(warmup->getWarmupState())) {
>>>>>>> b9c91b37
        runNextTask(readerQueue);
    }

    // 1 from vb:0 and 2 from vb:1
    EXPECT_EQ(3, engine->getEpStats().warmedUpKeys);
    if (fullEviction()) {
        EXPECT_EQ(3, engine->getEpStats().warmedUpValues);
    }

    // At this point with MB-62277 vb:1 is messed up, it was skipped because the
    // resume didn't move the scan context off vb:0 and onto vb:1.
    auto expectedStatus = fullEviction() ? cb::engine_errc::success
                                         : cb::engine_errc::would_block;
    auto options =
            static_cast<get_options_t>(TRACK_STATISTICS | QUEUE_BG_FETCH);
    EXPECT_EQ(expectedStatus,
              store->get(makeStoredDocKey("VB1_k1"), vbid1, cookie, options)
                      .getStatus());
    EXPECT_EQ(expectedStatus,
              store->get(makeStoredDocKey("VB1_k2"), vbid1, cookie, options)
                      .getStatus());

    // Finally inspect vb:1 stats
    auto vb1 = engine->getKVBucket()->getVBucket(vbid1);
    EXPECT_EQ(2, vb1->getNumTotalItems());
    EXPECT_EQ(2, vb1->ht.getNumInMemoryItems());
}

MutationStatus STParameterizedBucketTest::public_processSet(
        VBucket& vb, Item& item, const VBQueueItemCtx& ctx) {
    auto htRes = vb.ht.findForUpdate(item.getKey());
    auto* v = htRes.selectSVToModify(item);
    return vb
            .processSet(htRes,
                        v,
                        item,
                        0 /*cas*/,
                        true /*allowExisting*/,
                        false /*hasMetadata*/,
                        ctx,
                        {/*no predicate*/})
            .first;
}<|MERGE_RESOLUTION|>--- conflicted
+++ resolved
@@ -6734,24 +6734,13 @@
     ASSERT_TRUE(warmup);
     auto& readerQueue = *task_executor->getLpTaskQ()[READER_TASK_IDX];
 
-    // Helper function to check if the warmup has reached pause/resume phase.
-    // Full eviction may go KeyDump or LoadingData
-    auto isPauseResumePhase = [](WarmupState::State state) {
-        return state == WarmupState::State::LoadingKVPairs ||
-               state == WarmupState::State::KeyDump ||
-               state == WarmupState::State::LoadingData;
-    };
     // Run until the pause/resume phase
-<<<<<<< HEAD
     auto isPauseResumeState = [](WarmupState::State state) {
         return state == WarmupState::State::LoadingKVPairs ||
                state == WarmupState::State::KeyDump ||
                state == WarmupState::State::LoadingData;
     };
     while (!isPauseResumeState(warmup->getWarmupState())) {
-=======
-    while (!isPauseResumePhase(warmup->getWarmupState())) {
->>>>>>> b9c91b37
         runNextTask(readerQueue);
     }
 
@@ -6769,11 +6758,7 @@
     engine->getKVBucket()->deleteVBucket(vbid0);
 
     // Now complete this warmup phase, which will be KeyDump or LoadingKVPairs
-<<<<<<< HEAD
     while (isPauseResumeState(warmup->getWarmupState())) {
-=======
-    while (isPauseResumePhase(warmup->getWarmupState())) {
->>>>>>> b9c91b37
         runNextTask(readerQueue);
     }
 

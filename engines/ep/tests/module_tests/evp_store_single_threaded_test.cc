--- conflicted
+++ resolved
@@ -448,7 +448,6 @@
                                              ->getRWUnderlying()
                                              ->getDroppedCollections(id);
             ASSERT_TRUE(status);
-<<<<<<< HEAD
             if (!isPitrEnabled()) {
                 // We are trying to check if the dropped collections are
                 // still present on disk. The document is typically deleted
@@ -459,12 +458,9 @@
                 // are still present on disk for PiTR tests.
                 EXPECT_TRUE(dropped.empty());
             }
-=======
-            EXPECT_TRUE(dropped.empty());
             EXPECT_EQ(failures, engine->getEpStats().compactionFailed);
         } else {
             EXPECT_LT(failures, engine->getEpStats().compactionFailed);
->>>>>>> 2989b633
         }
     } else {
         auto* bucket = dynamic_cast<EphemeralBucket*>(store);

/* -*- Mode: C++; tab-width: 4; c-basic-offset: 4; indent-tabs-mode: nil -*- */
/*
 *     Copyright 2013-Present Couchbase, Inc.
 *
 *   Use of this software is governed by the Business Source License included
 *   in the file licenses/BSL-Couchbase.txt.  As of the Change Date specified
 *   in that file, in accordance with the Business Source License, use of this
 *   software will be governed by the Apache License, Version 2.0, included in
 *   the file licenses/APL2.txt.
 */

#include "evp_store_single_threaded_test.h"

#include "../couchstore/src/internal.h"
#include "../mock/mock_checkpoint_manager.h"
#include "../mock/mock_couch_kvstore.h"
#include "../mock/mock_dcp.h"
#include "../mock/mock_dcp_conn_map.h"
#include "../mock/mock_dcp_consumer.h"
#include "../mock/mock_dcp_producer.h"
#include "../mock/mock_ep_bucket.h"
#include "../mock/mock_item_freq_decayer.h"
#include "../mock/mock_kvstore.h"
#include "../mock/mock_stream.h"
#include "../mock/mock_synchronous_ep_engine.h"
#include "bgfetcher.h"
#include "checkpoint_manager.h"
#include "checkpoint_remover.h"
#include "checkpoint_utils.h"
#include "collections/vbucket_manifest_handles.h"
#include "dcp/active_stream_checkpoint_processor_task.h"
#include "dcp/backfill-manager.h"
#include "dcp/response.h"
#include "ep_bucket.h"
#include "ep_time.h"
#include "ep_vb.h"
#include "ephemeral_bucket.h"
#include "ephemeral_tombstone_purger.h"
#include "ephemeral_vb.h"
#include "failover-table.h"
#include "flusher.h"
#include "item_freq_decayer_visitor.h"
#include "kvstore/couch-kvstore/couch-kvstore-config.h"
#include "kvstore/couch-kvstore/couch-kvstore.h"
#include "kvstore/kvstore_transaction_context.h"
#include "paging_visitor.h"
#include "programs/engine_testapp/mock_cookie.h"
#include "programs/engine_testapp/mock_server.h"
#include "tests/module_tests/collections/collections_test_helpers.h"
#include "tests/module_tests/kvstore_test.h"
#include "tests/module_tests/test_helpers.h"
#include "tests/module_tests/test_task.h"
#include "tests/module_tests/thread_gate.h"
#include "tests/test_fileops.h"
#include "vb_commit.h"
#include "vbucket_state.h"
#include "vbucket_utils.h"
#include "warmup.h"

#include <boost/algorithm/string/replace.hpp>
#include <executor/fake_executorpool.h>
#include <executor/task_type.h>
#include <folly/synchronization/Baton.h>
#include <platform/cb_arena_malloc.h>
#include <platform/dirutils.h>
#include <platform/semaphore.h>
#include <string_utilities.h>
#include <utilities/test_manifest.h>
#include <xattr/blob.h>
#include <xattr/utils.h>

#include <regex>
#include <thread>

using FlushResult = EPBucket::FlushResult;
using MoreAvailable = EPBucket::MoreAvailable;

std::chrono::steady_clock::time_point SingleThreadedKVBucketTest::runNextTask(
        TaskQueue& taskQ, const std::string& expectedTaskName) {
    CheckedExecutor executor(task_executor, taskQ);

    // Run the task
    executor.runCurrentTask(expectedTaskName);
    return executor.completeCurrentTask();
}

std::chrono::steady_clock::time_point SingleThreadedKVBucketTest::runNextTask(
        TaskQueue& taskQ) {
    CheckedExecutor executor(task_executor, taskQ);

    // Run the task
    executor.runCurrentTask();
    return executor.completeCurrentTask();
}

void SingleThreadedKVBucketTest::SetUp() {
    {
        NonBucketAllocationGuard guard;
        ExecutorPool::create(ExecutorPool::Backend::Fake);
    }

    // Disable warmup - we don't want to have to run/wait for the Warmup tasks
    // to complete (and there's nothing to warmup from anyways).
    if (!config_string.empty()) {
        config_string += ";";
    }
    config_string += "warmup=false";
    config_string += ";couchstore_midpoint_rollback_optimisation=false";

    KVBucketTest::SetUp();

    task_executor = reinterpret_cast<SingleThreadedExecutorPool*>
    (ExecutorPool::get());
}

void SingleThreadedKVBucketTest::TearDown() {
    // Can only reliably do these checks when running with jemalloc as the
    // allocator
#if defined(HAVE_JEMALLOC)
    if (hasMagma()) {
        // Expect something in the secondary domain - what cannot be predicted
        EXPECT_NE(0,
                  cb::ArenaMalloc::getPreciseAllocated(
                          engine->getArenaMallocClient(),
                          cb::MemoryDomain::Secondary));
    } else {
        // Expect nothing in the secondary domain if we're not using magma
        EXPECT_EQ(0,
                  cb::ArenaMalloc::getPreciseAllocated(
                          engine->getArenaMallocClient(),
                          cb::MemoryDomain::Secondary));
    }
    // Something in primary for all backends
    EXPECT_NE(
            0,
            cb::ArenaMalloc::getPreciseAllocated(engine->getArenaMallocClient(),
                                                 cb::MemoryDomain::Primary));
#endif
    shutdownAndPurgeTasks(engine.get());
    KVBucketTest::TearDown();
}

void SingleThreadedKVBucketTest::setVBucketState(Vbid vbid,
                                                 vbucket_state_t newState,
                                                 const nlohmann::json& meta,
                                                 TransferVB transfer) {
    const auto* metaPtr = meta.empty() ? nullptr : &meta;
    EXPECT_EQ(cb::engine_errc::success,
              store->setVBucketState(vbid, newState, metaPtr, transfer));
}

void SingleThreadedKVBucketTest::setVBucketStateAndRunPersistTask(
        Vbid vbid,
        vbucket_state_t newState,
        const nlohmann::json& meta,
        TransferVB transfer) {
    setVBucketState(vbid, newState, meta, transfer);

    if (isPersistent()) {
        // Trigger the flusher to flush state to disk.
        const auto res = dynamic_cast<EPBucket&>(*store).flushVBucket(vbid);
        EXPECT_EQ(MoreAvailable::No, res.moreAvailable);
        EXPECT_EQ(0, res.numFlushed);
    }
}

void SingleThreadedKVBucketTest::setVBucketToActiveWithValidTopology(
        nlohmann::json topology) {
    setVBucketStateAndRunPersistTask(
            vbid, vbucket_state_active, {{"topology", topology}});
}

void SingleThreadedKVBucketTest::shutdownAndPurgeTasks(
        EventuallyPersistentEngine* ep) {
    ep->getEpStats().isShutdown = true;
    task_executor->cancelAndClearAll();

    for (task_type_t t :
         {WRITER_TASK_IDX, READER_TASK_IDX, AUXIO_TASK_IDX, NONIO_TASK_IDX}) {

        // Define a lambda to drive all tasks from the queue, if hpTaskQ
        // is implemented then trivial to add a second call to runTasks.
        auto runTasks = [=](TaskQueue& queue) {
            while (queue.getFutureQueueSize() > 0 || queue.getReadyQueueSize() > 0) {
                runNextTask(queue);
            }
        };
        runTasks(*task_executor->getLpTaskQ()[t]);
    }
}

size_t SingleThreadedKVBucketTest::loadUpToOOM(VbucketOp op) {
    size_t numLoaded = 0;
    auto ret = cb::engine_errc::success;
    const auto value = std::string(1024 * 1024, 'x');
    do {
        auto item = make_item(
                vbid,
                makeStoredDocKey("key_" + std::to_string(++numLoaded)),
                value,
                0 /*exp*/,
                PROTOCOL_BINARY_RAW_BYTES);
        switch (op) {
        case VbucketOp::Set:
            ret = store->set(item, cookie);
            break;
        case VbucketOp::Add:
            ret = store->add(item, cookie);
            // Allow running on magma/FE where there's no EP bloomfilter
            if (ret == cb::engine_errc::would_block) {
                runBGFetcherTask();
                ret = store->add(item, cookie);
                EXPECT_NE(cb::engine_errc::would_block, ret);
            }
            break;
        }
    } while (ret != cb::engine_errc::no_memory);

    return numLoaded;
}

void SingleThreadedKVBucketTest::cancelAndPurgeTasks() {
    task_executor->cancelAll();
    for (task_type_t t :
        {WRITER_TASK_IDX, READER_TASK_IDX, AUXIO_TASK_IDX, NONIO_TASK_IDX}) {

        // Define a lambda to drive all tasks from the queue, if hpTaskQ
        // is implemented then trivial to add a second call to runTasks.
        auto runTasks = [=](TaskQueue& queue) {
            while (queue.getFutureQueueSize() > 0 || queue.getReadyQueueSize() > 0) {
                runNextTask(queue);
            }
        };
        runTasks(*task_executor->getLpTaskQ()[t]);
    }
}

void SingleThreadedKVBucketTest::runReadersUntilWarmedUp() {
    auto& readerQueue = *task_executor->getLpTaskQ()[READER_TASK_IDX];
    while (engine->getKVBucket()->isWarmupLoadingData()) {
        runNextTask(readerQueue);
    }
}

std::string SingleThreadedKVBucketTest::buildNewWarmupConfig(
        std::string new_config) {
    std::string config = config_string;

    // check if warmup=false needs replacing with warmup=true
    size_t pos;
    std::string warmupT = "warmup=true";
    std::string warmupF = "warmup=false";
    if ((pos = config.find(warmupF)) != std::string::npos) {
        config.replace(pos, warmupF.size(), warmupT);
    } else {
        config += warmupT;
    }

    if (new_config.length() > 0) {
        config += ";";
        config += new_config;
    }
    return config;
}

void SingleThreadedKVBucketTest::resetEngine(std::string new_config,
                                             bool force) {
    shutdownAndPurgeTasks(engine.get());
    reinitialise(buildNewWarmupConfig(new_config), force);
}

/**
 * Destroy engine and replace it with a new engine that can be warmed up.
 * Finally, run warmup.
 */
void SingleThreadedKVBucketTest::resetEngineAndEnableWarmup(
        std::string new_config, bool force) {
    resetEngine(new_config, force);

    if (isPersistent()) {
        static_cast<EPBucket*>(engine->getKVBucket())->initializeWarmupTask();
        static_cast<EPBucket*>(engine->getKVBucket())->startWarmupTask();
    }
}

/**
 * Destroy engine and replace it with a new engine that can be warmed up.
 * Finally, run warmup.
 */
void SingleThreadedKVBucketTest::resetEngineAndWarmup(std::string new_config,
                                                      bool force) {
    resetEngineAndEnableWarmup(new_config, force);

    // Now get the engine warmed up
    runReadersUntilWarmedUp();
}

std::shared_ptr<MockDcpProducer> SingleThreadedKVBucketTest::createDcpProducer(
        const CookieIface* cookie, IncludeDeleteTime deleteTime) {
    int flags = cb::mcbp::request::DcpOpenPayload::IncludeXattrs;
    if (deleteTime == IncludeDeleteTime::Yes) {
        flags |= cb::mcbp::request::DcpOpenPayload::IncludeDeleteTimes;
    }
    auto newProducer = std::make_shared<MockDcpProducer>(*engine,
                                                         cookie,
                                                         "test_producer",
                                                         flags,
                                                         false /*startTask*/);

    // Create the task object, but don't schedule
    newProducer->createCheckpointProcessorTask();

    // Need to enable NOOP for XATTRS (and collections).
    newProducer->setNoopEnabled(true);

    return newProducer;
}

void SingleThreadedKVBucketTest::runBackfill() {
    // Run the backfill task, which has a number of steps to complete
    auto& lpAuxioQ = *task_executor->getLpTaskQ()[AUXIO_TASK_IDX];
    // backfill:create()->scan->complete all in one run.
    // we'd only need extra runs when a backfill yields for memory pressure
    runNextTask(lpAuxioQ);
}

void SingleThreadedKVBucketTest::notifyAndRunToCheckpoint(
        MockDcpProducer& producer,
        MockDcpMessageProducers& producers,
        bool fromMemory) {
    auto vb = store->getVBucket(vbid);
    ASSERT_NE(nullptr, vb.get());

    if (fromMemory) {
        producer.notifySeqnoAvailable(vbid, SyncWriteOperation::No);
        runCheckpointProcessor(producer, producers);
    } else {
        runBackfill();
    }
}

void SingleThreadedKVBucketTest::notifyAndStepToCheckpoint(
        MockDcpProducer& producer,
        MockDcpMessageProducers& producers,
        cb::mcbp::ClientOpcode expectedOp,
        bool fromMemory,
        bool diskSnapshotFromMemory) {
    notifyAndRunToCheckpoint(producer, producers, fromMemory);

    // Next step which will process a snapshot marker and then the caller
    // should now be able to step through the checkpoint
    if (expectedOp != cb::mcbp::ClientOpcode::Invalid) {
        EXPECT_EQ(cb::engine_errc::success,
                  producer.stepWithBorderGuard(producers));
        EXPECT_EQ(expectedOp, producers.last_op);
        if (expectedOp == cb::mcbp::ClientOpcode::DcpSnapshotMarker) {
            if (fromMemory && !diskSnapshotFromMemory) {
                EXPECT_EQ(MARKER_FLAG_MEMORY,
                          producers.last_flags & MARKER_FLAG_MEMORY);
            } else {
                EXPECT_EQ(MARKER_FLAG_DISK,
                          producers.last_flags & MARKER_FLAG_DISK);
            }
        }
    } else {
        EXPECT_EQ(cb::engine_errc::would_block,
                  producer.stepWithBorderGuard(producers));
    }
}

void SingleThreadedKVBucketTest::runCheckpointProcessor(
        MockDcpProducer& producer, DcpMessageProducersIface& producers) {
    // Step which will notify the snapshot task
    EXPECT_EQ(cb::engine_errc::would_block, producer.step(false, producers));

    EXPECT_EQ(1, producer.getCheckpointSnapshotTask()->queueSize());

    // Now call run on the snapshot task to move checkpoint into DCP
    // stream
    producer.getCheckpointSnapshotTask()->run();
}

static cb::engine_errc dcpAddFailoverLog(
        const std::vector<vbucket_failover_t>&) {
    return cb::engine_errc::success;
}
void SingleThreadedKVBucketTest::createDcpStream(MockDcpProducer& producer) {
    createDcpStream(producer, vbid);
}

void SingleThreadedKVBucketTest::createDcpStream(MockDcpProducer& producer,
                                                 Vbid vbid) {
    uint64_t rollbackSeqno;
    ASSERT_EQ(cb::engine_errc::success,
              producer.streamRequest(0, // flags
                                     1, // opaque
                                     vbid,
                                     0, // start_seqno
                                     ~0ull, // end_seqno
                                     0, // vbucket_uuid,
                                     0, // snap_start_seqno,
                                     0, // snap_end_seqno,
                                     &rollbackSeqno,
                                     &dcpAddFailoverLog,
                                     {}));
}

void SingleThreadedKVBucketTest::runCompaction(Vbid id,
                                               uint64_t purgeBeforeSeq,
                                               bool dropDeletes) {
    CompactionConfig compactConfig;
    compactConfig.purge_before_seq = purgeBeforeSeq;
    compactConfig.drop_deletes = dropDeletes;
    auto* epBucket = dynamic_cast<EPBucket*>(store);
    if (epBucket) {
        // Ensure the current thread-local engine is set to this bucket -
        // some tests do not have this set beforehand; and on a 'real'
        // setup the bucket would be switched to on the background thread
        // when the CompactTask runs (see below)...
        BucketAllocationGuard guard{engine.get()};

        // Invoke compaction via the synchronous doCompact method, instead
        // of scheduling on a bg thread via scheduleCompaction(); as that
        // requires running an AuxIO task which is difficult to order
        // correctly if other AuxIO tasks (e.g. Backfill) are also
        // scheduled.
        std::vector<const CookieIface*> emptyCookies;
        epBucket->doCompact(id, compactConfig, emptyCookies);
    }
}

void SingleThreadedKVBucketTest::scheduleAndRunCollectionsEraser(
        Vbid id, bool expectSuccess) {
    if (isPersistent()) {
        runCompaction(id, 0, false);

        if (expectSuccess) {
            auto [status, dropped] = store->getVBucket(id)
                                             ->getShard()
                                             ->getRWUnderlying()
                                             ->getDroppedCollections(id);
            ASSERT_TRUE(status);
            if (!isPitrEnabled()) {
                // We are trying to check if the dropped collections are
                // still present on disk. The document is typically deleted
                // during compaction but with PiTR we have some extra
                // criteria to hit that we don't in this test (the compacting
                // headers must be older than the max history age). As such,
                // the dropped collections (and the data that belongs to them)
                // are still present on disk for PiTR tests.
                EXPECT_TRUE(dropped.empty());
            }
        }
    } else {
        auto* bucket = dynamic_cast<EphemeralBucket*>(store);
        bucket->scheduleTombstonePurgerTask();
        bucket->attemptToFreeMemory(); // this wakes up the HTCleaner task

        auto& lpAuxioQ = *task_executor->getLpTaskQ()[NONIO_TASK_IDX];
        // 2 tasks to run to complete a purge
        // EphTombstoneHTCleaner
        // EphTombstoneStaleItemDeleter
        runNextTask(lpAuxioQ, "Eph tombstone hashtable cleaner");
        runNextTask(lpAuxioQ, "Eph tombstone stale item deleter");
    }
}

void SingleThreadedKVBucketTest::runCollectionsEraser(Vbid id,
                                                      bool expectSuccess) {
    // Check that the task has already been scheduled by the caller
    if (isPersistent()) {
        auto* mockEPBucket = dynamic_cast<MockEPBucket*>(store);
        Expects(mockEPBucket);
        auto task = mockEPBucket->getCompactionTask(id);
        if (!task) {
            throw std::logic_error("No compaction scheduled for " +
                                   id.to_string());
        }
    }

    // Collection's eraser gets scheduled when we persist a drop with a
    // multi-second delay. We don't want to wait around for it so kick it
    // into action by rescheduling without delay.
    scheduleAndRunCollectionsEraser(id, expectSuccess);
}

void SingleThreadedKVBucketTest::runCheckpointDestroyer(Vbid id) {
    getCkptDestroyerTask(id)->run();
}

bool SingleThreadedKVBucketTest::isBloomFilterEnabled() const {
    return engine->getConfiguration().isBfilterEnabled();
}

bool SingleThreadedKVBucketTest::isFullEviction() const {
    return engine->getConfiguration().getItemEvictionPolicy() ==
           "full_eviction";
}

bool SingleThreadedKVBucketTest::isPersistent() const {
    return engine->getConfiguration().getBucketType() == "persistent";
}

bool SingleThreadedKVBucketTest::isNexus() const {
    return engine->getConfiguration().getBackend() == "nexus";
}

/// @returns true if this is a magma bucket
bool SingleThreadedKVBucketTest::isMagma() const {
    return engine->getConfiguration().getBackend() == "magma" ||
           isNexusMagmaPrimary();
}

bool SingleThreadedKVBucketTest::isCouchstore() const {
    return engine->getConfiguration().getBackend() == "couchdb";
}

bool SingleThreadedKVBucketTest::isNexusMagmaPrimary() const {
    return engine->getConfiguration().getBackend() == "nexus" &&
           engine->getConfiguration().getNexusPrimaryBackend() == "magma";
}

size_t SingleThreadedKVBucketTest::getFutureQueueSize(task_type_t type) const {
    return (*task_executor->getLpTaskQ()[type]).getFutureQueueSize();
}

size_t SingleThreadedKVBucketTest::getReadyQueueSize(task_type_t type) const {
    return (*task_executor->getLpTaskQ()[type]).getReadyQueueSize();
}

void SingleThreadedKVBucketTest::replaceCouchKVStoreWithMock() {
    ASSERT_EQ(engine->getConfiguration().getBucketType(), "persistent");
    ASSERT_EQ(engine->getConfiguration().getBackend(), "couchdb");
    auto old = store->takeRW(0);
    auto& config = const_cast<CouchKVStoreConfig&>(
            dynamic_cast<const CouchKVStoreConfig&>(old->getConfig()));
    auto rw = std::make_unique<MockCouchKVStore>(config);
    store->setRW(0, std::move(rw));
}

void SingleThreadedKVBucketTest::runEphemeralHTCleaner() {
    auto& bucket = dynamic_cast<EphemeralBucket&>(*store);
    bucket.enableTombstonePurgerTask();
    auto& queue = *task_executor->getLpTaskQ()[NONIO_TASK_IDX];
    bucket.attemptToFreeMemory(); // This wakes up the HTCleaner
    runNextTask(queue, "Eph tombstone hashtable cleaner");
    // Scheduled by HTCleaner
    runNextTask(queue, "Eph tombstone stale item deleter");
}

std::optional<failover_entry_t>
SingleThreadedKVBucketTest::getLatestFailoverTableEntry() const {
    auto vb = engine->getVBucket(vbid);
    if (vb) {
        return {vb->failovers->getLatestEntry()};
    }
    return {};
}

cb::engine_errc SingleThreadedKVBucketTest::setCollections(
        const CookieIface* c,
        const CollectionsManifest& manifest,
        cb::engine_errc status1) {
    std::string json{manifest};

    auto status = engine->set_collection_manifest(*c, json);
    if (!isPersistent()) {
        return status;
    }
    EXPECT_EQ(status1, status);

    if (status != cb::engine_errc::would_block) {
        return status;
    }

    auto& lpWriterQ = *task_executor->getLpTaskQ()[WRITER_TASK_IDX];

    runNextTask(lpWriterQ);

    // Cookie now success
    EXPECT_EQ(cb::engine_errc::success, mock_waitfor_cookie(c));

    status = engine->set_collection_manifest(*c, json);
    EXPECT_EQ(cb::engine_errc::success, status);
    return status;
}

void STParameterizedBucketTest::SetUp() {
    if (!config_string.empty()) {
        config_string += ";";
    }
    config_string += sanitizeTestParamConfigString(GetParam());
    SingleThreadedKVBucketTest::SetUp();
}

bool STParameterizedBucketTest::fullEviction() const {
    return persistent() && engine->getConfiguration().getItemEvictionPolicy() ==
                                   "full_eviction";
}

bool STParameterizedBucketTest::ephemeralFailNewData() const {
    return ephemeral() && engine->getConfiguration().getEphemeralFullPolicy() ==
                                  "fail_new_data";
}

bool STParameterizedBucketTest::isRocksDB() const {
    return engine->getConfiguration().getBackend() == "rocksdb";
}

bool STParameterizedBucketTest::isMagma() const {
    return engine->getConfiguration().getBackend() == "magma" ||
           isNexusMagmaPrimary();
}

bool STParameterizedBucketTest::isNexusMagmaPrimary() const {
    return engine->getConfiguration().getBackend() == "nexus" &&
           engine->getConfiguration().getNexusPrimaryBackend() == "magma";
}

bool STParameterizedBucketTest::isNexus() const {
    return engine->getConfiguration().getBackend() == "nexus";
}

bool STParameterizedBucketTest::bloomFilterEnabled() const {
    return engine->getConfiguration().isBfilterEnabled();
}

bool SingleThreadedKVBucketTest ::isPitrEnabled() const {
    return engine->getConfiguration().isPitrEnabled();
}

/// @returns a string representing this tests' parameters.
std::string STParameterizedBucketTest::PrintToStringParamName(
        const ::testing::TestParamInfo<ParamType>& info) {
    auto config = info.param;

    // GTest does not like "=" or ":" symbols in these param name strings
    // so we have to remove them. We'll also remove some redundant config
    // names while we're at it to make reading the param names easier.
    std::replace(config.begin(), config.end(), ':', '_');
    boost::replace_all(config, "bucket_type=", "");
    boost::replace_all(config, "ephemeral_full_policy=", "");
    boost::replace_all(config, "item_eviction_policy=", "");
    boost::replace_all(config, "nexus_primary_backend=", "");
    boost::replace_all(config, "nexus_secondary_backend=", "");
    boost::replace_all(config, "backend=", "");
    boost::replace_all(config, "bfilter_enabled=", "bfilter_");
    boost::replace_all(config, "pitr_enabled=", "pitr_");
    boost::replace_all(config, "pitr_granularity=", "pitr_granularity_");
    boost::replace_all(
            config, "pitr_max_history_age=", "pitr_max_history_age_");
    return config;
}

/**
 * Regression test for MB-45255 - a crash due to a dereference of a null
 * DcpProducer::backfillMgr if a streamRequest occurs during bucket shutdown:
 *
 * 1. Start with 1 producer and an existing stream (so DcpProducer is not
 *    paused).
 * 2. DcpProducer::streamRequest starts, succeeds but _doesn’t get as far as
 *    adding to DCP conn map.
 * 3. DcpConnMap::closeStreams (due to bucket shutdown)
 *    1. closes all streams for each producer via DcpProducer::closeAllStreams
 *    2. which resets backfillMgr ptr.
 * 4. DcpProducer::streamRequest continues; adds new stream into map.
 * 5. DcpConnMap::disconnect called, calls DcpProducer::closeAllStreams again
 *    - which calls ActiveStream::setDead; attempts to dereference null
 *    backfillMgr ptr (if in backfilling state).
 *
 * This is a similar issue to MB-37702 and MB-38521 - the difference being
 * exactly when the streamRequest occurs relative to closeAllStreams.
 */
TEST_P(STParameterizedBucketTest,
       MB45255_StreamRequestDuringShutdownNullBackfillMgr) {
    // Setup /////////////////////////////////////////////////////////////////

    // 1) Create Producer and ensure it is in the ConnMap so that we can
    // emulate the shutdown
    auto producer =
            std::make_shared<MockDcpProducer>(*engine, cookie, "MB_45255", 0);
    producer->createCheckpointProcessorTask();
    auto& mockConnMap = static_cast<MockDcpConnMap&>(engine->getDcpConnMap());
    mockConnMap.addConn(cookie, producer);

    // 2) (Implementation detail) Get the Dcp Producer into a non-paused state,
    // so when we later call DcpConnMap::manageConnections (via
    // DcpConnMap::shutdownAllConnections) we don't notify the connection. This
    // doesn't directly matter for the bug in question, but if we notify
    // then we need to acquire the cookie mutex which will deadlock the test.
    //
    // Do this by:
    //     storing some items into vb:0
    //     creating a stream on that vb:0
    //     advancing producer so it is no longer paused.
    auto& kvBucket = *engine->getKVBucket();
    kvBucket.setVBucketState(vbid, vbucket_state_active);
    store_item(vbid, makeStoredDocKey("key1"), "value");

    uint64_t rollbackSeqno;
    auto result = producer->streamRequest(0,
                                          0,
                                          Vbid{0},
                                          0,
                                          ~0,
                                          0,
                                          0,
                                          0,
                                          &rollbackSeqno,
                                          mock_dcp_add_failover_log,
                                          {});
    ASSERT_EQ(cb::engine_errc::success, result);

    auto stream = producer->findStream(Vbid{0});
    auto nextItem = stream->next(*producer);
    ASSERT_FALSE(nextItem);
    ASSERT_TRUE(stream->isInMemory())
            << vbid << " should be state:in-memory at start";

    MockDcpMessageProducers mockMsgProducers;
    runCheckpointProcessor(*producer, mockMsgProducers);
    producer->step(false, mockMsgProducers);
    ASSERT_FALSE(producer->isPaused());

    // 3) Setup second stream - we need to perform a second streamRequest which
    // must be backfilling (to backfillMgr is attempted to be accessed, so add
    // one item to vb:1, then flush and remove checkpoint so required to
    // backfill from disk.
    const auto vbid1 = Vbid{1};
    kvBucket.setVBucketState(vbid1, vbucket_state_active);
    store_item(vbid1, makeStoredDocKey("key"), "value");
    flushVBucketToDiskIfPersistent(vbid1, 1);
    removeCheckpoint(*kvBucket.getVBucket(vbid1));

    // 4) Configure hook in updateStreamsMap so just before our 2nd
    // DcpProducer::streamRequest (below) adds the created stream to
    // DcpProducer::streams, shutdownAllConnections runs.
    folly::Baton shutdownAllConnectionsStart;
    folly::Baton shutdownAllConnectionsFinished;
    producer->updateStreamsMapHook = [&] {
        // Post to allow shutdownAllConnections to begin (cannot set
        // DcpProducer disconnect = true before streamRequest has constructed
        // stream and about to add to map).
        shutdownAllConnectionsStart.post();

        // Wait until shutdownAllCollections has finished, and
        // DcpProducer::disconnect has been set (and backfillMgr set
        // to nullptr.
        shutdownAllConnectionsFinished.wait();
    };

    // 5. Create parallel thread which will perform the streamRequest
    // concurrently with shutdownAllConnections.
    std::thread frontend_thread_streamRequest{[&]() {
        // Frontend thread always runs with the cookie locked, so
        // lock here to match.
        auto* mockCookie = cookie_to_mock_cookie(cookie);
        Expects(mockCookie);
        mockCookie->lock();

        uint64_t rollbackSeqno;
        auto result = producer->streamRequest(0,
                                              0,
                                              vbid1,
                                              0,
                                              ~0,
                                              0,
                                              0,
                                              0,
                                              &rollbackSeqno,
                                              mock_dcp_add_failover_log,
                                              {});
        EXPECT_EQ(cb::engine_errc::success, result);
        mockCookie->unlock();

        auto stream = producer->findStream(vbid1);
        ASSERT_TRUE(stream->isBackfilling());

        mockCookie->lock();
        engine->handleDisconnect(cookie);
        mockCookie->unlock();
    }};

    // TEST: Trigger a shutdown. In original bug (with the sequence of
    // operations setup above) this would result in a nullptr dereference of
    // backfillMgr.
    shutdownAllConnectionsStart.wait();
    mockConnMap.shutdownAllConnections();
    shutdownAllConnectionsFinished.post();

    frontend_thread_streamRequest.join();
}

/**
 * MB-37702 highlighted a potential race condition during bucket shutdown. This
 * race condition is as follows:
 *
 * 1) Bucket shutdown starts (due to hard failover has we need DcpConsumers to
 *    still consider KV to be "up". This has to then reach the point where it
 *    starts to tear down DCP connections.
 *
 * 2) In DcpProducer we need to set all of our streams to dead but not yet
 *    destroy the backfill manager.
 *
 * 3) A stream request now needs to come in and enter a backfilling state.
 *
 * 4) Bucket shutdown continues and destroys the backfill manager object for the
 *    DcpProducer.
 *
 * 5) Memcached attempts to disconnect the DcpProducer again as we will tell it
 *    to step the connection (but bucket shutdown is in progress) and then we
 *    will seg fault as we attempt to destroy the stream because the backfill
 *    manager has been reset.
 */
TEST_P(STParameterizedBucketTest, StreamReqAcceptedAfterBucketShutdown) {
    auto& mockConnMap =
            static_cast<MockDcpConnMap&>(engine->getDcpConnMap());
    engine->getKVBucket()->setVBucketState(vbid, vbucket_state_active);
    auto vb = engine->getKVBucket()->getVBucket(vbid);

    // 1) Store an item and ensure it isn't in the CheckpointManager so that our
    // stream will enter backfilling state later
    store_item(vbid, makeStoredDocKey("key"), "value");
    flushVBucketToDiskIfPersistent(vbid, 1);
    removeCheckpoint(*vb);

    // 2) Create Producer and ensure it is in the ConnMap so that we can emulate
    // the shutdown
    auto producer = std::make_shared<MockDcpProducer>(*engine,
                                                      cookie,
                                                      "test_producer",
                                                      /*flags*/ 0);
    producer->createCheckpointProcessorTask();
    mockConnMap.addConn(cookie, producer);

    // 3) Set our hook to perform a StreamRequest after we remove the streams
    // from the Producer but before we reset the backfillMgr.
    producer->setCloseAllStreamsHook([this, &producer]() {
        producer->createCheckpointProcessorTask();
        uint64_t rollbackSeqno;
        EXPECT_EQ(cb::engine_errc::disconnect,
                  producer->streamRequest(/*flags*/ 0,
                                          /*opaque*/ 0,
                                          vbid,
                                          /*st_seqno*/ 0,
                                          /*en_seqno*/ ~0,
                                          /*vb_uuid*/ 0xabcd,
                                          /*snap_start_seqno*/ 0,
                                          /*snap_end_seqno*/ ~0,
                                          &rollbackSeqno,
                                          fakeDcpAddFailoverLog,
                                          {}));

        // Stream should not have been created
        auto stream = std::dynamic_pointer_cast<ActiveStream>(
                producer->findStream(vbid));
        ASSERT_FALSE(stream);
    });

    // 4) Emulate the shutdown
    mockConnMap.shutdownAllConnections();

    // 5) Emulate memcached disconnecting the connection. Before the bug-fix we
    // would segfault at this line in ActiveStream::endStream() when we call
    // BackfillManager::bytesSent(...)
    mockConnMap.disconnect(cookie);

    producer->cancelCheckpointCreatorTask();
    producer.reset();
    mockConnMap.manageConnections();
}

TEST_P(STParameterizedBucketTest, ConcurrentProducerCloseAllStreams) {
    auto& mockConnMap = static_cast<MockDcpConnMap&>(engine->getDcpConnMap());
    engine->getKVBucket()->setVBucketState(vbid, vbucket_state_active);
    auto vb = engine->getKVBucket()->getVBucket(vbid);

    // 1) Store an item and ensure it isn't in the CheckpointManager so that our
    // stream will enter backfilling state later
    store_item(vbid, makeStoredDocKey("key"), "value");
    flushVBucketToDiskIfPersistent(vbid, 1);
    removeCheckpoint(*vb);

    // 2) Create Producer and ensure it is in the ConnMap so that we can emulate
    // the shutdown
    auto producer = std::make_shared<MockDcpProducer>(*engine,
                                                      cookie,
                                                      "test_producer",
                                                      /*flags*/ 0);
    producer->createCheckpointProcessorTask();
    mockConnMap.addConn(cookie, producer);

    // Break in closeAllStreams after we have taken the lock
    // of the first vBucket.
    std::thread thread1;
    ThreadGate tg1{2};

    producer->setCloseAllStreamsPostLockHook(
            [this, &producer, &mockConnMap, &thread1, &tg1]() {
                if (!tg1.isComplete()) {
                    producer->setCloseAllStreamsPreLockHook(
                            [&tg1] { tg1.threadUp(); });

                    // First hit of this will spawn a second thread that will
                    // call disconnect and try to enter the same block of code
                    // concurrently.
                    thread1 = std::thread{[this, &mockConnMap]() {
                        mockConnMap.disconnect(cookie);
                    }};

                    tg1.threadUp();
                } else {
                    // Before the fix we would fail here
                    EXPECT_FALSE(producer->getBFMPtr());
                }
            });

    // 3) Segfault would normally happen here as we exit
    // DcpProducer::closeAllStreams (for the second time).
    mockConnMap.shutdownAllConnections();

    thread1.join();

    // Reset the hook or we will call it again when we disconnect our cookie as
    // part of TearDown
    producer->setCloseAllStreamsPostLockHook([]() {});

    producer->cancelCheckpointCreatorTask();
    producer.reset();
    mockConnMap.manageConnections();
}

/**
 * MB-37827 highlighted a potential race condition during bucket shutdown. This
 * race condition is as follows:
 *
 * 1) Bucket shutdown starts but has not yet destroyed streams of our given
 *    producer.
 *
 * 2) A seqno ack comes in and gets partially processed. We find the stream in
 *    the producer but not yet process the ack.
 *
 * 3) Bucket shutdown continues and destroys the stream object by removing the
 *    owning shared_ptr in DcpProducer::closeALlStreams
 *
 * 4) Seqno ack processing continues and segfaults when attempting to access the
 *    stream.
 */
TEST_P(STParameterizedBucketTest, SeqnoAckAfterBucketShutdown) {
    auto& mockConnMap = static_cast<MockDcpConnMap&>(engine->getDcpConnMap());
    engine->getKVBucket()->setVBucketState(vbid, vbucket_state_active);
    auto vb = engine->getKVBucket()->getVBucket(vbid);

    // 1) Create Producer and ensure it is in the ConnMap so that we can emulate
    // the shutdown
    auto producer = std::make_shared<MockDcpProducer>(*engine,
                                                      cookie,
                                                      "test_producer",
                                                      /*flags*/ 0);
    mockConnMap.addConn(cookie, producer);

    // 2) Need to enable sync rep for seqno acking and create our stream
    producer->control(0, "consumer_name", "consumer");
    producer->setSyncReplication(SyncReplication::SyncReplication);

    uint64_t rollbackSeqno;
    EXPECT_EQ(cb::engine_errc::success,
              producer->streamRequest(/*flags*/ 0,
                                      /*opaque*/ 0,
                                      vbid,
                                      /*st_seqno*/ 0,
                                      /*en_seqno*/ ~0,
                                      /*vb_uuid*/ 0xabcd,
                                      /*snap_start_seqno*/ 0,
                                      /*snap_end_seqno*/ ~0,
                                      &rollbackSeqno,
                                      fakeDcpAddFailoverLog,
                                      {}));

    // 3) Set our hook, we just need to simulate bucket shutdown in the hook
    producer->setSeqnoAckHook(
            [&mockConnMap]() { mockConnMap.shutdownAllConnections(); });

    // 4) Seqno ack. Previously this would segfault due to the stream being
    // destroyed mid seqno ack.
    EXPECT_EQ(cb::engine_errc::success,
              producer->seqno_acknowledged(0, vbid, 0));

    mockConnMap.disconnect(cookie);
    mockConnMap.manageConnections();
    producer.reset();
}

cb::engine_errc STParameterizedBucketTest::checkKeyExists(
        StoredDocKey& key, Vbid vbid, get_options_t options) {
    auto rc = store->get(key, vbid, cookie, options).getStatus();
    if (needBGFetch(rc)) {
        rc = store->get(key, vbid, cookie, options).getStatus();
    }
    return rc;
}

cb::engine_errc STParameterizedBucketTest::setItem(Item& itm,
                                                   const CookieIface* cookie) {
    auto rc = store->set(itm, cookie);
    if (needBGFetch(rc)) {
        rc = store->set(itm, cookie);
    }
    return rc;
}

cb::engine_errc STParameterizedBucketTest::addItem(Item& itm,
                                                   const CookieIface* cookie) {
    auto rc = store->add(itm, cookie);
    if (needBGFetch(rc)) {
        rc = store->add(itm, cookie);
    }
    return rc;
}

/*
 * MB-31175
 * The following test checks to see that when we call handleSlowStream in an
 * in memory state and drop the cursor/schedule a backfill as a result, the
 * resulting backfill checks the purgeSeqno and tells the stream to rollback
 * if purgeSeqno > startSeqno.
 */
TEST_P(STParameterizedBucketTest, SlowStreamBackfillPurgeSeqnoCheck) {
    // Make vbucket active.
    setVBucketStateAndRunPersistTask(vbid, vbucket_state_active);
    auto vb = store->getVBuckets().getBucket(vbid);
    ASSERT_TRUE(vb.get());

    // Store two items
    std::array<std::string, 2> initialKeys = {{"k1", "k2"}};
    for (const auto& key : initialKeys) {
        store_item(vbid, makeStoredDocKey(key), key);
    }
    flushVBucketToDiskIfPersistent(vbid, initialKeys.size());

    // Delete the items so that we can advance the purgeSeqno using
    // compaction later
    for (const auto& key : initialKeys) {
        delete_item(vbid, makeStoredDocKey(key));
    }
    flushVBucketToDiskIfPersistent(vbid, initialKeys.size());

    auto& ckpt_mgr =
            *(static_cast<MockCheckpointManager*>(vb->checkpointManager.get()));

    // Create a Mock Dcp producer
    // Create the Mock Active Stream with a startSeqno of 1
    // as a startSeqno is always valid
    auto producer = std::make_shared<MockDcpProducer>(*engine,
                                                      cookie,
                                                      "test_producer",
                                                      /*flags*/ 0);
    producer->createCheckpointProcessorTask();
    producer->scheduleCheckpointProcessorTask();

    // Create a Mock Active Stream
    auto mock_stream = producer->mockActiveStreamRequest(/*flags*/ 0,
                                                         /*opaque*/ 0,
                                                         *vb,
                                                         /*st_seqno*/ 1,
                                                         /*en_seqno*/ ~0,
                                                         /*vb_uuid*/ 0xabcd,
                                                         /*snap_start_seqno*/ 0,
                                                         /*snap_end_seqno*/ ~0,
                                                         IncludeValue::Yes,
                                                         IncludeXattrs::Yes);

    ASSERT_TRUE(mock_stream->isInMemory())
    << "stream state should have transitioned to InMemory";

    // Check number of expected cursors (might not have persistence cursor)
    int expectedCursors = persistent() ? 2 : 1;
    EXPECT_EQ(expectedCursors, ckpt_mgr.getNumOfCursors());

    EXPECT_TRUE(mock_stream->handleSlowStream());
    EXPECT_TRUE(mock_stream->public_getPendingBackfill());

    // Might not have persistence cursor
    expectedCursors = persistent() ? 1 : 0;
    EXPECT_EQ(expectedCursors, ckpt_mgr.getNumOfCursors())
    << "stream cursor should have been dropped";

    // Remove checkpoint, forcing the stream to Backfill.
    removeCheckpoint(*vb);

    // This will schedule the backfill
    mock_stream->transitionStateToBackfilling();
    ASSERT_TRUE(mock_stream->isBackfilling());

    // Advance the purgeSeqno
    if (persistent()) {
        TimeTraveller jordan(
                engine->getConfiguration().getPersistentMetadataPurgeAge() + 1);
        runCompaction(vbid, 3);
    } else {
        EphemeralVBucket::HTTombstonePurger purger(0);
        auto vbptr = store->getVBucket(vbid);
        auto* evb = dynamic_cast<EphemeralVBucket*>(vbptr.get());
        purger.setCurrentVBucket(*evb);
        evb->ht.visit(purger);

        evb->purgeStaleItems();
    }

    ASSERT_EQ(3, vb->getPurgeSeqno());

    // Run the backfill we scheduled when we transitioned to the backfilling
    // state
    auto& bfm = producer->getBFM();
    bfm.backfill();

    // The backfill should have set the stream state to dead because
    // purgeSeqno > startSeqno
    EXPECT_TRUE(mock_stream->isDead());

    // Stop Producer checkpoint processor task
    producer->cancelCheckpointCreatorTask();

    cancelAndPurgeTasks();
}

/**
 * The following test checks to see that if a cursor drop (and subsequent
 * re-registration) is a safe operation in that the background checkpoint
 * processor task cannot advance the streams cursor whilst backfilling is
 * occurring.
 *
 * Check to see that cursor dropping correctly handles the following scenario:
 *
 * 1. vBucket is state:in-memory. Cursor dropping occurs
 *    (ActiveStream::handleSlowStream)
 *   a. Cursor is removed
 *   b. pendingBackfill is set to true.
 * 2. However, assume that ActiveStreamCheckpointProcessorTask has a pending
 *    task for this vbid.
 * 3. ActiveStream changes from state:in-memory to state:backfilling.
 * 4. Backfill starts, re-registers cursor (ActiveStream::markDiskSnapshot) to
 *    resume from after the end of the backfill.
 * 5. ActiveStreamCheckpointProcessorTask wakes up, and finds the pending task
 *    for this vb. At this point the newly woken task should be blocked from
 *    doing any work (and return early).
 */
class MB29369_SingleThreadedEPBucketTest : public SingleThreadedEPBucketTest {
protected:
    MB29369_SingleThreadedEPBucketTest() {
        // Need dcp_producer_snapshot_marker_yield_limit + 1 (11) vBuckets for
        // this test.
        config_string = "max_vbuckets=11";
    }
};

// @TODO get working for magma
TEST_F(MB29369_SingleThreadedEPBucketTest,
       CursorDroppingPendingCkptProcessorTask) {
    // Create a Mock Dcp producer and schedule on executorpool.
    auto producer = createDcpProducer(cookie, IncludeDeleteTime::Yes);
    producer->scheduleCheckpointProcessorTask();

    auto& lpNonIoQ = *task_executor->getLpTaskQ()[NONIO_TASK_IDX];
    EXPECT_EQ(1, lpNonIoQ.getFutureQueueSize())
            << "Expected to have ActiveStreamCheckpointProcessorTask in NonIO "
               "Queue";

    // Create dcp_producer_snapshot_marker_yield_limit + 1 streams -
    // this means that we don't process all pending vBuckets on a single
    // execution of ActiveStreamCheckpointProcessorTask - which can result
    // in vBIDs being "left over" in ActiveStreamCheckpointProcessorTask::queue
    // after an execution.
    // This means that subsequently when we drop the cursor for this vb,
    // there's a "stale" job queued for it.
    const auto iterationLimit =
            engine->getConfiguration().getDcpProducerSnapshotMarkerYieldLimit();
    std::shared_ptr<MockActiveStream> stream;
    auto key1 = makeStoredDocKey("key1");
    for (size_t id = 0; id < iterationLimit + 1; id++) {
        Vbid vbid = Vbid(id);
        setVBucketStateAndRunPersistTask(vbid, vbucket_state_active);
        auto vb = store->getVBucket(vbid);
        stream = producer->mockActiveStreamRequest(/*flags*/ 0,
                                                   /*opaque*/ 0,
                                                   *vb,
                                                   /*st_seqno*/ 0,
                                                   /*en_seqno*/ ~0,
                                                   /*vb_uuid*/ 0xabcd,
                                                   /*snap_start_seqno*/ 0,
                                                   /*snap_end_seqno*/ ~0);

        // Request an item from each stream, so they all advance from
        // backfilling to in-memory
        auto result = stream->next(*producer);
        EXPECT_FALSE(result);
        EXPECT_TRUE(stream->isInMemory())
                << vbid << " should be state:in-memory at start";

        // Create an item, create a new checkpoint and then flush to disk.
        // This ensures that:
        // a) ActiveStream::nextCheckpointItem will have data available when
        //    call next() - and will add vb to
        //    ActiveStreamCheckpointProcessorTask's queue.
        // b) After cursor is dropped we can remove the previously closed and
        //    flushed checkpoint to force ActiveStream into backfilling state.
        EXPECT_TRUE(queueNewItem(*vb, key1));
        vb->checkpointManager->createNewCheckpoint();
        EXPECT_EQ(FlushResult(MoreAvailable::No, 1),
                  getEPBucket().flushVBucket(vbid));

        // And then request another item, to add the VBID to
        // ActiveStreamCheckpointProcessorTask's queue.
        result = stream->next(*producer);
        EXPECT_FALSE(result);
        EXPECT_EQ(id + 1, producer->getCheckpointSnapshotTask()->queueSize())
                << "Should have added " << vbid << " to ProcessorTask queue";
    }

    // Should now have dcp_producer_snapshot_marker_yield_limit + 1 items
    // in ActiveStreamCheckpointProcessorTask's pending VBs.
    EXPECT_EQ(iterationLimit + 1,
              producer->getCheckpointSnapshotTask()->queueSize())
            << "Should have all vBuckets in ProcessorTask queue";

    // Use last Stream as the one we're going to drop the cursor on (this is
    // also at the back of the queue).
    auto vb = store->getVBuckets().getBucket(Vbid(iterationLimit));
    auto& ckptMgr = *(
            static_cast<MockCheckpointManager*>(vb->checkpointManager.get()));

    // 1. Now trigger cursor dropping for this stream.
    EXPECT_TRUE(stream->handleSlowStream());
    EXPECT_TRUE(stream->isInMemory())
            << "should be state:in-memory immediately after handleSlowStream";
    EXPECT_EQ(1, ckptMgr.getNumOfCursors()) << "Should only have persistence "
                                               "cursor registered after "
                                               "cursor dropping.";

    // Ensure closed checkpoint were removed to force stream to backfill.
    ASSERT_GT(engine->getEpStats().itemsRemovedFromCheckpoints, 0);

    // 2. Request next item from stream. Will transition to backfilling as part
    // of this.
    auto result = stream->next(*producer);
    EXPECT_FALSE(result);
    EXPECT_TRUE(stream->isBackfilling()) << "should be state:backfilling "
                                            "after next() following "
                                            "handleSlowStream";

    // *Key point*:
    //
    // ActiveStreamCheckpointProcessorTask and Backfilling task are both
    // waiting to run. However, ActiveStreamCheckpointProcessorTask
    // has more than iterationLimit VBs in it, so when it runs it won't
    // handle them all; and will sleep with the last VB remaining.
    // If the Backfilling task then runs, which returns a disk snapshot and
    // re-registers the cursor; we still have an
    // ActiveStreamCheckpointProcessorTask outstanding with the vb in the queue.
    EXPECT_EQ(1, lpNonIoQ.getFutureQueueSize());
    auto& lpAuxioQ = *task_executor->getLpTaskQ()[AUXIO_TASK_IDX];
    EXPECT_EQ(1, lpAuxioQ.getFutureQueueSize());

    // Run the ActiveStreamCheckpointProcessorTask; which should re-schedule
    // due to having items outstanding.
    runNextTask(lpNonIoQ,
                "Process checkpoint(s) for DCP producer test_producer");

    // Now run backfilling task.
    runNextTask(lpAuxioQ, "Backfilling items for MockDcpBackfillManager");

    // After Backfilltask scheduled create(); should have received a disk
    // snapshot; which in turn calls markDiskShapshot to re-register cursor.
    EXPECT_EQ(2, ckptMgr.getNumOfCursors()) << "Expected both persistence and "
                                               "replication cursors after "
                                               "markDiskShapshot";

    result = stream->next(*producer);
    ASSERT_TRUE(result);
    EXPECT_EQ(DcpResponse::Event::SnapshotMarker, result->getEvent())
            << "Expected Snapshot marker after running backfill task.";

    // Add another item to the VBucket; after the cursor has been re-registered.
    auto key2 = makeStoredDocKey("key2");
    EXPECT_TRUE(queueNewItem(*vb, key2));

    // Now run chkptProcessorTask to complete it's queue. With the bug, this
    // results in us discarding the last item we just added to vBucket.
    runNextTask(lpNonIoQ,
                "Process checkpoint(s) for DCP producer test_producer");

    // Let the backfill task complete running (it requires multiple steps to
    // complete).
    runNextTask(lpAuxioQ, "Backfilling items for MockDcpBackfillManager");

    // Validate. We _should_ get two mutations: key1 & key2, but we have to
    // respin the checkpoint task for key2
    result = stream->next(*producer);
    if (result && result->getEvent() == DcpResponse::Event::Mutation) {
        auto* mutation = dynamic_cast<MutationResponse*>(result.get());
        EXPECT_EQ(key1, mutation->getItem()->getKey());
    } else {
        FAIL() << "Expected Event::Mutation named 'key1'";
    }

    // No items ready, but this should of rescheduled vb10
    EXPECT_EQ(nullptr, stream->next(*producer));
    EXPECT_EQ(1, producer->getCheckpointSnapshotTask()->queueSize())
            << "Should have 1 vBucket in ProcessorTask queue";

    // Now run chkptProcessorTask to complete it's queue, this will now be able
    // to access the checkpoint and get key2
    runNextTask(lpNonIoQ,
                "Process checkpoint(s) for DCP producer test_producer");

    result = stream->next(*producer);
    ASSERT_TRUE(result);
    EXPECT_EQ(DcpResponse::Event::SnapshotMarker, result->getEvent())
            << "Expected Snapshot marker after running snapshot task.";
    result = stream->next(*producer);

    if (result && result->getEvent() == DcpResponse::Event::Mutation) {
        auto* mutation = dynamic_cast<MutationResponse*>(result.get());
        EXPECT_EQ(key2, mutation->getItem()->getKey());
    } else {
        FAIL() << "Expected second Event::Mutation named 'key2'";
    }

    result = stream->next(*producer);
    EXPECT_FALSE(result) << "Expected no more than 2 mutatons.";

    // Stop Producer checkpoint processor task
    producer->cancelCheckpointCreatorTask();
}

// Test is demonstrating that if a checkpoint processor scheduled by a stream
// that is subsequently closed/re-created, if that checkpoint processor runs
// whilst the new stream is backfilling, it can't interfere with the new stream.
// This issue was raised by MB-29585 but is fixed by MB-29369
TEST_P(STParamPersistentBucketTest, MB29585_backfilling_whilst_snapshot_runs) {
    auto producer = createDcpProducer(cookie, IncludeDeleteTime::Yes);
    producer->scheduleCheckpointProcessorTask();
    setVBucketStateAndRunPersistTask(vbid, vbucket_state_active);

    auto& lpAuxioQ = *task_executor->getLpTaskQ()[AUXIO_TASK_IDX];
    auto& lpNonIoQ = *task_executor->getLpTaskQ()[NONIO_TASK_IDX];
    EXPECT_EQ(1, lpNonIoQ.getFutureQueueSize())
            << "Expected to have ActiveStreamCheckpointProcessorTask in NonIO "
               "Queue";

    // Create first stream
    auto vb = store->getVBucket(vbid);
    auto stream = producer->mockActiveStreamRequest(/*flags*/ 0,
                                                    /*opaque*/ 0,
                                                    *vb,
                                                    /*st_seqno*/ 0,
                                                    /*en_seqno*/ ~0,
                                                    /*vb_uuid*/ 0xabcd,
                                                    /*snap_start_seqno*/ 0,
                                                    /*snap_end_seqno*/ ~0);

    // Write an item
    auto key1 = makeStoredDocKey("key1");
    EXPECT_TRUE(queueNewItem(*vb, key1));
    EXPECT_EQ(FlushResult(MoreAvailable::No, 1),
              getEPBucket().flushVBucket(vbid));

    // Request an item from the stream, so it advances from to in-memory
    auto result = stream->next(*producer);
    EXPECT_FALSE(result);
    EXPECT_TRUE(stream->isInMemory());

    // Now step the in-memory stream to schedule the checkpoint task
    result = stream->next(*producer);
    EXPECT_FALSE(result);
    EXPECT_EQ(1, producer->getCheckpointSnapshotTask()->queueSize());

    // Now close the stream
    EXPECT_EQ(cb::engine_errc::success,
              producer->closeStream(0 /*opaque*/, vbid));

    // Next we to ensure the recreated stream really does a backfill, so drop
    // in-memory items
    auto& manager = *vb->checkpointManager;
    auto openId = manager.getOpenCheckpointId();
    const auto& stats = engine->getEpStats();
    ASSERT_EQ(0, stats.itemsRemovedFromCheckpoints);
    manager.createNewCheckpoint();
    EXPECT_GT(manager.getOpenCheckpointId(), openId);
    // cs, vbs, mut, ce
    EXPECT_EQ(4, stats.itemsRemovedFromCheckpoints);
    // Force persistence into new CP
    auto key2 = makeStoredDocKey("key2");
    queueNewItem(*vb, key2);
    EXPECT_EQ(FlushResult(MoreAvailable::No, 1),
              getEPBucket().flushVBucket(vbid));

    // Now store another item, without MB-29369 fix we would lose this item
    auto key3 = makeStoredDocKey("key3");
    store_item(vbid, key3, "value");

    // Re-create the new stream
    stream = producer->mockActiveStreamRequest(/*flags*/ 0,
                                               /*opaque*/ 0,
                                               *vb,
                                               /*st_seqno*/ 0,
                                               /*en_seqno*/ ~0,
                                               /*vb_uuid*/ 0xabcd,
                                               /*snap_start_seqno*/ 0,
                                               /*snap_end_seqno*/ ~0);

    // Step the stream which will now schedule a backfill
    result = stream->next(*producer);
    EXPECT_FALSE(result);
    EXPECT_TRUE(stream->isBackfilling());

    // Next we must deque, but not run the snapshot task, we will interleave it
    // with backfill later
    CheckedExecutor checkpointTask(task_executor, lpNonIoQ);
    EXPECT_STREQ("Process checkpoint(s) for DCP producer test_producer",
                 checkpointTask.getTaskName().data());

    // Now start the backfilling task.
    runNextTask(lpAuxioQ, "Backfilling items for MockDcpBackfillManager");

    // After Backfilltask scheduled create(); should have received a disk
    // snapshot; which in turn calls markDiskShapshot to re-register cursor.
    auto* checkpointManager =
            static_cast<MockCheckpointManager*>(vb->checkpointManager.get());

    EXPECT_EQ(2, checkpointManager->getNumOfCursors())
            << "Expected persistence + replication cursors after "
               "markDiskShapshot";

    result = stream->next(*producer);
    ASSERT_TRUE(result);
    EXPECT_EQ(DcpResponse::Event::SnapshotMarker, result->getEvent())
            << "Expected Snapshot marker after running backfill task.";

    // Let the backfill task complete running through its various states
    runBackfill();

    // Now run the checkpoint processor task, whilst still backfilling
    // With MB-29369 this should be safe
    checkpointTask.runCurrentTask(
            "Process checkpoint(s) for DCP producer test_producer");
    checkpointTask.completeCurrentTask();

    // Poke another item in
    auto key4 = makeStoredDocKey("key4");
    store_item(vbid, key4, "value");

    // Finally read back all the items and we should get two snapshots and
    // key1/key2 key3/key4
    result = stream->next(*producer);
    if (result && result->getEvent() == DcpResponse::Event::Mutation) {
        auto* mutation = dynamic_cast<MutationResponse*>(result.get());
        EXPECT_EQ(key1, mutation->getItem()->getKey());
    } else {
        FAIL() << "Expected Event::Mutation named 'key1'";
    }

    result = stream->next(*producer);
    if (result && result->getEvent() == DcpResponse::Event::Mutation) {
        auto* mutation = dynamic_cast<MutationResponse*>(result.get());
        EXPECT_EQ(key2, mutation->getItem()->getKey());
    } else {
        FAIL() << "Expected Event::Mutation named 'key2'";
    }

    runNextTask(lpNonIoQ,
                "Process checkpoint(s) for DCP producer test_producer");

    result = stream->next(*producer);
    ASSERT_TRUE(result);
    EXPECT_EQ(DcpResponse::Event::SnapshotMarker, result->getEvent())
            << "Expected Snapshot marker after running snapshot task.";

    result = stream->next(*producer);
    if (result && result->getEvent() == DcpResponse::Event::Mutation) {
        auto* mutation = dynamic_cast<MutationResponse*>(result.get());
        EXPECT_EQ(key3, mutation->getItem()->getKey());
    } else {
        FAIL() << "Expected Event::Mutation named 'key3'";
    }

    result = stream->next(*producer);
    if (result && result->getEvent() == DcpResponse::Event::Mutation) {
        auto* mutation = dynamic_cast<MutationResponse*>(result.get());
        EXPECT_EQ(key4, mutation->getItem()->getKey());
    } else {
        FAIL() << "Expected Event::Mutation named 'key4'";
    }

    // Stop Producer checkpoint processor task
    producer->cancelCheckpointCreatorTask();
}

/*
 * The following test checks to see if data is lost after a cursor is
 * re-registered after being dropped.
 *
 * It first sets-up an active stream associated with the active vbucket 0.  We
 * then move the stream into a StreamInMemory state, which results in creating
 * a DCP cursor (in addition to the persistence cursor created on construction
 * of the stream).
 *
 * We then add two documents closing the previous checkpoint and opening a new
 * one after each add.  This means that after adding 2 documents we have 3
 * checkpoints, (and 2 cursors).
 *
 * We then call handleSlowStream which results in the DCP cursor being dropped,
 * the steam being moved into the StreamBackfilling state and, the
 * pendingBackfill flag being set.
 *
 * As the DCP cursor is dropped we can remove the first checkpoint which the
 * persistence cursor has moved past.  As the DCP stream no longer has its own
 * cursor it will use the persistence cursor.  Therefore we need to schedule a
 * backfill task, which clears the pendingBackfill flag.
 *
 * The key part of the test is that we now move the persistence cursor on by
 * adding two more documents, and again closing the previous checkpoint and
 * opening a new one after each add.
 *
 * Now that the persistence cursor has moved on we can remove the earlier
 * checkpoints.
 *
 * We now run the backfill task that we scheduled for the active stream.
 * And the key result of the test is whether it backfills all 4 documents.
 * If it does then we have demonstrated that data is not lost.
 *
 */

// This callback function is called every time a backfill is performed on
// test MB22960_cursor_dropping_data_loss.
void MB22960callbackBeforeRegisterCursor(
        EPBucket* store,
        MockActiveStreamWithOverloadedRegisterCursor& mock_stream,
        VBucketPtr vb,
        size_t& registerCursorCount) {
    EXPECT_LE(registerCursorCount, 1);
    // The test performs two backfills, and the callback is only required
    // on the first, so that it can test what happens when checkpoints are
    // moved forward during a backfill.
    if (registerCursorCount == 0) {
        auto& ckpt_mgr =
                *(static_cast<MockCheckpointManager*>(vb->checkpointManager.get()));

        //pendingBackfill has now been cleared
        EXPECT_FALSE(mock_stream.public_getPendingBackfill())
                << "pendingBackfill is not false";
        // we are now in backfill mode
        EXPECT_TRUE(mock_stream.public_isBackfillTaskRunning())
                << "isBackfillRunning is not true";

        // This method is bypassing store->set to avoid a test only lock
        // inversion with collections read locks
        queued_item qi1(new Item(makeStoredDocKey("key3"),
                                 0,
                                 0,
                                 "v",
                                 1,
                                 PROTOCOL_BINARY_RAW_BYTES,
                                 0,
                                 -1,
                                 vb->getId()));
        qi1->setQueuedTime();

        // queue an Item and close previous checkpoint
        vb->checkpointManager->queueDirty(qi1,
                                          GenerateBySeqno::Yes,
                                          GenerateCas::Yes,
                                          /*preLinkDocCtx*/ nullptr);

        EXPECT_EQ(FlushResult(MoreAvailable::No, 1),
                  store->flushVBucket(vb->getId()));
        // The next step removes the current open checkpoint
        auto openId = ckpt_mgr.getOpenCheckpointId();
        ckpt_mgr.createNewCheckpoint();
        EXPECT_GT(ckpt_mgr.getOpenCheckpointId(), openId);
        EXPECT_EQ(1, ckpt_mgr.getNumCheckpoints());
        EXPECT_EQ(1, ckpt_mgr.getNumOfCursors());

        queued_item qi2(new Item(makeStoredDocKey("key3"),
                                 0,
                                 0,
                                 "v",
                                 1,
                                 PROTOCOL_BINARY_RAW_BYTES,
                                 0,
                                 -1,
                                 vb->getId()));
        qi2->setQueuedTime();

        // queue an Item and close previous checkpoint
        vb->checkpointManager->queueDirty(qi2,
                                          GenerateBySeqno::Yes,
                                          GenerateCas::Yes,
                                          /*preLinkDocCtx*/ nullptr);

        EXPECT_EQ(FlushResult(MoreAvailable::No, 1),
                  store->flushVBucket(vb->getId()));
        // The next step removes the current open checkpoint
        openId = ckpt_mgr.getOpenCheckpointId();
        ckpt_mgr.createNewCheckpoint();
        EXPECT_GT(ckpt_mgr.getOpenCheckpointId(), openId);
        EXPECT_EQ(1, ckpt_mgr.getNumCheckpoints());
        EXPECT_EQ(1, ckpt_mgr.getNumOfCursors());
    }
}

TEST_P(STParamPersistentBucketTest, MB22960_cursor_dropping_data_loss) {
    // Records the number of times ActiveStream::registerCursor is invoked.
    size_t registerCursorCount = 0;
    // Make vbucket active.
    setVBucketStateAndRunPersistTask(vbid, vbucket_state_active);
    auto vb = store->getVBuckets().getBucket(vbid);
    ASSERT_NE(nullptr, vb.get());
    auto& ckpt_mgr =
            *(static_cast<MockCheckpointManager*>(vb->checkpointManager.get()));
    EXPECT_EQ(1, ckpt_mgr.getNumCheckpoints());
    EXPECT_EQ(1, ckpt_mgr.getNumOfCursors());

    // Create a Mock Dcp producer
    auto producer = std::make_shared<MockDcpProducer>(*engine,
                                                      cookie,
                                                      "test_producer",
                                                      /*flags*/ 0);

    // Since we are creating a mock active stream outside of
    // DcpProducer::streamRequest(), and we want the checkpt processor task,
    // create it explicitly here
    producer->createCheckpointProcessorTask();
    producer->scheduleCheckpointProcessorTask();

    // Create a Mock Active Stream
    auto mock_stream =
            std::make_shared<MockActiveStreamWithOverloadedRegisterCursor>(
                    static_cast<EventuallyPersistentEngine*>(engine.get()),
                    producer,
                    /*flags*/ 0,
                    /*opaque*/ 0,
                    *vb,
                    /*st_seqno*/ 0,
                    /*en_seqno*/ ~0,
                    /*vb_uuid*/ 0xabcd,
                    /*snap_start_seqno*/ 0,
                    /*snap_end_seqno*/ ~0,
                    IncludeValue::Yes,
                    IncludeXattrs::Yes);

    auto& mockStreamObj = *mock_stream;
    mock_stream->setCallbackBeforeRegisterCursor(
            [this, &mockStreamObj, vb, &registerCursorCount]() {
                MB22960callbackBeforeRegisterCursor(
                        &getEPBucket(), mockStreamObj, vb, registerCursorCount);
            });

    mock_stream->setCallbackAfterRegisterCursor(
            [&mock_stream, &registerCursorCount]() {
                // This callback is called every time a backfill is performed.
                // It is called immediately after completing
                // ActiveStream::registerCursor.
                registerCursorCount++;
                if (registerCursorCount == 1) {
                    EXPECT_TRUE(mock_stream->public_getPendingBackfill());
                } else {
                    EXPECT_EQ(2, registerCursorCount);
                    EXPECT_FALSE(mock_stream->public_getPendingBackfill());
                }
            });

    EXPECT_EQ(1, ckpt_mgr.getNumOfCursors());
    mock_stream->transitionStateToBackfilling();
    EXPECT_EQ(2, ckpt_mgr.getNumOfCursors());
    // When we call transitionStateToBackfilling going from a StreamPending
    // state to a StreamBackfilling state, we end up calling
    // scheduleBackfill_UNLOCKED and as no backfill is required we end-up in a
    // StreamInMemory state.
    EXPECT_TRUE(mock_stream->isInMemory())
        << "stream state should have transitioned to StreamInMemory";

    store_item(vbid, makeStoredDocKey("key1"), "value");
    EXPECT_EQ(FlushResult(MoreAvailable::No, 1),
              getEPBucket().flushVBucket(vbid));
    ckpt_mgr.createNewCheckpoint();
    EXPECT_EQ(2, ckpt_mgr.getNumCheckpoints());

    store_item(vbid, makeStoredDocKey("key2"), "value");
    EXPECT_EQ(FlushResult(MoreAvailable::No, 1),
              getEPBucket().flushVBucket(vbid));
    ckpt_mgr.createNewCheckpoint();
    EXPECT_EQ(3, ckpt_mgr.getNumCheckpoints());
    EXPECT_EQ(2, ckpt_mgr.getNumOfCursors());

    // Dropping cursor removes 2 closed checkpoints
    mock_stream->handleSlowStream();
    EXPECT_EQ(1, ckpt_mgr.getNumCheckpoints());
    EXPECT_EQ(1, ckpt_mgr.getNumOfCursors());
    EXPECT_TRUE(mock_stream->isInMemory())
        << "stream state should not have changed";
    EXPECT_TRUE(mock_stream->public_getPendingBackfill())
        << "pendingBackfill is not true";

    //schedule a backfill
    mock_stream->next(*producer);

    // MB-37150: cursors are now registered before deciding if a backfill is
    // needed. to retain the original intent of this test, manually drop the
    // cursor _again_, to return the stream to the desired state: about to
    // backfill, without a cursor. The test can then check that the cursor is
    // registered again at the correct seqno, defending the original change as
    // intended.
    ckpt_mgr.removeCursor(*mock_stream->getCursor().lock());

    auto& lpAuxioQ = *task_executor->getLpTaskQ()[AUXIO_TASK_IDX];
    EXPECT_EQ(1, lpAuxioQ.getFutureQueueSize());
    auto& lpNonIoQ = *task_executor->getLpTaskQ()[NONIO_TASK_IDX];
    EXPECT_EQ(1, lpNonIoQ.getFutureQueueSize());
    // backfill:create()
    runNextTask(lpAuxioQ);
    // backfill:scan()
    runNextTask(lpAuxioQ);

    // inMemoryPhase and pendingBackfill is true and so transitions to
    // backfillPhase
    // take snapshot marker off the ReadyQ
    auto resp = mock_stream->next(*producer);
    // backfillPhase() - take doc "key1" off the ReadyQ
    resp = mock_stream->next(*producer);
    // backfillPhase - take doc "key2" off the ReadyQ
    resp = mock_stream->next(*producer);
    runNextTask(lpAuxioQ);
    runNextTask(lpAuxioQ);
    // Assert that the callback (and hence backfill) was only invoked twice
    ASSERT_EQ(2, registerCursorCount);
    // take snapshot marker off the ReadyQ
    resp = mock_stream->next(*producer);
    // backfillPhase - take doc "key3" off the ReadyQ
    resp = mock_stream->next(*producer);
    // backfillPhase() - take doc "key4" off the ReadyQ
    // isBackfillTaskRunning is not running and ReadyQ is now empty so also
    // transitionState from StreamBackfilling to StreamInMemory
    resp = mock_stream->next(*producer);
    EXPECT_TRUE(mock_stream->isInMemory())
        << "stream state should have transitioned to StreamInMemory";
    // inMemoryPhase.  ReadyQ is empty and pendingBackfill is false and so
    // return NULL
    resp = mock_stream->next(*producer);
    EXPECT_EQ(nullptr, resp);
    EXPECT_EQ(1, ckpt_mgr.getNumCheckpoints());
    EXPECT_EQ(2, ckpt_mgr.getNumOfCursors());

    // Stop Producer checkpoint processor task
    producer->cancelCheckpointCreatorTask();
}

/* The following is a regression test for MB25056, which came about due the fix
 * for MB22960 having a bug where it is set pendingBackfill to true too often.
 *
 * To demonstrate the issue we need:
 *
 * 1. vbucket state to be replica
 *
 * 2. checkpoint state to be similar to the following:
 * CheckpointManager[0x10720d908] with numItems:3 checkpoints:1
 *   Checkpoint[0x10723d2a0] with seqno:{2,4} state:CHECKPOINT_OPEN items:[
 *   {1,empty,dummy_key}
 *   {2,checkpoint_start,checkpoint_start}
 *   {2,set,key2}
 *   {4,set,key3}
 * ]
 *   cursors:[
 *       persistence: CheckpointCursor[0x7fff5ca0cf98] with name:persistence
 *       currentCkpt:{id:1 state:CHECKPOINT_OPEN} currentPos:2 offset:2
 *       ckptMetaItemsRead:1
 *
 *       test_producer: CheckpointCursor[0x7fff5ca0cf98] with name:test_producer
 *       currentCkpt:{id:1 state:CHECKPOINT_OPEN} currentPos:1 offset:0
 *       ckptMetaItemsRead:0
 *   ]
 *
 * 3. active stream to the vbucket requesting start seqno=0 and end seqno=4
 *
 * The test behaviour is that we perform a backfill.  In markDiskSnapshot (which
 * is invoked when we perform a backfill) we merge items in the open checkpoint.
 * In the test below this means the snapshot {start, end} is originally {0, 2}
 * but is extended to {0, 4}.
 *
 * We then call registerCursor with the lastProcessedSeqno of 2, which then
 * calls through to registerCursorBySeqno and returns 4.  Given that
 * 4 - 1 > 2 in the original fix for MB25056 we incorrectly set pendingBackfill
 * to true.  However by checking if the seqno returned is the first in the
 * checkpoint we can confirm whether a backfill is actually required, and hence
 * whether pendingBackfill should be set to true.
 *
 * In this test the result is not the first seqno in the checkpoint and so
 * pendingBackfill should be false.
 */

TEST_P(STParamPersistentBucketTest,
       MB25056_do_not_set_pendingBackfill_to_true) {
    // Records the number of times registerCursor is invoked.
    size_t registerCursorCount = 0;
    // Make vbucket a replica.
    setVBucketStateAndRunPersistTask(vbid, vbucket_state_replica);
    auto vb = store->getVBuckets().getBucket(vbid);
    ASSERT_NE(nullptr, vb.get());
    auto& ckpt_mgr =
            *(static_cast<MockCheckpointManager*>(vb->checkpointManager.get()));
    EXPECT_EQ(1, ckpt_mgr.getNumCheckpoints());
    EXPECT_EQ(1, ckpt_mgr.getNumOfCursors());

    // Add an item and flush to vbucket
    auto key1 = makeStoredDocKey("key1");
    auto item = make_item(vbid, key1, "value");
    item.setCas(1);
    uint64_t seqno;
    store->setWithMeta(std::ref(item),
                       0,
                       &seqno,
                       cookie,
                       {vbucket_state_replica},
                       CheckConflicts::No,
                       /*allowExisting*/ true);
    getEPBucket().flushVBucket(vbid);

    // Close the first checkpoint and create a second one - That will also
    // remove the first
    ckpt_mgr.createNewCheckpoint();
    ASSERT_EQ(1, ckpt_mgr.getNumCheckpoints());

    // Add a second item and flush to bucket
    auto key2 = makeStoredDocKey("key2");
    auto item2 = make_item(vbid, key2, "value");
    item2.setCas(1);
    store->setWithMeta(std::ref(item2),
                       0,
                       &seqno,
                       cookie,
                       {vbucket_state_replica},
                       CheckConflicts::No,
                       /*allowExisting*/ true);
    getEPBucket().flushVBucket(vbid);

    // Add 2 further items to the second checkpoint.  As both have the key
    // "key3" the first of the two items will be de-duplicated away.
    // Do NOT flush to vbucket.
    for (int ii = 0; ii < 2; ii++) {
        auto tmpItem = make_item(vbid, makeStoredDocKey("key3"), "value");
        tmpItem.setCas(1);
        store->setWithMeta(std::ref(tmpItem),
                           0,
                           &seqno,
                           cookie,
                           {vbucket_state_replica},
                           CheckConflicts::No,
                           /*allowExisting*/ true);
    }

    // Create a Mock Dcp producer
    const std::string testName("test_producer");
    auto producer = std::make_shared<MockDcpProducer>(*engine,
                                                      cookie,
                                                      testName,
                                                      /*flags*/ 0);

    // Since we are creating a mock active stream outside of
    // DcpProducer::streamRequest(), and we want the checkpt processor task,
    // create it explicitly here
    producer->createCheckpointProcessorTask();
    producer->scheduleCheckpointProcessorTask();

    // Create a Mock Active Stream
    auto mock_stream =
            std::make_shared<MockActiveStreamWithOverloadedRegisterCursor>(
                    static_cast<EventuallyPersistentEngine*>(engine.get()),
                    producer,
                    /*flags*/ 0,
                    /*opaque*/ 0,
                    *vb,
                    /*st_seqno*/ 0,
                    /*en_seqno*/ 4,
                    /*vb_uuid*/ 0xabcd,
                    /*snap_start_seqno*/ 0,
                    /*snap_end_seqno*/ ~0,
                    IncludeValue::Yes,
                    IncludeXattrs::Yes);

    mock_stream->setCallbackBeforeRegisterCursor(
            [vb, &registerCursorCount]() {
                // This callback function is called every time a backfill is
                // performed. It is called immediately prior to executing
                // ActiveStream::registerCursor.
                EXPECT_EQ(0, registerCursorCount);
            });

    mock_stream->setCallbackAfterRegisterCursor(
            [&mock_stream, &registerCursorCount]() {
                // This callback function is called every time a backfill is
                // performed. It is called immediately after completing
                // ActiveStream::registerCursor.
                // The key point of the test is pendingBackfill is set to false
                registerCursorCount++;
                EXPECT_EQ(1, registerCursorCount);
                EXPECT_FALSE(mock_stream->public_getPendingBackfill());
            });

    // transitioning to Backfilling results in calling
    // scheduleBackfill_UNLOCKED(false)
    mock_stream->transitionStateToBackfilling();
    // schedule the backfill
    mock_stream->next(*producer);

    auto& lpAuxioQ = *task_executor->getLpTaskQ()[AUXIO_TASK_IDX];
    EXPECT_EQ(1, lpAuxioQ.getFutureQueueSize());
    auto& lpNonIoQ = *task_executor->getLpTaskQ()[NONIO_TASK_IDX];
    EXPECT_EQ(1, lpNonIoQ.getFutureQueueSize());
    runBackfill();

    // inMemoryPhase and pendingBackfill is true and so transitions to
    // backfillPhase
    // take snapshot marker off the ReadyQ
    std::unique_ptr<DcpResponse> resp =
            static_cast<std::unique_ptr<DcpResponse>>(
                    mock_stream->next(*producer));
    EXPECT_EQ(DcpResponse::Event::SnapshotMarker, resp->getEvent());

    // backfillPhase() - take doc "key1" off the ReadyQ
    resp = mock_stream->next(*producer);
    EXPECT_EQ(DcpResponse::Event::Mutation, resp->getEvent());
    EXPECT_EQ(key1,
              dynamic_cast<MutationResponse*>(resp.get())->getItem()->getKey());

    // backfillPhase - take doc "key2" off the ReadyQ
    resp = mock_stream->next(*producer);
    EXPECT_EQ(DcpResponse::Event::Mutation, resp->getEvent());
    EXPECT_EQ(key2,
              dynamic_cast<MutationResponse*>(resp.get())->getItem()->getKey());

    EXPECT_TRUE(mock_stream->isInMemory())
            << "stream state should have transitioned to StreamInMemory";

    resp = mock_stream->next(*producer);
    EXPECT_FALSE(resp);

    EXPECT_EQ(1, ckpt_mgr.getNumCheckpoints());
    EXPECT_EQ(2, ckpt_mgr.getNumOfCursors());
    // Assert that registerCursor (and hence backfill) was only invoked once
    ASSERT_EQ(1, registerCursorCount);

    // ActiveStreamCheckpointProcessorTask
    runNextTask(lpNonIoQ, "Process checkpoint(s) for DCP producer " + testName);
    // BackfillManagerTask
    runNextTask(lpAuxioQ, "Backfilling items for MockDcpBackfillManager");

    // Stop Producer checkpoint processor task
    producer->cancelCheckpointCreatorTask();
}

/**
 * Regression test for MB-22451: When handleSlowStream is called and in
 * StreamBackfilling state and currently have a backfill scheduled (or running)
 * ensure that when the backfill completes pendingBackfill remains true,
 * isBackfillTaskRunning is false and, the stream state remains set to
 * StreamBackfilling.
 */
TEST_P(STParamPersistentBucketTest, test_mb22451) {
    // Make vbucket active.
    setVBucketStateAndRunPersistTask(vbid, vbucket_state_active);
    // Store a single Item
    store_item(vbid, makeStoredDocKey("key"), "value");
    // Ensure that it has persisted to disk
    flush_vbucket_to_disk(vbid);

    // Create a Mock Dcp producer
    auto producer = std::make_shared<MockDcpProducer>(*engine,
                                                      cookie,
                                                      "test_producer",
                                                      /*flags*/ 0);
    // Create a Mock Active Stream
    auto vb = store->getVBucket(vbid);
    ASSERT_NE(nullptr, vb.get());
    auto mock_stream = std::make_shared<MockActiveStream>(
            static_cast<EventuallyPersistentEngine*>(engine.get()),
            producer,
            /*flags*/ 0,
            /*opaque*/ 0,
            *vb,
            /*st_seqno*/ 0,
            /*en_seqno*/ ~0,
            /*vb_uuid*/ 0xabcd,
            /*snap_start_seqno*/ 0,
            /*snap_end_seqno*/ ~0,
            IncludeValue::Yes,
            IncludeXattrs::Yes);

    /**
      * The core of the test follows:
      * Call completeBackfill whilst we are in the state of StreamBackfilling
      * and the pendingBackfill flag is set to true.
      * We expect that on leaving completeBackfill the isBackfillRunning flag is
      * set to true.
      */
    mock_stream->public_setBackfillTaskRunning(true);
    mock_stream->transitionStateToBackfilling();
    mock_stream->handleSlowStream();
    // The call to handleSlowStream should result in setting pendingBackfill
    // flag to true
    EXPECT_TRUE(mock_stream->public_getPendingBackfill())
        << "handleSlowStream should set pendingBackfill to True";
    mock_stream->completeBackfill(std::chrono::seconds(1), {});
    EXPECT_FALSE(mock_stream->public_isBackfillTaskRunning())
        << "completeBackfill should set isBackfillTaskRunning to False";
    EXPECT_TRUE(mock_stream->isBackfilling())
        << "stream state should not have changed";
    // Required to ensure that the backfillMgr is deleted
    producer->closeAllStreams();

    // MB-41332 notifyBackfillManager is safe to call after closeAllStreams
    producer->notifyBackfillManager();

    // Stop Producer checkpoint processor task
    producer->cancelCheckpointCreatorTask();
}

/* Regression / reproducer test for MB-19815 - an exception is thrown
 * (and connection disconnected) if a couchstore file hasn't been re-created
 * yet when doDcpVbTakeoverStats() is called.
 */
TEST_P(STParamPersistentBucketTest, MB19815_doDcpVbTakeoverStats) {
    auto* task_executor = reinterpret_cast<SingleThreadedExecutorPool*>
        (ExecutorPool::get());

    // Should start with no tasks registered on any queues.
    for (auto& queue : task_executor->getLpTaskQ()) {
        ASSERT_EQ(0, queue->getFutureQueueSize());
        ASSERT_EQ(0, queue->getReadyQueueSize());
    }

    // [[1] Set our state to replica.
    setVBucketStateAndRunPersistTask(vbid, vbucket_state_replica);

    // [[2]] Perform a vbucket reset. This will perform some work synchronously,
    // but also creates the task that will delete the VB.
    //   * vbucket memory and disk deletion (AUXIO)
    // MB-19695: If we try to get the number of persisted deletes between
    // steps [[2]] and [[3]] running then an exception is thrown (and client
    // disconnected).
    EXPECT_TRUE(store->resetVBucket(vbid));
    auto& lpAuxioQ = *task_executor->getLpTaskQ()[AUXIO_TASK_IDX];
    runNextTask(lpAuxioQ, "Removing (dead) vb:0 from memory and disk");

    // [[3]] Ok, let's see if we can get DCP takeover stats.
    // Dummy callback to pass into the stats function below.
    auto dummy_cb = [](std::string_view key,
                       std::string_view value,
                       const void* ctx) {};
    std::string key{"MB19815_doDCPVbTakeoverStats"};

    // We can't call stats with a nullptr as the cookie. Given that
    // the callback don't use the cookie "at all" we can just use the key
    // as the cookie
    EXPECT_NO_THROW(engine->public_doDcpVbTakeoverStats(
            reinterpret_cast<const CookieIface*>(key.c_str()),
            dummy_cb,
            key,
            vbid));

    // Cleanup - run flusher.
    EXPECT_EQ(FlushResult(MoreAvailable::No, 0),
              getEPBucket().flushVBucket(vbid));
}

/*
 * Test that
 * 1. We cannot create a stream against a dead vb (MB-17230)
 * 2. No tasks are scheduled as a side-effect of the streamRequest attempt.
 */
TEST_P(STParamPersistentBucketTest, MB19428_no_streams_against_dead_vbucket) {
    setVBucketStateAndRunPersistTask(vbid, vbucket_state_active);

    store_item(vbid, makeStoredDocKey("key"), "value");

    // Directly flush the vbucket
    EXPECT_EQ(FlushResult(MoreAvailable::No, 1),
              getEPBucket().flushVBucket(vbid));

    setVBucketStateAndRunPersistTask(vbid, vbucket_state_dead);
    auto& lpNonIoQ = *task_executor->getLpTaskQ()[NONIO_TASK_IDX];

    {
        // Create a Mock Dcp producer
        auto producer = std::make_shared<MockDcpProducer>(*engine,
                                                          cookie,
                                                          "test_producer",
                                                          /*flags*/ 0);

        // Creating a producer will not create an
        // ActiveStreamCheckpointProcessorTask until a stream is created.
        EXPECT_EQ(0, lpNonIoQ.getFutureQueueSize());

        uint64_t rollbackSeqno;
        auto err = producer->streamRequest(
                /*flags*/ 0,
                /*opaque*/ 0,
                /*vbucket*/ vbid,
                /*start_seqno*/ 0,
                /*end_seqno*/ -1,
                /*vb_uuid*/ 0,
                /*snap_start*/ 0,
                /*snap_end*/ 0,
                &rollbackSeqno,
                SingleThreadedEPBucketTest::fakeDcpAddFailoverLog,
                {});

        EXPECT_EQ(cb::engine_errc::not_my_vbucket, err)
                << "Unexpected error code";

        // The streamRequest failed and should not of created anymore tasks than
        // ActiveStreamCheckpointProcessorTask.
        EXPECT_EQ(1, lpNonIoQ.getFutureQueueSize());

        // Stop Producer checkpoint processor task
        producer->cancelCheckpointCreatorTask();
    }
}

// Check that in-progress disk backfills (`CouchKVStore::backfill`) are
// correctly deleted when we delete a bucket. If not then we leak vBucket file
// descriptors, which can prevent ns_server from cleaning up old vBucket files
// and consequently re-adding a node to the cluster.
//
TEST_P(STParamPersistentBucketTest, MB19892_BackfillNotDeleted) {
    // Make vbucket active.
    setVBucketStateAndRunPersistTask(vbid, vbucket_state_active);

    // Perform one SET, then close it's checkpoint. This means that we no
    // longer have all sequence numbers in memory checkpoints, forcing the
    // DCP stream request to go to disk (backfill).
    store_item(vbid, makeStoredDocKey("key"), "value");

    // Force a new checkpoint.
    auto vb = store->getVBuckets().getBucket(vbid);
    auto& ckpt_mgr = *vb->checkpointManager;
    ckpt_mgr.createNewCheckpoint();

    // Directly flush the vbucket, ensuring data is on disk.
    // That also removes the closed checkpoint
    const auto& stats = engine->getEpStats();
    ASSERT_EQ(0, stats.itemsRemovedFromCheckpoints);
    EXPECT_EQ(FlushResult(MoreAvailable::No, 1),
              getEPBucket().flushVBucket(vbid));
    // cs, vbs, mut, ce
    ASSERT_EQ(4, stats.itemsRemovedFromCheckpoints);

    // Create a DCP producer, and start a stream request.
    std::string name{"test_producer"};
    EXPECT_EQ(cb::engine_errc::success,
              engine->dcpOpen(cookie,
                              /*opaque:unused*/ {},
                              /*seqno:unused*/ {},
                              cb::mcbp::request::DcpOpenPayload::Producer,
                              name,
                              {}));

    uint64_t rollbackSeqno;

    // Actual stream request method (EvpDcpStreamReq) is static, so access via
    // the engine_interface.
    EXPECT_EQ(cb::engine_errc::success,
              engine.get()->stream_req(
                      *cookie,
                      /*flags*/ 0,
                      /*opaque*/ 0,
                      /*vbucket*/ vbid,
                      /*start_seqno*/ 0,
                      /*end_seqno*/ -1,
                      /*vb_uuid*/ 0,
                      /*snap_start*/ 0,
                      /*snap_end*/ 0,
                      &rollbackSeqno,
                      [](const std::vector<vbucket_failover_t>&) {
                          return cb::engine_errc::success;
                      },
                      {}));
}

/**
 * MB-29861: Ensure that a delete time is generated for a document
 * that is received on the consumer side as a result of a disk
 * backfill
 */
TEST_P(STParamPersistentBucketTest, MB_29861) {
    // We need a replica VB
    setVBucketStateAndRunPersistTask(vbid, vbucket_state_replica);

    // Create a MockDcpConsumer
    auto consumer = std::make_shared<MockDcpConsumer>(*engine, cookie, "test");

    // Add the stream
    EXPECT_EQ(cb::engine_errc::success,
              consumer->addStream(/*opaque*/ 0, vbid, /*flags*/ 0));

    // 1. Add the first message, a snapshot marker to ensure that the
    //    vbucket goes to the backfill state
    consumer->snapshotMarker(/*opaque*/ 1,
                             vbid,
                             /*startseq*/ 0,
                             /*endseq*/ 2,
                             /*flags*/ MARKER_FLAG_DISK,
                             /*HCS*/ 0,
                             /*maxVisibleSeqno*/ {});

    // 2. Now add a deletion.
    consumer->deletion(/*opaque*/ 1,
                       {"key1", DocKeyEncodesCollectionId::No},
                       /*value*/ {},
                       /*priv_bytes*/ 0,
                       /*datatype*/ PROTOCOL_BINARY_RAW_BYTES,
                       /*cas*/ 0,
                       /*vbucket*/ vbid,
                       /*bySeqno*/ 1,
                       /*revSeqno*/ 0,
                       /*meta*/ {});

    EXPECT_EQ(FlushResult(MoreAvailable::No, 1),
              getEPBucket().flushVBucket(vbid));

    // Drop the stream
    consumer->closeStream(/*opaque*/ 0, vbid);

    setVBucketStateAndRunPersistTask(vbid, vbucket_state_active);
    // Now read back and verify key1 has a non-zero delete time
    ItemMetaData metadata;
    uint32_t deleted = 0;
    uint8_t datatype = 0;
    EXPECT_EQ(cb::engine_errc::would_block,
              store->getMetaData(makeStoredDocKey("key1"),
                                 vbid,
                                 cookie,
                                 metadata,
                                 deleted,
                                 datatype));

    runBGFetcherTask();
    EXPECT_EQ(cb::engine_errc::success,
              store->getMetaData(makeStoredDocKey("key1"),
                                 vbid,
                                 cookie,
                                 metadata,
                                 deleted,
                                 datatype));
    EXPECT_EQ(1, deleted);
    EXPECT_EQ(PROTOCOL_BINARY_RAW_BYTES, datatype);
    EXPECT_NE(0, metadata.exptime); // A locally created deleteTime
}

/*
 * Test that the consumer will use the delete time given, and that
 * a delete time far in the future is handled correctly.
 */
TEST_P(STParameterizedBucketTest, MB_27457_ReplicateDeleteTimeFuture) {
    // Choose a delete time in the future (2032-01-24T23:52:45).
    time_t futureTime = 1958601165;
    struct timeval now;
    ASSERT_EQ(0, cb_get_timeofday(&now));
    ASSERT_LT(now.tv_sec, futureTime);
    test_replicateDeleteTime(futureTime);
}

/*
 * Test that the consumer will use the delete time given, and that
 * a delete time before this node started is handled correctly (for example
 * a replica node started after the active node's item was deleted.
 */
TEST_P(STParameterizedBucketTest, MB_39993_ReplicateDeleteTimePast) {
    // Choose a delete time in the past, but less than the metadata purge
    // interval (so tombstone isn't immediately purged).
    struct timeval now;
    ASSERT_EQ(0, cb_get_timeofday(&now));
    // 6 hours in the past.
    time_t pastTime = now.tv_sec - (6 * 60 * 60);
    test_replicateDeleteTime(pastTime);
}

void STParameterizedBucketTest::test_replicateDeleteTime(time_t deleteTime) {
    // We need a replica VB
    setVBucketStateAndRunPersistTask(vbid, vbucket_state_replica);

    // Create a MockDcpConsumer
    auto consumer = std::make_shared<MockDcpConsumer>(*engine, cookie, "test");

    // Bump forwards by 1 hour so ep_current_time cannot be 0
    TimeTraveller biff(3600);

    // Add the stream
    EXPECT_EQ(cb::engine_errc::success,
              consumer->addStream(/*opaque*/ 0, vbid, /*flags*/ 0));

    // 1. Add the first message, a snapshot marker.
    consumer->snapshotMarker(/*opaque*/ 1,
                             vbid,
                             /*startseq*/ 0,
                             /*endseq*/ 2,
                             /*flags*/ 0,
                             /*HCS*/ {},
                             /*maxVisibleSeqno*/ {});
    // 2. Now add two deletions, one without deleteTime, one with
    consumer->deletionV2(/*opaque*/ 1,
                         {"key1", DocKeyEncodesCollectionId::No},
                         /*values*/ {},
                         /*priv_bytes*/ 0,
                         /*datatype*/ PROTOCOL_BINARY_RAW_BYTES,
                         /*cas*/ 1,
                         /*vbucket*/ vbid,
                         /*bySeqno*/ 1,
                         /*revSeqno*/ 0,
                         /*deleteTime*/ 0);

    consumer->deletionV2(/*opaque*/ 1,
                         {"key2", DocKeyEncodesCollectionId::No},
                         /*value*/ {},
                         /*priv_bytes*/ 0,
                         /*datatype*/ PROTOCOL_BINARY_RAW_BYTES,
                         /*cas*/ 2,
                         /*vbucket*/ vbid,
                         /*bySeqno*/ 2,
                         /*revSeqno*/ 0,
                         deleteTime);

    flushVBucketToDiskIfPersistent(vbid, 2);

    // Drop the stream
    consumer->closeStream(/*opaque*/ 0, vbid);

    setVBucketStateAndRunPersistTask(vbid, vbucket_state_active);
    // Now read back and verify key2 has our test deleteTime of 10
    ItemMetaData metadata;
    uint32_t deleted = 0;
    uint8_t datatype = 0;
    time_t tombstoneTime;
    if (persistent()) {
        EXPECT_EQ(cb::engine_errc::would_block,
                  store->getMetaData(makeStoredDocKey("key1"),
                                     vbid,
                                     cookie,
                                     metadata,
                                     deleted,
                                     datatype));
        runBGFetcherTask();
        EXPECT_EQ(cb::engine_errc::success,
                  store->getMetaData(makeStoredDocKey("key1"),
                                     vbid,
                                     cookie,
                                     metadata,
                                     deleted,
                                     datatype));
        tombstoneTime = metadata.exptime;
    } else {
        //  Ephemeral tombstone time is not in the expiry field, we can only
        // check the value by directly peeking at the StoredValue
        auto vb = store->getVBucket(vbid);
        auto ro = vb->ht.findForRead(makeStoredDocKey("key1"),
                                     TrackReference::No,
                                     WantsDeleted::Yes);
        auto* sv = ro.storedValue;
        ASSERT_NE(nullptr, sv);
        deleted = sv->isDeleted();
        tombstoneTime = sv->toOrderedStoredValue()->getCompletedOrDeletedTime();
    }

    EXPECT_EQ(1, deleted);
    EXPECT_EQ(PROTOCOL_BINARY_RAW_BYTES, datatype);
    EXPECT_GE(tombstoneTime, biff.get())
            << "Expected a tombstone to have been set which is equal or "
               "greater than our time traveller jump";

    deleted = 0;
    datatype = 0;
    if (persistent()) {
        EXPECT_EQ(cb::engine_errc::would_block,
                  store->getMetaData(makeStoredDocKey("key2"),
                                     vbid,
                                     cookie,
                                     metadata,
                                     deleted,
                                     datatype));
        runBGFetcherTask();
        EXPECT_EQ(cb::engine_errc::success,
                  store->getMetaData(makeStoredDocKey("key2"),
                                     vbid,
                                     cookie,
                                     metadata,
                                     deleted,
                                     datatype));

        tombstoneTime = metadata.exptime;
    } else {
        auto vb = store->getVBucket(vbid);
        auto ro = vb->ht.findForRead(makeStoredDocKey("key2"),
                                     TrackReference::No,
                                     WantsDeleted::Yes);
        auto* sv = ro.storedValue;
        ASSERT_NE(nullptr, sv);
        deleted = sv->isDeleted();
        tombstoneTime = sv->toOrderedStoredValue()->getCompletedOrDeletedTime();
    }
    EXPECT_EQ(1, deleted);
    EXPECT_EQ(PROTOCOL_BINARY_RAW_BYTES, datatype);
    EXPECT_EQ(deleteTime, tombstoneTime)
            << "key2 did not have our replicated deleteTime:" << deleteTime;
}

/*
 * Background thread used by MB20054_onDeleteItem_during_bucket_deletion
 */
static void MB20054_run_backfill_task(EventuallyPersistentEngine* engine,
                                      CheckedExecutor& backfill,
                                      bool& backfill_signaled,
                                      SyncObject& backfill_cv,
                                      bool& destroy_signaled,
                                      SyncObject& destroy_cv,
                                      TaskQueue* lpAuxioQ) {
    std::unique_lock<std::mutex> destroy_lh(destroy_cv);
    ObjectRegistry::onSwitchThread(engine);

    // Run the BackfillManagerTask task to push items to readyQ. In sherlock
    // upwards this runs multiple times - so should return true.
    backfill.runCurrentTask("Backfilling items for eq_dcpq:test_producer");

    // Notify the main thread that it can progress with destroying the
    // engine [A].
    {
        // if we can get the lock, then we know the main thread is waiting
        std::lock_guard<std::mutex> backfill_lock(backfill_cv);
        backfill_signaled = true;
        backfill_cv.notify_one(); // move the main thread along
    }

    // Now wait ourselves for destroy to be completed [B].
    destroy_cv.wait(destroy_lh,
                    [&destroy_signaled]() { return destroy_signaled; });

    // This is the only "hacky" part of the test - we need to somehow
    // keep the DCPBackfill task 'running' - i.e. not call
    // completeCurrentTask - until the main thread is in
    // ExecutorPool::_stopTaskGroup. However we have no way from the test
    // to properly signal that we are *inside* _stopTaskGroup -
    // called from EVPStore's destructor.
    // Best we can do is spin on waiting for the DCPBackfill task to be
    // set to 'dead' - and only then completeCurrentTask; which will
    // cancel the task.
    while (!backfill.getCurrentTask()->isdead()) {
        // spin.
    }
    backfill.completeCurrentTask();
}

static cb::engine_errc dummy_dcp_add_failover_cb(
        const std::vector<vbucket_failover_t>&) {
    return cb::engine_errc::success;
}

// Test performs engine deletion interleaved with tasks so redefine TearDown
// for this tests needs.
class MB20054_SingleThreadedEPStoreTest : public STParamPersistentBucketTest {
public:
    void SetUp() override {
        STParameterizedBucketTest::SetUp();
        engine->initializeConnmap();
    }

    void TearDown() override {
        // Cannot use base class TearDown as this test has already partially
        // destroyed the engine. Therefore manually call the parts we do need.
        engine.reset();
        ExecutorPool::shutdown();
        // Cleanup any files we created.
        cb::io::rmrf(test_dbname);
    }
};

// Check that if onDeleteItem() is called during bucket deletion, we do not
// abort due to not having a valid thread-local 'engine' pointer. This
// has been observed when we have a DCPBackfill task which is deleted during
// bucket shutdown, which has a non-zero number of Items which are destructed
// (and call onDeleteItem).
TEST_P(MB20054_SingleThreadedEPStoreTest,
       MB20054_onDeleteItem_during_bucket_deletion) {
    // [[1] Set our state to active.
    setVBucketStateAndRunPersistTask(vbid, vbucket_state_active);

    // Perform one SET, then close it's checkpoint. This means that we no
    // longer have all sequence numbers in memory checkpoints, forcing the
    // DCP stream request to go to disk (backfill).
    store_item(vbid, makeStoredDocKey("key"), "value");

    // Force a new checkpoint.
    VBucketPtr vb = store->getVBuckets().getBucket(vbid);
    CheckpointManager& ckpt_mgr = *vb->checkpointManager;
    ckpt_mgr.createNewCheckpoint();
    auto lpWriterQ = task_executor->getLpTaskQ()[WRITER_TASK_IDX];
    EXPECT_EQ(0, lpWriterQ->getFutureQueueSize());
    EXPECT_EQ(0, lpWriterQ->getReadyQueueSize());

    auto lpAuxioQ = task_executor->getLpTaskQ()[AUXIO_TASK_IDX];
    EXPECT_EQ(0, lpAuxioQ->getFutureQueueSize());
    EXPECT_EQ(0, lpAuxioQ->getReadyQueueSize());

    auto lpNonIoQ = task_executor->getLpTaskQ()[NONIO_TASK_IDX];
    // Initially one ConnManagerTask on NonIO queue.
    const size_t numInitialNonIoTasks = 1;
    EXPECT_EQ(numInitialNonIoTasks, lpNonIoQ->getFutureQueueSize());
    EXPECT_EQ(0, lpNonIoQ->getReadyQueueSize());

    // Directly flush the vbucket, ensuring data is on disk.
    // Cursor move also allows to remove the closed checkpoint.
    const auto& stats = engine->getEpStats();
    ASSERT_EQ(0, stats.itemsRemovedFromCheckpoints);
    EXPECT_EQ(FlushResult(MoreAvailable::No, 1),
              getEPBucket().flushVBucket(vbid));
    // cs, vbs, mut, ce
    ASSERT_EQ(4, stats.itemsRemovedFromCheckpoints);
    vb.reset();

    EXPECT_EQ(0, lpAuxioQ->getFutureQueueSize());
    EXPECT_EQ(0, lpAuxioQ->getReadyQueueSize());

    // Create a DCP producer, and start a stream request.
    std::string name("test_producer");
    EXPECT_EQ(cb::engine_errc::success,
              engine->dcpOpen(cookie,
                              /*opaque:unused*/ {},
                              /*seqno:unused*/ {},
                              cb::mcbp::request::DcpOpenPayload::Producer,
                              name,
                              {}));

    // ActiveStreamCheckpointProcessorTask and DCPBackfill task are created
    // when the first DCP stream is created.
    EXPECT_EQ(0, lpAuxioQ->getFutureQueueSize());
    EXPECT_EQ(0, lpAuxioQ->getReadyQueueSize());

    uint64_t rollbackSeqno;
    // Actual stream request method (EvpDcpStreamReq) is static, so access via
    // the engine_interface.
    EXPECT_EQ(cb::engine_errc::success,
              engine->stream_req(*cookie,
                                 /*flags*/ 0,
                                 /*opaque*/ 0,
                                 /*vbucket*/ vbid,
                                 /*start_seqno*/ 0,
                                 /*end_seqno*/ -1,
                                 /*vb_uuid*/ 0,
                                 /*snap_start*/ 0,
                                 /*snap_end*/ 0,
                                 &rollbackSeqno,
                                 dummy_dcp_add_failover_cb,
                                 {}));

    // FutureQ should now have an additional DCPBackfill task /
    // ActiveStreamCheckpointProcessorTask.
    EXPECT_EQ(1, lpAuxioQ->getFutureQueueSize());
    EXPECT_EQ(0, lpAuxioQ->getReadyQueueSize());
    EXPECT_EQ(numInitialNonIoTasks + 1, lpNonIoQ->getFutureQueueSize());
    EXPECT_EQ(0, lpNonIoQ->getReadyQueueSize());

    // Create an executor 'thread' to obtain shared ownership of the next
    // AuxIO task (which should be BackfillManagerTask). As long as this
    // object has it's currentTask set to BackfillManagerTask, the task
    // will not be deleted.
    // Essentially we are simulating a concurrent thread running this task.
    CheckedExecutor backfill(task_executor, *lpAuxioQ);

    // This is the one action we really need to perform 'concurrently' - delete
    // the engine while a DCPBackfill task is still running. We spin up a
    // separate thread which will run the DCPBackfill task
    // concurrently with destroy - specifically DCPBackfill must start running
    // (and add items to the readyQ) before destroy(), it must then continue
    // running (stop after) _stopTaskGroup is invoked.
    // To achieve this we use a couple of condition variables to synchronise
    // between the two threads - the timeline needs to look like:
    //
    //  auxIO thread:  [------- DCPBackfill ----------]
    //   main thread:          [destroy()]       [ExecutorPool::_stopTaskGroup]
    //
    //  --------------------------------------------------------> time
    //
    SyncObject backfill_cv;
    bool backfill_signaled = false;
    SyncObject destroy_cv;
    bool destroy_signaled = false;
    std::thread concurrent_task_thread;

    {
        // scope for the backfill lock
        std::unique_lock<std::mutex> backfill_lh(backfill_cv);

        concurrent_task_thread = std::thread(MB20054_run_backfill_task,
                                             engine.get(),
                                             std::ref(backfill),
                                             std::ref(backfill_signaled),
                                             std::ref(backfill_cv),
                                             std::ref(destroy_signaled),
                                             std::ref(destroy_cv),
                                             lpAuxioQ);
        // [A] Wait for DCPBackfill to complete.
        backfill_cv.wait(backfill_lh,
                         [&backfill_signaled]() { return backfill_signaled; });
    }

    ObjectRegistry::onSwitchThread(engine.get());
    // Shutdown connections, marks streams as dead etc.
    engine->initiate_shutdown();

    {
        // If we can get the lock we know the thread is waiting for destroy.
        std::lock_guard<std::mutex> lh(destroy_cv);
        // suppress clang static analyzer false positive as destroy_signaled
        // is used after its written to in another thread.
#ifndef __clang_analyzer__
        destroy_signaled = true;
#endif
        destroy_cv.notify_one(); // move the thread on.
    }

    // Force all tasks to cancel (so we can shutdown)
    cancelAndPurgeTasks();

    // Mark the connection as dead for clean shutdown
    destroy_mock_cookie(cookie);
    engine->getDcpConnMap().manageConnections();

    // Nullify TLS engine and reset the smart pointer to force destruction.
    // We need null as the engine to stop ~CheckedExecutor path from trying
    // to touch the engine
    ObjectRegistry::onSwitchThread(nullptr);

    // Call unregisterTaskable which will call _stopTaskGroup, but we keep the
    // engine alive to ensure it is deleted after all tasks (CheckedExecutor is
    // holding the backfill task)
    ExecutorPool::get()->unregisterTaskable(engine->getTaskable(), false);
    concurrent_task_thread.join();
}

class XattrSystemUserTest : public SingleThreadedEPBucketTest,
                            public ::testing::WithParamInterface<bool> {
};

TEST_P(XattrSystemUserTest, pre_expiry_xattrs) {
    auto& kvbucket = *engine->getKVBucket();

    setVBucketStateAndRunPersistTask(vbid, vbucket_state_active);

    auto xattr_data = createXattrValue("value", GetParam());

    auto itm = store_item(vbid,
                          makeStoredDocKey("key"),
                          xattr_data,
                          1,
                          {cb::engine_errc::success},
                          PROTOCOL_BINARY_DATATYPE_XATTR);

    ItemMetaData metadata;
    uint32_t deleted;
    uint8_t datatype;
    kvbucket.getMetaData(makeStoredDocKey("key"), vbid, cookie, metadata,
                         deleted, datatype);
    auto prev_revseqno = metadata.revSeqno;
    EXPECT_EQ(1, prev_revseqno) << "Unexpected revision sequence number";
    itm.setRevSeqno(1);
    kvbucket.processExpiredItem(itm, ep_real_time() + 1, ExpireBy::Pager);

    auto options = static_cast<get_options_t>(QUEUE_BG_FETCH |
                                                       HONOR_STATES |
                                                       TRACK_REFERENCE |
                                                       DELETE_TEMP |
                                                       HIDE_LOCKED_CAS |
                                                       TRACK_STATISTICS |
                                                       GET_DELETED_VALUE);
    GetValue gv = kvbucket.get(makeStoredDocKey("key"), vbid, cookie, options);
    EXPECT_EQ(cb::engine_errc::success, gv.getStatus());

    auto get_itm = gv.item.get();
    auto get_data = const_cast<char*>(get_itm->getData());

    cb::char_buffer value_buf{get_data, get_itm->getNBytes()};
    cb::xattr::Blob new_blob(value_buf, false);

    // If testing with system xattrs
    if (GetParam()) {
        const std::string& cas_str{R"({"cas":"0xdeadbeefcafefeed"})"};
        const std::string& sync_str = to_string(new_blob.get("_sync"));

        EXPECT_EQ(cas_str, sync_str) << "Unexpected system xattrs";
    }
    EXPECT_TRUE(new_blob.get("user").empty())
            << "The user attribute should be gone";
    EXPECT_TRUE(new_blob.get("meta").empty())
            << "The meta attribute should be gone";

    kvbucket.getMetaData(makeStoredDocKey("key"), vbid, cookie, metadata,
                         deleted, datatype);
    EXPECT_EQ(prev_revseqno + 1, metadata.revSeqno) <<
             "Unexpected revision sequence number";

}

// Test that we can push a DCP_DELETION which pretends to be from a delete
// with xattrs, i.e. the delete has a value containing only system xattrs
// The MB was created because this code would actually trigger an exception
TEST_P(STParamPersistentBucketTest, mb25273) {
    // We need a replica VB
    setVBucketStateAndRunPersistTask(vbid, vbucket_state_replica);

    auto consumer =
            std::make_shared<MockDcpConsumer>(*engine, cookie, "test_consumer");
    int opaque = 1;
    ASSERT_EQ(cb::engine_errc::success,
              consumer->addStream(opaque, vbid, /*flags*/ 0));

    std::string key = "key";
    std::string body = "body";

    // Manually manage the xattr blob - later we will prune user keys
    cb::xattr::Blob blob;

    blob.set("key1", R"({"author":"bubba"})");
    blob.set("_sync", R"({"cas":"0xdeadbeefcafefeed"})");

    auto xattr_value = blob.finalize();

    std::string data;
    std::copy(xattr_value.begin(), xattr_value.end(), std::back_inserter(data));
    std::copy(
            body.c_str(), body.c_str() + body.size(), std::back_inserter(data));

    const DocKey docKey{key, DocKeyEncodesCollectionId::No};
    cb::const_byte_buffer value{reinterpret_cast<const uint8_t*>(data.data()),
                                data.size()};

    // Send mutation in a single seqno snapshot
    int64_t bySeqno = 1;
    EXPECT_EQ(cb::engine_errc::success,
              consumer->snapshotMarker(opaque,
                                       vbid,
                                       bySeqno,
                                       bySeqno,
                                       MARKER_FLAG_CHK,
                                       {} /*HCS*/,
                                       {} /*maxVisibleSeqno*/));
    EXPECT_EQ(cb::engine_errc::success,
              consumer->mutation(opaque,
                                 docKey,
                                 value,
                                 0, // priv bytes
                                 PROTOCOL_BINARY_DATATYPE_XATTR,
                                 2, // cas
                                 vbid,
                                 0xf1a95, // flags
                                 bySeqno,
                                 0, // rev seqno
                                 0, // exptime
                                 0, // locktime
                                 {}, // meta
                                 0)); // nru
    EXPECT_EQ(FlushResult(MoreAvailable::No, 1),
              getEPBucket().flushVBucket(vbid));
    bySeqno++;

    // Send deletion in a single seqno snapshot and send a doc with only system
    // xattrs to simulate what an active would send
    blob.prune_user_keys();
    auto finalizedXttr = blob.finalize();
    value = {reinterpret_cast<const uint8_t*>(finalizedXttr.data()),
             finalizedXttr.size()};
    EXPECT_NE(0, value.size());
    EXPECT_EQ(cb::engine_errc::success,
              consumer->snapshotMarker(opaque,
                                       vbid,
                                       bySeqno,
                                       bySeqno,
                                       MARKER_FLAG_CHK,
                                       {} /*HCS*/,
                                       {} /*maxVisibleSeqno*/));
    EXPECT_EQ(cb::engine_errc::success,
              consumer->deletion(opaque,
                                 docKey,
                                 value,
                                 /*priv_bytes*/ 0,
                                 PROTOCOL_BINARY_DATATYPE_XATTR,
                                 /*cas*/ 3,
                                 vbid,
                                 bySeqno,
                                 /*revSeqno*/ 0,
                                 /*meta*/ {}));
    EXPECT_EQ(FlushResult(MoreAvailable::No, 1),
              getEPBucket().flushVBucket(vbid));
    /* Close stream before deleting the connection */
    ASSERT_EQ(cb::engine_errc::success, consumer->closeStream(opaque, vbid));

    setVBucketStateAndRunPersistTask(vbid, vbucket_state_active);

    auto options = static_cast<get_options_t>(
            QUEUE_BG_FETCH | HONOR_STATES | TRACK_REFERENCE | DELETE_TEMP |
            HIDE_LOCKED_CAS | TRACK_STATISTICS | GET_DELETED_VALUE);
    auto gv = store->get(docKey, vbid, cookie, options);
    EXPECT_EQ(cb::engine_errc::would_block, gv.getStatus());

    runBGFetcherTask();
    gv = store->get(docKey, vbid, cookie, GET_DELETED_VALUE);
    ASSERT_EQ(cb::engine_errc::success, gv.getStatus());

    // check it's there and deleted with the expected value length
    EXPECT_TRUE(gv.item->isDeleted());
    EXPECT_EQ(0, gv.item->getFlags()); // flags also still zero
    EXPECT_EQ(3, gv.item->getCas());
    EXPECT_EQ(value.size(), gv.item->getValue()->valueSize());
}

TEST_P(STParameterizedBucketTest, GetUpdatesGetOpsStat) {
    setVBucketStateAndRunPersistTask(vbid, vbucket_state_active);

    ASSERT_EQ(0, engine->getEpStats().numOpsGet);

    auto key = makeStoredDocKey("key");
    engine->get(*cookie, key, vbid, DocStateFilter::Alive);
    EXPECT_EQ(0, engine->getEpStats().numOpsGet);

    auto item = makeCommittedItem(key, "value");
    ASSERT_EQ(cb::engine_errc::success, store->set(*item, cookie));

    engine->get(*cookie, key, vbid, DocStateFilter::Alive);
    EXPECT_EQ(1, engine->getEpStats().numOpsGet);
}

TEST_P(STParameterizedBucketTest, DeleteExpiredItem) {
    setVBucketStateAndRunPersistTask(vbid, vbucket_state_active);
    auto key = makeStoredDocKey("key");
    auto item = makeCommittedItem(key, "value");
    item->setExpTime(5);
    EXPECT_EQ(cb::engine_errc::success, store->set(*item, cookie));

    mutation_descr_t delInfo;
    uint64_t cas = item->getCas();
    using namespace cb::durability;
    EXPECT_EQ(cb::engine_errc::no_such_key,
              store->deleteItem(key, cas, vbid, cookie, {}, nullptr, delInfo));

    auto vb = store->getVBucket(vbid);
    EXPECT_EQ(1, vb->numExpiredItems);
}

// MB-26907
TEST_P(STParameterizedBucketTest, enable_expiry_output) {
    setVBucketStateAndRunPersistTask(vbid, vbucket_state_active);

    auto cookie = create_mock_cookie(engine.get());
    auto producer = createDcpProducer(cookie, IncludeDeleteTime::Yes);
    MockDcpMessageProducers producers;

    createDcpStream(*producer);

    // noop off as we will play with time travel
    producer->setNoopEnabled(false);
    // Enable DCP Expiry opcodes
    producer->setDCPExpiry(true);

    auto step = [this, producer, &producers](bool inMemory) {
        notifyAndStepToCheckpoint(*producer,
                                  producers,
                                  cb::mcbp::ClientOpcode::DcpSnapshotMarker,
                                  inMemory);

        // Now step the producer to transfer the delete/tombstone
        EXPECT_EQ(cb::engine_errc::success,
                  producer->stepWithBorderGuard(producers));
    };

    // Finally expire a key and check that the delete_time we receive is not the
    // expiry time, the delete time should always be re-created by the server to
    // ensure old/future expiry times don't disrupt tombstone purging (MB-33919)
    auto expiryTime = ep_real_time() + 32000;
    store_item(
            vbid, {"KEY3", DocKeyEncodesCollectionId::No}, "value", expiryTime);

    // Trigger a flush to disk (ensure full-eviction numItems stat is
    // up-to-date).
    flushVBucketToDiskIfPersistent(vbid, 1);

    step(true);
    size_t expectedBytes =
            SnapshotMarker::baseMsgBytes +
            sizeof(cb::mcbp::request::DcpSnapshotMarkerV1Payload) +
            MutationResponse::mutationBaseMsgBytes + (sizeof("value") - 1) +
            (sizeof("KEY3") - 1);
    EXPECT_EQ(expectedBytes, producer->getBytesOutstanding());
    EXPECT_EQ(1, store->getVBucket(vbid)->getNumItems());
    EXPECT_EQ(cb::mcbp::ClientOpcode::DcpMutation, producers.last_op);
    TimeTraveller arron(64000);

    // Trigger expiry on a GET
    auto gv = store->get(
            {"KEY3", DocKeyEncodesCollectionId::No}, vbid, cookie, NONE);
    EXPECT_EQ(cb::engine_errc::no_such_key, gv.getStatus());

    // Trigger a flush to disk (ensure full-eviction numItems stat is
    // up-to-date).
    flushVBucketToDiskIfPersistent(vbid, 1);

    step(true);

    EXPECT_NE(expiryTime, producers.last_delete_time);
    EXPECT_EQ(cb::mcbp::ClientOpcode::DcpExpiration, producers.last_op);
    EXPECT_EQ("KEY3", producers.last_key);
    expectedBytes += SnapshotMarker::baseMsgBytes +
                     sizeof(cb::mcbp::request::DcpSnapshotMarkerV1Payload) +
                     MutationResponse::deletionV2BaseMsgBytes +
                     (sizeof("KEY3") - 1);
    EXPECT_EQ(expectedBytes, producer->getBytesOutstanding());
    EXPECT_EQ(0, store->getVBucket(vbid)->getNumItems());

    destroy_mock_cookie(cookie);
    producer->closeAllStreams();
    producer->cancelCheckpointCreatorTask();
    producer.reset();
}

TEST_P(XattrSystemUserTest, MB_29040) {
    auto& kvbucket = *engine->getKVBucket();
    setVBucketStateAndRunPersistTask(vbid, vbucket_state_active);
    store_item(vbid,
               {"key", DocKeyEncodesCollectionId::No},
               createXattrValue("{}", GetParam()),
               ep_real_time() + 1 /*1 second TTL*/,
               {cb::engine_errc::success},

               PROTOCOL_BINARY_DATATYPE_XATTR | PROTOCOL_BINARY_DATATYPE_JSON);

    EXPECT_EQ(FlushResult(MoreAvailable::No, 1),
              getEPBucket().flushVBucket(vbid));
    TimeTraveller ted(64000);
    runCompaction(vbid);
    // An expired item should of been pushed to the checkpoint
    EXPECT_EQ(FlushResult(MoreAvailable::No, 1),
              getEPBucket().flushVBucket(vbid));
    auto options = static_cast<get_options_t>(
            QUEUE_BG_FETCH | HONOR_STATES | TRACK_REFERENCE | DELETE_TEMP |
            HIDE_LOCKED_CAS | TRACK_STATISTICS | GET_DELETED_VALUE);
    GetValue gv = kvbucket.get(
            {"key", DocKeyEncodesCollectionId::No}, vbid, cookie, options);
    EXPECT_EQ(cb::engine_errc::would_block, gv.getStatus());

    runBGFetcherTask();

    gv = kvbucket.get(
            {"key", DocKeyEncodesCollectionId::No}, vbid, cookie, options);
    ASSERT_EQ(cb::engine_errc::success, gv.getStatus());

    auto get_itm = gv.item.get();
    auto get_data = const_cast<char*>(get_itm->getData());

    cb::char_buffer value_buf{get_data, get_itm->getNBytes()};
    cb::xattr::Blob new_blob(value_buf, false);

    // If testing with system xattrs
    if (GetParam()) {
        const std::string& cas_str{R"({"cas":"0xdeadbeefcafefeed"})"};
        const std::string& sync_str = to_string(new_blob.get("_sync"));

        EXPECT_EQ(cas_str, sync_str) << "Unexpected system xattrs";
        EXPECT_EQ(PROTOCOL_BINARY_DATATYPE_XATTR, get_itm->getDataType())
                << "Wrong datatype Item:" << *get_itm;
    } else {
        EXPECT_EQ(PROTOCOL_BINARY_RAW_BYTES, get_itm->getDataType())
                << "Wrong datatype Item:" << *get_itm;
    }

    // Non-system xattrs should be removed
    EXPECT_TRUE(new_blob.get("user").empty())
            << "The user attribute should be gone";
    EXPECT_TRUE(new_blob.get("meta").empty())
            << "The meta attribute should be gone";
}

class MB_29287 : public SingleThreadedEPBucketTest {
public:
    void SetUp() override {
        SingleThreadedEPBucketTest::SetUp();
        cookie = create_mock_cookie(engine.get());
        setVBucketStateAndRunPersistTask(vbid, vbucket_state_active);

        // 1. Mock producer
        producer = std::make_shared<MockDcpProducer>(
                *engine, cookie, "test_producer", 0);
        producer->createCheckpointProcessorTask();

        producers = std::make_unique<MockDcpMessageProducers>();
        auto vb = store->getVBuckets().getBucket(vbid);
        ASSERT_NE(nullptr, vb.get());
        // 2. Mock active stream
        producer->mockActiveStreamRequest(0, // flags
                                          1, // opaque
                                          *vb,
                                          0, // start_seqno
                                          ~0, // end_seqno
                                          0, // vbucket_uuid,
                                          0, // snap_start_seqno,
                                          0); // snap_end_seqno,

        store_item(vbid, makeStoredDocKey("1"), "value1");
        store_item(vbid, makeStoredDocKey("2"), "value2");
        store_item(vbid, makeStoredDocKey("3"), "value3");
        flush_vbucket_to_disk(vbid, 3);
        notifyAndStepToCheckpoint(*producer, *producers);

        for (int i = 0; i < 3; i++) { // 1, 2 and 3
            EXPECT_EQ(cb::engine_errc::success,
                      producer->step(false, *producers));
            EXPECT_EQ(cb::mcbp::ClientOpcode::DcpMutation, producers->last_op);
        }

        store_item(vbid, makeStoredDocKey("4"), "value4");

        auto stream = producer->findStream(vbid);
        auto* mockStream = static_cast<MockActiveStream*>(stream.get());
        mockStream->preGetOutstandingItemsCallback = [this] {
            closeAndRecreateStream();
        };

        // call next - get success (nothing ready, but task has been scheduled)
        EXPECT_EQ(cb::engine_errc::would_block,
                  producer->step(false, *producers));

        // Run the snapshot task and step (triggering
        // preGetOutstandingItemsCallback)
        notifyAndStepToCheckpoint(*producer, *producers);
    }

    void TearDown() override {
        destroy_mock_cookie(cookie);
        producer->closeAllStreams();
        producer->cancelCheckpointCreatorTask();
        producer.reset();
        SingleThreadedEPBucketTest::TearDown();
    }

    void closeAndRecreateStream() {
        // Without the fix, 5 will be lost
        store_item(vbid, makeStoredDocKey("5"), "don't lose me");
        producer->closeStream(1, Vbid(0));
        auto vb = store->getVBuckets().getBucket(vbid);
        ASSERT_NE(nullptr, vb.get());
        producer->mockActiveStreamRequest(DCP_ADD_STREAM_FLAG_TAKEOVER,
                                          1, // opaque
                                          *vb,
                                          3, // start_seqno
                                          ~0, // end_seqno
                                          vb->failovers->getLatestUUID(),
                                          3, // snap_start_seqno
                                          ~0); // snap_end_seqno
    }

    CookieIface* cookie = nullptr;
    std::shared_ptr<MockDcpProducer> producer;
    std::unique_ptr<MockDcpMessageProducers> producers;
};

// NEXT two test are TEMP disabled as this commit will cause a deadlock
// because the same thread is calling back with streamMutex held onto a function
// which wants to acquire...

// Stream takeover with no more writes
TEST_F(MB_29287, DISABLED_dataloss_end) {
    auto stream = producer->findStream(vbid);
    auto* as = static_cast<ActiveStream*>(stream.get());

    EXPECT_TRUE(as->isTakeoverSend());
    EXPECT_EQ(cb::engine_errc::success, producer->step(false, *producers));
    EXPECT_EQ(cb::mcbp::ClientOpcode::DcpMutation, producers->last_op);
    producers->last_op = cb::mcbp::ClientOpcode::Invalid;
    EXPECT_EQ("4", producers->last_key);

    EXPECT_EQ(cb::engine_errc::success, producer->step(false, *producers));
    EXPECT_EQ(cb::mcbp::ClientOpcode::DcpMutation, producers->last_op);
    producers->last_op = cb::mcbp::ClientOpcode::Invalid;
    EXPECT_EQ("5", producers->last_key);

    // Snapshot received
    as->snapshotMarkerAckReceived();

    // set-vb-state now underway
    EXPECT_EQ(cb::engine_errc::success, producer->step(false, *producers));
    EXPECT_EQ(cb::mcbp::ClientOpcode::DcpSetVbucketState, producers->last_op);

    // Move stream to pending and vb to dead
    as->setVBucketStateAckRecieved(*producer);

    // Cannot store anymore items
    store_item(vbid,
               makeStoredDocKey("K6"),
               "value6",
               0,
               {cb::engine_errc::not_my_vbucket});

    EXPECT_EQ(cb::engine_errc::success, producer->step(false, *producers));
    EXPECT_EQ(cb::mcbp::ClientOpcode::DcpSetVbucketState, producers->last_op);
    as->setVBucketStateAckRecieved(*producer);
    EXPECT_TRUE(!stream->isActive());

    auto vb = store->getVBuckets().getBucket(vbid);
    ASSERT_NE(nullptr, vb.get());
    // Have persistence cursor only (dcp now closed down)
    auto* checkpointManager =
            static_cast<MockCheckpointManager*>(vb->checkpointManager.get());
    EXPECT_EQ(1, checkpointManager->getNumOfCursors());
}

// takeover when more writes occur
TEST_F(MB_29287, DISABLED_dataloss_hole) {
    auto stream = producer->findStream(vbid);
    auto* as = static_cast<ActiveStream*>(stream.get());

    store_item(vbid, makeStoredDocKey("6"), "value6");

    EXPECT_TRUE(as->isTakeoverSend());
    EXPECT_EQ(cb::engine_errc::success, producer->step(false, *producers));
    EXPECT_EQ(cb::mcbp::ClientOpcode::DcpMutation, producers->last_op);
    producers->last_op = cb::mcbp::ClientOpcode::Invalid;
    EXPECT_EQ("4", producers->last_key);

    EXPECT_EQ(cb::engine_errc::success, producer->step(false, *producers));
    EXPECT_EQ(cb::mcbp::ClientOpcode::DcpMutation, producers->last_op);
    producers->last_op = cb::mcbp::ClientOpcode::Invalid;
    EXPECT_EQ("5", producers->last_key);

    // Snapshot received
    as->snapshotMarkerAckReceived();

    // More data in the checkpoint (key 6)

    // call next - get success (nothing ready, but task has been scheduled)
    EXPECT_EQ(cb::engine_errc::would_block, producer->step(false, *producers));

    // Run the snapshot task and step
    notifyAndStepToCheckpoint(*producer, *producers);

    EXPECT_EQ(cb::engine_errc::success, producer->step(false, *producers));
    EXPECT_EQ(cb::mcbp::ClientOpcode::DcpMutation, producers->last_op);
    EXPECT_EQ("6", producers->last_key);

    // Snapshot received
    as->snapshotMarkerAckReceived();

    // Now send
    EXPECT_TRUE(as->isTakeoverSend());

    // set-vb-state now underway
    EXPECT_EQ(cb::engine_errc::success, producer->step(false, *producers));
    EXPECT_EQ(cb::mcbp::ClientOpcode::DcpSetVbucketState, producers->last_op);
    producers->last_op = cb::mcbp::ClientOpcode::Invalid;

    // Move stream to pending and vb to dead
    as->setVBucketStateAckRecieved(*producer);

    // Cannot store anymore items
    store_item(vbid,
               makeStoredDocKey("K6"),
               "value6",
               0,
               {cb::engine_errc::not_my_vbucket});

    EXPECT_EQ(cb::engine_errc::success, producer->step(false, *producers));
    EXPECT_EQ(cb::mcbp::ClientOpcode::DcpSetVbucketState, producers->last_op);
    as->setVBucketStateAckRecieved(*producer);
    EXPECT_TRUE(!stream->isActive());

    auto vb = store->getVBuckets().getBucket(vbid);
    ASSERT_NE(nullptr, vb.get());
    // Have persistence cursor only (dcp now closed down)
    auto* checkpointManager =
            static_cast<MockCheckpointManager*>(vb->checkpointManager.get());
    EXPECT_EQ(1, checkpointManager->getNumOfCursors());
}

class XattrCompressedTest
    : public SingleThreadedEPBucketTest,
      public ::testing::WithParamInterface<::testing::tuple<bool, bool>> {
public:
    bool isXattrSystem() const {
        return ::testing::get<0>(GetParam());
    }
    bool isSnappy() const {
        return ::testing::get<1>(GetParam());
    }
};

// Create a replica VB and consumer, then send it an xattr value which should
// of been stripped at the source, but wasn't because of MB29040. Then check
// the consumer sanitises the document. Run the test with user/system xattrs
// and snappy on/off
TEST_P(XattrCompressedTest, MB_29040_sanitise_input) {
    setVBucketStateAndRunPersistTask(vbid, vbucket_state_replica);

    auto consumer = std::make_shared<MockDcpConsumer>(
            *engine, cookie, "MB_29040_sanitise_input");
    int opaque = 1;
    ASSERT_EQ(cb::engine_errc::success,
              consumer->addStream(opaque, vbid, /*flags*/ 0));

    // MB-37374: Since 6.6, the validation covered in this test is enforce only
    // for producers that don't enable IncludeDeletedUserXattrs. So we need to
    // simulate the related Consumer negotiation before proceeding.
    consumer->public_setIncludeDeletedUserXattrs(IncludeDeletedUserXattrs::No);

    std::string body;
    if (!isXattrSystem()) {
        body.assign("value");
    }
    auto value = createXattrValue(body, isXattrSystem(), isSnappy());

    // Send deletion in a single seqno snapshot
    int64_t bySeqno = 1;
    EXPECT_EQ(cb::engine_errc::success,
              consumer->snapshotMarker(opaque,
                                       vbid,
                                       bySeqno,
                                       bySeqno,
                                       MARKER_FLAG_CHK,
                                       {} /*HCS*/,
                                       {} /*maxVisibleSeqno*/));

    cb::const_byte_buffer valueBuf{
            reinterpret_cast<const uint8_t*>(value.data()), value.size()};
    EXPECT_EQ(
            cb::engine_errc::success,
            consumer->deletion(
                    opaque,
                    {"key", DocKeyEncodesCollectionId::No},
                    valueBuf,
                    /*priv_bytes*/ 0,
                    PROTOCOL_BINARY_DATATYPE_XATTR |
                            (isSnappy() ? PROTOCOL_BINARY_DATATYPE_SNAPPY : 0),
                    /*cas*/ 3,
                    vbid,
                    bySeqno,
                    /*revSeqno*/ 0,
                    /*meta*/ {}));

    EXPECT_EQ(FlushResult(MoreAvailable::No, 1),
              getEPBucket().flushVBucket(vbid));

    ASSERT_EQ(cb::engine_errc::success, consumer->closeStream(opaque, vbid));

    // Switch to active
    setVBucketStateAndRunPersistTask(vbid, vbucket_state_active);

    auto options = static_cast<get_options_t>(
            QUEUE_BG_FETCH | HONOR_STATES | TRACK_REFERENCE | DELETE_TEMP |
            HIDE_LOCKED_CAS | TRACK_STATISTICS | GET_DELETED_VALUE);
    auto gv = store->get(
            {"key", DocKeyEncodesCollectionId::No}, vbid, cookie, options);
    EXPECT_EQ(cb::engine_errc::would_block, gv.getStatus());

    runBGFetcherTask();
    gv = store->get({"key", DocKeyEncodesCollectionId::No},
                    vbid,
                    cookie,
                    GET_DELETED_VALUE);
    ASSERT_EQ(cb::engine_errc::success, gv.getStatus());

    // This is the only system key test_helpers::createXattrValue gives us
    cb::xattr::Blob blob;
    blob.set("_sync", R"({"cas":"0xdeadbeefcafefeed"})");

    EXPECT_TRUE(gv.item->isDeleted());
    EXPECT_EQ(0, gv.item->getFlags());
    EXPECT_EQ(3, gv.item->getCas());
    EXPECT_EQ(isXattrSystem() ? blob.size() : 0,
              gv.item->getValue()->valueSize());
    EXPECT_EQ(isXattrSystem() ? PROTOCOL_BINARY_DATATYPE_XATTR
                              : PROTOCOL_BINARY_RAW_BYTES,
              gv.item->getDataType());
}

// Create a replica VB and consumer, then send it an delete with value which
// should never of been created on the source.
TEST_P(STParamPersistentBucketTest, MB_31141_sanitise_input) {
    setVBucketStateAndRunPersistTask(vbid, vbucket_state_replica);

    auto consumer = std::make_shared<MockDcpConsumer>(
            *engine, cookie, "MB_31141_sanitise_input");
    int opaque = 1;
    ASSERT_EQ(cb::engine_errc::success,
              consumer->addStream(opaque, vbid, /*flags*/ 0));

    std::string body = "value";

    // Send deletion in a single seqno snapshot
    int64_t bySeqno = 1;
    EXPECT_EQ(cb::engine_errc::success,
              consumer->snapshotMarker(opaque,
                                       vbid,
                                       bySeqno,
                                       bySeqno,
                                       MARKER_FLAG_CHK,
                                       {} /*HCS*/,
                                       {} /*maxVisibleSeqno*/));

    EXPECT_EQ(cb::engine_errc::success,
              consumer->deletion(opaque,
                                 {"key", DocKeyEncodesCollectionId::No},
                                 {reinterpret_cast<const uint8_t*>(body.data()),
                                  body.size()},
                                 /*priv_bytes*/ 0,
                                 PROTOCOL_BINARY_DATATYPE_SNAPPY |
                                         PROTOCOL_BINARY_RAW_BYTES,
                                 /*cas*/ 3,
                                 vbid,
                                 bySeqno,
                                 /*revSeqno*/ 0,
                                 /*meta*/ {}));

    EXPECT_EQ(FlushResult(MoreAvailable::No, 1),
              getEPBucket().flushVBucket(vbid));

    ASSERT_EQ(cb::engine_errc::success, consumer->closeStream(opaque, vbid));

    // Switch to active
    setVBucketStateAndRunPersistTask(vbid, vbucket_state_active);

    auto options = static_cast<get_options_t>(
            QUEUE_BG_FETCH | HONOR_STATES | TRACK_REFERENCE | DELETE_TEMP |
            HIDE_LOCKED_CAS | TRACK_STATISTICS | GET_DELETED_VALUE);
    auto gv = store->get(
            {"key", DocKeyEncodesCollectionId::No}, vbid, cookie, options);
    EXPECT_EQ(cb::engine_errc::would_block, gv.getStatus());

    runBGFetcherTask();
    gv = store->get({"key", DocKeyEncodesCollectionId::No},
                    vbid,
                    cookie,
                    GET_DELETED_VALUE);
    ASSERT_EQ(cb::engine_errc::success, gv.getStatus());

    EXPECT_TRUE(gv.item->isDeleted());
    EXPECT_EQ(0, gv.item->getFlags());
    EXPECT_EQ(3, gv.item->getCas());
    EXPECT_EQ(0, gv.item->getValue()->valueSize());
    EXPECT_EQ(PROTOCOL_BINARY_RAW_BYTES, gv.item->getDataType());
}

// Test highlighting MB_29480 - this is not demonstrating the issue is fixed.
TEST_P(STParamPersistentBucketTest, MB_29480) {
    // Make vbucket active.
    setVBucketStateAndRunPersistTask(vbid, vbucket_state_active);
    auto vb = store->getVBuckets().getBucket(vbid);
    ASSERT_NE(nullptr, vb.get());

    // Create a Mock Dcp producer
    auto producer = std::make_shared<MockDcpProducer>(*engine,
                                                      cookie,
                                                      "test_producer",
                                                      /*flags*/ 0);

    producer->createCheckpointProcessorTask();

    MockDcpMessageProducers producers;

    producer->mockActiveStreamRequest(0, // flags
                                      1, // opaque
                                      *vb,
                                      0, // start_seqno
                                      ~0, // end_seqno
                                      0, // vbucket_uuid,
                                      0, // snap_start_seqno,
                                      0); // snap_end_seqno,

    // 1) First store 5 keys
    std::array<std::string, 2> initialKeys = {{"k1", "k2"}};
    for (const auto& key : initialKeys) {
        store_item(vbid, makeStoredDocKey(key), key);
    }
    flush_vbucket_to_disk(vbid, initialKeys.size());

    // 2) And receive them, client knows of k1,k2,k3,k4,k5
    notifyAndStepToCheckpoint(*producer, producers);
    for (const auto& key : initialKeys) {
        EXPECT_EQ(cb::engine_errc::success, producer->step(false, producers));
        EXPECT_EQ(cb::mcbp::ClientOpcode::DcpMutation, producers.last_op);
        EXPECT_EQ(key, producers.last_key);
        producers.last_op = cb::mcbp::ClientOpcode::Invalid;
    }

    auto stream = producer->findStream(vbid);
    auto* mock_stream = static_cast<MockActiveStream*>(stream.get());

    // 3) Next delete k1/k2, compact (purging the tombstone)
    // NOTE: compaction will not purge a tombstone if it is the highest item
    // in the seqno index, hence why k1 will be purged but k2 won't
    for (const auto& key : initialKeys) {
        delete_item(vbid, makeStoredDocKey(key));
    }

    // create a new checkpoint to allow the current one to be removed
    // after flushing
    auto& ckpt_mgr = *vb->checkpointManager;
    ckpt_mgr.createNewCheckpoint();
    flush_vbucket_to_disk(vbid, initialKeys.size());

    // 4) Compact drop tombstones less than time=maxint and below seqno 3
    // as per earlier comment, only seqno 1 will be purged...
    TimeTraveller blair(
            engine->getConfiguration().getPersistentMetadataPurgeAge() + 1);
    runCompaction(vbid, 3);

    // 5) Begin cursor dropping - that allows backfill later in the test
    const auto& stats = engine->getEpStats();
    ASSERT_EQ(0, stats.itemsRemovedFromCheckpoints);
    mock_stream->handleSlowStream();
    // cs, vbs, del , del, ce
    ASSERT_EQ(5, stats.itemsRemovedFromCheckpoints);

    // Kick the stream into backfill
    EXPECT_EQ(cb::engine_errc::would_block, producer->step(false, producers));

    // 6) Store more items (don't flush these)
    std::array<std::string, 2> extraKeys = {{"k3", "k4"}};
    for (const auto& key : extraKeys) {
        store_item(vbid, makeStoredDocKey(key), key);
    }

    auto vb0Stream = producer->findStream(Vbid(0));
    ASSERT_NE(nullptr, vb0Stream.get());

    auto* as0 = static_cast<ActiveStream*>(vb0Stream.get());
    EXPECT_TRUE(as0->isBackfilling());

    // 7) Backfill now starts up, but should quickly cancel
    runNextTask(*task_executor->getLpTaskQ()[AUXIO_TASK_IDX]);

    // Stream is now dead
    EXPECT_FALSE(vb0Stream->isActive());

    EXPECT_EQ(cb::engine_errc::success, producer->step(false, producers));
    EXPECT_EQ(cb::mcbp::ClientOpcode::DcpStreamEnd, producers.last_op);

    // Stop Producer checkpoint processor task
    producer->cancelCheckpointCreatorTask();
}

// MB-29512: Ensure if compaction ran in between stream-request and backfill
// starting, we don't backfill from before the purge-seqno.
TEST_P(STParamPersistentBucketTest, MB_29512) {
    // Make vbucket active.
    setVBucketStateAndRunPersistTask(vbid, vbucket_state_active);
    auto vb = store->getVBuckets().getBucket(vbid);
    ASSERT_NE(nullptr, vb.get());

    // Create a Mock Dcp producer
    auto producer = std::make_shared<MockDcpProducer>(*engine,
                                                      cookie,
                                                      "test_producer",
                                                      /*flags*/ 0);

    producer->createCheckpointProcessorTask();

    MockDcpMessageProducers producers;

    // 1) First store k1/k2 (creating seq 1 and seq 2)
    std::array<std::string, 2> initialKeys = {{"k1", "k2"}};
    for (const auto& key : initialKeys) {
        store_item(vbid, makeStoredDocKey(key), key);
    }
    flush_vbucket_to_disk(vbid, initialKeys.size());

    // Assume the DCP client connects here and receives seq 1 and 2 then drops

    // 2) delete k1/k2 (creating seq 3 and seq 4)
    for (const auto& key : initialKeys) {
        delete_item(vbid, makeStoredDocKey(key));
    }
    flush_vbucket_to_disk(vbid, initialKeys.size());

    // Disk index now has two items, seq3 and seq4 (deletes of k1/k2)

    // 3) Force all memory items out so DCP will definitely go to disk and
    //    not memory.
    const auto& stats = engine->getEpStats();
    ASSERT_EQ(0, stats.itemsRemovedFromCheckpoints);
    vb->checkpointManager->createNewCheckpoint();
    // cs, vbs, del, del, ce
    ASSERT_EQ(5, stats.itemsRemovedFromCheckpoints);
    // Force persistence into new CP
    store_item(vbid, makeStoredDocKey("k3"), "k3");
    flush_vbucket_to_disk(vbid, 1);

    // 4) Stream request picking up where we left off.
    uint64_t rollbackSeqno = 0;
    EXPECT_EQ(cb::engine_errc::success,
              producer->streamRequest(0, // flags
                                      1, // opaque
                                      vb->getId(),
                                      2, // start_seqno
                                      ~0, // end_seqno
                                      vb->failovers->getLatestUUID(),
                                      0, // snap_start_seqno,
                                      2,
                                      &rollbackSeqno,
                                      &dcpAddFailoverLog,
                                      {})); // snap_end_seqno,

    // 5) Now compaction kicks in, which will purge the deletes of k1/k2 setting
    //    the purgeSeqno to seq 4 (the last purged seqno)
    TimeTraveller quinn(
            engine->getConfiguration().getPersistentMetadataPurgeAge() + 1);
    runCompaction(vbid, 5);

    EXPECT_EQ(vb->getPurgeSeqno(), 4);

    auto vb0Stream = producer->findStream(Vbid(0));
    ASSERT_NE(nullptr, vb0Stream.get());

    auto* as0 = static_cast<ActiveStream*>(vb0Stream.get());
    EXPECT_TRUE(as0->isBackfilling());

    // 6) Backfill now starts up, but should quickly cancel
    runNextTask(*task_executor->getLpTaskQ()[AUXIO_TASK_IDX]);

    EXPECT_FALSE(vb0Stream->isActive());

    EXPECT_EQ(cb::engine_errc::success, producer->step(false, producers));
    EXPECT_EQ(cb::mcbp::ClientOpcode::DcpStreamEnd, producers.last_op);

    // Stop Producer checkpoint processor task
    producer->cancelCheckpointCreatorTask();
    producer->closeAllStreams();
}

TEST_P(STParamPersistentBucketTest, MB_29541) {
    setVBucketStateAndRunPersistTask(vbid, vbucket_state_active);

    // 1) First store 2 keys which we will backfill
    std::array<std::string, 2> keys = {{"k1", "k2"}};
    for (const auto& key : keys) {
        store_item(vbid, makeStoredDocKey(key), key);
    }
    flush_vbucket_to_disk(vbid, keys.size());

    // Simplest way to ensure DCP has todo a backfill - 'wipe memory'
    resetEngineAndWarmup();

    // Setup DCP, 1 producer and we will do a takeover of the vbucket
    auto producer = std::make_shared<MockDcpProducer>(*engine,
                                                      cookie,
                                                      "mb-29541",
                                                      /*flags*/ 0);

    producer->createCheckpointProcessorTask();

    MockDcpMessageProducers producers;

    uint64_t rollbackSeqno = 0;
    auto vb = store->getVBuckets().getBucket(vbid);
    ASSERT_NE(nullptr, vb.get());
    EXPECT_EQ(cb::engine_errc::success,
              producer->streamRequest(DCP_ADD_STREAM_FLAG_TAKEOVER, // flags
                                      1, // opaque
                                      vbid,
                                      0, // start_seqno
                                      vb->getHighSeqno(), // end_seqno
                                      vb->failovers->getLatestUUID(),
                                      0, // snap_start_seqno
                                      vb->getHighSeqno(), // snap_end_seqno
                                      &rollbackSeqno,
                                      &dcpAddFailoverLog,
                                      {}));

    // This MB also relies on the consumer draining the stream as the backfill
    // runs, rather than running the backfill then sequentially then draining
    // the readyQ, basically when backfill complete occurs we should have
    // shipped all items to ensure the state transition to takeover-send would
    // indeed block (unless we have the fix applied...)

    runBackfill();

    // Now drain all items before we proceed to complete
    EXPECT_EQ(cb::engine_errc::success, producer->step(false, producers));
    EXPECT_EQ(cb::mcbp::ClientOpcode::DcpSnapshotMarker, producers.last_op);
    for (const auto& key : keys) {
        EXPECT_EQ(cb::engine_errc::success, producer->step(false, producers));
        EXPECT_EQ(cb::mcbp::ClientOpcode::DcpMutation, producers.last_op);
        EXPECT_EQ(key, producers.last_key);
    }

    producers.last_op = cb::mcbp::ClientOpcode::Invalid;

    // Next the backfill should switch to takeover-send and progress to close
    // with the correct sequence of step/ack

    auto vb0Stream = producer->findStream(Vbid(0));
    ASSERT_NE(nullptr, vb0Stream.get());

    // MB-52276: items_for_cursor accounts meta-items too now. At the next call
    // to prod::step(), the stream finds a checkpoint_start + set_vbstate in
    // checkpoint, schedules the StreamTask and set the connection to EWB.
    // Thus, we need to overcome all that for putting the stream in the state
    // described below, as the original test requires.
    runCheckpointProcessor(*producer, producers);

    // However without the fix from MB-29541 this would return success, meaning
    // the front-end thread should sleep until notified the stream is ready.
    // However no notify will ever come if MB-29541 is not applied
    EXPECT_EQ(cb::engine_errc::success, producer->step(false, producers));
    EXPECT_EQ(cb::mcbp::ClientOpcode::DcpSetVbucketState, producers.last_op);

    auto* as0 = static_cast<ActiveStream*>(vb0Stream.get());
    EXPECT_TRUE(as0->isTakeoverWait());

    // For completeness step to end
    // we must ack the VB state
    cb::mcbp::Response message{};
    message.setMagic(cb::mcbp::Magic::ClientResponse);
    message.setOpcode(cb::mcbp::ClientOpcode::DcpSetVbucketState);
    message.setOpaque(1);
    EXPECT_TRUE(producer->handleResponse(message));

    // Producer has received a SetVBStateAck and it has queued a
    // SetVBState(dead) in checkpoint. We need another StreamTask run to unblock
    // the connection.
    runCheckpointProcessor(*producer, producers);

    EXPECT_EQ(cb::engine_errc::success, producer->step(false, producers));
    EXPECT_EQ(cb::mcbp::ClientOpcode::DcpSetVbucketState, producers.last_op);

    EXPECT_TRUE(producer->handleResponse(message));
    EXPECT_FALSE(vb0Stream->isActive());
    // Stop Producer checkpoint processor task
    producer->cancelCheckpointCreatorTask();
}

/* When a backfill is activated along with a slow stream trigger,
 * the stream end message gets stuck in the readyQ as the stream is
 * never notified as ready to send it. As the stream transitions state
 * to InMemory as well as having sent all requested sequence numbers,
 * the stream is meant to end but Stream::itemsReady can cause this
 * to never trigger. This means that DCP consumers can hang waiting
 * for this closure message.
 * This test checks that the DCP stream actually sends the end stream
 * message when triggering this problematic sequence.
 */
TEST_P(STParamPersistentBucketTest, MB_31481) {
    setVBucketStateAndRunPersistTask(vbid, vbucket_state_active);

    // 1) First store 2 keys which we will backfill
    std::array<std::string, 2> keys = {{"k1", "k2"}};
    store_item(vbid, makeStoredDocKey(keys[0]), keys[0]);
    store_item(vbid, makeStoredDocKey(keys[1]), keys[1]);

    flush_vbucket_to_disk(vbid, keys.size());

    // Simplest way to ensure DCP has to do a backfill - 'wipe memory'
    resetEngineAndWarmup();

    // Setup DCP, 1 producer and we will do a takeover of the vbucket
    auto producer = std::make_shared<MockDcpProducer>(*engine,
                                                      cookie,
                                                      "mb-31481",
                                                      /*flags*/ 0);

    MockDcpMessageProducers producers;

    ASSERT_TRUE(producer->getReadyQueue().empty());

    uint64_t rollbackSeqno = 0;
    auto vb = store->getVBuckets().getBucket(vbid);
    ASSERT_NE(nullptr, vb.get());
    EXPECT_EQ(cb::engine_errc::success,
              producer->streamRequest(0, // flags
                                      1, // opaque
                                      vbid,
                                      0, // start_seqno
                                      vb->getHighSeqno(), // end_seqno
                                      vb->failovers->getLatestUUID(),
                                      0, // snap_start_seqno
                                      vb->getHighSeqno(), // snap_end_seqno
                                      &rollbackSeqno,
                                      &dcpAddFailoverLog,
                                      {}));

    auto vb0Stream =
            dynamic_cast<ActiveStream*>(producer->findStream(vbid).get());
    ASSERT_NE(nullptr, vb0Stream);

    // Trigger slow stream handle
    ASSERT_TRUE(vb0Stream->handleSlowStream());

    // Backfill. This will create and run the scan (which completes)
    runBackfill();

    ASSERT_TRUE(producer->getReadyQueue().exists(vbid));

    // Now drain all items before we proceed to complete, which triggers disk
    // snapshot.
    ASSERT_EQ(cb::engine_errc::success, producer->step(false, producers));
    ASSERT_EQ(cb::mcbp::ClientOpcode::DcpSnapshotMarker, producers.last_op);
    for (const auto& key : keys) {
        ASSERT_EQ(cb::engine_errc::success, producer->step(false, producers));
        ASSERT_EQ(cb::mcbp::ClientOpcode::DcpMutation, producers.last_op);
        ASSERT_EQ(key, producers.last_key);
    }

    // stream-end is queued
    EXPECT_EQ(1, producer->getReadyQueue().size());

    // Notified to allow stream to transition to in-memory phase.
    EXPECT_TRUE(producer->getReadyQueue().exists(vbid));

    // Step should cause stream closed message, previously this would
    // keep the "cb::engine_errc::would_block" response due to the itemsReady
    // flag, which is not expected with that message already being in the
    // readyQ.
    EXPECT_EQ(cb::engine_errc::success, producer->step(false, producers));
    EXPECT_EQ(cb::mcbp::ClientOpcode::DcpStreamEnd, producers.last_op);

    // Stream object was removed when it transitioned to dead
    EXPECT_FALSE(producer->findStream(vbid));

    // Stepping forward should now show that stream end message has been
    // completed and no more messages are needed to send.
    EXPECT_EQ(cb::engine_errc::would_block, producer->step(false, producers));

    // Similarly, the readyQ should be empty again
    EXPECT_TRUE(producer->getReadyQueue().empty());

    // Stop Producer checkpoint processor task
    producer->cancelCheckpointCreatorTask();
}

void STParamPersistentBucketTest::backfillExpiryOutput(bool xattr) {
    auto flags = xattr ? cb::mcbp::request::DcpOpenPayload::IncludeXattrs : 0;

    setVBucketStateAndRunPersistTask(vbid, vbucket_state_active);
    // Expire a key;
    auto expiryTime = ep_real_time() + 256;

    std::string value;
    if (xattr) {
        value = createXattrValue("body");
        store_item(vbid,
                   {"KEY3", DocKeyEncodesCollectionId::No},
                   value,
                   expiryTime,
                   {cb::engine_errc::success},
                   PROTOCOL_BINARY_DATATYPE_XATTR);
    } else {
        value = "value";
        store_item(vbid,
                   {"KEY3", DocKeyEncodesCollectionId::No},
                   value,
                   expiryTime);
    }

    // Trigger expiry on the stored item
    TimeTraveller arron(1024);

    // Trigger expiry on a GET
    auto gv = store->get(
            {"KEY3", DocKeyEncodesCollectionId::No}, vbid, cookie, NONE);
    EXPECT_EQ(cb::engine_errc::no_such_key, gv.getStatus());

    // Now flush to disk and wipe memory to ensure that DCP will have to do
    // a backfill
    flush_vbucket_to_disk(vbid, 1);
    resetEngineAndWarmup();

    // Setup DCP, 1 producer and we will do a takeover of the vbucket
    auto producer = std::make_shared<MockDcpProducer>(
            *engine, cookie, "mb-26907", flags);

    MockDcpMessageProducers producers;

    ASSERT_TRUE(producer->getReadyQueue().empty());

    // noop on as could be using xattr's
    producer->setNoopEnabled(true);

    // Enable DCP Expiry opcodes
    producer->setDCPExpiry(true);

    // Clear last_op to make sure it isn't just carried over
    producers.clear_dcp_data();

    uint64_t rollbackSeqno = 0;
    auto vb = store->getVBuckets().getBucket(vbid);
    ASSERT_NE(nullptr, vb.get());
    EXPECT_EQ(cb::engine_errc::success,
              producer->streamRequest(0, // flags
                                      1, // opaque
                                      vbid,
                                      0, // start_seqno
                                      vb->getHighSeqno(), // end_seqno
                                      vb->failovers->getLatestUUID(),
                                      0, // snap_start_seqno
                                      vb->getHighSeqno(), // snap_end_seqno
                                      &rollbackSeqno,
                                      &dcpAddFailoverLog,
                                      {}));

    notifyAndStepToCheckpoint(*producer,
                              producers,
                              cb::mcbp::ClientOpcode::DcpSnapshotMarker,
                              false);

    // Now step the producer to transfer the delete/tombstone
    EXPECT_EQ(cb::engine_errc::success, producer->step(false, producers));

    // The delete time should always be re-created by the server to
    // ensure old/future expiry times don't disrupt tombstone purging (MB-33919)
    EXPECT_NE(expiryTime, producers.last_delete_time);
    EXPECT_EQ(cb::mcbp::ClientOpcode::DcpExpiration, producers.last_op);
    EXPECT_EQ("KEY3", producers.last_key);

    producer->closeAllStreams();
    producer->cancelCheckpointCreatorTask();
    producer.reset();
}
// MB-26907
TEST_P(STParamPersistentBucketTest, backfill_expiry_output) {
    backfillExpiryOutput(false);
}

// MB-26907
TEST_P(STParamPersistentBucketTest, backfill_expiry_output_xattr) {
    backfillExpiryOutput(true);
}
// MB-26907
// This tests the success of expiry opcodes being sent over DCP
// during a backfill after a slow stream request on any type of bucket.
TEST_P(STParameterizedBucketTest, slow_stream_backfill_expiry) {
    setVBucketStateAndRunPersistTask(vbid, vbucket_state_active);

    // Expire a key;
    auto expiryTime = ep_real_time() + 32000;
    store_item(
            vbid, {"KEY3", DocKeyEncodesCollectionId::No}, "value", expiryTime);

    // Trigger expiry on the stored item
    TimeTraveller arron(64000);

    // Trigger expiry on a GET
    auto gv = store->get(
            {"KEY3", DocKeyEncodesCollectionId::No}, vbid, cookie, NONE);
    ASSERT_EQ(cb::engine_errc::no_such_key, gv.getStatus());

    // Now flush to disk
    flushVBucketToDiskIfPersistent(vbid, 1);

    auto vb = store->getVBuckets().getBucket(vbid);

    // Clear all checkpoints so that backfill will take place
    vb->checkpointManager->clear();

    // Setup DCP
    auto producer = std::make_shared<MockDcpProducer>(*engine,
                                                      cookie,
                                                      "mb-26907",
                                                      /*flags*/ 0);

    MockDcpMessageProducers producers;

    ASSERT_TRUE(producer->getReadyQueue().empty());

    // Enable DCP Expiry opcodes
    producer->setDCPExpiry(true);

    uint64_t rollbackSeqno = 0;
    ASSERT_NE(nullptr, vb.get());
    ASSERT_EQ(cb::engine_errc::success,
              producer->streamRequest(0, // flags
                                      1, // opaque
                                      vbid,
                                      0, // start_seqno
                                      vb->getHighSeqno(), // end_seqno
                                      vb->failovers->getLatestUUID(),
                                      0, // snap_start_seqno
                                      vb->getHighSeqno(), // snap_end_seqno
                                      &rollbackSeqno,
                                      &dcpAddFailoverLog,
                                      {}));

    auto vb0Stream =
            dynamic_cast<ActiveStream*>(producer->findStream(vbid).get());
    ASSERT_NE(nullptr, vb0Stream);

    ASSERT_TRUE(vb0Stream->handleSlowStream());

    // Clear last_op to make sure it isn't just carried over
    producers.clear_dcp_data();

    // Run a backfill
    runBackfill();

    EXPECT_EQ(cb::engine_errc::success, producer->step(false, producers));
    EXPECT_EQ(cb::mcbp::ClientOpcode::DcpSnapshotMarker, producers.last_op);

    EXPECT_EQ(cb::engine_errc::success, producer->step(false, producers));

    // The delete time should always be re-created by the server to
    // ensure old/future expiry times don't disrupt tombstone purging (MB-33919)
    EXPECT_NE(expiryTime, producers.last_delete_time);
    EXPECT_EQ(cb::mcbp::ClientOpcode::DcpExpiration, producers.last_op);
    EXPECT_EQ("KEY3", producers.last_key);

    producer->closeAllStreams();
    producer->cancelCheckpointCreatorTask();
    producer.reset();
}

EPBucket& STParamPersistentBucketTest::getEPBucket() {
    return dynamic_cast<EPBucket&>(*store);
}

/*
 * Test to verify that if retain_erroneous_tombstones is set to
 * true, then the compactor will retain the tombstones, and if
 * it is set to false, they get purged
 */
TEST_P(STParamPersistentBucketTest, testRetainErroneousTombstones) {
    // Make vbucket active.
    setVBucketStateAndRunPersistTask(vbid, vbucket_state_active);

    auto& epstore = getEPBucket();
    epstore.setRetainErroneousTombstones(true);
    ASSERT_TRUE(epstore.isRetainErroneousTombstones());

    auto key1 = makeStoredDocKey("key1");
    store_item(vbid, key1, "value");
    flush_vbucket_to_disk(vbid);

    delete_item(vbid, key1);
    flush_vbucket_to_disk(vbid);

    // In order to simulate an erroneous tombstone, use the
    // KVStore layer to set the delete time to 0.
    auto* kvstore = epstore.getVBucket(vbid)->getShard()
                                            ->getRWUnderlying();
    {
        GetValue gv = kvstore->get(DiskDocKey{key1}, Vbid(0));
        std::unique_ptr<Item> itm = std::move(gv.item);
        ASSERT_EQ(cb::engine_errc::success, gv.getStatus());
        ASSERT_TRUE(itm->isDeleted());
        itm->setExpTime(0);
        auto seqno = itm->getBySeqno() + 1;
        itm->setBySeqno(seqno);

        auto ctx =
                kvstore->begin(vbid, std::make_unique<PersistenceCallback>());
        // Release the item (from the unique ptr) as the queued_item we create
        // will destroy it later
        kvstore->del(*ctx, queued_item(std::move(itm)));
        VB::Commit f(epstore.getVBucket(vbid)->getManifest());
        f.proposedVBState.lastSnapStart = seqno;
        f.proposedVBState.lastSnapEnd = seqno;
        kvstore->commit(std::move(ctx), f);
    }

    // Add another item to ensure that seqno of the deleted item
    // gets purged. KV-engine doesn't purge a deleted item with
    // the highest seqno
    {
        auto key2 = makeStoredDocKey("key2");
        auto itm = makeCommittedItem(key2, "value");
        auto seqno = 4;
        itm->setBySeqno(4);
        auto ctx =
                kvstore->begin(vbid, std::make_unique<PersistenceCallback>());
        kvstore->del(*ctx, itm);
        VB::Commit f(epstore.getVBucket(vbid)->getManifest());
        f.proposedVBState.lastSnapStart = seqno;
        f.proposedVBState.lastSnapEnd = seqno;
        kvstore->commit(std::move(ctx), f);
    }

    // Now read back and verify key1 has a non-zero delete time
    ItemMetaData metadata;
    uint32_t deleted = 0;
    uint8_t datatype = 0;
    ASSERT_EQ(cb::engine_errc::would_block,
              store->getMetaData(
                      key1, vbid, cookie, metadata, deleted, datatype));

    auto vb = store->getVBucket(vbid);

    runBGFetcherTask();
    ASSERT_EQ(cb::engine_errc::success,
              store->getMetaData(
                      key1, vbid, cookie, metadata, deleted, datatype));
    ASSERT_EQ(1, deleted);
    ASSERT_EQ(0, metadata.exptime);

    // Run compaction. Ensure that compaction hasn't purged the tombstone
    runCompaction(vbid, 3);
    EXPECT_EQ(0, vb->getPurgeSeqno());

    // Now, make sure erroneous tombstones get purged by the compactor
    epstore.setRetainErroneousTombstones(false);
    ASSERT_FALSE(epstore.isRetainErroneousTombstones());

    // Run compaction and verify that the tombstone is purged
    runCompaction(vbid, 3);

    size_t expected;
    if (isMagma()) {
        // Magma doesn't susuffer from MB-30015 so doesn't retain these
        // tombstones
        expected = 0;
    } else {
        expected = 3;
    }

    EXPECT_EQ(expected, vb->getPurgeSeqno());
}

/**
 * Test to verify that in case retain_erroneous_tombstones is set to true, then
 * a tombstone with a valid expiry time will get purged
 */
TEST_P(STParamPersistentBucketTest,
       testValidTombstonePurgeOnRetainErroneousTombstones) {
    // Make vbucket active.
    setVBucketStateAndRunPersistTask(vbid, vbucket_state_active);

    auto& epstore = getEPBucket();
    epstore.setRetainErroneousTombstones(true);
    ASSERT_TRUE(epstore.isRetainErroneousTombstones());

    auto key1 = makeStoredDocKey("key1");
    store_item(vbid, key1, "value");
    flush_vbucket_to_disk(vbid);

    delete_item(vbid, key1);
    flush_vbucket_to_disk(vbid);

    // Add another item to ensure that seqno of the deleted item
    // gets purged. KV-engine doesn't purge a deleted item with
    // the highest seqno
    auto key2 = makeStoredDocKey("key2");
    store_item(vbid, key2, "value");
    flush_vbucket_to_disk(vbid);

    // Now read back and verify key1 has a non-zero delete time
    ItemMetaData metadata;
    uint32_t deleted = 0;
    uint8_t datatype = 0;
    ASSERT_EQ(cb::engine_errc::would_block,
              store->getMetaData(
                      key1, vbid, cookie, metadata, deleted, datatype));

    runBGFetcherTask();
    ASSERT_EQ(cb::engine_errc::success,
              store->getMetaData(
                      key1, vbid, cookie, metadata, deleted, datatype));
    ASSERT_EQ(1, deleted);
    ASSERT_NE(0, metadata.exptime); // A locally created deleteTime

    // deleted key1 should be purged
    TimeTraveller jamie(
            engine->getConfiguration().getPersistentMetadataPurgeAge() + 1);
    runCompaction(vbid, 3);

    EXPECT_EQ(2, store->getVBucket(vbid)->getPurgeSeqno());
}

TEST_P(STParameterizedBucketTest, produce_delete_times) {
    setVBucketStateAndRunPersistTask(vbid, vbucket_state_active);
    auto t1 = ep_real_time();
    storeAndDeleteItem(vbid, {"KEY1", DocKeyEncodesCollectionId::No}, "value");
    auto t2 = ep_real_time();

    // Clear checkpoint so DCP will goto backfill
    auto vb = engine->getKVBucket()->getVBucket(vbid);
    vb->checkpointManager->clear(2);

    auto cookie = create_mock_cookie(engine.get());
    auto producer = createDcpProducer(cookie, IncludeDeleteTime::Yes);
    MockDcpMessageProducers producers;

    createDcpStream(*producer);

    // noop off as we will play with time travel
    producer->setNoopEnabled(false);

    auto step = [this, producer, &producers](bool inMemory) {
        notifyAndStepToCheckpoint(*producer,
                                  producers,
                                  cb::mcbp::ClientOpcode::DcpSnapshotMarker,
                                  inMemory);

        // Now step the producer to transfer the delete/tombstone.
        EXPECT_EQ(cb::engine_errc::success,
                  producer->stepWithBorderGuard(producers));
    };

    step(false);
    EXPECT_NE(0, producers.last_delete_time);
    EXPECT_GE(producers.last_delete_time, t1);
    EXPECT_LE(producers.last_delete_time, t2);
    EXPECT_EQ(cb::mcbp::ClientOpcode::DcpDeletion, producers.last_op);
    EXPECT_EQ("KEY1", producers.last_key);
    size_t expectedBytes =
            SnapshotMarker::baseMsgBytes +
            sizeof(cb::mcbp::request::DcpSnapshotMarkerV1Payload) +
            MutationResponse::deletionV2BaseMsgBytes + (sizeof("KEY1") - 1);
    EXPECT_EQ(expectedBytes, producer->getBytesOutstanding());

    // Now a new delete, in-memory will also have a delete time
    t1 = ep_real_time();
    storeAndDeleteItem(vbid, {"KEY2", DocKeyEncodesCollectionId::No}, "value");
    t2 = ep_real_time();

    step(true);

    EXPECT_NE(0, producers.last_delete_time);
    EXPECT_GE(producers.last_delete_time, t1);
    EXPECT_LE(producers.last_delete_time, t2);
    EXPECT_EQ(cb::mcbp::ClientOpcode::DcpDeletion, producers.last_op);
    EXPECT_EQ("KEY2", producers.last_key);
    expectedBytes += SnapshotMarker::baseMsgBytes +
                     sizeof(cb::mcbp::request::DcpSnapshotMarkerV1Payload) +
                     MutationResponse::deletionV2BaseMsgBytes +
                     (sizeof("KEY2") - 1);
    EXPECT_EQ(expectedBytes, producer->getBytesOutstanding());

    // Finally expire a key and check that the delete_time we receive is the
    // expiry time, not actually the time it was deleted.
    auto expiryTime = ep_real_time() + 32000;
    store_item(
            vbid, {"KEY3", DocKeyEncodesCollectionId::No}, "value", expiryTime);

    step(true);
    expectedBytes += SnapshotMarker::baseMsgBytes +
                     sizeof(cb::mcbp::request::DcpSnapshotMarkerV1Payload) +
                     MutationResponse::mutationBaseMsgBytes +
                     (sizeof("value") - 1) + (sizeof("KEY3") - 1);
    EXPECT_EQ(expectedBytes, producer->getBytesOutstanding());

    EXPECT_EQ(cb::mcbp::ClientOpcode::DcpMutation, producers.last_op);
    TimeTraveller arron(64000);

    // Trigger expiry on a GET
    auto gv = store->get(
            {"KEY3", DocKeyEncodesCollectionId::No}, vbid, cookie, NONE);
    EXPECT_EQ(cb::engine_errc::no_such_key, gv.getStatus());

    step(true);

    // The delete time should always be re-created by the server to
    // ensure old/future expiry times don't disrupt tombstone purging (MB-33919)
    EXPECT_NE(expiryTime, producers.last_delete_time);
    EXPECT_EQ(cb::mcbp::ClientOpcode::DcpDeletion, producers.last_op);
    EXPECT_EQ("KEY3", producers.last_key);
    expectedBytes += SnapshotMarker::baseMsgBytes +
                     sizeof(cb::mcbp::request::DcpSnapshotMarkerV1Payload) +
                     MutationResponse::deletionV2BaseMsgBytes +
                     (sizeof("KEY3") - 1);
    EXPECT_EQ(expectedBytes, producer->getBytesOutstanding());

    destroy_mock_cookie(cookie);
    producer->closeAllStreams();
    producer->cancelCheckpointCreatorTask();
    producer.reset();
}

// Test simulates a simplified set of steps that demonstrate MB-34380, that is
// in a no traffic situation and some state changes we can end up with no
// vbucket file on disk.
TEST_P(STParameterizedBucketTest, MB_34380) {
    if (!persistent()) {
        return;
    }
    // 1) Create replica VB and simulate the replica connecting to it's active
    // and having the failover table replaced (via stream_request response)
    EXPECT_EQ(cb::engine_errc::success,
              store->setVBucketState(vbid, vbucket_state_replica, {}));

    // 1.1) force the failover to a specific value
    nlohmann::json failover = {{{"id", 101}, {"seq", 0}}};

    {
        auto vb = engine->getKVBucket()->getVBucket(vbid);
        vb->failovers = std::make_unique<FailoverTable>(failover, 5, 0);

        // 2) Now flush so the vbstate cache is updated and the file is created
        flushVBucketToDiskIfPersistent(vbid, 0);

        // 2.1) We should be able to call this method with no exception.
        EXPECT_NO_THROW(vb->getShard()->getRWUnderlying()->getDbFileInfo(vbid));
    }
    // 3) Delete the vbucket, the cached vbstate will remain untouched
    EXPECT_EQ(cb::engine_errc::success, store->deleteVBucket(vbid));

    // 4) Re-create the vbucket, and again simulate the connection to active,
    // forcing the failover table to the specific value.
    EXPECT_EQ(cb::engine_errc::success,
              store->setVBucketState(vbid, vbucket_state_replica, {}));

    auto vb = engine->getKVBucket()->getVBucket(vbid);
    vb->failovers = std::make_unique<FailoverTable>(failover, 5, 0);

    // The bug...
    // 5) Flush the state change, without the fix the flush is skipped because
    // the cached vbstate matches the current state
    flushVBucketToDiskIfPersistent(vbid, 0);

    // Now simulate the bug, do something which requires the file, with the bug
    // this will throw.
    EXPECT_NO_THROW(vb->getShard()->getRWUnderlying()->getDbFileInfo(vbid));
}

// Test that an evicted xattr value can be deleted by DCP
TEST_P(STParameterizedBucketTest, MB_41255_evicted_xattr) {
    // Make vbucket replica so can add passive stream
    setVBucketStateAndRunPersistTask(vbid, vbucket_state_replica);

    auto* cookie = create_mock_cookie();
    auto consumer =
            std::make_shared<MockDcpConsumer>(*engine, cookie, "test_consumer");

    // Add passive stream
    ASSERT_EQ(cb::engine_errc::success,
              consumer->addStream(/*opaque*/ 0,
                                  vbid,
                                  /*flags*/ 0));

    consumer->snapshotMarker(/*opaque*/ 1,
                             /*vbucket*/ vbid,
                             /*start_seqno*/ 1,
                             /*end_seqno*/ 1,
                             /*flags set to MARKER_FLAG_MEMORY*/ 0x5,
                             {},
                             {});

    // Store value with an xattr
    auto key = makeStoredDocKey("k1");
    auto data = createXattrValue(R"({"json":"yes"})");
    cb::const_byte_buffer value{reinterpret_cast<const uint8_t*>(data.data()),
                                data.size()};
    consumer->mutation(1, // opaque
                       key,
                       value,
                       0, // priv bytes
                       PROTOCOL_BINARY_DATATYPE_XATTR,
                       1, // cas
                       vbid, // vbucket
                       0, // flags
                       1, // by_seqno
                       0, // rev seqno
                       0, // expiration
                       0, // lock time
                       {}, // meta
                       0); // nru

    // flush and evict
    flushVBucketToDiskIfPersistent(vbid, 1);

    if (persistent()) {
        auto replicaVB = engine->getKVBucket()->getVBucket(vbid);
        const char* msg;
        auto cHandle = replicaVB->lockCollections(key);
        EXPECT_EQ(cb::mcbp::Status::Success,
                  replicaVB->evictKey(&msg, cHandle));
    }

    // now delete the key
    consumer->snapshotMarker(/*opaque*/ 1,
                             /*vbucket*/ vbid,
                             /*start_seqno*/ 2,
                             /*end_seqno*/ 2,
                             /*flags*/ 5,
                             {},
                             {});

    // With MB-41255 this would error with 'would block' (for value eviction)
    EXPECT_EQ(cb::engine_errc::success,
              consumer->deletion(/*opaque*/ 1,
                                 /*key*/ key,
                                 /*value*/ {},
                                 /*priv_bytes*/ 0,
                                 /*datatype*/ PROTOCOL_BINARY_RAW_BYTES,
                                 /*cas*/ 1,
                                 /*vbucket*/ vbid,
                                 /*bySeqno*/ 2,
                                 /*revSeqno*/ 0,
                                 /*meta*/ {}));
    // Close stream
    ASSERT_EQ(cb::engine_errc::success,
              consumer->closeStream(/*opaque*/ 0, vbid));
    destroy_mock_cookie(cookie);
}

void STParameterizedBucketTest::testValidateDatatypeForEmptyPayload(
        EngineOp op) {
    setVBucketStateAndRunPersistTask(vbid, vbucket_state_active);

    auto& vb = *store->getVBucket(vbid);
    auto& manager = *vb.checkpointManager;
    manager.createNewCheckpoint();
    ASSERT_EQ(1, manager.getNumOpenChkItems());
    ASSERT_EQ(0, vb.getHighSeqno());

    // Try to store an empty value with (datatype != raw)
    const auto key = makeStoredDocKey("key");
    auto item = make_item(vbid,
                          key,
                          {} /*value*/,
                          0 /*exptime*/,
                          PROTOCOL_BINARY_DATATYPE_XATTR);

    try {
        uint64_t cas = 0;
        switch (op) {
        case EngineOp::Store: {
            engine->store(*cookie,
                          item,
                          cas,
                          StoreSemantics::Set,
                          {},
                          DocumentState::Alive,
                          false);
            break;
        }
        case EngineOp::StoreIf: {
            const cb::StoreIfPredicate predicate =
                    [](const std::optional<item_info>&, cb::vbucket_info) {
                        return cb::StoreIfStatus::Continue;
                    };
            engine->store_if(*cookie,
                             item,
                             0 /*cas*/,
                             StoreSemantics::Set,
                             predicate,
                             {},
                             DocumentState::Alive,
                             false);
            break;
        }
        case EngineOp::Remove: {
            throw std::invalid_argument(
                    "Operation Remove not covered by the test");
            break;
        }
        }
    } catch (const std::invalid_argument& e) {
        EXPECT_THAT(std::string(e.what()),
                    ::testing::HasSubstr("Invalid datatype for empty payload"));
        EXPECT_EQ(0, vb.getHighSeqno());

        // Verify not in HashTable
        {
            const auto res = vb.ht.findOnlyCommitted(key);
            EXPECT_FALSE(res.storedValue);
        }

        // Verify not in Checkpoint
        const auto& ckptList =
                CheckpointManagerTestIntrospector::public_getCheckpointList(
                        manager);
        const auto* ckpt = ckptList.back().get();
        EXPECT_EQ(checkpoint_state::CHECKPOINT_OPEN, ckpt->getState());
        auto it = ckpt->begin();
        EXPECT_EQ(queue_op::empty, (*it)->getOperation());
        it++;
        EXPECT_EQ(1, ckpt->getNumItems());
        EXPECT_EQ(queue_op::checkpoint_start, (*it)->getOperation());
        it++;

        // Verify not in the storage
        if (persistent()) {
            const auto res = dynamic_cast<EPBucket&>(*store).flushVBucket(vbid);
            EXPECT_EQ(0, res.numFlushed);
            EXPECT_EQ(MoreAvailable ::No, res.moreAvailable);

            auto* kvstore = store->getRWUnderlyingByShard(
                    store->getVBucket(vbid)->getShard()->getId());
            auto gv = kvstore->get(makeDiskDocKey("key"), vbid);
            EXPECT_EQ(cb::engine_errc::no_such_key, gv.getStatus());
        } else {
            EXPECT_EQ(0,
                      dynamic_cast<const EphemeralVBucket&>(vb)
                              .getSeqListNumItems());
        }

        return;
    }
    FAIL();
}

TEST_P(STParameterizedBucketTest, ValidateDatatypeForEmptyPayload_Store) {
    testValidateDatatypeForEmptyPayload(EngineOp::Store);
}

TEST_P(STParameterizedBucketTest, ValidateDatatypeForEmptyPayload_StoreIf) {
    testValidateDatatypeForEmptyPayload(EngineOp::StoreIf);
}

void STParameterizedBucketTest::testCheckpointMemThresholdEnforced(
        VbucketOp op) {
    setVBucketStateAndRunPersistTask(vbid, vbucket_state_active);

    const auto ckptMemRatio = store->getCheckpointMemoryRatio();
    size_t initialNumItems = 0;
    {
        auto vb = store->getVBucket(vbid);
        ASSERT_TRUE(vb);
        ASSERT_EQ(0, vb->getNumItems());

        ASSERT_GT(store->getCheckpointMemoryRatio(), 0);

        // Note: need to plant a cursor for preventing checkpoint removal and
        // pushing to OOM
        std::shared_ptr<CheckpointCursor> cursor;
        if (ephemeral()) {
            cursor = vb->checkpointManager
                             ->registerCursorBySeqno(
                                     "cursor",
                                     0,
                                     CheckpointCursor::Droppable::Yes)
                             .cursor.lock();
        }
        initialNumItems = loadUpToOOM(op);
        ASSERT_GT(initialNumItems, 0);
    }
    ASSERT_GT(initialNumItems, 0);

    store->deleteVBucket(vbid);
    ASSERT_FALSE(store->getVBucket(vbid));
    setVBucketState(vbid, vbucket_state_active);
    auto vb = store->getVBucket(vbid);
    ASSERT_TRUE(vb);
    ASSERT_EQ(0, vb->getNumItems());

    // Set ratio to something lower
    store->setCheckpointMemoryRatio(ckptMemRatio / 2);

    std::shared_ptr<CheckpointCursor> cursor;
    if (ephemeral()) {
        cursor = vb->checkpointManager
                         ->registerCursorBySeqno(
                                 "cursor", 0, CheckpointCursor::Droppable::Yes)
                         .cursor.lock();
    }
    const auto numItems = loadUpToOOM(op);
    ASSERT_GT(numItems, 0);
    EXPECT_LT(numItems, initialNumItems);
}

TEST_P(STParameterizedBucketTest, CheckpointMemThresholdEnforced_Set) {
    testCheckpointMemThresholdEnforced(VbucketOp::Set);
}

TEST_P(STParameterizedBucketTest, CheckpointMemThresholdEnforced_Add) {
    testCheckpointMemThresholdEnforced(VbucketOp::Add);
}

INSTANTIATE_TEST_SUITE_P(XattrSystemUserTest,
                         XattrSystemUserTest,
                         ::testing::Bool());

INSTANTIATE_TEST_SUITE_P(XattrCompressedTest,
                         XattrCompressedTest,
                         ::testing::Combine(::testing::Bool(),
                                            ::testing::Bool()));

// Test cases which run for persistent and ephemeral buckets
INSTANTIATE_TEST_SUITE_P(EphemeralOrPersistent,
                         STParameterizedBucketTest,
                         STParameterizedBucketTest::allConfigValues(),
                         STParameterizedBucketTest::PrintToStringParamName);

using FlushResult = EPBucket::FlushResult;

void STParamPersistentBucketTest::testAbortDoesNotIncrementOpsDelete(
        bool flusherDedup) {
    setVBucketStateAndRunPersistTask(
            vbid,
            vbucket_state_active,
            {{"topology", nlohmann::json::array({{"active", "replica"}})}});

    auto& vb = *engine->getKVBucket()->getVBucket(vbid);
    EXPECT_EQ(0, vb.getNumTotalItems());
    EXPECT_EQ(0, vb.opsDelete);

    // Active receives PRE:1
    const auto key = makeStoredDocKey("key");
    store_item(vbid,
               key,
               "value",
               0 /*exptime*/,
               {cb::engine_errc::sync_write_pending} /*expected*/,
               PROTOCOL_BINARY_RAW_BYTES,
               {cb::durability::Requirements()});

    const auto& manager = *vb.checkpointManager;
    if (!flusherDedup) {
        // Flush PRE now (avoid Flush dedup)
        EXPECT_EQ(1, manager.getNumItemsForPersistence());
        flush_vbucket_to_disk(vbid, 1);
        EXPECT_EQ(0, manager.getNumItemsForPersistence());
        EXPECT_EQ(0, vb.getNumTotalItems());
        EXPECT_EQ(0, vb.opsDelete);
    }

    // ABORT:2
    ASSERT_EQ(1, manager.getHighSeqno());
    EXPECT_EQ(cb::engine_errc::success,
              vb.abort(key,
                       1 /*prepareSeqno*/,
                       {} /*abortSeqno*/,
                       vb.lockCollections(key)));

    // Flush ABORT
    EXPECT_EQ(flusherDedup ? 4 : 2, manager.getNumItemsForPersistence());
    flush_vbucket_to_disk(vbid, 1);
    EXPECT_EQ(0, manager.getNumItemsForPersistence());
    EXPECT_EQ(0, vb.getNumTotalItems());
    EXPECT_EQ(0, vb.opsDelete);
}

TEST_P(STParamPersistentBucketTest, CleanShutdown) {
    setVBucketStateAndRunPersistTask(vbid, vbucket_state_active);
    auto vb = engine->getKVBucket()->getVBucket(vbid);

    auto initialUuid = vb->failovers->getLatestUUID();

    vb.reset();
    resetEngineAndWarmup();
    vb = engine->getKVBucket()->getVBucket(vbid);

    EXPECT_EQ(initialUuid, vb->failovers->getLatestUUID());
}

TEST_P(STParamPersistentBucketTest, UncleanShutdown) {
    setVBucketStateAndRunPersistTask(vbid, vbucket_state_active);
    auto vb = engine->getKVBucket()->getVBucket(vbid);

    auto initialUuid = vb->failovers->getLatestUUID();

    vb.reset();
    resetEngineAndWarmup("", true /* force shutdown*/);
    vb = engine->getKVBucket()->getVBucket(vbid);

    EXPECT_NE(initialUuid, vb->failovers->getLatestUUID());
}

/**
 * Test for MB-43744 in which a race condition was spotted during warmup that
 * could cause us to lose a FailoverTable entry in the following scenario.
 *
 * 1) Unclean shutdown
 * 2) Warmup and generate new FailoverTable entry in CreateVBucket phase
 * 3) Queue into CkptMgr <- The issue was here as the flusher wasn't notified
 *                          and couldn't run until PopulateVBucketMap phase
 * 4) Do no other mutations
 * 5) Cleanly shutdown
 * 6) Warmup and we now don't generate a new FailoverTable entry
 *
 * This is fixed by moving the queueing of the new state into the
 * PopulateVBucketMap phase of warmup.
 */
TEST_P(STParamPersistentBucketTest,
       TestUncleanShutdownVBStateNotLostAfterCleanShutdown) {
    setVBucketStateAndRunPersistTask(vbid, vbucket_state_active);

    // 1) Make sure we have something to warmup
    auto key = makeStoredDocKey("key");
    store_item(vbid, key, "value", 1 /*expiryTime*/);
    flushVBucketToDiskIfPersistent(vbid, 1);

    auto vb = engine->getKVBucket()->getVBucket(vbid);

    // Grab initialUuid for testing
    auto initialUuid = vb->failovers->getLatestUUID();

    // 2) Restart as though we had an unclean shutdown (creating a new failover
    //    table entry) and run the warmup up to the point of completion.
    vb.reset();
    resetEngine("", true /*force*/);

    // Create warmup task and flusher
    store->initialize();

    auto& readerQueue = *task_executor->getLpTaskQ()[READER_TASK_IDX];
    auto* warmup = engine->getKVBucket()->getWarmup();
    ASSERT_TRUE(warmup);

    // Warmup - run past the PopulateVBucketMap step which is the one that
    // now triggers the flusher and persists the FailoverTable entry.
    // CheckForAccessLog is the first step common to both value and full
    // eviction.
    while (warmup->getWarmupState() != WarmupState::State::CheckForAccessLog) {
        runNextTask(readerQueue);
    }

    EXPECT_EQ(WarmupState::State::CheckForAccessLog, warmup->getWarmupState());

    auto flusher = store->getOneFlusher();
    EXPECT_EQ(0, flusher->getLPQueueSize());

    // Check that the on disk state shows a change in failover table
    auto state = store->getRWUnderlying(vbid)->getPersistedVBucketState(vbid);
    ASSERT_EQ(KVStoreIface::ReadVBStateStatus::Success, state.status);
    FailoverTable postFlushTable{state.state.transition.failovers, 5, 0};
    auto postFlushUuid = postFlushTable.getLatestUUID();
    EXPECT_NE(initialUuid, postFlushUuid);

    // Run through the rest of the warmup so that we can shutdown properly.
    // This isn't actually required in a production setup but the test will hang
    // if we don't.
    while (warmup->getWarmupState() != WarmupState::State::Done) {
        runNextTask(readerQueue);
    }

    // And once more to get it out of the queue
    runNextTask(readerQueue);

    // Final clean shutdown
    resetEngineAndWarmup();

    // And test that we persisted the new failover table entry
    vb = engine->getKVBucket()->getVBucket(vbid);
    EXPECT_NE(initialUuid, vb->failovers->getLatestUUID());
    EXPECT_EQ(postFlushUuid, vb->failovers->getLatestUUID());
}

void STParamPersistentBucketTest::testFailoverTableEntryPersistedAtWarmup(
        std::function<void()> testFunction) {
    // 1) Store something so we can expire it later
    engine->getKVBucket()->setVBucketState(vbid, vbucket_state_active);
    auto vb = engine->getKVBucket()->getVBucket(vbid);

    // Grab initialUuid for testing
    auto initialUuid = vb->failovers->getLatestUUID();

    auto key = makeStoredDocKey("key");
    store_item(vbid, key, "value", 1 /*expiryTime*/);
    flushVBucketToDiskIfPersistent(vbid, 1);
    EXPECT_EQ(1, vb->getHighSeqno());

    // 2) Restart as though we had an unclean shutdown (creating a new failover
    //    table entry) and run the warmup up to the point of completion.
    vb.reset();
    resetEngineAndEnableWarmup("", true /*unclean*/);

    auto& readerQueue = *task_executor->getLpTaskQ()[READER_TASK_IDX];
    auto* warmup = engine->getKVBucket()->getWarmup();
    ASSERT_TRUE(warmup);

    // Warmup - load everything but don't run the complete phase which schedules
    // persistence of the vBucket state (new failover entry)
    while (warmup->getWarmupState() != WarmupState::State::Done) {
        runNextTask(readerQueue);
    }

    // 3) Test
    testFunction();

    // New high seqno
    vb = engine->getKVBucket()->getVBucket(vbid);
    EXPECT_EQ(2, vb->getHighSeqno());

    // Flush the expiry
    flushVBucketToDiskIfPersistent(vbid, 1);

    // Verify that the item has been expired
    auto options = static_cast<get_options_t>(
            QUEUE_BG_FETCH | HONOR_STATES | TRACK_REFERENCE | DELETE_TEMP |
            HIDE_LOCKED_CAS | TRACK_STATISTICS);
    auto gv = store->get(key, vbid, cookie, options);

    if (gv.getStatus() == cb::engine_errc::would_block) {
        runBGFetcherTask();
        gv = store->get(key, vbid, cookie, options);
    }

    EXPECT_EQ(cb::engine_errc::no_such_key, gv.getStatus());

    // Get our new uuid now
    auto secondUuid = vb->failovers->getLatestUUID();
    ASSERT_NE(initialUuid, secondUuid);

    // "Complete" the warmup or the test will get stuck shutting down, we won't
    // actually flush the new vb state though so we're still testing as though
    // this didn't happen
    runNextTask(readerQueue);

    // 4) Restart again
    vb.reset();
    resetEngineAndWarmup();

    // 5) The test - uuid should have both of the previous entries
    vb = engine->getKVBucket()->getVBucket(vbid);

    auto failovers = vb->failovers->getFailoverLog();
    auto itr = std::find_if(failovers.begin(),
                            failovers.end(),
                            [&initialUuid](const auto& failoverEntry) {
                                return failoverEntry.uuid == initialUuid;
                            });
    EXPECT_NE(itr, failovers.end());

    itr = std::find_if(failovers.begin(),
                       failovers.end(),
                       [&secondUuid](const auto& failoverEntry) {
                           return failoverEntry.uuid == secondUuid;
                       });
    EXPECT_NE(itr, failovers.end());

    EXPECT_EQ(2, vb->getHighSeqno());
    gv = store->get(key, vbid, cookie, options);

    if (gv.getStatus() == cb::engine_errc::would_block) {
        runBGFetcherTask();
        gv = store->get(key, vbid, cookie, options);
    }
}

TEST_P(STParamPersistentBucketTest,
       TestExpiryDueToCompactionPersistsFailoverTableEntryDuringWarmup) {
    testFailoverTableEntryPersistedAtWarmup([this]() {
        CompactionConfig config;
        engine->scheduleCompaction(vbid, config, cookie);
        std::string taskDescription =
                "Compact DB file " + std::to_string(vbid.get());
        runNextTask(*task_executor->getLpTaskQ()[AUXIO_TASK_IDX],
                    taskDescription);
    });
}

TEST_P(STParamPersistentBucketTest,
       TestExpiryDueToGetPersistsFailoverTableEntryDuringWarmup) {
    testFailoverTableEntryPersistedAtWarmup([this]() {
        auto options = static_cast<get_options_t>(
                QUEUE_BG_FETCH | HONOR_STATES | TRACK_REFERENCE | DELETE_TEMP |
                HIDE_LOCKED_CAS | TRACK_STATISTICS);
        auto key = makeStoredDocKey("key");
        auto gv = store->get(key, vbid, cookie, options);

        if (gv.getStatus() == cb::engine_errc::would_block) {
            runBGFetcherTask();
            gv = store->get(key, vbid, cookie, options);
        }
    });
}

TEST_P(STParamPersistentBucketTest,
       AbortDoesNotIncrementOpsDelete_FlusherDedup) {
    auto flusherDedup = !store->getOneROUnderlying()
                                 ->getStorageProperties()
                                 .hasAutomaticDeduplication();
    if (!flusherDedup) {
        GTEST_SKIP();
    }
    testAbortDoesNotIncrementOpsDelete(true /*flusherDedup*/);
}

TEST_P(STParamPersistentBucketTest, AbortDoesNotIncrementOpsDelete) {
    testAbortDoesNotIncrementOpsDelete(false /*flusherDedup*/);
}

TEST_P(STParamPersistentBucketTest, BgFetcherMaintainsVbOrdering) {
    store->setVBucketState(vbid, vbucket_state_active);
    flushVBucketToDiskIfPersistent(vbid, 0);

    auto secondVbid = Vbid(engine->getConfiguration().getMaxNumShards());
    store->setVBucketState(secondVbid, vbucket_state_active);
    flushVBucketToDiskIfPersistent(secondVbid, 0);

    // Kill the bloom filter
    resetEngineAndWarmup();

    auto key = makeStoredDocKey("key");

    auto secondVb = store->getVBucket(secondVbid);
    ASSERT_TRUE(secondVb);
    auto options = static_cast<get_options_t>(
            QUEUE_BG_FETCH | HONOR_STATES | TRACK_REFERENCE | DELETE_TEMP |
            HIDE_LOCKED_CAS | TRACK_STATISTICS | GET_DELETED_VALUE);
    auto gv = store->get(key, secondVbid, cookie, options);
    EXPECT_EQ(cb::engine_errc::would_block, gv.getStatus());
    EXPECT_TRUE(secondVb->hasPendingBGFetchItems());

    auto newCookie = create_mock_cookie();
    auto vb = store->getVBucket(vbid);
    ASSERT_TRUE(vb);
    gv = store->get(key, vbid, newCookie, options);
    EXPECT_EQ(cb::engine_errc::would_block, gv.getStatus());
    EXPECT_TRUE(vb->hasPendingBGFetchItems());

    dynamic_cast<MockEPBucket*>(store)->completeBGFetchMultiHook =
            [this, vb, secondVb](Vbid itrVb) {
                if (itrVb == vbid) {
                    EXPECT_FALSE(secondVb->hasPendingBGFetchItems());
                }
                if (itrVb == secondVb->getId()) {
                    EXPECT_TRUE(vb->hasPendingBGFetchItems());
                }
            };

    // Add two vBuckets to the queue, the one that would typically be sorted
    // last, first.

    // Test that the insertion ordering is maintained
    runBGFetcherTask();

    destroy_mock_cookie(newCookie);
}

INSTANTIATE_TEST_SUITE_P(Persistent,
                         STParamPersistentBucketTest,
                         STParameterizedBucketTest::persistentConfigValues(),
                         STParameterizedBucketTest::PrintToStringParamName);

INSTANTIATE_TEST_SUITE_P(STParamPersistentBucketTest,
                         MB20054_SingleThreadedEPStoreTest,
                         STParameterizedBucketTest::persistentConfigValues(),
                         STParameterizedBucketTest::PrintToStringParamName);

TEST_P(STParamPersistentBucketTest, SetVBucketStateDirtyQueueAge) {
    store->setVBucketState(vbid, vbucket_state_pending);

    auto vb = store->getVBucket(vbid);
    EXPECT_NE(0, vb->dirtyQueueAge);
    EXPECT_EQ(1, vb->dirtyQueueSize);

    flushVBucketToDiskIfPersistent(vbid, 0);
    EXPECT_EQ(0, vb->dirtyQueueAge);
    EXPECT_EQ(0, vb->dirtyQueueSize);
}

TEST_P(STParamPersistentBucketTest, GetAllKeysDoesNotCountDeleted) {
    setVBucketStateAndRunPersistTask(vbid, vbucket_state_active);

    // Delete a couple of items before our alive one to check that we are
    // counting items seen in the same way for each KVStore
    store_item(vbid, makeStoredDocKey("key1"), "v");
    delete_item(vbid, makeStoredDocKey("key1"));
    flushVBucketToDiskIfPersistent(vbid, 1);

    store_item(vbid, makeStoredDocKey("key2"), "v");
    delete_item(vbid, makeStoredDocKey("key2"));
    flushVBucketToDiskIfPersistent(vbid, 1);

    store_item(vbid, makeStoredDocKey("key3"), "v");
    flushVBucketToDiskIfPersistent(vbid, 1);

    // Start searching from key1 with a limit of 1 to end in the middle of our
    // deleted keys. If we count deleted keys we'd stop before we visit the
    // alive item at key 3 and have different callbacks between the primary and
    // the secondary.
    auto cb(std::make_shared<CustomCallback<const DiskDocKey&>>());
    DiskDocKey start("key1", 0);
    store->getRWUnderlying(vbid)->getAllKeys(vbid, start, 1 /*count*/, cb);
    EXPECT_EQ(1, cb->getProcessedCount());
}

TEST_P(STParameterizedBucketTest, CkptMgrDedupeStatsCorrectSmallToLarge) {
    setVBucketStateAndRunPersistTask(vbid, vbucket_state_active);

    store_item(vbid,
               makeStoredDocKey("keyA"),
               "value",
               0 /*exptime*/,
               {cb::engine_errc::success} /*expected*/,
               PROTOCOL_BINARY_RAW_BYTES);
    store_item(vbid,
               makeStoredDocKey("keyA"),
               "biggerValue",
               0 /*exptime*/,
               {cb::engine_errc::success} /*expected*/,
               PROTOCOL_BINARY_RAW_BYTES);
    flushVBucketToDiskIfPersistent(vbid, 1);

    const auto& vb = *engine->getKVBucket()->getVBucket(vbid);
    EXPECT_EQ(0, vb.dirtyQueueSize);
    EXPECT_EQ(0, vb.dirtyQueueAge);
    EXPECT_EQ(0, vb.dirtyQueueMem);
    EXPECT_EQ(0, vb.dirtyQueuePendingWrites);
}

TEST_P(STParameterizedBucketTest, CkptMgrDedupeStatsCorrectLargeToSmall) {
    setVBucketStateAndRunPersistTask(vbid, vbucket_state_active);

    store_item(vbid,
               makeStoredDocKey("keyA"),
               "biggerValues",
               0 /*exptime*/,
               {cb::engine_errc::success} /*expected*/,
               PROTOCOL_BINARY_RAW_BYTES);
    store_item(vbid,
               makeStoredDocKey("keyA"),
               "value",
               0 /*exptime*/,
               {cb::engine_errc::success} /*expected*/,
               PROTOCOL_BINARY_RAW_BYTES);
    flushVBucketToDiskIfPersistent(vbid, 1);

    const auto& vb = *engine->getKVBucket()->getVBucket(vbid);
    EXPECT_EQ(0, vb.dirtyQueueSize);
    EXPECT_EQ(0, vb.dirtyQueueAge);
    EXPECT_EQ(0, vb.dirtyQueueMem);
    EXPECT_EQ(0, vb.dirtyQueuePendingWrites);
}

/**
 * MB-49207:
 *
 * Test that if we "pause" a bg fetch after reading the item(s) from disk but
 * before restoring them to the HashTable and update an item in this window then
 * then BgFetcher does not restore the now "old" version of the item back into
 * the HashTable.
 *
 * This particular variant tests what happens when we restore a regular value
 */
TEST_P(STParamPersistentBucketTest, RaceyFetchingValueBgFetch) {
    setVBucketStateAndRunPersistTask(vbid, vbucket_state_active);

    auto key = makeStoredDocKey("key");
    store_item(vbid,
               key,
               "ohno",
               0 /*exptime*/,
               {cb::engine_errc::success} /*expected*/,
               PROTOCOL_BINARY_RAW_BYTES);
    flushVBucketToDiskIfPersistent(vbid, 1);

    const char* msg;
    store->evictKey(key, vbid, &msg);

    auto options = static_cast<get_options_t>(
            QUEUE_BG_FETCH | HONOR_STATES | TRACK_REFERENCE | DELETE_TEMP |
            HIDE_LOCKED_CAS | TRACK_STATISTICS | GET_DELETED_VALUE);
    auto gv = store->get(key, vbid, cookie, options);

    auto* bucket = dynamic_cast<MockEPBucket*>(engine->getKVBucket());
    auto& bgFetcher = bucket->getBgFetcher(vbid);

    bgFetcher.preCompleteHook = [this, &key, &options]() {
        store_item(vbid,
                   key,
                   "newValue",
                   0 /*exptime*/,
                   {cb::engine_errc::success} /*expected*/,
                   PROTOCOL_BINARY_RAW_BYTES);
        flushVBucketToDiskIfPersistent(vbid, 1);

        const char* msg;
        store->evictKey(key, vbid, &msg);

        if (isFullEviction()) {
            // Need to make the item "temp" for the bg fetcher to consider
            // completing this fetch
            auto gv = store->get(key, vbid, cookie, options);
        } else {
            auto vb = store->getVBucket(vbid);
            ASSERT_TRUE(vb);

            auto res = vb->ht.findForUpdate(key);
            ASSERT_TRUE(res.committed);
            ASSERT_FALSE(res.committed->isResident());
        }
    };

    runBGFetcherTask();

    auto vb = store->getVBucket(vbid);
    ASSERT_TRUE(vb);

    auto res = vb->ht.findForUpdate(key);
    ASSERT_TRUE(res.committed);

    // Before the fix the bg fetch would restore the item
    EXPECT_FALSE(res.committed->isResident());
}

/**
 * MB-49207:
 *
 * Test that if we "pause" a bg fetch after reading the item(s) from disk but
 * before restoring them to the HashTable and update an item in this window then
 * then BgFetcher does not restore the now "old" version of the item back into
 * the HashTable.
 *
 * This particular variant tests what happens when we restore a deleted value
 */
TEST_P(STParamPersistentBucketTest, RaceyDeletedValueBgFetch) {
    setVBucketStateAndRunPersistTask(vbid, vbucket_state_active);

    auto key = makeStoredDocKey("key");
    store_item(vbid,
               key,
               "ohno",
               0 /*exptime*/,
               {cb::engine_errc::success} /*expected*/,
               PROTOCOL_BINARY_RAW_BYTES);
    flushVBucketToDiskIfPersistent(vbid, 1);

    delete_item(vbid, key);
    flushVBucketToDiskIfPersistent(vbid, 1);

    auto options = static_cast<get_options_t>(
            QUEUE_BG_FETCH | HONOR_STATES | TRACK_REFERENCE | DELETE_TEMP |
            HIDE_LOCKED_CAS | TRACK_STATISTICS | GET_DELETED_VALUE);
    auto gv = store->get(key, vbid, cookie, options);

    auto* bucket = dynamic_cast<EPBucket*>(engine->getKVBucket());
    auto& bgFetcher = bucket->getBgFetcher(vbid);
    bgFetcher.preCompleteHook = [this, &key, &options]() {
        store_item(vbid,
                   key,
                   "value",
                   0 /*exptime*/,
                   {cb::engine_errc::success} /*expected*/,
                   PROTOCOL_BINARY_RAW_BYTES);
        flushVBucketToDiskIfPersistent(vbid, 1);

        const char* msg;
        store->evictKey(key, vbid, &msg);

        if (isFullEviction()) {
            // Need to make the item "temp" for the bg fetcher to consider
            // completing this fetch
            auto gv = store->get(key, vbid, cookie, options);
        } else {
            auto vb = store->getVBucket(vbid);
            ASSERT_TRUE(vb);

            auto res = vb->ht.findForUpdate(key);
            ASSERT_TRUE(res.committed);
            ASSERT_FALSE(res.committed->isDeleted());
            ASSERT_FALSE(res.committed->isResident());
        }
    };

    runBGFetcherTask();

    auto vb = store->getVBucket(vbid);
    ASSERT_TRUE(vb);

    auto res = vb->ht.findForUpdate(key);
    ASSERT_TRUE(res.committed);

    // Before the fix the bgfetch would restore the old meta and make the item
    // deleted again
    EXPECT_FALSE(res.committed->isDeleted());
}

/**
 * Targetted test for MB-49022: Expiry of a committed SyncWrite with XATTRs was
 * causing us to queue a CommittedViaPrepare item without a durability context
 * which triggered an exception in VBucket::queueItem(). We need to instead set
 * the CommittedState of the item to CommittedViaMutation. We need the full
 * engine for this for expiry (ServerTimeAPI) so VBucketDurabilityTest is not
 * appropriate for this test.
 */
TEST_P(STParameterizedBucketTest, SyncWriteXattrExpiryResetsCommittedState) {
    setVBucketStateAndRunPersistTask(
            vbid,
            vbucket_state_active,
            {{"topology", nlohmann::json::array({{"active", "replica"}})}});

    auto vb = store->getVBucket(vbid);

    auto key = makeStoredDocKey("a");
    using namespace cb::durability;
    auto prepare = makeCompressibleItem(vbid,
                                        key,
                                        "" /*body*/,
                                        PROTOCOL_BINARY_DATATYPE_JSON,
                                        false, // compressed
                                        true /*xattrs*/);
    prepare->setPendingSyncWrite(Requirements{Level::Majority, {}});
    prepare->setExpTime(1);

    ASSERT_EQ(cb::engine_errc::sync_write_pending,
              store->set(*prepare, cookie));
    flushVBucketToDiskIfPersistent(vbid, 1);

    // 2) Seqno ack and commit the prepare
    vb->seqnoAcknowledged(folly::SharedMutex::ReadHolder(vb->getStateLock()),
                          "replica",
                          1 /*prepareSeqno*/);
    vb->processResolvedSyncWrites();
    flushVBucketToDiskIfPersistent(vbid, 1);

    {
        auto res = vb->ht.findForUpdate(key);
        ASSERT_TRUE(res.committed);
        ASSERT_EQ(CommittedState::CommittedViaPrepare,
                  res.committed->getCommitted());
    }

    // Expiry via get is easiest. It will not return the SV though as it's
    // deleted.
    TimeTraveller t(1000);
    {
        auto res = vb->fetchValidValue(WantsDeleted::No,
                                       TrackReference::No,
                                       vb->lockCollections(key));
        EXPECT_FALSE(res.storedValue);
    }

    // So now we can check it manually
    {
        auto res = vb->ht.findForUpdate(key);
        ASSERT_TRUE(res.committed);
        EXPECT_EQ(CommittedState::CommittedViaMutation,
                  res.committed->getCommitted());
    }
}

/**
 * MB-49022:
 *
 * A streaming DCP client found that a committed SyncWrite with TTL and XATTRs
 * set in the CacheCallback (HT lookup). This triggered an expiry which caused
 * the process to crash as we hit an assert that every "Commit" should have a
 * durability context set and passed into VBucket::queueItem() correctly. The
 * root cause of this issue is that when we modyify the CommittedViaPrepare
 * StoredValue to turn it into an expired item we also need to reset the
 * CommittedState to CommittedViaMutation.
 */
TEST_P(STParamPersistentBucketTest, SyncWriteXattrExpiryViaDcp) {
    setVBucketStateAndRunPersistTask(
            vbid,
            vbucket_state_active,
            {{"topology", nlohmann::json::array({{"active", "replica"}})}});

    // 1) Store prepare with expiry and xattrs
    auto key = makeStoredDocKey("a");
    using namespace cb::durability;
    auto prepare = makeCompressibleItem(vbid,
                                        key,
                                        "" /*body*/,
                                        PROTOCOL_BINARY_DATATYPE_JSON,
                                        false, // compressed
                                        true /*xattrs*/);
    prepare->setPendingSyncWrite(Requirements{Level::Majority, {}});
    prepare->setExpTime(1);

    ASSERT_EQ(cb::engine_errc::sync_write_pending,
              store->set(*prepare, cookie));
    flushVBucketToDiskIfPersistent(vbid, 1);

    auto vb = store->getVBucket(vbid);

    // 2) Seqno ack and commit the prepare
    vb->seqnoAcknowledged(folly::SharedMutex::ReadHolder(vb->getStateLock()),
                          "replica",
                          1 /*prepareSeqno*/);
    vb->processResolvedSyncWrites();
    flushVBucketToDiskIfPersistent(vbid, 1);

    // Pre-DCP, remove checkpoint to force backfill and assert that we still
    // have the item in the HashTable (for CacheCallback later).
    removeCheckpoint(*vb);

    {
        auto res = vb->ht.findForUpdate(key);
        ASSERT_TRUE(res.committed);
        ASSERT_EQ(CommittedState::CommittedViaPrepare,
                  res.committed->getCommitted());
    }

    // Time travel - expiry should be possible now.
    TimeTraveller t(1000);

    // 3) DCP stream (and trigger expiry via CacheCallback)
    auto producer = std::make_shared<MockDcpProducer>(*engine,
                                                      cookie,
                                                      "test_producer",
                                                      /*flags*/ 0);
    producer->createCheckpointProcessorTask();
    MockDcpMessageProducers producers;
    producer->mockActiveStreamRequest(0, // flags
                                      1, // opaque
                                      *vb,
                                      0, // start_seqno
                                      ~0, // end_seqno
                                      0, // vbucket_uuid,
                                      0, // snap_start_seqno,
                                      0); // snap_end_seqno,

    // This will schedule the backfill
    auto stream = producer->findStream(vbid);
    auto* mock_stream = static_cast<MockActiveStream*>(stream.get());
    mock_stream->transitionStateToBackfilling();
    ASSERT_TRUE(mock_stream->isBackfilling());

    auto& lpAuxioQ = *task_executor->getLpTaskQ()[AUXIO_TASK_IDX];

    // Now start the backfilling task - mark disk snapshot
    runNextTask(lpAuxioQ, "Backfilling items for MockDcpBackfillManager");

    // And stream... (used to crash here in CacheCallback). Not crashing is the
    // test.
    runNextTask(lpAuxioQ, "Backfilling items for MockDcpBackfillManager");
}

void SingleThreadedKVBucketTest::testExpiryObservesCMQuota(
        std::function<void()> expiryFunc) {
    setVBucketStateAndRunPersistTask(vbid, vbucket_state_active);

    // Store and persist a doc with TTL
    auto item =
            makeCommittedItem(makeStoredDocKey("key_to_expire"), "value", vbid);
    item->setExpTime(1);
    ASSERT_EQ(cb::engine_errc::success, store->set(*item, cookie));
    flushVBucketToDiskIfPersistent(vbid, 1);
    const auto vb = store->getVBucket(vbid);
    ASSERT_EQ(1, vb->getHighSeqno());

    // Load and hit the CM Quota
    // Note: need to plant a cursor for preventing checkpoint removal and
    // pushing to OOM
    std::shared_ptr<CheckpointCursor> cursor;
    if (!isPersistent()) {
        cursor = vb->checkpointManager
                         ->registerCursorBySeqno(
                                 "cursor", 0, CheckpointCursor::Droppable::Yes)
                         .cursor.lock();
        ASSERT_TRUE(cursor);
    }
    ASSERT_EQ(KVBucket::CheckpointMemoryState::Available,
              store->getCheckpointMemoryState());
    EXPECT_GT(loadUpToOOM(VbucketOp::Add), 1);
    EXPECT_EQ(KVBucket::CheckpointMemoryState::Full,
              store->getCheckpointMemoryState());

    // Time travel, needed for triggering expiration at compaction
    TimeTraveller tt(1000);

    ASSERT_EQ(0, vb->numExpiredItems);

    // CM Quota full, can't expire docs
    expiryFunc();
    EXPECT_EQ(0, vb->numExpiredItems);

    // CM memory recovery
    ASSERT_EQ(KVBucket::CheckpointMemoryState::Full,
              store->getCheckpointMemoryState());
    // Release all the releasable from checkpoints
    if (!isPersistent()) {
        std::vector<queued_item> items;
        vb->checkpointManager->getNextItemsForCursor(*cursor, items);
    }
    flushAndRemoveCheckpoints(vbid);
    flushAndExpelFromCheckpoints(vbid);
    EXPECT_EQ(KVBucket::CheckpointMemoryState::Available,
              store->getCheckpointMemoryState());

    // Now we can expire docs
    expiryFunc();
    EXPECT_EQ(1, vb->numExpiredItems);
}

TEST_P(STParamPersistentBucketTest,
       CheckpointMemThresholdEnforced_ExpiryByCompaction) {
    testExpiryObservesCMQuota([this]() { runCompaction(vbid); });
}

TEST_P(STParameterizedBucketTest,
       CheckpointMemThresholdEnforced_ExpiryByPager) {
    const auto runPager = [this]() -> void {
        // Let's visit all items in the HashTable to ensure that we touch the
        // item to expire
        auto& stats = engine->getEpStats();
        stats.mem_low_wat = 0;

        auto pagerSemaphore = std::make_shared<cb::Semaphore>();
        auto& config = engine->getConfiguration();
        auto visitor =
                PagingVisitor(*store,
                              engine->getEpStats(),
                              EvictionRatios{1.0 /*active*/, 1.0 /*replica*/},
                              pagerSemaphore,
                              ITEM_PAGER,
                              false,
                              VBucketFilter(),
                              config.getItemEvictionAgePercentage(),
                              config.getItemEvictionFreqCounterAgeThreshold());
        store->visit(visitor);
        visitor.complete();
    };

    testExpiryObservesCMQuota(runPager);
}

TEST_P(STParameterizedBucketTest, CheckpointMemThresholdEnforced_ExpiryByRead) {
    // Note: This read function is executed twice in the test:
    //  - First, when CheckpointMemoryState::Full, ie we can't queue the expiry
    //  - Then, when CheckpointMemoryState::Available and we queue the expiry
    // In both cases we are expected to tell the caller the truth, ie the item
    // is logically expired and so no_such_key
    const auto read = [this]() -> void {
        const auto ret = store->get(makeStoredDocKey("key_to_expire"),
                                    vbid,
                                    nullptr,
                                    get_options_t::NONE);
        ASSERT_EQ(cb::engine_errc::no_such_key, ret.getStatus());
    };

    testExpiryObservesCMQuota(read);
}

TEST_P(STParameterizedBucketTest, CheckpointMemThresholdEnforced_Del) {
    setVBucketStateAndRunPersistTask(vbid, vbucket_state_active);
    const auto vb = store->getVBucket(vbid);
    ASSERT_EQ(0, vb->getHighSeqno());

    // Load and hit the CM Quota
    // Note: need to plant a cursor for preventing checkpoint removal and
    // pushing to OOM
    std::shared_ptr<CheckpointCursor> cursor;
    if (!isPersistent()) {
        cursor = vb->checkpointManager
                         ->registerCursorBySeqno(
                                 "cursor", 0, CheckpointCursor::Droppable::Yes)
                         .cursor.lock();
        ASSERT_TRUE(cursor);
    }
    ASSERT_EQ(KVBucket::CheckpointMemoryState::Available,
              store->getCheckpointMemoryState());
    EXPECT_GT(loadUpToOOM(VbucketOp::Add), 1);
    EXPECT_EQ(KVBucket::CheckpointMemoryState::Full,
              store->getCheckpointMemoryState());

    const auto highSeqno = vb->getHighSeqno();
    ASSERT_GT(highSeqno, 0);
    const auto& stats = engine->getEpStats();
    ASSERT_EQ(0, stats.numOpsDelete);

    // Try deleting an item -> TempOOM
    // First ensure the doc is alive
    const auto key = makeStoredDocKey("key_" + std::to_string(highSeqno));
    ASSERT_EQ(cb::engine_errc::success,
              store->get(key, vbid, nullptr, get_options_t::NONE).getStatus());
    // Then attempt deletion
    mutation_descr_t delInfo;
    uint64_t cas = 0;
    EXPECT_EQ(cb::engine_errc::temporary_failure,
              store->deleteItem(key, cas, vbid, cookie, {}, nullptr, delInfo));
    ASSERT_EQ(0, stats.numOpsDelete);

    // CM memory recovery
    ASSERT_EQ(KVBucket::CheckpointMemoryState::Full,
              store->getCheckpointMemoryState());
    // Release all the releasable from checkpoints
    if (!isPersistent()) {
        std::vector<queued_item> items;
        vb->checkpointManager->getNextItemsForCursor(*cursor, items);
    }
    flushAndRemoveCheckpoints(vbid);
    flushAndExpelFromCheckpoints(vbid);
    EXPECT_EQ(KVBucket::CheckpointMemoryState::Available,
              store->getCheckpointMemoryState());

    // Now we can delete docs
    EXPECT_EQ(cb::engine_errc::success,
              store->deleteItem(key, cas, vbid, cookie, {}, nullptr, delInfo));
}

TEST_P(STParamPersistentBucketTest, MB_47134) {
    using namespace testing;
    auto& mockKVStore = MockKVStore::replaceRWKVStoreWithMock(*store, 0);

    setVBucketStateAndRunPersistTask(vbid, vbucket_state_active);
    const auto& vb = *engine->getKVBucket()->getVBucket(vbid);

    store_item(vbid, makeStoredDocKey("A"), "value");
    store_item(vbid, makeStoredDocKey("B"), "value");

    // Store A:1, B:2
    auto& epBucket = dynamic_cast<EPBucket&>(*store);
    EXPECT_EQ(FlushResult(MoreAvailable::No, 2), epBucket.flushVBucket(vbid));

    // Create C:3
    store_item(vbid, makeStoredDocKey("C"), "value");

    SCOPED_TRACE("");

    EXPECT_EQ(1, vb.dirtyQueueSize);

    EXPECT_CALL(mockKVStore, commit(_, _))
            .WillOnce([this, &vb](auto, auto) {
                store_item(vbid, makeStoredDocKey("B"), "value");
                EXPECT_EQ(2, vb.dirtyQueueSize);
                // Return flush failure
                return false;
            })
            .WillRepeatedly(DoDefault());

    // This flush fails, we have not written anything to disk
    EXPECT_EQ(FlushResult(MoreAvailable::Yes, 0), epBucket.flushVBucket(vbid));

    // 2 items are dirty - C:3 and B:4
    EXPECT_EQ(2, vb.dirtyQueueSize);

    // C:3 B:4 flushed - MB_47134 underflow occurs here
    EXPECT_EQ(FlushResult(MoreAvailable::No, 2), epBucket.flushVBucket(vbid));

    // Flush stats updated
    EXPECT_EQ(0, vb.dirtyQueueSize);
    EXPECT_EQ(0, vb.dirtyQueueAge);
    EXPECT_EQ(0, vb.dirtyQueueMem);
    EXPECT_EQ(0, vb.dirtyQueuePendingWrites);
}

TEST_P(STParamPersistentBucketTest,
       FlushStatsAtPersistNonMetaItems_CkptMgrSuccessPersistAgain) {
    using namespace testing;
    auto& mockKVStore = MockKVStore::replaceRWKVStoreWithMock(*store, 0);

    setVBucketStateAndRunPersistTask(vbid, vbucket_state_active);
    const auto& vb = *engine->getKVBucket()->getVBucket(vbid);
    auto& manager = *vb.checkpointManager;
    ASSERT_EQ(2, manager.getNumOpenChkItems()); // cs + vbs

    SCOPED_TRACE("");
    store_item(vbid,
               makeStoredDocKey("keyA"),
               "value",
               0 /*exptime*/,
               {cb::engine_errc::success} /*expected*/,
               PROTOCOL_BINARY_RAW_BYTES);

    ASSERT_EQ(3, manager.getNumOpenChkItems());
    EXPECT_EQ(1, vb.dirtyQueueSize);
    EXPECT_EQ(0, vb.getPersistenceSeqno());
    EXPECT_EQ(1, vb.getHighSeqno());

    EXPECT_CALL(mockKVStore, commit(_, _))
            .WillOnce([this, &vb](auto, auto) {
                store_item(vbid,
                           makeStoredDocKey("keyA"),
                           "biggerValue",
                           0 /*exptime*/,
                           {cb::engine_errc::success} /*expected*/,
                           PROTOCOL_BINARY_RAW_BYTES);
                EXPECT_EQ(2, vb.dirtyQueueSize);
                // Return flush failure
                return false;
            })
            .WillRepeatedly(DoDefault());

    // This flush fails, we have not written anything to disk
    auto& epBucket = dynamic_cast<EPBucket&>(*store);
    EXPECT_EQ(FlushResult(MoreAvailable::Yes, 0), epBucket.flushVBucket(vbid));
    // Flush stats not updated
    EXPECT_EQ(1, vb.dirtyQueueSize);
    EXPECT_EQ(0, vb.getPersistenceSeqno());
    EXPECT_EQ(2, vb.getHighSeqno());

    // This flush succeeds, we must write all the expected items and new vbstate
    // on disk
    // Flusher deduplication, just 1 item flushed
    EXPECT_EQ(FlushResult(MoreAvailable::No, 1), epBucket.flushVBucket(vbid));
    EXPECT_EQ(2, vb.getPersistenceSeqno());
    EXPECT_EQ(2, vb.getHighSeqno());

    // Flush stats updated
    EXPECT_EQ(0, vb.dirtyQueueSize);
    EXPECT_EQ(0, vb.dirtyQueueAge);
    EXPECT_EQ(0, vb.dirtyQueueMem);
    EXPECT_EQ(0, vb.dirtyQueuePendingWrites);
}

TEST_P(STParamPersistentBucketTest,
       RollBackToZeroAfterOnDiskPrepareReadFailure) {
    using namespace testing;
    auto& mockKVStore = MockKVStore::replaceRWKVStoreWithMock(*store, 0);

    setVBucketStateAndRunPersistTask(
            vbid,
            vbucket_state_active,
            {{"topology", nlohmann::json::array({{"active", "replica"}})}});
    auto& vbucket = *engine->getVBucket(vbid);
    // Write a prepare so we have something for loadPreparedSyncWrites() to try
    // and load and 5 items to disk we will try to rollback to the last of these
    // items
    store_item(vbid,
               makeDiskDocKey("key123", true, CollectionID()).getDocKey(),
               "value",
               0,
               {cb::engine_errc::sync_write_pending},
               PROTOCOL_BINARY_RAW_BYTES,
               {{cb::durability::Level::Majority, cb::durability::Timeout{}}});

    ASSERT_TRUE(store_items(5, vbid, makeStoredDocKey("key"), "value"));
    auto res = dynamic_cast<EPBucket&>(*store).flushVBucket(vbid);
    EXPECT_EQ(6, res.numFlushed);

    // Add another 5 items to disk so we can tell EP Engine to roll these back
    ASSERT_TRUE(store_items(5, vbid, makeStoredDocKey("key"), "value"));
    res = dynamic_cast<EPBucket&>(*store).flushVBucket(vbid);
    EXPECT_EQ(5, res.numFlushed);
    EXPECT_EQ(11, vbucket.getHighSeqno());

    // Set the vbucket to a replica so we can rollback the data on disk
    setVBucketStateAndRunPersistTask(vbid, vbucket_state_replica);

    // Setup so that we fail during EPBucket::loadPreparedSyncWrites()
    EXPECT_CALL(mockKVStore, rollback(_, _, _))
            .WillOnce(Return(RollbackResult(false)))
            .WillRepeatedly(DoDefault());

    // Try and rollback to seqno 6, this should fail as we're unable to load
    // prepares on disk due to this we should rollback to seqno 0
    auto status = engine->getKVBucket()->rollback(vbid, 6);
    EXPECT_EQ(TaskStatus::Complete, status);
    auto& vbucketR = *engine->getVBucket(vbid);
    EXPECT_EQ(0, vbucketR.getHighSeqno());
    EXPECT_EQ(0, vbucketR.getNumItems());
}

TEST_P(STParamPersistentBucketTest, FlushVBStateUpdatesCommitStats) {
    using namespace testing;
    auto& mockKVStore = MockKVStore::replaceRWKVStoreWithMock(*store, 0);

    const auto& stats = engine->getEpStats();
    ASSERT_EQ(0, stats.commitFailed);
    ASSERT_EQ(0, stats.flusherCommits);

    setVBucketStateAndRunPersistTask(vbid, vbucket_state_active);

    auto* kvstore = store->getRWUnderlying(vbid);
    ASSERT_TRUE(kvstore);
    auto diskState = kvstore->getPersistedVBucketState(vbid);
    ASSERT_EQ(KVStoreIface::ReadVBStateStatus::Success, diskState.status);
    EXPECT_EQ(vbucket_state_active, diskState.state.transition.state);
    EXPECT_EQ(vbucket_state_active,
              kvstore->getCachedVBucketState(vbid)->transition.state);
    EXPECT_EQ(0, stats.commitFailed);
    EXPECT_EQ(1, stats.flusherCommits);

    EXPECT_CALL(mockKVStore, snapshotVBucket(_, _))
            .WillOnce(Return(false))
            .WillRepeatedly(DoDefault());

    // Set new vbstate in memory only
    setVBucketState(vbid, vbucket_state_replica);
    diskState = kvstore->getPersistedVBucketState(vbid);
    ASSERT_EQ(KVStoreIface::ReadVBStateStatus::Success, diskState.status);
    EXPECT_EQ(vbucket_state_active, diskState.state.transition.state);
    EXPECT_EQ(vbucket_state_active,
              kvstore->getCachedVBucketState(vbid)->transition.state);

    // Flush and verify failure
    auto& bucket = dynamic_cast<EPBucket&>(*store);
    auto res = bucket.flushVBucket(vbid);
    EXPECT_EQ(MoreAvailable::Yes, res.moreAvailable);
    EXPECT_EQ(1, stats.commitFailed);
    EXPECT_EQ(1, stats.flusherCommits);
    diskState = kvstore->getPersistedVBucketState(vbid);
    ASSERT_EQ(KVStoreIface::ReadVBStateStatus::Success, diskState.status);
    EXPECT_EQ(vbucket_state_active, diskState.state.transition.state);
    EXPECT_EQ(vbucket_state_active,
              kvstore->getCachedVBucketState(vbid)->transition.state);

    // The next flush attempt succeeds
    res = bucket.flushVBucket(vbid);
    EXPECT_EQ(MoreAvailable::No, res.moreAvailable);
    EXPECT_EQ(1, stats.commitFailed);
    EXPECT_EQ(2, stats.flusherCommits);

    diskState = kvstore->getPersistedVBucketState(vbid);
    ASSERT_EQ(KVStoreIface::ReadVBStateStatus::Success, diskState.status);
    EXPECT_EQ(vbucket_state_replica, diskState.state.transition.state);
    EXPECT_EQ(vbucket_state_replica,
              kvstore->getCachedVBucketState(vbid)->transition.state);
}

TEST_P(STParamPersistentBucketTest,
       BucketCreationFlagClearedOnlyAtFlushSuccess_PersistVBStateOnly) {
    using namespace testing;
    auto& mockKVStore = MockKVStore::replaceRWKVStoreWithMock(*store, 0);

    ASSERT_FALSE(engine->getKVBucket()->getVBucket(vbid));

    auto meta = nlohmann::json{
            {"topology", nlohmann::json::array({{"active", "replica"}})}};
    EXPECT_EQ(cb::engine_errc::success,
              store->setVBucketState(vbid, vbucket_state_active, &meta));

    const auto vb = engine->getKVBucket()->getVBucket(vbid);
    ASSERT_TRUE(vb);

    ASSERT_TRUE(vb->isBucketCreation());

    EXPECT_CALL(mockKVStore, snapshotVBucket(_, _))
            .WillOnce(Return(false))
            .WillRepeatedly(DoDefault());

    // This flush fails, the bucket creation flag must be still set
    auto& epBucket = dynamic_cast<EPBucket&>(*store);
    ASSERT_EQ(1, vb->dirtyQueueSize);
    EXPECT_EQ(FlushResult(MoreAvailable::Yes, 0), epBucket.flushVBucket(vbid));
    EXPECT_EQ(1, vb->dirtyQueueSize);
    EXPECT_TRUE(vb->isBucketCreation());

    // This flush succeeds
    EXPECT_EQ(FlushResult(MoreAvailable::No, 0), epBucket.flushVBucket(vbid));
    EXPECT_EQ(0, vb->dirtyQueueSize);
    EXPECT_FALSE(vb->isBucketCreation());
}

TEST_P(STParamPersistentBucketTest,
       BucketCreationFlagClearedOnlyAtFlushSuccess_PersistVBStateAndMutations) {
    using namespace testing;
    auto& mockKVStore = MockKVStore::replaceRWKVStoreWithMock(*store, 0);

    ASSERT_FALSE(engine->getKVBucket()->getVBucket(vbid));

    auto meta = nlohmann::json{
            {"topology", nlohmann::json::array({{"active", "replica"}})}};
    EXPECT_EQ(cb::engine_errc::success,
              store->setVBucketState(vbid, vbucket_state_active, &meta));

    const auto vb = engine->getKVBucket()->getVBucket(vbid);
    ASSERT_TRUE(vb);

    ASSERT_TRUE(vb->isBucketCreation());

    store_item(vbid,
               makeStoredDocKey("key"),
               "value",
               0 /*exptime*/,
               {cb::engine_errc::success} /*expected*/,
               PROTOCOL_BINARY_RAW_BYTES);

    EXPECT_CALL(mockKVStore, commit(_, _))
            .WillOnce(Return(false))
            .WillRepeatedly(DoDefault());

    // This flush fails, the bucket creation flag must be still set
    auto& epBucket = dynamic_cast<EPBucket&>(*store);
    ASSERT_EQ(2, vb->dirtyQueueSize);
    EXPECT_EQ(FlushResult(MoreAvailable::Yes, 0), epBucket.flushVBucket(vbid));
    EXPECT_EQ(2, vb->dirtyQueueSize);
    EXPECT_TRUE(vb->isBucketCreation());

    // This flush succeeds
    // Note: the returned num-flushed does not account meta-items
    EXPECT_EQ(FlushResult(MoreAvailable::No, 1), epBucket.flushVBucket(vbid));
    EXPECT_EQ(0, vb->dirtyQueueSize);
    EXPECT_FALSE(vb->isBucketCreation());
}

TEST_P(STParamPersistentBucketTest,
       RollbackCompletionCallbackStateAfterCompletionCallbackFailure) {
    if (isNexus()) {
        // This test CAN run under Nexus but the callback is only forwarded on
        // to the primary so it reports a mismatch as the primary compaction
        // fails and the secondary does not.
        GTEST_SKIP();
    }
    setVBucketStateAndRunPersistTask(
            vbid,
            vbucket_state_active,
            {{"topology", nlohmann::json::array({{"active", "replica"}})}});

    auto vb = store->getVBucket(vbid);
    auto newKey = makeStoredDocKey("key");
    auto item = makePendingItem(newKey, "value");
    EXPECT_EQ(cb::engine_errc::sync_write_pending, store->set(*item, cookie));
    flushVBucketToDiskIfPersistent(vbid, 1);

    EXPECT_EQ(cb::engine_errc::success,
              vb->seqnoAcknowledged(
                      folly::SharedMutex::ReadHolder(vb->getStateLock()),
                      "replica",
                      1));

    vb->processResolvedSyncWrites();
    flushVBucketToDiskIfPersistent(vbid, 1);

    size_t collectionSize = 0;
    {
        Collections::Summary summary;
        vb->getManifest().lock().updateSummary(summary);
        EXPECT_LT(0, summary[CollectionID::Default].diskSize);
        collectionSize = summary[CollectionID::Default].diskSize;
    }

    auto& mockEPBucket = dynamic_cast<MockEPBucket&>(*store);
    mockEPBucket.setPostCompactionCompletionHook(
            []() { throw std::runtime_error("oops"); });

    runCompaction(vbid);

    // Stats shouldn't change as we should abort the compaction
    EXPECT_EQ(0, vb->getPurgeSeqno());
    EXPECT_EQ(1, vb->getNumTotalItems());

    {
        Collections::Summary summary;
        vb->getManifest().lock().updateSummary(summary);
        EXPECT_EQ(1, summary[CollectionID::Default].itemCount);
        EXPECT_EQ(collectionSize, summary[CollectionID::Default].diskSize);
    }
}

void STParamPersistentBucketTest::testCancelCompaction(
        std::function<void()> event) {
    setVBucketStateAndRunPersistTask(vbid, vbucket_state_active);

    // Need two items, one to expire to hit our hook and one to skip with the
    // shutdown check
    auto keyToKeep = makeStoredDocKey("key2");
    store_item(vbid, makeStoredDocKey("key1"), "value", 1);
    store_item(vbid, keyToKeep, "value");

    flushVBucketToDiskIfPersistent(vbid, 2);

    class ExpiryCb : public Callback<Item&, time_t&> {
    public:
        explicit ExpiryCb(std::function<void()> cb) : cb(std::move(cb)) {
        }

        void callback(Item& item, time_t& time) override {
            cb();
        }

        std::function<void()> cb;
    };

    dynamic_cast<MockEPBucket*>(store)->mockMakeCompactionContext =
            [this, &event](std::shared_ptr<CompactionContext> ctx) {
                auto callback = std::make_shared<ExpiryCb>(event);
                ctx->expiryCallback = callback;
                ctx->timeToExpireFrom = 10;
                return ctx;
            };

    CompactionConfig config;
    config.internally_requested = false;
    auto* epBucket = dynamic_cast<EPBucket*>(store);
    if (epBucket) {
        epBucket->scheduleCompaction(
                vbid, config, cookie, std::chrono::milliseconds(0));
    }

    // Drive all the tasks through the queue
    auto runTasks = [=](TaskQueue& queue) {
        while (queue.getFutureQueueSize() > 0 ||
               queue.getReadyQueueSize() > 0) {
            ObjectRegistry::onSwitchThread(engine.get());
            runNextTask(queue);
        }
    };
    runTasks(*task_executor->getLpTaskQ()[AUXIO_TASK_IDX]);

    EXPECT_EQ(0, engine->getEpStats().compactionFailed);
    EXPECT_EQ(1, engine->getEpStats().compactionAborted);

    auto options = static_cast<get_options_t>(
            QUEUE_BG_FETCH | HONOR_STATES | TRACK_REFERENCE | DELETE_TEMP |
            HIDE_LOCKED_CAS | TRACK_STATISTICS);
    EXPECT_EQ(cb::engine_errc::success,
              checkKeyExists(keyToKeep, vbid, options));
}

TEST_P(STParamPersistentBucketTest, CancelCompactionOnEngineShutdown) {
    // Nexus only forwards the callback to the primary so this test doesn't
    // work for it.
    if (isNexus()) {
        GTEST_SKIP();
    }
    testCancelCompaction(
            [&stats = engine->getEpStats()] { stats.isShutdown = true; });
}

TEST_P(STParamPersistentBucketTest, CancelCompactionOnVbucketDelete) {
    // Nexus only forwards the callback to the primary so this test doesn't
    // work for it.
    if (isNexus()) {
        GTEST_SKIP();
    }
    testCancelCompaction([this] {
        auto vb = store->getVBucket(vbid);
        if (!vb->isDeletionDeferred()) {
            vb->setDeferredDeletion(true);
        }
    });
    // for successful test teardown, un-set deferred deletion so the vb
    // can be deleted normally after the executor pool has gone.
    store->getVBucket(vbid)->setDeferredDeletion(false);
}

TEST_P(STParamPersistentBucketTest, CancelCompactionOnCancelEWBCookies) {
    // Nexus only forwards the callback to the primary so this test doesn't
    // work for it.
    if (isNexus()) {
        GTEST_SKIP();
    }
    testCancelCompaction([this] {
        // Hit the store function rather than the engine one to avoid messing
        // up the thread local we are running the test in.
        store->releaseBlockedCookies();
    });
}

TEST_P(STParamPersistentBucketTest,
       PendingCompactionCookieNotifiedOnReleaseBlockedCookies) {
    setVBucketStateAndRunPersistTask(vbid, vbucket_state_active);

    CompactionConfig config;
    config.internally_requested = false;
    auto* epBucket = dynamic_cast<EPBucket*>(store);
    if (epBucket) {
        epBucket->scheduleCompaction(
                vbid, config, cookie, std::chrono::milliseconds(0));
    }

    store->releaseBlockedCookies();

    EXPECT_EQ(cb::engine_errc::failed, mock_waitfor_cookie(cookie));
}

TEST_P(STParameterizedBucketTest, DcpStartFromLatestSeqno) {
    setVBucketStateAndRunPersistTask(vbid, vbucket_state_active);
    store_item(vbid, makeStoredDocKey("seqno1"), "value");
    store_item(vbid, makeStoredDocKey("seqno2"), "value");

    auto cookie = create_mock_cookie(engine.get());
    auto producer = createDcpProducer(cookie, IncludeDeleteTime::Yes);
    MockDcpMessageProducers producers;

    uint64_t rollbackSeqno;
    ASSERT_EQ(cb::engine_errc::success,
              producer->streamRequest(DCP_ADD_STREAM_FLAG_FROM_LATEST,
                                      1, // opaque
                                      vbid,
                                      0, // start_seqno
                                      ~0ull, // end_seqno
                                      0, // vbucket_uuid,
                                      0, // snap_start_seqno,
                                      0, // snap_end_seqno,
                                      &rollbackSeqno,
                                      &dcpAddFailoverLog,
                                      {}));

    // First mutation to receive
    store_item(vbid, makeStoredDocKey("seqno3"), "value");

    notifyAndStepToCheckpoint(*producer,
                              producers,
                              cb::mcbp::ClientOpcode::DcpSnapshotMarker,
                              true /*inmemory*/);

    EXPECT_EQ(cb::engine_errc::success,
              producer->stepWithBorderGuard(producers));
    EXPECT_EQ(3, producers.last_byseqno);
    EXPECT_EQ(cb::mcbp::ClientOpcode::DcpMutation, producers.last_op);
    EXPECT_EQ("seqno3", producers.last_key);
    destroy_mock_cookie(cookie);
    producer->closeAllStreams();
    producer->cancelCheckpointCreatorTask();
    producer.reset();
}

TEST_P(STParameterizedBucketTest, TestKeyValidationStatsHoldVBStateLock) {
    setVBucketStateAndRunPersistTask(vbid, vbucket_state_active);

    auto vb = store->getVBucket(vbid);
    ASSERT_TRUE(vb);

    VBucketTestIntrospector::setFetchValidValueHook(
            *vb, {[](folly::SharedMutex& vbStateLock) {
                EXPECT_FALSE(vbStateLock.try_lock());
            }});

    auto key = makeStoredDocKey("k1");
    if (isPersistent()) {
        store->statsVKey(key, vbid, cookie);
        store->completeStatsVKey(cookie, key, vbid, 0);
    }

    auto dummyItem = makeCommittedItem(key, "val");
    store->validateKey(key, vbid, *dummyItem);
}

TEST_P(STParamPersistentBucketTest,
       SanitizeOnDiskDeletedDocWithIncorrectXATTRFull) {
    testSanitizeOnDiskDeletedDocWithIncorrectXATTR(false);
}

TEST_P(STParamPersistentBucketTest,
       SanitizeOnDiskDeletedDocWithIncorrectXATTRMetaOnly) {
    testSanitizeOnDiskDeletedDocWithIncorrectXATTR(true);
}

void STParamPersistentBucketTest::
        testSanitizeOnDiskDeletedDocWithIncorrectXATTR(bool fetchMetaOnly) {
    setVBucketStateAndRunPersistTask(vbid, vbucket_state_active);

    const auto key = makeStoredDocKey("key");

    // Store an initial item for us to rollback to (see end of test).
    const auto initalItem = store_item(vbid, key, "value");
    flushVBucketToDiskIfPersistent(vbid, 1);

    // Construct a document on-disk which is Deleted, zero value,
    // with datatype=XATTR.
    setVBucketStateAndRunPersistTask(vbid, vbucket_state_replica);
    auto item = make_item(vbid, key, {}, 0, PROTOCOL_BINARY_DATATYPE_XATTR);
    item.setCas(1234);
    item.setDeleted(DeleteSource::Explicit);

    uint64_t seqno;
    ASSERT_EQ(cb::engine_errc::success,
              store->setWithMeta(item,
                                 0 /* cas */,
                                 &seqno,
                                 cookie,
                                 {vbucket_state_replica},
                                 CheckConflicts::No,
                                 /*allowExisting*/ true));

    flushVBucketToDiskIfPersistent(vbid, 1);

    // Re-fetch from disk to confirm it is correctly sanitized.
    // Need to be active to be able to fetch from store APIs.
    setVBucketStateAndRunPersistTask(vbid, vbucket_state_active);

    auto fetchDocAndCheck = [&]() {
        if (fetchMetaOnly) {
            ItemMetaData metadata;
            uint32_t deleted;
            uint8_t datatype;
            ASSERT_EQ(cb::engine_errc::would_block,
                      store->getMetaData(
                              key, vbid, cookie, metadata, deleted, datatype));
            runBGFetcherTask();
            ASSERT_EQ(cb::engine_errc::success,
                      store->getMetaData(
                              key, vbid, cookie, metadata, deleted, datatype));
            EXPECT_TRUE(deleted);
            EXPECT_EQ(PROTOCOL_BINARY_RAW_BYTES, datatype);
        } else {
            // Fetch entire document and check sanitized.
            auto options = static_cast<get_options_t>(
                    QUEUE_BG_FETCH | HONOR_STATES | TRACK_REFERENCE |
                    DELETE_TEMP | HIDE_LOCKED_CAS | TRACK_STATISTICS |
                    GET_DELETED_VALUE);
            auto gv = store->get(key, vbid, cookie, options);
            ASSERT_EQ(cb::engine_errc::would_block, gv.getStatus());
            runBGFetcherTask();

            gv = store->get(key, vbid, cookie, GET_DELETED_VALUE);
            EXPECT_EQ(cb::engine_errc::success, gv.getStatus());
            EXPECT_EQ(PROTOCOL_BINARY_RAW_BYTES, gv.item->getDataType());
        }
    };
    fetchDocAndCheck();

    // Restart and warmup, checking that the invalid document does not cause
    // issues at warmup.
    resetEngineAndWarmup();
    fetchDocAndCheck();

    // Finally trigger a rollback of the problematic document, and
    // confirm the rollback is successful (it must perform a KVStore scan
    // which covers the affected document.
    setVBucketStateAndRunPersistTask(vbid, vbucket_state_replica);
    ASSERT_EQ(TaskStatus::Complete,
              store->rollback(vbid, initalItem.getBySeqno()));
<<<<<<< HEAD
=======


}

/**
 * Test fixture for single-threaded warmup tests which require a single
 * shard.
 */
class WarmupSTSingleShardTest : public STParamPersistentBucketTest {
    void SetUp() override {
        config_string = "max_num_shards=1";
        STParamPersistentBucketTest::SetUp();
    }
};

INSTANTIATE_TEST_SUITE_P(Persistent,
                         WarmupSTSingleShardTest,
                         STParameterizedBucketTest::persistentConfigValues(),
                         STParameterizedBucketTest::PrintToStringParamName);

// MB-53118: Test that if during warmup a disk scan for keys / items is slower
// than the backfill chunk duration / yield interval; that we still make forward
// progres and don't livelock.
TEST_P(WarmupSTSingleShardTest, WarmupBackillYieldForwardProgress) {
    setVBucketStateAndRunPersistTask(vbid, vbucket_state_active);

    // 1) Create two items to warmup
    store_item(vbid, makeStoredDocKey("key1"), "value1");
    store_item(vbid, makeStoredDocKey("key2"), "value2");
    flushVBucketToDiskIfPersistent(vbid, 2);

    // 2) Restart and prepare for warmup. Note we override the default value
    //    of warmup_backfill_scan_chunk_duration, setting to zero to simulate
    //    the behavour if the disk scan took longer than the chunk duration.
    resetEngineAndEnableWarmup("warmup_backfill_scan_chunk_duration=0");
    auto& readerQueue = *task_executor->getLpTaskQ()[READER_TASK_IDX];
    auto* warmup = engine->getKVBucket()->getWarmup();
    ASSERT_TRUE(warmup);

    // 3) Warmup - run up to the first stage where we scan disk for documents -
    // KeyDump (value-eviction) or LoadingKVPairs (full-eviction).
    while ((warmup->getWarmupState() != WarmupState::State::KeyDump) &&
           (warmup->getWarmupState() != WarmupState::State::LoadingKVPairs)) {
        runNextTask(readerQueue);
    }

    const auto diskScanState = warmup->getWarmupState();
    // Now run the task which is performing a disk scan.
    // Test - expect our single item to have been processed and warmup state
    // to advance, otherwise a slow disk hitting the yield deadline would not
    // make any forward progress.
    auto vb = engine->getKVBucket()->getVBucket(vbid);
    runNextTask(readerQueue);
    EXPECT_EQ(1, vb->ht.getNumInMemoryItems());

    // Running again should load the next item
    runNextTask(readerQueue);
    EXPECT_EQ(2, vb->ht.getNumInMemoryItems());

    // Running again should advance to the next task, as we should have
    // completed the disk scan.
    runNextTask(readerQueue);
    EXPECT_EQ(2, vb->ht.getNumInMemoryItems());

    if (fullEviction()) {
        EXPECT_EQ(2, engine->getEpStats().warmedUpValues);
    } else {
        EXPECT_EQ(2, engine->getEpStats().warmedUpKeys);
    }
    EXPECT_NE(diskScanState, warmup->getWarmupState());
>>>>>>> 4008fa86
}<|MERGE_RESOLUTION|>--- conflicted
+++ resolved
@@ -5976,10 +5976,6 @@
     setVBucketStateAndRunPersistTask(vbid, vbucket_state_replica);
     ASSERT_EQ(TaskStatus::Complete,
               store->rollback(vbid, initalItem.getBySeqno()));
-<<<<<<< HEAD
-=======
-
-
 }
 
 /**
@@ -6012,7 +6008,9 @@
     // 2) Restart and prepare for warmup. Note we override the default value
     //    of warmup_backfill_scan_chunk_duration, setting to zero to simulate
     //    the behavour if the disk scan took longer than the chunk duration.
-    resetEngineAndEnableWarmup("warmup_backfill_scan_chunk_duration=0");
+    resetEngineAndEnableWarmup(
+            "warmup_backfill_scan_chunk_duration=0;access_scanner_enabled="
+            "false");
     auto& readerQueue = *task_executor->getLpTaskQ()[READER_TASK_IDX];
     auto* warmup = engine->getKVBucket()->getWarmup();
     ASSERT_TRUE(warmup);
@@ -6048,5 +6046,4 @@
         EXPECT_EQ(2, engine->getEpStats().warmedUpKeys);
     }
     EXPECT_NE(diskScanState, warmup->getWarmupState());
->>>>>>> 4008fa86
 }
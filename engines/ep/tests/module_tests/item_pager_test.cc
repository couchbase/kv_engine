/* -*- Mode: C++; tab-width: 4; c-basic-offset: 4; indent-tabs-mode: nil -*- */
/*
 *     Copyright 2017-Present Couchbase, Inc.
 *
 *   Use of this software is governed by the Business Source License included
 *   in the file licenses/BSL-Couchbase.txt.  As of the Change Date specified
 *   in that file, in accordance with the Business Source License, use of this
 *   software will be governed by the Apache License, Version 2.0, included in
 *   the file licenses/APL2.txt.
 */

/**
 * Unit tests for Item Paging / Expiration.
 */

#include "../mock/mock_global_task.h"
#include "../mock/mock_paging_visitor.h"
#include "bgfetcher.h"
#include "checkpoint_manager.h"
#include "checkpoint_utils.h"
#include "ep_bucket.h"
#include "ep_time.h"
#include "ephemeral_bucket.h"
#include "ephemeral_mem_recovery.h"
#include "evp_store_single_threaded_test.h"
#include "item.h"
#include "item_pager.h"
#include "kv_bucket.h"
#include "kvstore/kvstore.h"
#include "learning_age_and_mfu_based_eviction.h"
#include "test_helpers.h"
#include "tests/mock/mock_ep_bucket.h"
#include "tests/mock/mock_synchronous_ep_engine.h"
#include "tests/module_tests/collections/collections_test_helpers.h"
#include "vb_adapters.h"
#include "vbucket.h"
#include "vbucket_utils.h"
#include <folly/portability/GTest.h>
#include <platform/cb_arena_malloc.h>
#include <platform/semaphore.h>
#include <programs/engine_testapp/mock_server.h>
#include <statistics/labelled_collector.h>
#include <statistics/tests/mock/mock_stat_collector.h>
#include <utilities/string_utilities.h>
#include <utilities/test_manifest.h>
#include <xattr/blob.h>
#include <xattr/utils.h>
#include <chrono>

using namespace std::string_literals;

using FlushResult = EPBucket::FlushResult;
using MoreAvailable = EPBucket::MoreAvailable;

/// 1 GiB (base 2)
static constexpr size_t GiB = 1024ULL * 1024 * 1024;

// Comparing durations as ints gives better GTest output
template <typename T>
static constexpr auto countMilliseconds(T x) {
    return std::chrono::duration_cast<std::chrono::milliseconds>(x).count();
}

/**
 * Test fixture for bucket quota tests.
 *
 * NOTE: All the tests using this (including subclasses) require memory
 * tracking to be enabled.
 */
class STBucketQuotaTest : public STParameterizedBucketTest {
protected:
    void SetUp() override {
        if (!config_string.empty()) {
            config_string += ";";
        }
        config_string +=
                "ht_size=47;"
                "magma_checkpoint_interval=0;"
                "magma_min_checkpoint_interval=0;"
                "magma_sync_every_batch=true";

        STParameterizedBucketTest::SetUp();

        ObjectRegistry::onSwitchThread(engine.get());

        // By setting the magma config params above, it causes
        // magma to flush with every batch. This will release memory
        // being held by streaming sstables (~600KB). Otherwise, we would
        // have to bump up the quota for magma.
        increaseQuota(800 * 1024);

        // How many nonIO tasks we expect initially
        // - 0 for persistent.
        // - 1 for Ephemeral (EphTombstoneHTCleaner).
        if (engine->getConfiguration().getBucketTypeString() == "ephemeral") {
            ++initialNonIoTasks;
        }

        // Sanity check - need memory tracker to be able to check our memory
        // usage.
        ASSERT_TRUE(cb::ArenaMalloc::canTrackAllocations())
                << "Memory tracker not enabled - cannot continue";

        store->setVBucketState(vbid, vbucket_state_active);

        // Sanity check - to ensure memory usage doesn't increase without us
        // noticing.
        ASSERT_EQ(47, store->getVBucket(vbid)->ht.getSize())
                << "Expected to have a HashTable of size 47 (mem calculations "
                   "based on this).";
    }

    void increaseQuota(size_t val) {
        // Setup the bucket from the entry state, which can be polluted from
        // previous tests, i.e. not guaranteed to be '0'. The worst offender is
        // if a background thread is still around, it could have data in the
        // arena inflating it - e.g. rocksdb threads
        auto& stats = engine->getEpStats();
        const size_t expectedStart = stats.getPreciseTotalMemoryUsed();

        const size_t quota = expectedStart + val;
        engine->setMaxDataSize(quota);
    }

    cb::engine_errc storeItem(Item& item) {
        uint64_t cas = 0;
        return engine->storeInner(
                *cookie, item, cas, StoreSemantics::Set, false);
    }

    /**
     * Write documents to the bucket until they fail with TMP_FAIL.
     * Note this stores via external API (epstore) so we trigger the
     * memoryCondition() code in the event of cb::engine_errc::no_memory.
     *
     * @param vbid vBucket to write items to.
     * @param expiry value for items. 0 == no TTL.
     * @return number of documents written.
     */
    size_t populateUntilOOM(Vbid vbid, rel_time_t ttl = 0) {
        size_t count = 0;

        const auto& stats = engine->getEpStats();
        EXPECT_LT(stats.getEstimatedTotalMemoryUsed(), stats.mem_high_wat);
        // Load ~ 10 documents
        const size_t valueSize =
                (stats.mem_high_wat - stats.getEstimatedTotalMemoryUsed()) / 10;
        const std::string value(valueSize, 'x');

        const auto expiry =
                (ttl != 0) ? ep_abs_time(ep_reltime(ttl)) : time_t(0);

        cb::engine_errc result = cb::engine_errc::success;
        while (result == cb::engine_errc::success) {
            auto key = makeStoredDocKey("xxx_" + std::to_string(count));
            auto item = make_item(vbid, key, value, expiry);
            // Set freqCount to 0 so will be a candidate for paging out straight
            // away.
            item.setFreqCounterValue(0);
            result = storeItem(item);

            if (result == cb::engine_errc::success) {
                ++count;
            }

            // This prevents flaky load post conditions where mem-usage doesn't
            // stay over the HWM. By expelling every item we ensure that memory
            // is mostly in the HT when we exit this loop.
            flushAndExpelFromCheckpoints(vbid);
        }
        // result depends on whether we hit the bucket quota or just the HWM
        EXPECT_THAT(result,
                    testing::AnyOf(cb::engine_errc::temporary_failure,
                                   cb::engine_errc::no_memory));

        EXPECT_GT(stats.getEstimatedTotalMemoryUsed(),
                  stats.mem_high_wat.load())
                << "Expected to exceed high watermark after hitting TMPFAIL";
        EXPECT_GT(stats.getEstimatedTotalMemoryUsed(), stats.mem_low_wat.load())
                << "Expected to exceed low watermark after hitting TMPFAIL";

        // To ensure the Blobs can actually be removed from memory, they must
        // have a ref-count of 1. This will not be the case if there's any open
        // checkpoints hanging onto Items. Therefore force the creation of a new
        // checkpoint that will also remove the closed ones.
        auto& cm = *store->getVBucket(vbid)->checkpointManager;
        cm.createNewCheckpoint();

        // Ensure items are flushed to disk (so we can evict them).
        flushDirectlyIfPersistent(vbid);

        // manually drive checkpoint destruction to recover memory.
        runCheckpointDestroyer(vbid);

#ifdef EP_USE_MAGMA
        // Magma... we need to run explicit compaction to make sure no
        // implicit compactions run that might use memory.
        if (hasMagma()) {
            auto kvstore = store->getRWUnderlyingByShard(0);
            // Force a compaction here to make sure there are no implicit
            // compactions to consume any memory
            CompactionConfig compactionConfig;
            auto cctx = dynamic_cast<EPBucket*>(store)->makeCompactionContext(
                    vbid, compactionConfig, 0);
            auto vb = store->getLockedVBucket(vbid);
            EXPECT_EQ(CompactDBStatus::Success,
                      kvstore->compactDB(vb.getLock(), cctx));
        }
#endif
        return count;
    }

    int populateUntilAboveHighWaterMark(Vbid vbid, uint8_t freqCount = 0) {
        int count = 0;

        const auto& stats = engine->getEpStats();
        EXPECT_LT(stats.getEstimatedTotalMemoryUsed(), stats.mem_high_wat);
        // Load ~ 20 documents
        const size_t valueSize =
                (stats.mem_high_wat - stats.getEstimatedTotalMemoryUsed()) / 20;
        const std::string value(valueSize, 'x');

        cb::engine_errc result = cb::engine_errc::success;
        while (result == cb::engine_errc::success) {
            auto key = makeStoredDocKey("key_" + std::to_string(count));
            auto item = make_item(vbid, key, value, 0 /*ttl*/);
            // By default, set freqCount to 0 so will be a candidate for paging
            // out straight away. Some callers may need to set a different value
            item.setFreqCounterValue(freqCount);
            result = storeItem(item);

            if (result == cb::engine_errc::success) {
                ++count;
            }

            // Purpose is to hit the HWM by HT allocation
            flushAndExpelFromCheckpoints(vbid);
        }

        EXPECT_GT(stats.getEstimatedTotalMemoryUsed(), stats.mem_high_wat)
                << "Expected to exceed high watermark after hitting TMPFAIL";

        return count;
    }

    /**
     * Store items evenly into the provided vbuckets until the given
     * predicate is met.
     *
     * NOTE: If you rely on super-precise memory usage measurements within the
     * predicate, be careful with how the arguments passed into this function
     * are constructed. Constructing the std::vector (and std::function)
     * as temporaries, will mean the memory usage for the buffers for these
     * structures will be included in the engine's memory usage (if they have to
     * allocate memory).
     *
     * @return the number of items stored into each vbucket NB: may be off by 1
     *         for some vbuckets, dependent on when the predicate is satisfied
     */
    size_t populateVbsUntil(const std::vector<Vbid>& vbids,
                            const std::function<bool()>& predicate,
                            std::string_view keyPrefix = "key_",
                            size_t itemSize = 5000,
                            size_t batchSize = 1) {
        bool populate = true;
        int count = 0;
        while (populate) {
            for (auto vbid : vbids) {
                // scope to ensure everything is destroyed before checking the
                // predicate (in case the predicate depends on memory usage)
                {
                    for (size_t i = 0; i < batchSize; i++) {
                        auto key = makeStoredDocKey(std::string(keyPrefix) +
                                                    std::to_string(count++));
                        auto item = make_item(
                                vbid, key, std::string(itemSize, 'x'));
                        // Set the frequency counter to the same value for all items
                        // to avoid potential probabilistic failures around not
                        // evicting to below the LWM in one pass
                        item.setFreqCounterValue(0);
                        const auto status = storeItem(item);
                        if (status != cb::engine_errc::success) {
                            ADD_FAILURE()
                                    << "Failed (cb::engine_errc: " << status
                                    << ") storing an item before the "
                                       "predicate returned true";
                            return count;
                        }
                    }

                    // Some ItemPager tests want to store up to the HWM, which
                    // is prevented by MB-46827 (bounded CM mem-usage). To allow
                    // that, just move the cursor and expel from checkpoints.
                    //
                    // Note: Flushing and expelling at every mutation is indeed
                    // expensive but it seems that we can't avoid that for some
                    // tests. Problem is that some ItemPager tests want to
                    // verify that the ItemPager is able to push the mem-usage
                    // down to the LWM. And that is obviously based on the
                    // assumption that there's enough allocation in the HT
                    // for the pager to free-up. So, if (eg) I perform the
                    // flush+expel only periodically, then we do get to HWM but
                    // the allocation in the HT doesn't hit the required level
                    // for verifying the pager assumptions.
                    //
                    // For avoiding that, we use larger value sizes and a batch
                    // size of 1 as default. Other tests can override this if
                    // they require different (less strict) conditions.
                    flushAndExpelFromCheckpoints(vbid);
                }
                populate = !predicate();
                if (!populate) {
                    break;
                }
            }
        }
        return count;
    }

    /**
     * Directly flush the given vBucket (instead of calling a unit test
     * function) because we don't know/care how many items are going to be
     * flushed.
     */
    void flushDirectlyIfPersistent(Vbid vb) {
        if (persistent()) {
            auto& bucket = dynamic_cast<EPBucket&>(*store);
            bucket.flushVBucket(vb);
        }
    }

    /**
     * Directly flush the given vBucket (instead of calling a unit test
     * function) and test the output of the flush function.
     */
    void flushDirectlyIfPersistent(Vbid vb, const FlushResult& expected) {
        if (persistent()) {
            const auto res = dynamic_cast<EPBucket&>(*store).flushVBucket(vb);
            EXPECT_EQ(expected, res);
        }
    }

    /// Count of nonIO tasks we should initially have.
    size_t initialNonIoTasks = 0;
};

/**
 * Test fixture for item pager tests - enables the Item Pager (in addition to
 * what the parent class does).
 */
class STItemPagerTest : public STBucketQuotaTest {
public:
    static auto allConfigValuesAllEvictionStrategiesNoNexus() {
        auto evictionStrategies =
                config::Config{{"item_eviction_strategy",
                                {"upfront_mfu_only", "learning_age_and_mfu"}}};
        return allConfigValuesNoNexus() * evictionStrategies;
    }

protected:
    void SetUp() override {
        if (!config_string.empty()) {
            config_string += ";";
        }
        // Disable pausing mid-vbucket by default
        config_string += "paging_visitor_pause_check_count=1;";
        config_string +=
                "concurrent_pagers=" + std::to_string(getNumConcurrentPagers());
        config_string += ";expiry_pager_concurrency=" +
                         std::to_string(getNumConcurrentExpiryPagers());
        STBucketQuotaTest::SetUp();

        if (isEphemeralMemRecoveryEnabled()) {
            if (isCrossBucketHtQuotaSharing()) {
                GTEST_SKIP()
                        << "EphemeralMemRecovery and cross-bucket HT quota "
                           "sharing are not compatible";
            }
            // Stop periodic execution of ItemPager
            updateItemPagerSleepTime(std::chrono::milliseconds(INT_MAX));
            scheduleEphemeralMemRecovery();
            // EphMemRec utilises checkpoint remover task
            scheduleCheckpointRemoverTask();
            initialNonIoTasks += 2;
            ephemeralMemRecoveryScheduled = true;
        }

        // For Ephemeral fail_new_data buckets we have no item pager, instead
        // the Expiry pager is used.
        if (engine->getConfiguration().getEphemeralFullPolicyString() ==
            "fail_new_data") {
            // change the config and allow the listener to enable the task
            // (ensures the config is consistent with reality, rather than
            // directly enabling the task).
            engine->getConfiguration().parseConfiguration(
                    "exp_pager_enabled=true");
            ++initialNonIoTasks;
        } else {
            // Everyone else uses the ItemPager.
            scheduleItemPager();
            ++initialNonIoTasks;
            itemPagerScheduled = true;
        }

        // Sanity check - should be no nonIO tasks ready to run,
        // and expected number in futureQ.
        auto& lpNonioQ = *task_executor->getLpTaskQ(TaskType::NonIO);
        EXPECT_EQ(0, lpNonioQ.getReadyQueueSize());
        EXPECT_EQ(initialNonIoTasks, lpNonioQ.getFutureQueueSize());

        // We shouldn't be able to schedule the Item Pager task yet as it's not
        // ready.
        try {
            CB_SCOPED_TRACE("");
            runNextTask(lpNonioQ, itemPagerTaskName());
            FAIL() << "Unexpectedly managed to run Item Pager";
        } catch (std::logic_error&) {
        }

        // Set up mock pager that is ready to evict.
        auto pagerSemaphore = std::make_shared<cb::Semaphore>();
        mockVisitor = std::make_unique<MockItemPagingVisitor>(
                *store,
                engine->getEpStats(),
                ItemEvictionStrategy::evict_everything(),
                pagerSemaphore,
                false,
                VBucketFilter());
        mockVisitor->setCurrentBucket(*engine->getKVBucket()->getVBucket(vbid));
    }

    bool isCrossBucketHtQuotaSharing() {
        return config_string.find("cross_bucket_ht_quota_sharing=true") !=
               std::string::npos;
    }

    std::string itemPagerTaskName() {
        if (isCrossBucketHtQuotaSharing()) {
            return "Paging out items (quota sharing).";
        }
        return "Paging out items.";
    }

    void runPagingAdapterTask() {
        auto& lpNonioQ = *task_executor->getLpTaskQ(TaskType::NonIO);
        if (isCrossBucketHtQuotaSharing()) {
            // The cross-bucket adapter runs one task per vBucket so we schedule
            // it until completed
            while (initialNonIoTasks < lpNonioQ.getFutureQueueSize()) {
                try {
                    runNextTask(lpNonioQ,
                                "Item pager (quota sharing) "
                                "(SynchronousEPEngine:default)");
                } catch (const std::runtime_error&) {
                    break;
                }
            }
        } else {
            runNextTask(lpNonioQ, "Item pager no vbucket assigned");
        }
    }

    /**
     * Run the pager which is scheduled when the high watermark is reached
     * (memoryCondition). This is either the ItemPager (for buckets where
     * items can be paged out - Persistent or Ephemeral-auto_delete), or
     * the Expiry pager (Ephemeral-fail_new_data).
     */
    void runHighMemoryPager() {
        auto& lpNonioQ = *task_executor->getLpTaskQ(TaskType::NonIO);
        ASSERT_EQ(0, lpNonioQ.getReadyQueueSize());
        ASSERT_EQ(initialNonIoTasks, lpNonioQ.getFutureQueueSize());

        if (ephemeralMemRecoveryScheduled) {
            // Ephemeral MemRecovery wakes up checkpoint remover first,
            // it then wakes up item pager for auto-delete buckets.
            runNextTask(lpNonioQ, "Ephemeral Memory Recovery");

            if (itemPagerScheduled) {
                // Only auto-delete bucket has itemPager scheduled
                runNextTask(lpNonioQ, "CheckpointMemRecoveryTask:0");
                runNextTask(lpNonioQ, "Ephemeral Memory Recovery");
                // item pager is run as final stage of EphemeralMemRecovery
                runNextTask(lpNonioQ, itemPagerTaskName());
                ASSERT_EQ(0, lpNonioQ.getReadyQueueSize());
                ASSERT_EQ(initialNonIoTasks + 1, lpNonioQ.getFutureQueueSize());
                runPagingAdapterTask();
            } else {
                // fail_new_data bucket schedules the expiry pager as well
                runNextTask(lpNonioQ, "Paging expired items.");
                runNextTask(lpNonioQ, "CheckpointMemRecoveryTask:0");
                runNextTask(lpNonioQ,
                            "Expired item remover no vbucket assigned");
                runNextTask(lpNonioQ, "Ephemeral Memory Recovery");
            }
        } else if (itemPagerScheduled) {
            // Item pager consists of two Tasks - the parent ItemPager task,
            // and then a task (via VCVBAdapter) to process each vBucket (which
            // there is just one of as we only have one vBucket online).
            runNextTask(lpNonioQ, itemPagerTaskName());
            ASSERT_EQ(0, lpNonioQ.getReadyQueueSize());
            ASSERT_EQ(initialNonIoTasks + 1, lpNonioQ.getFutureQueueSize());
            runPagingAdapterTask();
        } else {
            runNextTask(lpNonioQ, "Paging expired items.");
            // Multiple vBuckets are processed in a single task run.
            runNextTask(lpNonioQ, "Expired item remover no vbucket assigned");
        }
        // Once complete, should have the same number of tasks we initially
        // had.
        ASSERT_EQ(0, lpNonioQ.getReadyQueueSize());
        ASSERT_EQ(initialNonIoTasks, lpNonioQ.getFutureQueueSize());

        // Ensure any deletes are flushed to disk (so item counts are accurate).
        flushDirectlyIfPersistent(vbid);
    }

    /**
     * Describes the result of a paging visitor visit.
     */
    struct PagerResult {
        /// Has the pager expired the key?
        bool expired = false;
        /// Has the pager evicted the key?
        bool evicted = false;
        /// Has the pager removed the key (as result of eviction/expiration)?
        bool unlinked = false;
    };

    /**
     * Visits the value in the HT under that key using the PagingVisitor.
     */
    PagerResult mockVisitKey(const DocKeyView& key) {
        auto& ht = store->getVBucket(vbid)->ht;

        auto preExpired = engine->getEpStats().expired_pager;
        auto preEvicted = ht.getNumEjects();

        {
            auto [sv, hbl] =
                    ht.findForRead(key, TrackReference::No, WantsDeleted::Yes);
            if (!sv) {
                throw std::logic_error(
                        fmt::format("Expected to find key {}",
                                    static_cast<std::string_view>(key)));
            }

            EXPECT_TRUE(mockVisitor->setUpHashBucketVisit());
            mockVisitor->visit(hbl, const_cast<StoredValue&>(*sv));
            mockVisitor->tearDownHashBucketVisit();
        }
        mockVisitor->update();

        return PagerResult{
                preExpired < engine->getEpStats().expired_pager,
                preEvicted < ht.getNumEjects(),
                !ht.findForRead(key, TrackReference::No, WantsDeleted::Yes)
                         .storedValue,
        };
    }

    /**
     * Inserts a copy of the SV in the HT and visits it with the PagingVisitor.
     * @returns PagerResult which describes the action that was taken.
     */
    PagerResult mockVisitSV(const StoredValue& testSV) {
        auto& ht = store->getVBucket(vbid)->ht;
        forceInsert(ht, ht.getLockedBucket(testSV.getKey()), testSV);
        auto result = mockVisitKey(testSV.getKey());
        removeIfExists(
                ht, ht.getLockedBucket(testSV.getKey()), testSV.getKey());
        return result;
    }

    // get the resident ratio of the provided vbucket, expressed as a percentage
    static size_t getRRPercent(VBucket& vb) {
        size_t numItems = vb.getNumItems();
        size_t numResident = numItems - vb.getNumNonResidentItems();
        return (numItems != 0) ? size_t((numResident * 100.0) / numItems) : 100;
    }

    size_t getNumConcurrentPagers() const {
        return numConcurrentPagers;
    }

    /**
     * Set the configured number of PagingVisitors to run concurrently.
     *
     * Should be set before calling STItemPagerTest::SetUp()
     */
    void setNumConcurrentPagers(size_t num) {
        numConcurrentPagers = num;
    }

    int getNumConcurrentExpiryPagers() const {
        return numConcurrentExpiryPagers;
    }

    /**
     * Set the configured number of expiry PagingVisitors to run concurrently.
     *
     * Should be set before calling STItemPagerTest::SetUp()
     */
    void setNumConcurrentExpiryPagers(size_t num) {
        numConcurrentExpiryPagers = num;
    }

    void pagerEvictsSomething(bool dropCollection);

    size_t numConcurrentPagers = 1;
    int numConcurrentExpiryPagers = 1;
    /// Has the item pager been scheduled to run?
    bool itemPagerScheduled = false;
    /// Paging visitor set up to visit VBucket(`vbid`).
    std::unique_ptr<MockItemPagingVisitor> mockVisitor;
    bool ephemeralMemRecoveryScheduled = false;
};

TEST_P(STItemPagerTest, MaxVisitorDuration) {
    auto& stats = engine->getEpStats();
    StrictQuotaItemPager pager(*engine, stats, 1);

    stats.setMaxDataSize(0);
    EXPECT_EQ(125, countMilliseconds(pager.maxExpectedVisitorDuration()));

    stats.setMaxDataSize(10 * GiB);
    EXPECT_EQ(125, countMilliseconds(pager.maxExpectedVisitorDuration()));

    stats.setMaxDataSize(100 * GiB);
    EXPECT_EQ(575, countMilliseconds(pager.maxExpectedVisitorDuration()));
}

/**
 * Simulates a VBCBAdaptor and counts the number of vBucket visits.
 * @param pv PagingVisitor to drive
 * @param vb vBucket to visit
 * @return number of times the vBucket was visited
 */
static size_t countPagingVisitorVisits(PagingVisitor& pv, VBucket& vb) {
    size_t numVisits = 0;
    pv.begin();
    do {
        pv.visitBucket(vb);
        ++numVisits;
    } while (pv.needsToRevisitLast() != NeedsRevisit::No);
    pv.complete();
    return numVisits;
}

TEST_P(STItemPagerTest, VisitorPausesMidVBucket) {
    // Define mock visitors that adjust the time so the time condition for
    // pausing is always true, and count the number of times HT visits continued
    // or were paused.

    class MockExpiredPagingVisitor : public ExpiredPagingVisitor {
    public:
        using ExpiredPagingVisitor::ExpiredPagingVisitor;

        ExecutionState shouldInterrupt() override {
            return ExecutionState::Pause;
        }

        bool visit(const HashTable::HashBucketLock& lh,
                   StoredValue& v) override {
            bool ret = ExpiredPagingVisitor::visit(lh, v);
            if (ret) {
                ++numContinue;
            } else {
                ++numPause;
            }
            return ret;
        }

        size_t numPause = 0;
        size_t numContinue = 0;
    };

    class MockItemPagingVisitor : public ItemPagingVisitor {
    public:
        using ItemPagingVisitor::ItemPagingVisitor;

        ExecutionState shouldInterrupt() override {
            return ExecutionState::Pause;
        }

        bool visit(const HashTable::HashBucketLock& lh,
                   StoredValue& v) override {
            bool ret = ItemPagingVisitor::visit(lh, v);
            if (ret) {
                ++numContinue;
            } else {
                ++numPause;
            }
            return ret;
        }

        size_t numPause = 0;
        size_t numContinue = 0;
    };

    if (!isPersistent()) {
        GTEST_SKIP();
    }

    auto& config = engine->getConfiguration();
    // Enable pausing mid-vbucket, but reduce the count from the config default,
    // so that we don't check the pause condition every time
    config.setPagingVisitorPauseCheckCount(5);
    // Age is not relevant to this test, increase the MFU threshold
    // under which age is ignored
    config.setItemEvictionFreqCounterAgeThreshold(255);

    auto expirySemaphore = std::make_shared<cb::Semaphore>();
    MockExpiredPagingVisitor expiryVisitor(*store,
                                           engine->getEpStats(),
                                           expirySemaphore,
                                           true,
                                           VBucketFilter());

    auto pagingSemaphore = std::make_shared<cb::Semaphore>();
    MockItemPagingVisitor pagingVisitor(
            *store,
            engine->getEpStats(),
            ItemEvictionStrategy::evict_everything(),
            pagingSemaphore,
            true,
            VBucketFilter());

    setVBucketStateAndRunPersistTask(vbid, vbucket_state_active);
    auto vb = store->getVBucket(vbid);
    ASSERT_TRUE(vb);
    auto& stats = engine->getEpStats();
    const auto mem_high_wat = stats.mem_high_wat.load();

    size_t itemCount = 0;
    std::string value(200, 'x');
    do {
        // Populate in batches of 50
        for (int ii = 0; ii < 50; ++ii) {
            auto key = makeStoredDocKey(std::to_string(itemCount++));
            auto item = make_item(vbid, key, value);
            // Set the frequency counter to the same value for all items
            // to avoid potential probabilistic failures around not
            // evicting to below the LWM in one pass
            item.setFreqCounterValue(0);
            ASSERT_EQ(cb::engine_errc::success, storeItem(item));
        }
        flushAndExpelFromCheckpoints(vbid); // Free memory from checkpoints
        vb->ht.resizeInOneStep(); // Keep chains short
    } while (stats.getPreciseTotalMemoryUsed() <= mem_high_wat);

    // We expect to pause at least once, so the vBucket will need to be visited
    // more than once. We also limit how often we check the pause condition,
    // so we expect the number of visits to be less than the HT size. This also
    // means that not every HT visit will indicate a pause.

    size_t numVisits = countPagingVisitorVisits(expiryVisitor, *vb);
    EXPECT_GT(numVisits, 1);
    EXPECT_LT(numVisits, vb->ht.getSize());
    EXPECT_GT(expiryVisitor.numPause, 0);
    EXPECT_GT(expiryVisitor.numContinue, 0);

    numVisits = countPagingVisitorVisits(pagingVisitor, *vb);
    EXPECT_GT(numVisits, 1);
    EXPECT_LT(numVisits, vb->ht.getSize());
    EXPECT_GT(pagingVisitor.numPause, 0);
    EXPECT_GT(pagingVisitor.numContinue, 0);
}

TEST_P(STItemPagerTest, MB_50423_ItemPagerCleansUpDeletedStoredValues) {
    // MB-50423:
    //  A request for a deleted value (e.g., to read system xattrs) bgfetches a
    //  delete back into memory. Under full eviction, this value can eventually
    //  be evicted again. For value eviction, while the _value_ may be evicted,
    //  nothing cleaned up the metadata, leaving it in memory until it is
    //  overwritten. Verify that the ItemPager now evicts deleted item metadata
    //  even under value eviction.

    if (ephemeral()) {
        // Ephemeral deletes remain in memory until the purge interval elapses,
        // and there's no backing disk for the deletes to be bgfetched from.
        GTEST_SKIP();
    }
    auto key = makeStoredDocKey("key");
    // get a deleted item on disk
    storeAndDeleteItem(vbid, key, "value");

    auto vb = store->getVBucket(vbid);
    auto& ht = vb->ht;

    // confirm directly that the item is _not_ present in the HT
    {
        const auto* sv =
                ht.findForRead(key, TrackReference::No, WantsDeleted::Yes)
                        .storedValue;

        ASSERT_FALSE(sv);
    }

    // now request with GET_DELETED_VALUE - should trigger a bgfetch of the item
    auto options = static_cast<get_options_t>(
            QUEUE_BG_FETCH | HONOR_STATES | TRACK_REFERENCE | DELETE_TEMP |
            HIDE_LOCKED_CAS | TRACK_STATISTICS | GET_DELETED_VALUE);

    auto gv = store->get(key, vbid, cookie, options);
    ASSERT_EQ(cb::engine_errc::would_block, gv.getStatus());

    runBGFetcherTask();

    // successfully read the deleted item
    gv = store->get(key, vbid, cookie, options);
    ASSERT_EQ(cb::engine_errc::success, gv.getStatus());

    // confirm directly that the item _is_ present in the HT
    {
        const auto* sv =
                ht.findForRead(key, TrackReference::No, WantsDeleted::Yes)
                        .storedValue;

        ASSERT_TRUE(sv);
    }

    // Setup complete - there is now a deleted, non-resident item in the HT
    // MB-50423 : the metadata for this item would not be routinely cleaned up,
    // and could stay in memory forever if not overwritten

    // attempt to evict every possible item
    auto pagerSemaphore = std::make_shared<cb::Semaphore>();
    pagerSemaphore->try_acquire(1);
    auto pv = std::make_unique<MockItemPagingVisitor>(
            *engine->getKVBucket(),
            engine->getEpStats(),
            ItemEvictionStrategy::evict_everything(),
            pagerSemaphore,
            false,
            VBucketFilter());

    // Drop the lwn ensure memory usage is above it so paging proceeds.
    auto& config = engine->getConfiguration();
    auto origLowWatermark = config.getMemLowWatPercent();
    config.setMemLowWatPercent(0);

    // Drop the MFU of the item to let it be evicted now
    ht.findOnlyCommitted(key).storedValue->setFreqCounterValue(0);

    pv->visitBucket(*vb);

    config.setMemLowWatPercent(origLowWatermark);

    // Expect that the stored value is no longer present - even though this
    // is a value eviction bucket.
    {
        const auto* sv =
                ht.findForRead(key, TrackReference::No, WantsDeleted::Yes)
                        .storedValue;

        EXPECT_FALSE(sv);
    }
}

// Test that the ItemPager is scheduled when the Server Quota is reached, and
// that items are successfully paged out.
TEST_P(STItemPagerTest, ServerQuotaReached) {
    size_t count = populateUntilOOM(vbid);
    // Make sure we have atleast one document saved, so that we can check at the
    // end 'count' number of documents were paged out.
    ASSERT_GT(count, 0) << "No Documents stored";

    auto& stats = engine->getEpStats();
    auto currMem = stats.getPreciseTotalMemoryUsed();

    // Set the HWM 1 byte lower than the currMem usage, to force all the items
    // to be paged out.

    stats.setHighWaterMark(currMem - 1);

    runHighMemoryPager();

    // For all configurations except ephemeral fail_new_data, memory usage
    // should have dropped.
    auto vb = engine->getVBucket(vbid);
    if (ephemeralFailNewData()) {
        EXPECT_GT(stats.getPreciseTotalMemoryUsed(), stats.mem_low_wat.load())
                << "Expected still to exceed low watermark after hitting "
                   "TMPFAIL with fail_new_data bucket";
        EXPECT_EQ(count, vb->getNumItems());
    } else {
        size_t val{0};
        if (hasMagma()) {
            auto kvstore = store->getROUnderlyingByShard(0);
            kvstore->getStat("storage_mem_used", val);
        }
        EXPECT_LT(stats.getPreciseTotalMemoryUsed() - val,
                  stats.mem_low_wat.load())
                << "Expected to be below low watermark after running item "
                   "pager";
        const auto numResidentItems =
                vb->getNumItems() - vb->getNumNonResidentItems();
        EXPECT_LT(numResidentItems, count);
    }
}

// Test that the ItemPager is scheduled periodically (pager_sleep_time_ms),
// even if a "memoryConditon" is not detected. Regression test for MB-59287.
TEST_P(STItemPagerTest, ItemPagerRunPeriodically) {
    if (ephemeralFailNewData()) {
        // EphemeralFailNewData doesn't enable the ItemPager.
        GTEST_SKIP();
    }
    if (isEphemeralMemRecoveryEnabled()) {
        // Periodic execution disabled if EphemeralMemRecovery is enabled.
        GTEST_SKIP();
    }

    // Check initial sleep time of ItemPager - advance time by item pager
    // sleep period, and run the next NonIO task.
    // This should be the initial item pager run.
    auto& lpNonioQ = *task_executor->getLpTaskQ(TaskType::NonIO);
    EXPECT_EQ(0, lpNonioQ.getReadyQueueSize());
    EXPECT_GE(lpNonioQ.getFutureQueueSize(), 1);
    // Run the next task, advancing time by just over the item pager period,
    // so we expect it to be run.
    const auto timeAdvance = std::chrono::milliseconds{
            engine->getConfiguration().getPagerSleepTimeMs() + 1};

    const auto expectedTask = isCrossBucketHtQuotaSharing()
                                      ? "Paging out items (quota sharing)."
                                      : "Paging out items.";
    runNextTask(lpNonioQ, expectedTask, timeAdvance);

    // Check subsequent runs - again advance time by item pager sleep period,
    // and run the next NonIO task.
    // This should be the periodic item pager run.
    runNextTask(lpNonioQ, expectedTask, timeAdvance * 2);
}

TEST_P(STItemPagerTest, ItemPagerUpdateSleepTime) {
    if (ephemeralFailNewData()) {
        // EphemeralFailNewData doesn't enable the ItemPager.
        GTEST_SKIP();
    }
    if (isCrossBucketHtQuotaSharing()) {
        // QuotaSharingItemPager does not support updating sleep time.
        GTEST_SKIP();
    }
    if (isEphemeralMemRecoveryEnabled()) {
        // Periodic execution disabled if EphemeralMemRecovery is enabled.
        GTEST_SKIP();
    }

    // Check initial sleep time of ItemPager - advance time by item pager
    // sleep period, and run the next NonIO task.
    // This should be the initial item pager run.
    auto& lpNonioQ = *task_executor->getLpTaskQ(TaskType::NonIO);
    EXPECT_EQ(0, lpNonioQ.getReadyQueueSize());
    EXPECT_GE(lpNonioQ.getFutureQueueSize(), 1);

    // Run the next task, advancing time by just over the item pager period,
    // so we expect it to be run.
    auto timeAdvance = std::chrono::milliseconds{
            engine->getConfiguration().getPagerSleepTimeMs() + 1};
    const auto itemPagerTask = "Paging out items.";
    runNextTask(lpNonioQ, itemPagerTask, timeAdvance);

    // Change sleep time and check it is utilised.
    updateItemPagerSleepTime(1000ms);
    timeAdvance = 1001ms;
    runNextTask(lpNonioQ, itemPagerTask, timeAdvance);

    // Change and check again
    updateItemPagerSleepTime(2000ms);
    timeAdvance = 2001ms;
    runNextTask(lpNonioQ, itemPagerTask, timeAdvance);
}

TEST_P(STItemPagerTest, HighWaterMarkTriggersPager) {
    // Fill to just over HWM
    populateUntilAboveHighWaterMark(vbid);
    // Success if the pager is now ready
    runHighMemoryPager();
}

void STItemPagerTest::pagerEvictsSomething(bool dropCollection) {
    // Pager can't run in fail_new_data policy so test is invalid
    if (ephemeralFailNewData()) {
        return;
    }

    // Fill to just over HWM
    // When dropCollection is true, set the freqCount to be high so items are
    // not eligible for paging by MFU, but instead get dropped
    populateUntilAboveHighWaterMark(vbid, dropCollection ? 255 : 0);

    // Flush so items are eligible for ejection
    flushDirectlyIfPersistent(vbid);

    auto vb = store->getVBucket(vbid);
    auto items = vb->getNumItems();

    if (dropCollection) {
        CollectionsManifest cm(NoDefault{});
        // Add 1 scope which reproduces MB-58333
        cm.add(ScopeEntry::shop1);
        vb->updateFromManifest(
                std::shared_lock<folly::SharedMutex>(vb->getStateLock()),
                makeManifest(cm));
    }

    auto memUsed = engine->getEpStats().getPreciseTotalMemoryUsed();

    // Success if the pager is now ready
    runHighMemoryPager();

    if (persistent()) {
        // Should have evicted something
        if (dropCollection) {
            if (isFullEviction()) {
                // FE uses the 'disk' item count and disk still stores the item.
                EXPECT_EQ(items, vb->getNumItems());
                EXPECT_EQ(items,
                          store->getVBucket(vbid)->getNumNonResidentItems());

            } else {
                // VE the count goes down
                EXPECT_EQ(0, vb->getNumItems());
                EXPECT_EQ(0, store->getVBucket(vbid)->getNumNonResidentItems());
            }

        } else {
            EXPECT_LT(0, store->getVBucket(vbid)->getNumNonResidentItems());
            EXPECT_EQ(items, vb->getNumItems());
        }

        // Check memory went down before reading data back
        EXPECT_LE(engine->getEpStats().getPreciseTotalMemoryUsed(), memUsed);

        // Cannot read the keys if dropColection==true
        if (!dropCollection) {
            // Bump up max size and HWM so we don't encounter memory issues
            // during get phase
            auto quota = engine->getEpStats().getPreciseTotalMemoryUsed() * 2;
            increaseQuota(quota);

            // Read all of our items to verify that they are still there. Some
            // will be on disk
            for (size_t i = 0; i < items; i++) {
                auto key = makeStoredDocKey("key_" + std::to_string(i));
                auto gv = getInternal(key,
                                      vbid,
                                      cookie,
                                      ForGetReplicaOp::No,
                                      get_options_t::QUEUE_BG_FETCH);
                switch (gv.getStatus()) {
                case cb::engine_errc::success:
                    break;
                case cb::engine_errc::would_block: {
                    ASSERT_TRUE(vb->hasPendingBGFetchItems());
                    runBGFetcherTask();
                    gv = getInternal(key,
                                     vbid,
                                     cookie,
                                     ForGetReplicaOp::No,
                                     get_options_t::NONE);
                    EXPECT_EQ(cb::engine_errc::success, gv.getStatus());
                    break;
                }
                default:
                    FAIL() << "Unexpected status:" << gv.getStatus();
                }
            }
        }
    } else {
        if (dropCollection) {
            EXPECT_EQ(0, vb->getNumItems());
        } else {
            EXPECT_LT(vb->getNumItems(), items);
        }
    }
}

TEST_P(STItemPagerTest, PagerEvictsSomething) {
    pagerEvictsSomething(false);
}

TEST_P(STItemPagerTest, PagerDropsCollectionData) {
    pagerEvictsSomething(true);
}

// Tests that for the hifi_mfu eviction algorithm we visit replica vbuckets
// first.
TEST_P(STItemPagerTest, ReplicaItemsVisitedFirst) {
    // For the Expiry Pager we do not enforce the visiting of replica buckets
    // first.
    if (ephemeralFailNewData()) {
        GTEST_SKIP();
    }
    // EphemeralMemRecovery utilises ItemPager for eviction - test not required
    if (isEphemeralMemRecoveryEnabled()) {
        GTEST_SKIP();
    }
    auto& lpNonioQ = *task_executor->getLpTaskQ(TaskType::NonIO);

    const Vbid activeVB = Vbid(0);
    const Vbid pendingVB = Vbid(1);
    const Vbid replicaVB = Vbid(2);

    // Set pendingVB online, initially as active (so we can populate it).
    store->setVBucketState(pendingVB, vbucket_state_active);
    // Set replicaVB online, initially as active (so we can populate it).
    store->setVBucketState(replicaVB, vbucket_state_active);

    // Add a document to both the active and pending vbucket.
    const std::string value(512, 'x'); // 512B value to use for documents.
    // add sufficient items to the active vb to trigger eviction even for
    // ephemeral.
    for (int ii = 0; ii < 40; ii++) {
        auto key = makeStoredDocKey("key_" + std::to_string(ii));
        auto activeItem = make_item(activeVB, key, value);
        auto pendingItem = make_item(pendingVB, key, value);
        ASSERT_EQ(cb::engine_errc::success, storeItem(activeItem));
        ASSERT_EQ(cb::engine_errc::success, storeItem(pendingItem));
    }

    store->setVBucketState(pendingVB, vbucket_state_pending);

    auto count = populateUntilOOM(replicaVB);
    store->setVBucketState(replicaVB, vbucket_state_replica);

    runNextTask(lpNonioQ, itemPagerTaskName());
    runPagingAdapterTask();

    if (ephemeral()) {
        // We should have not evicted from replica vbuckets
        EXPECT_EQ(count, store->getVBucket(replicaVB)->getNumItems());
        // We should have evicted from the active/pending vbuckets
        auto activeAndPendingItems =
                store->getVBucket(activeVB)->getNumItems() +
                store->getVBucket(pendingVB)->getNumItems();
        EXPECT_NE(20, activeAndPendingItems);

    } else {
        // We should have evicted from replica vbuckets
        EXPECT_NE(0, store->getVBucket(replicaVB)->getNumNonResidentItems());
        auto evictedActiveAndPendingItems =
                store->getVBucket(activeVB)->getNumNonResidentItems() +
                store->getVBucket(pendingVB)->getNumNonResidentItems();
        // We should not have evicted from active or pending vbuckets
        EXPECT_EQ(0, evictedActiveAndPendingItems);
    }
    ASSERT_EQ(initialNonIoTasks, lpNonioQ.getFutureQueueSize());
}

// Test that when the server quota is reached, we delete items which have
// expired before any other items.
TEST_P(STItemPagerTest, ExpiredItemsDeletedFirst) {
    // Test only works for the now removed 2-bit LRU eviction algorithm
    // @todo Investigate converting the test to work with the new hifi_mfu
    // eviction algorithm.
    return;

    // Populate bucket with non-expiring items until we reach the low
    // watermark.
    size_t countA = 0;
    const std::string value(512, 'x'); // 512B value to use for documents.
    auto& stats = engine->getEpStats();
    do {
        auto key = makeStoredDocKey("key_" + std::to_string(countA));
        auto item = make_item(vbid, key, value);
        ASSERT_EQ(cb::engine_errc::success, storeItem(item));
        countA++;
    } while (stats.getEstimatedTotalMemoryUsed() < stats.mem_low_wat.load());

    ASSERT_GE(countA, 10)
            << "Expected at least 10 items before hitting low watermark";

    // Fill bucket with items with a TTL of 1s until we hit ENOMEM. When
    // we run the pager, we expect these items to be deleted first.
    auto countB = populateUntilOOM(vbid, 1);

    ASSERT_GE(countB, 50)
        << "Expected at least 50 documents total before hitting high watermark";

    // Advance time so when the pager runs it will find expired items.
    TimeTraveller billSPrestonEsq(2);

    EXPECT_EQ(countA + countB, store->getVBucket(vbid)->getNumItems());

    runHighMemoryPager();

    // Ensure deletes are flushed to disk (so any temp items removed from
    // HashTable).
    flushVBucketToDiskIfPersistent(vbid);

    // Check which items remain. We should have deleted all of the items with
    // a TTL, as they should have been considered first).

    // Initial documents should still exist. Note we need to use getMetaData
    // here as get() would expire the item on access.
    for (size_t ii = 0; ii < countA; ii++) {
        auto key = makeStoredDocKey("key_" + std::to_string(ii));
        auto result = store->get(key, vbid, cookie, get_options_t());
        EXPECT_EQ(cb::engine_errc::success, result.getStatus())
                << "For key:" << key;
    }

    // Documents which had a TTL should be deleted. Note it's hard to check
    // the specific keys without triggering an expire-on-access (and hence
    // doing the item pager's job for it). Therefore just check the count of
    // items still existing (should have decreased by the number of items
    // with TTLs) and expiry statistics.
    EXPECT_EQ(countA, store->getVBucket(vbid)->getNumItems());
    EXPECT_EQ(countB, stats.expired_pager);
    EXPECT_EQ(0, stats.expired_access);
    EXPECT_EQ(0, stats.expired_compactor);
}

// Test migrated and mutated from from ep_testsuite_basic so that it's less
// racey
TEST_P(STItemPagerTest, test_memory_limit) {
    // Test only works for the now removed 2-bit LRU eviction algorithm
    // @todo Investigate converting the test to work with the new hifi_mfu
    // eviction algorithm.
    return;

    // Now set max_size to be 10MiB
    std::string msg;
    EXPECT_EQ(cb::engine_errc::success,
              engine->setFlushParam(
                      "max_size", std::to_string(10 * 1024 * 1204), msg));

    // Store a large document 4MiB
    std::string value(4 * 1024 * 1204, 'a');
    {
        auto item =
                make_item(vbid, {"key", DocKeyEncodesCollectionId::No}, value);
        // Set freqCount to 0 so will be a candidate for paging out straight
        // away.
        item.setFreqCounterValue(0);
        ASSERT_EQ(cb::engine_errc::success, storeItem(item));
    }

    if (persistent()) {
        // flush so the HT item becomes clean
        flush_vbucket_to_disk(vbid);

        // Now do some steps which will remove the checkpoint, all of these
        // steps are needed
        auto vb = engine->getVBucket(vbid);

        // Force close the current checkpoint
        vb->checkpointManager->createNewCheckpoint();
        // Reflush
        flush_vbucket_to_disk(vbid);
        // Closed checkpoints removed at this point
    }

    // Now set max_size to be mem_used + 10% (we need some headroom)
    auto& stats = engine->getEpStats();
    EXPECT_EQ(
            cb::engine_errc::success,
            engine->setFlushParam(
                    "max_size",
                    std::to_string(stats.getEstimatedTotalMemoryUsed() * 1.10),
                    msg));

    // The next tests use itemAllocate (as per a real SET)
    {
        auto [status, item] =
                engine->itemAllocate({"key2", DocKeyEncodesCollectionId::No},
                                     value.size(),
                                     0,
                                     0,
                                     0,
                                     0,
                                     vbid);
        EXPECT_EQ(cb::engine_errc::temporary_failure, status);
        EXPECT_FALSE(item);
    }

    // item_pager should be notified and ready to run
    runHighMemoryPager();

    if (persistent()) {
        EXPECT_EQ(1, stats.numValueEjects);
    }

    if (ephemeralFailNewData()) {
        // Enough should of been freed so itemAllocate can succeed
        auto [status, item] =
                engine->itemAllocate({"key2", DocKeyEncodesCollectionId::No},
                                     value.size(),
                                     0,
                                     0,
                                     0,
                                     0,
                                     vbid);
        EXPECT_EQ(cb::engine_errc::success, status);
        EXPECT_TRUE(item);
    }
}

/**
 * MB-29236: Test that if an item is eligible to be evicted but exceeding the
 * eviction threshold we do not add the maximum value (255) to the
 * ItemEviction histogram.
 */
TEST_P(STItemPagerTest, isEligible) {
    populateUntilOOM(vbid);

    EventuallyPersistentEngine* epe =
            ObjectRegistry::onSwitchThread(nullptr, true);
    auto options = static_cast<get_options_t>(
            QUEUE_BG_FETCH | HONOR_STATES | TRACK_REFERENCE | DELETE_TEMP |
            HIDE_LOCKED_CAS | TRACK_STATISTICS);

    for (int ii = 0; ii < 10; ii++) {
        auto key = makeStoredDocKey("xxx_0");
        store->get(key, vbid, cookie, options);
        ObjectRegistry::onSwitchThread(epe);
    }
    auto pagerSemaphore = std::make_shared<cb::Semaphore>();
    Configuration& cfg = engine->getConfiguration();
    auto strategyPtr = std::make_unique<LearningAgeAndMFUBasedEviction>(
            EvictionRatios{0.0 /* active&pending */,
                           0.0 /* replica */}, // evict nothing
            cfg.getItemEvictionAgePercentage(),
            cfg.getItemEvictionFreqCounterAgeThreshold(),
            nullptr /* epstats */);
    auto& strategy = *strategyPtr;
    std::unique_ptr<MockItemPagingVisitor> pv =
            std::make_unique<MockItemPagingVisitor>(*engine->getKVBucket(),
                                                    engine->getEpStats(),
                                                    std::move(strategyPtr),
                                                    pagerSemaphore,
                                                    false,
                                                    VBucketFilter());

    VBucketPtr vb = store->getVBucket(vbid);
    pv->visitBucket(*vb);
    auto initialCount = Item::initialFreqCount;
    EXPECT_NE(initialCount, strategy.getThresholds(100.0, 0.0).first);
    EXPECT_NE(255, strategy.getThresholds(100.0, 0.0).first);
}

/**
 * MB-29333:  Test that if a vbucket contains a single document with an
 * execution frequency of Item::initialFreqCount, the document will
 * be evicted if the paging visitor is run a sufficient number of times.
 */
TEST_P(STItemPagerTest, decayByOne) {
    const std::string value(512, 'x'); // 512B value to use for documents.
    auto key = makeStoredDocKey("xxx_0");
    auto item = make_item(vbid, key, value, time_t(0));
    storeItem(item);

    auto pagerSemaphore = std::make_shared<cb::Semaphore>();
    auto pv = std::make_unique<MockItemPagingVisitor>(
            *engine->getKVBucket(),
            engine->getEpStats(),
            // try evict everything, hotness/age eviction behaviour is not
            // under test here.
            ItemEvictionStrategy::evict_everything(),
            pagerSemaphore,
            false,
            VBucketFilter());

    pv->setCurrentBucket(*engine->getKVBucket()->getVBucket(vbid));
    flushVBucketToDiskIfPersistent(vbid);
    int iterationCount = 0;
    while ((pv->getEjected() == 0) &&
           iterationCount <= Item::initialFreqCount) {
        VBucketPtr vb = store->getVBucket(vbid);
        vb->ht.visit(*pv);
        iterationCount++;
    }
    EXPECT_EQ(1, pv->getEjected());
}

/**
 * MB-29333:  Test that if a vbucket contains a single document with an
 * execution frequency of Item::initialFreqCount, but the document
 * is not eligible for eviction (due to being replica in ephemeral case and
 * not flushed in the persistent case) check that its frequency count is not
 * decremented.
 */
TEST_P(STItemPagerTest, doNotDecayIfCannotEvict) {
    const std::string value(512, 'x'); // 512B value to use for documents.
    auto key = makeStoredDocKey("xxx_0");
    auto item = make_item(vbid, key, value, time_t(0));
    storeItem(item);

    auto pagerSemaphore = std::make_shared<cb::Semaphore>();
    auto pv = std::make_unique<MockItemPagingVisitor>(
            *engine->getKVBucket(),
            engine->getEpStats(),
            // try evict everything, hotness/age eviction behaviour is not
            // under test here.
            ItemEvictionStrategy::evict_everything(),
            pagerSemaphore,
            false,
            VBucketFilter());

    pv->setCurrentBucket(*engine->getKVBucket()->getVBucket(vbid));
    store->setVBucketState(vbid, vbucket_state_replica);

    VBucketPtr vb = store->getVBucket(vbid);
    for (int ii = 0; ii <= Item::initialFreqCount; ii++) {
        vb->ht.visit(*pv);
    }

    // no items were ejected.
    EXPECT_EQ(0, pv->getEjected());

    {
        const auto* sv =
                vb->ht.findForRead(key, TrackReference::No, WantsDeleted::Yes)
                        .storedValue;

        // stored value should still be in the HT
        EXPECT_TRUE(sv);
        // freq counter value was not decayed, despite being visited
        EXPECT_EQ(Item::initialFreqCount, sv->getFreqCounterValue());
    }
}

/**
 * MB-38315 found that when we BG Fetch a deleted item it can end up "stuck" in
 * the HashTable until the compactor removes the tombstone for it. This
 * increases memory pressure and could cause the system to lock up if the pager
 * finds no items eligible for eviction (e.g. BGFetched an entirely deleted data
 * set). Test that the item pager can page out a clean deleted item.
 */
TEST_P(STItemPagerTest, EvictBGFetchedDeletedItem) {
    // Only relevant to full eviction as Value Eviction will:
    //   1: Delete deleted items from the HashTable when they are persisted
    //      (also true for Full Eviction)
    //   2: Not allow BGFetches
    //
    // This means that there is no way for us to get a deleted item into the
    // HashTable that is not dirty. As such, this test can't work for Value
    // eviction.
    if (!fullEviction()) {
        return;
    }

    // 1) Write our document
    auto key = makeStoredDocKey("key1");
    store_item(vbid, key, "value");
    flushVBucketToDiskIfPersistent(vbid, 1);

    delete_item(vbid, key);
    flushVBucketToDiskIfPersistent(vbid, 1);

    // 2) Evict it
    auto vb = store->getVBucket(vbid);

    const char* msg;
    std::shared_lock rlh(vb->getStateLock());
    vb->evictKey(&msg, rlh, vb->lockCollections(key));

    // 3) Get to schedule our BGFetch
    auto options = static_cast<get_options_t>(
            QUEUE_BG_FETCH | HONOR_STATES | TRACK_REFERENCE | DELETE_TEMP |
            HIDE_LOCKED_CAS | TRACK_STATISTICS | GET_DELETED_VALUE);
    auto res = store->get(key, vbid, cookie, options);
    EXPECT_EQ(cb::engine_errc::would_block, res.getStatus());

    EXPECT_EQ(0, vb->getNumItems());
    EXPECT_EQ(1, vb->getNumTempItems());

    // 4) Fetch it back into the HashTable
    runBGFetcherTask();

    // Should have replaced the temp item, but the item in the HT will be
    // deleted and not counted in NumItems
    EXPECT_EQ(0, vb->getNumItems());
    EXPECT_EQ(0, vb->getNumTempItems());

    auto checkItemStatePostFetch = [&](bool expected) {
        auto val = vb->fetchValidValue(rlh,
                                       WantsDeleted::Yes,
                                       TrackReference::No,
                                       vb->lockCollections(key));
        if (expected) {
            EXPECT_TRUE(val.storedValue);
            EXPECT_TRUE(val.storedValue->isDeleted());
            EXPECT_FALSE(val.storedValue->isDirty());
            EXPECT_FALSE(val.storedValue->isTempItem());
        } else {
            EXPECT_FALSE(val.storedValue);
        }
    };

    // Check that the item is actually in the HT
    checkItemStatePostFetch(true /*expect item to exist*/);

    // 5) Re-run our get after BG Fetch (proving that it does not affect the
    // item). Returns success as we requested deleted values.
    res = store->get(key, vbid, cookie, options);
    EXPECT_EQ(cb::engine_errc::success, res.getStatus());

    EXPECT_EQ(0, vb->getNumItems());
    EXPECT_EQ(0, vb->getNumTempItems());

    // Check that the item is still in the HT
    checkItemStatePostFetch(true /*expect item to exist*/);

    // 6) Fill to just over HWM then run the pager
    // set the frequency counter of the stored items to the max value,
    // to make it very likely that the above test item will be evicted
    // (as it is much "colder"). Note that this is still dependent on
    // the exact position in the hash-table, hence the key may need to
    // be tweaked when changing the hash-table implementation.
    populateUntilAboveHighWaterMark(
            vbid, /* MFU */ std::numeric_limits<uint8_t>::max());
    // flush the vb, only items which are eligible for eviction are used to
    // determine the MFU threshold for evicting items.
    flushDirectlyIfPersistent(vbid);
    runHighMemoryPager();

    // Finally, check our item again. It should now have been evicted
    checkItemStatePostFetch(false /*expect item to not exist*/);
}

// Previously disabled due to consistent failures (MB-51958)
TEST_P(STItemPagerTest, ReplicaEvictedBeforeActive) {
    // MB-40531 test that the item pager does not evict from active vbuckets
    // if evicting from replicas can reclaim enough memory to reach the low
    // water mark (determined when the item pager first runs).
    // Test populates replicas to have _just_ enough pageable memory usage
    // so that eviction can bring memory usage below the low watermark
    // entirely by evicting from replicas, to confirm active vbuckets are _not_
    // evicted from.

    if (ephemeral()) {
        // Ephemeral does not evict from replicas
        GTEST_SKIP();
    }
    if (hasMagma()) {
        // Magma's memory usage makes tests relying on memory usage maths
        // difficult, and probably quite fragile/sensitive to magma changes.
        // The behaviour being tested is _not_ dependent on the backend,
        // so testing with couchstore _should_ be sufficient.
        GTEST_SKIP();
    }

    const Vbid activeVb(0);
    const Vbid replicaVb(1);

    setVBucketStateAndRunPersistTask(activeVb, vbucket_state_active);
    // Set replicaVb as active initially so we can populate it easily
    setVBucketStateAndRunPersistTask(replicaVb, vbucket_state_active);

    auto& stats = engine->getEpStats();

    const auto watermarkDiff = stats.mem_high_wat - stats.mem_low_wat;

    // starting above the low water mark would mean that the replica pageable
    // memory will definitely not exceed the watermarkdiff when the high
    // watermark is reached.
    ASSERT_LT(stats.getPreciseTotalMemoryUsed(), stats.mem_low_wat);

    // populate the replica vbs until its evictable memory _exceeds_ the gap
    // between the high and low water mark. When the mem usage later passes the
    // high water mark, evicting from the replica should reclaim enough memory.
    std::vector<Vbid> replicaVbsToPopulate{replicaVb};
    auto replicaItemCount = populateVbsUntil(
            replicaVbsToPopulate,
            [&stats, &store = store, replicaVb, watermarkDiff] {
                // sanity check - if this fails the quota is too low -
                EXPECT_LT(stats.getPreciseTotalMemoryUsed(),
                          stats.mem_high_wat);

                return store->getVBucket(replicaVb)->getPageableMemUsage() >
                       watermarkDiff;
            });
    EXPECT_GT(replicaItemCount, 10);

    // Now fill the active VB until the high watermark is reached
    std::vector<Vbid> activeVbsToPopulate{activeVb};
    auto activeItemCount = populateVbsUntil(activeVbsToPopulate, [&stats] {
        return stats.getPreciseTotalMemoryUsed() > stats.mem_high_wat;
    });
    store->attemptToFreeMemory();

    EXPECT_GT(activeItemCount, 10);

    setVBucketStateAndRunPersistTask(replicaVb, vbucket_state_replica);

    // check all vbuckets are fully resident to start
    ASSERT_EQ(100, getRRPercent(*store->getVBucket(activeVb)));
    ASSERT_EQ(100, getRRPercent(*store->getVBucket(replicaVb)));

    // PreciseTotalMemoryUsed will be above the high watermark by some amount
    // after population. Because the item pager evicts down to the low
    // watermark, this would cause us to evict > watermarkDiff, forcing
    // actives to be evicted as well.
    // Additionally, setting the replica vBuckets to replica state may change
    // the memory used. Set the low watermark so this doesn't affect the test.
    // Note we cannot exactly predict where preciseMemoryUsed will be when
    // the pager runs (it may be slightly higher due to heap allocaitons
    // made by the pager itself), so we cannot exactly set the low watermark
    // to:
    //     current_precise_mem_used - replicaPageable
    //
    // as if precise_mem_used_when_pager is slightly higher, we'll need to
    // evict more than just replica items. As such, set low watermark based on
    // 75% of replica pagable, giving us a margin of error.
    stats.setLowWaterMark(
            stats.getPreciseTotalMemoryUsed() -
            ((store->getVBucket(replicaVb)->getPageableMemUsage() * 3) / 4));

    // Run the item pager
    auto& lpNonioQ = *task_executor->getLpTaskQ(TaskType::NonIO);
    // This creates the paging visitor
    runNextTask(lpNonioQ, itemPagerTaskName());
    runPagingAdapterTask();

    // nothing left to do
    EXPECT_EQ(0, lpNonioQ.getReadyQueueSize());

    // Nothing should be evicted from active
    EXPECT_EQ(100, getRRPercent(*store->getVBucket(activeVb)));
    // Confirm the replica RR is lower than active RR
    EXPECT_LT(getRRPercent(*store->getVBucket(replicaVb)), 100);
}

TEST_P(STItemPagerTest, ActiveEvictedIfReplicaEvictionInsufficient) {
    // MB-40531 test that the item pager _does_ evict from active vbuckets
    // if evicting from replicas can _not_ reclaim enough memory to reach the
    // low water mark (determined when the item pager first runs)

    if (ephemeral()) {
        // Ephemeral does not evict from replicas
        GTEST_SKIP();
    }
    if (hasMagma()) {
        // Magma's memory usage makes tests relying on memory usage maths
        // difficult, and probably quite fragile/sensitive to magma changes.
        // The behaviour being tested is _not_ dependent on the backend,
        // so testing with couchstore _should_ be sufficient.
        GTEST_SKIP();
    }

    // populating items with a default MFU of 0 allows all items to be evicted
    // in one pass. Without this, some items may not be evicted because:
    //  * learning item eviction defaults to an MFU threshold of 0 until
    //    _after_ an item has been visited
    //  * item age is considered to protect the lowest X% of items. an MFU of
    //    0 is below the default value of
    //    item_eviction_freq_counter_age_threshold
    //    so age will be ignored.
    // As mfu distribution learning and age are not under test here, this
    // simplifies this test and makes it less brittle.
    store->setInitialMFU(0);

    auto activeVB = Vbid(0);
    auto replicaVB = Vbid(1);

    setVBucketStateAndRunPersistTask(activeVB, vbucket_state_active);
    // Set replicaVB as active initially (so we can populate it).
    setVBucketStateAndRunPersistTask(replicaVB, vbucket_state_active);

    auto& stats = engine->getEpStats();
    auto watermarkDiff = stats.mem_high_wat - stats.mem_low_wat;

    // starting above the low water mark would mean that the replica pageable
    // memory will definitely not exceed the watermarkdiff when the high
    // watermark is reached.
    ASSERT_LT(stats.getPreciseTotalMemoryUsed(), stats.mem_low_wat);

    // store items in the replica vb such that evicting everything in the
    // replica when at the high watermark will _not_ reach the low watermark
    std::vector<Vbid> replicaVbsToPopulate = {replicaVB};
    auto replicaItemCount = populateVbsUntil(
            replicaVbsToPopulate,
            [&stats, &store = store, replicaVB, watermarkDiff] {
                // sanity check - if this fails the quota is too low -
                EXPECT_LT(stats.getPreciseTotalMemoryUsed(),
                          stats.mem_high_wat);

                return store->getVBucket(replicaVB)->getPageableMemUsage() >
                       watermarkDiff * 0.5;
            });

    // We don't care exactly how many were stored, just that it is a
    // "large enough" number for percentages to be somewhat useful
    EXPECT_GT(replicaItemCount, 0);

    setVBucketStateAndRunPersistTask(replicaVB, vbucket_state_replica);

    // Now fill the active VB until the high watermark is reached
    std::vector<Vbid> activeVbsToPopulate = {activeVB};
    auto activeItemCount = populateVbsUntil(activeVbsToPopulate, [&stats] {
        return stats.getPreciseTotalMemoryUsed() > stats.mem_high_wat;
    });
    store->attemptToFreeMemory();

    EXPECT_GT(activeItemCount, 0);

    size_t activeRR = getRRPercent(*store->getVBucket(activeVB));
    size_t replicaRR = getRRPercent(*store->getVBucket(replicaVB));

    ASSERT_EQ(100, activeRR);
    ASSERT_EQ(100, replicaRR);

    ASSERT_GT(stats.getPreciseTotalMemoryUsed(), stats.mem_high_wat.load());

    auto& lpNonioQ = *task_executor->getLpTaskQ(TaskType::NonIO);

    // run the item pager. This creates the paging visitor
    ASSERT_NO_THROW(runNextTask(lpNonioQ, itemPagerTaskName()));
    ASSERT_NO_THROW(runPagingAdapterTask());

    // nothing left to do
    EXPECT_EQ(0, lpNonioQ.getReadyQueueSize());

    activeRR = getRRPercent(*store->getVBucket(activeVB));
    replicaRR = getRRPercent(*store->getVBucket(replicaVB));

    EXPECT_EQ(activeRR, 0);
    EXPECT_EQ(replicaRR, 0);
}

MATCHER_P(VBPtrVbidMatcher,
          vbid,
          "Check the provided VBucket pointer points to a vbucket with the "
          "given vbid") {
    return arg.getId() == vbid;
}

TEST_P(STItemPagerTest, ItemPagerEvictionOrder) {
    // MB-40531: Test that the paging visitor visits vbuckets ordered by:
    // * replica vbuckets before active/pending
    // * highest pageableMemUsage first

    std::vector<Vbid> activeVBs = {Vbid(0), Vbid(1)};
    std::vector<Vbid> replicaVBs = {Vbid(2), Vbid(3)};
    std::vector<Vbid> allVBs = {Vbid(0), Vbid(1), Vbid(2), Vbid(3)};

    // Set all vbs, including replicaVBs, as active initially (so we can
    // populate them easily).
    for (const auto& vbid : allVBs) {
        setVBucketStateAndRunPersistTask(vbid, vbucket_state_active);
    }

    // populate the vbuckets with different numbers of equal sized items.
    // Pageable mem usage should be proportional to the number of items.
    // The visitor should therefore visit them in the commented order
    for (const auto& setup : std::vector<std::pair<Vbid, int>>{
                 {activeVBs[0], 30}, // 4th
                 {activeVBs[1], 40}, // 3rd
                 {replicaVBs[0], 20}, // 1st
                 {replicaVBs[1], 10}, // 2nd
         }) {
        Vbid vbid;
        int itemCount;
        std::tie(vbid, itemCount) = setup;
        for (int i = 0; i < itemCount; ++i) {
            auto key = makeStoredDocKey("key-" + std::to_string(i));
            auto item = make_item(vbid, key, std::string(100, 'x'));
            ASSERT_EQ(cb::engine_errc::success, storeItem(item));
        }
    }

    // flush all vbs
    for (const auto& vbid : allVBs) {
        flushDirectlyIfPersistent(Vbid(vbid));
    }

    // flip the replica vbs to the correct state
    setVBucketStateAndRunPersistTask(replicaVBs[0], vbucket_state_replica);
    setVBucketStateAndRunPersistTask(replicaVBs[1], vbucket_state_replica);

    auto& stats = engine->getEpStats();
    auto pagerSemaphore = std::make_shared<cb::Semaphore>();
    auto pv = std::make_unique<MockItemPagingVisitor>(
            *store,
            stats,
            ItemEvictionStrategy::evict_everything(),
            pagerSemaphore,
            false,
            VBucketFilter(ephemeral() ? activeVBs : allVBs));

    using namespace testing;
    InSequence s;

    // set up expectations _before_ moving the pv into the VBCBAdaptor
    if (!ephemeral()) {
        // ephemeral cannot evict from replicas, so the pager visitor won't
        // visit them at all.
        EXPECT_CALL(*pv, visitBucket(VBPtrVbidMatcher(replicaVBs[0])));
        EXPECT_CALL(*pv, visitBucket(VBPtrVbidMatcher(replicaVBs[1])));
    }
    EXPECT_CALL(*pv, visitBucket(VBPtrVbidMatcher(activeVBs[1])));
    EXPECT_CALL(*pv, visitBucket(VBPtrVbidMatcher(activeVBs[0])));

    auto label = "Item pager";
    auto taskid = TaskId::ItemPagerVisitor;
    VBCBAdaptor task(store,
                     taskid,
                     std::move(pv),
                     label,
                     /*shutdown*/ false);

    // call the run method repeatedly until it returns false, indicating the
    // visitor is definitely done, rather than paused
    while (task.run())
        ;
}

TEST_P(STItemPagerTest, MB43559_EvictionWithoutReplicasReachesLWM) {
    // MB-43559: Test that eviction does not stop once memory usage drops
    // below the high watermark if there are no replica vbuckets

    if (!persistent()) {
        // ephemeral buckets are never less than 100% resident and are not
        // vulnerable to the bug (see MB)
        return;
    }

    // The test makes assumptions on the memory state of the system at storing
    // items. In particular, we load some items until we hit the HWM for
    // preparing for HT eviction. We then test that post-eviction the memory
    // usage is under the LWM. This test is not trivially runnable for magma
    // backends as magma has background threads that may allocate and
    // de-allocate memory during the course of the test. In particular, this
    // test encounters issues when being run under magma when a magma thread
    // allocates memory for something after paging which puts us back above
    // the LWM. These allocates are small for the main server (~kBs) but are a
    // significate portion of the test memory usage. These allocations appear to
    // scale to some extent with data size and we'd have to increase total
    // memory quota of this test by an unacceptable amount to make this work
    // consistently. Given that this test tests no KVStore specific
    // functionality, just skip the test for magma.
    if (hasMagma()) {
        GTEST_SKIP();
    }

    // issue involves eviction skipping vbuckets after mem_used < hwm,
    // so multiple vbuckets are needed
    std::vector<Vbid> vbids = {Vbid(0), Vbid(1), Vbid(2), Vbid(3)};

    // set vbs active
    for (const auto& vb : vbids) {
        setVBucketStateAndRunPersistTask(vb, vbucket_state_active);
    }

    auto& stats = engine->getEpStats();

    // check that baseline memory usage is definitely below the LWM
    ASSERT_LT(stats.getPreciseTotalMemoryUsed(), stats.mem_low_wat.load());

    auto aboveHWM = [&stats]() {
        return stats.getPreciseTotalMemoryUsed() > stats.mem_high_wat.load();
    };

    auto itemCount = 0;
    auto i = 0;
    // items need to be persisted to be evicted, but flushing after each item
    // would be slow. Load to the HWM, then flush, then repeat if we dropped
    // below the HWM
    while (!aboveHWM()) {
        // Note: the populate function persists and expels from checkpoints, so
        // here we'll hit the HWM with most of the allocations in the HT and all
        // items clean
        itemCount += populateVbsUntil(vbids,
                                      aboveHWM,
                                      "keys_" + std::to_string(i++) + "_",
                                      2048 /*valSize*/);
    }

    // confirm we are above the high watermark, and can test the item pager
    // behaviour
    ASSERT_GT(stats.getEstimatedTotalMemoryUsed(), stats.mem_high_wat.load());

    // Note: Any more precise expectation on item-count is just a guess, as
    // different storage have different mem-usage baselines, so the num of items
    // that we manage to store may vary considerably.
    EXPECT_GT(itemCount, 0);

    // Note: prior to the fix for this MB, eviction relied upon cached
    // residency ratios _which were only updated when gathering stats_.
    // This is no longer the case post-fix, but to ensure the test _would_
    // fail prior to the fix, this is done here.
    auto refreshCachedResidentRatios = [& store = store]() {
        // call getAggregatedVBucketStats to updated cached resident ratios (as
        // returned by `store->get*ResidentRatio()`)
        testing::NiceMock<MockStatCollector> collector;
        store->getAggregatedVBucketStats(collector.forBucket("foobar"));
    };
    refreshCachedResidentRatios();

    // there are no replica buckets
    ASSERT_EQ(0, store->getNumOfVBucketsInState(vbucket_state_replica));
    // the replica resident ratio defaults to 100 as there are no replica items
    ASSERT_EQ(100, store->getReplicaResidentRatio());

    // age is not relevant to this test, increase the mfu threshold under which
    // age is ignored
    auto& config = engine->getConfiguration();
    config.setItemEvictionFreqCounterAgeThreshold(255);

    // to make sure this isn't sensitive to small changes in memory usage,
    // try to evict _everything_ (eviction ratio 1.0). If mem_used still hasn't
    // gone below the lwm then something is definitely wrong.
    auto pagerSemaphore = std::make_shared<cb::Semaphore>();

    auto pv = std::make_unique<MockItemPagingVisitor>(
            *store,
            stats,
            ItemEvictionStrategy::evict_everything(),
            pagerSemaphore,
            false,
            VBucketFilter(vbids));

    auto label = "Item pager";
    auto taskid = TaskId::ItemPagerVisitor;
    VBCBAdaptor task(store,
                     taskid,
                     std::move(pv),
                     label,
                     /*shutdown*/ false);

    // call the run method repeatedly until it returns false, indicating the
    // visitor is definitely done, rather than paused
    while (task.run()) {
        // need to refresh the resident ratio so it reflects active RR < 100
        // after some items have been evicted. This wouldn't need to happen
        // _during_ eviction in a full repro, just _once_ ever after active RR
        // drops.
        refreshCachedResidentRatios();
    }

    // confirm that memory usage is now below the low watermark
    EXPECT_LT(stats.getPreciseTotalMemoryUsed(), stats.mem_low_wat.load());
}

TEST_P(STItemPagerTest, ItemPagerUpdatesMFUHistogram) {
    // TODO: decouple paging visitor from KVBucket, and move this test
    //       to vbucket_test.cc
    // verify that the paging visitor task correctly updates the MFU
    // histogram if it decreases the MFU of an item after visiting but
    // _not_ evicting it.

    // prepare for the test by storing an item
    auto& vbucket = *store->getVBucket(vbid);
    auto& ht = vbucket.ht;
    const auto& hist = ht.getEvictableMFUHistogram();
    ASSERT_TRUE(hist.empty());

    StoredDocKey key = makeStoredDocKey("key");
    auto item = make_item(vbid, key, "value");

    // Set a specific MFU for ease of testing
    auto startMFU = uint8_t(123);
    store->setInitialMFU(startMFU);
    ASSERT_EQ(cb::engine_errc::success, storeItem(item));
    flushAndExpelFromCheckpoints(vbid);

    // check that the item is indeed reflected in the mfu hist before
    // proceeding with this test
    ASSERT_EQ(1, hist[startMFU]);

    // set up a paging visitor
    auto pagerSemaphore = std::make_shared<cb::Semaphore>();
    pagerSemaphore->try_acquire(1);
    MockItemPagingVisitor visitor(
            *engine->getKVBucket(),
            engine->getEpStats(),
            // testing items which are visited but _not_ evicted so have their
            // MFU decreased - use a dummy strategy which does not try to
            // evict anything to simulate all items being over the target
            // MFU threshold.
            ItemEvictionStrategy::evict_nothing(),
            pagerSemaphore,
            false,
            VBucketFilter());

    visitor.setCurrentBucket(vbucket);

    // visit everthing in the HT
    HashTable::Position pos;
    while (pos != ht.endPosition()) {
        // keep visiting until done
        pos = ht.pauseResumeVisit(visitor, pos);
    }

    auto expectedMFU = uint8_t(startMFU - 1);

    // check that the MFU was decremented.
    EXPECT_EQ(0, hist[startMFU]);
    EXPECT_EQ(1, hist[expectedMFU]);
    EXPECT_EQ(1, hist.getNumberOfSamples());
}

TEST_P(STItemPagerTest, EligibleForEvictionAndExpiration) {
    if (!isPersistent()) {
        // Does not run under ephemeral -- OSVs are linked and that means we
        // cannot just force them into the HT, which this test does.
        GTEST_SKIP();
    }

    for (auto& sv : cb::testing::sv::createAll(makeStoredDocKey("key"))) {
        // We do not expire deleted or temp items.
        bool expectToExpire = !sv->isDeleted() && !sv->isTempItem() &&
                              sv->isExpired(ep_real_time());
        // We cannot evict and expire. We cannot evict dirty SVs.
        bool expectToEvict =
                !expectToExpire && !sv->isDirty() &&
                (!sv->isLocked(ep_real_time()) ||
                 (sv->isLocked(ep_real_time()) && sv->isResident()));
        // Under value eviction, we can only evict the value.
        // Deletes can also be removed entirely.
        if (store->getItemEvictionPolicy() == EvictionPolicy::Value) {
            expectToEvict &= sv->isResident() || sv->isDeleted();
        }
        // We only remove the SV from the HT during eviction if:
        // - it is a temp deleted or non-existent item
        // - under full-eviction, as part of eviction, but not if locked
        // - under value-eviction, if it is a delete
        bool expectToUnlink =
                sv->isTempDeletedItem() || sv->isTempNonExistentItem() ||
                (store->getItemEvictionPolicy() == EvictionPolicy::Value &&
                 expectToEvict && sv->isDeleted()) ||
                (store->getItemEvictionPolicy() == EvictionPolicy::Full &&
                 expectToEvict && !sv->isLocked(ep_real_time()));

        auto [expired, evicted, unlinked] = mockVisitSV(*sv);
        EXPECT_EQ(expectToExpire, expired) << *sv;
        EXPECT_EQ(expectToEvict, evicted) << *sv;
        EXPECT_EQ(expectToUnlink, unlinked) << *sv;
    }
}

TEST_P(STItemPagerTest, ItemPagerCannotRemoveKeyDuringWarmup) {
    if (!isPersistent()) {
        // Warmup only on persistent buckets.
        GTEST_SKIP();
    }

    using namespace ::testing;

    auto& epBucket = dynamic_cast<MockEPBucket&>(*engine->getKVBucket());
    EXPECT_CALL(epBucket, isWarmupLoadingData()).WillRepeatedly(Return(true));

    for (auto& sv : cb::testing::sv::createAll(makeStoredDocKey("key"))) {
        // We do not expire deleted or temp items.
        bool expectToExpire = !sv->isDeleted() && !sv->isTempItem() &&
                              sv->isExpired(ep_real_time());
        // We cannot evict and expire. We cannot evict dirty SVs.
        // We cannot evict non-resident items under full-eviction (metadata).
        bool expectToEvict =
                !expectToExpire && !sv->isDirty() && sv->isResident();
        // Under value eviction, we can only evict the value.
        // Deletes can also be removed entirely.
        if (store->getItemEvictionPolicy() == EvictionPolicy::Value) {
            expectToEvict &= sv->isResident() || sv->isDeleted();
        }
        // During warmup, we can only remove temp items from the HT. The
        // metadata for everything else must stay.
        bool expectToUnlink =
                sv->isTempDeletedItem() || sv->isTempNonExistentItem();

        auto [expired, evicted, unlinked] = mockVisitSV(*sv);
        EXPECT_EQ(expectToExpire, expired) << *sv;
        EXPECT_EQ(expectToEvict, evicted) << *sv;
        EXPECT_EQ(expectToUnlink, unlinked) << *sv;
    }
}

// Item pager should correctly handle all vbuckets being dead and should
// remain functional when there are non-dead vbuckets to evict from.
TEST_P(STItemPagerTest, MB65468_ItemPagerWithAllDeadVBuckets) {
    if (ephemeralFailNewData()) {
        // items are not evicted, so the ItemPager does not run.
        GTEST_SKIP();
    }
    if (isCrossBucketHtQuotaSharing()) {
        // Only applies to StrictItemPager
        GTEST_SKIP();
    }
    if (isEphemeralMemRecoveryEnabled()) {
        // Only test ItemPager directly
        GTEST_SKIP();
    }

<<<<<<< HEAD
    // Make active and put populate so memory is above
    // LWM so ItemPager can schedule paging visitor
    auto vbid0 = Vbid(0);
    auto& lpNonioQ = *task_executor->getLpTaskQ(TaskType::NonIO);
=======
    // Make active and populate above HWM so the ItemPager can
    // schedule it's paging visitor
    auto vbid0 = Vbid(0);
    auto& lpNonioQ = *task_executor->getLpTaskQ()[NONIO_TASK_IDX];
>>>>>>> 6c551630

    auto& stats = engine->getEpStats();
    auto aboveHWM = [&stats]() {
        return stats.getPreciseTotalMemoryUsed() > stats.mem_high_wat.load();
    };
    setVBucketStateAndRunPersistTask(vbid, vbucket_state_active);
    populateVbsUntil(
            {vbid0}, aboveHWM, "key_", 256 /*valSize*/, 50 /*batchSize*/);

    // Make vbucket dead and run item pager
    // We cannot evict from a dead vbucket so the filter will be empty
    // and we should return without scheduling paging visitor
    setVBucketStateAndRunPersistTask(vbid0, vbucket_state_dead);
<<<<<<< HEAD
=======

>>>>>>> 6c551630
    store->wakeUpStrictItemPager(); // set manuallyNotified to true
    runNextTask(lpNonioQ, itemPagerTaskName());

    // Check that no paging visitor task/s are scheduled
    EXPECT_EQ(0, lpNonioQ.getReadyQueueSize());
    EXPECT_EQ(initialNonIoTasks, lpNonioQ.getFutureQueueSize())
            << "No paging visitor tasks should be scheduled when all vbuckets "
               "are dead";

    // Put vbucket back to active and wake the item pager
    setVBucketStateAndRunPersistTask(vbid0, vbucket_state_active);
    store->wakeUpStrictItemPager(); // set manuallyNotified to true
    runNextTask(lpNonioQ, itemPagerTaskName());

    // Memory usage is still above HWM - so paging visitor should be scheduled
    // Without the release of the semaphore, the paging visitor task will
    // not be created and scheduled and so we should throw here.
    ASSERT_NO_THROW(runPagingAdapterTask());
    // Back to initial task count
    EXPECT_EQ(initialNonIoTasks, lpNonioQ.getFutureQueueSize());
}

/**
 * Test fixture for Ephemeral-only item pager tests.
 */
class STEphemeralItemPagerTest : public STItemPagerTest {
};

// For Ephemeral buckets, replica items should not be paged out (deleted) -
// as that would cause the replica to have a diverging history from the active.
TEST_P(STEphemeralItemPagerTest, ReplicaNotPaged) {
    const Vbid active_vb = Vbid(0);
    const Vbid replica_vb = Vbid(1);
    // Set vBucket 1 online, initially as active (so we can populate it).
    store->setVBucketState(replica_vb, vbucket_state_active);

    auto& stats = engine->getEpStats();
    ASSERT_LT(stats.getEstimatedTotalMemoryUsed(), stats.mem_low_wat.load())
            << "Expected to start below low watermark";

    // Populate vbid 0 (active) until we reach the low watermark.
    size_t active_count = 0;
    const std::string value(1024, 'x'); // 1KB value to use for documents.
    do {
        auto key = makeStoredDocKey("key_" + std::to_string(active_count));
        auto item = make_item(active_vb, key, value);
        // Set freqCount to 0 so will be a candidate for paging out straight
        // away.
        item.setFreqCounterValue(0);
        ASSERT_EQ(cb::engine_errc::success, storeItem(item));
        active_count++;
    } while (stats.getEstimatedTotalMemoryUsed() < stats.mem_low_wat.load());

    ASSERT_GE(active_count, 10)
            << "Expected at least 10 active items before hitting low watermark";

    // Populate vbid 1 (replica) until we reach the high watermark.
    size_t replica_count = populateUntilOOM(replica_vb);
    ASSERT_GE(replica_count, 10)
        << "Expected at least 10 replica items before hitting high watermark";

    // Flip vb 1 to be a replica (and hence should not be a candidate for
    // any paging out.
    store->setVBucketState(replica_vb, vbucket_state_replica);
    runHighMemoryPager();

    // Expected active vb behaviour depends on the full policy:
    if (engine->getConfiguration().getEphemeralFullPolicyString() ==
        "fail_new_data") {
        EXPECT_EQ(store->getVBucket(replica_vb)->getNumItems(), replica_count)
                << "Expected replica count to remain equal";
        EXPECT_EQ(store->getVBucket(active_vb)->getNumItems(), active_count)
                << "Active count should be the same after Item Pager "
                   "(fail_new_data)";
    } else {
        EXPECT_EQ(store->getVBucket(replica_vb)->getNumItems(), replica_count)
                << "Expected replica count to remain equal";
        EXPECT_LT(store->getVBucket(active_vb)->getNumItems(), active_count)
                << "Active count should have decreased after Item Pager";
    }
}

/**
 * Test fixture for Ephemeral item pager tests with
 * ephemeral_full_policy=auto_delete.
 */
class STEphemeralAutoDeleteItemPagerTest : public STItemPagerTest {};

// It is important that we hold the vbucket state lock during pageOut because
// otherwise we could end up deleting items from replicas in case of a poorly
// timed change in the vbucket state.
TEST_P(STEphemeralAutoDeleteItemPagerTest, PageOutHoldsVBStateLock) {
    // Populate the vbucket until we reach the high watermark.
    populateUntilAboveHighWaterMark(vbid);

    auto& vb = *store->getVBucket(vbid);
    bool softDeleteCalled{false};
    VBucketTestIntrospector::setSoftDeleteStoredValueHook(
            vb, {[&softDeleteCalled](folly::SharedMutex& vbStateLock) {
                softDeleteCalled = true;

                bool didManageToLock = vbStateLock.try_lock();
                if (didManageToLock) {
                    vbStateLock.unlock();
                }
                EXPECT_FALSE(didManageToLock);
            }});

    // Run the pager and check that items got deleted.
    runHighMemoryPager();
    EXPECT_TRUE(softDeleteCalled);
}

// MB-59368 was an issue where memory reached the threshold to trigger the
// pager (which will delete data), but code in the paging visitor was checking
// different values and stopped the pager. The pager would then just keep
// getting triggered leading to noticeable CPU increase and no memory reduction.
// Unfortunately the calculation of pageable watermarks is flawed and items may
// be deleted with plenty of spare memory (MB-64008). This test checks that we
// don't delete under the simple LWM when pageable mem used is above the
// pageable LWM.
TEST_P(STEphemeralAutoDeleteItemPagerTest, MB_64008) {
    // EphemeralMemRecovery utilises the ItemPager to delete items, so
    // running this test just on ItemPager alone is enough.
    if (isEphemeralMemRecoveryEnabled()) {
        GTEST_SKIP();
    }

    ASSERT_TRUE(itemPagerScheduled);

    // Need two vbuckets and one must be replica so that we account the replica
    // memory usage which will affect the result of getPageableMemCurrent
    const Vbid activeVbid = vbid;
    const Vbid replicaVbid(1);

    setVBucketState(replicaVbid, vbucket_state_replica);

    auto setReplica = [this](Vbid id, int count) {
        auto key = makeStoredDocKey("replica_" + std::to_string(count));
        auto item = make_item(id, key, "value");
        item.setCas(1 + count);
        uint64_t seqno;
        ASSERT_EQ(cb::engine_errc::success,
                  store->setWithMeta(item,
                                     0,
                                     &seqno,
                                     cookie,
                                     {vbucket_state_replica},
                                     CheckConflicts::No,
                                     true,
                                     GenerateBySeqno::Yes,
                                     GenerateCas::Yes));
    };

    auto setActive = [this](Vbid id, int count) {
        auto key = makeStoredDocKey("active_" + std::to_string(count));
        auto item = make_item(id, key, "value");
        storeItem(item);
    };

    auto& lpNonioQ = *task_executor->getLpTaskQ(TaskType::NonIO);
    auto checkNotScheduling = [this, &lpNonioQ]() {
        ASSERT_TRUE(itemPagerScheduled);
        ASSERT_EQ(0, lpNonioQ.getReadyQueueSize());
        ASSERT_EQ(initialNonIoTasks, lpNonioQ.getFutureQueueSize());
        try {
            runNextTask(lpNonioQ, "Paging out items.");
            FAIL() << "ItemPager did run";
        } catch (const std::logic_error& ex) {
            ASSERT_STREQ("CheckedExecutor failed fetchNextTask", ex.what());
        }
    };
    auto checkNotDeleting = [this, &lpNonioQ]() {
        ASSERT_TRUE(itemPagerScheduled);
        ASSERT_EQ(0, lpNonioQ.getReadyQueueSize());
        ASSERT_EQ(initialNonIoTasks, lpNonioQ.getFutureQueueSize());
        // Item pager consists of two Tasks - the parent ItemPager task,
        // and then a task (via VCVBAdapter) to process each vBucket (which
        // there is just one of as we only have one vBucket online).
        runNextTask(lpNonioQ, "Paging out items.");
        ASSERT_EQ(0, lpNonioQ.getReadyQueueSize());
        ASSERT_EQ(initialNonIoTasks, lpNonioQ.getFutureQueueSize())
                << "VBucket visitor scheduled";
    };

    auto& stats = engine->getEpStats();
    int count = 0;
    do {
        setReplica(replicaVbid, count);
        setActive(activeVbid, count);
        ++count;
    } while (store->getPageableMemCurrent() <=
             store->getPageableMemHighWatermark());
    // This is the condition which produced the issue in MB-59368,
    // but we actually don't want to delete under LWM as in MB-64008.
    ASSERT_LE(stats.getEstimatedTotalMemoryUsed(), stats.mem_low_wat);
    checkNotScheduling();
    store->wakeItemPager();
    checkNotDeleting();

    do {
        setReplica(replicaVbid, count);
        setActive(activeVbid, count);
        ++count;
    } while (stats.getEstimatedTotalMemoryUsed() <= stats.mem_low_wat ||
             store->getPageableMemCurrent() <=
                     store->getPageableMemHighWatermark());
    checkNotScheduling();
    store->wakeItemPager();
    checkNotDeleting();

    auto& vb = *store->getVBucket(activeVbid);
    bool softDeleteCalled{false};
    VBucketTestIntrospector::setSoftDeleteStoredValueHook(
            vb, {[&softDeleteCalled](folly::SharedMutex& vbStateLock) {
                softDeleteCalled = true;
            }});

    do {
        // Write the active last as the path it executes will do the memory
        // check that schedules the pager.
        setReplica(replicaVbid, count);
        setActive(activeVbid, count);
        ++count;
    } while (stats.getEstimatedTotalMemoryUsed() <= stats.mem_high_wat);
    // Run the pager and check that items got deleted.
    runHighMemoryPager();
    EXPECT_TRUE(softDeleteCalled) << "Nothing was deleted";
}

// Dead vBuckets should not be counted as pageable.
TEST_P(STEphemeralAutoDeleteItemPagerTest, MB_64092) {
    setVBucketState(Vbid(1), vbucket_state_active);
    double prevPageableHWM = store->getPageableMemHighWatermark();
    double prevPageableLWM = store->getPageableMemLowWatermark();
    setVBucketState(Vbid(1), vbucket_state_dead);
    EXPECT_LT(store->getPageableMemHighWatermark() / prevPageableHWM, 0.6);
    EXPECT_LT(store->getPageableMemLowWatermark() / prevPageableLWM, 0.6);
}

// Test covers MB-60046. A pending and committed key must not find itself auto
// deleted, else the delete of the commit will be rejected by the DCP replica
// and cause disconnects.
TEST_P(STEphemeralAutoDeleteItemPagerTest, MB_60046) {
    setVBucketState(
            vbid,
            vbucket_state_active,
            {{"topology", nlohmann::json::array({{"active", "replica"}})}});

    // Register a cursor now to hold data in checkpoints for validation
    auto& vb = *store->getVBucket(vbid);
    auto cursorResult = vb.checkpointManager->registerCursorBySeqno(
            "test", 1, CheckpointCursor::Droppable::No);
    ASSERT_FALSE(cursorResult.tryBackfill) << *vb.checkpointManager;
    auto cursor = cursorResult.takeCursor().lock();

    // Two functions for writing active and replica keys.
    auto setActive = [this](int count) {
        auto item =
                make_item(vbid,
                          makeStoredDocKey("active_" + std::to_string(count)),
                          "value");
        item.setFreqCounterValue(0);
        storeItem(item);
    };

    int count = 0;
    setActive(count);
    auto key = makeStoredDocKey("active_" + std::to_string(count));
    // Now make the key written also pending
    ASSERT_EQ(cb::engine_errc::would_block,
              storeItem(*makePendingItem(key, "pending-value")));
    // One more item
    setActive(++count);
    EXPECT_GE(vb.getNumItems(), 2);

    // Process the current queue before we generate the deletes
    std::vector<queued_item> items;
    vb.checkpointManager->getItemsForCursor(*cursor,
                                            items,
                                            std::numeric_limits<size_t>::max(),
                                            std::numeric_limits<size_t>::max());
    EXPECT_NE(0, items.size()) << *vb.checkpointManager;
    bool pendingFound{false};
    bool committedFound{false};
    for (const auto& item : items) {
        if (item->getKey() == key) {
            if (item->isPending()) {
                ASSERT_FALSE(pendingFound);
                pendingFound = true;
            } else {
                ASSERT_FALSE(committedFound);
                committedFound = true;
            }
        }
    }
    // Both pending and committed must be seen before we trigger auto-delete
    ASSERT_TRUE(pendingFound);
    ASSERT_TRUE(committedFound);
    items.clear();

    // Now trigger the auto-delete paging. Lower the quota and try to write 1
    // more key.
    engine->setMaxDataSize(engine->getEpStats().getPreciseTotalMemoryUsed());
    setActive(++count);
    runHighMemoryPager();

    // Iterate through the checkpoint and check all deletes.
    vb.checkpointManager->getItemsForCursor(*cursor,
                                            items,
                                            std::numeric_limits<size_t>::max(),
                                            std::numeric_limits<size_t>::max());
    // Should be some new mutations (deletes)
    EXPECT_NE(0, items.size()) << *vb.checkpointManager;
    int deleteCount{0};
    for (const auto& item : items) {
        if (item->getKey() == key) {
            // The key should not be found in the new batch of items. The
            // original commit+pending were in the first batch and not expected
            // to see again. Prior to the fix, a delete(key) was seen here.
            FAIL() << *item;
        }
        if (item->isDeleted()) {
            ++deleteCount;
        }
    }
    // We certainly should see deletes.
    ASSERT_NE(0, deleteCount);
}

/**
 * Test fixture for expiry pager tests - enables the Expiry Pager (in addition
 * to what the parent class does).
 */
class STExpiryPagerTest : public STBucketQuotaTest {
protected:
    void SetUp() override {
        if (!config_string.empty()) {
            config_string += ";";
        }
        // Disable pausing mid-vbucket by default
        // enable expiry pager - this adds one to the expected number of nonIO
        // tasks
        config_string +=
                "paging_visitor_pause_check_count=1;"
                "exp_pager_enabled=true";
        ++initialNonIoTasks;
        STBucketQuotaTest::SetUp();

        // Sanity check - should be no nonIO tasks ready to run, and initial
        // count in futureQ.
        auto& lpNonioQ = *task_executor->getLpTaskQ(TaskType::NonIO);
        EXPECT_EQ(0, lpNonioQ.getReadyQueueSize());
        EXPECT_EQ(initialNonIoTasks, lpNonioQ.getFutureQueueSize());
    }

    void wakeUpExpiryPager() {
        store->wakeUpExpiryPager();
        // Expiry pager consists of two Tasks - the parent ExpiryPager task,
        // and then a per-vBucket task (via VCVBAdapter) - which there is
        // just one of as we only have one vBucket online.
        // Trigger expiry pager - note the main task just spawns individual
        // tasks per vBucket - we also need to execute one of them.
        auto& lpNonioQ = *task_executor->getLpTaskQ(TaskType::NonIO);
        runNextTask(lpNonioQ, "Paging expired items.");
        EXPECT_EQ(0, lpNonioQ.getReadyQueueSize());
        auto pagers = std::min(
                engine->getKVBucket()->getVBuckets().getBuckets().size(),
                engine->getConfiguration().getExpiryPagerConcurrency());
        EXPECT_EQ(initialNonIoTasks + pagers, lpNonioQ.getFutureQueueSize());
        for (size_t i = 0; i < pagers; ++i) {
            runNextTask(lpNonioQ, "Expired item remover no vbucket assigned");
        }
        EXPECT_EQ(0, lpNonioQ.getReadyQueueSize());
        EXPECT_EQ(initialNonIoTasks, lpNonioQ.getFutureQueueSize());
    }

    void expiredItemsDeleted();
};

void STExpiryPagerTest::expiredItemsDeleted() {
    // Populate bucket with three documents - one with no expiry, one with an
    // expiry in 10 seconds, and one with an expiry in 20 seconds.
    std::string value = createXattrValue("body");
    for (size_t ii = 0; ii < 3; ii++) {
        auto key = makeStoredDocKey("key_" + std::to_string(ii));
        const uint32_t expiry =
                ii > 0 ? ep_abs_time(ep_current_time() + ii * 10) : 0;
        auto item = make_item(
                vbid,
                key,
                value,
                expiry,
                PROTOCOL_BINARY_DATATYPE_JSON | PROTOCOL_BINARY_DATATYPE_XATTR);
        ASSERT_EQ(cb::engine_errc::success, storeItem(item));
    }

    flushDirectlyIfPersistent(vbid, {MoreAvailable::No, 3});

    // Sanity check - should have not hit high watermark (otherwise the
    // item pager will run automatically and aggressively delete items).
    auto& stats = engine->getEpStats();
    EXPECT_LE(stats.getEstimatedTotalMemoryUsed(), stats.getMaxDataSize() * 0.8)
            << "Expected to not have exceeded 80% of bucket quota";

    // Move time forward by 11s, so key_1 should be expired.
    TimeTraveller tedTheodoreLogan(11);

    // Sanity check - should still have all items present in VBucket.
    ASSERT_EQ(3, engine->getVBucket(vbid)->getNumItems());

    wakeUpExpiryPager();
    flushDirectlyIfPersistent(vbid, {MoreAvailable::No, 1});

    EXPECT_EQ(2, engine->getVBucket(vbid)->getNumItems())
        << "Should only have 2 items after running expiry pager";

    // Check our items.
    auto key_0 = makeStoredDocKey("key_0");
    auto getKeyFn = [this](const StoredDocKey& key) {
        return store->get(key, vbid, cookie, QUEUE_BG_FETCH).getStatus();
    };
    EXPECT_EQ(cb::engine_errc::success, getKeyFn(key_0))
            << "Key without TTL should still exist.";

    auto key_1 = makeStoredDocKey("key_1");

    if (fullEviction()) {
        // Need an extra get() to trigger EWOULDBLOCK / bgfetch.
        EXPECT_EQ(cb::engine_errc::would_block, getKeyFn(key_1));
        runBGFetcherTask();
    }
    EXPECT_EQ(cb::engine_errc::no_such_key, getKeyFn(key_1))
            << "Key with TTL:10 should be removed.";

    auto key_2 = makeStoredDocKey("key_2");
    EXPECT_EQ(cb::engine_errc::success, getKeyFn(key_2))
            << "Key with TTL:20 should still exist.";

    // Move time forward by +10s, so key_2 should also be expired.
    TimeTraveller philConners(10);

    // Sanity check - should still have 2 items present in VBucket.
    ASSERT_EQ(2, engine->getVBucket(vbid)->getNumItems())
        << "Should still have 2 items after time-travelling";

    wakeUpExpiryPager();
    flushDirectlyIfPersistent(vbid, {MoreAvailable::No, 1});

    // Should only be 1 item remaining.
    EXPECT_EQ(1, engine->getVBucket(vbid)->getNumItems());

    // Check our items.
    EXPECT_EQ(cb::engine_errc::success, getKeyFn(key_0))
            << "Key without TTL should still exist.";

    EXPECT_EQ(cb::engine_errc::no_such_key, getKeyFn(key_1))
            << "Key with TTL:10 should be removed.";

    if (fullEviction()) {
        // Need an extra get() to trigger EWOULDBLOCK / bgfetch.
        EXPECT_EQ(cb::engine_errc::would_block, getKeyFn(key_2));
        runBGFetcherTask();
    }
    EXPECT_EQ(cb::engine_errc::no_such_key, getKeyFn(key_2))
            << "Key with TTL:20 should be removed.";
}

TEST_P(STExpiryPagerTest, MaxVisitorDuration) {
    auto& stats = engine->getEpStats();
    ExpiredItemPager pager(*engine, stats, 0, 0, 1);

    stats.setMaxDataSize(0);
    EXPECT_EQ(55, countMilliseconds(pager.maxExpectedVisitorDuration()));

    stats.setMaxDataSize(10 * GiB);
    EXPECT_EQ(55, countMilliseconds(pager.maxExpectedVisitorDuration()));

    stats.setMaxDataSize(100 * GiB);
    EXPECT_EQ(235, countMilliseconds(pager.maxExpectedVisitorDuration()));
}

// Test that when the expiry pager runs, all expired items are deleted.
TEST_P(STExpiryPagerTest, ExpiredItemsDeleted) {
    expiredItemsDeleted();
}

// Test that when an expired system-xattr document is fetched with getMeta
// it can be successfully expired again
TEST_P(STExpiryPagerTest, MB_25650) {
    if (isNexus()) {
        // TODO MB-53859: Re-enable under nexus once couchstore datatype
        // on KEYS_ONLY is consistent with magma
        GTEST_SKIP();
    }
    expiredItemsDeleted();

    auto vb = store->getVBucket(Vbid(0));

    auto key_1 = makeStoredDocKey("key_1");
    ItemMetaData metadata;
    uint32_t deleted;
    uint8_t datatype;

    // Ephemeral doesn't bgfetch, persistent full-eviction already had to
    // perform a bgfetch to check key_1 no longer exists in the above
    // expiredItemsDeleted().
    const cb::engine_errc err = persistent() && !fullEviction()
                                        ? cb::engine_errc::would_block
                                        : cb::engine_errc::success;

    // Bring document meta back into memory and run expiry on it
    EXPECT_EQ(err,
              store->getMetaData(
                      key_1, vbid, cookie, metadata, deleted, datatype));
    if (persistent()) {
        runBGFetcherTask();
        EXPECT_EQ(cb::engine_errc::success,
                  store->getMetaData(
                          key_1, vbid, cookie, metadata, deleted, datatype));
    }

    // Original bug is that we would segfault running the pager here
    wakeUpExpiryPager();

    auto options =
            static_cast<get_options_t>(QUEUE_BG_FETCH | GET_DELETED_VALUE);
    EXPECT_EQ(err, store->get(key_1, vbid, cookie, options).getStatus())
            << "Key with TTL:10 should be removed.";

    // Verify that the xattr body still exists.
    if (persistent()) {
        runBGFetcherTask();
    }
    auto item = store->get(key_1, vbid, cookie, GET_DELETED_VALUE);

    ASSERT_EQ(cb::engine_errc::success, item.getStatus());
    EXPECT_TRUE(cb::mcbp::datatype::is_xattr(item.item->getDataType()));
    ASSERT_NE(0, item.item->getNBytes());
    cb::xattr::Blob blob(
            {const_cast<char*>(item.item->getData()), item.item->getNBytes()},
            false);

    EXPECT_EQ(0, blob.get("user").size());
    EXPECT_EQ(0, blob.get("meta").size());
    ASSERT_NE(0, blob.get("_sync").size());
    EXPECT_EQ("{\"cas\":\"0xdeadbeefcafefeed\"}", blob.get("_sync"));
}

// Test that when an expired system-xattr document is fetched with getMeta
// deleteWithMeta can be successfully invoked
TEST_P(STExpiryPagerTest, MB_25671) {
    if (isNexus()) {
        // TODO MB-53859: Re-enable under nexus once couchstore datatype
        // on KEYS_ONLY is consistent with magma
        GTEST_SKIP();
    }
    expiredItemsDeleted();
    auto vb = store->getVBucket(vbid);

    // key_1 has been expired
    auto key_1 = makeStoredDocKey("key_1");
    ItemMetaData metadata;
    uint32_t deleted = 0;
    uint8_t datatype = 0;

    // Ephemeral doesn't bgfetch, persistent full-eviction already had to
    // perform a bgfetch to check key_1 no longer exists in the above
    // expiredItemsDeleted().
    const cb::engine_errc err = persistent() && !fullEviction()
                                        ? cb::engine_errc::would_block
                                        : cb::engine_errc::success;

    // Bring the deleted key back with a getMeta call
    EXPECT_EQ(err,
              store->getMetaData(
                      key_1, vbid, cookie, metadata, deleted, datatype));
    if (persistent()) {
        runBGFetcherTask();
        EXPECT_EQ(cb::engine_errc::success,
                  store->getMetaData(
                          key_1, vbid, cookie, metadata, deleted, datatype));
    }

    uint64_t cas = 0;
    metadata.flags = 0xf00f0088;
    metadata.cas = 0xbeeff00dcafe1234ull;
    metadata.revSeqno = 0xdad;
    metadata.exptime = 0xfeedface;
    PermittedVBStates vbstates(vbucket_state_active);
    auto deleteWithMeta =
            [this, key_1, &cas, vbstates, metadata]() -> cb::engine_errc {
        return store->deleteWithMeta(key_1,
                                     cas,
                                     nullptr,
                                     vbid,
                                     cookie,
                                     vbstates,
                                     CheckConflicts::No,
                                     metadata,
                                     GenerateBySeqno::No,
                                     GenerateCas::No,
                                     0,
                                     nullptr,
                                     DeleteSource::Explicit,
                                     EnforceMemCheck::Yes);
    };
    // Prior to the MB fix - this would crash.
    EXPECT_EQ(err, deleteWithMeta());

    auto options =
            static_cast<get_options_t>(QUEUE_BG_FETCH | GET_DELETED_VALUE);
    if (persistent()) {
        runBGFetcherTask();
        EXPECT_EQ(cb::engine_errc::success, deleteWithMeta());
    }

    auto item = store->get(key_1, vbid, cookie, options);
    ASSERT_EQ(cb::engine_errc::success, item.getStatus());
    EXPECT_TRUE(item.item->isDeleted()) << "Not deleted " << *item.item;
    ASSERT_NE(0, item.item->getNBytes()) << "No value " << *item.item;

    cb::xattr::Blob blob(
            {const_cast<char*>(item.item->getData()), item.item->getNBytes()},
            false);

    EXPECT_EQ(0, blob.get("user").size());
    EXPECT_EQ(0, blob.get("meta").size());
    ASSERT_NE(0, blob.get("_sync").size());
    EXPECT_EQ("{\"cas\":\"0xdeadbeefcafefeed\"}", blob.get("_sync"));
    EXPECT_EQ(metadata.flags, item.item->getFlags());
    EXPECT_EQ(metadata.exptime, item.item->getExptime());
    EXPECT_EQ(metadata.cas, item.item->getCas());
    EXPECT_EQ(metadata.revSeqno, item.item->getRevSeqno());
}

TEST_P(STExpiryPagerTest, ProcessExpiredListBeforeVisitingHashTable) {
    const auto quota = engine->getEpStats().getMaxDataSize();
    increaseQuota(quota);

    auto& config = engine->getConfiguration();
    // Force immediate yield by setting duration limits to 0
    config.setExpiryVisitorItemsOnlyDurationMs(0);
    config.setExpiryVisitorExpireAfterVisitDurationMs(0);

    auto expirySemaphore = std::make_shared<cb::Semaphore>();
    MockExpiredPagingVisitor expiryVisitor(*store,
                                           engine->getEpStats(),
                                           expirySemaphore,
                                           true,
                                           VBucketFilter());

    // Store items with an expiry time in the past
    const uint32_t expiry = ep_abs_time(ep_current_time() - 10);
    for (size_t i = 0; i < 102; i++) {
        auto key = makeStoredDocKey("key_" + std::to_string(i + 1));
        auto item = make_item(
                vbid,
                key,
                createXattrValue("value_" + std::to_string(i + 1)),
                expiry,
                PROTOCOL_BINARY_DATATYPE_JSON | PROTOCOL_BINARY_DATATYPE_XATTR);
        ASSERT_EQ(cb::engine_errc::success, storeItem(item));
    }
    flushDirectlyIfPersistent(vbid, {MoreAvailable::No, 102});
    EXPECT_EQ(102, engine->getVBucket(vbid)->getNumItems())
            << "Should begin with 102 items in the bucket";

    // First run of expiry pager should accumulate expired items and pause after
    // expiring 101 items. This is because we have
    // "visit_bucket_and_expire_items_duration_limit=0" and the ProgressTracker
    // required a minimum of 100 + 1 items visited before it will consider
    // yielding.
    auto vbucket = store->getVBucket(vbid);
    expiryVisitor.visitBucket(*vbucket);
    EXPECT_EQ(102, expiryVisitor.getExpiredItems().size());
    expiryVisitor.complete();
    flushDirectlyIfPersistent(vbid, {MoreAvailable::No, 101});

    // verify 1 key is left
    EXPECT_EQ(1, expiryVisitor.getExpiredItems().size());
    EXPECT_EQ(1, engine->getVBucket(vbid)->getNumItems());

    // Add a new key to the bucket that needs expiring
    auto key = makeStoredDocKey("key_103");
    auto value = createXattrValue("value_103");
    auto item = make_item(
            vbid,
            key,
            value,
            expiry,
            PROTOCOL_BINARY_DATATYPE_JSON | PROTOCOL_BINARY_DATATYPE_XATTR);
    ASSERT_EQ(cb::engine_errc::success, storeItem(item));
    flushDirectlyIfPersistent(vbid, {MoreAvailable::No, 1});
    EXPECT_EQ(2, engine->getVBucket(vbid)->getNumItems());

    // This time when we wake up the expiry pager, because the expired list
    // already contain an item, it should only process this expiry and not visit
    // the hashtable to find key_103
    expiryVisitor.visitBucket(*vbucket);
    EXPECT_TRUE(expiryVisitor.getExpiredItems().empty());
    expiryVisitor.complete();

    flushDirectlyIfPersistent(vbid, {MoreAvailable::No, 1});
    EXPECT_EQ(1, engine->getVBucket(vbid)->getNumItems())
            << "key_103 should not be expired";

    // The final run will visit the hashtable and expire key_103
    expiryVisitor.visitBucket(*vbucket);
    EXPECT_EQ(1, expiryVisitor.getExpiredItems().size());

    expiryVisitor.complete();
    flushDirectlyIfPersistent(vbid, {MoreAvailable::No, 1});
    EXPECT_TRUE(expiryVisitor.getExpiredItems().empty());
    EXPECT_EQ(0, engine->getVBucket(vbid)->getNumItems());
}

TEST_P(STItemPagerTest, ItemPagerEvictionOrderIsSafe) {
    // MB-42688: Test that the ordering of the paging visitor comparator is
    // fixed even if the amount of pageable memory or the vbucket state changes.
    // This is required to meet the strict weak ordering requirement of
    // std::sort

    // 17 is the minimum number of vbs found to demonstrate a segfault
    // with an unsuitable comparator on linux. This is likely impl dependent.
    // 18 gives 6 vbs per active/replica/pending
    if (hasMagma()) {
        // Magma does not appreciate having max_vbuckets updated
        // In relation to this test, magma should not behave differently to
        // couchstore buckets anyway
        GTEST_SKIP();
    }
    resetEngineAndWarmup("max_vbuckets=18");
    std::vector<Vbid> allVBs(18);

    for (int i = 0; i < 18; i++) {
        allVBs[i] = Vbid(i);
    }

    for (int i = 0; i < 6; i++) {
        setVBucketStateAndRunPersistTask(Vbid(i), vbucket_state_active);
        setVBucketStateAndRunPersistTask(Vbid(i + 6), vbucket_state_pending);
        setVBucketStateAndRunPersistTask(Vbid(i + 12), vbucket_state_replica);
    }

    if (engine->getConfiguration().getBucketTypeString() == "persistent") {
        // flush all vbs
        for (const auto& vbid : allVBs) {
            dynamic_cast<EPBucket&>(*store).flushVBucket(vbid);
        }
    }

    auto& stats = engine->getEpStats();
    auto pagerSemaphore = std::make_shared<cb::Semaphore>();

    auto pv = std::make_unique<MockItemPagingVisitor>(
            *store,
            stats,
            ItemEvictionStrategy::evict_everything(),
            pagerSemaphore,
            false,
            VBucketFilter(allVBs));

    // now test that even with state changes, the comparator sorts the vbuckets
    // acceptably
    auto innerComparator = pv->getVBucketComparator();

    // wrap the comparator to allow insertion of state changes mid-sort
    auto comparator = [&innerComparator, this](const Vbid& a, const Vbid& b) {
        // run the actual comparator
        auto res = innerComparator(a, b);
        // now, to _intentionally_ try to break the strict weak ordering, change
        // the state of one of the vbuckets. If the vbucket comparator is
        // checking the state each time, this can cause a crash in std::sort
        for (const auto& vbid : {a, b}) {
            auto state = store->getVBucket(vbid)->getState();
            EXPECT_EQ(cb::engine_errc::success,
                      store->setVBucketState(vbid,
                                             state == vbucket_state_replica
                                                     ? vbucket_state_active
                                                     : vbucket_state_replica,
                                             {},
                                             TransferVB::Yes));
        }

        return res;
    };

    // if the vbucket comparator is "safe" and checks the state once, this
    // sort will work as expected - otherwise it _may_ segfault.
    // Note: this is not a robust test, variations in the impl of sort
    // may mean this does _not_ crash even with an unacceptable comparator
    std::ranges::sort(allVBs, comparator);

    // as a secondary check, directly test the requirements of a strict
    // weak ordering on the comparator while actively changing
    // the state of vbuckets. This will fail if the comparator checks
    // the bucket state on every call.

    // irreflexivity
    for (const auto& x : allVBs) {
        EXPECT_FALSE(comparator(x, x));
    }

    // asymmetry
    for (const auto& x : allVBs) {
        for (const auto& y : allVBs) {
            EXPECT_FALSE(comparator(x, y) && comparator(y, x));
        }
    }

    // transitivity
    for (const auto& x : allVBs) {
        for (const auto& y : allVBs) {
            for (const auto& z : allVBs) {
                // x < y && y < z => x < z
                // equivalent to
                // !(x < y && y < z) || x < z
                // if x < y and y < z, it must be true that x < z
                EXPECT_TRUE(!(comparator(x, y) && comparator(y, z)) ||
                            comparator(x, z));
            }
        }
    }
}

TEST_P(STItemPagerTest, MB43055_MemUsedDropDoesNotBreakEviction) {
    // MB-43055: Test that having current memory usage drop below the low
    // watermark before the item pager runs does not prevent future item
    // pager runs.

    if (ephemeralFailNewData()) {
        // items are not auto-deleted, so the ItemPager does not run.
        GTEST_SKIP();
    }
    if (isEphemeralMemRecoveryEnabled()) {
        // The test is not applicable when EphemeralMemRecovery enabled as
        // only ItemPager was affected (which is utilised by EphMemRec).
        GTEST_SKIP();
    }

    // No need to run under magma/nexus:
    //   - The test has been spotted quite fragile multiple times (eg, magma).
    //     It makes assumptions on the mem state of the system after persistence
    //     but that state varies depending on the storage
    //   - The test covers in-memory behaviour and doesn't care about the
    //     particular storage used, so we can just keep the couchstore/magma
    //     versions for persistence, plus ephemeral.
    if (hasMagma()) {
        GTEST_SKIP();
    }

    // Need a slightly higher quota here
    increaseQuota(800 * 1024);

    setVBucketStateAndRunPersistTask(vbid, vbucket_state_active);

    // this triggers eviction, scheduling the ItemPager task
    auto itemCount = populateUntilAboveHighWaterMark(vbid);
    EXPECT_LT(0, itemCount);

    if (isPersistent()) {
        flushVBucket(vbid);
    }

    // now delete some items to lower memory usage
    for (int i = 0; i < itemCount; i++) {
        auto key = makeStoredDocKey("key_" + std::to_string(i));
        uint64_t cas = 0;
        mutation_descr_t mutation_descr;
        EXPECT_EQ(cb::engine_errc::success,
                  store->deleteItem(key,
                                    cas,
                                    vbid,
                                    cookie,
                                    {},
                                    /*itemMeta*/ nullptr,
                                    mutation_descr));

        // Deleting items doesn't free much memory and we'd need a big quota to
        // be able to reclaim the difference between low and high watermarks
        // just by deleting items. We can also flush persistent VBuckets and
        // reduce the checkpoint memory usage by freeing closed checkpoints.
        // Doing this allows us to use a significantly lower quota which reduces
        // test time significantly.
        //
        // Note: Doing this step within the loop for avoiding deletions being
        // failed by high CM mem-usage
        auto vb = store->getVBucket(vbid);
        vb->checkpointManager->createNewCheckpoint();
        flushVBucketToDiskIfPersistent(vbid, 1);
        runCheckpointDestroyer(vbid);
    }

    auto& stats = engine->getEpStats();
    // confirm we are now below the low watermark, and can test the item pager
    // behaviour
    ASSERT_LT(stats.getEstimatedTotalMemoryUsed(), stats.mem_low_wat.load());

    auto& lpNonioQ = *task_executor->getLpTaskQ(TaskType::NonIO);
    // run the item pager. It should _not_ create and schedule a PagingVisitor
    runNextTask(lpNonioQ, itemPagerTaskName());

    EXPECT_EQ(0, lpNonioQ.getReadyQueueSize());
    EXPECT_EQ(initialNonIoTasks, lpNonioQ.getFutureQueueSize());

    // populate again, and confirm this time that the item pager does shedule
    // a paging visitor
    populateUntilAboveHighWaterMark(vbid);

    runNextTask(lpNonioQ, itemPagerTaskName());
    runPagingAdapterTask();
}

/**
 * Subclass for expiry tests only applicable to Value eviction persistent
 * buckets.
 */
class STValueEvictionExpiryPagerTest : public STExpiryPagerTest {
public:
    static auto configValues() {
#ifdef EP_USE_MAGMA
        return (magmaBucket() | couchstoreBucket()) * valueOnlyEvictionPolicy();
#else
        return couchstoreBucket() * valueOnlyEvictionPolicy();
#endif
    }
};

// Test that when a xattr value is ejected, we can still expire it. Previous
// to the fix we crash because the item has no value in memory.
//
// (Not applicable to full-eviction as relies on in-memory expiry pager
//  expiring a non-resident item; with full-eviction the item is completely
//  evicted and hence ExpiryPager won't find it.)
TEST_P(STValueEvictionExpiryPagerTest, MB_25931) {
    std::string value = createXattrValue("body");
    auto key = makeStoredDocKey("key_1");
    auto item = make_item(
            vbid,
            key,
            value,
            ep_abs_time(ep_current_time() + 10),
            PROTOCOL_BINARY_DATATYPE_JSON | PROTOCOL_BINARY_DATATYPE_XATTR);
    ASSERT_EQ(cb::engine_errc::success, storeItem(item));

    flushDirectlyIfPersistent(vbid, {MoreAvailable::No, 1});

    const char* msg;
    EXPECT_EQ(cb::engine_errc::success, store->evictKey(key, vbid, &msg));
    EXPECT_STREQ("Ejected.", msg);

    runBGFetcherTask();

    TimeTraveller docBrown(15);

    wakeUpExpiryPager();
    flushDirectlyIfPersistent(vbid, {MoreAvailable::No, 1});
}

// Test that expiring a non-resident item works (and item counts are correct).
//
// (Not applicable to full-eviction as relies on in-memory expiry pager
//  expiring a non-resident item; with full-eviction the item is completely
//  evicted and hence ExpiryPager won't find it.)
TEST_P(STValueEvictionExpiryPagerTest, MB_25991_ExpiryNonResident) {
    // Populate bucket with a TTL'd document, and then evict that document.
    auto key = makeStoredDocKey("key");
    auto expiry = ep_abs_time(ep_current_time() + 5);
    auto item = make_item(vbid, key, "value", expiry);
    ASSERT_EQ(cb::engine_errc::success, storeItem(item));

    flushDirectlyIfPersistent(vbid, {MoreAvailable::No, 1});

    // Sanity check - should have not hit high watermark (otherwise the
    // item pager will run automatically and aggressively delete items).
    auto& stats = engine->getEpStats();
    EXPECT_LE(stats.getEstimatedTotalMemoryUsed(), stats.getMaxDataSize() * 0.8)
            << "Expected to not have exceeded 80% of bucket quota";

    // Evict key so it is no longer resident.
    evict_key(vbid, key);

    // Move time forward by 11s, so key should be expired.
    TimeTraveller tedTheodoreLogan(11);

    // Sanity check - should still have item present (and non-resident)
    // in VBucket.
    ASSERT_EQ(1, engine->getVBucket(vbid)->getNumItems());
    ASSERT_EQ(1, engine->getVBucket(vbid)->getNumNonResidentItems());

    wakeUpExpiryPager();
    flushDirectlyIfPersistent(vbid, {MoreAvailable::No, 1});

    EXPECT_EQ(0, engine->getVBucket(vbid)->getNumItems())
            << "Should have 0 items after running expiry pager";
    EXPECT_EQ(0, engine->getVBucket(vbid)->getNumNonResidentItems())
            << "Should have 0 non-resident items after running expiry pager";

    // Check our item - should not exist.
    auto result = store->get(key, vbid, cookie, get_options_t());
    EXPECT_EQ(cb::engine_errc::no_such_key, result.getStatus());
}

class MB_32669 : public STValueEvictionExpiryPagerTest {
public:
    void SetUp() override {
        if (!config_string.empty()) {
            config_string += ";";
        }
        config_string += "compression_mode=active";
        STValueEvictionExpiryPagerTest::SetUp();
        store->enableItemCompressor();
        store->processCompressionModeChange();
        initialNonIoTasks++;
    }

    void runItemCompressor() {
        auto& lpNonioQ = *task_executor->getLpTaskQ(TaskType::NonIO);
        runNextTask(lpNonioQ, "Item Compressor");
    }
};

// Test that an xattr value which is compressed, evicted and then expired
// doesn't trigger an exception
TEST_P(MB_32669, expire_a_compressed_and_evicted_xattr_document) {
    // 1) Add bucket a TTL'd xattr document
    auto key = makeStoredDocKey("key");
    auto expiry = ep_abs_time(ep_current_time() + 5);
    auto value = createXattrValue(std::string(100, 'a'), true /*sys xattrs*/);
    auto item =
            make_item(vbid, key, value, expiry, PROTOCOL_BINARY_DATATYPE_XATTR);
    ASSERT_EQ(cb::engine_errc::success, storeItem(item));

    flushDirectlyIfPersistent(vbid, {MoreAvailable::No, 1});

    // Sanity check - should have not hit high watermark (otherwise the
    // item pager will run automatically and aggressively delete items).
    auto& stats = engine->getEpStats();
    ASSERT_LE(stats.getEstimatedTotalMemoryUsed(), stats.getMaxDataSize() * 0.8)
            << "Expected to not have exceeded 80% of bucket quota";

    // 2) Run the compressor
    runItemCompressor();

    // 2.1) And validate the document is now snappy
    ItemMetaData metadata;
    uint32_t deleted;
    uint8_t datatype;

    EXPECT_EQ(
            cb::engine_errc::success,
            store->getMetaData(key, vbid, cookie, metadata, deleted, datatype));
    ASSERT_EQ(PROTOCOL_BINARY_DATATYPE_SNAPPY,
              datatype & PROTOCOL_BINARY_DATATYPE_SNAPPY);

    // 3) Evict key so it is no longer resident.
    evict_key(vbid, key);

    // 4) Move time forward by 11s, so key should be expired.
    TimeTraveller wyldStallyns(11);

    // Sanity check - should still have item present (and non-resident)
    // in VBucket.
    ASSERT_EQ(1, engine->getVBucket(vbid)->getNumItems());
    ASSERT_EQ(1, engine->getVBucket(vbid)->getNumNonResidentItems());

    wakeUpExpiryPager();

    flushDirectlyIfPersistent(vbid, {MoreAvailable::No, 1});

    EXPECT_EQ(0, engine->getVBucket(vbid)->getNumItems())
            << "Should have 0 items after running expiry pager";
    EXPECT_EQ(0, engine->getVBucket(vbid)->getNumNonResidentItems())
            << "Should have 0 non-resident items after running expiry pager";

    // Check our item has been deleted and the xattrs pruned
    auto options = static_cast<get_options_t>(
            QUEUE_BG_FETCH | HONOR_STATES | TRACK_REFERENCE | DELETE_TEMP |
            HIDE_LOCKED_CAS | TRACK_STATISTICS | GET_DELETED_VALUE);
    GetValue gv = store->get(key, vbid, cookie, options);
    EXPECT_EQ(cb::engine_errc::would_block, gv.getStatus());

    runBGFetcherTask();
    gv = store->get(key, vbid, cookie, options);
    ASSERT_EQ(cb::engine_errc::success, gv.getStatus());

    EXPECT_TRUE(gv.item->isDeleted());
    auto get_itm = gv.item.get();
    auto get_data = const_cast<char*>(get_itm->getData());

    cb::char_buffer value_buf{get_data, get_itm->getNBytes()};
    cb::xattr::Blob new_blob(value_buf, false);

    // expect sys attributes to remain
    using namespace std::string_view_literals;
    const auto cas_str = R"({"cas":"0xdeadbeefcafefeed"})"sv;
    const auto sync_str = new_blob.get("_sync");

    EXPECT_EQ(cas_str, sync_str) << "Unexpected system xattrs";
    EXPECT_TRUE(new_blob.get("user").empty())
            << "The user attribute should be gone";
    EXPECT_TRUE(new_blob.get("meta").empty())
            << "The meta attribute should be gone";
}

class MB_36087 : public STParameterizedBucketTest {};

// Test for MB-36087 - simply check that an evicted xattr item doesn't crash
// when a winning del-with-meta arrives.
TEST_P(MB_36087, DelWithMeta_EvictedKey) {
    store->setVBucketState(vbid, vbucket_state_active);
    if (!persistent()) {
        return;
    }
    ASSERT_TRUE(persistent());
    std::string value = createXattrValue("body");
    auto key = makeStoredDocKey("k1");
    auto item = make_item(
            vbid,
            key,
            value,
            0,
            PROTOCOL_BINARY_DATATYPE_JSON | PROTOCOL_BINARY_DATATYPE_XATTR);
    uint64_t cas = 0;
    ASSERT_EQ(
            cb::engine_errc::success,
            engine->storeInner(*cookie, item, cas, StoreSemantics::Set, false));

    auto& bucket = dynamic_cast<EPBucket&>(*store);
    EXPECT_EQ(1, bucket.flushVBucket(vbid).numFlushed);

    // 1) Store k1
    auto vb = store->getVBucket(vbid);

    // 2) Evict k1
    evict_key(vbid, key);

    // 3) A winning delWithMeta - system must bgFetch and not crash...
    ItemMetaData metadata;

    cas = -1;
    metadata.flags = 0xf00f0088;
    metadata.cas = 0xbeeff00dcafe1234ull;
    metadata.revSeqno = 0xdad;
    metadata.exptime = 0xfeedface;
    PermittedVBStates vbstates(vbucket_state_active);

    auto deleteWithMeta =
            [this, key, &cas, vbstates, metadata]() -> cb::engine_errc {
        return store->deleteWithMeta(key,
                                     cas,
                                     nullptr,
                                     vbid,
                                     cookie,
                                     vbstates,
                                     CheckConflicts::Yes,
                                     metadata,
                                     GenerateBySeqno::Yes,
                                     GenerateCas::No,
                                     0,
                                     nullptr,
                                     DeleteSource::Explicit,
                                     EnforceMemCheck::Yes);
    };
    // A bgfetch is required for full or value eviction because we need the
    // xattr value
    EXPECT_EQ(cb::engine_errc::would_block, deleteWithMeta());
    runBGFetcherTask();

    // Full eviction first did a meta-fetch, now has todo a full fetch
    auto err = fullEviction() ? cb::engine_errc::would_block
                              : cb::engine_errc::success;
    EXPECT_EQ(err, deleteWithMeta());

    if (fullEviction()) {
        runBGFetcherTask();
        EXPECT_EQ(cb::engine_errc::success, deleteWithMeta());
    }

    auto options =
            static_cast<get_options_t>(QUEUE_BG_FETCH | GET_DELETED_VALUE);
    auto gv = store->get(key, vbid, cookie, options);
    ASSERT_EQ(cb::engine_errc::success, gv.getStatus());
    EXPECT_TRUE(gv.item->isDeleted()) << "Not deleted " << *gv.item;
    ASSERT_NE(0, gv.item->getNBytes()) << "No value " << *gv.item;

    cb::xattr::Blob blob(
            {const_cast<char*>(gv.item->getData()), gv.item->getNBytes()},
            false);

    EXPECT_EQ(0, blob.get("user").size());
    EXPECT_EQ(0, blob.get("meta").size());
    ASSERT_NE(0, blob.get("_sync").size());
    EXPECT_EQ("{\"cas\":\"0xdeadbeefcafefeed\"}", blob.get("_sync"));
    EXPECT_EQ(metadata.flags, gv.item->getFlags());
    EXPECT_EQ(metadata.exptime, gv.item->getExptime());
    EXPECT_EQ(metadata.cas, gv.item->getCas());
    EXPECT_EQ(metadata.revSeqno, gv.item->getRevSeqno());
}

/**
 * Fixture similar to STItemPagerTest, but with 4 paging visitors configured.
 */
class MultiPagingVisitorTest : public STItemPagerTest {
protected:
    void SetUp() override {
        setNumConcurrentPagers(4);
        setNumConcurrentExpiryPagers(4);
        STItemPagerTest::SetUp();
    }
};

/**
 * Test that the ItemPager correctly creates multiple PagingVisitors
 * as configured.
 */
TEST_P(MultiPagingVisitorTest, ItemPagerCreatesMultiplePagers) {
    if (!persistent()) {
        GTEST_SKIP();
    }
    std::vector<Vbid> vbids{Vbid(0), Vbid(1), Vbid(2), Vbid(3)};

    for (const auto& vbid : vbids) {
        store->setVBucketState(vbid, vbucket_state_active);
    }

    auto& stats = engine->getEpStats();
    // populate until above hwm
    auto aboveHWM = [&stats]() {
        return stats.getPreciseTotalMemoryUsed() > stats.mem_high_wat.load();
    };

    auto i = 0;
    // items need to be persisted to be evicted, but flushing after each item
    // would be slow. Load to the HWM, then flush, then repeat if we dropped
    // below the HWM
    while (!aboveHWM()) {
        populateVbsUntil(
                vbids, aboveHWM, "keys_" + std::to_string(i++) + "_", 500);
        // populateVbsUntil flushes and removes checkpoints which is required
        // as eviction will not touch dirty items
    }

    // make sure the item pager has been notified while we're above the HWM
    store->attemptToFreeMemory();

    auto& lpNonioQ = *task_executor->getLpTaskQ(TaskType::NonIO);
    ASSERT_EQ(0, lpNonioQ.getReadyQueueSize());
    ASSERT_EQ(initialNonIoTasks, lpNonioQ.getFutureQueueSize());

    // Run the parent ItemPager task, and then N PagingVisitor tasks
    runNextTask(lpNonioQ, itemPagerTaskName());
    ASSERT_EQ(0, lpNonioQ.getReadyQueueSize());

    auto numConcurrentPagers = engine->getConfiguration().getConcurrentPagers();
    ASSERT_EQ(initialNonIoTasks + numConcurrentPagers,
              lpNonioQ.getFutureQueueSize());

    for (size_t p = 0; p < numConcurrentPagers; ++p) {
        runPagingAdapterTask();
    }
}

/**
 * Test that the ExpiryPager correctly creates multiple PagingVisitors
 * as configured.
 */
TEST_P(MultiPagingVisitorTest, ExpiryPagerCreatesMultiplePagers) {
    std::vector<Vbid> vbids{Vbid(0), Vbid(1), Vbid(2), Vbid(3)};

    for (const auto& vbid : vbids) {
        store->setVBucketState(vbid, vbucket_state_active);
    }

    auto& stats = engine->getEpStats();
    const uint32_t expiry = ep_abs_time(ep_current_time() - 10);
    std::string value = "foobar";

    for (int i = 0; i < 4; ++i) {
        auto key = makeStoredDocKey("key_" + std::to_string(i));
        auto item = make_item(Vbid(i), key, value, expiry);
        ASSERT_EQ(cb::engine_errc::success, storeItem(item));
    }

    store->enableExpiryPager();
    store->wakeUpExpiryPager();

    // enabling the expiry pager schedules another task

    initialNonIoTasks++;

    auto& lpNonioQ = *task_executor->getLpTaskQ(TaskType::NonIO);
    ASSERT_EQ(0, lpNonioQ.getReadyQueueSize());
    ASSERT_EQ(initialNonIoTasks, lpNonioQ.getFutureQueueSize());

    // Run the parent ItemPager task, and then N PagingVisitor tasks
    runNextTask(lpNonioQ, "Paging expired items.");
    ASSERT_EQ(0, lpNonioQ.getReadyQueueSize());

    auto numConcurrentPagers =
            engine->getConfiguration().getExpiryPagerConcurrency();
    EXPECT_EQ(initialNonIoTasks + numConcurrentExpiryPagers,
              lpNonioQ.getFutureQueueSize());

    for (size_t i = 0; i < numConcurrentPagers; ++i) {
        runNextTask(lpNonioQ, "Expired item remover no vbucket assigned");
        // each task should only visit one of the vbuckets, and there's
        // one expired item per vbucket - expired count should increase by one
        EXPECT_EQ(i + 1, stats.expired_pager);
    }
}

/**
 * Test fixture with bloom filter disabled.
 */
class STNoBloomFilterExpiryPagerTest : public STExpiryPagerTest {
public:
    void SetUp() override {
        if (!config_string.empty()) {
            config_string += ";";
        }
        config_string += "bfilter_enabled=false";
        STExpiryPagerTest::SetUp();
    }
    void testTempItemCleanUp(StoredDocKey key, bool expectCleanup);
};

void STNoBloomFilterExpiryPagerTest::testTempItemCleanUp(StoredDocKey key,
                                                         bool expectCleanup) {
    auto vb = store->getVBucket(vbid);
    ASSERT_EQ(1, vb->getNumTempItems());
    ASSERT_TRUE(vb);
    wakeUpExpiryPager();
    auto& stats = engine->getEpStats();
    ASSERT_EQ(1, stats.expiryPagerRuns);
    EXPECT_EQ(0, stats.expired_pager);
    EXPECT_EQ(0, vb->numExpiredItems);

    if (expectCleanup) {
        EXPECT_EQ(0, vb->getNumTempItems());
        // Item is gone, all is good
        auto htRes = vb->ht.findForUpdate(key);
        EXPECT_FALSE(htRes.committed);
        EXPECT_FALSE(htRes.pending);
    } else {
        EXPECT_EQ(1, vb->getNumTempItems());
        // Item is still in the HT
        auto htRes = vb->ht.findForUpdate(key);
        EXPECT_TRUE(htRes.committed);
        EXPECT_FALSE(htRes.pending);
    }
}

TEST_P(STNoBloomFilterExpiryPagerTest, TempInitialNotCleanUpNotExpired) {
    setVBucketStateAndRunPersistTask(vbid, vbucket_state_active);
    auto key = makeStoredDocKey("key");

    ItemMetaData metadata;
    uint32_t deleted;
    uint8_t datatype;
    // GetMeta for a non-existent document
    EXPECT_EQ(
            cb::engine_errc::would_block,
            store->getMetaData(key, vbid, cookie, metadata, deleted, datatype));

    auto vb = store->getVBucket(vbid);
    ASSERT_TRUE(vb);
    // Verify that the item is TempInitial (bgfetch incomplete)
    {
        auto htRes = vb->ht.findForUpdate(key);
        ASSERT_TRUE(htRes.committed);
        ASSERT_TRUE(htRes.committed->isTempInitialItem());
        EXPECT_FALSE(htRes.pending);
    }
    // And proceed with the test
    testTempItemCleanUp(key, false);
}

TEST_P(STNoBloomFilterExpiryPagerTest, TempNonExistentCleanedUpNotExpired) {
    setVBucketStateAndRunPersistTask(vbid, vbucket_state_active);
    // Store the item to trigger a metadata bg fetch, running it will create a
    // TempNonExistent item
    auto key = makeStoredDocKey("key");

    ItemMetaData metadata;
    uint32_t deleted;
    uint8_t datatype;
    // GetMeta for a non-existent document
    EXPECT_EQ(
            cb::engine_errc::would_block,
            store->getMetaData(key, vbid, cookie, metadata, deleted, datatype));
    // Allow the BGFetch to complete
    runBGFetcherTask();

    auto vb = store->getVBucket(vbid);
    ASSERT_TRUE(vb);
    // Verify that the item is TempNonExistent
    {
        auto htRes = vb->ht.findForUpdate(key);
        ASSERT_TRUE(htRes.committed);
        ASSERT_TRUE(htRes.committed->isTempNonExistentItem());
        EXPECT_FALSE(htRes.pending);
    }
    // And proceed with the test
    testTempItemCleanUp(key, true);
}

TEST_P(STNoBloomFilterExpiryPagerTest, TempDeletedCleanedUpNotExpired) {
    setVBucketStateAndRunPersistTask(vbid, vbucket_state_active);
    // Store a deleted item so that an add driven bg fetch will restore
    // deleted meta (setting the previously TempInitial item to TempDeleted)
    auto key = makeStoredDocKey("key");
    auto item = makeDeletedItem(key);
    EXPECT_EQ(cb::engine_errc::success, store->set(*item, cookie));
    flushVBucketToDiskIfPersistent(vbid, 1);
    auto vb = store->getVBucket(vbid);
    ASSERT_TRUE(vb);

    ItemMetaData metadata;
    uint32_t deleted;
    uint8_t datatype;
    EXPECT_EQ(
            cb::engine_errc::would_block,
            store->getMetaData(key, vbid, cookie, metadata, deleted, datatype));
    runBGFetcherTask();
    // Verify that the item is TempDeleted
    {
        auto htRes = vb->ht.findForUpdate(key);
        ASSERT_TRUE(htRes.committed);
        ASSERT_TRUE(htRes.committed->isTempDeletedItem());
        EXPECT_FALSE(htRes.pending);
    }
    // And proceed with the test
    testTempItemCleanUp(key, true);
}

// TODO: Ideally all of these tests should run with or without jemalloc,
// however we currently rely on jemalloc for accurate memory tracking; and
// hence it is required currently.
#if defined(HAVE_JEMALLOC)

INSTANTIATE_TEST_SUITE_P(
        EphemeralOrPersistent,
        STItemPagerTest,
        STItemPagerTest::allConfigValuesAllEvictionStrategiesNoNexus(),
        STParameterizedBucketTest::PrintToStringParamName);

INSTANTIATE_TEST_SUITE_P(EphemeralOrPersistent,
                         MultiPagingVisitorTest,
                         STParameterizedBucketTest::persistentConfigValues(),
                         STParameterizedBucketTest::PrintToStringParamName);

INSTANTIATE_TEST_SUITE_P(EphemeralOrPersistent,
                         STExpiryPagerTest,
                         STParameterizedBucketTest::allConfigValues(),
                         STParameterizedBucketTest::PrintToStringParamName);

INSTANTIATE_TEST_SUITE_P(Persistent,
                         STNoBloomFilterExpiryPagerTest,
                         STParameterizedBucketTest::persistentConfigValues(),
                         STParameterizedBucketTest::PrintToStringParamName);

INSTANTIATE_TEST_SUITE_P(ValueOnly,
                         STValueEvictionExpiryPagerTest,
                         STValueEvictionExpiryPagerTest::configValues(),
                         STParameterizedBucketTest::PrintToStringParamName);

INSTANTIATE_TEST_SUITE_P(Persistent,
                         MB_32669,
                         STValueEvictionExpiryPagerTest::configValues(),
                         STParameterizedBucketTest::PrintToStringParamName);

INSTANTIATE_TEST_SUITE_P(Ephemeral,
                         STEphemeralItemPagerTest,
                         STParameterizedBucketTest::ephConfigValues(),
                         STParameterizedBucketTest::PrintToStringParamName);

INSTANTIATE_TEST_SUITE_P(EphemeralAutoDelete,
                         STEphemeralAutoDeleteItemPagerTest,
                         STParameterizedBucketTest::ephAutoDeleteConfigValues(),
                         STParameterizedBucketTest::PrintToStringParamName);

INSTANTIATE_TEST_SUITE_P(PersistentFullValue,
                         MB_36087,
                         STParameterizedBucketTest::persistentConfigValues(),
                         STParameterizedBucketTest::PrintToStringParamName);

#else
GTEST_ALLOW_UNINSTANTIATED_PARAMETERIZED_TEST(STItemPagerTest);
GTEST_ALLOW_UNINSTANTIATED_PARAMETERIZED_TEST(MultiPagingVisitorTest);
GTEST_ALLOW_UNINSTANTIATED_PARAMETERIZED_TEST(STExpiryPagerTest);
GTEST_ALLOW_UNINSTANTIATED_PARAMETERIZED_TEST(STNoBloomFilterExpiryPagerTest);
GTEST_ALLOW_UNINSTANTIATED_PARAMETERIZED_TEST(STValueEvictionExpiryPagerTest);
GTEST_ALLOW_UNINSTANTIATED_PARAMETERIZED_TEST(MB_32669);
GTEST_ALLOW_UNINSTANTIATED_PARAMETERIZED_TEST(STEphemeralItemPagerTest);
GTEST_ALLOW_UNINSTANTIATED_PARAMETERIZED_TEST(STEphemeralAutoDeleteItemPagerTest);
GTEST_ALLOW_UNINSTANTIATED_PARAMETERIZED_TEST(MB_36087);
#endif<|MERGE_RESOLUTION|>--- conflicted
+++ resolved
@@ -2085,17 +2085,10 @@
         GTEST_SKIP();
     }
 
-<<<<<<< HEAD
-    // Make active and put populate so memory is above
-    // LWM so ItemPager can schedule paging visitor
-    auto vbid0 = Vbid(0);
-    auto& lpNonioQ = *task_executor->getLpTaskQ(TaskType::NonIO);
-=======
     // Make active and populate above HWM so the ItemPager can
     // schedule it's paging visitor
     auto vbid0 = Vbid(0);
-    auto& lpNonioQ = *task_executor->getLpTaskQ()[NONIO_TASK_IDX];
->>>>>>> 6c551630
+    auto& lpNonioQ = *task_executor->getLpTaskQ(TaskType::NonIO);
 
     auto& stats = engine->getEpStats();
     auto aboveHWM = [&stats]() {
@@ -2109,10 +2102,6 @@
     // We cannot evict from a dead vbucket so the filter will be empty
     // and we should return without scheduling paging visitor
     setVBucketStateAndRunPersistTask(vbid0, vbucket_state_dead);
-<<<<<<< HEAD
-=======
-
->>>>>>> 6c551630
     store->wakeUpStrictItemPager(); // set manuallyNotified to true
     runNextTask(lpNonioQ, itemPagerTaskName());
 

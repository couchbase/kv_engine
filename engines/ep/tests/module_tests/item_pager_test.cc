--- conflicted
+++ resolved
@@ -1996,7 +1996,6 @@
     EXPECT_EQ(1, hist.getNumberOfSamples());
 }
 
-<<<<<<< HEAD
 TEST_P(STItemPagerTest, EligibleForEvictionAndExpiration) {
     if (!isPersistent()) {
         // Does not run under ephemeral -- OSVs are linked and that means we
@@ -2070,7 +2069,8 @@
         EXPECT_EQ(expectToEvict, evicted) << *sv;
         EXPECT_EQ(expectToUnlink, unlinked) << *sv;
     }
-=======
+}
+
 // Item pager should correctly handle all vbuckets being dead and should
 // remain functional when there are non-dead vbuckets to evict from.
 TEST_P(STItemPagerTest, MB65468_ItemPagerWithAllDeadVBuckets) {
@@ -2082,6 +2082,10 @@
         // Only applies to StrictItemPager
         GTEST_SKIP();
     }
+    if (isEphemeralMemRecoveryEnabled()) {
+        // Only test ItemPager directly
+        GTEST_SKIP();
+    }
 
     // Make active and put mem usage > HWM
     auto vbid0 = Vbid(0);
@@ -2092,7 +2096,7 @@
     // We cannot evict from a dead vbucket so the filter will be empty
     // and we should return without scheduling paging visitor
     setVBucketStateAndRunPersistTask(vbid0, vbucket_state_dead);
-    auto& lpNonioQ = *task_executor->getLpTaskQ()[NONIO_TASK_IDX];
+    auto& lpNonioQ = *task_executor->getLpTaskQ(TaskType::NonIO);
 
     runNextTask(lpNonioQ, itemPagerTaskName());
 
@@ -2113,7 +2117,6 @@
     ASSERT_NO_THROW(runPagingAdapterTask());
     // Back to initial task count
     EXPECT_EQ(initialNonIoTasks, lpNonioQ.getFutureQueueSize());
->>>>>>> 6f4d4eb9
 }
 
 /**

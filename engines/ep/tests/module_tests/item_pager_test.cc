/* -*- Mode: C++; tab-width: 4; c-basic-offset: 4; indent-tabs-mode: nil -*- */
/*
 *     Copyright 2017-Present Couchbase, Inc.
 *
 *   Use of this software is governed by the Business Source License included
 *   in the file licenses/BSL-Couchbase.txt.  As of the Change Date specified
 *   in that file, in accordance with the Business Source License, use of this
 *   software will be governed by the Apache License, Version 2.0, included in
 *   the file licenses/APL2.txt.
 */

/**
 * Unit tests for Item Paging / Expiration.
 */

#include "../mock/mock_global_task.h"
#include "../mock/mock_paging_visitor.h"
#include "bgfetcher.h"
#include "checkpoint_manager.h"
#include "checkpoint_utils.h"
#include "ep_bucket.h"
#include "ep_time.h"
#include "evp_store_single_threaded_test.h"
#include "item.h"
#include "item_pager.h"
#include "kv_bucket.h"
#include "kvstore/kvstore.h"
#include "learning_age_and_mfu_based_eviction.h"
#include "test_helpers.h"
#include "tests/mock/mock_synchronous_ep_engine.h"
#include "tests/module_tests/collections/collections_test_helpers.h"
#include "vb_adapters.h"
#include "vbucket.h"
#include "vbucket_utils.h"
#include <folly/portability/GTest.h>
#include <platform/cb_arena_malloc.h>
#include <platform/semaphore.h>
#include <programs/engine_testapp/mock_server.h>
#include <statistics/labelled_collector.h>
#include <statistics/tests/mock/mock_stat_collector.h>
#include <utilities/string_utilities.h>
#include <utilities/test_manifest.h>
#include <xattr/blob.h>
#include <xattr/utils.h>

using namespace std::string_literals;

using FlushResult = EPBucket::FlushResult;
using MoreAvailable = EPBucket::MoreAvailable;

/// 1 GiB (base 2)
static constexpr size_t GiB = 1024ULL * 1024 * 1024;

// Comparing durations as ints gives better GTest output
template <typename T>
static constexpr auto countMilliseconds(T x) {
    return std::chrono::duration_cast<std::chrono::milliseconds>(x).count();
}

/**
 * Test fixture for bucket quota tests.
 *
 * NOTE: All the tests using this (including subclasses) require memory
 * tracking to be enabled.
 */
class STBucketQuotaTest : public STParameterizedBucketTest {
protected:
    void SetUp() override {
        if (!config_string.empty()) {
            config_string += ";";
        }
        config_string +=
                "ht_size=47;"
                "magma_checkpoint_interval=0;"
                "magma_min_checkpoint_interval=0;"
                "magma_sync_every_batch=true";

        STParameterizedBucketTest::SetUp();

        ObjectRegistry::onSwitchThread(engine.get());

        // By setting the magma config params above, it causes
        // magma to flush with every batch. This will release memory
        // being held by streaming sstables (~600KB). Otherwise, we would
        // have to bump up the quota for magma.
        increaseQuota(800 * 1024);

        // How many nonIO tasks we expect initially
        // - 0 for persistent.
        // - 1 for Ephemeral (EphTombstoneHTCleaner).
        if (engine->getConfiguration().getBucketType() == "ephemeral") {
            ++initialNonIoTasks;
        }

        // Sanity check - need memory tracker to be able to check our memory
        // usage.
        ASSERT_TRUE(cb::ArenaMalloc::canTrackAllocations())
                << "Memory tracker not enabled - cannot continue";

        store->setVBucketState(vbid, vbucket_state_active);

        // Sanity check - to ensure memory usage doesn't increase without us
        // noticing.
        ASSERT_EQ(47, store->getVBucket(vbid)->ht.getSize())
                << "Expected to have a HashTable of size 47 (mem calculations "
                   "based on this).";
    }

    void increaseQuota(size_t val) {
        // Setup the bucket from the entry state, which can be polluted from
        // previous tests, i.e. not guaranteed to be '0'. The worst offender is
        // if a background thread is still around, it could have data in the
        // arena inflating it - e.g. rocksdb threads
        auto& stats = engine->getEpStats();
        const size_t expectedStart = stats.getPreciseTotalMemoryUsed();

        const size_t quota = expectedStart + val;
        engine->setMaxDataSize(quota);
    }

    cb::engine_errc storeItem(Item& item) {
        uint64_t cas = 0;
        return engine->storeInner(
                *cookie, item, cas, StoreSemantics::Set, false);
    }

    /**
     * Write documents to the bucket until they fail with TMP_FAIL.
     * Note this stores via external API (epstore) so we trigger the
     * memoryCondition() code in the event of cb::engine_errc::no_memory.
     *
     * @param vbid vBucket to write items to.
     * @param expiry value for items. 0 == no TTL.
     * @return number of documents written.
     */
    size_t populateUntilOOM(Vbid vbid, rel_time_t ttl = 0) {
        size_t count = 0;

        const auto& stats = engine->getEpStats();
        EXPECT_LT(stats.getEstimatedTotalMemoryUsed(), stats.mem_high_wat);
        // Load ~ 10 documents
        const size_t valueSize =
                (stats.mem_high_wat - stats.getEstimatedTotalMemoryUsed()) / 10;
        const std::string value(valueSize, 'x');

        const auto expiry =
                (ttl != 0) ? ep_abs_time(ep_reltime(ttl)) : time_t(0);

        cb::engine_errc result = cb::engine_errc::success;
        while (result == cb::engine_errc::success) {
            auto key = makeStoredDocKey("xxx_" + std::to_string(count));
            auto item = make_item(vbid, key, value, expiry);
            // Set freqCount to 0 so will be a candidate for paging out straight
            // away.
            item.setFreqCounterValue(0);
            result = storeItem(item);

            if (result == cb::engine_errc::success) {
                ++count;
            }

            // This prevents flaky load post conditions where mem-usage doesn't
            // stay over the HWM. By expelling every item we ensure that memory
            // is mostly in the HT when we exit this loop.
            flushAndExpelFromCheckpoints(vbid);
        }
        // result depends on whether we hit the bucket quota or just the HWM
        EXPECT_THAT(result,
                    testing::AnyOf(cb::engine_errc::temporary_failure,
                                   cb::engine_errc::no_memory));

        EXPECT_GT(stats.getEstimatedTotalMemoryUsed(),
                  stats.mem_high_wat.load())
                << "Expected to exceed high watermark after hitting TMPFAIL";
        EXPECT_GT(stats.getEstimatedTotalMemoryUsed(), stats.mem_low_wat.load())
                << "Expected to exceed low watermark after hitting TMPFAIL";

        // To ensure the Blobs can actually be removed from memory, they must
        // have a ref-count of 1. This will not be the case if there's any open
        // checkpoints hanging onto Items. Therefore force the creation of a new
        // checkpoint that will also remove the closed ones.
        auto& cm = *store->getVBucket(vbid)->checkpointManager;
        cm.createNewCheckpoint();

        // Ensure items are flushed to disk (so we can evict them).
        flushDirectlyIfPersistent(vbid);

        // manually drive checkpoint destruction to recover memory.
        runCheckpointDestroyer(vbid);

#ifdef EP_USE_MAGMA
        // Magma... we need to run explicit compaction to make sure no
        // implicit compactions run that might use memory.
        if (hasMagma()) {
            auto kvstore = store->getRWUnderlyingByShard(0);
            // Force a compaction here to make sure there are no implicit
            // compactions to consume any memory
            CompactionConfig compactionConfig;
            auto cctx = dynamic_cast<EPBucket*>(store)->makeCompactionContext(
                    vbid, compactionConfig, 0);
            auto vb = store->getLockedVBucket(vbid);
            EXPECT_EQ(CompactDBStatus::Success,
                      kvstore->compactDB(vb.getLock(), cctx));
        }
#endif
        return count;
    }

    int populateUntilAboveHighWaterMark(Vbid vbid, uint8_t freqCount = 0) {
        int count = 0;

        const auto& stats = engine->getEpStats();
        EXPECT_LT(stats.getEstimatedTotalMemoryUsed(), stats.mem_high_wat);
        // Load ~ 20 documents
        const size_t valueSize =
                (stats.mem_high_wat - stats.getEstimatedTotalMemoryUsed()) / 20;
        const std::string value(valueSize, 'x');

        cb::engine_errc result = cb::engine_errc::success;
        while (result == cb::engine_errc::success) {
            auto key = makeStoredDocKey("key_" + std::to_string(count));
            auto item = make_item(vbid, key, value, 0 /*ttl*/);
            // By default, set freqCount to 0 so will be a candidate for paging
            // out straight away. Some callers may need to set a different value
            item.setFreqCounterValue(freqCount);
            result = storeItem(item);

            if (result == cb::engine_errc::success) {
                ++count;
            }

            // Purpose is to hit the HWM by HT allocation
            flushAndExpelFromCheckpoints(vbid);
        }

        EXPECT_GT(stats.getEstimatedTotalMemoryUsed(), stats.mem_high_wat)
                << "Expected to exceed high watermark after hitting TMPFAIL";

        return count;
    }

    /**
     * Store items evenly into the provided vbuckets until the given
     * predicate is met.
     *
     * NOTE: If you rely on super-precise memory usage measurements within the
     * predicate, be careful with how the arguments passed into this function
     * are constructed. Constructing the std::vector (and std::function)
     * as temporaries, will mean the memory usage for the buffers for these
     * structures will be included in the engine's memory usage (if they have to
     * allocate memory).
     *
     * @return the number of items stored into each vbucket NB: may be off by 1
     *         for some vbuckets, dependent on when the predicate is satisfied
     */
    size_t populateVbsUntil(const std::vector<Vbid>& vbids,
                            const std::function<bool()>& predicate,
                            std::string_view keyPrefix = "key_",
                            size_t itemSize = 5000) {
        bool populate = true;
        int count = 0;
        while (populate) {
            for (auto vbid : vbids) {
                // scope to ensure everything is destroyed before checking the
                // predicate (in case the predicate depends on memory usage)
                {
                    auto key = makeStoredDocKey(std::string(keyPrefix) +
                                                std::to_string(count++));
                    auto item =
                            make_item(vbid, key, std::string(itemSize, 'x'));
                    // Set the frequency counter to the same value for all items
                    // to avoid potential probabilistic failures around not
                    // evicting to below the LWM in one pass
                    item.setFreqCounterValue(0);
                    const auto status = storeItem(item);
                    if (status != cb::engine_errc::success) {
                        ADD_FAILURE() << "Failed (cb::engine_errc: " << status
                                      << ") storing an item before the "
                                         "predicate returned true";
                        return count;
                    }

                    // Some ItemPager tests want to store up to the HWM, which
                    // is prevented by MB-46827 (bounded CM mem-usage). To allow
                    // that, just move the cursor and expel from checkpoints.
                    //
                    // Note: Flushing and expelling at every mutation is indeed
                    // expensive but it seems that we can't avoid that at the
                    // time of writing. Problem is that some ItemPager tests
                    // wants to verify that the ItemPager is able to push the
                    // mem-usage down to the LWM. And that is obviously based on
                    // the assumption that there's enough allocation in the HT
                    // for the pager to free-up. So, if (eg) I perform the
                    // flush+expel only periodically, then we do get to HWM but
                    // the allocation in the HT doesn't hit the required level
                    // for verifying the pager assumptions.
                    // For avoiding the runtime increase of those tests, I've
                    // just increased the value-size of stored items, so we
                    // manage to hit the same mem-conditions with less work.
                    flushAndExpelFromCheckpoints(vbid);
                }
                populate = !predicate();
                if (!populate) {
                    break;
                }
            }
        }
        return count;
    }

    /**
     * Directly flush the given vBucket (instead of calling a unit test
     * function) because we don't know/care how many items are going to be
     * flushed.
     */
    void flushDirectlyIfPersistent(Vbid vb) {
        if (persistent()) {
            auto& bucket = dynamic_cast<EPBucket&>(*store);
            bucket.flushVBucket(vb);
        }
    }

    /**
     * Directly flush the given vBucket (instead of calling a unit test
     * function) and test the output of the flush function.
     */
    void flushDirectlyIfPersistent(Vbid vb, const FlushResult& expected) {
        if (persistent()) {
            const auto res = dynamic_cast<EPBucket&>(*store).flushVBucket(vb);
            EXPECT_EQ(expected, res);
        }
    }

    /// Count of nonIO tasks we should initially have.
    size_t initialNonIoTasks = 0;
};

/**
 * Test fixture for item pager tests - enables the Item Pager (in addition to
 * what the parent class does).
 */
class STItemPagerTest : public STBucketQuotaTest {
public:
    static auto allConfigValuesAllEvictionStrategiesNoNexus() {
        auto quotaSharing = config::Config{
                {"cross_bucket_ht_quota_sharing", {"true", "false"}}};
        // For upfront_mfu_only, also test with quota sharing on/off.
        auto mfuOnly =
                config::Config{{"item_eviction_strategy", "upfront_mfu_only"}} *
                quotaSharing;

        auto evictionStrategies =
                mfuOnly | config::Config{{"item_eviction_strategy",
                                          "learning_age_and_mfu"}};
        return allConfigValuesNoNexus() * evictionStrategies;
    }

protected:
    void SetUp() override {
        if (!config_string.empty()) {
            config_string += ";";
        }
        // Disable pausing mid-vbucket by default
        config_string += "paging_visitor_pause_check_count=1;";
        config_string +=
                "concurrent_pagers=" + std::to_string(getNumConcurrentPagers());
        config_string += ";expiry_pager_concurrency=" +
                         std::to_string(getNumConcurrentExpiryPagers());
        STBucketQuotaTest::SetUp();

        // For Ephemeral fail_new_data buckets we have no item pager, instead
        // the Expiry pager is used.
        if (engine->getConfiguration().getEphemeralFullPolicy() ==
            "fail_new_data") {
            // change the config and allow the listener to enable the task
            // (ensures the config is consistent with reality, rather than
            // directly enabling the task).
            engine->getConfiguration().parseConfiguration(
                    "exp_pager_enabled=true");
            ++initialNonIoTasks;
        } else {
            // Everyone else uses the ItemPager.
            scheduleItemPager();
            ++initialNonIoTasks;
            itemPagerScheduled = true;
        }

        // Sanity check - should be no nonIO tasks ready to run,
        // and expected number in futureQ.
        auto& lpNonioQ = *task_executor->getLpTaskQ()[NONIO_TASK_IDX];
        EXPECT_EQ(0, lpNonioQ.getReadyQueueSize());
        EXPECT_EQ(initialNonIoTasks, lpNonioQ.getFutureQueueSize());

        // We shouldn't be able to schedule the Item Pager task yet as it's not
        // ready.
        try {
            CB_SCOPED_TRACE("");
            runNextTask(lpNonioQ, itemPagerTaskName());
            FAIL() << "Unexpectedly managed to run Item Pager";
        } catch (std::logic_error&) {
        }
    }

    bool isCrossBucketHtQuotaSharing() {
        return config_string.find("cross_bucket_ht_quota_sharing=true") !=
               std::string::npos;
    }

    std::string itemPagerTaskName() {
        if (isCrossBucketHtQuotaSharing()) {
            return "Paging out items (quota sharing).";
        }
        return "Paging out items.";
    }

    void runPagingAdapterTask() {
        auto& lpNonioQ = *task_executor->getLpTaskQ()[NONIO_TASK_IDX];
        if (isCrossBucketHtQuotaSharing()) {
            // The cross-bucket adapter runs one task per vBucket so we schedule
            // it until completed
            while (initialNonIoTasks < lpNonioQ.getFutureQueueSize()) {
                try {
                    runNextTask(lpNonioQ,
                                "Item pager (quota sharing) "
                                "(SynchronousEPEngine:default)");
                } catch (const std::runtime_error&) {
                    break;
                }
            }
        } else {
            runNextTask(lpNonioQ, "Item pager no vbucket assigned");
        }
    }

    /**
     * Run the pager which is scheduled when the high watermark is reached
     * (memoryCondition). This is either the ItemPager (for buckets where
     * items can be paged out - Persistent or Ephemeral-auto_delete), or
     * the Expiry pager (Ephemeral-fail_new_data).
     */
    void runHighMemoryPager() {
        auto& lpNonioQ = *task_executor->getLpTaskQ()[NONIO_TASK_IDX];
        ASSERT_EQ(0, lpNonioQ.getReadyQueueSize());
        ASSERT_EQ(initialNonIoTasks, lpNonioQ.getFutureQueueSize());

        if (itemPagerScheduled) {
            // Item pager consists of two Tasks - the parent ItemPager task,
            // and then a task (via VCVBAdapter) to process each vBucket (which
            // there is just one of as we only have one vBucket online).
            runNextTask(lpNonioQ, itemPagerTaskName());
            ASSERT_EQ(0, lpNonioQ.getReadyQueueSize());
            ASSERT_EQ(initialNonIoTasks + 1, lpNonioQ.getFutureQueueSize());
            runPagingAdapterTask();
        } else {
            runNextTask(lpNonioQ, "Paging expired items.");
            // Multiple vBuckets are processed in a single task run.
            runNextTask(lpNonioQ, "Expired item remover no vbucket assigned");
        }
        // Once complete, should have the same number of tasks we initially
        // had.
        ASSERT_EQ(0, lpNonioQ.getReadyQueueSize());
        ASSERT_EQ(initialNonIoTasks, lpNonioQ.getFutureQueueSize());

        // Ensure any deletes are flushed to disk (so item counts are accurate).
        flushDirectlyIfPersistent(vbid);
    }

    // get the resident ratio of the provided vbucket, expressed as a percentage
    static size_t getRRPercent(VBucket& vb) {
        size_t numItems = vb.getNumItems();
        size_t numResident = numItems - vb.getNumNonResidentItems();
        return (numItems != 0) ? size_t((numResident * 100.0) / numItems) : 100;
    }

    size_t getNumConcurrentPagers() const {
        return numConcurrentPagers;
    }

    /**
     * Set the configured number of PagingVisitors to run concurrently.
     *
     * Should be set before calling STItemPagerTest::SetUp()
     */
    void setNumConcurrentPagers(size_t num) {
        numConcurrentPagers = num;
    }

    int getNumConcurrentExpiryPagers() const {
        return numConcurrentExpiryPagers;
    }

    /**
     * Set the configured number of expiry PagingVisitors to run concurrently.
     *
     * Should be set before calling STItemPagerTest::SetUp()
     */
    void setNumConcurrentExpiryPagers(size_t num) {
        numConcurrentExpiryPagers = num;
    }

    void pagerEvictsSomething(bool dropCollection);

    size_t numConcurrentPagers = 1;
    int numConcurrentExpiryPagers = 1;
    /// Has the item pager been scheduled to run?
    bool itemPagerScheduled = false;
};

TEST_P(STItemPagerTest, MaxVisitorDuration) {
    auto& stats = engine->getEpStats();
    StrictQuotaItemPager pager(*engine, stats, 1);

    stats.setMaxDataSize(0);
    EXPECT_EQ(125, countMilliseconds(pager.maxExpectedVisitorDuration()));

    stats.setMaxDataSize(10 * GiB);
    EXPECT_EQ(125, countMilliseconds(pager.maxExpectedVisitorDuration()));

    stats.setMaxDataSize(100 * GiB);
    EXPECT_EQ(575, countMilliseconds(pager.maxExpectedVisitorDuration()));
}

/**
 * Simulates a VBCBAdaptor and counts the number of vBucket visits.
 * @param pv PagingVisitor to drive
 * @param vb vBucket to visit
 * @return number of times the vBucket was visited
 */
static size_t countPagingVisitorVisits(PagingVisitor& pv, VBucket& vb) {
    size_t numVisits = 0;
    pv.begin();
    do {
        pv.visitBucket(vb);
        ++numVisits;
    } while (pv.needsToRevisitLast() != NeedsRevisit::No);
    pv.complete();
    return numVisits;
}

TEST_P(STItemPagerTest, VisitorPausesMidVBucket) {
    // Define mock visitors that adjust the time so the time condition for
    // pausing is always true, and count the number of times HT visits continued
    // or were paused.

    class MockExpiredPagingVisitor : public ExpiredPagingVisitor {
    public:
        using ExpiredPagingVisitor::ExpiredPagingVisitor;

        bool visit(const HashTable::HashBucketLock& lh,
                   StoredValue& v) override {
            chunkStart -= 25ms;
            bool ret = ExpiredPagingVisitor::visit(lh, v);
            if (ret) {
                ++numContinue;
            } else {
                ++numPause;
            }
            return ret;
        }

        size_t numPause = 0;
        size_t numContinue = 0;
    };

    class MockItemPagingVisitor : public ItemPagingVisitor {
    public:
        using ItemPagingVisitor::ItemPagingVisitor;

        bool visit(const HashTable::HashBucketLock& lh,
                   StoredValue& v) override {
            chunkStart -= 25ms;
            bool ret = ItemPagingVisitor::visit(lh, v);
            if (ret) {
                ++numContinue;
            } else {
                ++numPause;
            }
            return ret;
        }

        size_t numPause = 0;
        size_t numContinue = 0;
    };

    if (!isPersistent()) {
        GTEST_SKIP();
    }

    auto& config = engine->getConfiguration();
    // Enable pausing mid-vbucket, but reduce the count from the config default,
    // so that we don't check the pause condition every time
    config.setPagingVisitorPauseCheckCount(5);
    // Age is not relevant to this test, increase the MFU threshold
    // under which age is ignored
    config.setItemEvictionFreqCounterAgeThreshold(255);

    auto expirySemaphore = std::make_shared<cb::Semaphore>();
    MockExpiredPagingVisitor expiryVisitor(*store,
                                           engine->getEpStats(),
                                           expirySemaphore,
                                           true,
                                           VBucketFilter());

    auto pagingSemaphore = std::make_shared<cb::Semaphore>();
    MockItemPagingVisitor pagingVisitor(
            *store,
            engine->getEpStats(),
            ItemEvictionStrategy::evict_everything(),
            pagingSemaphore,
            true,
            VBucketFilter());

    setVBucketStateAndRunPersistTask(vbid, vbucket_state_active);

    auto& stats = engine->getEpStats();
    auto aboveHWM = [&stats]() {
        return stats.getPreciseTotalMemoryUsed() > stats.mem_high_wat.load();
    };

    size_t itemCount = 0;
    while (!aboveHWM()) {
        itemCount += populateVbsUntil({vbid}, aboveHWM);
    }
    EXPECT_GT(itemCount, 0);

    auto vb = store->getVBucket(vbid);
    ASSERT_TRUE(vb);

    // We expect to pause at least once, so the vBucket will need to be visited
    // more than once. We also limit how often we check the pause condition,
    // so we expect the number of visits to be less than the HT size. This also
    // means that not every HT visit will indicate a pause.

    size_t numVisits = countPagingVisitorVisits(expiryVisitor, *vb);
    EXPECT_GT(numVisits, 1);
    EXPECT_LT(numVisits, vb->ht.getSize());
    EXPECT_GT(expiryVisitor.numPause, 0);
    EXPECT_GT(expiryVisitor.numContinue, 0);

    numVisits = countPagingVisitorVisits(pagingVisitor, *vb);
    EXPECT_GT(numVisits, 1);
    EXPECT_LT(numVisits, vb->ht.getSize());
    EXPECT_GT(pagingVisitor.numPause, 0);
    EXPECT_GT(pagingVisitor.numContinue, 0);
}

TEST_P(STItemPagerTest, MB_50423_ItemPagerCleansUpDeletedStoredValues) {
    // MB-50423:
    //  A request for a deleted value (e.g., to read system xattrs) bgfetches a
    //  delete back into memory. Under full eviction, this value can eventually
    //  be evicted again. For value eviction, while the _value_ may be evicted,
    //  nothing cleaned up the metadata, leaving it in memory until it is
    //  overwritten. Verify that the ItemPager now evicts deleted item metadata
    //  even under value eviction.

    if (ephemeral()) {
        // Ephemeral deletes remain in memory until the purge interval elapses,
        // and there's no backing disk for the deletes to be bgfetched from.
        GTEST_SKIP();
    }
    auto key = makeStoredDocKey("key");
    // get a deleted item on disk
    storeAndDeleteItem(vbid, key, "value");

    auto vb = store->getVBucket(vbid);
    auto& ht = vb->ht;

    // confirm directly that the item is _not_ present in the HT
    {
        const auto* sv =
                ht.findForRead(key, TrackReference::No, WantsDeleted::Yes)
                        .storedValue;

        ASSERT_FALSE(sv);
    }

    // now request with GET_DELETED_VALUE - should trigger a bgfetch of the item
    auto options = static_cast<get_options_t>(
            QUEUE_BG_FETCH | HONOR_STATES | TRACK_REFERENCE | DELETE_TEMP |
            HIDE_LOCKED_CAS | TRACK_STATISTICS | GET_DELETED_VALUE);

    auto gv = store->get(key, vbid, cookie, options);
    ASSERT_EQ(cb::engine_errc::would_block, gv.getStatus());

    runBGFetcherTask();

    // successfully read the deleted item
    gv = store->get(key, vbid, cookie, options);
    ASSERT_EQ(cb::engine_errc::success, gv.getStatus());

    // confirm directly that the item _is_ present in the HT
    {
        const auto* sv =
                ht.findForRead(key, TrackReference::No, WantsDeleted::Yes)
                        .storedValue;

        ASSERT_TRUE(sv);
    }

    // Setup complete - there is now a deleted, non-resident item in the HT
    // MB-50423 : the metadata for this item would not be routinely cleaned up,
    // and could stay in memory forever if not overwritten

    // attempt to evict every possible item
    auto pagerSemaphore = std::make_shared<cb::Semaphore>();
    pagerSemaphore->try_acquire(1);
    auto pv = std::make_unique<MockItemPagingVisitor>(
            *engine->getKVBucket(),
            engine->getEpStats(),
            ItemEvictionStrategy::evict_everything(),
            pagerSemaphore,
            false,
            VBucketFilter());

    // Drop the lwn ensure memory usage is above it so paging proceeds.
    auto& config = engine->getConfiguration();
    auto origLowWatermark = config.getMemLowWat();
    config.setMemLowWat(0);

    // Drop the MFU of the item to let it be evicted now
    ht.findOnlyCommitted(key).storedValue->setFreqCounterValue(0);

    pv->visitBucket(*vb);

    config.setMemLowWat(origLowWatermark);

    // Expect that the stored value is no longer present - even though this
    // is a value eviction bucket.
    {
        const auto* sv =
                ht.findForRead(key, TrackReference::No, WantsDeleted::Yes)
                        .storedValue;

        EXPECT_FALSE(sv);
    }
}

// Test that the ItemPager is scheduled when the Server Quota is reached, and
// that items are successfully paged out.
TEST_P(STItemPagerTest, ServerQuotaReached) {
    size_t count = populateUntilOOM(vbid);
    ASSERT_GE(count, 5) << "Too few documents stored";

    runHighMemoryPager();

    // For all configurations except ephemeral fail_new_data, memory usage
    // should have dropped.
    auto& stats = engine->getEpStats();
    auto vb = engine->getVBucket(vbid);
    if (ephemeralFailNewData()) {
        EXPECT_GT(stats.getPreciseTotalMemoryUsed(), stats.mem_low_wat.load())
                << "Expected still to exceed low watermark after hitting "
                   "TMPFAIL with fail_new_data bucket";
        EXPECT_EQ(count, vb->getNumItems());
    } else {
        size_t val{0};
        if (hasMagma()) {
            auto kvstore = store->getROUnderlyingByShard(0);
            kvstore->getStat("storage_mem_used", val);
        }
        EXPECT_LT(stats.getPreciseTotalMemoryUsed() - val,
                  stats.mem_low_wat.load())
                << "Expected to be below low watermark after running item "
                   "pager";
        const auto numResidentItems =
                vb->getNumItems() - vb->getNumNonResidentItems();
        EXPECT_LT(numResidentItems, count);
    }
}

// Test that the ItemPager is scheduled periodically (pager_sleep_time_ms),
// even if a "memoryConditon" is not detected. Regression test for MB-59287.
TEST_P(STItemPagerTest, ItemPagerRunPeriodically) {
    if (ephemeralFailNewData()) {
        // EphemeralFailNewData doesn't enable the ItemPager.
        return;
    }

    // Check initial sleep time of ItemPager - advance time by item pager
    // sleep period, and run the next NonIO task.
    // This should be the initial item pager run.
    auto& lpNonioQ = *task_executor->getLpTaskQ()[NONIO_TASK_IDX];
    EXPECT_EQ(0, lpNonioQ.getReadyQueueSize());
    EXPECT_GE(lpNonioQ.getFutureQueueSize(), 1);
    // Run the next task, advancing time by just over the item pager period,
    // so we expect it to be run.
    const auto timeAdvance = std::chrono::milliseconds{
            engine->getConfiguration().getPagerSleepTimeMs() + 1};

    const auto expectedTask = isCrossBucketHtQuotaSharing()
                                      ? "Paging out items (quota sharing)."
                                      : "Paging out items.";
    runNextTask(lpNonioQ, expectedTask, timeAdvance);

    // Check subsequent runs - again advance time by item pager sleep period,
    // and run the next NonIO task.
    // This should be the periodic item pager run.
    runNextTask(lpNonioQ, expectedTask, timeAdvance * 2);
}

TEST_P(STItemPagerTest, HighWaterMarkTriggersPager) {
    // Fill to just over HWM
    populateUntilAboveHighWaterMark(vbid);
    // Success if the pager is now ready
    runHighMemoryPager();
}

void STItemPagerTest::pagerEvictsSomething(bool dropCollection) {
    // Pager can't run in fail_new_data policy so test is invalid
    if (ephemeralFailNewData()) {
        return;
    }

    // Fill to just over HWM
    // When dropCollection is true, set the freqCount to be high so items are
    // not eligible for paging by MFU, but instead get dropped
    populateUntilAboveHighWaterMark(vbid, dropCollection ? 255 : 0);

    // Flush so items are eligible for ejection
    flushDirectlyIfPersistent(vbid);

    auto vb = store->getVBucket(vbid);
    auto items = vb->getNumItems();

    if (dropCollection) {
        CollectionsManifest cm(NoDefault{});
        // Add 1 scope which reproduces MB-58333
        cm.add(ScopeEntry::shop1);
        vb->updateFromManifest(
                folly::SharedMutex::ReadHolder(vb->getStateLock()),
                makeManifest(cm));
    }

    auto memUsed = engine->getEpStats().getPreciseTotalMemoryUsed();

    // Success if the pager is now ready
    runHighMemoryPager();

    if (persistent()) {
        // Should have evicted something
        if (dropCollection) {
            if (isFullEviction()) {
                // FE uses the 'disk' item count and disk still stores the item.
                EXPECT_EQ(items, vb->getNumItems());
                EXPECT_EQ(items,
                          store->getVBucket(vbid)->getNumNonResidentItems());

            } else {
                // VE the count goes down
                EXPECT_EQ(0, vb->getNumItems());
                EXPECT_EQ(0, store->getVBucket(vbid)->getNumNonResidentItems());
            }

        } else {
            EXPECT_LT(0, store->getVBucket(vbid)->getNumNonResidentItems());
            EXPECT_EQ(items, vb->getNumItems());
        }

        // Check memory went down before reading data back
        EXPECT_LE(engine->getEpStats().getPreciseTotalMemoryUsed(), memUsed);

        // Cannot read the keys if dropColection==true
        if (!dropCollection) {
            // Bump up max size and HWM so we don't encounter memory issues
            // during get phase
            auto quota = engine->getEpStats().getPreciseTotalMemoryUsed() * 2;
            increaseQuota(quota);

            // Read all of our items to verify that they are still there. Some
            // will be on disk
            for (size_t i = 0; i < items; i++) {
                auto key = makeStoredDocKey("key_" + std::to_string(i));
                auto gv = getInternal(key,
                                      vbid,
                                      cookie,
                                      ForGetReplicaOp::No,
                                      get_options_t::QUEUE_BG_FETCH);
                switch (gv.getStatus()) {
                case cb::engine_errc::success:
                    break;
                case cb::engine_errc::would_block: {
                    ASSERT_TRUE(vb->hasPendingBGFetchItems());
                    runBGFetcherTask();
                    gv = getInternal(key,
                                     vbid,
                                     cookie,
                                     ForGetReplicaOp::No,
                                     get_options_t::NONE);
                    EXPECT_EQ(cb::engine_errc::success, gv.getStatus());
                    break;
                }
                default:
                    FAIL() << "Unexpected status:" << gv.getStatus();
                }
            }
        }
    } else {
        if (dropCollection) {
            EXPECT_EQ(0, vb->getNumItems());
        } else {
            EXPECT_LT(vb->getNumItems(), items);
        }
    }
}

TEST_P(STItemPagerTest, PagerEvictsSomething) {
    pagerEvictsSomething(false);
}

TEST_P(STItemPagerTest, PagerDropsCollectionData) {
    pagerEvictsSomething(true);
}

// Tests that for the hifi_mfu eviction algorithm we visit replica vbuckets
// first.
TEST_P(STItemPagerTest, ReplicaItemsVisitedFirst) {
    // For the Expiry Pager we do not enforce the visiting of replica buckets
    // first.
    if (ephemeralFailNewData()) {
        return;
    }
    auto& lpNonioQ = *task_executor->getLpTaskQ()[NONIO_TASK_IDX];

    const Vbid activeVB = Vbid(0);
    const Vbid pendingVB = Vbid(1);
    const Vbid replicaVB = Vbid(2);

    // Set pendingVB online, initially as active (so we can populate it).
    store->setVBucketState(pendingVB, vbucket_state_active);
    // Set replicaVB online, initially as active (so we can populate it).
    store->setVBucketState(replicaVB, vbucket_state_active);

    // Add a document to both the active and pending vbucket.
    const std::string value(512, 'x'); // 512B value to use for documents.
    // add sufficient items to the active vb to trigger eviction even for
    // ephemeral.
    for (int ii = 0; ii < 40; ii++) {
        auto key = makeStoredDocKey("key_" + std::to_string(ii));
        auto activeItem = make_item(activeVB, key, value);
        auto pendingItem = make_item(pendingVB, key, value);
        ASSERT_EQ(cb::engine_errc::success, storeItem(activeItem));
        ASSERT_EQ(cb::engine_errc::success, storeItem(pendingItem));
    }

    store->setVBucketState(pendingVB, vbucket_state_pending);

    auto count = populateUntilOOM(replicaVB);
    store->setVBucketState(replicaVB, vbucket_state_replica);

    runNextTask(lpNonioQ, itemPagerTaskName());
    runPagingAdapterTask();

    if (ephemeral()) {
        // We should have not evicted from replica vbuckets
        EXPECT_EQ(count, store->getVBucket(replicaVB)->getNumItems());
        // We should have evicted from the active/pending vbuckets
        auto activeAndPendingItems =
                store->getVBucket(activeVB)->getNumItems() +
                store->getVBucket(pendingVB)->getNumItems();
        EXPECT_NE(20, activeAndPendingItems);

    } else {
        // We should have evicted from replica vbuckets
        EXPECT_NE(0, store->getVBucket(replicaVB)->getNumNonResidentItems());
        auto evictedActiveAndPendingItems =
                store->getVBucket(activeVB)->getNumNonResidentItems() +
                store->getVBucket(pendingVB)->getNumNonResidentItems();
        // We should not have evicted from active or pending vbuckets
        EXPECT_EQ(0, evictedActiveAndPendingItems);
    }
    ASSERT_EQ(initialNonIoTasks, lpNonioQ.getFutureQueueSize());
}

// Test that when the server quota is reached, we delete items which have
// expired before any other items.
TEST_P(STItemPagerTest, ExpiredItemsDeletedFirst) {
    // Test only works for the now removed 2-bit LRU eviction algorithm
    // @todo Investigate converting the test to work with the new hifi_mfu
    // eviction algorithm.
    return;

    // Populate bucket with non-expiring items until we reach the low
    // watermark.
    size_t countA = 0;
    const std::string value(512, 'x'); // 512B value to use for documents.
    auto& stats = engine->getEpStats();
    do {
        auto key = makeStoredDocKey("key_" + std::to_string(countA));
        auto item = make_item(vbid, key, value);
        ASSERT_EQ(cb::engine_errc::success, storeItem(item));
        countA++;
    } while (stats.getEstimatedTotalMemoryUsed() < stats.mem_low_wat.load());

    ASSERT_GE(countA, 10)
            << "Expected at least 10 items before hitting low watermark";

    // Fill bucket with items with a TTL of 1s until we hit ENOMEM. When
    // we run the pager, we expect these items to be deleted first.
    auto countB = populateUntilOOM(vbid, 1);

    ASSERT_GE(countB, 50)
        << "Expected at least 50 documents total before hitting high watermark";

    // Advance time so when the pager runs it will find expired items.
    TimeTraveller billSPrestonEsq(2);

    EXPECT_EQ(countA + countB, store->getVBucket(vbid)->getNumItems());

    runHighMemoryPager();

    // Ensure deletes are flushed to disk (so any temp items removed from
    // HashTable).
    flushVBucketToDiskIfPersistent(vbid);

    // Check which items remain. We should have deleted all of the items with
    // a TTL, as they should have been considered first).

    // Initial documents should still exist. Note we need to use getMetaData
    // here as get() would expire the item on access.
    for (size_t ii = 0; ii < countA; ii++) {
        auto key = makeStoredDocKey("key_" + std::to_string(ii));
        auto result = store->get(key, vbid, cookie, get_options_t());
        EXPECT_EQ(cb::engine_errc::success, result.getStatus())
                << "For key:" << key;
    }

    // Documents which had a TTL should be deleted. Note it's hard to check
    // the specific keys without triggering an expire-on-access (and hence
    // doing the item pager's job for it). Therefore just check the count of
    // items still existing (should have decreased by the number of items
    // with TTLs) and expiry statistics.
    EXPECT_EQ(countA, store->getVBucket(vbid)->getNumItems());
    EXPECT_EQ(countB, stats.expired_pager);
    EXPECT_EQ(0, stats.expired_access);
    EXPECT_EQ(0, stats.expired_compactor);
}

// Test migrated and mutated from from ep_testsuite_basic so that it's less
// racey
TEST_P(STItemPagerTest, test_memory_limit) {
    // Test only works for the now removed 2-bit LRU eviction algorithm
    // @todo Investigate converting the test to work with the new hifi_mfu
    // eviction algorithm.
    return;

    // Now set max_size to be 10MiB
    std::string msg;
    EXPECT_EQ(
            cb::engine_errc::success,
            engine->setFlushParam(
                    "max_size", std::to_string(10 * 1024 * 1204).c_str(), msg));

    // Store a large document 4MiB
    std::string value(4 * 1024 * 1204, 'a');
    {
        auto item =
                make_item(vbid, {"key", DocKeyEncodesCollectionId::No}, value);
        // Set freqCount to 0 so will be a candidate for paging out straight
        // away.
        item.setFreqCounterValue(0);
        ASSERT_EQ(cb::engine_errc::success, storeItem(item));
    }

    if (persistent()) {
        // flush so the HT item becomes clean
        flush_vbucket_to_disk(vbid);

        // Now do some steps which will remove the checkpoint, all of these
        // steps are needed
        auto vb = engine->getVBucket(vbid);

        // Force close the current checkpoint
        vb->checkpointManager->createNewCheckpoint();
        // Reflush
        flush_vbucket_to_disk(vbid);
        // Closed checkpoints removed at this point
    }

    // Now set max_size to be mem_used + 10% (we need some headroom)
    auto& stats = engine->getEpStats();
    EXPECT_EQ(cb::engine_errc::success,
              engine->setFlushParam(
                      "max_size",
                      std::to_string(stats.getEstimatedTotalMemoryUsed() * 1.10)
                              .c_str(),
                      msg));

    // The next tests use itemAllocate (as per a real SET)
    {
        auto [status, item] =
                engine->itemAllocate({"key2", DocKeyEncodesCollectionId::No},
                                     value.size(),
                                     0,
                                     0,
                                     0,
                                     0,
                                     vbid);
        EXPECT_EQ(cb::engine_errc::temporary_failure, status);
        EXPECT_FALSE(item);
    }

    // item_pager should be notified and ready to run
    runHighMemoryPager();

    if (persistent()) {
        EXPECT_EQ(1, stats.numValueEjects);
    }

    if (ephemeralFailNewData()) {
        // Enough should of been freed so itemAllocate can succeed
        auto [status, item] =
                engine->itemAllocate({"key2", DocKeyEncodesCollectionId::No},
                                     value.size(),
                                     0,
                                     0,
                                     0,
                                     0,
                                     vbid);
        EXPECT_EQ(cb::engine_errc::success, status);
        EXPECT_TRUE(item);
    }
}

/**
 * MB-29236: Test that if an item is eligible to be evicted but exceeding the
 * eviction threshold we do not add the maximum value (255) to the
 * ItemEviction histogram.
 */
TEST_P(STItemPagerTest, isEligible) {
    populateUntilOOM(vbid);

    EventuallyPersistentEngine* epe =
            ObjectRegistry::onSwitchThread(nullptr, true);
    auto options = static_cast<get_options_t>(
            QUEUE_BG_FETCH | HONOR_STATES | TRACK_REFERENCE | DELETE_TEMP |
            HIDE_LOCKED_CAS | TRACK_STATISTICS);

    for (int ii = 0; ii < 10; ii++) {
        auto key = makeStoredDocKey("xxx_0");
        store->get(key, vbid, cookie, options);
        ObjectRegistry::onSwitchThread(epe);
    }
    auto pagerSemaphore = std::make_shared<cb::Semaphore>();
    Configuration& cfg = engine->getConfiguration();
    auto strategyPtr = std::make_unique<LearningAgeAndMFUBasedEviction>(
            EvictionRatios{0.0 /* active&pending */,
                           0.0 /* replica */}, // evict nothing
            cfg.getItemEvictionAgePercentage(),
            cfg.getItemEvictionFreqCounterAgeThreshold(),
            nullptr /* epstats */);
    auto& strategy = *strategyPtr;
    std::unique_ptr<MockItemPagingVisitor> pv =
            std::make_unique<MockItemPagingVisitor>(*engine->getKVBucket(),
                                                    engine->getEpStats(),
                                                    std::move(strategyPtr),
                                                    pagerSemaphore,
                                                    false,
                                                    VBucketFilter());

    VBucketPtr vb = store->getVBucket(vbid);
    pv->visitBucket(*vb);
    auto initialCount = Item::initialFreqCount;
    EXPECT_NE(initialCount, strategy.getThresholds(100.0, 0.0).first);
    EXPECT_NE(255, strategy.getThresholds(100.0, 0.0).first);
}

/**
 * MB-29333:  Test that if a vbucket contains a single document with an
 * execution frequency of Item::initialFreqCount, the document will
 * be evicted if the paging visitor is run a sufficient number of times.
 */
TEST_P(STItemPagerTest, decayByOne) {
    const std::string value(512, 'x'); // 512B value to use for documents.
    auto key = makeStoredDocKey("xxx_0");
    auto item = make_item(vbid, key, value, time_t(0));
    storeItem(item);

    auto pagerSemaphore = std::make_shared<cb::Semaphore>();
    auto pv = std::make_unique<MockItemPagingVisitor>(
            *engine->getKVBucket(),
            engine->getEpStats(),
            // try evict everything, hotness/age eviction behaviour is not
            // under test here.
            ItemEvictionStrategy::evict_everything(),
            pagerSemaphore,
            false,
            VBucketFilter());

    pv->setCurrentBucket(*engine->getKVBucket()->getVBucket(vbid));
    flushVBucketToDiskIfPersistent(vbid);
    int iterationCount = 0;
    while ((pv->getEjected() == 0) &&
           iterationCount <= Item::initialFreqCount) {
        VBucketPtr vb = store->getVBucket(vbid);
        vb->ht.visit(*pv);
        iterationCount++;
    }
    EXPECT_EQ(1, pv->getEjected());
}

/**
 * MB-29333:  Test that if a vbucket contains a single document with an
 * execution frequency of Item::initialFreqCount, but the document
 * is not eligible for eviction (due to being replica in ephemeral case and
 * not flushed in the persistent case) check that its frequency count is not
 * decremented.
 */
TEST_P(STItemPagerTest, doNotDecayIfCannotEvict) {
    const std::string value(512, 'x'); // 512B value to use for documents.
    auto key = makeStoredDocKey("xxx_0");
    auto item = make_item(vbid, key, value, time_t(0));
    storeItem(item);

    auto pagerSemaphore = std::make_shared<cb::Semaphore>();
    auto pv = std::make_unique<MockItemPagingVisitor>(
            *engine->getKVBucket(),
            engine->getEpStats(),
            // try evict everything, hotness/age eviction behaviour is not
            // under test here.
            ItemEvictionStrategy::evict_everything(),
            pagerSemaphore,
            false,
            VBucketFilter());

    pv->setCurrentBucket(*engine->getKVBucket()->getVBucket(vbid));
    store->setVBucketState(vbid, vbucket_state_replica);

    VBucketPtr vb = store->getVBucket(vbid);
    for (int ii = 0; ii <= Item::initialFreqCount; ii++) {
        vb->ht.visit(*pv);
    }

    // no items were ejected.
    EXPECT_EQ(0, pv->getEjected());

    {
        const auto* sv =
                vb->ht.findForRead(key, TrackReference::No, WantsDeleted::Yes)
                        .storedValue;

        // stored value should still be in the HT
        EXPECT_TRUE(sv);
        // freq counter value was not decayed, despite being visited
        EXPECT_EQ(Item::initialFreqCount, sv->getFreqCounterValue());
    }
}

/**
 * MB-38315 found that when we BG Fetch a deleted item it can end up "stuck" in
 * the HashTable until the compactor removes the tombstone for it. This
 * increases memory pressure and could cause the system to lock up if the pager
 * finds no items eligible for eviction (e.g. BGFetched an entirely deleted data
 * set). Test that the item pager can page out a clean deleted item.
 */
TEST_P(STItemPagerTest, EvictBGFetchedDeletedItem) {
    // Only relevant to full eviction as Value Eviction will:
    //   1: Delete deleted items from the HashTable when they are persisted
    //      (also true for Full Eviction)
    //   2: Not allow BGFetches
    //
    // This means that there is no way for us to get a deleted item into the
    // HashTable that is not dirty. As such, this test can't work for Value
    // eviction.
    if (!fullEviction()) {
        return;
    }

    // 1) Write our document
    auto key = makeStoredDocKey("key");
    store_item(vbid, key, "value");
    flushVBucketToDiskIfPersistent(vbid, 1);

    delete_item(vbid, key);
    flushVBucketToDiskIfPersistent(vbid, 1);

    // 2) Evict it
    auto vb = store->getVBucket(vbid);

    const char* msg;
    folly::SharedMutex::ReadHolder rlh(vb->getStateLock());
    vb->evictKey(&msg, rlh, vb->lockCollections(key));

    // 3) Get to schedule our BGFetch
    auto options = static_cast<get_options_t>(
            QUEUE_BG_FETCH | HONOR_STATES | TRACK_REFERENCE | DELETE_TEMP |
            HIDE_LOCKED_CAS | TRACK_STATISTICS | GET_DELETED_VALUE);
    auto res = store->get(key, vbid, cookie, options);
    EXPECT_EQ(cb::engine_errc::would_block, res.getStatus());

    EXPECT_EQ(0, vb->getNumItems());
    EXPECT_EQ(1, vb->getNumTempItems());

    // 4) Fetch it back into the HashTable
    runBGFetcherTask();

    // Should have replaced the temp item, but the item in the HT will be
    // deleted and not counted in NumItems
    EXPECT_EQ(0, vb->getNumItems());
    EXPECT_EQ(0, vb->getNumTempItems());

    auto checkItemStatePostFetch = [&](bool expected) {
        auto val = vb->fetchValidValue(rlh,
                                       WantsDeleted::Yes,
                                       TrackReference::No,
                                       vb->lockCollections(key));
        if (expected) {
            EXPECT_TRUE(val.storedValue);
            EXPECT_TRUE(val.storedValue->isDeleted());
            EXPECT_FALSE(val.storedValue->isDirty());
            EXPECT_FALSE(val.storedValue->isTempItem());
        } else {
            EXPECT_FALSE(val.storedValue);
        }
    };

    // Check that the item is actually in the HT
    checkItemStatePostFetch(true /*expect item to exist*/);

    // 5) Re-run our get after BG Fetch (proving that it does not affect the
    // item). Returns success as we requested deleted values.
    res = store->get(key, vbid, cookie, options);
    EXPECT_EQ(cb::engine_errc::success, res.getStatus());

    EXPECT_EQ(0, vb->getNumItems());
    EXPECT_EQ(0, vb->getNumTempItems());

    // Check that the item is still in the HT
    checkItemStatePostFetch(true /*expect item to exist*/);

    // 6) Fill to just over HWM then run the pager
    // set the frequency counter of the stored items to the max value,
    // to make it very likely that the above test item will be evicted
    // (as it is much "colder")
    populateUntilAboveHighWaterMark(
            vbid, /* MFU */ std::numeric_limits<uint8_t>::max());
    // flush the vb, only items which are eligible for eviction are used to
    // determine the MFU threshold for evicting items.
    flushDirectlyIfPersistent(vbid);
    runHighMemoryPager();

    // Finally, check our item again. It should now have been evicted
    checkItemStatePostFetch(false /*expect item to not exist*/);
}

// Previously disabled due to consistent failures (MB-51958)
TEST_P(STItemPagerTest, ReplicaEvictedBeforeActive) {
    // MB-40531 test that the item pager does not evict from active vbuckets
    // if evicting from replicas can reclaim enough memory to reach the low
    // water mark (determined when the item pager first runs).
    // Test populates replicas to have _just_ enough pageable memory usage
    // so that eviction can bring memory usage below the low watermark
    // entirely by evicting from replicas, to confirm active vbuckets are _not_
    // evicted from.

    if (ephemeral()) {
        // Ephemeral does not evict from replicas
        GTEST_SKIP();
    }
    if (hasMagma()) {
        // Magma's memory usage makes tests relying on memory usage maths
        // difficult, and probably quite fragile/sensitive to magma changes.
        // The behaviour being tested is _not_ dependent on the backend,
        // so testing with couchstore _should_ be sufficient.
        GTEST_SKIP();
    }

    const Vbid activeVb(0);
    const Vbid replicaVb(1);

    setVBucketStateAndRunPersistTask(activeVb, vbucket_state_active);
    // Set replicaVb as active initially so we can populate it easily
    setVBucketStateAndRunPersistTask(replicaVb, vbucket_state_active);

    auto& stats = engine->getEpStats();

    const auto watermarkDiff = stats.mem_high_wat - stats.mem_low_wat;

    // starting above the low water mark would mean that the replica pageable
    // memory will definitely not exceed the watermarkdiff when the high
    // watermark is reached.
    ASSERT_LT(stats.getPreciseTotalMemoryUsed(), stats.mem_low_wat);

    // populate the replica vbs until its evictable memory _exceeds_ the gap
    // between the high and low water mark. When the mem usage later passes the
    // high water mark, evicting from the replica should reclaim enough memory.
    std::vector<Vbid> replicaVbsToPopulate{replicaVb};
    auto replicaItemCount = populateVbsUntil(
            replicaVbsToPopulate,
            [&stats, &store = store, replicaVb, watermarkDiff] {
                // sanity check - if this fails the quota is too low -
                EXPECT_LT(stats.getPreciseTotalMemoryUsed(),
                          stats.mem_high_wat);

                return store->getVBucket(replicaVb)->getPageableMemUsage() >
                       watermarkDiff;
            });
    EXPECT_GT(replicaItemCount, 10);

    // Now fill the active VB until the high watermark is reached
    std::vector<Vbid> activeVbsToPopulate{activeVb};
    auto activeItemCount = populateVbsUntil(activeVbsToPopulate, [&stats] {
        return stats.getPreciseTotalMemoryUsed() > stats.mem_high_wat;
    });
    store->attemptToFreeMemory();

    EXPECT_GT(activeItemCount, 10);

    setVBucketStateAndRunPersistTask(replicaVb, vbucket_state_replica);

    // check all vbuckets are fully resident to start
    ASSERT_EQ(100, getRRPercent(*store->getVBucket(activeVb)));
    ASSERT_EQ(100, getRRPercent(*store->getVBucket(replicaVb)));

    // PreciseTotalMemoryUsed will be above the high watermark by some amount
    // after population. Because the item pager evicts down to the low
    // watermark, this would cause us to evict > watermarkDiff, forcing
    // actives to be evicted as well.
    // Additionally, setting the replica vBuckets to replica state may change
    // the memory used. Set the low watermark so this doesn't affect the test.
    // Note we cannot exactly predict where preciseMemoryUsed will be when
    // the pager runs (it may be slightly higher due to heap allocaitons
    // made by the pager itself), so we cannot exactly set the low watermark
    // to:
    //     current_precise_mem_used - replicaPageable
    //
    // as if precise_mem_used_when_pager is slightly higher, we'll need to
    // evict more than just replica items. As such, set low watermark based on
    // 75% of replica pagable, giving us a margin of error.
    stats.setLowWaterMark(
            stats.getPreciseTotalMemoryUsed() -
            ((store->getVBucket(replicaVb)->getPageableMemUsage() * 3) / 4));

    // Run the item pager
    auto& lpNonioQ = *task_executor->getLpTaskQ()[NONIO_TASK_IDX];
    // This creates the paging visitor
    runNextTask(lpNonioQ, itemPagerTaskName());
    runPagingAdapterTask();

    // nothing left to do
    EXPECT_EQ(0, lpNonioQ.getReadyQueueSize());

    // Nothing should be evicted from active
    EXPECT_EQ(100, getRRPercent(*store->getVBucket(activeVb)));
    // Confirm the replica RR is lower than active RR
    EXPECT_LT(getRRPercent(*store->getVBucket(replicaVb)), 100);
}

TEST_P(STItemPagerTest, ActiveEvictedIfReplicaEvictionInsufficient) {
    // MB-40531 test that the item pager _does_ evict from active vbuckets
    // if evicting from replicas can _not_ reclaim enough memory to reach the
    // low water mark (determined when the item pager first runs)

    if (ephemeral()) {
        // Ephemeral does not evict from replicas
        GTEST_SKIP();
    }
    if (hasMagma()) {
        // Magma's memory usage makes tests relying on memory usage maths
        // difficult, and probably quite fragile/sensitive to magma changes.
        // The behaviour being tested is _not_ dependent on the backend,
        // so testing with couchstore _should_ be sufficient.
        GTEST_SKIP();
    }

    // populating items with a default MFU of 0 allows all items to be evicted
    // in one pass. Without this, some items may not be evicted because:
    //  * learning item eviction defaults to an MFU threshold of 0 until
    //    _after_ an item has been visited
    //  * item age is considered to protect the lowest X% of items. an MFU of
    //    0 is below the default value of
    //    item_eviction_freq_counter_age_threshold
    //    so age will be ignored.
    // As mfu distribution learning and age are not under test here, this
    // simplifies this test and makes it less brittle.
    store->setInitialMFU(0);

    auto activeVB = Vbid(0);
    auto replicaVB = Vbid(1);

    setVBucketStateAndRunPersistTask(activeVB, vbucket_state_active);
    // Set replicaVB as active initially (so we can populate it).
    setVBucketStateAndRunPersistTask(replicaVB, vbucket_state_active);

    auto& stats = engine->getEpStats();
    auto watermarkDiff = stats.mem_high_wat - stats.mem_low_wat;

    // starting above the low water mark would mean that the replica pageable
    // memory will definitely not exceed the watermarkdiff when the high
    // watermark is reached.
    ASSERT_LT(stats.getPreciseTotalMemoryUsed(), stats.mem_low_wat);

    // store items in the replica vb such that evicting everything in the
    // replica when at the high watermark will _not_ reach the low watermark
    std::vector<Vbid> replicaVbsToPopulate = {replicaVB};
    auto replicaItemCount = populateVbsUntil(
            replicaVbsToPopulate,
            [&stats, &store = store, replicaVB, watermarkDiff] {
                // sanity check - if this fails the quota is too low -
                EXPECT_LT(stats.getPreciseTotalMemoryUsed(),
                          stats.mem_high_wat);

                return store->getVBucket(replicaVB)->getPageableMemUsage() >
                       watermarkDiff * 0.5;
            });
    EXPECT_GT(replicaItemCount, 0);

    setVBucketStateAndRunPersistTask(replicaVB, vbucket_state_replica);

    // We don't care exactly how many were stored, just that it is a
    // "large enough" number for percentages to be somewhat useful
    EXPECT_GT(replicaItemCount, 0);

    // Now fill the active VB until the high watermark is reached
    std::vector<Vbid> activeVbsToPopulate = {activeVB};
    auto activeItemCount = populateVbsUntil(activeVbsToPopulate, [&stats] {
        return stats.getPreciseTotalMemoryUsed() > stats.mem_high_wat;
    });
    store->attemptToFreeMemory();

    EXPECT_GT(activeItemCount, 0);

    size_t activeRR = getRRPercent(*store->getVBucket(activeVB));
    size_t replicaRR = getRRPercent(*store->getVBucket(replicaVB));

    ASSERT_EQ(100, activeRR);
    ASSERT_EQ(100, replicaRR);

    ASSERT_GT(stats.getPreciseTotalMemoryUsed(), stats.mem_high_wat.load());

    auto& lpNonioQ = *task_executor->getLpTaskQ()[NONIO_TASK_IDX];

    // run the item pager. This creates the paging visitor
    ASSERT_NO_THROW(runNextTask(lpNonioQ, itemPagerTaskName()));
    ASSERT_NO_THROW(runPagingAdapterTask());

    // nothing left to do
    EXPECT_EQ(0, lpNonioQ.getReadyQueueSize());

    activeRR = getRRPercent(*store->getVBucket(activeVB));
    replicaRR = getRRPercent(*store->getVBucket(replicaVB));

    EXPECT_EQ(activeRR, 0);
    EXPECT_EQ(replicaRR, 0);
}

MATCHER_P(VBPtrVbidMatcher,
          vbid,
          "Check the provided VBucket pointer points to a vbucket with the "
          "given vbid") {
    return arg.getId() == vbid;
}

TEST_P(STItemPagerTest, ItemPagerEvictionOrder) {
    // MB-40531: Test that the paging visitor visits vbuckets ordered by:
    // * replica vbuckets before active/pending
    // * highest pageableMemUsage first

    std::vector<Vbid> activeVBs = {Vbid(0), Vbid(1)};
    std::vector<Vbid> replicaVBs = {Vbid(2), Vbid(3)};
    std::vector<Vbid> allVBs = {Vbid(0), Vbid(1), Vbid(2), Vbid(3)};

    // Set all vbs, including replicaVBs, as active initially (so we can
    // populate them easily).
    for (const auto& vbid : allVBs) {
        setVBucketStateAndRunPersistTask(vbid, vbucket_state_active);
    }

    // populate the vbuckets with different numbers of equal sized items.
    // Pageable mem usage should be proportional to the number of items.
    // The visitor should therefore visit them in the commented order
    for (const auto& setup : std::vector<std::pair<Vbid, int>>{
                 {activeVBs[0], 30}, // 4th
                 {activeVBs[1], 40}, // 3rd
                 {replicaVBs[0], 20}, // 1st
                 {replicaVBs[1], 10}, // 2nd
         }) {
        Vbid vbid;
        int itemCount;
        std::tie(vbid, itemCount) = setup;
        for (int i = 0; i < itemCount; ++i) {
            auto key = makeStoredDocKey("key-" + std::to_string(i));
            auto item = make_item(vbid, key, std::string(100, 'x'));
            ASSERT_EQ(cb::engine_errc::success, storeItem(item));
        }
    }

    // flush all vbs
    for (const auto& vbid : allVBs) {
        flushDirectlyIfPersistent(Vbid(vbid));
    }

    // flip the replica vbs to the correct state
    setVBucketStateAndRunPersistTask(replicaVBs[0], vbucket_state_replica);
    setVBucketStateAndRunPersistTask(replicaVBs[1], vbucket_state_replica);

    auto& stats = engine->getEpStats();
    auto pagerSemaphore = std::make_shared<cb::Semaphore>();
    auto pv = std::make_unique<MockItemPagingVisitor>(
            *store,
            stats,
            ItemEvictionStrategy::evict_everything(),
            pagerSemaphore,
            false,
            VBucketFilter(ephemeral() ? activeVBs : allVBs));

    using namespace testing;
    InSequence s;

    // set up expectations _before_ moving the pv into the VBCBAdaptor
    if (!ephemeral()) {
        // ephemeral cannot evict from replicas, so the pager visitor won't
        // visit them at all.
        EXPECT_CALL(*pv, visitBucket(VBPtrVbidMatcher(replicaVBs[0])));
        EXPECT_CALL(*pv, visitBucket(VBPtrVbidMatcher(replicaVBs[1])));
    }
    EXPECT_CALL(*pv, visitBucket(VBPtrVbidMatcher(activeVBs[1])));
    EXPECT_CALL(*pv, visitBucket(VBPtrVbidMatcher(activeVBs[0])));

    auto label = "Item pager";
    auto taskid = TaskId::ItemPagerVisitor;
    VBCBAdaptor task(store,
                     taskid,
                     std::move(pv),
                     label,
                     /*shutdown*/ false);

    // call the run method repeatedly until it returns false, indicating the
    // visitor is definitely done, rather than paused
    while (task.run())
        ;
}

TEST_P(STItemPagerTest, MB43559_EvictionWithoutReplicasReachesLWM) {
    // MB-43559: Test that eviction does not stop once memory usage drops
    // below the high watermark if there are no replica vbuckets

    if (!persistent()) {
        // ephemeral buckets are never less than 100% resident and are not
        // vulnerable to the bug (see MB)
        return;
    }

    // The test makes assumptions on the memory state of the system at storing
    // items. In particular, we load some items until we hit the HWM for
    // preparing for HT eviction. We then test that post-eviction the memory
    // usage is under the LWM. This test is not trivially runnable for magma
    // backends as magma has background threads that may allocate and
    // de-allocate memory during the course of the test. In particular, this
    // test encounters issues when being run under magma when a magma thread
    // allocates memory for something after paging which puts us back above
    // the LWM. These allocates are small for the main server (~kBs) but are a
    // significate portion of the test memory usage. These allocations appear to
    // scale to some extent with data size and we'd have to increase total
    // memory quota of this test by an unacceptable amount to make this work
    // consistently. Given that this test tests no KVStore specific
    // functionality, just skip the test for magma.
    if (hasMagma()) {
        GTEST_SKIP();
    }

    // issue involves eviction skipping vbuckets after mem_used < hwm,
    // so multiple vbuckets are needed
    std::vector<Vbid> vbids = {Vbid(0), Vbid(1), Vbid(2), Vbid(3)};

    // set vbs active
    for (const auto& vb : vbids) {
        setVBucketStateAndRunPersistTask(vb, vbucket_state_active);
    }

    auto& stats = engine->getEpStats();

    // check that baseline memory usage is definitely below the LWM
    ASSERT_LT(stats.getPreciseTotalMemoryUsed(), stats.mem_low_wat.load());

    auto aboveHWM = [&stats]() {
        return stats.getPreciseTotalMemoryUsed() > stats.mem_high_wat.load();
    };

    auto itemCount = 0;
    auto i = 0;
    // items need to be persisted to be evicted, but flushing after each item
    // would be slow. Load to the HWM, then flush, then repeat if we dropped
    // below the HWM
    while (!aboveHWM()) {
        // Note: the populate function persists and expels from checkpoints, so
        // here we'll hit the HWM with most of the allocations in the HT and all
        // items clean
        itemCount += populateVbsUntil(vbids,
                                      aboveHWM,
                                      "keys_" + std::to_string(i++) + "_",
                                      2048 /*valSize*/);
    }

    // confirm we are above the high watermark, and can test the item pager
    // behaviour
    ASSERT_GT(stats.getEstimatedTotalMemoryUsed(), stats.mem_high_wat.load());

    // Note: Any more precise expectation on item-count is just a guess, as
    // different storage have different mem-usage baselines, so the num of items
    // that we manage to store may vary considerably.
    EXPECT_GT(itemCount, 0);

    // Note: prior to the fix for this MB, eviction relied upon cached
    // residency ratios _which were only updated when gathering stats_.
    // This is no longer the case post-fix, but to ensure the test _would_
    // fail prior to the fix, this is done here.
    auto refreshCachedResidentRatios = [& store = store]() {
        // call getAggregatedVBucketStats to updated cached resident ratios (as
        // returned by `store->get*ResidentRatio()`)
        testing::NiceMock<MockStatCollector> collector;
        store->getAggregatedVBucketStats(collector.forBucket("foobar"));
    };
    refreshCachedResidentRatios();

    // there are no replica buckets
    ASSERT_EQ(0, store->getNumOfVBucketsInState(vbucket_state_replica));
    // the replica resident ratio defaults to 100 as there are no replica items
    ASSERT_EQ(100, store->getReplicaResidentRatio());

    // age is not relevant to this test, increase the mfu threshold under which
    // age is ignored
    auto& config = engine->getConfiguration();
    config.setItemEvictionFreqCounterAgeThreshold(255);

    // to make sure this isn't sensitive to small changes in memory usage,
    // try to evict _everything_ (eviction ratio 1.0). If mem_used still hasn't
    // gone below the lwm then something is definitely wrong.
    auto pagerSemaphore = std::make_shared<cb::Semaphore>();

    auto pv = std::make_unique<MockItemPagingVisitor>(
            *store,
            stats,
            ItemEvictionStrategy::evict_everything(),
            pagerSemaphore,
            false,
            VBucketFilter(vbids));

    auto label = "Item pager";
    auto taskid = TaskId::ItemPagerVisitor;
    VBCBAdaptor task(store,
                     taskid,
                     std::move(pv),
                     label,
                     /*shutdown*/ false);

    // call the run method repeatedly until it returns false, indicating the
    // visitor is definitely done, rather than paused
    while (task.run()) {
        // need to refresh the resident ratio so it reflects active RR < 100
        // after some items have been evicted. This wouldn't need to happen
        // _during_ eviction in a full repro, just _once_ ever after active RR
        // drops.
        refreshCachedResidentRatios();
    }

    // confirm that memory usage is now below the low watermark
    EXPECT_LT(stats.getPreciseTotalMemoryUsed(), stats.mem_low_wat.load());
}

TEST_P(STItemPagerTest, ItemPagerUpdatesMFUHistogram) {
    // TODO: decouple paging visitor from KVBucket, and move this test
    //       to vbucket_test.cc
    // verify that the paging visitor task correctly updates the MFU
    // histogram if it decreases the MFU of an item after visiting but
    // _not_ evicting it.

    // prepare for the test by storing an item
    auto& vbucket = *store->getVBucket(vbid);
    auto& ht = vbucket.ht;
    const auto& hist = ht.getEvictableMFUHistogram();
    ASSERT_TRUE(hist.empty());

    StoredDocKey key = makeStoredDocKey("key");
    auto item = make_item(vbid, key, "value");

    // Set a specific MFU for ease of testing
    auto startMFU = uint8_t(123);
    store->setInitialMFU(startMFU);
    ASSERT_EQ(cb::engine_errc::success, storeItem(item));
    flushAndExpelFromCheckpoints(vbid);

    // check that the item is indeed reflected in the mfu hist before
    // proceeding with this test
    ASSERT_EQ(1, hist[startMFU]);

    // set up a paging visitor
    auto pagerSemaphore = std::make_shared<cb::Semaphore>();
    pagerSemaphore->try_acquire(1);
    MockItemPagingVisitor visitor(
            *engine->getKVBucket(),
            engine->getEpStats(),
            // testing items which are visited but _not_ evicted so have their
            // MFU decreased - use a dummy strategy which does not try to
            // evict anything to simulate all items being over the target
            // MFU threshold.
            ItemEvictionStrategy::evict_nothing(),
            pagerSemaphore,
            false,
            VBucketFilter());

    visitor.setCurrentBucket(vbucket);

    // visit everthing in the HT
    HashTable::Position pos;
    while (pos != ht.endPosition()) {
        // keep visiting until done
        pos = ht.pauseResumeVisit(visitor, pos);
    }

    auto expectedMFU = uint8_t(startMFU - 1);

    // check that the MFU was decremented.
    EXPECT_EQ(0, hist[startMFU]);
    EXPECT_EQ(1, hist[expectedMFU]);
    EXPECT_EQ(1, hist.getNumberOfSamples());
}

/**
 * Test fixture for Ephemeral-only item pager tests.
 */
class STEphemeralItemPagerTest : public STItemPagerTest {
};

// For Ephemeral buckets, replica items should not be paged out (deleted) -
// as that would cause the replica to have a diverging history from the active.
TEST_P(STEphemeralItemPagerTest, ReplicaNotPaged) {
    const Vbid active_vb = Vbid(0);
    const Vbid replica_vb = Vbid(1);
    // Set vBucket 1 online, initially as active (so we can populate it).
    store->setVBucketState(replica_vb, vbucket_state_active);

    auto& stats = engine->getEpStats();
    ASSERT_LT(stats.getEstimatedTotalMemoryUsed(), stats.mem_low_wat.load())
            << "Expected to start below low watermark";

    // Populate vbid 0 (active) until we reach the low watermark.
    size_t active_count = 0;
    const std::string value(1024, 'x'); // 1KB value to use for documents.
    do {
        auto key = makeStoredDocKey("key_" + std::to_string(active_count));
        auto item = make_item(active_vb, key, value);
        // Set freqCount to 0 so will be a candidate for paging out straight
        // away.
        item.setFreqCounterValue(0);
        ASSERT_EQ(cb::engine_errc::success, storeItem(item));
        active_count++;
    } while (stats.getEstimatedTotalMemoryUsed() < stats.mem_low_wat.load());

    ASSERT_GE(active_count, 10)
            << "Expected at least 10 active items before hitting low watermark";

    // Populate vbid 1 (replica) until we reach the high watermark.
    size_t replica_count = populateUntilOOM(replica_vb);
    ASSERT_GE(replica_count, 10)
        << "Expected at least 10 replica items before hitting high watermark";

    // Flip vb 1 to be a replica (and hence should not be a candidate for
    // any paging out.
    store->setVBucketState(replica_vb, vbucket_state_replica);
    runHighMemoryPager();

    // Expected active vb behaviour depends on the full policy:
    if (engine->getConfiguration().getEphemeralFullPolicy() ==
        "fail_new_data") {
        EXPECT_EQ(store->getVBucket(replica_vb)->getNumItems(), replica_count)
                << "Expected replica count to remain equal";
        EXPECT_EQ(store->getVBucket(active_vb)->getNumItems(), active_count)
                << "Active count should be the same after Item Pager "
                   "(fail_new_data)";
    } else {
        EXPECT_EQ(store->getVBucket(replica_vb)->getNumItems(), replica_count)
                << "Expected replica count to remain equal";
        EXPECT_LT(store->getVBucket(active_vb)->getNumItems(), active_count)
                << "Active count should have decreased after Item Pager";
    }
}

/**
 * Test fixture for Ephemeral item pager tests with
 * ephemeral_full_policy=auto_delete.
 */
class STEphemeralAutoDeleteItemPagerTest : public STItemPagerTest {};

<<<<<<< HEAD
// It is important that we hold the vbucket state lock during pageOut because
// otherwise we could end up deleting items from replicas in case of a poorly
// timed change in the vbucket state.
TEST_P(STEphemeralAutoDeleteItemPagerTest, PageOutHoldsVBStateLock) {
    // Populate the vbucket until we reach the high watermark.
    populateUntilAboveHighWaterMark(vbid);

    auto& vb = *store->getVBucket(vbid);
    bool softDeleteCalled{false};
    VBucketTestIntrospector::setSoftDeleteStoredValueHook(
            vb, {[&softDeleteCalled](folly::SharedMutex& vbStateLock) {
                softDeleteCalled = true;

                bool didManageToLock = vbStateLock.try_lock();
                if (didManageToLock) {
                    vbStateLock.unlock();
                }
                EXPECT_FALSE(didManageToLock);
            }});

    // Run the pager and check that items got deleted.
    runHighMemoryPager();
    EXPECT_TRUE(softDeleteCalled);
}

// Test reproduced MB-59368. This was an issue where memory reached the
// threshold to trigger the pager (which will delete data), but code in the
// paging visitor was checking different values and stopped the pager. The pager
// would then just keep getting triggered leading to noticeable CPU increase
// and no memory reduction.
TEST_P(STEphemeralAutoDeleteItemPagerTest, MB_59368) {
=======
// MB-59368 was an issue where memory reached the threshold to trigger the
// pager (which will delete data), but code in the paging visitor was checking
// different values and stopped the pager. The pager would then just keep
// getting triggered leading to noticeable CPU increase and no memory reduction.
// Unfortunately the calculation of pageable watermarks is flawed and items may
// be deleted with plenty of spare memory (MB-64008). This test checks that we
// don't delete under the simple LWM when pageable mem used is above the
// pageable LWM.
TEST_P(STEphemeralAutoDeleteItemPagerTest, MB_64008) {
    ASSERT_TRUE(itemPagerScheduled);

>>>>>>> 64ba590b
    // Need two vbuckets and one must be replica so that we account the replica
    // memory usage which will affect the result of getPageableMemCurrent
    const Vbid activeVbid = vbid;
    const Vbid replicaVbid(1);

    setVBucketState(replicaVbid, vbucket_state_replica);

    auto setReplica = [this](Vbid id, int count) {
        auto key = makeStoredDocKey("replica_" + std::to_string(count));
        auto item = make_item(id, key, "value");
        item.setCas(1 + count);
        uint64_t seqno;
        ASSERT_EQ(cb::engine_errc::success,
                  store->setWithMeta(item,
                                     0,
                                     &seqno,
                                     cookie,
                                     {vbucket_state_replica},
                                     CheckConflicts::No,
                                     true,
                                     GenerateBySeqno::Yes,
                                     GenerateCas::Yes));
    };

    auto setActive = [this](Vbid id, int count) {
        auto key = makeStoredDocKey("active_" + std::to_string(count));
        auto item = make_item(id, key, "value");
        storeItem(item);
    };

    auto& lpNonioQ = *task_executor->getLpTaskQ()[NONIO_TASK_IDX];
    auto checkNotScheduling = [this, &lpNonioQ]() {
        ASSERT_TRUE(itemPagerScheduled);
        ASSERT_EQ(0, lpNonioQ.getReadyQueueSize());
        ASSERT_EQ(initialNonIoTasks, lpNonioQ.getFutureQueueSize());
        try {
            runNextTask(lpNonioQ, "Paging out items.");
            FAIL() << "ItemPager did run";
        } catch (const std::logic_error& ex) {
            ASSERT_STREQ("CheckedExecutor failed fetchNextTask", ex.what());
        }
    };
    auto checkNotDeleting = [this, &lpNonioQ]() {
        ASSERT_TRUE(itemPagerScheduled);
        ASSERT_EQ(0, lpNonioQ.getReadyQueueSize());
        ASSERT_EQ(initialNonIoTasks, lpNonioQ.getFutureQueueSize());
        // Item pager consists of two Tasks - the parent ItemPager task,
        // and then a task (via VCVBAdapter) to process each vBucket (which
        // there is just one of as we only have one vBucket online).
        runNextTask(lpNonioQ, "Paging out items.");
        ASSERT_EQ(0, lpNonioQ.getReadyQueueSize());
        ASSERT_EQ(initialNonIoTasks, lpNonioQ.getFutureQueueSize())
                << "VBucket visitor scheduled";
    };

    auto& stats = engine->getEpStats();
    int count = 0;
    do {
        setReplica(replicaVbid, count);
        setActive(activeVbid, count);
        ++count;
    } while (store->getPageableMemCurrent() <=
             store->getPageableMemHighWatermark());
    // This is the condition which produced the issue in MB-59368,
    // but we actually don't want to delete under LWM as in MB-64008.
    ASSERT_LE(stats.getEstimatedTotalMemoryUsed(), stats.mem_low_wat);
    checkNotScheduling();
    store->wakeItemPager();
    checkNotDeleting();

    do {
        setReplica(replicaVbid, count);
        setActive(activeVbid, count);
        ++count;
    } while (stats.getEstimatedTotalMemoryUsed() <= stats.mem_low_wat ||
             store->getPageableMemCurrent() <=
                     store->getPageableMemHighWatermark());
    checkNotScheduling();
    store->wakeItemPager();
    checkNotDeleting();

    auto& vb = *store->getVBucket(activeVbid);
    bool softDeleteCalled{false};
    VBucketTestIntrospector::setSoftDeleteStoredValueHook(
            vb, {[&softDeleteCalled](folly::SharedMutex& vbStateLock) {
                softDeleteCalled = true;
            }});

    do {
        // Write the active last as the path it executes will do the memory
        // check that schedules the pager.
        setReplica(replicaVbid, count);
        setActive(activeVbid, count);
        ++count;
    } while (stats.getEstimatedTotalMemoryUsed() <= stats.mem_high_wat);
    // Run the pager and check that items got deleted.
    runHighMemoryPager();
    EXPECT_TRUE(softDeleteCalled) << "Nothing was deleted";
}

// Dead vBuckets should not be counted as pageable.
TEST_P(STEphemeralAutoDeleteItemPagerTest, MB_64092) {
    setVBucketState(Vbid(1), vbucket_state_active);
    double prevPageableHWM = store->getPageableMemHighWatermark();
    double prevPageableLWM = store->getPageableMemLowWatermark();
    setVBucketState(Vbid(1), vbucket_state_dead);
    EXPECT_LT(store->getPageableMemHighWatermark() / prevPageableHWM, 0.6);
    EXPECT_LT(store->getPageableMemLowWatermark() / prevPageableLWM, 0.6);
}

// Test covers MB-60046. A pending and committed key must not find itself auto
// deleted, else the delete of the commit will be rejected by the DCP replica
// and cause disconnects.
TEST_P(STEphemeralAutoDeleteItemPagerTest, MB_60046) {
    setVBucketState(
            vbid,
            vbucket_state_active,
            {{"topology", nlohmann::json::array({{"active", "replica"}})}});

    // Register a cursor now to hold data in checkpoints for validation
    auto& vb = *store->getVBucket(vbid);
    auto cursorResult = vb.checkpointManager->registerCursorBySeqno(
            "test", 1, CheckpointCursor::Droppable::No);
    ASSERT_FALSE(cursorResult.tryBackfill) << *vb.checkpointManager;
    auto cursor = cursorResult.takeCursor().lock();

    // Two functions for writing active and replica keys.
    auto setActive = [this](int count) {
        auto item =
                make_item(vbid,
                          makeStoredDocKey("active_" + std::to_string(count)),
                          "value");
        item.setFreqCounterValue(0);
        storeItem(item);
    };

    int count = 0;
    setActive(count);
    auto key = makeStoredDocKey("active_" + std::to_string(count));
    // Now make the key written also pending
    ASSERT_EQ(cb::engine_errc::would_block,
              storeItem(*makePendingItem(key, "pending-value")));
    // One more item
    setActive(++count);
    EXPECT_GE(vb.getNumItems(), 2);

    // Process the current queue before we generate the deletes
    std::vector<queued_item> items;
    vb.checkpointManager->getItemsForCursor(*cursor,
                                            items,
                                            std::numeric_limits<size_t>::max(),
                                            std::numeric_limits<size_t>::max());
    EXPECT_NE(0, items.size()) << *vb.checkpointManager;
    bool pendingFound{false};
    bool committedFound{false};
    for (const auto& item : items) {
        if (item->getKey() == key) {
            if (item->isPending()) {
                ASSERT_FALSE(pendingFound);
                pendingFound = true;
            } else {
                ASSERT_FALSE(committedFound);
                committedFound = true;
            }
        }
    }
    // Both pending and committed must be seen before we trigger auto-delete
    ASSERT_TRUE(pendingFound);
    ASSERT_TRUE(committedFound);
    items.clear();

    // Now trigger the auto-delete paging. Lower the quota and try to write 1
    // more key.
    engine->setMaxDataSize(engine->getEpStats().getPreciseTotalMemoryUsed());
    setActive(++count);
    runHighMemoryPager();

    // Iterate through the checkpoint and check all deletes.
    vb.checkpointManager->getItemsForCursor(*cursor,
                                            items,
                                            std::numeric_limits<size_t>::max(),
                                            std::numeric_limits<size_t>::max());
    // Should be some new mutations (deletes)
    EXPECT_NE(0, items.size()) << *vb.checkpointManager;
    int deleteCount{0};
    for (const auto& item : items) {
        if (item->getKey() == key) {
            // The key should not be found in the new batch of items. The
            // original commit+pending were in the first batch and not expected
            // to see again. Prior to the fix, a delete(key) was seen here.
            FAIL() << *item;
        }
        if (item->isDeleted()) {
            ++deleteCount;
        }
    }
    // We certainly should see deletes.
    ASSERT_NE(0, deleteCount);
}

/**
 * Test fixture for expiry pager tests - enables the Expiry Pager (in addition
 * to what the parent class does).
 */
class STExpiryPagerTest : public STBucketQuotaTest {
protected:
    void SetUp() override {
        if (!config_string.empty()) {
            config_string += ";";
        }
        // Disable pausing mid-vbucket by default
        // enable expiry pager - this adds one to the expected number of nonIO
        // tasks
        config_string +=
                "paging_visitor_pause_check_count=1;"
                "exp_pager_enabled=true";
        ++initialNonIoTasks;
        STBucketQuotaTest::SetUp();

        // Sanity check - should be no nonIO tasks ready to run, and initial
        // count in futureQ.
        auto& lpNonioQ = *task_executor->getLpTaskQ()[NONIO_TASK_IDX];
        EXPECT_EQ(0, lpNonioQ.getReadyQueueSize());
        EXPECT_EQ(initialNonIoTasks, lpNonioQ.getFutureQueueSize());
    }

    void wakeUpExpiryPager() {
        store->wakeUpExpiryPager();
        // Expiry pager consists of two Tasks - the parent ExpiryPager task,
        // and then a per-vBucket task (via VCVBAdapter) - which there is
        // just one of as we only have one vBucket online.
        // Trigger expiry pager - note the main task just spawns individual
        // tasks per vBucket - we also need to execute one of them.
        auto& lpNonioQ = *task_executor->getLpTaskQ()[NONIO_TASK_IDX];
        runNextTask(lpNonioQ, "Paging expired items.");
        EXPECT_EQ(0, lpNonioQ.getReadyQueueSize());
        auto pagers = std::min(
                engine->getKVBucket()->getVBuckets().getBuckets().size(),
                engine->getConfiguration().getExpiryPagerConcurrency());
        EXPECT_EQ(initialNonIoTasks + pagers, lpNonioQ.getFutureQueueSize());
        for (size_t i = 0; i < pagers; ++i) {
            runNextTask(lpNonioQ, "Expired item remover no vbucket assigned");
        }
        EXPECT_EQ(0, lpNonioQ.getReadyQueueSize());
        EXPECT_EQ(initialNonIoTasks, lpNonioQ.getFutureQueueSize());
    }

    void expiredItemsDeleted();
};

void STExpiryPagerTest::expiredItemsDeleted() {
    // Populate bucket with three documents - one with no expiry, one with an
    // expiry in 10 seconds, and one with an expiry in 20 seconds.
    std::string value = createXattrValue("body");
    for (size_t ii = 0; ii < 3; ii++) {
        auto key = makeStoredDocKey("key_" + std::to_string(ii));
        const uint32_t expiry =
                ii > 0 ? ep_abs_time(ep_current_time() + ii * 10) : 0;
        auto item = make_item(
                vbid,
                key,
                value,
                expiry,
                PROTOCOL_BINARY_DATATYPE_JSON | PROTOCOL_BINARY_DATATYPE_XATTR);
        ASSERT_EQ(cb::engine_errc::success, storeItem(item));
    }

    flushDirectlyIfPersistent(vbid, {MoreAvailable::No, 3});

    // Sanity check - should have not hit high watermark (otherwise the
    // item pager will run automatically and aggressively delete items).
    auto& stats = engine->getEpStats();
    EXPECT_LE(stats.getEstimatedTotalMemoryUsed(), stats.getMaxDataSize() * 0.8)
            << "Expected to not have exceeded 80% of bucket quota";

    // Move time forward by 11s, so key_1 should be expired.
    TimeTraveller tedTheodoreLogan(11);

    // Sanity check - should still have all items present in VBucket.
    ASSERT_EQ(3, engine->getVBucket(vbid)->getNumItems());

    wakeUpExpiryPager();
    flushDirectlyIfPersistent(vbid, {MoreAvailable::No, 1});

    EXPECT_EQ(2, engine->getVBucket(vbid)->getNumItems())
        << "Should only have 2 items after running expiry pager";

    // Check our items.
    auto key_0 = makeStoredDocKey("key_0");
    auto getKeyFn = [this](const StoredDocKey& key) {
        return store->get(key, vbid, cookie, QUEUE_BG_FETCH).getStatus();
    };
    EXPECT_EQ(cb::engine_errc::success, getKeyFn(key_0))
            << "Key without TTL should still exist.";

    auto key_1 = makeStoredDocKey("key_1");

    if (fullEviction()) {
        // Need an extra get() to trigger EWOULDBLOCK / bgfetch.
        EXPECT_EQ(cb::engine_errc::would_block, getKeyFn(key_1));
        runBGFetcherTask();
    }
    EXPECT_EQ(cb::engine_errc::no_such_key, getKeyFn(key_1))
            << "Key with TTL:10 should be removed.";

    auto key_2 = makeStoredDocKey("key_2");
    EXPECT_EQ(cb::engine_errc::success, getKeyFn(key_2))
            << "Key with TTL:20 should still exist.";

    // Move time forward by +10s, so key_2 should also be expired.
    TimeTraveller philConners(10);

    // Sanity check - should still have 2 items present in VBucket.
    ASSERT_EQ(2, engine->getVBucket(vbid)->getNumItems())
        << "Should still have 2 items after time-travelling";

    wakeUpExpiryPager();
    flushDirectlyIfPersistent(vbid, {MoreAvailable::No, 1});

    // Should only be 1 item remaining.
    EXPECT_EQ(1, engine->getVBucket(vbid)->getNumItems());

    // Check our items.
    EXPECT_EQ(cb::engine_errc::success, getKeyFn(key_0))
            << "Key without TTL should still exist.";

    EXPECT_EQ(cb::engine_errc::no_such_key, getKeyFn(key_1))
            << "Key with TTL:10 should be removed.";

    if (fullEviction()) {
        // Need an extra get() to trigger EWOULDBLOCK / bgfetch.
        EXPECT_EQ(cb::engine_errc::would_block, getKeyFn(key_2));
        runBGFetcherTask();
    }
    EXPECT_EQ(cb::engine_errc::no_such_key, getKeyFn(key_2))
            << "Key with TTL:20 should be removed.";
}

TEST_P(STExpiryPagerTest, MaxVisitorDuration) {
    auto& stats = engine->getEpStats();
    ExpiredItemPager pager(*engine, stats, 0, 0, 1);

    stats.setMaxDataSize(0);
    EXPECT_EQ(55, countMilliseconds(pager.maxExpectedVisitorDuration()));

    stats.setMaxDataSize(10 * GiB);
    EXPECT_EQ(55, countMilliseconds(pager.maxExpectedVisitorDuration()));

    stats.setMaxDataSize(100 * GiB);
    EXPECT_EQ(235, countMilliseconds(pager.maxExpectedVisitorDuration()));
}

// Test that when the expiry pager runs, all expired items are deleted.
TEST_P(STExpiryPagerTest, ExpiredItemsDeleted) {
    expiredItemsDeleted();
}

// Test that when an expired system-xattr document is fetched with getMeta
// it can be successfully expired again
TEST_P(STExpiryPagerTest, MB_25650) {
    if (isNexus()) {
        // TODO MB-53859: Re-enable under nexus once couchstore datatype
        // on KEYS_ONLY is consistent with magma
        GTEST_SKIP();
    }
    expiredItemsDeleted();

    auto vb = store->getVBucket(Vbid(0));

    auto key_1 = makeStoredDocKey("key_1");
    ItemMetaData metadata;
    uint32_t deleted;
    uint8_t datatype;

    // Ephemeral doesn't bgfetch, persistent full-eviction already had to
    // perform a bgfetch to check key_1 no longer exists in the above
    // expiredItemsDeleted().
    const cb::engine_errc err = persistent() && !fullEviction()
                                        ? cb::engine_errc::would_block
                                        : cb::engine_errc::success;

    // Bring document meta back into memory and run expiry on it
    EXPECT_EQ(err,
              store->getMetaData(
                      key_1, vbid, cookie, metadata, deleted, datatype));
    if (persistent()) {
        runBGFetcherTask();
        EXPECT_EQ(cb::engine_errc::success,
                  store->getMetaData(
                          key_1, vbid, cookie, metadata, deleted, datatype));
    }

    // Original bug is that we would segfault running the pager here
    wakeUpExpiryPager();

    auto options =
            static_cast<get_options_t>(QUEUE_BG_FETCH | GET_DELETED_VALUE);
    EXPECT_EQ(err, store->get(key_1, vbid, cookie, options).getStatus())
            << "Key with TTL:10 should be removed.";

    // Verify that the xattr body still exists.
    if (persistent()) {
        runBGFetcherTask();
    }
    auto item = store->get(key_1, vbid, cookie, GET_DELETED_VALUE);

    ASSERT_EQ(cb::engine_errc::success, item.getStatus());
    EXPECT_TRUE(cb::mcbp::datatype::is_xattr(item.item->getDataType()));
    ASSERT_NE(0, item.item->getNBytes());
    cb::xattr::Blob blob(
            {const_cast<char*>(item.item->getData()), item.item->getNBytes()},
            false);

    EXPECT_EQ(0, blob.get("user").size());
    EXPECT_EQ(0, blob.get("meta").size());
    ASSERT_NE(0, blob.get("_sync").size());
    EXPECT_EQ("{\"cas\":\"0xdeadbeefcafefeed\"}", blob.get("_sync"));
}

// Test that when an expired system-xattr document is fetched with getMeta
// deleteWithMeta can be successfully invoked
TEST_P(STExpiryPagerTest, MB_25671) {
    if (isNexus()) {
        // TODO MB-53859: Re-enable under nexus once couchstore datatype
        // on KEYS_ONLY is consistent with magma
        GTEST_SKIP();
    }
    expiredItemsDeleted();
    auto vb = store->getVBucket(vbid);

    // key_1 has been expired
    auto key_1 = makeStoredDocKey("key_1");
    ItemMetaData metadata;
    uint32_t deleted = 0;
    uint8_t datatype = 0;

    // Ephemeral doesn't bgfetch, persistent full-eviction already had to
    // perform a bgfetch to check key_1 no longer exists in the above
    // expiredItemsDeleted().
    const cb::engine_errc err = persistent() && !fullEviction()
                                        ? cb::engine_errc::would_block
                                        : cb::engine_errc::success;

    // Bring the deleted key back with a getMeta call
    EXPECT_EQ(err,
              store->getMetaData(
                      key_1, vbid, cookie, metadata, deleted, datatype));
    if (persistent()) {
        runBGFetcherTask();
        EXPECT_EQ(cb::engine_errc::success,
                  store->getMetaData(
                          key_1, vbid, cookie, metadata, deleted, datatype));
    }

    uint64_t cas = 0;
    metadata.flags = 0xf00f0088;
    metadata.cas = 0xbeeff00dcafe1234ull;
    metadata.revSeqno = 0xdad;
    metadata.exptime = 0xfeedface;
    PermittedVBStates vbstates(vbucket_state_active);
    auto deleteWithMeta =
            [this, key_1, &cas, vbstates, metadata]() -> cb::engine_errc {
        return store->deleteWithMeta(key_1,
                                     cas,
                                     nullptr,
                                     vbid,
                                     cookie,
                                     vbstates,
                                     CheckConflicts::No,
                                     metadata,
                                     GenerateBySeqno::No,
                                     GenerateCas::No,
                                     0,
                                     nullptr,
                                     DeleteSource::Explicit,
                                     EnforceMemCheck::Yes);
    };
    // Prior to the MB fix - this would crash.
    EXPECT_EQ(err, deleteWithMeta());

    auto options =
            static_cast<get_options_t>(QUEUE_BG_FETCH | GET_DELETED_VALUE);
    if (persistent()) {
        runBGFetcherTask();
        EXPECT_EQ(cb::engine_errc::success, deleteWithMeta());
    }

    auto item = store->get(key_1, vbid, cookie, options);
    ASSERT_EQ(cb::engine_errc::success, item.getStatus());
    EXPECT_TRUE(item.item->isDeleted()) << "Not deleted " << *item.item;
    ASSERT_NE(0, item.item->getNBytes()) << "No value " << *item.item;

    cb::xattr::Blob blob(
            {const_cast<char*>(item.item->getData()), item.item->getNBytes()},
            false);

    EXPECT_EQ(0, blob.get("user").size());
    EXPECT_EQ(0, blob.get("meta").size());
    ASSERT_NE(0, blob.get("_sync").size());
    EXPECT_EQ("{\"cas\":\"0xdeadbeefcafefeed\"}", blob.get("_sync"));
    EXPECT_EQ(metadata.flags, item.item->getFlags());
    EXPECT_EQ(metadata.exptime, item.item->getExptime());
    EXPECT_EQ(metadata.cas, item.item->getCas());
    EXPECT_EQ(metadata.revSeqno, item.item->getRevSeqno());
}

TEST_P(STItemPagerTest, ItemPagerEvictionOrderIsSafe) {
    // MB-42688: Test that the ordering of the paging visitor comparator is
    // fixed even if the amount of pageable memory or the vbucket state changes.
    // This is required to meet the strict weak ordering requirement of
    // std::sort

    // 17 is the minimum number of vbs found to demonstrate a segfault
    // with an unsuitable comparator on linux. This is likely impl dependent.
    // 18 gives 6 vbs per active/replica/pending
    if (hasMagma()) {
        // Magma does not appreciate having max_vbuckets updated
        // In relation to this test, magma should not behave differently to
        // couchstore buckets anyway
        GTEST_SKIP();
    }
    resetEngineAndWarmup("max_vbuckets=18");
    std::vector<Vbid> allVBs(18);

    for (int i = 0; i < 18; i++) {
        allVBs[i] = Vbid(i);
    }

    for (int i = 0; i < 6; i++) {
        setVBucketStateAndRunPersistTask(Vbid(i), vbucket_state_active);
        setVBucketStateAndRunPersistTask(Vbid(i + 6), vbucket_state_pending);
        setVBucketStateAndRunPersistTask(Vbid(i + 12), vbucket_state_replica);
    }

    if (engine->getConfiguration().getBucketType() == "persistent") {
        // flush all vbs
        for (const auto& vbid : allVBs) {
            dynamic_cast<EPBucket&>(*store).flushVBucket(vbid);
        }
    }

    auto& stats = engine->getEpStats();
    auto pagerSemaphore = std::make_shared<cb::Semaphore>();

    auto pv = std::make_unique<MockItemPagingVisitor>(
            *store,
            stats,
            ItemEvictionStrategy::evict_everything(),
            pagerSemaphore,
            false,
            VBucketFilter(allVBs));

    // now test that even with state changes, the comparator sorts the vbuckets
    // acceptably
    auto innerComparator = pv->getVBucketComparator();

    // wrap the comparator to allow insertion of state changes mid-sort
    auto comparator = [&innerComparator, this](const Vbid& a, const Vbid& b) {
        // run the actual comparator
        auto res = innerComparator(a, b);
        // now, to _intentionally_ try to break the strict weak ordering, change
        // the state of one of the vbuckets. If the vbucket comparator is
        // checking the state each time, this can cause a crash in std::sort
        for (const auto& vbid : {a, b}) {
            auto state = store->getVBucket(vbid)->getState();
            EXPECT_EQ(cb::engine_errc::success,
                      store->setVBucketState(vbid,
                                             state == vbucket_state_replica
                                                     ? vbucket_state_active
                                                     : vbucket_state_replica,
                                             {},
                                             TransferVB::Yes));
        }

        return res;
    };

    // if the vbucket comparator is "safe" and checks the state once, this
    // sort will work as expected - otherwise it _may_ segfault.
    // Note: this is not a robust test, variations in the impl of sort
    // may mean this does _not_ crash even with an unacceptable comparator
    std::sort(allVBs.begin(), allVBs.end(), comparator);

    // as a secondary check, directly test the requirements of a strict
    // weak ordering on the comparator while actively changing
    // the state of vbuckets. This will fail if the comparator checks
    // the bucket state on every call.

    // irreflexivity
    for (const auto& x : allVBs) {
        EXPECT_FALSE(comparator(x, x));
    }

    // asymmetry
    for (const auto& x : allVBs) {
        for (const auto& y : allVBs) {
            EXPECT_FALSE(comparator(x, y) && comparator(y, x));
        }
    }

    // transitivity
    for (const auto& x : allVBs) {
        for (const auto& y : allVBs) {
            for (const auto& z : allVBs) {
                // x < y && y < z => x < z
                // equivalent to
                // !(x < y && y < z) || x < z
                // if x < y and y < z, it must be true that x < z
                EXPECT_TRUE(!(comparator(x, y) && comparator(y, z)) ||
                            comparator(x, z));
            }
        }
    }
}

TEST_P(STItemPagerTest, MB43055_MemUsedDropDoesNotBreakEviction) {
    // MB-43055: Test that having current memory usage drop below the low
    // watermark before the item pager runs does not prevent future item
    // pager runs.

    if (ephemeralFailNewData()) {
        // items are not auto-deleted, so the ItemPager does not run.
        GTEST_SKIP();
    }

    // No need to run under magma/nexus:
    //   - The test has been spotted quite fragile multiple times (eg, magma).
    //     It makes assumptions on the mem state of the system after persistence
    //     but that state varies depending on the storage
    //   - The test covers in-memory behaviour and doesn't care about the
    //     particular storage used, so we can just keep the couchstore/magma
    //     versions for persistence, plus ephemeral.
    if (hasMagma()) {
        GTEST_SKIP();
    }

    // Need a slightly higher quota here
    increaseQuota(800 * 1024);

    setVBucketStateAndRunPersistTask(vbid, vbucket_state_active);

    // this triggers eviction, scheduling the ItemPager task
    auto itemCount = populateUntilAboveHighWaterMark(vbid);
    EXPECT_LT(0, itemCount);

    if (isPersistent()) {
        flushVBucket(vbid);
    }

    // now delete some items to lower memory usage
    for (int i = 0; i < itemCount; i++) {
        auto key = makeStoredDocKey("key_" + std::to_string(i));
        uint64_t cas = 0;
        mutation_descr_t mutation_descr;
        EXPECT_EQ(cb::engine_errc::success,
                  store->deleteItem(key,
                                    cas,
                                    vbid,
                                    cookie,
                                    {},
                                    /*itemMeta*/ nullptr,
                                    mutation_descr));

        // Deleting items doesn't free much memory and we'd need a big quota to
        // be able to reclaim the difference between low and high watermarks
        // just by deleting items. We can also flush persistent VBuckets and
        // reduce the checkpoint memory usage by freeing closed checkpoints.
        // Doing this allows us to use a significantly lower quota which reduces
        // test time significantly.
        //
        // Note: Doing this step within the loop for avoiding deletions being
        // failed by high CM mem-usage
        auto vb = store->getVBucket(vbid);
        vb->checkpointManager->createNewCheckpoint();
        flushVBucketToDiskIfPersistent(vbid, 1);
        runCheckpointDestroyer(vbid);
    }

    auto& stats = engine->getEpStats();
    // confirm we are now below the low watermark, and can test the item pager
    // behaviour
    ASSERT_LT(stats.getEstimatedTotalMemoryUsed(), stats.mem_low_wat.load());

    auto& lpNonioQ = *task_executor->getLpTaskQ()[NONIO_TASK_IDX];
    // run the item pager. It should _not_ create and schedule a PagingVisitor
    runNextTask(lpNonioQ, itemPagerTaskName());

    EXPECT_EQ(0, lpNonioQ.getReadyQueueSize());
    EXPECT_EQ(initialNonIoTasks, lpNonioQ.getFutureQueueSize());

    // populate again, and confirm this time that the item pager does shedule
    // a paging visitor
    populateUntilAboveHighWaterMark(vbid);

    runNextTask(lpNonioQ, itemPagerTaskName());
    runPagingAdapterTask();
}

/**
 * Subclass for expiry tests only applicable to Value eviction persistent
 * buckets.
 */
class STValueEvictionExpiryPagerTest : public STExpiryPagerTest {
public:
    static auto configValues() {
#ifdef EP_USE_MAGMA
        return (magmaBucket() | couchstoreBucket()) * valueOnlyEvictionPolicy();
#else
        return couchstoreBucket() * valueOnlyEvictionPolicy();
#endif
    }
};

// Test that when a xattr value is ejected, we can still expire it. Previous
// to the fix we crash because the item has no value in memory.
//
// (Not applicable to full-eviction as relies on in-memory expiry pager
//  expiring a non-resident item; with full-eviction the item is completely
//  evicted and hence ExpiryPager won't find it.)
TEST_P(STValueEvictionExpiryPagerTest, MB_25931) {
    std::string value = createXattrValue("body");
    auto key = makeStoredDocKey("key_1");
    auto item = make_item(
            vbid,
            key,
            value,
            ep_abs_time(ep_current_time() + 10),
            PROTOCOL_BINARY_DATATYPE_JSON | PROTOCOL_BINARY_DATATYPE_XATTR);
    ASSERT_EQ(cb::engine_errc::success, storeItem(item));

    flushDirectlyIfPersistent(vbid, {MoreAvailable::No, 1});

    const char* msg;
    EXPECT_EQ(cb::engine_errc::success, store->evictKey(key, vbid, &msg));
    EXPECT_STREQ("Ejected.", msg);

    runBGFetcherTask();

    TimeTraveller docBrown(15);

    wakeUpExpiryPager();
    flushDirectlyIfPersistent(vbid, {MoreAvailable::No, 1});
}

// Test that expiring a non-resident item works (and item counts are correct).
//
// (Not applicable to full-eviction as relies on in-memory expiry pager
//  expiring a non-resident item; with full-eviction the item is completely
//  evicted and hence ExpiryPager won't find it.)
TEST_P(STValueEvictionExpiryPagerTest, MB_25991_ExpiryNonResident) {
    // Populate bucket with a TTL'd document, and then evict that document.
    auto key = makeStoredDocKey("key");
    auto expiry = ep_abs_time(ep_current_time() + 5);
    auto item = make_item(vbid, key, "value", expiry);
    ASSERT_EQ(cb::engine_errc::success, storeItem(item));

    flushDirectlyIfPersistent(vbid, {MoreAvailable::No, 1});

    // Sanity check - should have not hit high watermark (otherwise the
    // item pager will run automatically and aggressively delete items).
    auto& stats = engine->getEpStats();
    EXPECT_LE(stats.getEstimatedTotalMemoryUsed(), stats.getMaxDataSize() * 0.8)
            << "Expected to not have exceeded 80% of bucket quota";

    // Evict key so it is no longer resident.
    evict_key(vbid, key);

    // Move time forward by 11s, so key should be expired.
    TimeTraveller tedTheodoreLogan(11);

    // Sanity check - should still have item present (and non-resident)
    // in VBucket.
    ASSERT_EQ(1, engine->getVBucket(vbid)->getNumItems());
    ASSERT_EQ(1, engine->getVBucket(vbid)->getNumNonResidentItems());

    wakeUpExpiryPager();
    flushDirectlyIfPersistent(vbid, {MoreAvailable::No, 1});

    EXPECT_EQ(0, engine->getVBucket(vbid)->getNumItems())
            << "Should have 0 items after running expiry pager";
    EXPECT_EQ(0, engine->getVBucket(vbid)->getNumNonResidentItems())
            << "Should have 0 non-resident items after running expiry pager";

    // Check our item - should not exist.
    auto result = store->get(key, vbid, cookie, get_options_t());
    EXPECT_EQ(cb::engine_errc::no_such_key, result.getStatus());
}

class MB_32669 : public STValueEvictionExpiryPagerTest {
public:
    void SetUp() override {
        if (!config_string.empty()) {
            config_string += ";";
        }
        config_string += "compression_mode=active";
        STValueEvictionExpiryPagerTest::SetUp();
        store->enableItemCompressor();
        initialNonIoTasks++;
    }

    void runItemCompressor() {
        auto& lpNonioQ = *task_executor->getLpTaskQ()[NONIO_TASK_IDX];
        runNextTask(lpNonioQ, "Item Compressor");
    }
};

// Test that an xattr value which is compressed, evicted and then expired
// doesn't trigger an exception
TEST_P(MB_32669, expire_a_compressed_and_evicted_xattr_document) {
    // 1) Add bucket a TTL'd xattr document
    auto key = makeStoredDocKey("key");
    auto expiry = ep_abs_time(ep_current_time() + 5);
    auto value = createXattrValue(std::string(100, 'a'), true /*sys xattrs*/);
    auto item =
            make_item(vbid, key, value, expiry, PROTOCOL_BINARY_DATATYPE_XATTR);
    ASSERT_EQ(cb::engine_errc::success, storeItem(item));

    flushDirectlyIfPersistent(vbid, {MoreAvailable::No, 1});

    // Sanity check - should have not hit high watermark (otherwise the
    // item pager will run automatically and aggressively delete items).
    auto& stats = engine->getEpStats();
    ASSERT_LE(stats.getEstimatedTotalMemoryUsed(), stats.getMaxDataSize() * 0.8)
            << "Expected to not have exceeded 80% of bucket quota";

    // 2) Run the compressor
    runItemCompressor();

    // 2.1) And validate the document is now snappy
    ItemMetaData metadata;
    uint32_t deleted;
    uint8_t datatype;

    EXPECT_EQ(
            cb::engine_errc::success,
            store->getMetaData(key, vbid, cookie, metadata, deleted, datatype));
    ASSERT_EQ(PROTOCOL_BINARY_DATATYPE_SNAPPY,
              datatype & PROTOCOL_BINARY_DATATYPE_SNAPPY);

    // 3) Evict key so it is no longer resident.
    evict_key(vbid, key);

    // 4) Move time forward by 11s, so key should be expired.
    TimeTraveller wyldStallyns(11);

    // Sanity check - should still have item present (and non-resident)
    // in VBucket.
    ASSERT_EQ(1, engine->getVBucket(vbid)->getNumItems());
    ASSERT_EQ(1, engine->getVBucket(vbid)->getNumNonResidentItems());

    wakeUpExpiryPager();

    flushDirectlyIfPersistent(vbid, {MoreAvailable::No, 1});

    EXPECT_EQ(0, engine->getVBucket(vbid)->getNumItems())
            << "Should have 0 items after running expiry pager";
    EXPECT_EQ(0, engine->getVBucket(vbid)->getNumNonResidentItems())
            << "Should have 0 non-resident items after running expiry pager";

    // Check our item has been deleted and the xattrs pruned
    auto options = static_cast<get_options_t>(
            QUEUE_BG_FETCH | HONOR_STATES | TRACK_REFERENCE | DELETE_TEMP |
            HIDE_LOCKED_CAS | TRACK_STATISTICS | GET_DELETED_VALUE);
    GetValue gv = store->get(key, vbid, cookie, options);
    EXPECT_EQ(cb::engine_errc::would_block, gv.getStatus());

    runBGFetcherTask();
    gv = store->get(key, vbid, cookie, options);
    ASSERT_EQ(cb::engine_errc::success, gv.getStatus());

    EXPECT_TRUE(gv.item->isDeleted());
    auto get_itm = gv.item.get();
    auto get_data = const_cast<char*>(get_itm->getData());

    cb::char_buffer value_buf{get_data, get_itm->getNBytes()};
    cb::xattr::Blob new_blob(value_buf, false);

    // expect sys attributes to remain
    using namespace std::string_view_literals;
    const auto cas_str = R"({"cas":"0xdeadbeefcafefeed"})"sv;
    const auto sync_str = new_blob.get("_sync");

    EXPECT_EQ(cas_str, sync_str) << "Unexpected system xattrs";
    EXPECT_TRUE(new_blob.get("user").empty())
            << "The user attribute should be gone";
    EXPECT_TRUE(new_blob.get("meta").empty())
            << "The meta attribute should be gone";
}

class MB_36087 : public STParameterizedBucketTest {
public:
};

// Test for MB-36087 - simply check that an evicted xattr item doesn't crash
// when a winning del-with-meta arrives.
TEST_P(MB_36087, DelWithMeta_EvictedKey) {
    store->setVBucketState(vbid, vbucket_state_active);
    if (!persistent()) {
        return;
    }
    ASSERT_TRUE(persistent());
    std::string value = createXattrValue("body");
    auto key = makeStoredDocKey("k1");
    auto item = make_item(
            vbid,
            key,
            value,
            0,
            PROTOCOL_BINARY_DATATYPE_JSON | PROTOCOL_BINARY_DATATYPE_XATTR);
    uint64_t cas = 0;
    ASSERT_EQ(
            cb::engine_errc::success,
            engine->storeInner(*cookie, item, cas, StoreSemantics::Set, false));

    auto& bucket = dynamic_cast<EPBucket&>(*store);
    EXPECT_EQ(1, bucket.flushVBucket(vbid).numFlushed);

    // 1) Store k1
    auto vb = store->getVBucket(vbid);

    // 2) Evict k1
    evict_key(vbid, key);

    // 3) A winning delWithMeta - system must bgFetch and not crash...
    ItemMetaData metadata;

    cas = -1;
    metadata.flags = 0xf00f0088;
    metadata.cas = 0xbeeff00dcafe1234ull;
    metadata.revSeqno = 0xdad;
    metadata.exptime = 0xfeedface;
    PermittedVBStates vbstates(vbucket_state_active);

    auto deleteWithMeta =
            [this, key, &cas, vbstates, metadata]() -> cb::engine_errc {
        return store->deleteWithMeta(key,
                                     cas,
                                     nullptr,
                                     vbid,
                                     cookie,
                                     vbstates,
                                     CheckConflicts::Yes,
                                     metadata,
                                     GenerateBySeqno::Yes,
                                     GenerateCas::No,
                                     0,
                                     nullptr,
                                     DeleteSource::Explicit,
                                     EnforceMemCheck::Yes);
    };
    // A bgfetch is required for full or value eviction because we need the
    // xattr value
    EXPECT_EQ(cb::engine_errc::would_block, deleteWithMeta());
    runBGFetcherTask();

    // Full eviction first did a meta-fetch, now has todo a full fetch
    auto err = fullEviction() ? cb::engine_errc::would_block
                              : cb::engine_errc::success;
    EXPECT_EQ(err, deleteWithMeta());

    if (fullEviction()) {
        runBGFetcherTask();
        EXPECT_EQ(cb::engine_errc::success, deleteWithMeta());
    }

    auto options =
            static_cast<get_options_t>(QUEUE_BG_FETCH | GET_DELETED_VALUE);
    auto gv = store->get(key, vbid, cookie, options);
    ASSERT_EQ(cb::engine_errc::success, gv.getStatus());
    EXPECT_TRUE(gv.item->isDeleted()) << "Not deleted " << *gv.item;
    ASSERT_NE(0, gv.item->getNBytes()) << "No value " << *gv.item;

    cb::xattr::Blob blob(
            {const_cast<char*>(gv.item->getData()), gv.item->getNBytes()},
            false);

    EXPECT_EQ(0, blob.get("user").size());
    EXPECT_EQ(0, blob.get("meta").size());
    ASSERT_NE(0, blob.get("_sync").size());
    EXPECT_EQ("{\"cas\":\"0xdeadbeefcafefeed\"}", blob.get("_sync"));
    EXPECT_EQ(metadata.flags, gv.item->getFlags());
    EXPECT_EQ(metadata.exptime, gv.item->getExptime());
    EXPECT_EQ(metadata.cas, gv.item->getCas());
    EXPECT_EQ(metadata.revSeqno, gv.item->getRevSeqno());
}

/**
 * Fixture similar to STItemPagerTest, but with 4 paging visitors configured.
 */
class MultiPagingVisitorTest : public STItemPagerTest {
protected:
    void SetUp() override {
        setNumConcurrentPagers(4);
        setNumConcurrentExpiryPagers(4);
        STItemPagerTest::SetUp();
    }
};

/**
 * Test that the ItemPager correctly creates multiple PagingVisitors
 * as configured.
 */
TEST_P(MultiPagingVisitorTest, ItemPagerCreatesMultiplePagers) {
    if (!persistent()) {
        GTEST_SKIP();
    }
    std::vector<Vbid> vbids{Vbid(0), Vbid(1), Vbid(2), Vbid(3)};

    for (const auto& vbid : vbids) {
        store->setVBucketState(vbid, vbucket_state_active);
    }

    auto& stats = engine->getEpStats();
    // populate until above hwm
    auto aboveHWM = [&stats]() {
        return stats.getPreciseTotalMemoryUsed() > stats.mem_high_wat.load();
    };

    auto i = 0;
    // items need to be persisted to be evicted, but flushing after each item
    // would be slow. Load to the HWM, then flush, then repeat if we dropped
    // below the HWM
    while (!aboveHWM()) {
        populateVbsUntil(
                vbids, aboveHWM, "keys_" + std::to_string(i++) + "_", 500);
        // populateVbsUntil flushes and removes checkpoints which is required
        // as eviction will not touch dirty items
    }

    // make sure the item pager has been notified while we're above the HWM
    store->attemptToFreeMemory();

    auto& lpNonioQ = *task_executor->getLpTaskQ()[NONIO_TASK_IDX];
    ASSERT_EQ(0, lpNonioQ.getReadyQueueSize());
    ASSERT_EQ(initialNonIoTasks, lpNonioQ.getFutureQueueSize());

    // Run the parent ItemPager task, and then N PagingVisitor tasks
    runNextTask(lpNonioQ, itemPagerTaskName());
    ASSERT_EQ(0, lpNonioQ.getReadyQueueSize());

    auto numConcurrentPagers = engine->getConfiguration().getConcurrentPagers();
    ASSERT_EQ(initialNonIoTasks + numConcurrentPagers,
              lpNonioQ.getFutureQueueSize());

    for (size_t p = 0; p < numConcurrentPagers; ++p) {
        runPagingAdapterTask();
    }
}

/**
 * Test that the ExpiryPager correctly creates multiple PagingVisitors
 * as configured.
 */
TEST_P(MultiPagingVisitorTest, ExpiryPagerCreatesMultiplePagers) {
    std::vector<Vbid> vbids{Vbid(0), Vbid(1), Vbid(2), Vbid(3)};

    for (const auto& vbid : vbids) {
        store->setVBucketState(vbid, vbucket_state_active);
    }

    auto& stats = engine->getEpStats();
    const uint32_t expiry = ep_abs_time(ep_current_time() - 10);
    std::string value = "foobar";

    for (int i = 0; i < 4; ++i) {
        auto key = makeStoredDocKey("key_" + std::to_string(i));
        auto item = make_item(Vbid(i), key, value, expiry);
        ASSERT_EQ(cb::engine_errc::success, storeItem(item));
    }

    store->enableExpiryPager();
    store->wakeUpExpiryPager();

    // enabling the expiry pager schedules another task

    initialNonIoTasks++;

    auto& lpNonioQ = *task_executor->getLpTaskQ()[NONIO_TASK_IDX];
    ASSERT_EQ(0, lpNonioQ.getReadyQueueSize());
    ASSERT_EQ(initialNonIoTasks, lpNonioQ.getFutureQueueSize());

    // Run the parent ItemPager task, and then N PagingVisitor tasks
    runNextTask(lpNonioQ, "Paging expired items.");
    ASSERT_EQ(0, lpNonioQ.getReadyQueueSize());

    auto numConcurrentPagers =
            engine->getConfiguration().getExpiryPagerConcurrency();
    EXPECT_EQ(initialNonIoTasks + numConcurrentExpiryPagers,
              lpNonioQ.getFutureQueueSize());

    for (size_t i = 0; i < numConcurrentPagers; ++i) {
        runNextTask(lpNonioQ, "Expired item remover no vbucket assigned");
        // each task should only visit one of the vbuckets, and there's
        // one expired item per vbucket - expired count should increase by one
        EXPECT_EQ(i + 1, stats.expired_pager);
    }
}

/**
 * Test fixture with bloom filter disabled.
 */
class STNoBloomFilterExpiryPagerTest : public STExpiryPagerTest {
public:
    void SetUp() override {
        if (!config_string.empty()) {
            config_string += ";";
        }
        config_string += "bfilter_enabled=false";
        STExpiryPagerTest::SetUp();
    }
    void testTempItemCleanUp(StoredDocKey key, bool expectCleanup);
};

void STNoBloomFilterExpiryPagerTest::testTempItemCleanUp(StoredDocKey key,
                                                         bool expectCleanup) {
    auto vb = store->getVBucket(vbid);
    ASSERT_EQ(1, vb->getNumTempItems());
    ASSERT_TRUE(vb);
    wakeUpExpiryPager();
    auto& stats = engine->getEpStats();
    ASSERT_EQ(1, stats.expiryPagerRuns);
    EXPECT_EQ(0, stats.expired_pager);
    EXPECT_EQ(0, vb->numExpiredItems);

    if (expectCleanup) {
        EXPECT_EQ(0, vb->getNumTempItems());
        // Item is gone, all is good
        auto htRes = vb->ht.findForUpdate(key);
        EXPECT_FALSE(htRes.committed);
        EXPECT_FALSE(htRes.pending);
    } else {
        EXPECT_EQ(1, vb->getNumTempItems());
        // Item is still in the HT
        auto htRes = vb->ht.findForUpdate(key);
        EXPECT_TRUE(htRes.committed);
        EXPECT_FALSE(htRes.pending);
    }
}

TEST_P(STNoBloomFilterExpiryPagerTest, TempInitialNotCleanUpNotExpired) {
    setVBucketStateAndRunPersistTask(vbid, vbucket_state_active);
    auto key = makeStoredDocKey("key");

    ItemMetaData metadata;
    uint32_t deleted;
    uint8_t datatype;
    // GetMeta for a non-existent document
    EXPECT_EQ(
            cb::engine_errc::would_block,
            store->getMetaData(key, vbid, cookie, metadata, deleted, datatype));

    auto vb = store->getVBucket(vbid);
    ASSERT_TRUE(vb);
    // Verify that the item is TempInitial (bgfetch incomplete)
    {
        auto htRes = vb->ht.findForUpdate(key);
        ASSERT_TRUE(htRes.committed);
        ASSERT_TRUE(htRes.committed->isTempInitialItem());
        EXPECT_FALSE(htRes.pending);
    }
    // And proceed with the test
    testTempItemCleanUp(key, false);
}

TEST_P(STNoBloomFilterExpiryPagerTest, TempNonExistentCleanedUpNotExpired) {
    setVBucketStateAndRunPersistTask(vbid, vbucket_state_active);
    // Store the item to trigger a metadata bg fetch, running it will create a
    // TempNonExistent item
    auto key = makeStoredDocKey("key");

    ItemMetaData metadata;
    uint32_t deleted;
    uint8_t datatype;
    // GetMeta for a non-existent document
    EXPECT_EQ(
            cb::engine_errc::would_block,
            store->getMetaData(key, vbid, cookie, metadata, deleted, datatype));
    // Allow the BGFetch to complete
    runBGFetcherTask();

    auto vb = store->getVBucket(vbid);
    ASSERT_TRUE(vb);
    // Verify that the item is TempNonExistent
    {
        auto htRes = vb->ht.findForUpdate(key);
        ASSERT_TRUE(htRes.committed);
        ASSERT_TRUE(htRes.committed->isTempNonExistentItem());
        EXPECT_FALSE(htRes.pending);
    }
    // And proceed with the test
    testTempItemCleanUp(key, true);
}

TEST_P(STNoBloomFilterExpiryPagerTest, TempDeletedCleanedUpNotExpired) {
    setVBucketStateAndRunPersistTask(vbid, vbucket_state_active);
    // Store a deleted item so that an add driven bg fetch will restore
    // deleted meta (setting the previously TempInitial item to TempDeleted)
    auto key = makeStoredDocKey("key");
    auto item = makeDeletedItem(key);
    EXPECT_EQ(cb::engine_errc::success, store->set(*item, cookie));
    flushVBucketToDiskIfPersistent(vbid, 1);
    auto vb = store->getVBucket(vbid);
    ASSERT_TRUE(vb);

    ItemMetaData metadata;
    uint32_t deleted;
    uint8_t datatype;
    EXPECT_EQ(
            cb::engine_errc::would_block,
            store->getMetaData(key, vbid, cookie, metadata, deleted, datatype));
    runBGFetcherTask();
    // Verify that the item is TempDeleted
    {
        auto htRes = vb->ht.findForUpdate(key);
        ASSERT_TRUE(htRes.committed);
        ASSERT_TRUE(htRes.committed->isTempDeletedItem());
        EXPECT_FALSE(htRes.pending);
    }
    // And proceed with the test
    testTempItemCleanUp(key, true);
}

// TODO: Ideally all of these tests should run with or without jemalloc,
// however we currently rely on jemalloc for accurate memory tracking; and
// hence it is required currently.
#if defined(HAVE_JEMALLOC)

INSTANTIATE_TEST_SUITE_P(
        EphemeralOrPersistent,
        STItemPagerTest,
        STItemPagerTest::allConfigValuesAllEvictionStrategiesNoNexus(),
        STParameterizedBucketTest::PrintToStringParamName);

INSTANTIATE_TEST_SUITE_P(EphemeralOrPersistent,
                         MultiPagingVisitorTest,
                         STParameterizedBucketTest::persistentConfigValues(),
                         STParameterizedBucketTest::PrintToStringParamName);

INSTANTIATE_TEST_SUITE_P(EphemeralOrPersistent,
                         STExpiryPagerTest,
                         STParameterizedBucketTest::allConfigValues(),
                         STParameterizedBucketTest::PrintToStringParamName);

INSTANTIATE_TEST_SUITE_P(Persistent,
                         STNoBloomFilterExpiryPagerTest,
                         STParameterizedBucketTest::persistentConfigValues(),
                         STParameterizedBucketTest::PrintToStringParamName);

INSTANTIATE_TEST_SUITE_P(ValueOnly,
                         STValueEvictionExpiryPagerTest,
                         STValueEvictionExpiryPagerTest::configValues(),
                         STParameterizedBucketTest::PrintToStringParamName);

INSTANTIATE_TEST_SUITE_P(Persistent,
                         MB_32669,
                         STValueEvictionExpiryPagerTest::configValues(),
                         STParameterizedBucketTest::PrintToStringParamName);

INSTANTIATE_TEST_SUITE_P(Ephemeral,
                         STEphemeralItemPagerTest,
                         STParameterizedBucketTest::ephConfigValues(),
                         STParameterizedBucketTest::PrintToStringParamName);

INSTANTIATE_TEST_SUITE_P(EphemeralAutoDelete,
                         STEphemeralAutoDeleteItemPagerTest,
                         STParameterizedBucketTest::ephAutoDeleteConfigValues(),
                         STParameterizedBucketTest::PrintToStringParamName);

INSTANTIATE_TEST_SUITE_P(PersistentFullValue,
                         MB_36087,
                         STParameterizedBucketTest::persistentConfigValues(),
                         STParameterizedBucketTest::PrintToStringParamName);

#else
GTEST_ALLOW_UNINSTANTIATED_PARAMETERIZED_TEST(STItemPagerTest);
GTEST_ALLOW_UNINSTANTIATED_PARAMETERIZED_TEST(MultiPagingVisitorTest);
GTEST_ALLOW_UNINSTANTIATED_PARAMETERIZED_TEST(STExpiryPagerTest);
GTEST_ALLOW_UNINSTANTIATED_PARAMETERIZED_TEST(STNoBloomFilterExpiryPagerTest);
GTEST_ALLOW_UNINSTANTIATED_PARAMETERIZED_TEST(STValueEvictionExpiryPagerTest);
GTEST_ALLOW_UNINSTANTIATED_PARAMETERIZED_TEST(MB_32669);
GTEST_ALLOW_UNINSTANTIATED_PARAMETERIZED_TEST(STEphemeralItemPagerTest);
GTEST_ALLOW_UNINSTANTIATED_PARAMETERIZED_TEST(STEphemeralAutoDeleteItemPagerTest);
GTEST_ALLOW_UNINSTANTIATED_PARAMETERIZED_TEST(MB_36087);
#endif<|MERGE_RESOLUTION|>--- conflicted
+++ resolved
@@ -1881,7 +1881,6 @@
  */
 class STEphemeralAutoDeleteItemPagerTest : public STItemPagerTest {};
 
-<<<<<<< HEAD
 // It is important that we hold the vbucket state lock during pageOut because
 // otherwise we could end up deleting items from replicas in case of a poorly
 // timed change in the vbucket state.
@@ -1907,13 +1906,6 @@
     EXPECT_TRUE(softDeleteCalled);
 }
 
-// Test reproduced MB-59368. This was an issue where memory reached the
-// threshold to trigger the pager (which will delete data), but code in the
-// paging visitor was checking different values and stopped the pager. The pager
-// would then just keep getting triggered leading to noticeable CPU increase
-// and no memory reduction.
-TEST_P(STEphemeralAutoDeleteItemPagerTest, MB_59368) {
-=======
 // MB-59368 was an issue where memory reached the threshold to trigger the
 // pager (which will delete data), but code in the paging visitor was checking
 // different values and stopped the pager. The pager would then just keep
@@ -1925,7 +1917,6 @@
 TEST_P(STEphemeralAutoDeleteItemPagerTest, MB_64008) {
     ASSERT_TRUE(itemPagerScheduled);
 
->>>>>>> 64ba590b
     // Need two vbuckets and one must be replica so that we account the replica
     // memory usage which will affect the result of getPageableMemCurrent
     const Vbid activeVbid = vbid;

--- conflicted
+++ resolved
@@ -729,22 +729,6 @@
     gv = store->get(key0, vbid, cookie1, options);
     EXPECT_EQ(cb::engine_errc::would_block, gv.getStatus());
 
-<<<<<<< HEAD
-=======
-    // set bucket quota to current memory usage + 2MiB such that the first
-    // bgfetch will pass and the second one will fail:
-    // couchstore fetches value + addition overhead = ~1.3MiB
-    // We want an additional 1MiB for fetching the first item successfully
-    // Magma requires an addition 1MiB overhead than couchstore.
-    if (engine->getConfiguration().getBackend() == "magma") {
-        engine->setMaxDataSize(stats.getPreciseTotalMemoryUsed() +
-                               (3 * valueSize));
-    } else {
-        engine->setMaxDataSize(stats.getPreciseTotalMemoryUsed() +
-                               (2 * valueSize));
-    }
-
->>>>>>> 99f4fafe
     int callbackCounter = 0;
     int numSucess = 0;
     int numFailure = 0;
@@ -758,7 +742,8 @@
         if (hookRun == 1) {
             engine->setMaxDataSize(
                     stats.getPreciseTotalMemoryUsed() /
-                    engine->getConfiguration().getMutationMemRatio());
+                    (engine->getConfiguration().getBackfillMemThreshold() /
+                     100.0f));
             engineMaxDataSizeUpdated = true;
         }
         hookRun++;

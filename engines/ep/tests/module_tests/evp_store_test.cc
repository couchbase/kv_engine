/* -*- Mode: C++; tab-width: 4; c-basic-offset: 4; indent-tabs-mode: nil -*- */
/*
 *     Copyright 2016-Present Couchbase, Inc.
 *
 *   Use of this software is governed by the Business Source License included
 *   in the file licenses/BSL-Couchbase.txt.  As of the Change Date specified
 *   in that file, in accordance with the Business Source License, use of this
 *   software will be governed by the Apache License, Version 2.0, included in
 *   the file licenses/APL2.txt.
 */

/*
 * Unit tests for the EPBucket class.
 *
 * Note that these test do *not* have the normal Tasks running (BGFetcher,
 * flusher etc) as we do not initialise EPEngine. This means that such tasks
 * need to be manually run. This can be very helpful as it essentially gives us
 * synchronous control of EPStore.
 */

#include "evp_store_test.h"

#include "../mock/mock_dcp_producer.h"
#include "../mock/mock_paging_visitor.h"
#include "bgfetcher.h"
#include "checkpoint_manager.h"
#include "checkpoint_remover.h"
#include "checkpoint_utils.h"
#include "collections/vbucket_manifest_handles.h"
#include "dcp/dcpconnmap.h"
#include "ep_bucket.h"
#include "ep_time.h"
#include "flusher.h"
#include "kvstore/kvstore.h"
#ifdef EP_USE_MAGMA
#include "kvstore/magma-kvstore/magma-kvstore.h"
#endif
#include "learning_age_and_mfu_based_eviction.h"
#include "tasks.h"
#include "test_manifest.h"
#include "tests/mock/mock_ep_bucket.h"
#include "tests/mock/mock_global_task.h"
#include "tests/mock/mock_synchronous_ep_engine.h"
#include "tests/module_tests/test_helpers.h"
#include "vbucket.h"
#include "vbucket_bgfetch_item.h"
#include "warmup.h"

#include <folly/synchronization/Baton.h>
#include <programs/engine_testapp/mock_cookie.h>
#include <programs/engine_testapp/mock_server.h>
#include <xattr/blob.h>
#include <xattr/utils.h>

#include <thread>
#include <utility>

using namespace std::chrono_literals;

void EPBucketTest::SetUp() {
    STParameterizedBucketTest::SetUp();

    // Have all the objects, activate vBucket zero so we can store data.
    store->setVBucketState(vbid, vbucket_state_active);
}

EPBucket& EPBucketTest::getEPBucket() {
    return dynamic_cast<EPBucket&>(*store);
}

void EPBucketFullEvictionNoBloomFilterTest::SetUp() {
    config_string += "bfilter_enabled=false";
    EPBucketFullEvictionTest::SetUp();
}

void EPBucketBloomFilterParameterizedTest::SetUp() {
    STParameterizedBucketTest::SetUp();

    // Have all the objects, activate vBucket zero so we can store data.
    store->setVBucketState(vbid, vbucket_state_active);
}

// Verify that when handling a bucket delete with open DCP
// connections, we don't deadlock when notifying the front-end
// connection.
// This test requires ThreadSanitizer or similar to validate;
// there's no guarantee we'll actually deadlock on any given run.
TEST_P(EPBucketTest, test_mb20751_deadlock_on_disconnect_delete) {
    // Create a new Dcp producer, reserving its cookie.
    DcpProducer* producer = engine->getDcpConnMap().newProducer(
            *cookie, "mb_20716r", /*flags*/ 0);

    // Check preconditions.
    EXPECT_TRUE(producer->isPaused());

    // 1. To check that there's no potential data-race with the
    //    concurrent connection disconnect on another thread
    //    (simulating a front-end thread).
    std::thread frontend_thread_handling_disconnect{[this](){
            // Frontend thread always runs with the cookie locked, so
            // lock here to match.
            auto* mockCookie = cookie_to_mock_cookie(cookie);
            Expects(cookie);
            mockCookie->lock();
            engine->handleDisconnect(*cookie);
            mockCookie->unlock();
        }};

    // 2. Trigger a bucket deletion.
    engine->initiate_shutdown();

    frontend_thread_handling_disconnect.join();
}

/**
 * MB-30015: Test to check the config parameter "retain_erroneous_tombstones"
 */
TEST_P(EPBucketTest, testRetainErroneousTombstonesConfig) {
    Configuration& config = engine->getConfiguration();

    config.setRetainErroneousTombstones(true);
    auto& store = getEPBucket();
    EXPECT_TRUE(store.isRetainErroneousTombstones());

    config.setRetainErroneousTombstones(false);
    EXPECT_FALSE(store.isRetainErroneousTombstones());

    std::string msg;
    ASSERT_EQ(
            cb::engine_errc::success,
            engine->setFlushParam("retain_erroneous_tombstones", "true", msg));
    EXPECT_TRUE(store.isRetainErroneousTombstones());

    ASSERT_EQ(
            cb::engine_errc::success,
            engine->setFlushParam("retain_erroneous_tombstones", "false", msg));
    EXPECT_FALSE(store.isRetainErroneousTombstones());
}

// getKeyStats tests //////////////////////////////////////////////////////////

// Check that keystats on ejected items. When ejected should return ewouldblock
// until bgfetch completes.
TEST_P(EPBucketTest, GetKeyStatsEjected) {
    key_stats kstats;

    // Store then eject an item. Note we cannot forcefully evict as we have
    // to ensure it's own disk so we can later bg fetch from there :)
    store_item(vbid, makeStoredDocKey("key"), "value");

    // Trigger a flush to disk.
    flush_vbucket_to_disk(vbid);

    evict_key(vbid, makeStoredDocKey("key"));

    // Setup a lambda for how we want to call getKeyStats (saves repeating the
    // same arguments for each instance below).
    auto do_getKeyStats = [this, &kstats]() {
        return store->getKeyStats(makeStoredDocKey("key"),
                                  vbid,
                                  *cookie,
                                  kstats,
                                  WantsDeleted::No);
    };

    if (!fullEviction()) {
        EXPECT_EQ(cb::engine_errc::success, do_getKeyStats())
                << "Expected to get key stats on evicted item";

    } else {
        // Try to get key stats. This should return EWOULDBLOCK (as the whole
        // item is no longer resident). As we arn't running the full EPEngine
        // task system, then no BGFetch task will be automatically run, we'll
        // manually run it.

        EXPECT_EQ(cb::engine_errc::would_block, do_getKeyStats())
                << "Expected to need to go to disk to get key stats on fully "
                   "evicted item";

        // Try a second time - this should detect the already-created temp
        // item, and re-schedule the bgfetch.
        EXPECT_EQ(cb::engine_errc::would_block, do_getKeyStats())
                << "Expected to need to go to disk to get key stats on fully "
                   "evicted item (try 2)";

        // Manually run the BGFetcher task; to fetch the two outstanding
        // requests (for the same key).
        runBGFetcherTask();

        ASSERT_EQ(cb::engine_errc::success, do_getKeyStats())
                << "Expected to get key stats on evicted item after "
                   "notify_IO_complete";
    }
}

// Replace tests //////////////////////////////////////////////////////////////

// Test replace against an ejected key.
TEST_P(EPBucketTest, ReplaceEExists) {
    // Store then eject an item.
    store_item(vbid, makeStoredDocKey("key"), "value");
    flush_vbucket_to_disk(vbid);
    evict_key(vbid, makeStoredDocKey("key"));

    // Setup a lambda for how we want to call replace (saves repeating the
    // same arguments for each instance below).
    auto do_replace = [this]() {
        auto item = make_item(vbid, makeStoredDocKey("key"), "value2");
        return store->replace(item, cookie);
    };

    if (!fullEviction()) {
        // Should be able to replace as still have metadata resident.
        EXPECT_EQ(cb::engine_errc::success, do_replace());

    } else {
        // Should get EWOULDBLOCK as need to go to disk to get metadata.
        EXPECT_EQ(cb::engine_errc::would_block, do_replace());

        // A second request should also get EWOULDBLOCK and add to the
        // existing pending BGFetch
        EXPECT_EQ(cb::engine_errc::would_block, do_replace());

        // Manually run the BGFetcher task; to fetch the two outstanding
        // requests (for the same key).
        runBGFetcherTask();

        EXPECT_EQ(cb::engine_errc::success, do_replace())
                << "Expected to replace on evicted item after "
                   "notify_IO_complete";
    }
}

// Set tests //////////////////////////////////////////////////////////////////

// Test set against an ejected key.
TEST_P(EPBucketTest, SetEExists) {
    // Store an item, then eject it.
    auto item = make_item(vbid, makeStoredDocKey("key"), "value");
    EXPECT_EQ(cb::engine_errc::success, store->set(item, cookie));
    flush_vbucket_to_disk(vbid);
    evict_key(item.getVBucketId(), item.getKey());

    if (!fullEviction()) {
        // Should be able to set (with same cas as previously)
        // as still have metadata resident.
        ASSERT_NE(0, item.getCas());
        EXPECT_EQ(cb::engine_errc::success, store->set(item, cookie));

    } else {
        // Should get EWOULDBLOCK as need to go to disk to get metadata.
        EXPECT_EQ(cb::engine_errc::would_block, store->set(item, cookie));

        // A second request should also get EWOULDBLOCK and add to the
        // existing pending BGFetch
        EXPECT_EQ(cb::engine_errc::would_block, store->set(item, cookie));

        // Manually run the BGFetcher task; to fetch the two outstanding
        // requests (for the same key).
        runBGFetcherTask();

        EXPECT_EQ(cb::engine_errc::success, store->set(item, cookie))
                << "Expected to set on evicted item after notify_IO_complete";
    }
}

// Check performing a mutation to an existing document does not reset the
// frequency count
TEST_P(EPBucketTest, FreqCountTest) {
    const uint8_t initialFreqCount = Item::initialFreqCount;
    StoredDocKey a = makeStoredDocKey("a");
    auto item_v1 = store_item(vbid, a, "old");

    // Perform one or more gets to increase the frequency count
    auto options = static_cast<get_options_t>(TRACK_REFERENCE);
    GetValue v = store->get(a, vbid, cookie, options);
    while (v.item->getFreqCounterValue() == initialFreqCount) {
        v = store->get(a, vbid, cookie, options);
    }

    // Update the document with a new value
    auto item_v2 = store_item(vbid, a, "new");

    // Check that the frequency counter of the document has not been reset
    auto result = store->get(a, vbid, cookie, {});
    EXPECT_NE(initialFreqCount, result.item->getFreqCounterValue());
}

// Check that performing mutations increases an item's frequency count
TEST_P(EPBucketTest, FreqCountOnlyMutationsTest) {
    StoredDocKey k = makeStoredDocKey("key");
    auto freqCount = Item::initialFreqCount;
    GetValue result;

    // We cannot guarantee the counter will increase after performing a single
    // update, therefore iterate multiple times until the counter changes.
    // A limit of 1000000 times is applied.
    int ii = 0;
    const int limit = 1000000;
    do {
        std::string str = "value" + std::to_string(ii);
        store_item(vbid, k, str);

        // Do an internal get (does not increment frequency count)
        result = store->get(k, vbid, cookie, {});
        ++ii;
    } while (freqCount == result.item->getFreqCounterValue() && ii < limit);

    // Check that the frequency counter of the document has increased
    EXPECT_LT(freqCount, result.item->getFreqCounterValue());
    freqCount = *result.item->getFreqCounterValue();

    ii = 0;
    do {
        std::string str = "value" + std::to_string(ii);
        auto item = make_item(vbid, k, str);
        store->replace(item, cookie);

        // Do an internal get (does not increment frequency count)
        result = store->get(k, vbid, cookie, {});
        ++ii;
    } while (freqCount == result.item->getFreqCounterValue() && ii < limit);

    // Check that the frequency counter of the document has increased
    EXPECT_LT(freqCount, result.item->getFreqCounterValue());
}

// Add tests //////////////////////////////////////////////////////////////////

// Test add against an ejected key.
TEST_P(EPBucketTest, AddEExists) {
    // Store an item, then eject it.
    auto item = make_item(vbid, makeStoredDocKey("key"), "value");
    EXPECT_EQ(cb::engine_errc::success, store->set(item, cookie));
    flush_vbucket_to_disk(vbid);
    evict_key(item.getVBucketId(), item.getKey());

    // Setup a lambda for how we want to call add (saves repeating the
    // same arguments for each instance below).
    auto do_add = [this]() {
        auto item = make_item(vbid, makeStoredDocKey("key"), "value2");
        return store->add(item, cookie);
    };

    if (!fullEviction()) {
        // Should immediately return NOT_STORED (as metadata is still resident).
        EXPECT_EQ(cb::engine_errc::not_stored, do_add());

    } else {
        // Should get EWOULDBLOCK as need to go to disk to get metadata.
        EXPECT_EQ(cb::engine_errc::would_block, do_add());

        // A second request should also get EWOULDBLOCK and add to the
        // existing pending BGFetch
        EXPECT_EQ(cb::engine_errc::would_block, do_add());

        // Manually run the BGFetcher task; to fetch the two outstanding
        // requests (for the same key).
        runBGFetcherTask();

        EXPECT_EQ(cb::engine_errc::not_stored, do_add())
                << "Expected to fail to add on evicted item after "
                   "notify_IO_complete";
    }
}

// SetWithMeta tests //////////////////////////////////////////////////////////

// Test setWithMeta replacing an existing, non-resident item
TEST_P(EPBucketTest, SetWithMeta_ReplaceNonResident) {
    // Store an item, then evict it.
    auto item = make_item(vbid, makeStoredDocKey("key"), "value");
    EXPECT_EQ(cb::engine_errc::success, store->set(item, cookie));
    flush_vbucket_to_disk(vbid);
    evict_key(item.getVBucketId(), item.getKey());

    // Increase revSeqno so conflict resolution doesn't fail.
    item.setRevSeqno(item.getRevSeqno() + 1);

    // Setup a lambda for how we want to call setWithMeta (saves repeating the
    // same arguments for each instance below).
    auto do_setWithMeta = [this, item]() mutable {
        uint64_t seqno;
        return store->setWithMeta(std::ref(item),
                                  item.getCas(),
                                  &seqno,
                                  cookie,
                                  {vbucket_state_active},
                                  CheckConflicts::No,
                                  /*allowExisting*/ true);
    };

    if (!fullEviction()) {
        // Should succeed as the metadata is still resident.
        EXPECT_EQ(cb::engine_errc::success, do_setWithMeta());

    } else {
        // Should get EWOULDBLOCK as need to go to disk to get metadata.
        EXPECT_EQ(cb::engine_errc::would_block, do_setWithMeta());

        // A second request should also get EWOULDBLOCK and add to the
        // existing pending BGFetch
        EXPECT_EQ(cb::engine_errc::would_block, do_setWithMeta());

        // Manually run the BGFetcher task; to fetch the two outstanding
        // requests (for the same key).
        runBGFetcherTask();

        ASSERT_EQ(cb::engine_errc::success, do_setWithMeta())
                << "Expected to setWithMeta on evicted item after "
                   "notify_IO_complete";
    }
}

// Deleted-with-Value Tests ///////////////////////////////////////////////////

TEST_P(EPBucketTest, DeletedValue) {
    // Create a deleted item which has a value, then evict it.
    auto key = makeStoredDocKey("key");
    auto item = make_item(vbid, key, "deleted value");
    item.setDeleted();
    EXPECT_EQ(cb::engine_errc::success, store->set(item, cookie));

    // The act of flushing will remove the item from the HashTable.
    flush_vbucket_to_disk(vbid);
    EXPECT_EQ(0, store->getVBucket(vbid)->getNumItems());

    // Setup a lambda for how we want to call get (saves repeating the
    // same arguments for each instance below).
    auto do_get = [this, &key]() {
        auto options = get_options_t(GET_DELETED_VALUE | QUEUE_BG_FETCH);
        return store->get(key, vbid, cookie, options);
    };

    // Try to get the Deleted-with-value key. This should return EWOULDBLOCK
    // (as the Deleted value is not resident).
    EXPECT_EQ(cb::engine_errc::would_block, do_get().getStatus())
            << "Expected to need to go to disk to get Deleted-with-value key";

    // Try a second time - this should detect the already-created temp
    // item, and re-schedule the bgfetch.
    EXPECT_EQ(cb::engine_errc::would_block, do_get().getStatus())
            << "Expected to need to go to disk to get Deleted-with-value key "
               "(try 2)";

    // Manually run the BGFetcher task; to fetch the two outstanding
    // requests (for the same key).
    runBGFetcherTask();

    auto result = do_get();
    EXPECT_EQ(cb::engine_errc::success, result.getStatus())
            << "Expected to get Deleted-with-value for evicted key after "
               "notify_IO_complete";
    EXPECT_EQ("deleted value", result.item->getValue()->to_s());
}

// Test to ensure all pendingBGfetches are deleted when the
// VBucketMemoryDeletionTask is run
TEST_P(EPBucketTest, MB_21976) {
    // Store an item, then eject it.
    auto item = make_item(vbid, makeStoredDocKey("key"), "value");
    EXPECT_EQ(cb::engine_errc::success, store->set(item, cookie));
    flush_vbucket_to_disk(vbid);
    evict_key(item.getVBucketId(), item.getKey());

    // Perform a get, which should EWOULDBLOCK
    auto options = static_cast<get_options_t>(QUEUE_BG_FETCH |
                                                       HONOR_STATES |
                                                       TRACK_REFERENCE |
                                                       DELETE_TEMP |
                                                       HIDE_LOCKED_CAS |
                                                       TRACK_STATISTICS);
    GetValue gv = store->get(makeStoredDocKey("key"), vbid, cookie, options);
    EXPECT_EQ(cb::engine_errc::would_block, gv.getStatus());

    auto* deleteCookie = create_mock_cookie(engine.get());

    EXPECT_EQ(cb::engine_errc::would_block,
              store->deleteVBucket(vbid, deleteCookie));

    auto& lpAuxioQ = *task_executor->getLpTaskQ()[AUXIO_TASK_IDX];
    runNextTask(lpAuxioQ, "Removing (dead) vb:0 from memory and disk");

    // Cookie should be notified with not_my_vbucket.
    EXPECT_EQ(cb::engine_errc::not_my_vbucket, mock_waitfor_cookie(cookie));

    destroy_mock_cookie(deleteCookie);
}

TEST_P(EPBucketTest, TouchCmdDuringBgFetch) {
    const DocKey dockey("key", DocKeyEncodesCollectionId::No);
    const int numTouchCmds = 2;
    auto expiryTime = time(nullptr) + 1000;

    // Store an item
    store_item(vbid, dockey, "value");

    // Trigger a flush to disk.
    flush_vbucket_to_disk(vbid);

    // Evict the item
    evict_key(vbid, dockey);

    // Issue 2 touch commands
    for (int i = 0; i < numTouchCmds; ++i) {
        GetValue gv = store->getAndUpdateTtl(dockey, vbid, cookie,
                                             (i + 1) * expiryTime);
        EXPECT_EQ(cb::engine_errc::would_block, gv.getStatus());
    }

    // Manually run the BGFetcher task; to fetch the two outstanding
    // requests (for the same key).
    runBGFetcherTask();

    // Issue 2 touch commands again to mock actions post notify from bgFetch
    for (int i = 0; i < numTouchCmds; ++i) {
        GetValue gv = store->getAndUpdateTtl(dockey, vbid, cookie,
                                             (i + 1) * (expiryTime));
        EXPECT_EQ(cb::engine_errc::success, gv.getStatus());
    }
    EXPECT_EQ(numTouchCmds + 1 /* Initial item store */,
              store->getVBucket(vbid)->getHighSeqno());
}

TEST_P(EPBucketTest, checkIfResidentAfterBgFetch) {
    const DocKey dockey("key", DocKeyEncodesCollectionId::No);

    //Store an item
    store_item(vbid, dockey, "value");

    //Trigger a flush to disk
    flush_vbucket_to_disk(vbid);

    //Now, delete the item
    uint64_t cas = 0;
    mutation_descr_t mutation_descr;
    ASSERT_EQ(cb::engine_errc::success,
              store->deleteItem(dockey,
                                cas,
                                vbid,
                                /*cookie*/ cookie,
                                {},
                                /*itemMeta*/ nullptr,
                                mutation_descr));

    flush_vbucket_to_disk(vbid);

    auto options = static_cast<get_options_t>(QUEUE_BG_FETCH |
                                                       HONOR_STATES   |
                                                       TRACK_REFERENCE |
                                                       DELETE_TEMP |
                                                       HIDE_LOCKED_CAS |
                                                       TRACK_STATISTICS |
                                                       GET_DELETED_VALUE);

    GetValue gv = store->get(makeStoredDocKey("key"), vbid, cookie, options);
    EXPECT_EQ(cb::engine_errc::would_block, gv.getStatus());

    runBGFetcherTask();

    // The Get should succeed in this case
    gv = store->get(makeStoredDocKey("key"), vbid, cookie, options);
    EXPECT_EQ(cb::engine_errc::success, gv.getStatus());

    VBucketPtr vb = store->getVBucket(vbid);

    auto result =
            vb->ht.findForRead(dockey, TrackReference::No, WantsDeleted::Yes);
    ASSERT_TRUE(result.storedValue);
    EXPECT_TRUE(result.storedValue->isResident());
}

TEST_P(EPBucketFullEvictionTest, xattrExpiryOnFullyEvictedItem) {
    cb::xattr::Blob builder;

    //Add a few values
    builder.set("_meta", "{\"rev\":10}");
    builder.set("foo", "{\"blob\":true}");

    std::string blob_data{builder.finalize()};
    auto itm = store_item(vbid,
                          makeStoredDocKey("key"),
                          blob_data,
                          0,
                          {cb::engine_errc::success},
                          (PROTOCOL_BINARY_DATATYPE_JSON |
                           PROTOCOL_BINARY_DATATYPE_XATTR));

    GetValue gv = store->getAndUpdateTtl(
            makeStoredDocKey("key"), vbid, cookie, time(nullptr) + 120);
    EXPECT_EQ(cb::engine_errc::success, gv.getStatus());
    std::unique_ptr<Item> get_itm(std::move(gv.item));

    flush_vbucket_to_disk(vbid);
    evict_key(vbid, makeStoredDocKey("key"));
    store->processExpiredItem(
            *get_itm, time(nullptr) + 121, ExpireBy::Compactor);

    auto options = static_cast<get_options_t>(QUEUE_BG_FETCH |
                                                       HONOR_STATES |
                                                       TRACK_REFERENCE |
                                                       DELETE_TEMP |
                                                       HIDE_LOCKED_CAS |
                                                       TRACK_STATISTICS |
                                                       GET_DELETED_VALUE);

    // Compactions are not interlocked with writes so the expiration when driven
    // by compaction will need to bg fetch the item from disk if it is not
    // resident to ensure that we don't "expire" old versions of items.
    runBGFetcherTask();

    gv = store->get(makeStoredDocKey("key"), vbid, cookie, options);
    ASSERT_EQ(cb::engine_errc::success, gv.getStatus());

    get_itm = std::move(gv.item);
    auto get_data = const_cast<char*>(get_itm->getData());
    EXPECT_EQ(PROTOCOL_BINARY_DATATYPE_XATTR, get_itm->getDataType())
              << "Unexpected Datatype";

    cb::char_buffer value_buf{get_data, get_itm->getNBytes()};
    cb::xattr::Blob new_blob(value_buf, /*compressed?*/ false);

    const std::string& rev_str{"{\"rev\":10}"};
    const std::string& meta_str = to_string(new_blob.get("_meta"));

    EXPECT_EQ(rev_str, meta_str) << "Unexpected system xattrs";
    EXPECT_TRUE(new_blob.get("foo").empty())
            << "The foo attribute should be gone";
}

TEST_P(EPBucketFullEvictionTest, ExpiryFindNonResidentItem) {
    EXPECT_EQ(cb::engine_errc::success,
              store->setVBucketState(vbid, vbucket_state_active, {}));

    // 1) Store item
    auto key = makeStoredDocKey("a");
    store_item(vbid, key, "v1");
    flushVBucketToDiskIfPersistent(vbid, 1);

    // 2) Grab item from disk just like the compactor would
    vb_bgfetch_queue_t q;
    vb_bgfetch_item_ctx_t ctx;
    ctx.addBgFetch(std::make_unique<FrontEndBGFetchItem>(
            nullptr, ValueFilter::VALUES_DECOMPRESSED, 0));
    auto diskDocKey = makeDiskDocKey("a");
    q[diskDocKey] = std::move(ctx);
    store->getRWUnderlying(vbid)->getMulti(vbid, q);
    EXPECT_EQ(cb::engine_errc::success, q[diskDocKey].value.getStatus());
    EXPECT_EQ("v1", q[diskDocKey].value.item->getValue()->to_s());

    // 3) Evict item
    evict_key(vbid, key);

    auto vb = store->getVBucket(vbid);
    ASSERT_EQ(0, vb->numExpiredItems);

    // 4) Callback from the "pager" with the item.
    vb->processExpiredItem(*q[diskDocKey].value.item, 0, ExpireBy::Pager);
    EXPECT_EQ(1, vb->numExpiredItems);

    flushVBucketToDiskIfPersistent(vbid, 1);
}

void EPBucketFullEvictionTest::compactionFindsNonResidentItem(
        bool dropCollection, bool switchToReplica) {
    EXPECT_EQ(cb::engine_errc::success,
              store->setVBucketState(vbid, vbucket_state_active, {}));

    // 1) Store Av1 and persist
    auto key = makeStoredDocKey("a");
    store_item(vbid, key, "v1");
    flushVBucketToDiskIfPersistent(vbid, 1);

    // 2) Grab Av1 item from disk just like the compactor would
    vb_bgfetch_queue_t q;
    vb_bgfetch_item_ctx_t ctx;
    ctx.addBgFetch(std::make_unique<FrontEndBGFetchItem>(
            nullptr, ValueFilter::VALUES_DECOMPRESSED, 0));
    auto diskDocKey = makeDiskDocKey("a");
    q[diskDocKey] = std::move(ctx);
    store->getRWUnderlying(vbid)->getMulti(vbid, q);
    EXPECT_EQ(cb::engine_errc::success, q[diskDocKey].value.getStatus());
    EXPECT_EQ("v1", q[diskDocKey].value.item->getValue()->to_s());

    // 3) Evict Av1
    evict_key(vbid, key);

    auto vb = store->getVBucket(vbid);
    ASSERT_EQ(0, vb->numExpiredItems);

    // 4) Callback from the "compactor" with Av1
    vb->processExpiredItem(*q[diskDocKey].value.item, 0, ExpireBy::Compactor);

    int expectedExpiredItems = 1;
    if (dropCollection) {
        CollectionsManifest cm;
        cm.remove(CollectionEntry::defaultC);
        EXPECT_EQ(setCollections(cookie, cm), cb::engine_errc::success);
        expectedExpiredItems = 0;
        flushVBucketToDiskIfPersistent(vbid, 1);
    } else {
        // We should not have deleted the item and should not flush anything
        flushVBucketToDiskIfPersistent(vbid, 0);
    }

    EXPECT_EQ(0, vb->numExpiredItems);

    // We should have queued a BGFetch for the item
    EXPECT_EQ(1, vb->getNumItems());
    ASSERT_TRUE(vb->hasPendingBGFetchItems());

    auto highSeqno = vb->getHighSeqno();
    if (switchToReplica) {
        EXPECT_EQ(cb::engine_errc::success,
                  store->setVBucketState(vbid, vbucket_state_replica, {}));
    }

    runBGFetcherTask();

    if (!switchToReplica) {
        EXPECT_FALSE(vb->hasPendingBGFetchItems());

        // We should have expired the item
        EXPECT_EQ(expectedExpiredItems, vb->numExpiredItems);

        // But it still exists on disk until we flush
        EXPECT_EQ(1, vb->getNumItems());

        auto expectedItems = 0;
        if (isRocksDB() || dropCollection) {
            // RocksDB doesn't know if we insert or update so item counts are
            // not correct. Or if we drop the collection, no expiry. Item count
            // won't be updated until collections are purged, so 1 is correct.
            expectedItems = 1;
            if (dropCollection) {
                EXPECT_EQ(highSeqno, vb->getHighSeqno());
            }
        } else {
            EXPECT_LT(highSeqno, vb->getHighSeqno());
            flushVBucketToDiskIfPersistent(vbid, 1);
        }
        EXPECT_EQ(expectedItems, vb->getNumItems());
    } else {
        EXPECT_EQ(0, vb->numExpiredItems);
        EXPECT_EQ(highSeqno, vb->getHighSeqno());
    }
}

TEST_P(EPBucketFullEvictionTest, CompactionFindsNonResidentItem) {
    compactionFindsNonResidentItem(false, false);
}

TEST_P(EPBucketFullEvictionTest, MB_42295_dropCollectionBeforeExpiry) {
    compactionFindsNonResidentItem(true, false);
}

TEST_P(EPBucketFullEvictionTest, MB_48841_switchToReplica) {
    // Test will switch from active to replica, bgfetch runs whilst replica and
    // all pending expiries must not take affect.
    compactionFindsNonResidentItem(false, true);
}

/**
 * This is a valid test case (for at least magma) where the following can
 * happen:
 *
 * 1) Document "a" comes in and gets persisted (henceforth referred to as Av1)
 * 2) Update of document a happens but is not yet persisted (henceforth referred
 *    to as Av2)
 * 3) (Magma) background compaction starts and finds Av1 and calls back up to
 *    the engine to expire it but does not yet process it
 * 4) Av2 is persisted and evicted by the ItemPager to reduce memory usage
 * 5) Expiry callback (of Av1) continues and finds no document in the HashTable
 *
 * Given that we interlock flushing and compaction for couchstore buckets this
 * should not be possible for them.
 */
TEST_P(EPBucketFullEvictionTest, CompactionFindsNonResidentSupersededItem) {
    EXPECT_EQ(cb::engine_errc::success,
              store->setVBucketState(vbid, vbucket_state_active, {}));

    // 1) Store Av1 and persist
    auto key = makeStoredDocKey("a");
    store_item(vbid, key, "v1");
    flushVBucketToDiskIfPersistent(vbid, 1);

    // 2) Store Av2
    store_item(vbid, key, "v2");

    // 3) Grab Av1 item from disk just like the compactor would
    vb_bgfetch_queue_t q;
    vb_bgfetch_item_ctx_t ctx;
    ctx.addBgFetch(std::make_unique<FrontEndBGFetchItem>(
            nullptr, ValueFilter::VALUES_DECOMPRESSED, 0));
    auto diskDocKey = makeDiskDocKey("a");
    q[diskDocKey] = std::move(ctx);
    store->getRWUnderlying(vbid)->getMulti(vbid, q);
    EXPECT_EQ(cb::engine_errc::success, q[diskDocKey].value.getStatus());
    EXPECT_EQ("v1", q[diskDocKey].value.item->getValue()->to_s());

    // 4) Flush and evict Av2
    flushVBucketToDiskIfPersistent(vbid, 1);
    evict_key(vbid, key);

    auto vb = store->getVBucket(vbid);
    ASSERT_EQ(0, vb->numExpiredItems);

    // 5) Callback from the "compactor" with Av1
    vb->processExpiredItem(*q[diskDocKey].value.item, 0, ExpireBy::Compactor);

    EXPECT_EQ(0, vb->numExpiredItems);

    // We should not have deleted the item and should not flush anything
    flushVBucketToDiskIfPersistent(vbid, 0);

    // We should have queued a BGFetch for the item
    ASSERT_TRUE(vb->hasPendingBGFetchItems());
    runBGFetcherTask();
    EXPECT_FALSE(vb->hasPendingBGFetchItems());

    // BGFetch runs and does not expire the item as the item has been superseded
    // by a newer version (Av2)
    EXPECT_EQ(0, vb->numExpiredItems);

    // Nothing to flush
    flushVBucketToDiskIfPersistent(vbid, 0);

    auto expectedItems = 1;
    if (isRocksDB()) {
        // RocksDB doesn't know if we insert or update so item counts are not
        // correct
        expectedItems = 2;
    }
    EXPECT_EQ(expectedItems, vb->getNumItems());
}

TEST_P(EPBucketFullEvictionTest, CompactionBGExpiryFindsTempItem) {
    EXPECT_EQ(cb::engine_errc::success,
              store->setVBucketState(vbid, vbucket_state_active, {}));

    // 1) Store Av1 and persist
    auto key = makeStoredDocKey("a");
    store_item(vbid, key, "v1");
    flushVBucketToDiskIfPersistent(vbid, 1);

    // 2) Grab Av1 item from disk just like the compactor would
    vb_bgfetch_queue_t q;
    vb_bgfetch_item_ctx_t ctx;
    ctx.addBgFetch(std::make_unique<FrontEndBGFetchItem>(
            nullptr, ValueFilter::VALUES_DECOMPRESSED, 0));
    auto diskDocKey = makeDiskDocKey("a");
    q[diskDocKey] = std::move(ctx);
    store->getRWUnderlying(vbid)->getMulti(vbid, q);
    EXPECT_EQ(cb::engine_errc::success, q[diskDocKey].value.getStatus());
    EXPECT_EQ("v1", q[diskDocKey].value.item->getValue()->to_s());

    // 3) Evict Av1
    evict_key(vbid, key);

    auto vb = store->getVBucket(vbid);
    ASSERT_EQ(0, vb->numExpiredItems);

    // 4) Callback from the "compactor" with Av1
    vb->processExpiredItem(*q[diskDocKey].value.item, 0, ExpireBy::Compactor);

    EXPECT_EQ(0, vb->numExpiredItems);

    // We should not have deleted the item and should not flush anything
    flushVBucketToDiskIfPersistent(vbid, 0);

    // We should have queued a BGFetch for the item
    EXPECT_EQ(1, vb->getNumItems());
    ASSERT_TRUE(vb->hasPendingBGFetchItems());

    // 5) Do another get that should BGFetch to ensure that we expire the item
    // correctly
    auto options = static_cast<get_options_t>(
            QUEUE_BG_FETCH | HONOR_STATES | TRACK_REFERENCE | DELETE_TEMP |
            HIDE_LOCKED_CAS | TRACK_STATISTICS | GET_DELETED_VALUE);
    auto gv = store->get(key, vbid, cookie, options);
    EXPECT_EQ(cb::engine_errc::would_block, gv.getStatus());

    runBGFetcherTask();
    EXPECT_FALSE(vb->hasPendingBGFetchItems());

    // We should have expired the item
    EXPECT_EQ(1, vb->numExpiredItems);

    // But it still exists on disk until we flush
    EXPECT_EQ(1, vb->getNumItems());
    flushVBucketToDiskIfPersistent(vbid, 1);

    auto expectedItems = 0;
    if (isRocksDB()) {
        // RocksDB doesn't know if we insert or update so item counts are not
        // correct
        expectedItems = 1;
    }
    EXPECT_EQ(expectedItems, vb->getNumItems());

    EXPECT_EQ(cb::engine_errc::success, mock_waitfor_cookie(cookie));
}

TEST_P(EPBucketFullEvictionTest, ExpiryFindsPrepareWithSameCas) {
    setVBucketStateAndRunPersistTask(
            vbid,
            vbucket_state_active,
            {{"topology", nlohmann::json::array({{"active", "replica"}})}});

    // 1) Store prepare with expiry
    auto key = makeStoredDocKey("a");
    using namespace cb::durability;
    auto pre = makePendingItem(key, "value", Requirements{Level::Majority, {}});
    pre->setVBucketId(vbid);
    pre->setExpTime(1);
    EXPECT_EQ(cb::engine_errc::sync_write_pending, setItem(*pre, cookie));
    flushVBucketToDiskIfPersistent(vbid, 1);

    auto vb = store->getVBucket(vbid);

    // 2) Set vbucket on a disk snapshot so that when we warmup we scan the
    // entire snapshot for prepares (i.e. incomplete disk snapshot)
    vb->checkpointManager->createSnapshot(2, 2, 0, CheckpointType::Disk, 2);

    // 3) Seqno ack and commit the prepare
    vb->seqnoAcknowledged(folly::SharedMutex::ReadHolder(vb->getStateLock()),
                          "replica",
                          1 /*prepareSeqno*/);
    vb->processResolvedSyncWrites();
    flushVBucketToDiskIfPersistent(vbid, 1);

    // 4) Restart and warmup
    vb.reset();
    resetEngineAndWarmup();
    vb = store->getVBucket(vbid);

    {
        // Verify that the prepare is there and it's "MaybeVisible"
        auto ret = vb->ht.findForUpdate(key);
        ASSERT_TRUE(ret.pending);
        ASSERT_TRUE(ret.pending->isPreparedMaybeVisible());

        // And that the commit is there too
        ASSERT_TRUE(ret.committed);
    }

    // 5) Grab the item from disk just like the compactor would
    vb_bgfetch_queue_t q;
    vb_bgfetch_item_ctx_t ctx;
    auto diskDocKey = makeDiskDocKey("a");
    q[diskDocKey] = std::move(ctx);
    store->getRWUnderlying(vbid)->getMulti(vbid, q);
    EXPECT_EQ(cb::engine_errc::success, q[diskDocKey].value.getStatus());

    // 6) Callback from the "compactor" with the item to try and expire it. We
    //    could also pretend to be the pager here.
    ASSERT_EQ(0, vb->numExpiredItems);
    vb->processExpiredItem(*q[diskDocKey].value.item, 2, ExpireBy::Compactor);

    // Item expiry cannot take place if the MaybeVisible prepare exists.
    EXPECT_EQ(0, vb->numExpiredItems);
    {
        // Verify that the prepare is there and it's "MaybeVisible". Before the
        // fix processExpiredItem would select and replace the prepare which is
        // incorrect and causes us to have two committed items in the HashTable.
        auto ret = vb->ht.findForUpdate(key);
        ASSERT_TRUE(ret.pending);
        ASSERT_TRUE(ret.pending->isPreparedMaybeVisible());

        // And that the commit is there too
        ASSERT_TRUE(ret.committed);
    }
}

/**
 * MB-49207:
 *
 * Test that if we "pause" a bg fetch after reading the item(s) from disk but
 * before restoring them to the HashTable and update an item in this window then
 * then BgFetcher does not restore the now "old" version of the item back into
 * the HashTable.
 *
 * This particular variant tests what happens when we bg fetch to decide if we
 * should expire an item during compaction and no item was found
 */
TEST_P(EPBucketFullEvictionTest, CompactionBGExpiryNewGenerationNoItem) {
    ASSERT_EQ(cb::engine_errc::success,
              store->setVBucketState(vbid, vbucket_state_active, {}));

    // 1) Store Av1 and persist
    auto key = makeStoredDocKey("a");
    store_item(vbid, key, "v1");
    flushVBucketToDiskIfPersistent(vbid, 1);

    auto vb = store->getVBucket(vbid);

    // 2) Grab Av1 item from disk just like the compactor would
    vb_bgfetch_queue_t q;
    vb_bgfetch_item_ctx_t ctx;
    ctx.addBgFetch(std::make_unique<FrontEndBGFetchItem>(
            nullptr, ValueFilter::VALUES_DECOMPRESSED, 0));
    auto diskDocKey = makeDiskDocKey("a");
    q[diskDocKey] = std::move(ctx);
    store->getRWUnderlying(vbid)->getMulti(vbid, q);
    ASSERT_EQ(cb::engine_errc::success, q[diskDocKey].value.getStatus());
    ASSERT_EQ("v1", q[diskDocKey].value.item->getValue()->to_s());

    // 3) Evict Av1
    evict_key(vbid, key);
    ASSERT_EQ(0, vb->numExpiredItems);

    // 4) Callback from the "compactor" with Av1
    vb->processExpiredItem(*q[diskDocKey].value.item, 0, ExpireBy::Compactor);

    ASSERT_EQ(0, vb->numExpiredItems);

    // We should not have deleted the item and should not flush anything
    flushVBucketToDiskIfPersistent(vbid, 0);

    // We should have queued a BGFetch for the item
    EXPECT_EQ(1, vb->getNumItems());
    ASSERT_TRUE(vb->hasPendingBGFetchItems());

    // 5a) Start a fetch and read Av1 from disk, but don't check the HT result
    // yet
    auto* bucket = dynamic_cast<MockEPBucket*>(engine->getKVBucket());
    auto& bgFetcher = bucket->getBgFetcher(vbid);

    bgFetcher.preCompleteHook = [this]() {
        // 5b) Create and evict Av2 (2nd generation of this item)
        auto key = makeStoredDocKey("a");
        store_item(vbid, key, "v2");
        flushVBucketToDiskIfPersistent(vbid, 1);
        evict_key(vbid, key);
    };
    runBGFetcherTask();

    EXPECT_EQ(0, vb->numExpiredItems);
}

/**
 * MB-49207:
 *
 * Test that if we "pause" a bg fetch after reading the item(s) from disk but
 * before restoring them to the HashTable and update an item in this window then
 * then BgFetcher does not restore the now "old" version of the item back into
 * the HashTable.
 *
 * This particular variant tests what happens when we bg fetch to decide if we
 * should expire an item during compaction and a temp item was found
 */
TEST_P(EPBucketFullEvictionTest, CompactionBGExpiryNewGenerationTempItem) {
    ASSERT_EQ(cb::engine_errc::success,
              store->setVBucketState(vbid, vbucket_state_active, {}));

    // 1) Store Av1 and persist
    auto key = makeStoredDocKey("a");
    store_item(vbid, key, "v1");
    flushVBucketToDiskIfPersistent(vbid, 1);

    auto vb = store->getVBucket(vbid);

    // 2) Grab Av1 item from disk just like the compactor would
    vb_bgfetch_queue_t q;
    vb_bgfetch_item_ctx_t ctx;
    ctx.addBgFetch(std::make_unique<FrontEndBGFetchItem>(
            nullptr, ValueFilter::VALUES_DECOMPRESSED, 0));
    auto diskDocKey = makeDiskDocKey("a");
    q[diskDocKey] = std::move(ctx);
    store->getRWUnderlying(vbid)->getMulti(vbid, q);
    ASSERT_EQ(cb::engine_errc::success, q[diskDocKey].value.getStatus());
    ASSERT_EQ("v1", q[diskDocKey].value.item->getValue()->to_s());

    // 3) Evict Av1
    evict_key(vbid, key);
    ASSERT_EQ(0, vb->numExpiredItems);

    // 4) Callback from the "compactor" with Av1
    vb->processExpiredItem(*q[diskDocKey].value.item, 0, ExpireBy::Compactor);

    ASSERT_EQ(0, vb->numExpiredItems);

    // We should not have deleted the item and should not flush anything
    flushVBucketToDiskIfPersistent(vbid, 0);

    // We should have queued a BGFetch for the item
    ASSERT_EQ(1, vb->getNumItems());
    ASSERT_TRUE(vb->hasPendingBGFetchItems());

    // 5a) Start a fetch and read Av1 from disk, but don't check the HT result
    // yet
    auto* bucket = dynamic_cast<MockEPBucket*>(engine->getKVBucket());
    auto& bgFetcher = bucket->getBgFetcher(vbid);

    bgFetcher.preCompleteHook = [this]() {
        // 5b) Create and evict Av2 (2nd generation of this item)
        auto key = makeStoredDocKey("a");
        store_item(vbid, key, "v2");
        flushVBucketToDiskIfPersistent(vbid, 1);
        evict_key(vbid, key);

        // 5c) Another get to bring our temp item back
        auto options = static_cast<get_options_t>(
                QUEUE_BG_FETCH | HONOR_STATES | TRACK_REFERENCE | DELETE_TEMP |
                HIDE_LOCKED_CAS | TRACK_STATISTICS | GET_DELETED_VALUE);

        auto gv = store->get(key, vbid, cookie, options);

        auto vb = store->getVBucket(vbid);
        ASSERT_TRUE(vb);

        auto res = vb->ht.findForUpdate(key);
        ASSERT_TRUE(res.committed);
        ASSERT_TRUE(res.committed->isTempInitialItem());
    };
    runBGFetcherTask();

    auto res = vb->ht.findForUpdate(key);
    ASSERT_TRUE(res.committed);
    EXPECT_FALSE(res.committed->isDeleted());
}

TEST_P(EPBucketFullEvictionTest, UnDelWithPrepare) {
    setVBucketStateAndRunPersistTask(
            vbid,
            vbucket_state_active,
            {{"topology", nlohmann::json::array({{"active", "replica"}})}});

    // 1) Store, delete, and persist the item. We need to do this to ensure that
    //    the bloom filter tells us to go to disk when we try gets if there is
    //    no delete in the HashTable.
    auto key = makeStoredDocKey("key");
    storeAndDeleteItem(vbid, key, "value");
    auto vb = store->getVBucket(vbid);
    EXPECT_EQ(0, vb->getNumItems());

    // 1) Store the new item and persist
    store_item(vbid, key, "value");
    flushVBucketToDiskIfPersistent(vbid, 1);
    EXPECT_EQ(1, vb->getNumItems());

    // 2) Store the new item but don't persist it yet. We want to test what
    //    happens when it's dirty.
    delete_item(vbid, key);

    // 1 because we haven't persisted the delete yet
    EXPECT_EQ(1, vb->getNumItems());

    // 3) Get now returns not found
    auto options = static_cast<get_options_t>(
            QUEUE_BG_FETCH | HONOR_STATES | TRACK_REFERENCE | DELETE_TEMP |
            HIDE_LOCKED_CAS | TRACK_STATISTICS);
    auto gv = getInternal(key, vbid, cookie, ForGetReplicaOp::No, options);
    EXPECT_EQ(cb::engine_errc::no_such_key, gv.getStatus());

    // 4) Add prepare
    auto prepare = makePendingItem(key, "value");
    EXPECT_EQ(cb::engine_errc::sync_write_pending, addItem(*prepare, cookie));

    // 1 because we haven't persisted the delete yet
    EXPECT_EQ(1, vb->getNumItems());

    // 5) Check that the HashTable state is now correct
    {
        auto htRes = vb->ht.findForUpdate(key);
        ASSERT_TRUE(htRes.committed);
        EXPECT_TRUE(htRes.committed->isDeleted());
        EXPECT_TRUE(htRes.pending);
    }

    // @TODO RDB: Rocks item counting is broken and overcounts assuming
    // everything is a new item
    if (!isRocksDB()) {
        flushVBucketToDiskIfPersistent(vbid, 2);
        EXPECT_EQ(0, vb->getNumItems());
    }
}

TEST_P(EPBucketFullEvictionTest, RaceyFetchingMetaBgFetch) {
    setVBucketStateAndRunPersistTask(vbid, vbucket_state_active);

    auto key = makeStoredDocKey("key");
    store_item(vbid,
               key,
               "ohno",
               0 /*exptime*/,
               {cb::engine_errc::success} /*expected*/,
               PROTOCOL_BINARY_RAW_BYTES);
    flushVBucketToDiskIfPersistent(vbid, 1);

    auto vb = store->getVBucket(vbid);
    ASSERT_TRUE(vb);

    auto oldCas = vb->ht.findForUpdate(key).committed->getCas();

    const char* msg;
    store->evictKey(key, vbid, &msg);

    auto options = static_cast<get_options_t>(
            QUEUE_BG_FETCH | HONOR_STATES | TRACK_REFERENCE | DELETE_TEMP |
            HIDE_LOCKED_CAS | TRACK_STATISTICS | GET_DELETED_VALUE);

    ItemMetaData itemMeta;
    uint32_t deleted = 0;
    uint8_t datatype = 0;
    ASSERT_EQ(
            cb::engine_errc::would_block,
            store->getMetaData(key, vbid, cookie, itemMeta, deleted, datatype));

    auto* bucket = dynamic_cast<MockEPBucket*>(engine->getKVBucket());
    auto& bgFetcher = bucket->getBgFetcher(vbid);

    bgFetcher.preCompleteHook = [this, &key, &options]() {
        store_item(vbid,
                   key,
                   "value",
                   0 /*exptime*/,
                   {cb::engine_errc::success} /*expected*/,
                   PROTOCOL_BINARY_RAW_BYTES);
        flushVBucketToDiskIfPersistent(vbid, 1);
        const char* msg;
        store->evictKey(key, vbid, &msg);

        if (isFullEviction()) {
            // Need to make the item "temp" for the bg fetcher to consider
            // completing this fetch
            auto gv = store->get(key, vbid, cookie, options);
        } else {
            auto vb = store->getVBucket(vbid);
            ASSERT_TRUE(vb);

            auto res = vb->ht.findForUpdate(key);
            ASSERT_TRUE(res.committed);
            ASSERT_FALSE(res.committed->getValue());
        }
    };

    runBGFetcherTask();

    auto res = vb->ht.findForUpdate(key);
    ASSERT_TRUE(res.committed);
    EXPECT_FALSE(res.committed->isResident());
    EXPECT_NE(oldCas, res.committed->getCas());
}

/**
 * Verify that when getIf is used it only fetches the metdata from disk for
 * the filter, and not the complete document.
 * Negative case where filter doesn't match.
**/
TEST_P(EPBucketTest, getIfOnlyFetchesMetaForFilterNegative) {
    // Store an item, then eject it.
    auto item = make_item(vbid, makeStoredDocKey("key"), "value");
    EXPECT_EQ(cb::engine_errc::success, store->set(item, cookie));
    flush_vbucket_to_disk(vbid);
    evict_key(item.getVBucketId(), item.getKey());

    // Setup a lambda for how we want to call get_if() - filter always returns
    // false.
    auto do_getIf = [this]() {
        return engine->getIfInner(*cookie,
                                  makeStoredDocKey("key"),
                                  vbid,
                                  [](const item_info& info) { return false; });
    };

    auto& stats = engine->getEpStats();
    ASSERT_EQ(0, stats.bg_fetched);
    ASSERT_EQ(0, stats.bg_meta_fetched);

    if (!fullEviction()) {
        // Value-only should reject (via filter) on first attempt (no need to
        // go to disk).
        auto res = do_getIf();
        EXPECT_EQ(cb::engine_errc::success, res.first);
        EXPECT_EQ(nullptr, res.second.get());

    } else {
        // First attempt should return EWOULDBLOCK (as the item has been evicted
        // and we need to fetch).
        auto res = do_getIf();
        EXPECT_EQ(cb::engine_errc::would_block, res.first);

        // Manually run the BGFetcher task; to fetch the outstanding meta fetch.
        // requests (for the same key).
        runBGFetcherTask();
        EXPECT_EQ(0, stats.bg_fetched);
        EXPECT_EQ(1, stats.bg_meta_fetched);

        // Second attempt - should succeed this time, without a match.
        res = do_getIf();
        EXPECT_EQ(cb::engine_errc::success, res.first);
        EXPECT_EQ(nullptr, res.second.get());
    }
}

/**
 * Verify that when getIf is used it only fetches the metdata from disk for
 * the filter, and not the complete document.
 * Positive case where filter does match.
**/
TEST_P(EPBucketTest, getIfOnlyFetchesMetaForFilterPositive) {
    // Store an item, then eject it.
    auto item = make_item(vbid, makeStoredDocKey("key"), "value");
    EXPECT_EQ(cb::engine_errc::success, store->set(item, cookie));
    flush_vbucket_to_disk(vbid);
    evict_key(item.getVBucketId(), item.getKey());

    // Setup a lambda for how we want to call get_if() - filter always returns
    // true.
    auto do_getIf = [this]() {
        return engine->getIfInner(*cookie,
                                  makeStoredDocKey("key"),
                                  vbid,
                                  [](const item_info& info) { return true; });
    };

    auto& stats = engine->getEpStats();
    ASSERT_EQ(0, stats.bg_fetched);
    ASSERT_EQ(0, stats.bg_meta_fetched);

    if (!fullEviction()) {
        // Value-only should match filter on first attempt, and then return
        // bgfetch to get the body.
        auto res = do_getIf();
        EXPECT_EQ(cb::engine_errc::would_block, res.first);
        EXPECT_EQ(nullptr, res.second.get());

        // Manually run the BGFetcher task; to fetch the outstanding body.
        runBGFetcherTask();
        EXPECT_EQ(1, stats.bg_fetched);
        ASSERT_EQ(0, stats.bg_meta_fetched);

        res = do_getIf();
        EXPECT_EQ(cb::engine_errc::success, res.first);
        ASSERT_NE(nullptr, res.second.get());
        Item* epItem = static_cast<Item*>(res.second.get());
        ASSERT_NE(nullptr, epItem->getValue().get().get());
        EXPECT_EQ("value", epItem->getValue()->to_s());

    } else {
        // First attempt should return would_block (as the item has been evicted
        // and we need to fetch).
        auto res = do_getIf();
        EXPECT_EQ(cb::engine_errc::would_block, res.first);

        // Manually run the BGFetcher task; to fetch the outstanding meta fetch.
        runBGFetcherTask();
        EXPECT_EQ(0, stats.bg_fetched);
        EXPECT_EQ(1, stats.bg_meta_fetched);

        // Second attempt - should get as far as applying the filter, but
        // will need to go to disk a second time for the body.
        res = do_getIf();
        EXPECT_EQ(cb::engine_errc::would_block, res.first);

        // Manually run the BGFetcher task; this time to fetch the body.
        runBGFetcherTask();
        EXPECT_EQ(1, stats.bg_fetched);
        EXPECT_EQ(1, stats.bg_meta_fetched);

        // Third call to getIf - should have result now.
        res = do_getIf();
        EXPECT_EQ(cb::engine_errc::success, res.first);
        ASSERT_NE(nullptr, res.second.get());
        Item* epItem = static_cast<Item*>(res.second.get());
        ASSERT_NE(nullptr, epItem->getValue().get().get());
        EXPECT_EQ("value", epItem->getValue()->to_s());
    }
}

/**
 * Verify that a get of a deleted item with no value successfully
 * returns an item
 */
TEST_P(EPBucketTest, getDeletedItemWithNoValue) {
    const DocKey dockey("key", DocKeyEncodesCollectionId::No);

    // Store an item
    store_item(vbid, dockey, "value");

    // Trigger a flush to disk
    flush_vbucket_to_disk(vbid);

    uint64_t cas = 0;
    mutation_descr_t mutation_descr;
    ASSERT_EQ(cb::engine_errc::success,
              store->deleteItem(dockey,
                                cas,
                                vbid,
                                /*cookie*/ cookie,
                                {},
                                /*itemMeta*/ nullptr,
                                mutation_descr));

    // Ensure that the delete has been persisted
    flush_vbucket_to_disk(vbid);

    auto options = static_cast<get_options_t>(QUEUE_BG_FETCH |
                                                       HONOR_STATES |
                                                       TRACK_REFERENCE |
                                                       DELETE_TEMP |
                                                       HIDE_LOCKED_CAS |
                                                       TRACK_STATISTICS |
                                                       GET_DELETED_VALUE);

    GetValue gv = store->get(makeStoredDocKey("key"), vbid, cookie, options);
    EXPECT_EQ(cb::engine_errc::would_block, gv.getStatus());

    runBGFetcherTask();

    // The Get should succeed in this case
    gv = store->get(makeStoredDocKey("key"), vbid, cookie, options);
    EXPECT_EQ(cb::engine_errc::success, gv.getStatus());

    // Ensure that the item is deleted and the value length is zero
    Item* itm = gv.item.get();
    value_t value = itm->getValue();
    EXPECT_EQ(0, value->valueSize());
    EXPECT_TRUE(itm->isDeleted());
}

/**
 * Verify that a get of a deleted item with value successfully
 * returns an item
 */
TEST_P(EPBucketTest, getDeletedItemWithValue) {
    const DocKey dockey("key", DocKeyEncodesCollectionId::No);

    // Store an item
    store_item(vbid, dockey, "value");

    // Trigger a flush to disk
    flush_vbucket_to_disk(vbid);

    auto item = make_item(vbid, dockey, "deletedvalue");
    item.setDeleted();
    EXPECT_EQ(cb::engine_errc::success, store->set(item, cookie));
    flush_vbucket_to_disk(vbid);

    //Perform a get
    auto options = static_cast<get_options_t>(QUEUE_BG_FETCH |
                                                       HONOR_STATES |
                                                       TRACK_REFERENCE |
                                                       DELETE_TEMP |
                                                       HIDE_LOCKED_CAS |
                                                       TRACK_STATISTICS |
                                                       GET_DELETED_VALUE);

    GetValue gv = store->get(dockey, vbid, cookie, options);
    EXPECT_EQ(cb::engine_errc::would_block, gv.getStatus());

    runBGFetcherTask();

    // The Get should succeed in this case
    gv = store->get(dockey, vbid, cookie, options);
    EXPECT_EQ(cb::engine_errc::success, gv.getStatus());

    // Ensure that the item is deleted and the value matches
    Item* itm = gv.item.get();
    EXPECT_EQ("deletedvalue", itm->getValue()->to_s());
    EXPECT_TRUE(itm->isDeleted());
}

/**
 * Verify that a get of a non-resident item is returned compressed to client
 * iff client supports Snappy.
 */
TEST_P(EPBucketTest, GetNonResidentCompressed) {
    // Setup: Change bucket to passive compression.
    engine->setCompressionMode("passive");

    // Setup: Store item then evict.
    const DocKey dockey("key", DocKeyEncodesCollectionId::No);
    store_item(vbid,
               dockey,
               "\"A JSON value which repeated strings so will compress "
               "compress compress compress.\"");
    flush_vbucket_to_disk(vbid);

    auto doGet = [&] {
        evict_key(vbid, dockey);
        auto options = static_cast<get_options_t>(
                QUEUE_BG_FETCH | HONOR_STATES | TRACK_REFERENCE | DELETE_TEMP |
                HIDE_LOCKED_CAS | TRACK_STATISTICS | GET_DELETED_VALUE);
        GetValue gv = store->get(dockey, vbid, cookie, options);
        EXPECT_EQ(cb::engine_errc::would_block, gv.getStatus());
        runBGFetcherTask();

        // The Get should succeed in this case
        gv = store->get(dockey, vbid, cookie, options);
        EXPECT_EQ(cb::engine_errc::success, gv.getStatus());
        return std::move(gv.item);
    };

    // Test 1: perform a get when snappy is supported.
    // Check the item is returned compressed (if supported by KVStore)
    const auto Json = PROTOCOL_BINARY_DATATYPE_JSON;
    const auto JsonSnappy = Json | PROTOCOL_BINARY_DATATYPE_SNAPPY;
    cookie_to_mock_cookie(cookie)->setDatatypeSupport(JsonSnappy);

    auto item = doGet();

    // TODO: MB-54829 magma per-document compression is temporarily
    // disabled; magma still supports _fetching_ as Snappy, but will not
    // have compressed the value. Check if compression is enabled here,
    // and update the test once compression issues are resolved.
    if (supportsFetchingAsSnappy() && !isMagma()) {
        EXPECT_EQ(JsonSnappy, item->getDataType());
    } else {
        EXPECT_EQ(Json, item->getDataType());
    }

    // Test 2: perform a get when snappy is not supported.
    // Check the item is returned uncompressed.
    cookie_to_mock_cookie(cookie)->setDatatypeSupport(Json);
    item = doGet();
    EXPECT_EQ(Json, item->getDataType());
}

//Test to verify the behavior in the condition where
//memOverhead is greater than the bucket quota
TEST_P(EPBucketTest, memOverheadMemoryCondition) {
    //Limit the bucket quota to 200K
    Configuration& config = engine->getConfiguration();
    engine->setMaxDataSize(204800);

    //Ensure the memOverhead is greater than the bucket quota
    auto& stats = engine->getEpStats();
    stats.coreLocal.get()->memOverhead.store(config.getMaxSize() + 1);

    // Fill bucket until we hit ENOMEM - note storing via external
    // API (epstore) so we trigger the memoryCondition() code in the event of
    // cb::engine_errc::no_memory.
    size_t count = 0;
    const std::string value(512, 'x'); // 512B value to use for documents.
    cb::engine_errc result;
    auto dummyCookie = std::make_unique<MockCookie>(engine.get());
    for (result = cb::engine_errc::success; result == cb::engine_errc::success;
         count++) {
        auto item = make_item(vbid,
                              makeStoredDocKey("key_" + std::to_string(count)),
                              value);
        uint64_t cas;
        result = engine->storeInner(
                *dummyCookie, item, cas, StoreSemantics::Set, false);
    }

    ASSERT_EQ(cb::engine_errc::no_memory, result);
}

// MB-26907: Test that the item count is properly updated upon an expiry for
//           both value and full eviction.
TEST_P(EPBucketTest, expiredItemCount) {
    // Create a item with an expiry time
    auto expiryTime = time(nullptr) + 290;
    auto key = makeStoredDocKey("key");
    auto item = make_item(vbid, key, "expire value", expiryTime);
    ASSERT_EQ(cb::engine_errc::success, store->set(item, cookie));

    flush_vbucket_to_disk(vbid);
    ASSERT_EQ(1, store->getVBucket(vbid)->getNumItems());
    ASSERT_EQ(0, store->getVBucket(vbid)->numExpiredItems);
    // Travel past expiry time
    TimeTraveller missy(64000);

    // Trigger expiry on a GET
    auto gv = store->get(key, vbid, cookie, NONE);
    EXPECT_EQ(cb::engine_errc::no_such_key, gv.getStatus());

    flush_vbucket_to_disk(vbid);

    // @TODO RDB: Fix when correcting item count. Counts correct for value
    // eviction as they are done in memory
    if (!fullEviction() || !isRocksDB()) {
        EXPECT_EQ(0, store->getVBucket(vbid)->getNumItems());
    } else {
        EXPECT_EQ(1, store->getVBucket(vbid)->getNumItems());
    }
    EXPECT_EQ(1, store->getVBucket(vbid)->numExpiredItems);
}

// MB-48577, Replace operations are blocked until traffic has been enabled.
TEST_P(EPBucketTest, replaceRequiresEnabledTraffic) {
    auto key = makeStoredDocKey("key");
    auto item = make_item(vbid, key, "value2");
    store_item(vbid, key, "value1");
    flush_vbucket_to_disk(vbid);
    engine->public_enableTraffic(false);
    EXPECT_EQ(
            cb::engine_errc::temporary_failure,
            engine->storeIfInner(
                          *cookie, item, 0, StoreSemantics::Replace, {}, false)
                    .first);
    engine->public_enableTraffic(true);
    EXPECT_EQ(
            cb::engine_errc::success,
            engine->storeIfInner(
                          *cookie, item, 0, StoreSemantics::Replace, {}, false)
                    .first);
}

TEST_P(EPBucketBloomFilterParameterizedTest, store_if_throws) {
    // You can't keep returning GetItemInfo
    cb::StoreIfPredicate predicate =
            [](const std::optional<item_info>& existing,
               cb::vbucket_info vb) -> cb::StoreIfStatus {
        return cb::StoreIfStatus::GetItemInfo;
    };

    auto key = makeStoredDocKey("key");
    auto item = make_item(vbid, key, "value2");

    store_item(vbid, key, "value1");
    flush_vbucket_to_disk(vbid);
    evict_key(vbid, key);

    if (fullEviction()) {
        EXPECT_NO_THROW(engine->storeIfInner(*cookie,
                                             item,
                                             0 /*cas*/,
                                             StoreSemantics::Set,
                                             predicate,
                                             false));
        runBGFetcherTask();
    }

    // If the itemInfo exists, you can't ask for it again - so expect throw
    EXPECT_THROW(engine->storeIfInner(*cookie,
                                      item,
                                      0 /*cas*/,
                                      StoreSemantics::Set,
                                      predicate,
                                      false),
                 std::logic_error);
}

TEST_P(EPBucketBloomFilterParameterizedTest, store_if) {
    struct TestData {
        TestData(StoredDocKey key,
                 cb::StoreIfPredicate predicate,
                 cb::engine_errc expectedVEStatus,
                 cb::engine_errc expectedFEStatus)
            : key(std::move(key)),
              predicate(std::move(predicate)),
              expectedVEStatus(expectedVEStatus),
              expectedFEStatus(expectedFEStatus) {
        }

        const StoredDocKey key;
        const cb::StoreIfPredicate predicate;
        const cb::engine_errc expectedVEStatus;
        const cb::engine_errc expectedFEStatus;
        cb::engine_errc actualStatus;
    };

    std::vector<TestData> testData;
    cb::StoreIfPredicate predicate1 =
            [](const std::optional<item_info>& existing,
               cb::vbucket_info vb) -> cb::StoreIfStatus {
        return cb::StoreIfStatus::Continue;
    };
    cb::StoreIfPredicate predicate2 =
            [](const std::optional<item_info>& existing,
               cb::vbucket_info vb) -> cb::StoreIfStatus {
        return cb::StoreIfStatus::Fail;
    };
    cb::StoreIfPredicate predicate3 =
            [](const std::optional<item_info>& existing,
               cb::vbucket_info vb) -> cb::StoreIfStatus {
        if (existing.has_value()) {
            return cb::StoreIfStatus::Continue;
        }
        return cb::StoreIfStatus::GetItemInfo;
    };
    cb::StoreIfPredicate predicate4 =
            [](const std::optional<item_info>& existing,
               cb::vbucket_info vb) -> cb::StoreIfStatus {
        if (existing.has_value()) {
            return cb::StoreIfStatus::Fail;
        }
        return cb::StoreIfStatus::GetItemInfo;
    };

    testData.emplace_back(makeStoredDocKey("key1"),
                          predicate1,
                          cb::engine_errc::success,
                          cb::engine_errc::success);
    testData.emplace_back(makeStoredDocKey("key2"),
                          predicate2,
                          cb::engine_errc::predicate_failed,
                          cb::engine_errc::predicate_failed);
    testData.emplace_back(makeStoredDocKey("key3"),
                          predicate3,
                          cb::engine_errc::success,
                          cb::engine_errc::would_block);
    testData.emplace_back(makeStoredDocKey("key4"),
                          predicate4,
                          cb::engine_errc::predicate_failed,
                          cb::engine_errc::would_block);

    for (auto& test : testData) {
        store_item(vbid, test.key, "value");
        flush_vbucket_to_disk(vbid);
        evict_key(vbid, test.key);
        auto item = make_item(vbid, test.key, "new_value");
        test.actualStatus = engine->storeIfInner(*cookie,
                                                 item,
                                                 0 /*cas*/,
                                                 StoreSemantics::Set,
                                                 test.predicate,
                                                 false)
                                    .first;
        if (test.actualStatus == cb::engine_errc::success) {
            flush_vbucket_to_disk(vbid);
        }
    }

    for (size_t i = 0; i < testData.size(); i++) {
        if (!fullEviction()) {
            EXPECT_EQ(testData[i].expectedVEStatus, testData[i].actualStatus)
                    << "Failed value_only iteration " + std::to_string(i);
        } else {
            EXPECT_EQ(testData[i].expectedFEStatus, testData[i].actualStatus)
                    << "Failed full_eviction iteration " + std::to_string(i);
        }
    }

    if (fullEviction()) {
        runBGFetcherTask();
        for (auto& i : testData) {
            if (i.actualStatus == cb::engine_errc::would_block) {
                auto item = make_item(vbid, i.key, "new_value");
                auto status = engine->storeIfInner(*cookie,
                                                   item,
                                                   0 /*cas*/,
                                                   StoreSemantics::Set,
                                                   i.predicate,
                                                   false);
                // The second run should result the same as VE
                EXPECT_EQ(i.expectedVEStatus, status.first);
            }
        }
    }
}

TEST_P(EPBucketBloomFilterParameterizedTest, store_if_fe_interleave) {
    if (!fullEviction()) {
        return;
    }

    cb::StoreIfPredicate predicate =
            [](const std::optional<item_info>& existing,
               cb::vbucket_info vb) -> cb::StoreIfStatus {
        if (existing.has_value()) {
            return cb::StoreIfStatus::Continue;
        }
        return cb::StoreIfStatus::GetItemInfo;
    };

    auto key = makeStoredDocKey("key");
    auto item = make_item(vbid, key, "value2");

    store_item(vbid, key, "value1");
    flush_vbucket_to_disk(vbid);
    evict_key(vbid, key);

    EXPECT_EQ(cb::engine_errc::would_block,
              engine->storeIfInner(*cookie,
                                   item,
                                   0 /*cas*/,
                                   StoreSemantics::Set,
                                   predicate,
                                   false)
                      .first);

    // expect another store to the same key to be told the same, even though the
    // first store has populated the store with a temp item
    EXPECT_EQ(cb::engine_errc::would_block,
              engine->storeIfInner(*cookie,
                                   item,
                                   0 /*cas*/,
                                   StoreSemantics::Set,
                                   predicate,
                                   false)
                      .first);

    runBGFetcherTask();
    EXPECT_EQ(cb::engine_errc::success,
              engine->storeIfInner(*cookie,
                                   item,
                                   0 /*cas*/,
                                   StoreSemantics::Set,
                                   predicate,
                                   false)
                      .first);
}

// Demonstrate the couchstore issue affects get - if we have multiple gets in
// one batch and the keys are crafted in such a way, we will skip out the get
// of the one key which really does exist.
TEST_P(EPBucketFullEvictionNoBloomFilterTest, MB_29816) {
    auto key = makeStoredDocKey("005");
    store_item(vbid, key, "value");
    flush_vbucket_to_disk(vbid);
    evict_key(vbid, key);

    auto key2 = makeStoredDocKey("004");
    auto options = static_cast<get_options_t>(
            QUEUE_BG_FETCH | HONOR_STATES | TRACK_REFERENCE | DELETE_TEMP |
            HIDE_LOCKED_CAS | TRACK_STATISTICS);
    auto gv = store->get(key, vbid, cookie, options);
    EXPECT_EQ(cb::engine_errc::would_block, gv.getStatus());
    gv = store->get(key2, vbid, cookie, options);
    EXPECT_EQ(cb::engine_errc::would_block, gv.getStatus());

    runBGFetcherTask();

    // Get the keys again
    gv = store->get(key, vbid, cookie, options);
    ASSERT_EQ(cb::engine_errc::success, gv.getStatus())
            << "key:005 should have been found";

    gv = store->get(key2, vbid, cookie, options);
    ASSERT_EQ(cb::engine_errc::no_such_key, gv.getStatus());
}

/**
 * MB-49207:
 *
 * Test that if we "pause" a bg fetch after reading the item(s) from disk but
 * before restoring them to the HashTable and update an item in this window then
 * then BgFetcher does not restore the now "old" version of the item back into
 * the HashTable.
 *
 * This particular variant tests what happens when we restore deleted metadata
 */
TEST_P(EPBucketFullEvictionNoBloomFilterTest, RaceyFetchingDeletedMetaBgFetch) {
    setVBucketStateAndRunPersistTask(vbid, vbucket_state_active);
    auto key = makeStoredDocKey("key");

    auto vb = store->getVBucket(vbid);
    ASSERT_TRUE(vb);

    const char* msg;
    store->evictKey(key, vbid, &msg);

    auto options = static_cast<get_options_t>(
            QUEUE_BG_FETCH | HONOR_STATES | TRACK_REFERENCE | DELETE_TEMP |
            HIDE_LOCKED_CAS | TRACK_STATISTICS | GET_DELETED_VALUE);

    ItemMetaData itemMeta;
    uint32_t deleted = 0;
    uint8_t datatype = 0;
    ASSERT_EQ(
            cb::engine_errc::would_block,
            store->getMetaData(key, vbid, cookie, itemMeta, deleted, datatype));

    auto* bucket = dynamic_cast<MockEPBucket*>(engine->getKVBucket());
    auto& bgFetcher = bucket->getBgFetcher(vbid);

    bgFetcher.preCompleteHook = [this, &key, &options]() {
        store_item(vbid,
                   key,
                   "value",
                   0 /*exptime*/,
                   {cb::engine_errc::success} /*expected*/,
                   PROTOCOL_BINARY_RAW_BYTES);
        flushVBucketToDiskIfPersistent(vbid, 1);

        const char* msg;
        store->evictKey(key, vbid, &msg);

        // Need to make the item "temp" for the bg fetcher to consider
        // completing the bgfetch
        auto gv = store->get(key, vbid, cookie, options);

        auto vb = store->getVBucket(vbid);
        ASSERT_TRUE(vb);

        auto res = vb->ht.findForUpdate(key);
        ASSERT_TRUE(res.committed);
        ASSERT_TRUE(res.committed->isTempInitialItem());
    };

    runBGFetcherTask();

    auto res = vb->ht.findForUpdate(key);
    ASSERT_TRUE(res.committed);
    EXPECT_FALSE(res.committed->isResident());
    EXPECT_FALSE(res.committed->isTempNonExistentItem());
}

TEST_P(EPBucketFullEvictionNoBloomFilterTest,
       DeletedMetaBgFetchCreatesTempDeletedItem) {
    // MB-50461: Verify that meta-only bgfetching a deleted item creates a
    // temp deleted item.
    // This has not changed in this MB, but should be guarded going forwards
    // as the bgfetcher now expects that a non-temp SV should definitely
    // exist on disk, and will throw if this is not true.
    // A deleted SV _may_ remain in the HT after it has been purged from disk
    // (cleaned up by item pager), but will always be resident (see  MB-50423).
    // A future change to StoredValue::restoreMeta might break this expectation.
    setVBucketStateAndRunPersistTask(vbid, vbucket_state_active);
    auto key = makeStoredDocKey("key");

    auto vb = store->getVBucket(vbid);
    ASSERT_TRUE(vb);

    storeAndDeleteItem(vbid, key, "foobar");

    {
        // deleted value does not exist in HT
        auto res = vb->ht.findForUpdate(key);
        ASSERT_FALSE(res.committed);
    }

    ItemMetaData itemMeta;
    uint32_t deleted = 0;
    uint8_t datatype = 0;
    ASSERT_EQ(
            cb::engine_errc::would_block,
            store->getMetaData(key, vbid, cookie, itemMeta, deleted, datatype));

    runBGFetcherTask();

    auto res = vb->ht.findForUpdate(key);
    ASSERT_TRUE(res.committed);
    EXPECT_FALSE(res.committed->isResident());
    EXPECT_TRUE(res.committed->isTempDeletedItem());
}

TEST_P(EPBucketFullEvictionNoBloomFilterTest,
       BgFetchWillNotConvertNonTempItemIntoTemp) {
    // MB-50461: Verify that a bgfetch for a non-resident, non-temp StoredValue
    // will throw if the item does not exist on disk, rather than marking
    // the non-temp SV as temp non-existent.
    // Every non-temp SV in the HashTable should now either:
    //     * have a corresponding item on disk
    //  or * be a resident deleted item
    // Deleted items may be purged from disk but will either not exist in the
    // HT at all, or will be resident if they have been requested and bgfetched
    // recently.
    // Changing a non-temp item to temp in the bgfetcher could lead to stat
    // misaccounting, and unexpected SV states (e.g., datatype=xattrs and
    // deleted, but also temp non-existent).
    setVBucketStateAndRunPersistTask(vbid, vbucket_state_active);
    auto key = makeStoredDocKey("key");

    auto vb = store->getVBucket(vbid);
    ASSERT_TRUE(vb);
    ASSERT_EQ(0, vb->ht.getNumItems());
    ASSERT_EQ(0, vb->ht.getNumTempItems());

    {
        // the value doesn't exist yet
        auto htRes = vb->ht.findForWrite(key);
        ASSERT_FALSE(htRes.storedValue);

        // so manually add a non-temp deleted item straight to the HT.
        // This will not exist on disk.
        auto item = make_item(
                vbid, key, "foobar", 0, uint8_t(cb::mcbp::Datatype::Raw));
        item.setDeleted();
        auto* sv = vb->ht.unlocked_addNewStoredValue(htRes.lock, item);

        // eject the value manually, now the item is non-resident.
        sv->ejectValue();
    }

    ASSERT_EQ(1, vb->ht.getNumItems());
    ASSERT_EQ(0, vb->ht.getNumTempItems());

    // setup done - the hashtable now contains a non-resident deleted item,
    // which does not exist on disk. This _shouldn't_ be possible in normal
    // execution, and the bgfetcher should throw if it tries to bgfetch for this
    // value.

    auto options = static_cast<get_options_t>(
            QUEUE_BG_FETCH | HONOR_STATES | TRACK_REFERENCE | DELETE_TEMP |
            HIDE_LOCKED_CAS | TRACK_STATISTICS | GET_DELETED_VALUE);

    // trying to get the deleted value should require a bgfetch
    ASSERT_EQ(cb::engine_errc::would_block,
              store->get(makeStoredDocKey("key"), vbid, cookie, options)
                      .getStatus());

    try {
        runBGFetcherTask();
        FAIL();
    } catch (const std::logic_error& e) {
        // good!
    }

    EXPECT_EQ(1, vb->ht.getNumItems());
    EXPECT_EQ(0, vb->ht.getNumTempItems());
}

void EPBucketFullEvictionNoBloomFilterTest::MB_52067(bool forceCasMismatch) {
    /* Test that removing a temp non-existent item from the hashtable does not
     * "short circuit" ongoing front end requests expecting to find that item
     *  as a result of a bgfetch.
     *
     * The item pager (or a completed concurrent get if the option DELETE_TEMP
     * is set) can delete a temp non-existent item from the HashTable.
     * .
     * A concurrent bgfetch for the same key would then find no temp item in
     * the HT.
     *
     * Prior to MB-52067, this would directly report no_such_key to the frontend
     * in notifyIOComplete. This would skip any later SteppableCommandContext
     * stages (as it only proceeds on success). Operations like Increment
     * could normally create the document if it does not exist, but this logic
     * would be bypassed in that situation, leading to an unusual enoent.
     *
     * Test to confirm that concurrent gets in the above crafted scenario
     * cause the second get to retry if the temp item is missing.
     *
     */
    auto vbid = Vbid(0);
    setVBucketStateAndRunPersistTask(vbid, vbucket_state_active);

    auto* cookie = create_mock_cookie();

    const auto key = makeStoredDocKey("key");
    const auto value = std::string(1024 * 1024, 'x');
    auto item =
            make_item(vbid, key, value, 0 /*exp*/, PROTOCOL_BINARY_RAW_BYTES);

    auto options = static_cast<get_options_t>(
            QUEUE_BG_FETCH | HONOR_STATES | TRACK_REFERENCE | DELETE_TEMP |
            HIDE_LOCKED_CAS | TRACK_STATISTICS);

    auto& store = getEPBucket();
    // start a get for the non-existent value
    ASSERT_EQ(cb::engine_errc::would_block,
              store.get(key, vbid, cookie, options).getStatus());

    auto& ht = store.getVBucket(vbid)->ht;

    {
        auto svp = ht.findForWrite(key);
        EXPECT_TRUE(svp.storedValue);
        EXPECT_TRUE(svp.storedValue->isTempInitialItem());
    }

    // run a paging visitor to remove the temp item
    // This could also be achieved with a second get request, or by manually
    // evicting the temp item. Running a full paging visitor to best reflect
    // a real world scenario, while keeping it simpler than managing overlapping
    // get requests.
    auto pagerSemaphore = std::make_shared<cb::Semaphore>();
    pagerSemaphore->try_acquire(1);
    auto pv = std::make_unique<MockItemPagingVisitor>(
            *engine->getKVBucket(),
            engine->getEpStats(),
            ItemEvictionStrategy::evict_everything(), // try evict everything
            pagerSemaphore,
            false,
            VBucketFilter());

    // Drop the low watermark to ensure paging removes everything
    engine->getConfiguration().setMemLowWat(0);
    // drop the mfu of the temp item to evict it immediately
    ht.findOnlyCommitted(key).storedValue->setFreqCounterValue(0);
    pv->visitBucket(*store.getVBucket(vbid));

    // Item is gone
    {
        auto svp = ht.findForWrite(key);
        EXPECT_FALSE(svp.storedValue);
    }

    MockCookie* cookie2 = nullptr;
    if (forceCasMismatch) {
        cookie2 = create_mock_cookie();

        // Store again so that this run of the bg-fetcher the HT has a tmp-item
        // but a different CAS to the one generated for the waiting cookie
        ASSERT_EQ(cb::engine_errc::would_block,
                  store.get(key, vbid, cookie, options).getStatus());
    }

    // bgfetch, should not find the temp item at all, should notify the
    // cookie with "success" to allow it to run again.
    runBGFetcherTask();

    // get should have been notified with success (not no_such_key).
    // MB-52067: if no_such_key were reported here, frontend ops like
    // Increment would not continue on to later phases. Thus, an Increment
    // which could create the item if it is missing would unexpectedly respond
    // no_such_key.
    ASSERT_EQ(cb::engine_errc::success, mock_waitfor_cookie(cookie));

    if (forceCasMismatch) {
        // In the forceCasMismatch case a tmp-non-existent item exists so expect
        // an immediate no_such_key
        ASSERT_EQ(cb::engine_errc::no_such_key,
                  store.get(key, vbid, cookie, options).getStatus());
    } else {
        // else retrying the get should would_block again, causing the bgfetch
        // to be retried.
        ASSERT_EQ(cb::engine_errc::would_block,
                  store.get(key, vbid, cookie, options).getStatus());
    }

    destroy_mock_cookie(cookie);
    if (cookie2) {
        destroy_mock_cookie(cookie2);
    }
}

TEST_P(EPBucketFullEvictionNoBloomFilterTest, MB_52067) {
    MB_52067(false);
}

TEST_P(EPBucketFullEvictionNoBloomFilterTest, MB_52067_cas_mismatch) {
    MB_52067(true);
}

class EPBucketTestNoRocksDb : public EPBucketTest {
public:
    void SetUp() override {
        EPBucketTest::SetUp();
    }
    void TearDown() override {
        EPBucketTest::TearDown();
    }
};

// Test that scheduling compaction means the current task gets the new config
TEST_P(EPBucketTestNoRocksDb, ScheduleCompactionWithNewConfig) {
    // Store something so the compaction will be success when ran
    store_item(vbid, makeStoredDocKey("key"), "value");
    flushVBucketToDiskIfPersistent(vbid, 1);
    auto* mockEPBucket = dynamic_cast<MockEPBucket*>(engine->getKVBucket());
    auto task = mockEPBucket->getCompactionTask(vbid);
    EXPECT_FALSE(task);

    CompactionConfig c;
    EXPECT_EQ(cb::engine_errc::would_block,
              mockEPBucket->scheduleCompaction(
                      vbid, c, nullptr, std::chrono::seconds(0)));
    task = mockEPBucket->getCompactionTask(vbid);
    ASSERT_TRUE(task);
    EXPECT_EQ(c, task->getCurrentConfig());

    c.purge_before_ts = 100;
    EXPECT_EQ(cb::engine_errc::would_block,
              mockEPBucket->scheduleCompaction(
                      vbid, c, nullptr, std::chrono::seconds(0)));
    EXPECT_EQ(c, task->getCurrentConfig());

    EXPECT_EQ(cb::engine_errc::would_block,
              mockEPBucket->scheduleCompaction(
                      vbid, c, nullptr, std::chrono::seconds(0)));

    // Now schedule via the 'no config' method, the task's config now takes on
    // the 'internally_requested' flag
    EXPECT_EQ(cb::engine_errc::would_block,
              mockEPBucket->scheduleCompaction(vbid, std::chrono::seconds(0)));
    c.internally_requested = true;
    EXPECT_EQ(c, task->getCurrentConfig());

    // no reschedule needed
    EXPECT_FALSE(task->run());

    task = mockEPBucket->getCompactionTask(vbid);
    EXPECT_FALSE(task);
}

// Test that scheduling compaction means the task which runs, runs with a merged
// configuration that meets all requests.
TEST_P(EPBucketTestNoRocksDb, ScheduleCompactionAndMergeNewConfig) {
    auto* mockEPBucket = dynamic_cast<MockEPBucket*>(engine->getKVBucket());
    // Array of configs to use for each call to schedule, it should result
    // in a config for the run which is the 'merge of all'.
    std::array<CompactionConfig, 5> configs = {{{0, 0, false, false},
                                                {0, 1000, false, false},
                                                {1000, 0, false, false},
                                                {9, 900, false, true},
                                                {9, 900, true, false}}};

    for (const auto& config : configs) {
        EXPECT_EQ(cb::engine_errc::would_block,
                  mockEPBucket->scheduleCompaction(
                          vbid, config, nullptr, std::chrono::seconds(0)));
    }
    auto task = mockEPBucket->getCompactionTask(vbid);
    ASSERT_TRUE(task);
    auto finalConfig = task->getCurrentConfig();

    // Merged values, max for 'purge_before_' and true for the bools
    EXPECT_EQ(1000, finalConfig.purge_before_ts);
    EXPECT_EQ(1000, finalConfig.purge_before_seq);
    EXPECT_TRUE(finalConfig.drop_deletes);
    EXPECT_TRUE(finalConfig.retain_erroneous_tombstones);

    // no reschedule needed
    EXPECT_FALSE(task->run());

    task = mockEPBucket->getCompactionTask(vbid);
    EXPECT_FALSE(task);
}

// Test that scheduling compaction when a task is already running the task
// will reschedule *and* the reschedule picks up the new config.
TEST_P(EPBucketTestNoRocksDb, ScheduleCompactionReschedules) {
    auto* mockEPBucket = dynamic_cast<MockEPBucket*>(engine->getKVBucket());
    auto task = mockEPBucket->getCompactionTask(vbid);
    EXPECT_FALSE(task);

    CompactionConfig config1{100, 1, true, true};
    EXPECT_EQ(cb::engine_errc::would_block,
              mockEPBucket->scheduleCompaction(
                      vbid, config1, nullptr, std::chrono::seconds(0)));
    task = mockEPBucket->getCompactionTask(vbid);
    ASSERT_TRUE(task);
    EXPECT_EQ(config1, task->getCurrentConfig());
    // Now we will manually call run, task has no need to reschedule
    EXPECT_FALSE(task->run());
    task = mockEPBucket->getCompactionTask(vbid);
    EXPECT_FALSE(task); // no task anymore

    // Schedule again
    CompactionConfig config2{200, 2, false, true};
    EXPECT_EQ(cb::engine_errc::would_block,
              mockEPBucket->scheduleCompaction(
                      vbid, config2, nullptr, std::chrono::seconds(0)));
    task = mockEPBucket->getCompactionTask(vbid);
    ASSERT_TRUE(task);
    EXPECT_EQ(config2, task->getCurrentConfig());

    // Set our trigger function - this is invoked in the middle of run after
    // the task has copied the config and logically compaction is running.
    CompactionConfig config3{300, 3, false, false};
    task->setRunningCallback([this, &config3]() {
        EXPECT_FALSE(cookie->getEngineStorage());
        // Drive via engine API to cover MB-52542
        EXPECT_EQ(cb::engine_errc::would_block,
                  engine->compactDatabase(*cookie,
                                          vbid,
                                          config3.purge_before_ts,
                                          config3.purge_before_seq,
                                          config3.drop_deletes));
        EXPECT_TRUE(cookie->getEngineStorage());
    });

    // Now we will manually call run, returns true means executor to run again.
    EXPECT_TRUE(task->run());

    // Compaction for the cookie not yet executed
    EXPECT_FALSE(mock_cookie_notified(cookie));

    // config3 is now the current config
    EXPECT_EQ(config3, task->getCurrentConfig());

    task->setRunningCallback({});

    // task is now done
    EXPECT_FALSE(task->run());
    EXPECT_FALSE(mockEPBucket->getCompactionTask(vbid));
    // Check that compaction run due to the status code changing, but this won't
    // be success as we haven't compacted anything
    EXPECT_EQ(cb::engine_errc::failed, mock_waitfor_cookie(cookie));

    // MB-52542: Prior to MB, cookie still had something in the engine-storage
    EXPECT_FALSE(cookie->getEngineStorage());
}

/**
 * MB-50555: Verify that when multiple compactions for different vbs are
 * scheduled, that the limit is not exceeded if one of the Compaction tasks
 * needs to be re-scheduled as the VBucket is locked.
 */
TEST_P(EPBucketTestNoRocksDb,
       MB50555_ScheduleCompactionEnforceConcurrencyLimit) {
    auto* mockEPBucket = dynamic_cast<MockEPBucket*>(engine->getKVBucket());

    // Change compaction concurrency ratio to a very low value so we only allow
    // a single compactor task to run at once.
    engine->getConfiguration().setCompactionMaxConcurrentRatio(0.0001);

    // Schedule the first vb compaction. This should be ready to run
    // on an executor thread.
    CompactionConfig config{100, 1, true, true};
    ASSERT_EQ(cb::engine_errc::would_block,
              mockEPBucket->scheduleCompaction(
                      vbid, config, nullptr, std::chrono::seconds(0)));
    auto task1 = mockEPBucket->getCompactionTask(vbid);
    ASSERT_TRUE(task1);
    ASSERT_EQ(task_state_t::TASK_RUNNING, task1->getState());

    // start the task running in a separate thread, and block it
    folly::Baton<> task1Running;
    folly::Baton<> task1Continue;
    task1->setRunningCallback([&] {
        task1Running.post();
        task1Continue.wait();
    });

    auto task1Thread = std::thread([this, &task1] {
        // Take the VBucket lock for vbid, then trigger compaction. This should
        // // cause doCompact to fail (it cannot compact and hence task should
        // be rescheduled.
        auto lockedVB = engine->getKVBucket()->getLockedVBucket(vbid);
        EXPECT_TRUE(task1->run());
    });

    // wait until it has started and is running.
    task1Running.wait();

    // Schedule a second compaction task for a second vbid.
    Vbid vbid2{2};
    store->setVBucketState(vbid2, vbucket_state_active);
    ASSERT_EQ(cb::engine_errc::would_block,
              mockEPBucket->scheduleCompaction(
                      vbid2, config, nullptr, std::chrono::seconds(0)));
    auto task2 = mockEPBucket->getCompactionTask(vbid2);
    ASSERT_TRUE(task2);
    // Task will initially be scheduled for execution "optimistically".
    // Once it tries to run, it will find that it would exceed the configured
    // compaction concurrency, and will snooze till notified.
    task2->setRunningCallback([&] {
        // verify that the task did not actually try to compact yet
        FAIL() << "task2 should not have started running yet, this exceeds"
                  "configured concurrency";
    });
    EXPECT_TRUE(task2->run());
    task2->setRunningCallback(nullptr);
    ASSERT_EQ(task_state_t::TASK_SNOOZED, task2->getState());

    // allow the first task to finish, and reschedule itself.
    task1Continue.post();
    task1Thread.join();

    // clear the callback, don't need to synchronise the next run with the
    // test thread.
    task1->setRunningCallback(nullptr);

    // Confirm task1 needs rescheduling as it did not complete compaction.
    task1 = mockEPBucket->getCompactionTask(vbid);
    ASSERT_TRUE(task1);
    EXPECT_EQ(task_state_t::TASK_RUNNING, task1->getState());

    // task1 released it's semaphore token, which woke task2
    task2 = mockEPBucket->getCompactionTask(vbid2);
    ASSERT_TRUE(task2);
    EXPECT_EQ(task_state_t::TASK_RUNNING, task2->getState());

    // Both tasks should also still exist. Either task may start executing first
    // and the other will be snoozed again, as above.

    // Test 2: Run task1 a second time - without taking the VBucket lock. This
    // should complete.
    EXPECT_FALSE(task1->run());
    task1 = mockEPBucket->getCompactionTask(vbid);
    EXPECT_FALSE(task1);
}

/**
 * Helper class to start a compaction task running in another thread,
 * then block it at the point it calls runningCallback
 */
class RunInThreadHelper {
public:
    RunInThreadHelper() = delete;
    RunInThreadHelper(std::shared_ptr<CompactTask> task)
        : task(std::move(task)) {
        // set the callback so the task can be blocked once started
        this->task->setRunningCallback([this] {
            taskRunning.post();
            taskContinue.wait();
        });

        // start running the task in a new thread
        thread = std::thread([task = this->task] { task->run(); });

        // wait until the task has reached runningCallback
        using namespace std::chrono_literals;
        EXPECT_TRUE(taskRunning.try_wait_for(5s))
                << "Task did not start compaction";
    }

    RunInThreadHelper(RunInThreadHelper&&) = delete;
    RunInThreadHelper(const RunInThreadHelper&) = delete;

    RunInThreadHelper operator=(RunInThreadHelper&&) = delete;
    RunInThreadHelper operator=(const RunInThreadHelper&) = delete;

    /**
     * Unblock the compaction task, allowing it to finish.
     */
    void finish() {
        taskContinue.post();
        thread.join();
        this->task->setRunningCallback(nullptr);
    }

    ~RunInThreadHelper() {
        if (thread.joinable()) {
            finish();
        }
    }

    folly::Baton<> taskRunning;
    folly::Baton<> taskContinue;

    std::shared_ptr<CompactTask> task;

    std::thread thread;
};

TEST_P(EPBucketTestNoRocksDb,
       ScheduleCompactionEnforceConcurrencyLimitReusingTasks) {
    auto* mockEPBucket = dynamic_cast<MockEPBucket*>(engine->getKVBucket());

    // Change compaction concurrency ratio to a very low value so we only allow
    // a single compactor task to run at once.
    engine->getConfiguration().setCompactionMaxConcurrentRatio(0.0001);

    // Schedule the first vb compaction. This should be ready to run
    // on an executor thread.
    CompactionConfig config{100, 1, true, true};
    ASSERT_EQ(cb::engine_errc::would_block,
              mockEPBucket->scheduleCompaction(
                      vbid, config, nullptr, std::chrono::seconds(0)));
    auto task1 = mockEPBucket->getCompactionTask(vbid);
    ASSERT_TRUE(task1);
    ASSERT_EQ(task_state_t::TASK_RUNNING, task1->getState());

    // Schedule a second compaction task for a second vbid. This task will
    // initially be RUNNING, as the concurrency limit is checked when the task
    // starts
    Vbid vbid2{2};
    store->setVBucketState(vbid2, vbucket_state_active);
    ASSERT_EQ(cb::engine_errc::would_block,
              mockEPBucket->scheduleCompaction(
                      vbid2, config, nullptr, std::chrono::seconds(0)));
    auto task2 = mockEPBucket->getCompactionTask(vbid2);
    ASSERT_TRUE(task2);
    ASSERT_EQ(task_state_t::TASK_RUNNING, task2->getState());

    {
        // start running the first task
        RunInThreadHelper h{task1};

        // verify that task2 cannot start compacting while task1 is active
        task2->setRunningCallback([&] {
            // verify that the task did not actually try to compact yet
            FAIL() << "task2 should not have started running yet, this exceeds"
                      "configured concurrency";
        });
        task2->run();

        // task should have snoozed itself, waiting for task1 to finish
        EXPECT_EQ(task_state_t::TASK_SNOOZED, task2->getState());

        // Re-schedule the compaction for vbid2. Before the fix this would cause
        // it to be run immediately, and not obey the concurrent compaction
        // limit.
        ASSERT_EQ(cb::engine_errc::would_block,
                  mockEPBucket->scheduleCompaction(
                          vbid2, config, nullptr, std::chrono::seconds(0)));
        EXPECT_TRUE(task2);
        // if task2 does try to compact, the test will fail (see above callback)
        task2->run();
        EXPECT_EQ(task_state_t::TASK_SNOOZED, task2->getState());

        // task1 allowed to continue at end of scope
    }
    // as task1 finished it should have notified task2 to run
    EXPECT_EQ(task_state_t::TASK_RUNNING, task2->getState());
}

/**
 * MB-50941: Verify that when compaction is re-scheduled for a vbucket which is
 * already compacting, that we don't sleep the compaction task forever and
 * never re-awaken it.
 */
TEST_P(EPBucketTestNoRocksDb,
       MB50941_ScheduleCompactionEnforceConcurrencyLimit) {
    auto* mockEPBucket = dynamic_cast<MockEPBucket*>(engine->getKVBucket());

    // Change compaction concurrency ratio to a very low value so we only allow
    // a single compactor task to run at once.
    engine->getConfiguration().setCompactionMaxConcurrentRatio(0.0001);

    // Schedule the first vb compaction. This should be ready to run
    // on an executor thread.
    CompactionConfig config{100, 1, true, true};
    ASSERT_EQ(cb::engine_errc::would_block,
              mockEPBucket->scheduleCompaction(vbid, config, nullptr, 0s));
    auto task1 = mockEPBucket->getCompactionTask(vbid);
    ASSERT_TRUE(task1);
    ASSERT_EQ(task_state_t::TASK_RUNNING, task1->getState());

    // Setup a callback to re-schedule compaction for the same vBucket while
    // Compaction is running. This should result in compaction running
    // again immediately following the first call.
    task1->setRunningCallback([this, mockEPBucket]() {
        CompactionConfig config{100, 1, true, true};
        ASSERT_EQ(cb::engine_errc::would_block,
                  mockEPBucket->scheduleCompaction(
                          vbid, config, nullptr, std::chrono::seconds(0)));
    });

    // Test: trigger compaction. This should return true as it should be
    // re-scheduled immediately due to the re-schedule which occurred while it
    // eas running.
    EXPECT_TRUE(task1->run());

    // Check that the task is scheduled to run immediately, and not with
    // a long delay.
    EXPECT_LE(task1->getWaketime(), std::chrono::steady_clock::now());
    EXPECT_EQ(task_state_t::TASK_RUNNING, task1->getState());
}

/**
 * Verify that when compaction is scheduled for a vbucket which is already
 * scheduled, that the delay of the original task is updated.
 */
TEST_P(EPBucketTestNoRocksDb, RescheduleWithSmallerDelay) {
    auto* mockEPBucket = dynamic_cast<MockEPBucket*>(engine->getKVBucket());

    // Schedule a compaction with a 60s delay - similar to what compaction
    // for collection purge after drop does.
    CompactionConfig config{100, 1, true, true};
    ASSERT_EQ(cb::engine_errc::would_block,
              mockEPBucket->scheduleCompaction(vbid, config, nullptr, 60s));
    auto task1 = mockEPBucket->getCompactionTask(vbid);
    ASSERT_TRUE(task1);
    ASSERT_EQ(task_state_t::TASK_SNOOZED, task1->getState());

    // Schedule a second compaction for same vBucket with zero delay - similar
    // to what a manually-triggered compaction does.
    ASSERT_EQ(cb::engine_errc::would_block,
              mockEPBucket->scheduleCompaction(vbid, config, nullptr, 0s));
    task1 = mockEPBucket->getCompactionTask(vbid);
    ASSERT_TRUE(task1);
    // Task should now be marked as Running with a wakeTime of immediate.
    EXPECT_LE(task1->getWaketime(), std::chrono::steady_clock::now());
    EXPECT_EQ(task_state_t::TASK_RUNNING, task1->getState());
}

class EPBucketTestCouchstore : public EPBucketTest {
public:
    void SetUp() override {
        EPBucketTest::SetUp();
    }
    void TearDown() override {
        EPBucketTest::TearDown();
    }
};

// Relates to MB-43242 where we need to be sure we can trigger compaction
// with arbitrary settings. This test is only functional with couchstore
TEST_P(EPBucketTestCouchstore, CompactionWithPurgeOptions) {
    storeAndDeleteItem(vbid, makeStoredDocKey("key1"), "value");
    storeAndDeleteItem(vbid, makeStoredDocKey("key2"), "value");
    flush_vbucket_to_disk(vbid, 0);
    std::array<CompactionConfig, 3> configs;

    auto vb = store->getVBucket(vbid);

    // purge_before_seq only takes affect if purge_before_ts is set
    configs[0].purge_before_seq = vb->getHighSeqno();
    configs[0].purge_before_ts = ep_real_time() + 86400; // now + 1 day

    configs[1].purge_before_ts = ep_real_time() + 86400; // now + 1 day

    configs[2].drop_deletes = true;

    int ii = 0;
    for (const auto& c : configs) {
        EXPECT_EQ(2, vb->getNumPersistedDeletes());
        engine->scheduleCompaction(vbid, c, cookie);
        auto* mockEPBucket = dynamic_cast<MockEPBucket*>(engine->getKVBucket());
        auto task = mockEPBucket->getCompactionTask(vbid);
        ASSERT_TRUE(task);
        EXPECT_FALSE(task->run());
        // Expect 1 to remain as compaction cannot purge the high-seqno
        EXPECT_EQ(1, vb->getNumPersistedDeletes());

        // Store/delete a new key ready for next test
        storeAndDeleteItem(
                vbid, makeStoredDocKey(std::to_string(ii++)), "value");
        flush_vbucket_to_disk(vbid, 0);
    }
}


// Test cases which run in both Full and Value eviction
INSTANTIATE_TEST_SUITE_P(
        FullAndvalueEviction,
        EPBucketTest,
        STParameterizedBucketTest::persistentAllBackendsConfigValues(),
        STParameterizedBucketTest::PrintToStringParamName);

// Test cases which run only for Full eviction
INSTANTIATE_TEST_SUITE_P(
        FullEviction,
        EPBucketFullEvictionTest,
        STParameterizedBucketTest::fullEvictionAllBackendsConfigValues(),
        STParameterizedBucketTest::PrintToStringParamName);

// Test cases which run only for Full eviction with bloom filters disabled
INSTANTIATE_TEST_SUITE_P(
        FullEviction,
        EPBucketFullEvictionNoBloomFilterTest,
        STParameterizedBucketTest::fullEvictionAllBackendsConfigValues(),
        STParameterizedBucketTest::PrintToStringParamName);

// Test cases which run in both Full and Value eviction, and with bloomfilter
// on and off.
INSTANTIATE_TEST_SUITE_P(FullAndValueEvictionBloomFilterOn,
                         EPBucketBloomFilterParameterizedTest,
                         EPBucketBloomFilterParameterizedTest::
                                 persistentAllBackendsConfigValues(),
                         STParameterizedBucketTest::PrintToStringParamName);

INSTANTIATE_TEST_SUITE_P(
        FullAndValueEvictionBloomFilterOff,
        EPBucketBloomFilterParameterizedTest,
        EPBucketBloomFilterParameterizedTest::bloomFilterDisabledConfigValues(),
        STParameterizedBucketTest::PrintToStringParamName);

INSTANTIATE_TEST_SUITE_P(EPBucketTestNoRocksDb,
                         EPBucketTestNoRocksDb,
                         STParameterizedBucketTest::persistentConfigValues(),
                         STParameterizedBucketTest::PrintToStringParamName);

INSTANTIATE_TEST_SUITE_P(EPBucketTestCouchstore,
                         EPBucketTestCouchstore,
                         STParameterizedBucketTest::couchstoreConfigValues(),
                         STParameterizedBucketTest::PrintToStringParamName);

#ifdef EP_USE_MAGMA

void EPBucketCDCTest::SetUp() {
    if (!config_string.empty()) {
        config_string += ";";
    }
    // Note: Checkpoint removal isn't under test at all here.
    // Eager checkpoint removal, default prod setting in Neo and post-Neo.
    // That helps in cleaning up the CheckpointManager during the test and
    // we won't need to fix the testsuite when merging into the master
    // branch.
    config_string += "checkpoint_removal_mode=eager";
    // Enable history retention
    config_string += ";history_retention_bytes=10485760";

    EPBucketTest::SetUp();

    auto vb = store->getVBucket(vbid);
    ASSERT_TRUE(vb);

<<<<<<< HEAD
        CollectionsManifest manifest;
        manifest.add(CollectionEntry::historical,
                     cb::NoExpiryLimit,
                     true /*history*/,
                     ScopeEntry::defaultS);
        vb->updateFromManifest(
                folly::SharedMutex::ReadHolder(vb->getStateLock()),
                Collections::Manifest{std::string{manifest}});
        flushVBucketToDiskIfPersistent(vbid, 1);
    }
};
=======
    manifest.add(CollectionEntry::historical,
                 cb::NoExpiryLimit,
                 true /*history*/,
                 ScopeEntry::defaultS);
    vb->updateFromManifest(Collections::Manifest{std::string{manifest}});
    flush_vbucket_to_disk(vbid, 1);
}
>>>>>>> 93d1e257

TEST_P(EPBucketCDCTest, CollectionNonHistorical) {
    auto vb = store->getVBucket(vbid);
    const uint64_t initialHighSeqno = 1;
    ASSERT_EQ(initialHighSeqno, vb->getHighSeqno()); // From SetUp
    auto& manager = *vb->checkpointManager;
    manager.createNewCheckpoint();
    ASSERT_EQ(1, manager.getNumCheckpoints());
    ASSERT_EQ(1, manager.getNumItems()); // [cs
    ASSERT_EQ(1, manager.getNumOpenChkItems());

    const auto collection = CollectionEntry::defaultC;
    const auto key = makeStoredDocKey("key", collection);
    store_item(vbid, key, "valueA");
    store_item(vbid, key, "valueB");
    EXPECT_EQ(initialHighSeqno + 2, vb->getHighSeqno());

    EXPECT_EQ(1, manager.getNumCheckpoints());
    EXPECT_EQ(2, manager.getNumItems()); // [cs x m)
    EXPECT_EQ(2, manager.getNumOpenChkItems());
    EXPECT_EQ(initialHighSeqno + 2, manager.getHighSeqno());

    // Preconditions before flushing
    // magma
    constexpr auto statName = "magma_NSets";
    size_t nSets = 0;
    const auto& underlying = *store->getRWUnderlying(vbid);
    ASSERT_TRUE(underlying.getStat(statName, nSets));
    ASSERT_EQ(1, nSets);
    // KV
    const auto& manifest = vb->getManifest();
    ASSERT_EQ(0, manifest.lock(collection).getItemCount());

    // Test + postconditions
    flush_vbucket_to_disk(vbid, 1);
    // magma
    ASSERT_TRUE(underlying.getStat(statName, nSets));
    EXPECT_EQ(2, nSets);
    // KV
    EXPECT_EQ(1, manifest.lock(collection).getItemCount());
}

TEST_P(EPBucketCDCTest, CollectionHistorical) {
    auto vb = store->getVBucket(vbid);
    const uint64_t initialHighSeqno = 1;
    ASSERT_EQ(initialHighSeqno, vb->getHighSeqno()); // From SetUp
    auto& manager = *vb->checkpointManager;
    manager.createNewCheckpoint();
    ASSERT_EQ(1, manager.getNumCheckpoints());
    ASSERT_EQ(1, manager.getNumItems()); // [cs
    ASSERT_EQ(1, manager.getNumOpenChkItems());

    const auto collection = CollectionEntry::historical;
    const auto key = makeStoredDocKey("key", collection);
    store_item(vbid, key, "valueA");
    store_item(vbid, key, "valueB");
    EXPECT_EQ(initialHighSeqno + 2, vb->getHighSeqno());

    EXPECT_EQ(2, manager.getNumCheckpoints());
    EXPECT_EQ(5, manager.getNumItems()); // [cs m ce] [cs m)
    EXPECT_EQ(2, manager.getNumOpenChkItems());
    EXPECT_EQ(initialHighSeqno + 2, manager.getHighSeqno());

    // Preconditions before flushing
    // magma
    constexpr auto statName = "magma_NSets";
    size_t nSets = 0;
    const auto& underlying = *store->getRWUnderlying(vbid);
    ASSERT_TRUE(underlying.getStat(statName, nSets));
    ASSERT_EQ(1, nSets);
    // KV
    const auto& manifest = vb->getManifest();
    ASSERT_EQ(0, manifest.lock(collection).getItemCount());

    // Test + postconditions
    flush_vbucket_to_disk(vbid, 2);
    // magma
    ASSERT_TRUE(underlying.getStat(statName, nSets));
    EXPECT_EQ(3, nSets);
    // KV - Note: item count doesn't increase for historical revisions
    EXPECT_EQ(1, manifest.lock(collection).getItemCount());
}

TEST_P(EPBucketCDCTest, CollectionHistorical_RetentionDisabled_MemoryDedup) {
    auto& config = engine->getConfiguration();
    config.setHistoryRetentionBytes(0);

    auto vb = store->getVBucket(vbid);
    const uint64_t initialHighSeqno = 1;
    ASSERT_EQ(initialHighSeqno, vb->getHighSeqno()); // From SetUp
    auto& manager = *vb->checkpointManager;
    manager.createNewCheckpoint();
    flushVBucket(vbid);
    ASSERT_EQ(1, manager.getNumCheckpoints());
    ASSERT_EQ(1, manager.getNumItems()); // [cs
    ASSERT_EQ(1, manager.getNumOpenChkItems());

    const auto collection = CollectionEntry::historical;
    const auto key = makeStoredDocKey("key", collection);
    store_item(vbid, key, "valueA");
    store_item(vbid, key, "valueB");
    EXPECT_EQ(initialHighSeqno + 2, vb->getHighSeqno());

    EXPECT_EQ(1, manager.getNumCheckpoints());
    EXPECT_EQ(2, manager.getNumItems()); // [cs x m:2)
    EXPECT_EQ(2, manager.getNumOpenChkItems());
    EXPECT_EQ(initialHighSeqno + 2, manager.getHighSeqno());
}

TEST_P(EPBucketCDCTest, CollectionHistorical_RetentionDisabled_FlusherDedup) {
    auto& config = engine->getConfiguration();
    config.setHistoryRetentionBytes(0);

    auto vb = store->getVBucket(vbid);
    const uint64_t initialHighSeqno = 1;
    ASSERT_EQ(initialHighSeqno, vb->getHighSeqno()); // From SetUp
    flushVBucket(vbid);
    auto& manager = *vb->checkpointManager;
    manager.createNewCheckpoint();
    ASSERT_EQ(1, manager.getNumCheckpoints());
    ASSERT_EQ(1, manager.getNumItems()); // [cs
    ASSERT_EQ(1, manager.getNumOpenChkItems());

    const auto collection = CollectionEntry::historical;
    const auto key = makeStoredDocKey("key", collection);
    store_item(vbid, key, "valueA");

    // Note: Need to queue the 2 mutations into different checkpoints for
    // verifying what happens at Flusher-dedup - duplicates would never reach
    // the flusher otherwise
    manager.createNewCheckpoint();

    store_item(vbid, key, "valueB");
    EXPECT_EQ(initialHighSeqno + 2, vb->getHighSeqno());

    EXPECT_EQ(2, manager.getNumCheckpoints());
    EXPECT_EQ(5, manager.getNumItems()); // [cs m ce] [cs m)
    EXPECT_EQ(2, manager.getNumOpenChkItems());
    EXPECT_EQ(initialHighSeqno + 2, manager.getHighSeqno());
    EXPECT_EQ(5, manager.getNumItemsForPersistence());

    // Preconditions before flushing
    // magma
    constexpr auto statName = "magma_NSets";
    size_t nSets = 0;
    const auto& underlying = *store->getRWUnderlying(vbid);
    ASSERT_TRUE(underlying.getStat(statName, nSets));
    ASSERT_EQ(1, nSets);
    // KV
    const auto& manifest = vb->getManifest();
    ASSERT_EQ(0, manifest.lock(collection).getItemCount());

    // Test + postconditions
    flush_vbucket_to_disk(vbid, 1);
    // magma
    ASSERT_TRUE(underlying.getStat(statName, nSets));
    // Test: Only increased by 1, only the latest mutation persisted
    EXPECT_EQ(2, nSets);
    // KV
    EXPECT_EQ(1, manifest.lock(collection).getItemCount());
}

TEST_P(EPBucketCDCTest, CollectionInterleaved) {
    auto vb = store->getVBucket(vbid);
    const uint64_t initialHighSeqno = 1;
    ASSERT_EQ(initialHighSeqno, vb->getHighSeqno()); // From SetUp
    auto& manager = *vb->checkpointManager;
    manager.createNewCheckpoint();
    ASSERT_EQ(1, manager.getNumCheckpoints());
    ASSERT_EQ(1, manager.getNumItems()); // [cs
    ASSERT_EQ(1, manager.getNumOpenChkItems());

    const auto keyHistorical =
            makeStoredDocKey("key", CollectionEntry::historical);
    const auto keyNonHistorical =
            makeStoredDocKey("key", CollectionEntry::defaultC);
    const auto value = "value";
    for (uint8_t i = 0; i < 2; ++i) {
        store_item(vbid, keyHistorical, value);
        store_item(vbid, keyNonHistorical, value);
    }
    EXPECT_EQ(initialHighSeqno + 4, vb->getHighSeqno());

    // Note: It is important to ensure that both revisions for keyNonHistorical
    // survived in-memory deduplication - We are verifying flusher-dedup here
    const auto& list =
            CheckpointManagerTestIntrospector::public_getCheckpointList(
                    manager);
    ASSERT_EQ(2, list.size());
    // First checkpoint
    auto ckptIt = list.begin();
    EXPECT_EQ(CHECKPOINT_CLOSED, (*ckptIt)->getState());
    auto it = (*ckptIt)->begin();
    ++it;
    ++it;
    EXPECT_EQ(queue_op::mutation, (*it)->getOperation());
    EXPECT_EQ(initialHighSeqno + 1, (*it)->getBySeqno());
    EXPECT_EQ(keyHistorical, (*it)->getDocKey());
    ++it;
    EXPECT_EQ(queue_op::mutation, (*it)->getOperation());
    EXPECT_EQ(initialHighSeqno + 2, (*it)->getBySeqno());
    EXPECT_EQ(keyNonHistorical, (*it)->getDocKey());
    ++it;
    EXPECT_EQ(queue_op::checkpoint_end, (*it)->getOperation());
    // Second checkpoint
    ++ckptIt;
    EXPECT_EQ(CHECKPOINT_OPEN, (*ckptIt)->getState());
    it = (*ckptIt)->begin();
    ++it;
    ++it;
    EXPECT_EQ(queue_op::mutation, (*it)->getOperation());
    EXPECT_EQ(initialHighSeqno + 3, (*it)->getBySeqno());
    EXPECT_EQ(keyHistorical, (*it)->getDocKey());
    ++it;
    EXPECT_EQ(queue_op::mutation, (*it)->getOperation());
    EXPECT_EQ(initialHighSeqno + 4, (*it)->getBySeqno());
    EXPECT_EQ(keyNonHistorical, (*it)->getDocKey());

    // Preconditions
    // magma
    constexpr auto statName = "magma_NSets";
    size_t initialNSets = 0;
    const auto& underlying = *store->getRWUnderlying(vbid);
    ASSERT_TRUE(underlying.getStat(statName, initialNSets));
    EXPECT_EQ(1, initialNSets);
    // KV
    const auto& manifest = vb->getManifest();
    ASSERT_EQ(0, manifest.lock(CollectionEntry::historical).getItemCount());
    ASSERT_EQ(0, manifest.lock(CollectionEntry::defaultC).getItemCount());

    // Test + postconditions
    // Note:
    // . 2 historical mutations -> both persisted
    // . 2 non-historical mutations -> only 1 persisted
    const auto expectedNumPersisted = 3;
    flush_vbucket_to_disk(vbid, expectedNumPersisted);
    // magma
    size_t nSets = 0;
    ASSERT_TRUE(underlying.getStat(statName, nSets));
    EXPECT_EQ(initialNSets + expectedNumPersisted, nSets);
    // KV
    // Note: item count doesn't increase for historical revisions
    EXPECT_EQ(1, manifest.lock(CollectionEntry::historical).getItemCount());
    EXPECT_EQ(1, manifest.lock(CollectionEntry::defaultC).getItemCount());
}

TEST_P(EPBucketCDCTest, SetVBStatePreservesHistory) {
    auto vb = store->getVBucket(vbid);
    const uint64_t initialHighSeqno = 1;
    ASSERT_EQ(initialHighSeqno, vb->getHighSeqno()); // From SetUp
    auto& manager = *vb->checkpointManager;
    manager.createNewCheckpoint();
    ASSERT_EQ(1, manager.getNumCheckpoints());
    ASSERT_EQ(1, manager.getNumItems()); // [cs
    ASSERT_EQ(1, manager.getNumOpenChkItems());

    // Write a couple of mutations to disk
    const auto collection = CollectionEntry::historical;
    const auto key = makeStoredDocKey("key", collection);
    store_item(vbid, key, "valueA");
    store_item(vbid, key, "valueB");
    EXPECT_EQ(initialHighSeqno + 2, vb->getHighSeqno());
    // Preconditions before flushing
    constexpr auto statName = "magma_NSets";
    size_t nSets = 0;
    auto& underlying =
            dynamic_cast<MagmaKVStore&>(*store->getRWUnderlying(vbid));
    ASSERT_TRUE(underlying.getStat(statName, nSets));
    ASSERT_EQ(1, nSets);
    // Flush + Postconditions
    flush_vbucket_to_disk(vbid, 2);
    ASSERT_TRUE(underlying.getStat(statName, nSets));
    EXPECT_EQ(3, nSets);

    // History enabled since bucket creation
    ASSERT_EQ(1, underlying.getHistoryStartSeqno(vbid));

    // Now a simple vbstate change (eg, new SyncRepl topology by ns_server)
    auto meta =
            nlohmann::json{{"topology", nlohmann::json::array({{"a", "b"}})}};
    ASSERT_EQ(cb::engine_errc::success,
              store->setVBucketState(vbid, vbucket_state_active, &meta));
    // Flush it to disk.
    // Before the fix for MB-55467, this step wrongly resets the history at
    // storage level.
    flushVBucket(vbid);
    // History still there, nothing discarded. Before the fix
    // history_start_seqno=0 at this point.
    EXPECT_EQ(1, underlying.getHistoryStartSeqno(vbid));
}

TEST_P(EPBucketCDCTest, CompactionPreservesHistory) {
    auto vb = store->getVBucket(vbid);
    const uint64_t initialHighSeqno = vb->getHighSeqno();
    ASSERT_GT(initialHighSeqno, 0); // From SetUp

    // Write a mutation into the historical collection to disk
    store_item(vbid,
               makeStoredDocKey("key", CollectionEntry::historical),
               "value");
    EXPECT_EQ(initialHighSeqno + 1, vb->getHighSeqno());
    flush_vbucket_to_disk(vbid, 1);

    // History enabled since bucket creation
    auto& underlying =
            dynamic_cast<MagmaKVStore&>(*store->getRWUnderlying(vbid));
    ASSERT_EQ(1, underlying.getHistoryStartSeqno(vbid));

    // Note: We need the next drop-collection step as that's what makes us flow
    // into the right compaction path that is under test here.

    // Create some other collection ..
    manifest.add(CollectionEntry::fruit,
                 cb::NoExpiryLimit,
                 false /*history*/,
                 ScopeEntry::defaultS);
    vb->updateFromManifest(Collections::Manifest{std::string{manifest}});
    EXPECT_EQ(initialHighSeqno + 2, vb->getHighSeqno());
    // .. write some data into it
    store_item(vbid, makeStoredDocKey("key", CollectionEntry::fruit), "value");
    EXPECT_EQ(initialHighSeqno + 3, vb->getHighSeqno());
    // .. and flush to disk
    flush_vbucket_to_disk(vbid, 2);
    // Now drop the newly created collection..
    manifest.remove(CollectionEntry::fruit);
    vb->updateFromManifest(Collections::Manifest{std::string{manifest}});
    EXPECT_EQ(initialHighSeqno + 4, vb->getHighSeqno());
    // .. and persist the drop to disk
    flush_vbucket_to_disk(vbid, 1);

    // Now trigger compaction.
    // Before the fix for MB-55467, this step wrongly resets the history at
    // storage level.
    CompactionConfig config;
    std::vector<const CookieIface*> cookies;
    dynamic_cast<EPBucket&>(*store).doCompact(vbid, config, cookies);
    // History still there, nothing discarded. Before the fix
    // history_start_seqno=0 at this point.
    EXPECT_EQ(1, underlying.getHistoryStartSeqno(vbid));
}

INSTANTIATE_TEST_SUITE_P(EPBucketCDCTest,
                         EPBucketCDCTest,
                         STParameterizedBucketTest::magmaConfigValues(),
                         STParameterizedBucketTest::PrintToStringParamName);
#endif // EP_USE_MAGMA<|MERGE_RESOLUTION|>--- conflicted
+++ resolved
@@ -2655,27 +2655,14 @@
     auto vb = store->getVBucket(vbid);
     ASSERT_TRUE(vb);
 
-<<<<<<< HEAD
-        CollectionsManifest manifest;
-        manifest.add(CollectionEntry::historical,
-                     cb::NoExpiryLimit,
-                     true /*history*/,
-                     ScopeEntry::defaultS);
-        vb->updateFromManifest(
-                folly::SharedMutex::ReadHolder(vb->getStateLock()),
-                Collections::Manifest{std::string{manifest}});
-        flushVBucketToDiskIfPersistent(vbid, 1);
-    }
-};
-=======
     manifest.add(CollectionEntry::historical,
                  cb::NoExpiryLimit,
                  true /*history*/,
                  ScopeEntry::defaultS);
-    vb->updateFromManifest(Collections::Manifest{std::string{manifest}});
+    vb->updateFromManifest(folly::SharedMutex::ReadHolder(vb->getStateLock()),
+                           Collections::Manifest{std::string{manifest}});
     flush_vbucket_to_disk(vbid, 1);
 }
->>>>>>> 93d1e257
 
 TEST_P(EPBucketCDCTest, CollectionNonHistorical) {
     auto vb = store->getVBucket(vbid);
@@ -2992,7 +2979,8 @@
                  cb::NoExpiryLimit,
                  false /*history*/,
                  ScopeEntry::defaultS);
-    vb->updateFromManifest(Collections::Manifest{std::string{manifest}});
+    vb->updateFromManifest(folly::SharedMutex::ReadHolder(vb->getStateLock()),
+                           Collections::Manifest{std::string{manifest}});
     EXPECT_EQ(initialHighSeqno + 2, vb->getHighSeqno());
     // .. write some data into it
     store_item(vbid, makeStoredDocKey("key", CollectionEntry::fruit), "value");
@@ -3001,7 +2989,8 @@
     flush_vbucket_to_disk(vbid, 2);
     // Now drop the newly created collection..
     manifest.remove(CollectionEntry::fruit);
-    vb->updateFromManifest(Collections::Manifest{std::string{manifest}});
+    vb->updateFromManifest(folly::SharedMutex::ReadHolder(vb->getStateLock()),
+                           Collections::Manifest{std::string{manifest}});
     EXPECT_EQ(initialHighSeqno + 4, vb->getHighSeqno());
     // .. and persist the drop to disk
     flush_vbucket_to_disk(vbid, 1);
@@ -3010,7 +2999,7 @@
     // Before the fix for MB-55467, this step wrongly resets the history at
     // storage level.
     CompactionConfig config;
-    std::vector<const CookieIface*> cookies;
+    std::vector<CookieIface*> cookies;
     dynamic_cast<EPBucket&>(*store).doCompact(vbid, config, cookies);
     // History still there, nothing discarded. Before the fix
     // history_start_seqno=0 at this point.

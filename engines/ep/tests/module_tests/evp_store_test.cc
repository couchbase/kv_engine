--- conflicted
+++ resolved
@@ -2666,16 +2666,6 @@
                 folly::SharedMutex::ReadHolder(vb->getStateLock()),
                 Collections::Manifest{std::string{manifest}});
         flushVBucketToDiskIfPersistent(vbid, 1);
-<<<<<<< HEAD
-        auto& manager = *vb->checkpointManager;
-        manager.createNewCheckpoint();
-
-        ASSERT_EQ(1, manager.getNumCheckpoints());
-        ASSERT_EQ(1, manager.getNumItems()); // [cs
-        ASSERT_EQ(1, manager.getNumOpenChkItems()); // no mutation
-        ASSERT_EQ(1, manager.getHighSeqno()); // sysevent
-=======
->>>>>>> 6b697af9
     }
 };
 
@@ -2684,10 +2674,10 @@
     const uint64_t initialHighSeqno = 1;
     ASSERT_EQ(initialHighSeqno, vb->getHighSeqno()); // From SetUp
     auto& manager = *vb->checkpointManager;
-    manager.createNewCheckpoint(true);
+    manager.createNewCheckpoint();
     ASSERT_EQ(1, manager.getNumCheckpoints());
     ASSERT_EQ(1, manager.getNumItems()); // [cs
-    ASSERT_EQ(0, manager.getNumOpenChkItems()); // no mutation
+    ASSERT_EQ(1, manager.getNumOpenChkItems());
 
     const auto collection = CollectionEntry::defaultC;
     const auto key = makeStoredDocKey("key", collection);
@@ -2725,10 +2715,10 @@
     const uint64_t initialHighSeqno = 1;
     ASSERT_EQ(initialHighSeqno, vb->getHighSeqno()); // From SetUp
     auto& manager = *vb->checkpointManager;
-    manager.createNewCheckpoint(true);
+    manager.createNewCheckpoint();
     ASSERT_EQ(1, manager.getNumCheckpoints());
     ASSERT_EQ(1, manager.getNumItems()); // [cs
-    ASSERT_EQ(0, manager.getNumOpenChkItems()); // no mutation
+    ASSERT_EQ(1, manager.getNumOpenChkItems());
 
     const auto collection = CollectionEntry::historical;
     const auto key = makeStoredDocKey("key", collection);
@@ -2769,10 +2759,10 @@
     const uint64_t initialHighSeqno = 1;
     ASSERT_EQ(initialHighSeqno, vb->getHighSeqno()); // From SetUp
     auto& manager = *vb->checkpointManager;
-    manager.createNewCheckpoint(true);
+    manager.createNewCheckpoint();
     ASSERT_EQ(1, manager.getNumCheckpoints());
     ASSERT_EQ(1, manager.getNumItems()); // [cs
-    ASSERT_EQ(0, manager.getNumOpenChkItems()); // no mutation
+    ASSERT_EQ(1, manager.getNumOpenChkItems());
 
     const auto collection = CollectionEntry::historical;
     const auto key = makeStoredDocKey("key", collection);
@@ -2782,7 +2772,7 @@
 
     EXPECT_EQ(1, manager.getNumCheckpoints());
     EXPECT_EQ(2, manager.getNumItems()); // [cs x m:2)
-    EXPECT_EQ(1, manager.getNumOpenChkItems());
+    EXPECT_EQ(2, manager.getNumOpenChkItems());
     EXPECT_EQ(initialHighSeqno + 2, manager.getHighSeqno());
 }
 
@@ -2794,10 +2784,10 @@
     const uint64_t initialHighSeqno = 1;
     ASSERT_EQ(initialHighSeqno, vb->getHighSeqno()); // From SetUp
     auto& manager = *vb->checkpointManager;
-    manager.createNewCheckpoint(true);
+    manager.createNewCheckpoint();
     ASSERT_EQ(1, manager.getNumCheckpoints());
     ASSERT_EQ(1, manager.getNumItems()); // [cs
-    ASSERT_EQ(0, manager.getNumOpenChkItems()); // no mutation
+    ASSERT_EQ(1, manager.getNumOpenChkItems());
 
     const auto collection = CollectionEntry::historical;
     const auto key = makeStoredDocKey("key", collection);
@@ -2806,16 +2796,16 @@
     // Note: Need to queue the 2 mutations into different checkpoints for
     // verifying what happens at Flusher-dedup - duplicates would never reach
     // the flusher otherwise
-    manager.createNewCheckpoint(true);
+    manager.createNewCheckpoint();
 
     store_item(vbid, key, "valueB");
     EXPECT_EQ(initialHighSeqno + 2, vb->getHighSeqno());
 
     EXPECT_EQ(2, manager.getNumCheckpoints());
     EXPECT_EQ(5, manager.getNumItems()); // [cs m ce] [cs m)
-    EXPECT_EQ(1, manager.getNumOpenChkItems());
+    EXPECT_EQ(2, manager.getNumOpenChkItems());
     EXPECT_EQ(initialHighSeqno + 2, manager.getHighSeqno());
-    EXPECT_EQ(2, manager.getNumItemsForPersistence());
+    EXPECT_EQ(5, manager.getNumItemsForPersistence());
 
     // Preconditions before flushing
     // magma
@@ -2843,10 +2833,10 @@
     const uint64_t initialHighSeqno = 1;
     ASSERT_EQ(initialHighSeqno, vb->getHighSeqno()); // From SetUp
     auto& manager = *vb->checkpointManager;
-    manager.createNewCheckpoint(true);
+    manager.createNewCheckpoint();
     ASSERT_EQ(1, manager.getNumCheckpoints());
     ASSERT_EQ(1, manager.getNumItems()); // [cs
-    ASSERT_EQ(0, manager.getNumOpenChkItems()); // no mutation
+    ASSERT_EQ(1, manager.getNumOpenChkItems());
 
     const auto keyHistorical =
             makeStoredDocKey("key", CollectionEntry::historical);

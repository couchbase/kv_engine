/* -*- Mode: C++; tab-width: 4; c-basic-offset: 4; indent-tabs-mode: nil -*- */
/*
 *     Copyright 2016-Present Couchbase, Inc.
 *
 *   Use of this software is governed by the Business Source License included
 *   in the file licenses/BSL-Couchbase.txt.  As of the Change Date specified
 *   in that file, in accordance with the Business Source License, use of this
 *   software will be governed by the Apache License, Version 2.0, included in
 *   the file licenses/APL2.txt.
 */

/*
 * Unit tests for the EPBucket class.
 *
 * Note that these test do *not* have the normal Tasks running (BGFetcher,
 * flusher etc) as we do not initialise EPEngine. This means that such tasks
 * need to be manually run. This can be very helpful as it essentially gives us
 * synchronous control of EPStore.
 */

#include "evp_store_test.h"

#include "../mock/mock_dcp_producer.h"
#include "../mock/mock_paging_visitor.h"
#include "bgfetcher.h"
#include "checkpoint_manager.h"
#include "checkpoint_remover.h"
#include "checkpoint_utils.h"
#include "collections/vbucket_manifest_handles.h"
#include "dcp/dcpconnmap.h"
#include "ep_bucket.h"
#include "ep_time.h"
#include "flusher.h"
#include "kvstore/kvstore.h"
#include "learning_age_and_mfu_based_eviction.h"
#include "tasks.h"
#include "test_manifest.h"
#include "tests/mock/mock_ep_bucket.h"
#include "tests/mock/mock_global_task.h"
#include "tests/mock/mock_synchronous_ep_engine.h"
#include "tests/module_tests/test_helpers.h"
#include "vbucket.h"
#include "vbucket_bgfetch_item.h"
#include "warmup.h"

#include <folly/synchronization/Baton.h>
#include <programs/engine_testapp/mock_cookie.h>
#include <programs/engine_testapp/mock_server.h>
#include <xattr/blob.h>
#include <xattr/utils.h>

#include <thread>
#include <utility>

using namespace std::chrono_literals;

void EPBucketTest::SetUp() {
    STParameterizedBucketTest::SetUp();

    // Have all the objects, activate vBucket zero so we can store data.
    store->setVBucketState(vbid, vbucket_state_active);
}

EPBucket& EPBucketTest::getEPBucket() {
    return dynamic_cast<EPBucket&>(*store);
}

void EPBucketFullEvictionNoBloomFilterTest::SetUp() {
    config_string += "bfilter_enabled=false";
    EPBucketFullEvictionTest::SetUp();
}

void EPBucketBloomFilterParameterizedTest::SetUp() {
    STParameterizedBucketTest::SetUp();

    // Have all the objects, activate vBucket zero so we can store data.
    store->setVBucketState(vbid, vbucket_state_active);
}

// Verify that when handling a bucket delete with open DCP
// connections, we don't deadlock when notifying the front-end
// connection.
// This test requires ThreadSanitizer or similar to validate;
// there's no guarantee we'll actually deadlock on any given run.
TEST_P(EPBucketTest, test_mb20751_deadlock_on_disconnect_delete) {
    // Create a new Dcp producer, reserving its cookie.
    DcpProducer* producer = engine->getDcpConnMap().newProducer(
            *cookie, "mb_20716r", /*flags*/ 0);

    // Check preconditions.
    EXPECT_TRUE(producer->isPaused());

    // 1. To check that there's no potential data-race with the
    //    concurrent connection disconnect on another thread
    //    (simulating a front-end thread).
    std::thread frontend_thread_handling_disconnect{[this](){
            // Frontend thread always runs with the cookie locked, so
            // lock here to match.
            auto* mockCookie = cookie_to_mock_cookie(cookie);
            Expects(cookie);
            mockCookie->lock();
            engine->handleDisconnect(*cookie);
            mockCookie->unlock();
        }};

    // 2. Trigger a bucket deletion.
    engine->initiate_shutdown();

    frontend_thread_handling_disconnect.join();
}

/**
 * MB-30015: Test to check the config parameter "retain_erroneous_tombstones"
 */
TEST_P(EPBucketTest, testRetainErroneousTombstonesConfig) {
    Configuration& config = engine->getConfiguration();

    config.setRetainErroneousTombstones(true);
    auto& store = getEPBucket();
    EXPECT_TRUE(store.isRetainErroneousTombstones());

    config.setRetainErroneousTombstones(false);
    EXPECT_FALSE(store.isRetainErroneousTombstones());

    std::string msg;
    ASSERT_EQ(
            cb::engine_errc::success,
            engine->setFlushParam("retain_erroneous_tombstones", "true", msg));
    EXPECT_TRUE(store.isRetainErroneousTombstones());

    ASSERT_EQ(
            cb::engine_errc::success,
            engine->setFlushParam("retain_erroneous_tombstones", "false", msg));
    EXPECT_FALSE(store.isRetainErroneousTombstones());
}

// getKeyStats tests //////////////////////////////////////////////////////////

// Check that keystats on ejected items. When ejected should return ewouldblock
// until bgfetch completes.
TEST_P(EPBucketTest, GetKeyStatsEjected) {
    key_stats kstats;

    // Store then eject an item. Note we cannot forcefully evict as we have
    // to ensure it's own disk so we can later bg fetch from there :)
    store_item(vbid, makeStoredDocKey("key"), "value");

    // Trigger a flush to disk.
    flush_vbucket_to_disk(vbid);

    evict_key(vbid, makeStoredDocKey("key"));

    // Setup a lambda for how we want to call getKeyStats (saves repeating the
    // same arguments for each instance below).
    auto do_getKeyStats = [this, &kstats]() {
        return store->getKeyStats(makeStoredDocKey("key"),
                                  vbid,
                                  *cookie,
                                  kstats,
                                  WantsDeleted::No);
    };

    if (!fullEviction()) {
        EXPECT_EQ(cb::engine_errc::success, do_getKeyStats())
                << "Expected to get key stats on evicted item";

    } else {
        // Try to get key stats. This should return EWOULDBLOCK (as the whole
        // item is no longer resident). As we arn't running the full EPEngine
        // task system, then no BGFetch task will be automatically run, we'll
        // manually run it.

        EXPECT_EQ(cb::engine_errc::would_block, do_getKeyStats())
                << "Expected to need to go to disk to get key stats on fully "
                   "evicted item";

        // Try a second time - this should detect the already-created temp
        // item, and re-schedule the bgfetch.
        EXPECT_EQ(cb::engine_errc::would_block, do_getKeyStats())
                << "Expected to need to go to disk to get key stats on fully "
                   "evicted item (try 2)";

        // Manually run the BGFetcher task; to fetch the two outstanding
        // requests (for the same key).
        runBGFetcherTask();

        ASSERT_EQ(cb::engine_errc::success, do_getKeyStats())
                << "Expected to get key stats on evicted item after "
                   "notify_IO_complete";
    }
}

// Replace tests //////////////////////////////////////////////////////////////

// Test replace against an ejected key.
TEST_P(EPBucketTest, ReplaceEExists) {
    // Store then eject an item.
    store_item(vbid, makeStoredDocKey("key"), "value");
    flush_vbucket_to_disk(vbid);
    evict_key(vbid, makeStoredDocKey("key"));

    // Setup a lambda for how we want to call replace (saves repeating the
    // same arguments for each instance below).
    auto do_replace = [this]() {
        auto item = make_item(vbid, makeStoredDocKey("key"), "value2");
        return store->replace(item, cookie);
    };

    if (!fullEviction()) {
        // Should be able to replace as still have metadata resident.
        EXPECT_EQ(cb::engine_errc::success, do_replace());

    } else {
        // Should get EWOULDBLOCK as need to go to disk to get metadata.
        EXPECT_EQ(cb::engine_errc::would_block, do_replace());

        // A second request should also get EWOULDBLOCK and add to the
        // existing pending BGFetch
        EXPECT_EQ(cb::engine_errc::would_block, do_replace());

        // Manually run the BGFetcher task; to fetch the two outstanding
        // requests (for the same key).
        runBGFetcherTask();

        EXPECT_EQ(cb::engine_errc::success, do_replace())
                << "Expected to replace on evicted item after "
                   "notify_IO_complete";
    }
}

// Set tests //////////////////////////////////////////////////////////////////

// Test set against an ejected key.
TEST_P(EPBucketTest, SetEExists) {
    // Store an item, then eject it.
    auto item = make_item(vbid, makeStoredDocKey("key"), "value");
    EXPECT_EQ(cb::engine_errc::success, store->set(item, cookie));
    flush_vbucket_to_disk(vbid);
    evict_key(item.getVBucketId(), item.getKey());

    if (!fullEviction()) {
        // Should be able to set (with same cas as previously)
        // as still have metadata resident.
        ASSERT_NE(0, item.getCas());
        EXPECT_EQ(cb::engine_errc::success, store->set(item, cookie));

    } else {
        // Should get EWOULDBLOCK as need to go to disk to get metadata.
        EXPECT_EQ(cb::engine_errc::would_block, store->set(item, cookie));

        // A second request should also get EWOULDBLOCK and add to the
        // existing pending BGFetch
        EXPECT_EQ(cb::engine_errc::would_block, store->set(item, cookie));

        // Manually run the BGFetcher task; to fetch the two outstanding
        // requests (for the same key).
        runBGFetcherTask();

        EXPECT_EQ(cb::engine_errc::success, store->set(item, cookie))
                << "Expected to set on evicted item after notify_IO_complete";
    }
}

// Check performing a mutation to an existing document does not reset the
// frequency count
TEST_P(EPBucketTest, FreqCountTest) {
    const uint8_t initialFreqCount = Item::initialFreqCount;
    StoredDocKey a = makeStoredDocKey("a");
    auto item_v1 = store_item(vbid, a, "old");

    // Perform one or more gets to increase the frequency count
    auto options = static_cast<get_options_t>(TRACK_REFERENCE);
    GetValue v = store->get(a, vbid, cookie, options);
    while (v.item->getFreqCounterValue() == initialFreqCount) {
        v = store->get(a, vbid, cookie, options);
    }

    // Update the document with a new value
    auto item_v2 = store_item(vbid, a, "new");

    // Check that the frequency counter of the document has not been reset
    auto result = store->get(a, vbid, cookie, {});
    EXPECT_NE(initialFreqCount, result.item->getFreqCounterValue());
}

// Check that performing mutations increases an item's frequency count
TEST_P(EPBucketTest, FreqCountOnlyMutationsTest) {
    StoredDocKey k = makeStoredDocKey("key");
    auto freqCount = Item::initialFreqCount;
    GetValue result;

    // We cannot guarantee the counter will increase after performing a single
    // update, therefore iterate multiple times until the counter changes.
    // A limit of 1000000 times is applied.
    int ii = 0;
    const int limit = 1000000;
    do {
        std::string str = "value" + std::to_string(ii);
        store_item(vbid, k, str);

        // Do an internal get (does not increment frequency count)
        result = store->get(k, vbid, cookie, {});
        ++ii;
    } while (freqCount == result.item->getFreqCounterValue() && ii < limit);

    // Check that the frequency counter of the document has increased
    EXPECT_LT(freqCount, result.item->getFreqCounterValue());
    freqCount = *result.item->getFreqCounterValue();

    ii = 0;
    do {
        std::string str = "value" + std::to_string(ii);
        auto item = make_item(vbid, k, str);
        store->replace(item, cookie);

        // Do an internal get (does not increment frequency count)
        result = store->get(k, vbid, cookie, {});
        ++ii;
    } while (freqCount == result.item->getFreqCounterValue() && ii < limit);

    // Check that the frequency counter of the document has increased
    EXPECT_LT(freqCount, result.item->getFreqCounterValue());
}

// Add tests //////////////////////////////////////////////////////////////////

// Test add against an ejected key.
TEST_P(EPBucketTest, AddEExists) {
    // Store an item, then eject it.
    auto item = make_item(vbid, makeStoredDocKey("key"), "value");
    EXPECT_EQ(cb::engine_errc::success, store->set(item, cookie));
    flush_vbucket_to_disk(vbid);
    evict_key(item.getVBucketId(), item.getKey());

    // Setup a lambda for how we want to call add (saves repeating the
    // same arguments for each instance below).
    auto do_add = [this]() {
        auto item = make_item(vbid, makeStoredDocKey("key"), "value2");
        return store->add(item, cookie);
    };

    if (!fullEviction()) {
        // Should immediately return NOT_STORED (as metadata is still resident).
        EXPECT_EQ(cb::engine_errc::not_stored, do_add());

    } else {
        // Should get EWOULDBLOCK as need to go to disk to get metadata.
        EXPECT_EQ(cb::engine_errc::would_block, do_add());

        // A second request should also get EWOULDBLOCK and add to the
        // existing pending BGFetch
        EXPECT_EQ(cb::engine_errc::would_block, do_add());

        // Manually run the BGFetcher task; to fetch the two outstanding
        // requests (for the same key).
        runBGFetcherTask();

        EXPECT_EQ(cb::engine_errc::not_stored, do_add())
                << "Expected to fail to add on evicted item after "
                   "notify_IO_complete";
    }
}

// SetWithMeta tests //////////////////////////////////////////////////////////

// Test setWithMeta replacing an existing, non-resident item
TEST_P(EPBucketTest, SetWithMeta_ReplaceNonResident) {
    // Store an item, then evict it.
    auto item = make_item(vbid, makeStoredDocKey("key"), "value");
    EXPECT_EQ(cb::engine_errc::success, store->set(item, cookie));
    flush_vbucket_to_disk(vbid);
    evict_key(item.getVBucketId(), item.getKey());

    // Increase revSeqno so conflict resolution doesn't fail.
    item.setRevSeqno(item.getRevSeqno() + 1);

    // Setup a lambda for how we want to call setWithMeta (saves repeating the
    // same arguments for each instance below).
    auto do_setWithMeta = [this, item]() mutable {
        uint64_t seqno;
        return store->setWithMeta(std::ref(item),
                                  item.getCas(),
                                  &seqno,
                                  cookie,
                                  {vbucket_state_active},
                                  CheckConflicts::No,
                                  /*allowExisting*/ true);
    };

    if (!fullEviction()) {
        // Should succeed as the metadata is still resident.
        EXPECT_EQ(cb::engine_errc::success, do_setWithMeta());

    } else {
        // Should get EWOULDBLOCK as need to go to disk to get metadata.
        EXPECT_EQ(cb::engine_errc::would_block, do_setWithMeta());

        // A second request should also get EWOULDBLOCK and add to the
        // existing pending BGFetch
        EXPECT_EQ(cb::engine_errc::would_block, do_setWithMeta());

        // Manually run the BGFetcher task; to fetch the two outstanding
        // requests (for the same key).
        runBGFetcherTask();

        ASSERT_EQ(cb::engine_errc::success, do_setWithMeta())
                << "Expected to setWithMeta on evicted item after "
                   "notify_IO_complete";
    }
}

// Deleted-with-Value Tests ///////////////////////////////////////////////////

TEST_P(EPBucketTest, DeletedValue) {
    // Create a deleted item which has a value, then evict it.
    auto key = makeStoredDocKey("key");
    auto item = make_item(vbid, key, "deleted value");
    item.setDeleted();
    EXPECT_EQ(cb::engine_errc::success, store->set(item, cookie));

    // The act of flushing will remove the item from the HashTable.
    flush_vbucket_to_disk(vbid);
    EXPECT_EQ(0, store->getVBucket(vbid)->getNumItems());

    // Setup a lambda for how we want to call get (saves repeating the
    // same arguments for each instance below).
    auto do_get = [this, &key]() {
        auto options = get_options_t(GET_DELETED_VALUE | QUEUE_BG_FETCH);
        return store->get(key, vbid, cookie, options);
    };

    // Try to get the Deleted-with-value key. This should return EWOULDBLOCK
    // (as the Deleted value is not resident).
    EXPECT_EQ(cb::engine_errc::would_block, do_get().getStatus())
            << "Expected to need to go to disk to get Deleted-with-value key";

    // Try a second time - this should detect the already-created temp
    // item, and re-schedule the bgfetch.
    EXPECT_EQ(cb::engine_errc::would_block, do_get().getStatus())
            << "Expected to need to go to disk to get Deleted-with-value key "
               "(try 2)";

    // Manually run the BGFetcher task; to fetch the two outstanding
    // requests (for the same key).
    runBGFetcherTask();

    auto result = do_get();
    EXPECT_EQ(cb::engine_errc::success, result.getStatus())
            << "Expected to get Deleted-with-value for evicted key after "
               "notify_IO_complete";
    EXPECT_EQ("deleted value", result.item->getValue()->to_s());
}

// Test to ensure all pendingBGfetches are deleted when the
// VBucketMemoryDeletionTask is run
TEST_P(EPBucketTest, MB_21976) {
    // Store an item, then eject it.
    auto item = make_item(vbid, makeStoredDocKey("key"), "value");
    EXPECT_EQ(cb::engine_errc::success, store->set(item, cookie));
    flush_vbucket_to_disk(vbid);
    evict_key(item.getVBucketId(), item.getKey());

    // Perform a get, which should EWOULDBLOCK
    auto options = static_cast<get_options_t>(QUEUE_BG_FETCH |
                                                       HONOR_STATES |
                                                       TRACK_REFERENCE |
                                                       DELETE_TEMP |
                                                       HIDE_LOCKED_CAS |
                                                       TRACK_STATISTICS);
    GetValue gv = store->get(makeStoredDocKey("key"), vbid, cookie, options);
    EXPECT_EQ(cb::engine_errc::would_block, gv.getStatus());

    auto* deleteCookie = create_mock_cookie(engine.get());

    EXPECT_EQ(cb::engine_errc::would_block,
              store->deleteVBucket(vbid, deleteCookie));

    auto& lpAuxioQ = *task_executor->getLpTaskQ()[AUXIO_TASK_IDX];
    runNextTask(lpAuxioQ, "Removing (dead) vb:0 from memory and disk");

    // Cookie should be notified with not_my_vbucket.
    EXPECT_EQ(cb::engine_errc::not_my_vbucket, mock_waitfor_cookie(cookie));

    destroy_mock_cookie(deleteCookie);
}

TEST_P(EPBucketTest, TouchCmdDuringBgFetch) {
    const DocKey dockey("key", DocKeyEncodesCollectionId::No);
    const int numTouchCmds = 2;
    auto expiryTime = time(nullptr) + 1000;

    // Store an item
    store_item(vbid, dockey, "value");

    // Trigger a flush to disk.
    flush_vbucket_to_disk(vbid);

    // Evict the item
    evict_key(vbid, dockey);

    // Issue 2 touch commands
    for (int i = 0; i < numTouchCmds; ++i) {
        GetValue gv = store->getAndUpdateTtl(dockey, vbid, cookie,
                                             (i + 1) * expiryTime);
        EXPECT_EQ(cb::engine_errc::would_block, gv.getStatus());
    }

    // Manually run the BGFetcher task; to fetch the two outstanding
    // requests (for the same key).
    runBGFetcherTask();

    // Issue 2 touch commands again to mock actions post notify from bgFetch
    for (int i = 0; i < numTouchCmds; ++i) {
        GetValue gv = store->getAndUpdateTtl(dockey, vbid, cookie,
                                             (i + 1) * (expiryTime));
        EXPECT_EQ(cb::engine_errc::success, gv.getStatus());
    }
    EXPECT_EQ(numTouchCmds + 1 /* Initial item store */,
              store->getVBucket(vbid)->getHighSeqno());
}

TEST_P(EPBucketTest, checkIfResidentAfterBgFetch) {
    const DocKey dockey("key", DocKeyEncodesCollectionId::No);

    //Store an item
    store_item(vbid, dockey, "value");

    //Trigger a flush to disk
    flush_vbucket_to_disk(vbid);

    //Now, delete the item
    uint64_t cas = 0;
    mutation_descr_t mutation_descr;
    ASSERT_EQ(cb::engine_errc::success,
              store->deleteItem(dockey,
                                cas,
                                vbid,
                                /*cookie*/ cookie,
                                {},
                                /*itemMeta*/ nullptr,
                                mutation_descr));

    flush_vbucket_to_disk(vbid);

    auto options = static_cast<get_options_t>(QUEUE_BG_FETCH |
                                                       HONOR_STATES   |
                                                       TRACK_REFERENCE |
                                                       DELETE_TEMP |
                                                       HIDE_LOCKED_CAS |
                                                       TRACK_STATISTICS |
                                                       GET_DELETED_VALUE);

    GetValue gv = store->get(makeStoredDocKey("key"), vbid, cookie, options);
    EXPECT_EQ(cb::engine_errc::would_block, gv.getStatus());

    runBGFetcherTask();

    // The Get should succeed in this case
    gv = store->get(makeStoredDocKey("key"), vbid, cookie, options);
    EXPECT_EQ(cb::engine_errc::success, gv.getStatus());

    VBucketPtr vb = store->getVBucket(vbid);

    auto result =
            vb->ht.findForRead(dockey, TrackReference::No, WantsDeleted::Yes);
    ASSERT_TRUE(result.storedValue);
    EXPECT_TRUE(result.storedValue->isResident());
}

TEST_P(EPBucketFullEvictionTest, xattrExpiryOnFullyEvictedItem) {
    cb::xattr::Blob builder;

    //Add a few values
    builder.set("_meta", "{\"rev\":10}");
    builder.set("foo", "{\"blob\":true}");

    std::string blob_data{builder.finalize()};
    auto itm = store_item(vbid,
                          makeStoredDocKey("key"),
                          blob_data,
                          0,
                          {cb::engine_errc::success},
                          (PROTOCOL_BINARY_DATATYPE_JSON |
                           PROTOCOL_BINARY_DATATYPE_XATTR));

    GetValue gv = store->getAndUpdateTtl(
            makeStoredDocKey("key"), vbid, cookie, time(nullptr) + 120);
    EXPECT_EQ(cb::engine_errc::success, gv.getStatus());
    std::unique_ptr<Item> get_itm(std::move(gv.item));

    flush_vbucket_to_disk(vbid);
    evict_key(vbid, makeStoredDocKey("key"));
    store->processExpiredItem(
            *get_itm, time(nullptr) + 121, ExpireBy::Compactor);

    auto options = static_cast<get_options_t>(QUEUE_BG_FETCH |
                                                       HONOR_STATES |
                                                       TRACK_REFERENCE |
                                                       DELETE_TEMP |
                                                       HIDE_LOCKED_CAS |
                                                       TRACK_STATISTICS |
                                                       GET_DELETED_VALUE);

    // Compactions are not interlocked with writes so the expiration when driven
    // by compaction will need to bg fetch the item from disk if it is not
    // resident to ensure that we don't "expire" old versions of items.
    runBGFetcherTask();

    gv = store->get(makeStoredDocKey("key"), vbid, cookie, options);
    ASSERT_EQ(cb::engine_errc::success, gv.getStatus());

    get_itm = std::move(gv.item);
    auto get_data = const_cast<char*>(get_itm->getData());
    EXPECT_EQ(PROTOCOL_BINARY_DATATYPE_XATTR, get_itm->getDataType())
              << "Unexpected Datatype";

    cb::char_buffer value_buf{get_data, get_itm->getNBytes()};
    cb::xattr::Blob new_blob(value_buf, /*compressed?*/ false);

    const std::string& rev_str{"{\"rev\":10}"};
    const std::string& meta_str = to_string(new_blob.get("_meta"));

    EXPECT_EQ(rev_str, meta_str) << "Unexpected system xattrs";
    EXPECT_TRUE(new_blob.get("foo").empty())
            << "The foo attribute should be gone";
}

TEST_P(EPBucketFullEvictionTest, ExpiryFindNonResidentItem) {
    EXPECT_EQ(cb::engine_errc::success,
              store->setVBucketState(vbid, vbucket_state_active, {}));

    // 1) Store item
    auto key = makeStoredDocKey("a");
    store_item(vbid, key, "v1");
    flushVBucketToDiskIfPersistent(vbid, 1);

    // 2) Grab item from disk just like the compactor would
    vb_bgfetch_queue_t q;
    vb_bgfetch_item_ctx_t ctx;
    ctx.addBgFetch(std::make_unique<FrontEndBGFetchItem>(
            nullptr, ValueFilter::VALUES_DECOMPRESSED, 0));
    auto diskDocKey = makeDiskDocKey("a");
    q[diskDocKey] = std::move(ctx);
    store->getRWUnderlying(vbid)->getMulti(vbid, q);
    EXPECT_EQ(cb::engine_errc::success, q[diskDocKey].value.getStatus());
    EXPECT_EQ("v1", q[diskDocKey].value.item->getValue()->to_s());

    // 3) Evict item
    evict_key(vbid, key);

    auto vb = store->getVBucket(vbid);
    ASSERT_EQ(0, vb->numExpiredItems);

    // 4) Callback from the "pager" with the item.
    vb->processExpiredItem(*q[diskDocKey].value.item, 0, ExpireBy::Pager);
    EXPECT_EQ(1, vb->numExpiredItems);

    flushVBucketToDiskIfPersistent(vbid, 1);
}

void EPBucketFullEvictionTest::compactionFindsNonResidentItem(
        bool dropCollection, bool switchToReplica) {
    EXPECT_EQ(cb::engine_errc::success,
              store->setVBucketState(vbid, vbucket_state_active, {}));

    // 1) Store Av1 and persist
    auto key = makeStoredDocKey("a");
    store_item(vbid, key, "v1");
    flushVBucketToDiskIfPersistent(vbid, 1);

    // 2) Grab Av1 item from disk just like the compactor would
    vb_bgfetch_queue_t q;
    vb_bgfetch_item_ctx_t ctx;
    ctx.addBgFetch(std::make_unique<FrontEndBGFetchItem>(
            nullptr, ValueFilter::VALUES_DECOMPRESSED, 0));
    auto diskDocKey = makeDiskDocKey("a");
    q[diskDocKey] = std::move(ctx);
    store->getRWUnderlying(vbid)->getMulti(vbid, q);
    EXPECT_EQ(cb::engine_errc::success, q[diskDocKey].value.getStatus());
    EXPECT_EQ("v1", q[diskDocKey].value.item->getValue()->to_s());

    // 3) Evict Av1
    evict_key(vbid, key);

    auto vb = store->getVBucket(vbid);
    ASSERT_EQ(0, vb->numExpiredItems);

    // 4) Callback from the "compactor" with Av1
    vb->processExpiredItem(*q[diskDocKey].value.item, 0, ExpireBy::Compactor);

    int expectedExpiredItems = 1;
    if (dropCollection) {
        CollectionsManifest cm;
        cm.remove(CollectionEntry::defaultC);
        EXPECT_EQ(setCollections(cookie, cm), cb::engine_errc::success);
        expectedExpiredItems = 0;
        flushVBucketToDiskIfPersistent(vbid, 1);
    } else {
        // We should not have deleted the item and should not flush anything
        flushVBucketToDiskIfPersistent(vbid, 0);
    }

    EXPECT_EQ(0, vb->numExpiredItems);

    // We should have queued a BGFetch for the item
    EXPECT_EQ(1, vb->getNumItems());
    ASSERT_TRUE(vb->hasPendingBGFetchItems());

    auto highSeqno = vb->getHighSeqno();
    if (switchToReplica) {
        EXPECT_EQ(cb::engine_errc::success,
                  store->setVBucketState(vbid, vbucket_state_replica, {}));
    }

    runBGFetcherTask();

    if (!switchToReplica) {
        EXPECT_FALSE(vb->hasPendingBGFetchItems());

        // We should have expired the item
        EXPECT_EQ(expectedExpiredItems, vb->numExpiredItems);

        // But it still exists on disk until we flush
        EXPECT_EQ(1, vb->getNumItems());

        auto expectedItems = 0;
        if (isRocksDB() || dropCollection) {
            // RocksDB doesn't know if we insert or update so item counts are
            // not correct. Or if we drop the collection, no expiry. Item count
            // won't be updated until collections are purged, so 1 is correct.
            expectedItems = 1;
            if (dropCollection) {
                EXPECT_EQ(highSeqno, vb->getHighSeqno());
            }
        } else {
            EXPECT_LT(highSeqno, vb->getHighSeqno());
            flushVBucketToDiskIfPersistent(vbid, 1);
        }
        EXPECT_EQ(expectedItems, vb->getNumItems());
    } else {
        EXPECT_EQ(0, vb->numExpiredItems);
        EXPECT_EQ(highSeqno, vb->getHighSeqno());
    }
}

TEST_P(EPBucketFullEvictionTest, CompactionFindsNonResidentItem) {
    compactionFindsNonResidentItem(false, false);
}

TEST_P(EPBucketFullEvictionTest, MB_42295_dropCollectionBeforeExpiry) {
    compactionFindsNonResidentItem(true, false);
}

TEST_P(EPBucketFullEvictionTest, MB_48841_switchToReplica) {
    // Test will switch from active to replica, bgfetch runs whilst replica and
    // all pending expiries must not take affect.
    compactionFindsNonResidentItem(false, true);
}

/**
 * This is a valid test case (for at least magma) where the following can
 * happen:
 *
 * 1) Document "a" comes in and gets persisted (henceforth referred to as Av1)
 * 2) Update of document a happens but is not yet persisted (henceforth referred
 *    to as Av2)
 * 3) (Magma) background compaction starts and finds Av1 and calls back up to
 *    the engine to expire it but does not yet process it
 * 4) Av2 is persisted and evicted by the ItemPager to reduce memory usage
 * 5) Expiry callback (of Av1) continues and finds no document in the HashTable
 *
 * Given that we interlock flushing and compaction for couchstore buckets this
 * should not be possible for them.
 */
TEST_P(EPBucketFullEvictionTest, CompactionFindsNonResidentSupersededItem) {
    EXPECT_EQ(cb::engine_errc::success,
              store->setVBucketState(vbid, vbucket_state_active, {}));

    // 1) Store Av1 and persist
    auto key = makeStoredDocKey("a");
    store_item(vbid, key, "v1");
    flushVBucketToDiskIfPersistent(vbid, 1);

    // 2) Store Av2
    store_item(vbid, key, "v2");

    // 3) Grab Av1 item from disk just like the compactor would
    vb_bgfetch_queue_t q;
    vb_bgfetch_item_ctx_t ctx;
    ctx.addBgFetch(std::make_unique<FrontEndBGFetchItem>(
            nullptr, ValueFilter::VALUES_DECOMPRESSED, 0));
    auto diskDocKey = makeDiskDocKey("a");
    q[diskDocKey] = std::move(ctx);
    store->getRWUnderlying(vbid)->getMulti(vbid, q);
    EXPECT_EQ(cb::engine_errc::success, q[diskDocKey].value.getStatus());
    EXPECT_EQ("v1", q[diskDocKey].value.item->getValue()->to_s());

    // 4) Flush and evict Av2
    flushVBucketToDiskIfPersistent(vbid, 1);
    evict_key(vbid, key);

    auto vb = store->getVBucket(vbid);
    ASSERT_EQ(0, vb->numExpiredItems);

    // 5) Callback from the "compactor" with Av1
    vb->processExpiredItem(*q[diskDocKey].value.item, 0, ExpireBy::Compactor);

    EXPECT_EQ(0, vb->numExpiredItems);

    // We should not have deleted the item and should not flush anything
    flushVBucketToDiskIfPersistent(vbid, 0);

    // We should have queued a BGFetch for the item
    ASSERT_TRUE(vb->hasPendingBGFetchItems());
    runBGFetcherTask();
    EXPECT_FALSE(vb->hasPendingBGFetchItems());

    // BGFetch runs and does not expire the item as the item has been superseded
    // by a newer version (Av2)
    EXPECT_EQ(0, vb->numExpiredItems);

    // Nothing to flush
    flushVBucketToDiskIfPersistent(vbid, 0);

    auto expectedItems = 1;
    if (isRocksDB()) {
        // RocksDB doesn't know if we insert or update so item counts are not
        // correct
        expectedItems = 2;
    }
    EXPECT_EQ(expectedItems, vb->getNumItems());
}

TEST_P(EPBucketFullEvictionTest, CompactionBGExpiryFindsTempItem) {
    EXPECT_EQ(cb::engine_errc::success,
              store->setVBucketState(vbid, vbucket_state_active, {}));

    // 1) Store Av1 and persist
    auto key = makeStoredDocKey("a");
    store_item(vbid, key, "v1");
    flushVBucketToDiskIfPersistent(vbid, 1);

    // 2) Grab Av1 item from disk just like the compactor would
    vb_bgfetch_queue_t q;
    vb_bgfetch_item_ctx_t ctx;
    ctx.addBgFetch(std::make_unique<FrontEndBGFetchItem>(
            nullptr, ValueFilter::VALUES_DECOMPRESSED, 0));
    auto diskDocKey = makeDiskDocKey("a");
    q[diskDocKey] = std::move(ctx);
    store->getRWUnderlying(vbid)->getMulti(vbid, q);
    EXPECT_EQ(cb::engine_errc::success, q[diskDocKey].value.getStatus());
    EXPECT_EQ("v1", q[diskDocKey].value.item->getValue()->to_s());

    // 3) Evict Av1
    evict_key(vbid, key);

    auto vb = store->getVBucket(vbid);
    ASSERT_EQ(0, vb->numExpiredItems);

    // 4) Callback from the "compactor" with Av1
    vb->processExpiredItem(*q[diskDocKey].value.item, 0, ExpireBy::Compactor);

    EXPECT_EQ(0, vb->numExpiredItems);

    // We should not have deleted the item and should not flush anything
    flushVBucketToDiskIfPersistent(vbid, 0);

    // We should have queued a BGFetch for the item
    EXPECT_EQ(1, vb->getNumItems());
    ASSERT_TRUE(vb->hasPendingBGFetchItems());

    // 5) Do another get that should BGFetch to ensure that we expire the item
    // correctly
    auto options = static_cast<get_options_t>(
            QUEUE_BG_FETCH | HONOR_STATES | TRACK_REFERENCE | DELETE_TEMP |
            HIDE_LOCKED_CAS | TRACK_STATISTICS | GET_DELETED_VALUE);
    auto gv = store->get(key, vbid, cookie, options);
    EXPECT_EQ(cb::engine_errc::would_block, gv.getStatus());

    runBGFetcherTask();
    EXPECT_FALSE(vb->hasPendingBGFetchItems());

    // We should have expired the item
    EXPECT_EQ(1, vb->numExpiredItems);

    // But it still exists on disk until we flush
    EXPECT_EQ(1, vb->getNumItems());
    flushVBucketToDiskIfPersistent(vbid, 1);

    auto expectedItems = 0;
    if (isRocksDB()) {
        // RocksDB doesn't know if we insert or update so item counts are not
        // correct
        expectedItems = 1;
    }
    EXPECT_EQ(expectedItems, vb->getNumItems());

    EXPECT_EQ(cb::engine_errc::success, mock_waitfor_cookie(cookie));
}

TEST_P(EPBucketFullEvictionTest, ExpiryFindsPrepareWithSameCas) {
    setVBucketStateAndRunPersistTask(
            vbid,
            vbucket_state_active,
            {{"topology", nlohmann::json::array({{"active", "replica"}})}});

    // 1) Store prepare with expiry
    auto key = makeStoredDocKey("a");
    using namespace cb::durability;
    auto pre = makePendingItem(key, "value", Requirements{Level::Majority, {}});
    pre->setVBucketId(vbid);
    pre->setExpTime(1);
    EXPECT_EQ(cb::engine_errc::sync_write_pending, setItem(*pre, cookie));
    flushVBucketToDiskIfPersistent(vbid, 1);

    auto vb = store->getVBucket(vbid);

    // 2) Set vbucket on a disk snapshot so that when we warmup we scan the
    // entire snapshot for prepares (i.e. incomplete disk snapshot)
    vb->checkpointManager->createSnapshot(2, 2, 0, CheckpointType::Disk, 2);

    // 3) Seqno ack and commit the prepare
    vb->seqnoAcknowledged(folly::SharedMutex::ReadHolder(vb->getStateLock()),
                          "replica",
                          1 /*prepareSeqno*/);
    vb->processResolvedSyncWrites();
    flushVBucketToDiskIfPersistent(vbid, 1);

    // 4) Restart and warmup
    vb.reset();
    resetEngineAndWarmup();
    vb = store->getVBucket(vbid);

    {
        // Verify that the prepare is there and it's "MaybeVisible"
        auto ret = vb->ht.findForUpdate(key);
        ASSERT_TRUE(ret.pending);
        ASSERT_TRUE(ret.pending->isPreparedMaybeVisible());

        // And that the commit is there too
        ASSERT_TRUE(ret.committed);
    }

    // 5) Grab the item from disk just like the compactor would
    vb_bgfetch_queue_t q;
    vb_bgfetch_item_ctx_t ctx;
    auto diskDocKey = makeDiskDocKey("a");
    q[diskDocKey] = std::move(ctx);
    store->getRWUnderlying(vbid)->getMulti(vbid, q);
    EXPECT_EQ(cb::engine_errc::success, q[diskDocKey].value.getStatus());

    // 6) Callback from the "compactor" with the item to try and expire it. We
    //    could also pretend to be the pager here.
    ASSERT_EQ(0, vb->numExpiredItems);
    vb->processExpiredItem(*q[diskDocKey].value.item, 2, ExpireBy::Compactor);

    // Item expiry cannot take place if the MaybeVisible prepare exists.
    EXPECT_EQ(0, vb->numExpiredItems);
    {
        // Verify that the prepare is there and it's "MaybeVisible". Before the
        // fix processExpiredItem would select and replace the prepare which is
        // incorrect and causes us to have two committed items in the HashTable.
        auto ret = vb->ht.findForUpdate(key);
        ASSERT_TRUE(ret.pending);
        ASSERT_TRUE(ret.pending->isPreparedMaybeVisible());

        // And that the commit is there too
        ASSERT_TRUE(ret.committed);
    }
}

/**
 * MB-49207:
 *
 * Test that if we "pause" a bg fetch after reading the item(s) from disk but
 * before restoring them to the HashTable and update an item in this window then
 * then BgFetcher does not restore the now "old" version of the item back into
 * the HashTable.
 *
 * This particular variant tests what happens when we bg fetch to decide if we
 * should expire an item during compaction and no item was found
 */
TEST_P(EPBucketFullEvictionTest, CompactionBGExpiryNewGenerationNoItem) {
    ASSERT_EQ(cb::engine_errc::success,
              store->setVBucketState(vbid, vbucket_state_active, {}));

    // 1) Store Av1 and persist
    auto key = makeStoredDocKey("a");
    store_item(vbid, key, "v1");
    flushVBucketToDiskIfPersistent(vbid, 1);

    auto vb = store->getVBucket(vbid);

    // 2) Grab Av1 item from disk just like the compactor would
    vb_bgfetch_queue_t q;
    vb_bgfetch_item_ctx_t ctx;
    ctx.addBgFetch(std::make_unique<FrontEndBGFetchItem>(
            nullptr, ValueFilter::VALUES_DECOMPRESSED, 0));
    auto diskDocKey = makeDiskDocKey("a");
    q[diskDocKey] = std::move(ctx);
    store->getRWUnderlying(vbid)->getMulti(vbid, q);
    ASSERT_EQ(cb::engine_errc::success, q[diskDocKey].value.getStatus());
    ASSERT_EQ("v1", q[diskDocKey].value.item->getValue()->to_s());

    // 3) Evict Av1
    evict_key(vbid, key);
    ASSERT_EQ(0, vb->numExpiredItems);

    // 4) Callback from the "compactor" with Av1
    vb->processExpiredItem(*q[diskDocKey].value.item, 0, ExpireBy::Compactor);

    ASSERT_EQ(0, vb->numExpiredItems);

    // We should not have deleted the item and should not flush anything
    flushVBucketToDiskIfPersistent(vbid, 0);

    // We should have queued a BGFetch for the item
    EXPECT_EQ(1, vb->getNumItems());
    ASSERT_TRUE(vb->hasPendingBGFetchItems());

    // 5a) Start a fetch and read Av1 from disk, but don't check the HT result
    // yet
    auto* bucket = dynamic_cast<MockEPBucket*>(engine->getKVBucket());
    auto& bgFetcher = bucket->getBgFetcher(vbid);

    bgFetcher.preCompleteHook = [this]() {
        // 5b) Create and evict Av2 (2nd generation of this item)
        auto key = makeStoredDocKey("a");
        store_item(vbid, key, "v2");
        flushVBucketToDiskIfPersistent(vbid, 1);
        evict_key(vbid, key);
    };
    runBGFetcherTask();

    EXPECT_EQ(0, vb->numExpiredItems);
}

/**
 * MB-49207:
 *
 * Test that if we "pause" a bg fetch after reading the item(s) from disk but
 * before restoring them to the HashTable and update an item in this window then
 * then BgFetcher does not restore the now "old" version of the item back into
 * the HashTable.
 *
 * This particular variant tests what happens when we bg fetch to decide if we
 * should expire an item during compaction and a temp item was found
 */
TEST_P(EPBucketFullEvictionTest, CompactionBGExpiryNewGenerationTempItem) {
    ASSERT_EQ(cb::engine_errc::success,
              store->setVBucketState(vbid, vbucket_state_active, {}));

    // 1) Store Av1 and persist
    auto key = makeStoredDocKey("a");
    store_item(vbid, key, "v1");
    flushVBucketToDiskIfPersistent(vbid, 1);

    auto vb = store->getVBucket(vbid);

    // 2) Grab Av1 item from disk just like the compactor would
    vb_bgfetch_queue_t q;
    vb_bgfetch_item_ctx_t ctx;
    ctx.addBgFetch(std::make_unique<FrontEndBGFetchItem>(
            nullptr, ValueFilter::VALUES_DECOMPRESSED, 0));
    auto diskDocKey = makeDiskDocKey("a");
    q[diskDocKey] = std::move(ctx);
    store->getRWUnderlying(vbid)->getMulti(vbid, q);
    ASSERT_EQ(cb::engine_errc::success, q[diskDocKey].value.getStatus());
    ASSERT_EQ("v1", q[diskDocKey].value.item->getValue()->to_s());

    // 3) Evict Av1
    evict_key(vbid, key);
    ASSERT_EQ(0, vb->numExpiredItems);

    // 4) Callback from the "compactor" with Av1
    vb->processExpiredItem(*q[diskDocKey].value.item, 0, ExpireBy::Compactor);

    ASSERT_EQ(0, vb->numExpiredItems);

    // We should not have deleted the item and should not flush anything
    flushVBucketToDiskIfPersistent(vbid, 0);

    // We should have queued a BGFetch for the item
    ASSERT_EQ(1, vb->getNumItems());
    ASSERT_TRUE(vb->hasPendingBGFetchItems());

    // 5a) Start a fetch and read Av1 from disk, but don't check the HT result
    // yet
    auto* bucket = dynamic_cast<MockEPBucket*>(engine->getKVBucket());
    auto& bgFetcher = bucket->getBgFetcher(vbid);

    bgFetcher.preCompleteHook = [this]() {
        // 5b) Create and evict Av2 (2nd generation of this item)
        auto key = makeStoredDocKey("a");
        store_item(vbid, key, "v2");
        flushVBucketToDiskIfPersistent(vbid, 1);
        evict_key(vbid, key);

        // 5c) Another get to bring our temp item back
        auto options = static_cast<get_options_t>(
                QUEUE_BG_FETCH | HONOR_STATES | TRACK_REFERENCE | DELETE_TEMP |
                HIDE_LOCKED_CAS | TRACK_STATISTICS | GET_DELETED_VALUE);

        auto gv = store->get(key, vbid, cookie, options);

        auto vb = store->getVBucket(vbid);
        ASSERT_TRUE(vb);

        auto res = vb->ht.findForUpdate(key);
        ASSERT_TRUE(res.committed);
        ASSERT_TRUE(res.committed->isTempInitialItem());
    };
    runBGFetcherTask();

    auto res = vb->ht.findForUpdate(key);
    ASSERT_TRUE(res.committed);
    EXPECT_FALSE(res.committed->isDeleted());
}

TEST_P(EPBucketFullEvictionTest, UnDelWithPrepare) {
    setVBucketStateAndRunPersistTask(
            vbid,
            vbucket_state_active,
            {{"topology", nlohmann::json::array({{"active", "replica"}})}});

    // 1) Store, delete, and persist the item. We need to do this to ensure that
    //    the bloom filter tells us to go to disk when we try gets if there is
    //    no delete in the HashTable.
    auto key = makeStoredDocKey("key");
    storeAndDeleteItem(vbid, key, "value");
    auto vb = store->getVBucket(vbid);
    EXPECT_EQ(0, vb->getNumItems());

    // 1) Store the new item and persist
    store_item(vbid, key, "value");
    flushVBucketToDiskIfPersistent(vbid, 1);
    EXPECT_EQ(1, vb->getNumItems());

    // 2) Store the new item but don't persist it yet. We want to test what
    //    happens when it's dirty.
    delete_item(vbid, key);

    // 1 because we haven't persisted the delete yet
    EXPECT_EQ(1, vb->getNumItems());

    // 3) Get now returns not found
    auto options = static_cast<get_options_t>(
            QUEUE_BG_FETCH | HONOR_STATES | TRACK_REFERENCE | DELETE_TEMP |
            HIDE_LOCKED_CAS | TRACK_STATISTICS);
    auto gv = getInternal(key, vbid, cookie, ForGetReplicaOp::No, options);
    EXPECT_EQ(cb::engine_errc::no_such_key, gv.getStatus());

    // 4) Add prepare
    auto prepare = makePendingItem(key, "value");
    EXPECT_EQ(cb::engine_errc::sync_write_pending, addItem(*prepare, cookie));

    // 1 because we haven't persisted the delete yet
    EXPECT_EQ(1, vb->getNumItems());

    // 5) Check that the HashTable state is now correct
    {
        auto htRes = vb->ht.findForUpdate(key);
        ASSERT_TRUE(htRes.committed);
        EXPECT_TRUE(htRes.committed->isDeleted());
        EXPECT_TRUE(htRes.pending);
    }

    // @TODO RDB: Rocks item counting is broken and overcounts assuming
    // everything is a new item
    if (!isRocksDB()) {
        flushVBucketToDiskIfPersistent(vbid, 2);
        EXPECT_EQ(0, vb->getNumItems());
    }
}

TEST_P(EPBucketFullEvictionTest, RaceyFetchingMetaBgFetch) {
    setVBucketStateAndRunPersistTask(vbid, vbucket_state_active);

    auto key = makeStoredDocKey("key");
    store_item(vbid,
               key,
               "ohno",
               0 /*exptime*/,
               {cb::engine_errc::success} /*expected*/,
               PROTOCOL_BINARY_RAW_BYTES);
    flushVBucketToDiskIfPersistent(vbid, 1);

    auto vb = store->getVBucket(vbid);
    ASSERT_TRUE(vb);

    auto oldCas = vb->ht.findForUpdate(key).committed->getCas();

    const char* msg;
    store->evictKey(key, vbid, &msg);

    auto options = static_cast<get_options_t>(
            QUEUE_BG_FETCH | HONOR_STATES | TRACK_REFERENCE | DELETE_TEMP |
            HIDE_LOCKED_CAS | TRACK_STATISTICS | GET_DELETED_VALUE);

    ItemMetaData itemMeta;
    uint32_t deleted = 0;
    uint8_t datatype = 0;
    ASSERT_EQ(
            cb::engine_errc::would_block,
            store->getMetaData(key, vbid, cookie, itemMeta, deleted, datatype));

    auto* bucket = dynamic_cast<MockEPBucket*>(engine->getKVBucket());
    auto& bgFetcher = bucket->getBgFetcher(vbid);

    bgFetcher.preCompleteHook = [this, &key, &options]() {
        store_item(vbid,
                   key,
                   "value",
                   0 /*exptime*/,
                   {cb::engine_errc::success} /*expected*/,
                   PROTOCOL_BINARY_RAW_BYTES);
        flushVBucketToDiskIfPersistent(vbid, 1);
        const char* msg;
        store->evictKey(key, vbid, &msg);

        if (isFullEviction()) {
            // Need to make the item "temp" for the bg fetcher to consider
            // completing this fetch
            auto gv = store->get(key, vbid, cookie, options);
        } else {
            auto vb = store->getVBucket(vbid);
            ASSERT_TRUE(vb);

            auto res = vb->ht.findForUpdate(key);
            ASSERT_TRUE(res.committed);
            ASSERT_FALSE(res.committed->getValue());
        }
    };

    runBGFetcherTask();

    auto res = vb->ht.findForUpdate(key);
    ASSERT_TRUE(res.committed);
    EXPECT_FALSE(res.committed->isResident());
    EXPECT_NE(oldCas, res.committed->getCas());
}

/**
 * Verify that when getIf is used it only fetches the metdata from disk for
 * the filter, and not the complete document.
 * Negative case where filter doesn't match.
**/
TEST_P(EPBucketTest, getIfOnlyFetchesMetaForFilterNegative) {
    // Store an item, then eject it.
    auto item = make_item(vbid, makeStoredDocKey("key"), "value");
    EXPECT_EQ(cb::engine_errc::success, store->set(item, cookie));
    flush_vbucket_to_disk(vbid);
    evict_key(item.getVBucketId(), item.getKey());

    // Setup a lambda for how we want to call get_if() - filter always returns
    // false.
    auto do_getIf = [this]() {
        return engine->getIfInner(*cookie,
                                  makeStoredDocKey("key"),
                                  vbid,
                                  [](const item_info& info) { return false; });
    };

    auto& stats = engine->getEpStats();
    ASSERT_EQ(0, stats.bg_fetched);
    ASSERT_EQ(0, stats.bg_meta_fetched);

    if (!fullEviction()) {
        // Value-only should reject (via filter) on first attempt (no need to
        // go to disk).
        auto res = do_getIf();
        EXPECT_EQ(cb::engine_errc::success, res.first);
        EXPECT_EQ(nullptr, res.second.get());

    } else {
        // First attempt should return EWOULDBLOCK (as the item has been evicted
        // and we need to fetch).
        auto res = do_getIf();
        EXPECT_EQ(cb::engine_errc::would_block, res.first);

        // Manually run the BGFetcher task; to fetch the outstanding meta fetch.
        // requests (for the same key).
        runBGFetcherTask();
        EXPECT_EQ(0, stats.bg_fetched);
        EXPECT_EQ(1, stats.bg_meta_fetched);

        // Second attempt - should succeed this time, without a match.
        res = do_getIf();
        EXPECT_EQ(cb::engine_errc::success, res.first);
        EXPECT_EQ(nullptr, res.second.get());
    }
}

/**
 * Verify that when getIf is used it only fetches the metdata from disk for
 * the filter, and not the complete document.
 * Positive case where filter does match.
**/
TEST_P(EPBucketTest, getIfOnlyFetchesMetaForFilterPositive) {
    // Store an item, then eject it.
    auto item = make_item(vbid, makeStoredDocKey("key"), "value");
    EXPECT_EQ(cb::engine_errc::success, store->set(item, cookie));
    flush_vbucket_to_disk(vbid);
    evict_key(item.getVBucketId(), item.getKey());

    // Setup a lambda for how we want to call get_if() - filter always returns
    // true.
    auto do_getIf = [this]() {
        return engine->getIfInner(*cookie,
                                  makeStoredDocKey("key"),
                                  vbid,
                                  [](const item_info& info) { return true; });
    };

    auto& stats = engine->getEpStats();
    ASSERT_EQ(0, stats.bg_fetched);
    ASSERT_EQ(0, stats.bg_meta_fetched);

    if (!fullEviction()) {
        // Value-only should match filter on first attempt, and then return
        // bgfetch to get the body.
        auto res = do_getIf();
        EXPECT_EQ(cb::engine_errc::would_block, res.first);
        EXPECT_EQ(nullptr, res.second.get());

        // Manually run the BGFetcher task; to fetch the outstanding body.
        runBGFetcherTask();
        EXPECT_EQ(1, stats.bg_fetched);
        ASSERT_EQ(0, stats.bg_meta_fetched);

        res = do_getIf();
        EXPECT_EQ(cb::engine_errc::success, res.first);
        ASSERT_NE(nullptr, res.second.get());
        Item* epItem = static_cast<Item*>(res.second.get());
        ASSERT_NE(nullptr, epItem->getValue().get().get());
        EXPECT_EQ("value", epItem->getValue()->to_s());

    } else {
        // First attempt should return would_block (as the item has been evicted
        // and we need to fetch).
        auto res = do_getIf();
        EXPECT_EQ(cb::engine_errc::would_block, res.first);

        // Manually run the BGFetcher task; to fetch the outstanding meta fetch.
        runBGFetcherTask();
        EXPECT_EQ(0, stats.bg_fetched);
        EXPECT_EQ(1, stats.bg_meta_fetched);

        // Second attempt - should get as far as applying the filter, but
        // will need to go to disk a second time for the body.
        res = do_getIf();
        EXPECT_EQ(cb::engine_errc::would_block, res.first);

        // Manually run the BGFetcher task; this time to fetch the body.
        runBGFetcherTask();
        EXPECT_EQ(1, stats.bg_fetched);
        EXPECT_EQ(1, stats.bg_meta_fetched);

        // Third call to getIf - should have result now.
        res = do_getIf();
        EXPECT_EQ(cb::engine_errc::success, res.first);
        ASSERT_NE(nullptr, res.second.get());
        Item* epItem = static_cast<Item*>(res.second.get());
        ASSERT_NE(nullptr, epItem->getValue().get().get());
        EXPECT_EQ("value", epItem->getValue()->to_s());
    }
}

/**
 * Verify that a get of a deleted item with no value successfully
 * returns an item
 */
TEST_P(EPBucketTest, getDeletedItemWithNoValue) {
    const DocKey dockey("key", DocKeyEncodesCollectionId::No);

    // Store an item
    store_item(vbid, dockey, "value");

    // Trigger a flush to disk
    flush_vbucket_to_disk(vbid);

    uint64_t cas = 0;
    mutation_descr_t mutation_descr;
    ASSERT_EQ(cb::engine_errc::success,
              store->deleteItem(dockey,
                                cas,
                                vbid,
                                /*cookie*/ cookie,
                                {},
                                /*itemMeta*/ nullptr,
                                mutation_descr));

    // Ensure that the delete has been persisted
    flush_vbucket_to_disk(vbid);

    auto options = static_cast<get_options_t>(QUEUE_BG_FETCH |
                                                       HONOR_STATES |
                                                       TRACK_REFERENCE |
                                                       DELETE_TEMP |
                                                       HIDE_LOCKED_CAS |
                                                       TRACK_STATISTICS |
                                                       GET_DELETED_VALUE);

    GetValue gv = store->get(makeStoredDocKey("key"), vbid, cookie, options);
    EXPECT_EQ(cb::engine_errc::would_block, gv.getStatus());

    runBGFetcherTask();

    // The Get should succeed in this case
    gv = store->get(makeStoredDocKey("key"), vbid, cookie, options);
    EXPECT_EQ(cb::engine_errc::success, gv.getStatus());

    // Ensure that the item is deleted and the value length is zero
    Item* itm = gv.item.get();
    value_t value = itm->getValue();
    EXPECT_EQ(0, value->valueSize());
    EXPECT_TRUE(itm->isDeleted());
}

/**
 * Verify that a get of a deleted item with value successfully
 * returns an item
 */
TEST_P(EPBucketTest, getDeletedItemWithValue) {
    const DocKey dockey("key", DocKeyEncodesCollectionId::No);

    // Store an item
    store_item(vbid, dockey, "value");

    // Trigger a flush to disk
    flush_vbucket_to_disk(vbid);

    auto item = make_item(vbid, dockey, "deletedvalue");
    item.setDeleted();
    EXPECT_EQ(cb::engine_errc::success, store->set(item, cookie));
    flush_vbucket_to_disk(vbid);

    //Perform a get
    auto options = static_cast<get_options_t>(QUEUE_BG_FETCH |
                                                       HONOR_STATES |
                                                       TRACK_REFERENCE |
                                                       DELETE_TEMP |
                                                       HIDE_LOCKED_CAS |
                                                       TRACK_STATISTICS |
                                                       GET_DELETED_VALUE);

    GetValue gv = store->get(dockey, vbid, cookie, options);
    EXPECT_EQ(cb::engine_errc::would_block, gv.getStatus());

    runBGFetcherTask();

    // The Get should succeed in this case
    gv = store->get(dockey, vbid, cookie, options);
    EXPECT_EQ(cb::engine_errc::success, gv.getStatus());

    // Ensure that the item is deleted and the value matches
    Item* itm = gv.item.get();
    EXPECT_EQ("deletedvalue", itm->getValue()->to_s());
    EXPECT_TRUE(itm->isDeleted());
}

/**
 * Verify that a get of a non-resident item is returned compressed to client
 * iff client supports Snappy.
 */
TEST_P(EPBucketTest, GetNonResidentCompressed) {
    // Setup: Change bucket to passive compression.
    engine->setCompressionMode("passive");

    // Setup: Store item then evict.
    const DocKey dockey("key", DocKeyEncodesCollectionId::No);
    store_item(vbid,
               dockey,
               "\"A JSON value which repeated strings so will compress "
               "compress compress compress.\"");
    flush_vbucket_to_disk(vbid);

    auto doGet = [&] {
        evict_key(vbid, dockey);
        auto options = static_cast<get_options_t>(
                QUEUE_BG_FETCH | HONOR_STATES | TRACK_REFERENCE | DELETE_TEMP |
                HIDE_LOCKED_CAS | TRACK_STATISTICS | GET_DELETED_VALUE);
        GetValue gv = store->get(dockey, vbid, cookie, options);
        EXPECT_EQ(cb::engine_errc::would_block, gv.getStatus());
        runBGFetcherTask();

        // The Get should succeed in this case
        gv = store->get(dockey, vbid, cookie, options);
        EXPECT_EQ(cb::engine_errc::success, gv.getStatus());
        return std::move(gv.item);
    };

    // Test 1: perform a get when snappy is supported.
    // Check the item is returned compressed (if supported by KVStore)
    const auto Json = PROTOCOL_BINARY_DATATYPE_JSON;
    const auto JsonSnappy = Json | PROTOCOL_BINARY_DATATYPE_SNAPPY;
    cookie_to_mock_cookie(cookie)->setDatatypeSupport(JsonSnappy);

    auto item = doGet();

    // TODO: MB-54829 magma per-document compression is temporarily
    // disabled; magma still supports _fetching_ as Snappy, but will not
    // have compressed the value. Check if compression is enabled here,
    // and update the test once compression issues are resolved.
    if (supportsFetchingAsSnappy() && !isMagma()) {
        EXPECT_EQ(JsonSnappy, item->getDataType());
    } else {
        EXPECT_EQ(Json, item->getDataType());
    }

    // Test 2: perform a get when snappy is not supported.
    // Check the item is returned uncompressed.
    cookie_to_mock_cookie(cookie)->setDatatypeSupport(Json);
    item = doGet();
    EXPECT_EQ(Json, item->getDataType());
}

//Test to verify the behavior in the condition where
//memOverhead is greater than the bucket quota
TEST_P(EPBucketTest, memOverheadMemoryCondition) {
    //Limit the bucket quota to 200K
    Configuration& config = engine->getConfiguration();
    engine->setMaxDataSize(204800);

    //Ensure the memOverhead is greater than the bucket quota
    auto& stats = engine->getEpStats();
    stats.coreLocal.get()->memOverhead.store(config.getMaxSize() + 1);

    // Fill bucket until we hit ENOMEM - note storing via external
    // API (epstore) so we trigger the memoryCondition() code in the event of
    // cb::engine_errc::no_memory.
    size_t count = 0;
    const std::string value(512, 'x'); // 512B value to use for documents.
    cb::engine_errc result;
    auto dummyCookie = std::make_unique<MockCookie>(engine.get());
    for (result = cb::engine_errc::success; result == cb::engine_errc::success;
         count++) {
        auto item = make_item(vbid,
                              makeStoredDocKey("key_" + std::to_string(count)),
                              value);
        uint64_t cas;
        result = engine->storeInner(
                *dummyCookie, item, cas, StoreSemantics::Set, false);
    }

    ASSERT_EQ(cb::engine_errc::no_memory, result);
}

// MB-26907: Test that the item count is properly updated upon an expiry for
//           both value and full eviction.
TEST_P(EPBucketTest, expiredItemCount) {
    // Create a item with an expiry time
    auto expiryTime = time(nullptr) + 290;
    auto key = makeStoredDocKey("key");
    auto item = make_item(vbid, key, "expire value", expiryTime);
    ASSERT_EQ(cb::engine_errc::success, store->set(item, cookie));

    flush_vbucket_to_disk(vbid);
    ASSERT_EQ(1, store->getVBucket(vbid)->getNumItems());
    ASSERT_EQ(0, store->getVBucket(vbid)->numExpiredItems);
    // Travel past expiry time
    TimeTraveller missy(64000);

    // Trigger expiry on a GET
    auto gv = store->get(key, vbid, cookie, NONE);
    EXPECT_EQ(cb::engine_errc::no_such_key, gv.getStatus());

    flush_vbucket_to_disk(vbid);

    // @TODO RDB: Fix when correcting item count. Counts correct for value
    // eviction as they are done in memory
    if (!fullEviction() || !isRocksDB()) {
        EXPECT_EQ(0, store->getVBucket(vbid)->getNumItems());
    } else {
        EXPECT_EQ(1, store->getVBucket(vbid)->getNumItems());
    }
    EXPECT_EQ(1, store->getVBucket(vbid)->numExpiredItems);
}

// MB-48577, Replace operations are blocked until traffic has been enabled.
TEST_P(EPBucketTest, replaceRequiresEnabledTraffic) {
    auto key = makeStoredDocKey("key");
    auto item = make_item(vbid, key, "value2");
    store_item(vbid, key, "value1");
    flush_vbucket_to_disk(vbid);
    engine->public_enableTraffic(false);
    EXPECT_EQ(
            cb::engine_errc::temporary_failure,
            engine->storeIfInner(
                          *cookie, item, 0, StoreSemantics::Replace, {}, false)
                    .first);
    engine->public_enableTraffic(true);
    EXPECT_EQ(
            cb::engine_errc::success,
            engine->storeIfInner(
                          *cookie, item, 0, StoreSemantics::Replace, {}, false)
                    .first);
}

TEST_P(EPBucketBloomFilterParameterizedTest, store_if_throws) {
    // You can't keep returning GetItemInfo
    cb::StoreIfPredicate predicate =
            [](const std::optional<item_info>& existing,
               cb::vbucket_info vb) -> cb::StoreIfStatus {
        return cb::StoreIfStatus::GetItemInfo;
    };

    auto key = makeStoredDocKey("key");
    auto item = make_item(vbid, key, "value2");

    store_item(vbid, key, "value1");
    flush_vbucket_to_disk(vbid);
    evict_key(vbid, key);

    if (fullEviction()) {
        EXPECT_NO_THROW(engine->storeIfInner(*cookie,
                                             item,
                                             0 /*cas*/,
                                             StoreSemantics::Set,
                                             predicate,
                                             false));
        runBGFetcherTask();
    }

    // If the itemInfo exists, you can't ask for it again - so expect throw
    EXPECT_THROW(engine->storeIfInner(*cookie,
                                      item,
                                      0 /*cas*/,
                                      StoreSemantics::Set,
                                      predicate,
                                      false),
                 std::logic_error);
}

TEST_P(EPBucketBloomFilterParameterizedTest, store_if) {
    struct TestData {
        TestData(StoredDocKey key,
                 cb::StoreIfPredicate predicate,
                 cb::engine_errc expectedVEStatus,
                 cb::engine_errc expectedFEStatus)
            : key(std::move(key)),
              predicate(std::move(predicate)),
              expectedVEStatus(expectedVEStatus),
              expectedFEStatus(expectedFEStatus) {
        }

        const StoredDocKey key;
        const cb::StoreIfPredicate predicate;
        const cb::engine_errc expectedVEStatus;
        const cb::engine_errc expectedFEStatus;
        cb::engine_errc actualStatus;
    };

    std::vector<TestData> testData;
    cb::StoreIfPredicate predicate1 =
            [](const std::optional<item_info>& existing,
               cb::vbucket_info vb) -> cb::StoreIfStatus {
        return cb::StoreIfStatus::Continue;
    };
    cb::StoreIfPredicate predicate2 =
            [](const std::optional<item_info>& existing,
               cb::vbucket_info vb) -> cb::StoreIfStatus {
        return cb::StoreIfStatus::Fail;
    };
    cb::StoreIfPredicate predicate3 =
            [](const std::optional<item_info>& existing,
               cb::vbucket_info vb) -> cb::StoreIfStatus {
        if (existing.has_value()) {
            return cb::StoreIfStatus::Continue;
        }
        return cb::StoreIfStatus::GetItemInfo;
    };
    cb::StoreIfPredicate predicate4 =
            [](const std::optional<item_info>& existing,
               cb::vbucket_info vb) -> cb::StoreIfStatus {
        if (existing.has_value()) {
            return cb::StoreIfStatus::Fail;
        }
        return cb::StoreIfStatus::GetItemInfo;
    };

    testData.emplace_back(makeStoredDocKey("key1"),
                          predicate1,
                          cb::engine_errc::success,
                          cb::engine_errc::success);
    testData.emplace_back(makeStoredDocKey("key2"),
                          predicate2,
                          cb::engine_errc::predicate_failed,
                          cb::engine_errc::predicate_failed);
    testData.emplace_back(makeStoredDocKey("key3"),
                          predicate3,
                          cb::engine_errc::success,
                          cb::engine_errc::would_block);
    testData.emplace_back(makeStoredDocKey("key4"),
                          predicate4,
                          cb::engine_errc::predicate_failed,
                          cb::engine_errc::would_block);

    for (auto& test : testData) {
        store_item(vbid, test.key, "value");
        flush_vbucket_to_disk(vbid);
        evict_key(vbid, test.key);
        auto item = make_item(vbid, test.key, "new_value");
        test.actualStatus = engine->storeIfInner(*cookie,
                                                 item,
                                                 0 /*cas*/,
                                                 StoreSemantics::Set,
                                                 test.predicate,
                                                 false)
                                    .first;
        if (test.actualStatus == cb::engine_errc::success) {
            flush_vbucket_to_disk(vbid);
        }
    }

    for (size_t i = 0; i < testData.size(); i++) {
        if (!fullEviction()) {
            EXPECT_EQ(testData[i].expectedVEStatus, testData[i].actualStatus)
                    << "Failed value_only iteration " + std::to_string(i);
        } else {
            EXPECT_EQ(testData[i].expectedFEStatus, testData[i].actualStatus)
                    << "Failed full_eviction iteration " + std::to_string(i);
        }
    }

    if (fullEviction()) {
        runBGFetcherTask();
        for (auto& i : testData) {
            if (i.actualStatus == cb::engine_errc::would_block) {
                auto item = make_item(vbid, i.key, "new_value");
                auto status = engine->storeIfInner(*cookie,
                                                   item,
                                                   0 /*cas*/,
                                                   StoreSemantics::Set,
                                                   i.predicate,
                                                   false);
                // The second run should result the same as VE
                EXPECT_EQ(i.expectedVEStatus, status.first);
            }
        }
    }
}

TEST_P(EPBucketBloomFilterParameterizedTest, store_if_fe_interleave) {
    if (!fullEviction()) {
        return;
    }

    cb::StoreIfPredicate predicate =
            [](const std::optional<item_info>& existing,
               cb::vbucket_info vb) -> cb::StoreIfStatus {
        if (existing.has_value()) {
            return cb::StoreIfStatus::Continue;
        }
        return cb::StoreIfStatus::GetItemInfo;
    };

    auto key = makeStoredDocKey("key");
    auto item = make_item(vbid, key, "value2");

    store_item(vbid, key, "value1");
    flush_vbucket_to_disk(vbid);
    evict_key(vbid, key);

    EXPECT_EQ(cb::engine_errc::would_block,
              engine->storeIfInner(*cookie,
                                   item,
                                   0 /*cas*/,
                                   StoreSemantics::Set,
                                   predicate,
                                   false)
                      .first);

    // expect another store to the same key to be told the same, even though the
    // first store has populated the store with a temp item
    EXPECT_EQ(cb::engine_errc::would_block,
              engine->storeIfInner(*cookie,
                                   item,
                                   0 /*cas*/,
                                   StoreSemantics::Set,
                                   predicate,
                                   false)
                      .first);

    runBGFetcherTask();
    EXPECT_EQ(cb::engine_errc::success,
              engine->storeIfInner(*cookie,
                                   item,
                                   0 /*cas*/,
                                   StoreSemantics::Set,
                                   predicate,
                                   false)
                      .first);
}

// Demonstrate the couchstore issue affects get - if we have multiple gets in
// one batch and the keys are crafted in such a way, we will skip out the get
// of the one key which really does exist.
TEST_P(EPBucketFullEvictionNoBloomFilterTest, MB_29816) {
    auto key = makeStoredDocKey("005");
    store_item(vbid, key, "value");
    flush_vbucket_to_disk(vbid);
    evict_key(vbid, key);

    auto key2 = makeStoredDocKey("004");
    auto options = static_cast<get_options_t>(
            QUEUE_BG_FETCH | HONOR_STATES | TRACK_REFERENCE | DELETE_TEMP |
            HIDE_LOCKED_CAS | TRACK_STATISTICS);
    auto gv = store->get(key, vbid, cookie, options);
    EXPECT_EQ(cb::engine_errc::would_block, gv.getStatus());
    gv = store->get(key2, vbid, cookie, options);
    EXPECT_EQ(cb::engine_errc::would_block, gv.getStatus());

    runBGFetcherTask();

    // Get the keys again
    gv = store->get(key, vbid, cookie, options);
    ASSERT_EQ(cb::engine_errc::success, gv.getStatus())
            << "key:005 should have been found";

    gv = store->get(key2, vbid, cookie, options);
    ASSERT_EQ(cb::engine_errc::no_such_key, gv.getStatus());
}

/**
 * MB-49207:
 *
 * Test that if we "pause" a bg fetch after reading the item(s) from disk but
 * before restoring them to the HashTable and update an item in this window then
 * then BgFetcher does not restore the now "old" version of the item back into
 * the HashTable.
 *
 * This particular variant tests what happens when we restore deleted metadata
 */
TEST_P(EPBucketFullEvictionNoBloomFilterTest, RaceyFetchingDeletedMetaBgFetch) {
    setVBucketStateAndRunPersistTask(vbid, vbucket_state_active);
    auto key = makeStoredDocKey("key");

    auto vb = store->getVBucket(vbid);
    ASSERT_TRUE(vb);

    const char* msg;
    store->evictKey(key, vbid, &msg);

    auto options = static_cast<get_options_t>(
            QUEUE_BG_FETCH | HONOR_STATES | TRACK_REFERENCE | DELETE_TEMP |
            HIDE_LOCKED_CAS | TRACK_STATISTICS | GET_DELETED_VALUE);

    ItemMetaData itemMeta;
    uint32_t deleted = 0;
    uint8_t datatype = 0;
    ASSERT_EQ(
            cb::engine_errc::would_block,
            store->getMetaData(key, vbid, cookie, itemMeta, deleted, datatype));

    auto* bucket = dynamic_cast<MockEPBucket*>(engine->getKVBucket());
    auto& bgFetcher = bucket->getBgFetcher(vbid);

    bgFetcher.preCompleteHook = [this, &key, &options]() {
        store_item(vbid,
                   key,
                   "value",
                   0 /*exptime*/,
                   {cb::engine_errc::success} /*expected*/,
                   PROTOCOL_BINARY_RAW_BYTES);
        flushVBucketToDiskIfPersistent(vbid, 1);

        const char* msg;
        store->evictKey(key, vbid, &msg);

        // Need to make the item "temp" for the bg fetcher to consider
        // completing the bgfetch
        auto gv = store->get(key, vbid, cookie, options);

        auto vb = store->getVBucket(vbid);
        ASSERT_TRUE(vb);

        auto res = vb->ht.findForUpdate(key);
        ASSERT_TRUE(res.committed);
        ASSERT_TRUE(res.committed->isTempInitialItem());
    };

    runBGFetcherTask();

    auto res = vb->ht.findForUpdate(key);
    ASSERT_TRUE(res.committed);
    EXPECT_FALSE(res.committed->isResident());
    EXPECT_FALSE(res.committed->isTempNonExistentItem());
}

TEST_P(EPBucketFullEvictionNoBloomFilterTest,
       DeletedMetaBgFetchCreatesTempDeletedItem) {
    // MB-50461: Verify that meta-only bgfetching a deleted item creates a
    // temp deleted item.
    // This has not changed in this MB, but should be guarded going forwards
    // as the bgfetcher now expects that a non-temp SV should definitely
    // exist on disk, and will throw if this is not true.
    // A deleted SV _may_ remain in the HT after it has been purged from disk
    // (cleaned up by item pager), but will always be resident (see  MB-50423).
    // A future change to StoredValue::restoreMeta might break this expectation.
    setVBucketStateAndRunPersistTask(vbid, vbucket_state_active);
    auto key = makeStoredDocKey("key");

    auto vb = store->getVBucket(vbid);
    ASSERT_TRUE(vb);

    storeAndDeleteItem(vbid, key, "foobar");

    {
        // deleted value does not exist in HT
        auto res = vb->ht.findForUpdate(key);
        ASSERT_FALSE(res.committed);
    }

    ItemMetaData itemMeta;
    uint32_t deleted = 0;
    uint8_t datatype = 0;
    ASSERT_EQ(
            cb::engine_errc::would_block,
            store->getMetaData(key, vbid, cookie, itemMeta, deleted, datatype));

    runBGFetcherTask();

    auto res = vb->ht.findForUpdate(key);
    ASSERT_TRUE(res.committed);
    EXPECT_FALSE(res.committed->isResident());
    EXPECT_TRUE(res.committed->isTempDeletedItem());
}

TEST_P(EPBucketFullEvictionNoBloomFilterTest,
       BgFetchWillNotConvertNonTempItemIntoTemp) {
    // MB-50461: Verify that a bgfetch for a non-resident, non-temp StoredValue
    // will throw if the item does not exist on disk, rather than marking
    // the non-temp SV as temp non-existent.
    // Every non-temp SV in the HashTable should now either:
    //     * have a corresponding item on disk
    //  or * be a resident deleted item
    // Deleted items may be purged from disk but will either not exist in the
    // HT at all, or will be resident if they have been requested and bgfetched
    // recently.
    // Changing a non-temp item to temp in the bgfetcher could lead to stat
    // misaccounting, and unexpected SV states (e.g., datatype=xattrs and
    // deleted, but also temp non-existent).
    setVBucketStateAndRunPersistTask(vbid, vbucket_state_active);
    auto key = makeStoredDocKey("key");

    auto vb = store->getVBucket(vbid);
    ASSERT_TRUE(vb);
    ASSERT_EQ(0, vb->ht.getNumItems());
    ASSERT_EQ(0, vb->ht.getNumTempItems());

    {
        // the value doesn't exist yet
        auto htRes = vb->ht.findForWrite(key);
        ASSERT_FALSE(htRes.storedValue);

        // so manually add a non-temp deleted item straight to the HT.
        // This will not exist on disk.
        auto item = make_item(
                vbid, key, "foobar", 0, uint8_t(cb::mcbp::Datatype::Raw));
        item.setDeleted();
        auto* sv = vb->ht.unlocked_addNewStoredValue(htRes.lock, item);

        // eject the value manually, now the item is non-resident.
        sv->ejectValue();
    }

    ASSERT_EQ(1, vb->ht.getNumItems());
    ASSERT_EQ(0, vb->ht.getNumTempItems());

    // setup done - the hashtable now contains a non-resident deleted item,
    // which does not exist on disk. This _shouldn't_ be possible in normal
    // execution, and the bgfetcher should throw if it tries to bgfetch for this
    // value.

    auto options = static_cast<get_options_t>(
            QUEUE_BG_FETCH | HONOR_STATES | TRACK_REFERENCE | DELETE_TEMP |
            HIDE_LOCKED_CAS | TRACK_STATISTICS | GET_DELETED_VALUE);

    // trying to get the deleted value should require a bgfetch
    ASSERT_EQ(cb::engine_errc::would_block,
              store->get(makeStoredDocKey("key"), vbid, cookie, options)
                      .getStatus());

    try {
        runBGFetcherTask();
        FAIL();
    } catch (const std::logic_error& e) {
        // good!
    }

    EXPECT_EQ(1, vb->ht.getNumItems());
    EXPECT_EQ(0, vb->ht.getNumTempItems());
}

void EPBucketFullEvictionNoBloomFilterTest::MB_52067(bool forceCasMismatch) {
    /* Test that removing a temp non-existent item from the hashtable does not
     * "short circuit" ongoing front end requests expecting to find that item
     *  as a result of a bgfetch.
     *
     * The item pager (or a completed concurrent get if the option DELETE_TEMP
     * is set) can delete a temp non-existent item from the HashTable.
     * .
     * A concurrent bgfetch for the same key would then find no temp item in
     * the HT.
     *
     * Prior to MB-52067, this would directly report no_such_key to the frontend
     * in notifyIOComplete. This would skip any later SteppableCommandContext
     * stages (as it only proceeds on success). Operations like Increment
     * could normally create the document if it does not exist, but this logic
     * would be bypassed in that situation, leading to an unusual enoent.
     *
     * Test to confirm that concurrent gets in the above crafted scenario
     * cause the second get to retry if the temp item is missing.
     *
     */
    auto vbid = Vbid(0);
    setVBucketStateAndRunPersistTask(vbid, vbucket_state_active);

    auto* cookie = create_mock_cookie();

    const auto key = makeStoredDocKey("key");
    const auto value = std::string(1024 * 1024, 'x');
    auto item =
            make_item(vbid, key, value, 0 /*exp*/, PROTOCOL_BINARY_RAW_BYTES);

    auto options = static_cast<get_options_t>(
            QUEUE_BG_FETCH | HONOR_STATES | TRACK_REFERENCE | DELETE_TEMP |
            HIDE_LOCKED_CAS | TRACK_STATISTICS);

    auto& store = getEPBucket();
    // start a get for the non-existent value
    ASSERT_EQ(cb::engine_errc::would_block,
              store.get(key, vbid, cookie, options).getStatus());

    auto& ht = store.getVBucket(vbid)->ht;

    {
        auto svp = ht.findForWrite(key);
        EXPECT_TRUE(svp.storedValue);
        EXPECT_TRUE(svp.storedValue->isTempInitialItem());
    }

    // run a paging visitor to remove the temp item
    // This could also be achieved with a second get request, or by manually
    // evicting the temp item. Running a full paging visitor to best reflect
    // a real world scenario, while keeping it simpler than managing overlapping
    // get requests.
    auto pagerSemaphore = std::make_shared<cb::Semaphore>();
    pagerSemaphore->try_acquire(1);
    auto pv = std::make_unique<MockItemPagingVisitor>(
            *engine->getKVBucket(),
            engine->getEpStats(),
            ItemEvictionStrategy::evict_everything(), // try evict everything
            pagerSemaphore,
            false,
            VBucketFilter());

    // Drop the low watermark to ensure paging removes everything
    engine->getConfiguration().setMemLowWat(0);
    // drop the mfu of the temp item to evict it immediately
    ht.findOnlyCommitted(key).storedValue->setFreqCounterValue(0);
    pv->visitBucket(*store.getVBucket(vbid));

    // Item is gone
    {
        auto svp = ht.findForWrite(key);
        EXPECT_FALSE(svp.storedValue);
    }

    MockCookie* cookie2 = nullptr;
    if (forceCasMismatch) {
        cookie2 = create_mock_cookie();

        // Store again so that this run of the bg-fetcher the HT has a tmp-item
        // but a different CAS to the one generated for the waiting cookie
        ASSERT_EQ(cb::engine_errc::would_block,
                  store.get(key, vbid, cookie, options).getStatus());
    }

    // bgfetch, should not find the temp item at all, should notify the
    // cookie with "success" to allow it to run again.
    runBGFetcherTask();

    // get should have been notified with success (not no_such_key).
    // MB-52067: if no_such_key were reported here, frontend ops like
    // Increment would not continue on to later phases. Thus, an Increment
    // which could create the item if it is missing would unexpectedly respond
    // no_such_key.
    ASSERT_EQ(cb::engine_errc::success, mock_waitfor_cookie(cookie));

    if (forceCasMismatch) {
        // In the forceCasMismatch case a tmp-non-existent item exists so expect
        // an immediate no_such_key
        ASSERT_EQ(cb::engine_errc::no_such_key,
                  store.get(key, vbid, cookie, options).getStatus());
    } else {
        // else retrying the get should would_block again, causing the bgfetch
        // to be retried.
        ASSERT_EQ(cb::engine_errc::would_block,
                  store.get(key, vbid, cookie, options).getStatus());
    }

    destroy_mock_cookie(cookie);
    if (cookie2) {
        destroy_mock_cookie(cookie2);
    }
}

TEST_P(EPBucketFullEvictionNoBloomFilterTest, MB_52067) {
    MB_52067(false);
}

TEST_P(EPBucketFullEvictionNoBloomFilterTest, MB_52067_cas_mismatch) {
    MB_52067(true);
}

class EPBucketTestNoRocksDb : public EPBucketTest {
public:
    void SetUp() override {
        EPBucketTest::SetUp();
    }
    void TearDown() override {
        EPBucketTest::TearDown();
    }
};

// Test that scheduling compaction means the current task gets the new config
TEST_P(EPBucketTestNoRocksDb, ScheduleCompactionWithNewConfig) {
    // Store something so the compaction will be success when ran
    store_item(vbid, makeStoredDocKey("key"), "value");
    flushVBucketToDiskIfPersistent(vbid, 1);
    auto* mockEPBucket = dynamic_cast<MockEPBucket*>(engine->getKVBucket());
    auto task = mockEPBucket->getCompactionTask(vbid);
    EXPECT_FALSE(task);

    CompactionConfig c;
    EXPECT_EQ(cb::engine_errc::would_block,
              mockEPBucket->scheduleCompaction(
                      vbid, c, nullptr, std::chrono::seconds(0)));
    task = mockEPBucket->getCompactionTask(vbid);
    ASSERT_TRUE(task);
    EXPECT_EQ(c, task->getCurrentConfig());

    c.purge_before_ts = 100;
    EXPECT_EQ(cb::engine_errc::would_block,
              mockEPBucket->scheduleCompaction(
                      vbid, c, nullptr, std::chrono::seconds(0)));
    EXPECT_EQ(c, task->getCurrentConfig());

    EXPECT_EQ(cb::engine_errc::would_block,
              mockEPBucket->scheduleCompaction(
                      vbid, c, nullptr, std::chrono::seconds(0)));

    // Now schedule via the 'no config' method, the task's config now takes on
    // the 'internally_requested' flag
    EXPECT_EQ(cb::engine_errc::would_block,
              mockEPBucket->scheduleCompaction(vbid, std::chrono::seconds(0)));
    c.internally_requested = true;
    EXPECT_EQ(c, task->getCurrentConfig());

    // no reschedule needed
    EXPECT_FALSE(task->run());

    task = mockEPBucket->getCompactionTask(vbid);
    EXPECT_FALSE(task);
}

// Test that scheduling compaction means the task which runs, runs with a merged
// configuration that meets all requests.
TEST_P(EPBucketTestNoRocksDb, ScheduleCompactionAndMergeNewConfig) {
    auto* mockEPBucket = dynamic_cast<MockEPBucket*>(engine->getKVBucket());
    // Array of configs to use for each call to schedule, it should result
    // in a config for the run which is the 'merge of all'.
    std::array<CompactionConfig, 5> configs = {{{0, 0, false, false},
                                                {0, 1000, false, false},
                                                {1000, 0, false, false},
                                                {9, 900, false, true},
                                                {9, 900, true, false}}};

    for (const auto& config : configs) {
        EXPECT_EQ(cb::engine_errc::would_block,
                  mockEPBucket->scheduleCompaction(
                          vbid, config, nullptr, std::chrono::seconds(0)));
    }
    auto task = mockEPBucket->getCompactionTask(vbid);
    ASSERT_TRUE(task);
    auto finalConfig = task->getCurrentConfig();

    // Merged values, max for 'purge_before_' and true for the bools
    EXPECT_EQ(1000, finalConfig.purge_before_ts);
    EXPECT_EQ(1000, finalConfig.purge_before_seq);
    EXPECT_TRUE(finalConfig.drop_deletes);
    EXPECT_TRUE(finalConfig.retain_erroneous_tombstones);

    // no reschedule needed
    EXPECT_FALSE(task->run());

    task = mockEPBucket->getCompactionTask(vbid);
    EXPECT_FALSE(task);
}

// Test that scheduling compaction when a task is already running the task
// will reschedule *and* the reschedule picks up the new config.
TEST_P(EPBucketTestNoRocksDb, ScheduleCompactionReschedules) {
    auto* mockEPBucket = dynamic_cast<MockEPBucket*>(engine->getKVBucket());
    auto task = mockEPBucket->getCompactionTask(vbid);
    EXPECT_FALSE(task);

    CompactionConfig config1{100, 1, true, true};
    EXPECT_EQ(cb::engine_errc::would_block,
              mockEPBucket->scheduleCompaction(
                      vbid, config1, nullptr, std::chrono::seconds(0)));
    task = mockEPBucket->getCompactionTask(vbid);
    ASSERT_TRUE(task);
    EXPECT_EQ(config1, task->getCurrentConfig());
    // Now we will manually call run, task has no need to reschedule
    EXPECT_FALSE(task->run());
    task = mockEPBucket->getCompactionTask(vbid);
    EXPECT_FALSE(task); // no task anymore

    // Schedule again
    CompactionConfig config2{200, 2, false, true};
    EXPECT_EQ(cb::engine_errc::would_block,
              mockEPBucket->scheduleCompaction(
                      vbid, config2, nullptr, std::chrono::seconds(0)));
    task = mockEPBucket->getCompactionTask(vbid);
    ASSERT_TRUE(task);
    EXPECT_EQ(config2, task->getCurrentConfig());

    // Set our trigger function - this is invoked in the middle of run after
    // the task has copied the config and logically compaction is running.
    CompactionConfig config3{300, 3, false, false};
    task->setRunningCallback([this, &config3]() {
        EXPECT_FALSE(cookie->getEngineStorage());
        // Drive via engine API to cover MB-52542
        EXPECT_EQ(cb::engine_errc::would_block,
                  engine->compactDatabase(*cookie,
                                          vbid,
                                          config3.purge_before_ts,
                                          config3.purge_before_seq,
                                          config3.drop_deletes));
        EXPECT_TRUE(cookie->getEngineStorage());
    });

    // Now we will manually call run, returns true means executor to run again.
    EXPECT_TRUE(task->run());

    // Compaction for the cookie not yet executed
    EXPECT_FALSE(mock_cookie_notified(cookie));

    // config3 is now the current config
    EXPECT_EQ(config3, task->getCurrentConfig());

    task->setRunningCallback({});

    // task is now done
    EXPECT_FALSE(task->run());
    EXPECT_FALSE(mockEPBucket->getCompactionTask(vbid));
    // Check that compaction run due to the status code changing, but this won't
    // be success as we haven't compacted anything
    EXPECT_EQ(cb::engine_errc::failed, mock_waitfor_cookie(cookie));

    // MB-52542: Prior to MB, cookie still had something in the engine-storage
    EXPECT_FALSE(cookie->getEngineStorage());
}

/**
 * MB-50555: Verify that when multiple compactions for different vbs are
 * scheduled, that the limit is not exceeded if one of the Compaction tasks
 * needs to be re-scheduled as the VBucket is locked.
 */
TEST_P(EPBucketTestNoRocksDb,
       MB50555_ScheduleCompactionEnforceConcurrencyLimit) {
    auto* mockEPBucket = dynamic_cast<MockEPBucket*>(engine->getKVBucket());

    // Change compaction concurrency ratio to a very low value so we only allow
    // a single compactor task to run at once.
    engine->getConfiguration().setCompactionMaxConcurrentRatio(0.0001);

    // Schedule the first vb compaction. This should be ready to run
    // on an executor thread.
    CompactionConfig config{100, 1, true, true};
    ASSERT_EQ(cb::engine_errc::would_block,
              mockEPBucket->scheduleCompaction(
                      vbid, config, nullptr, std::chrono::seconds(0)));
    auto task1 = mockEPBucket->getCompactionTask(vbid);
    ASSERT_TRUE(task1);
    ASSERT_EQ(task_state_t::TASK_RUNNING, task1->getState());

    // start the task running in a separate thread, and block it
    folly::Baton<> task1Running;
    folly::Baton<> task1Continue;
    task1->setRunningCallback([&] {
        task1Running.post();
        task1Continue.wait();
    });

    auto task1Thread = std::thread([this, &task1] {
        // Take the VBucket lock for vbid, then trigger compaction. This should
        // // cause doCompact to fail (it cannot compact and hence task should
        // be rescheduled.
        auto lockedVB = engine->getKVBucket()->getLockedVBucket(vbid);
        EXPECT_TRUE(task1->run());
    });

    // wait until it has started and is running.
    task1Running.wait();

    // Schedule a second compaction task for a second vbid.
    Vbid vbid2{2};
    store->setVBucketState(vbid2, vbucket_state_active);
    ASSERT_EQ(cb::engine_errc::would_block,
              mockEPBucket->scheduleCompaction(
                      vbid2, config, nullptr, std::chrono::seconds(0)));
    auto task2 = mockEPBucket->getCompactionTask(vbid2);
    ASSERT_TRUE(task2);
    // Task will initially be scheduled for execution "optimistically".
    // Once it tries to run, it will find that it would exceed the configured
    // compaction concurrency, and will snooze till notified.
    task2->setRunningCallback([&] {
        // verify that the task did not actually try to compact yet
        FAIL() << "task2 should not have started running yet, this exceeds"
                  "configured concurrency";
    });
    EXPECT_TRUE(task2->run());
    task2->setRunningCallback(nullptr);
    ASSERT_EQ(task_state_t::TASK_SNOOZED, task2->getState());

    // allow the first task to finish, and reschedule itself.
    task1Continue.post();
    task1Thread.join();

    // clear the callback, don't need to synchronise the next run with the
    // test thread.
    task1->setRunningCallback(nullptr);

    // Confirm task1 needs rescheduling as it did not complete compaction.
    task1 = mockEPBucket->getCompactionTask(vbid);
    ASSERT_TRUE(task1);
    EXPECT_EQ(task_state_t::TASK_RUNNING, task1->getState());

    // task1 released it's semaphore token, which woke task2
    task2 = mockEPBucket->getCompactionTask(vbid2);
    ASSERT_TRUE(task2);
    EXPECT_EQ(task_state_t::TASK_RUNNING, task2->getState());

    // Both tasks should also still exist. Either task may start executing first
    // and the other will be snoozed again, as above.

    // Test 2: Run task1 a second time - without taking the VBucket lock. This
    // should complete.
    EXPECT_FALSE(task1->run());
    task1 = mockEPBucket->getCompactionTask(vbid);
    EXPECT_FALSE(task1);
}

/**
 * Helper class to start a compaction task running in another thread,
 * then block it at the point it calls runningCallback
 */
class RunInThreadHelper {
public:
    RunInThreadHelper() = delete;
    RunInThreadHelper(std::shared_ptr<CompactTask> task)
        : task(std::move(task)) {
        // set the callback so the task can be blocked once started
        this->task->setRunningCallback([this] {
            taskRunning.post();
            taskContinue.wait();
        });

        // start running the task in a new thread
        thread = std::thread([task = this->task] { task->run(); });

        // wait until the task has reached runningCallback
        using namespace std::chrono_literals;
        EXPECT_TRUE(taskRunning.try_wait_for(5s))
                << "Task did not start compaction";
    }

    RunInThreadHelper(RunInThreadHelper&&) = delete;
    RunInThreadHelper(const RunInThreadHelper&) = delete;

    RunInThreadHelper operator=(RunInThreadHelper&&) = delete;
    RunInThreadHelper operator=(const RunInThreadHelper&) = delete;

    /**
     * Unblock the compaction task, allowing it to finish.
     */
    void finish() {
        taskContinue.post();
        thread.join();
        this->task->setRunningCallback(nullptr);
    }

    ~RunInThreadHelper() {
        if (thread.joinable()) {
            finish();
        }
    }

    folly::Baton<> taskRunning;
    folly::Baton<> taskContinue;

    std::shared_ptr<CompactTask> task;

    std::thread thread;
};

TEST_P(EPBucketTestNoRocksDb,
       ScheduleCompactionEnforceConcurrencyLimitReusingTasks) {
    auto* mockEPBucket = dynamic_cast<MockEPBucket*>(engine->getKVBucket());

    // Change compaction concurrency ratio to a very low value so we only allow
    // a single compactor task to run at once.
    engine->getConfiguration().setCompactionMaxConcurrentRatio(0.0001);

    // Schedule the first vb compaction. This should be ready to run
    // on an executor thread.
    CompactionConfig config{100, 1, true, true};
    ASSERT_EQ(cb::engine_errc::would_block,
              mockEPBucket->scheduleCompaction(
                      vbid, config, nullptr, std::chrono::seconds(0)));
    auto task1 = mockEPBucket->getCompactionTask(vbid);
    ASSERT_TRUE(task1);
    ASSERT_EQ(task_state_t::TASK_RUNNING, task1->getState());

    // Schedule a second compaction task for a second vbid. This task will
    // initially be RUNNING, as the concurrency limit is checked when the task
    // starts
    Vbid vbid2{2};
    store->setVBucketState(vbid2, vbucket_state_active);
    ASSERT_EQ(cb::engine_errc::would_block,
              mockEPBucket->scheduleCompaction(
                      vbid2, config, nullptr, std::chrono::seconds(0)));
    auto task2 = mockEPBucket->getCompactionTask(vbid2);
    ASSERT_TRUE(task2);
    ASSERT_EQ(task_state_t::TASK_RUNNING, task2->getState());

    {
        // start running the first task
        RunInThreadHelper h{task1};

        // verify that task2 cannot start compacting while task1 is active
        task2->setRunningCallback([&] {
            // verify that the task did not actually try to compact yet
            FAIL() << "task2 should not have started running yet, this exceeds"
                      "configured concurrency";
        });
        task2->run();

        // task should have snoozed itself, waiting for task1 to finish
        EXPECT_EQ(task_state_t::TASK_SNOOZED, task2->getState());

        // Re-schedule the compaction for vbid2. Before the fix this would cause
        // it to be run immediately, and not obey the concurrent compaction
        // limit.
        ASSERT_EQ(cb::engine_errc::would_block,
                  mockEPBucket->scheduleCompaction(
                          vbid2, config, nullptr, std::chrono::seconds(0)));
        EXPECT_TRUE(task2);
        // if task2 does try to compact, the test will fail (see above callback)
        task2->run();
        EXPECT_EQ(task_state_t::TASK_SNOOZED, task2->getState());

        // task1 allowed to continue at end of scope
    }
    // as task1 finished it should have notified task2 to run
    EXPECT_EQ(task_state_t::TASK_RUNNING, task2->getState());
}

/**
 * MB-50941: Verify that when compaction is re-scheduled for a vbucket which is
 * already compacting, that we don't sleep the compaction task forever and
 * never re-awaken it.
 */
TEST_P(EPBucketTestNoRocksDb,
       MB50941_ScheduleCompactionEnforceConcurrencyLimit) {
    auto* mockEPBucket = dynamic_cast<MockEPBucket*>(engine->getKVBucket());

    // Change compaction concurrency ratio to a very low value so we only allow
    // a single compactor task to run at once.
    engine->getConfiguration().setCompactionMaxConcurrentRatio(0.0001);

    // Schedule the first vb compaction. This should be ready to run
    // on an executor thread.
    CompactionConfig config{100, 1, true, true};
    ASSERT_EQ(cb::engine_errc::would_block,
              mockEPBucket->scheduleCompaction(vbid, config, nullptr, 0s));
    auto task1 = mockEPBucket->getCompactionTask(vbid);
    ASSERT_TRUE(task1);
    ASSERT_EQ(task_state_t::TASK_RUNNING, task1->getState());

    // Setup a callback to re-schedule compaction for the same vBucket while
    // Compaction is running. This should result in compaction running
    // again immediately following the first call.
    task1->setRunningCallback([this, mockEPBucket]() {
        CompactionConfig config{100, 1, true, true};
        ASSERT_EQ(cb::engine_errc::would_block,
                  mockEPBucket->scheduleCompaction(
                          vbid, config, nullptr, std::chrono::seconds(0)));
    });

    // Test: trigger compaction. This should return true as it should be
    // re-scheduled immediately due to the re-schedule which occurred while it
    // eas running.
    EXPECT_TRUE(task1->run());

    // Check that the task is scheduled to run immediately, and not with
    // a long delay.
    EXPECT_LE(task1->getWaketime(), std::chrono::steady_clock::now());
    EXPECT_EQ(task_state_t::TASK_RUNNING, task1->getState());
}

/**
 * Verify that when compaction is scheduled for a vbucket which is already
 * scheduled, that the delay of the original task is updated.
 */
TEST_P(EPBucketTestNoRocksDb, RescheduleWithSmallerDelay) {
    auto* mockEPBucket = dynamic_cast<MockEPBucket*>(engine->getKVBucket());

    // Schedule a compaction with a 60s delay - similar to what compaction
    // for collection purge after drop does.
    CompactionConfig config{100, 1, true, true};
    ASSERT_EQ(cb::engine_errc::would_block,
              mockEPBucket->scheduleCompaction(vbid, config, nullptr, 60s));
    auto task1 = mockEPBucket->getCompactionTask(vbid);
    ASSERT_TRUE(task1);
    ASSERT_EQ(task_state_t::TASK_SNOOZED, task1->getState());

    // Schedule a second compaction for same vBucket with zero delay - similar
    // to what a manually-triggered compaction does.
    ASSERT_EQ(cb::engine_errc::would_block,
              mockEPBucket->scheduleCompaction(vbid, config, nullptr, 0s));
    task1 = mockEPBucket->getCompactionTask(vbid);
    ASSERT_TRUE(task1);
    // Task should now be marked as Running with a wakeTime of immediate.
    EXPECT_LE(task1->getWaketime(), std::chrono::steady_clock::now());
    EXPECT_EQ(task_state_t::TASK_RUNNING, task1->getState());
}

class EPBucketTestCouchstore : public EPBucketTest {
public:
    void SetUp() override {
        EPBucketTest::SetUp();
    }
    void TearDown() override {
        EPBucketTest::TearDown();
    }
};

// Relates to MB-43242 where we need to be sure we can trigger compaction
// with arbitrary settings. This test is only functional with couchstore
TEST_P(EPBucketTestCouchstore, CompactionWithPurgeOptions) {
    storeAndDeleteItem(vbid, makeStoredDocKey("key1"), "value");
    storeAndDeleteItem(vbid, makeStoredDocKey("key2"), "value");
    flush_vbucket_to_disk(vbid, 0);
    std::array<CompactionConfig, 3> configs;

    auto vb = store->getVBucket(vbid);

    // purge_before_seq only takes affect if purge_before_ts is set
    configs[0].purge_before_seq = vb->getHighSeqno();
    configs[0].purge_before_ts = ep_real_time() + 86400; // now + 1 day

    configs[1].purge_before_ts = ep_real_time() + 86400; // now + 1 day

    configs[2].drop_deletes = true;

    int ii = 0;
    for (const auto& c : configs) {
        EXPECT_EQ(2, vb->getNumPersistedDeletes());
        engine->scheduleCompaction(vbid, c, cookie);
        auto* mockEPBucket = dynamic_cast<MockEPBucket*>(engine->getKVBucket());
        auto task = mockEPBucket->getCompactionTask(vbid);
        ASSERT_TRUE(task);
        EXPECT_FALSE(task->run());
        // Expect 1 to remain as compaction cannot purge the high-seqno
        EXPECT_EQ(1, vb->getNumPersistedDeletes());

        // Store/delete a new key ready for next test
        storeAndDeleteItem(
                vbid, makeStoredDocKey(std::to_string(ii++)), "value");
        flush_vbucket_to_disk(vbid, 0);
    }
}


// Test cases which run in both Full and Value eviction
INSTANTIATE_TEST_SUITE_P(
        FullAndvalueEviction,
        EPBucketTest,
        STParameterizedBucketTest::persistentAllBackendsConfigValues(),
        STParameterizedBucketTest::PrintToStringParamName);

// Test cases which run only for Full eviction
INSTANTIATE_TEST_SUITE_P(
        FullEviction,
        EPBucketFullEvictionTest,
        STParameterizedBucketTest::fullEvictionAllBackendsConfigValues(),
        STParameterizedBucketTest::PrintToStringParamName);

// Test cases which run only for Full eviction with bloom filters disabled
INSTANTIATE_TEST_SUITE_P(
        FullEviction,
        EPBucketFullEvictionNoBloomFilterTest,
        STParameterizedBucketTest::fullEvictionAllBackendsConfigValues(),
        STParameterizedBucketTest::PrintToStringParamName);

// Test cases which run in both Full and Value eviction, and with bloomfilter
// on and off.
INSTANTIATE_TEST_SUITE_P(FullAndValueEvictionBloomFilterOn,
                         EPBucketBloomFilterParameterizedTest,
                         EPBucketBloomFilterParameterizedTest::
                                 persistentAllBackendsConfigValues(),
                         STParameterizedBucketTest::PrintToStringParamName);

INSTANTIATE_TEST_SUITE_P(
        FullAndValueEvictionBloomFilterOff,
        EPBucketBloomFilterParameterizedTest,
        EPBucketBloomFilterParameterizedTest::bloomFilterDisabledConfigValues(),
        STParameterizedBucketTest::PrintToStringParamName);

INSTANTIATE_TEST_SUITE_P(EPBucketTestNoRocksDb,
                         EPBucketTestNoRocksDb,
                         STParameterizedBucketTest::persistentConfigValues(),
                         STParameterizedBucketTest::PrintToStringParamName);

INSTANTIATE_TEST_SUITE_P(EPBucketTestCouchstore,
                         EPBucketTestCouchstore,
                         STParameterizedBucketTest::couchstoreConfigValues(),
                         STParameterizedBucketTest::PrintToStringParamName);

#ifdef EP_USE_MAGMA

/**
 * Test fixture for CDC tests - Magma only
 */
class EPBucketCDCTest : public EPBucketTest {
protected:
    void SetUp() override {
        if (!config_string.empty()) {
            config_string += ";";
        }
        // Note: Checkpoint removal isn't under test at all here.
        // Eager checkpoint removal, default prod setting in Neo and post-Neo.
        // That helps in cleaning up the CheckpointManager during the test and
        // we won't need to fix the testsuite when merging into the master
        // branch.
        config_string += "checkpoint_removal_mode=eager";
        // Enable history retention
        config_string += ";history_retention_bytes=10485760";

        EPBucketTest::SetUp();

        auto vb = store->getVBucket(vbid);
        ASSERT_TRUE(vb);

        CollectionsManifest manifest;
        manifest.add(CollectionEntry::historical,
                     cb::NoExpiryLimit,
                     true /*history*/,
                     ScopeEntry::defaultS);
        vb->updateFromManifest(
                folly::SharedMutex::ReadHolder(vb->getStateLock()),
                Collections::Manifest{std::string{manifest}});
        flushVBucketToDiskIfPersistent(vbid, 1);
    }
};

TEST_P(EPBucketCDCTest, CollectionNonHistorical) {
    auto vb = store->getVBucket(vbid);
    const uint64_t initialHighSeqno = 1;
    ASSERT_EQ(initialHighSeqno, vb->getHighSeqno()); // From SetUp
    auto& manager = *vb->checkpointManager;
    manager.createNewCheckpoint();
    ASSERT_EQ(1, manager.getNumCheckpoints());
    ASSERT_EQ(1, manager.getNumItems()); // [cs
    ASSERT_EQ(1, manager.getNumOpenChkItems());

    const auto collection = CollectionEntry::defaultC;
    const auto key = makeStoredDocKey("key", collection);
    store_item(vbid, key, "valueA");
    store_item(vbid, key, "valueB");
    EXPECT_EQ(initialHighSeqno + 2, vb->getHighSeqno());

    EXPECT_EQ(1, manager.getNumCheckpoints());
    EXPECT_EQ(2, manager.getNumItems()); // [cs x m)
    EXPECT_EQ(2, manager.getNumOpenChkItems());
    EXPECT_EQ(initialHighSeqno + 2, manager.getHighSeqno());

    // Preconditions before flushing
    // magma
    constexpr auto statName = "magma_NSets";
    size_t nSets = 0;
    const auto& underlying = *store->getRWUnderlying(vbid);
    ASSERT_TRUE(underlying.getStat(statName, nSets));
    ASSERT_EQ(1, nSets);
    // KV
    const auto& manifest = vb->getManifest();
    ASSERT_EQ(0, manifest.lock(collection).getItemCount());

    // Test + postconditions
    flush_vbucket_to_disk(vbid, 1);
    // magma
    ASSERT_TRUE(underlying.getStat(statName, nSets));
    EXPECT_EQ(2, nSets);
    // KV
    EXPECT_EQ(1, manifest.lock(collection).getItemCount());
}

TEST_P(EPBucketCDCTest, CollectionHistorical) {
    auto vb = store->getVBucket(vbid);
    const uint64_t initialHighSeqno = 1;
    ASSERT_EQ(initialHighSeqno, vb->getHighSeqno()); // From SetUp
    auto& manager = *vb->checkpointManager;
    manager.createNewCheckpoint();
    ASSERT_EQ(1, manager.getNumCheckpoints());
    ASSERT_EQ(1, manager.getNumItems()); // [cs
    ASSERT_EQ(1, manager.getNumOpenChkItems());

    const auto collection = CollectionEntry::historical;
    const auto key = makeStoredDocKey("key", collection);
    store_item(vbid, key, "valueA");
    store_item(vbid, key, "valueB");
    EXPECT_EQ(initialHighSeqno + 2, vb->getHighSeqno());

    EXPECT_EQ(2, manager.getNumCheckpoints());
    EXPECT_EQ(5, manager.getNumItems()); // [cs m ce] [cs m)
    EXPECT_EQ(2, manager.getNumOpenChkItems());
    EXPECT_EQ(initialHighSeqno + 2, manager.getHighSeqno());

    // Preconditions before flushing
    // magma
    constexpr auto statName = "magma_NSets";
    size_t nSets = 0;
    const auto& underlying = *store->getRWUnderlying(vbid);
    ASSERT_TRUE(underlying.getStat(statName, nSets));
    ASSERT_EQ(1, nSets);
    // KV
    const auto& manifest = vb->getManifest();
    ASSERT_EQ(0, manifest.lock(collection).getItemCount());

    // Test + postconditions
    flush_vbucket_to_disk(vbid, 2);
    // magma
    ASSERT_TRUE(underlying.getStat(statName, nSets));
    EXPECT_EQ(3, nSets);
    // KV - Note: item count doesn't increase for historical revisions
    EXPECT_EQ(1, manifest.lock(collection).getItemCount());
}

TEST_P(EPBucketCDCTest, CollectionHistorical_RetentionDisabled_MemoryDedup) {
    auto& config = engine->getConfiguration();
    config.setHistoryRetentionBytes(0);

    auto vb = store->getVBucket(vbid);
    const uint64_t initialHighSeqno = 1;
    ASSERT_EQ(initialHighSeqno, vb->getHighSeqno()); // From SetUp
    auto& manager = *vb->checkpointManager;
<<<<<<< HEAD
    manager.createNewCheckpoint();
=======
    manager.createNewCheckpoint(true);
    flushVBucket(vbid);
>>>>>>> dc929128
    ASSERT_EQ(1, manager.getNumCheckpoints());
    ASSERT_EQ(1, manager.getNumItems()); // [cs
    ASSERT_EQ(1, manager.getNumOpenChkItems());

    const auto collection = CollectionEntry::historical;
    const auto key = makeStoredDocKey("key", collection);
    store_item(vbid, key, "valueA");
    store_item(vbid, key, "valueB");
    EXPECT_EQ(initialHighSeqno + 2, vb->getHighSeqno());

    EXPECT_EQ(1, manager.getNumCheckpoints());
    EXPECT_EQ(2, manager.getNumItems()); // [cs x m:2)
    EXPECT_EQ(2, manager.getNumOpenChkItems());
    EXPECT_EQ(initialHighSeqno + 2, manager.getHighSeqno());
}

TEST_P(EPBucketCDCTest, CollectionHistorical_RetentionDisabled_FlusherDedup) {
    auto& config = engine->getConfiguration();
    config.setHistoryRetentionBytes(0);

    auto vb = store->getVBucket(vbid);
    const uint64_t initialHighSeqno = 1;
    ASSERT_EQ(initialHighSeqno, vb->getHighSeqno()); // From SetUp
    auto& manager = *vb->checkpointManager;
<<<<<<< HEAD
    manager.createNewCheckpoint();
=======
    manager.createNewCheckpoint(true);
    flushVBucket(vbid);
>>>>>>> dc929128
    ASSERT_EQ(1, manager.getNumCheckpoints());
    ASSERT_EQ(1, manager.getNumItems()); // [cs
    ASSERT_EQ(1, manager.getNumOpenChkItems());

    const auto collection = CollectionEntry::historical;
    const auto key = makeStoredDocKey("key", collection);
    store_item(vbid, key, "valueA");

    // Note: Need to queue the 2 mutations into different checkpoints for
    // verifying what happens at Flusher-dedup - duplicates would never reach
    // the flusher otherwise
    manager.createNewCheckpoint();

    store_item(vbid, key, "valueB");
    EXPECT_EQ(initialHighSeqno + 2, vb->getHighSeqno());

    EXPECT_EQ(2, manager.getNumCheckpoints());
    EXPECT_EQ(5, manager.getNumItems()); // [cs m ce] [cs m)
    EXPECT_EQ(2, manager.getNumOpenChkItems());
    EXPECT_EQ(initialHighSeqno + 2, manager.getHighSeqno());
    EXPECT_EQ(5, manager.getNumItemsForPersistence());

    // Preconditions before flushing
    // magma
    constexpr auto statName = "magma_NSets";
    size_t nSets = 0;
    const auto& underlying = *store->getRWUnderlying(vbid);
    ASSERT_TRUE(underlying.getStat(statName, nSets));
    ASSERT_EQ(1, nSets);
    // KV
    const auto& manifest = vb->getManifest();
    ASSERT_EQ(0, manifest.lock(collection).getItemCount());

    // Test + postconditions
    flush_vbucket_to_disk(vbid, 1);
    // magma
    ASSERT_TRUE(underlying.getStat(statName, nSets));
    // Test: Only increased by 1, only the latest mutation persisted
    EXPECT_EQ(2, nSets);
    // KV
    EXPECT_EQ(1, manifest.lock(collection).getItemCount());
}

TEST_P(EPBucketCDCTest, CollectionInterleaved) {
    auto vb = store->getVBucket(vbid);
    const uint64_t initialHighSeqno = 1;
    ASSERT_EQ(initialHighSeqno, vb->getHighSeqno()); // From SetUp
    auto& manager = *vb->checkpointManager;
    manager.createNewCheckpoint();
    ASSERT_EQ(1, manager.getNumCheckpoints());
    ASSERT_EQ(1, manager.getNumItems()); // [cs
    ASSERT_EQ(1, manager.getNumOpenChkItems());

    const auto keyHistorical =
            makeStoredDocKey("key", CollectionEntry::historical);
    const auto keyNonHistorical =
            makeStoredDocKey("key", CollectionEntry::defaultC);
    const auto value = "value";
    for (uint8_t i = 0; i < 2; ++i) {
        store_item(vbid, keyHistorical, value);
        store_item(vbid, keyNonHistorical, value);
    }
    EXPECT_EQ(initialHighSeqno + 4, vb->getHighSeqno());

    // Note: It is important to ensure that both revisions for keyNonHistorical
    // survived in-memory deduplication - We are verifying flusher-dedup here
    const auto& list =
            CheckpointManagerTestIntrospector::public_getCheckpointList(
                    manager);
    ASSERT_EQ(2, list.size());
    // First checkpoint
    auto ckptIt = list.begin();
    EXPECT_EQ(CHECKPOINT_CLOSED, (*ckptIt)->getState());
    auto it = (*ckptIt)->begin();
    ++it;
    ++it;
    EXPECT_EQ(queue_op::mutation, (*it)->getOperation());
    EXPECT_EQ(initialHighSeqno + 1, (*it)->getBySeqno());
    EXPECT_EQ(keyHistorical, (*it)->getDocKey());
    ++it;
    EXPECT_EQ(queue_op::mutation, (*it)->getOperation());
    EXPECT_EQ(initialHighSeqno + 2, (*it)->getBySeqno());
    EXPECT_EQ(keyNonHistorical, (*it)->getDocKey());
    ++it;
    EXPECT_EQ(queue_op::checkpoint_end, (*it)->getOperation());
    // Second checkpoint
    ++ckptIt;
    EXPECT_EQ(CHECKPOINT_OPEN, (*ckptIt)->getState());
    it = (*ckptIt)->begin();
    ++it;
    ++it;
    EXPECT_EQ(queue_op::mutation, (*it)->getOperation());
    EXPECT_EQ(initialHighSeqno + 3, (*it)->getBySeqno());
    EXPECT_EQ(keyHistorical, (*it)->getDocKey());
    ++it;
    EXPECT_EQ(queue_op::mutation, (*it)->getOperation());
    EXPECT_EQ(initialHighSeqno + 4, (*it)->getBySeqno());
    EXPECT_EQ(keyNonHistorical, (*it)->getDocKey());

    // Preconditions
    // magma
    constexpr auto statName = "magma_NSets";
    size_t initialNSets = 0;
    const auto& underlying = *store->getRWUnderlying(vbid);
    ASSERT_TRUE(underlying.getStat(statName, initialNSets));
    EXPECT_EQ(1, initialNSets);
    // KV
    const auto& manifest = vb->getManifest();
    ASSERT_EQ(0, manifest.lock(CollectionEntry::historical).getItemCount());
    ASSERT_EQ(0, manifest.lock(CollectionEntry::defaultC).getItemCount());

    // Test + postconditions
    // Note:
    // . 2 historical mutations -> both persisted
    // . 2 non-historical mutations -> only 1 persisted
    const auto expectedNumPersisted = 3;
    flush_vbucket_to_disk(vbid, expectedNumPersisted);
    // magma
    size_t nSets = 0;
    ASSERT_TRUE(underlying.getStat(statName, nSets));
    EXPECT_EQ(initialNSets + expectedNumPersisted, nSets);
    // KV
    // Note: item count doesn't increase for historical revisions
    EXPECT_EQ(1, manifest.lock(CollectionEntry::historical).getItemCount());
    EXPECT_EQ(1, manifest.lock(CollectionEntry::defaultC).getItemCount());
}

INSTANTIATE_TEST_SUITE_P(EPBucketCDCTest,
                         EPBucketCDCTest,
                         STParameterizedBucketTest::magmaConfigValues(),
                         STParameterizedBucketTest::PrintToStringParamName);
#endif // EP_USE_MAGMA<|MERGE_RESOLUTION|>--- conflicted
+++ resolved
@@ -2759,12 +2759,8 @@
     const uint64_t initialHighSeqno = 1;
     ASSERT_EQ(initialHighSeqno, vb->getHighSeqno()); // From SetUp
     auto& manager = *vb->checkpointManager;
-<<<<<<< HEAD
     manager.createNewCheckpoint();
-=======
-    manager.createNewCheckpoint(true);
     flushVBucket(vbid);
->>>>>>> dc929128
     ASSERT_EQ(1, manager.getNumCheckpoints());
     ASSERT_EQ(1, manager.getNumItems()); // [cs
     ASSERT_EQ(1, manager.getNumOpenChkItems());
@@ -2788,13 +2784,9 @@
     auto vb = store->getVBucket(vbid);
     const uint64_t initialHighSeqno = 1;
     ASSERT_EQ(initialHighSeqno, vb->getHighSeqno()); // From SetUp
+    flushVBucket(vbid);
     auto& manager = *vb->checkpointManager;
-<<<<<<< HEAD
     manager.createNewCheckpoint();
-=======
-    manager.createNewCheckpoint(true);
-    flushVBucket(vbid);
->>>>>>> dc929128
     ASSERT_EQ(1, manager.getNumCheckpoints());
     ASSERT_EQ(1, manager.getNumItems()); // [cs
     ASSERT_EQ(1, manager.getNumOpenChkItems());

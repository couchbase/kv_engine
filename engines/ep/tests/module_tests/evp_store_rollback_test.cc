--- conflicted
+++ resolved
@@ -429,11 +429,7 @@
             htState = getHtState();
         }
 
-<<<<<<< HEAD
-        ASSERT_EQ(std::make_pair(false, size_t(3)),
-=======
-        ASSERT_EQ(FlushResult(MoreAvailable::No, 2, WakeCkptRemover::No),
->>>>>>> 3de6c950
+        ASSERT_EQ(FlushResult(MoreAvailable::No, 3, WakeCkptRemover::No),
                   getEPBucket().flushVBucket(vbid));
 
         // every key past this point will be lost from disk in a mid-point.

/* -*- Mode: C++; tab-width: 4; c-basic-offset: 4; indent-tabs-mode: nil -*- */
/*
 *     Copyright 2018-Present Couchbase, Inc.
 *
 *   Use of this software is governed by the Business Source License included
 *   in the file licenses/BSL-Couchbase.txt.  As of the Change Date specified
 *   in that file, in accordance with the Business Source License, use of this
 *   software will be governed by the Apache License, Version 2.0, included in
 *   the file licenses/APL2.txt.
 */

#include "checkpoint_manager.h"
#include "collections/manifest.h"
#include "collections/vbucket_manifest.h"
#include "collections/vbucket_manifest_handles.h"
#include "dcp/active_stream_checkpoint_processor_task.h"
#include "dcp/backfill-manager.h"
#include "dcp/backfill_by_seqno_disk.h"
#include "dcp/response.h"
#include "ep_bucket.h"
#include "failover-table.h"
#include "kv_bucket.h"
#include "tests/mock/mock_dcp.h"
#include "tests/mock/mock_dcp_consumer.h"
#include "tests/mock/mock_dcp_producer.h"
#include "tests/mock/mock_synchronous_ep_engine.h"
#include "tests/module_tests/collections/collections_dcp_test.h"
#include "tests/module_tests/collections/collections_test_helpers.h"
#include "tests/module_tests/test_helpers.h"
#include "vbucket.h"

#include <gtest/gtest.h>
#include <programs/engine_testapp/mock_server.h>
#include <utilities/test_manifest.h>

class CollectionsDcpStreamsTest : public CollectionsDcpTest,
                                  public STParameterizedBucketTest {
public:
    CollectionsDcpStreamsTest() : CollectionsDcpTest() {
    }
    // Create producer without any streams.
    void SetUp() override {
        STParameterizedBucketTest::SetUp();
        // Start vbucket as active to allow us to store items directly to it.
        store->setVBucketState(vbid, vbucket_state_active);
        producers = std::make_unique<CollectionsDcpTestProducers>();
        producer = SingleThreadedKVBucketTest::createDcpProducer(
                cookieP, IncludeDeleteTime::No);
        CollectionsDcpTest::consumer = std::make_shared<MockDcpConsumer>(
                *engine, cookieC, "test_consumer");
    }

    void close_stream_by_id_test(bool enableStreamEnd, bool manyStreams);
};

TEST_P(CollectionsDcpStreamsTest, request_validation) {
    CollectionsManifest cm;
    cm.add(CollectionEntry::fruit);
    auto vb = store->getVBucket(vbid);
    setCollections(cookie, cm);

    // Cannot do this without enabling the feature
    createDcpStream({{R"({"collections":["9"], "sid":99})"}},
                    vbid,
                    cb::engine_errc::dcp_streamid_invalid);

    // sid of 0 is not allowed, this error has to be caught at this level
    // (ep_engine.cc catches in the full stack)
    try {
        createDcpStream({{R"({"collections":["9"], "sid":0})"}},
                        vbid,
                        cb::engine_errc::dcp_streamid_invalid);
        FAIL() << "Expected an exception";
    } catch (const cb::engine_error& e) {
        EXPECT_EQ(cb::engine_errc::dcp_streamid_invalid,
                  cb::engine_errc(e.code().value()));
    }

    producer->enableMultipleStreamRequests();

    // Now caller must provide the sid
    createDcpStream({{R"({"collections":["9"]})"}},
                    vbid,
                    cb::engine_errc::dcp_streamid_invalid);

    // sid of 0 is still not allowed
    try {
        createDcpStream({{R"({"collections":["9"], "sid":0})"}},
                        vbid,
                        cb::engine_errc::dcp_streamid_invalid);
        FAIL() << "Expected an exception";
    } catch (const cb::engine_error& e) {
        EXPECT_EQ(cb::engine_errc::dcp_streamid_invalid,
                  cb::engine_errc(e.code().value()));
    }
}

// A collection enabled stream should be notified for some sync-write activity
// so that a suitable seqno-advance message can be transmitted. For MB-56148
// aborts were not waking a collection enabled (but sync-write disabled)
// producer leaving an indexing client behind the high-seqno.
TEST_P(CollectionsDcpStreamsTest, NonSyncWriteStreamNotify) {
    // Setup the active vbucket so sync-writes can be created.
    setVBucketStateAndRunPersistTask(
            vbid,
            vbucket_state_active,
            {{"topology", nlohmann::json::array({{"active", "replica"}})}});
    VBucketPtr vb = store->getVBucket(vbid);

    // Manually force creation of the checkpoint processor task so we can drive
    // the test via runNextTask
    producer->createCheckpointProcessorTask();
    producer->scheduleCheckpointProcessorTask();

    // Create a new DCP stream for the entire bucket (collections are enabled
    // but sync-writes are not)
    uint64_t rollbackSeqno{0};
    EXPECT_EQ(cb::engine_errc::success,
              producer->streamRequest(cb::mcbp::DcpAddStreamFlag::None,
                                      1, // opaque
                                      vbid,
                                      0, // start_seqno
                                      ~0ull, // end_seqno
                                      vb->failovers->getLatestUUID(),
                                      0, // snap_start_seqno,
                                      0, // snap_end_seqno,
                                      0,
                                      &rollbackSeqno,
                                      &CollectionsDcpTest::dcpAddFailoverLog,
                                      std::string_view{}));
    EXPECT_EQ(0, rollbackSeqno);

    // Consume a notification generated from the streamRequest
    EXPECT_EQ(cb::engine_errc::success, mock_waitfor_cookie(cookieP));

    // poke the producer as if the frontend executor has awoken
    EXPECT_EQ(cb::engine_errc::would_block, producer->step(false, *producers));

    // MB-56148 reproducible with any collection, stick to default collection.
    StoredDocKey key{"key", CollectionID::Default};

    // Test requires prepare(key), abort(key)
    auto item = makePendingItem(key, "value");
    EXPECT_EQ(cb::engine_errc::sync_write_pending, store->set(*item, cookie));

    // The prepare will not notify
    EXPECT_FALSE(mock_cookie_notified(cookieP))
            << "Prepare not expected to notify";
    {
        std::shared_lock rlh(vb->getStateLock());
        EXPECT_EQ(cb::engine_errc::success,
                  vb->abort(rlh,
                            key,
                            item->getBySeqno(),
                            {},
                            vb->lockCollections(key)));
    }
    // With the fix the abort will notify
    EXPECT_TRUE(mock_cookie_notified(cookieP));
    // Prior to MB-56148 the test would hang here as no notify occurs.
    EXPECT_EQ(cb::engine_errc::success, mock_waitfor_cookie(cookieP));

    // Now that cookie was notified it can step, expect nothing as the task gets
    // scheduled.
    EXPECT_EQ(cb::engine_errc::would_block, producer->step(false, *producers));

    // The abort will have scheduled a task to process the checkpoint.
    auto& nonIOQueue = *task_executor->getLpTaskQ(TaskType::NonIO);
    runNextTask(nonIOQueue,
                "Process checkpoint(s) for DCP producer test_producer");

    // And we get a snapshot - seqno advance replaces the abort.
    stepAndExpect(cb::mcbp::ClientOpcode::DcpSnapshotMarker,
                  cb::engine_errc::success);
    stepAndExpect(cb::mcbp::ClientOpcode::DcpSeqnoAdvanced,
                  cb::engine_errc::success);

    EXPECT_EQ(vb->getHighSeqno(), producers->last_byseqno);
    // should be no more ops
    EXPECT_EQ(cb::engine_errc::would_block, producer->step(false, *producers));
}

TEST_P(CollectionsDcpStreamsTest, streamRequestNoRollbackSeqnoAdvanced) {
    CollectionsManifest cm;
    cm.add(CollectionEntry::meat);
    cm.add(CollectionEntry::fruit);
    auto vb = store->getVBucket(vbid);
    vb->updateFromManifest(
            std::shared_lock<folly::SharedMutex>(vb->getStateLock()),
            Collections::Manifest{std::string{cm}});
    flushVBucketToDiskIfPersistent(vbid, 2);

    ASSERT_TRUE(store_items(
            5, vbid, StoredDocKey{"orange", CollectionEntry::fruit}, "nice"));
    flushVBucketToDiskIfPersistent(vbid, 5);
    auto streamSeqno = vb->getHighSeqno();
    EXPECT_EQ(streamSeqno,
              vb->getManifest().lock().getHighSeqno(CollectionEntry::fruit));

    ASSERT_TRUE(store_items(
            4, vbid, StoredDocKey{"Beef", CollectionEntry::meat}, "nice"));
    flushVBucketToDiskIfPersistent(vbid, 4);

    delete_item(vbid, StoredDocKey{"Beef1", CollectionEntry::meat});
    flushVBucketToDiskIfPersistent(vbid, 1);

    store_item(vbid, StoredDocKey{"Beef5", CollectionEntry::meat}, "nice");
    flushVBucketToDiskIfPersistent(vbid, 1);

    purgeTombstonesBefore(vb->getHighSeqno());

    EXPECT_EQ(7, streamSeqno);
    EXPECT_EQ(13, vb->getHighSeqno());
    EXPECT_EQ(12, vb->getPurgeSeqno());

    ensureDcpWillBackfill();

    uint64_t rollbackSeqno{0};
    EXPECT_EQ(cb::engine_errc::success,
              producer->streamRequest(cb::mcbp::DcpAddStreamFlag::None,
                                      1, // opaque
                                      vbid,
                                      streamSeqno, // start_seqno
                                      ~0ull, // end_seqno
                                      vb->failovers->getLatestUUID(),
                                      streamSeqno, // snap_start_seqno,
                                      streamSeqno, // snap_end_seqno,
                                      0,
                                      &rollbackSeqno,
                                      &CollectionsDcpTest::dcpAddFailoverLog,
                                      {{R"({"collections":["9"]})"}}));
    EXPECT_EQ(0, rollbackSeqno);

    // The DCP client started the stream at the collection high-seqno, they have
    // all the data, there's nothing to send, not even a seqno advance.
    EXPECT_EQ(cb::engine_errc::would_block, producer->step(false, *producers));
}

TEST_P(CollectionsDcpStreamsTest, streamRequestNoRollbackNoSeqnoAdvanced) {
    CollectionsManifest cm(CollectionEntry::meat);
    cm.add(CollectionEntry::fruit);
    auto vb = store->getVBucket(vbid);
    vb->updateFromManifest(
            std::shared_lock<folly::SharedMutex>(vb->getStateLock()),
            Collections::Manifest{std::string{cm}});
    flushVBucketToDiskIfPersistent(vbid, 2);

    ASSERT_TRUE(store_items(
            2, vbid, StoredDocKey{"orange", CollectionEntry::fruit}, "nice"));
    flushVBucketToDiskIfPersistent(vbid, 2);

    store_item(vbid, StoredDocKey{"Beef", CollectionEntry::meat}, "nice");
    flushVBucketToDiskIfPersistent(vbid, 1);

    delete_item(vbid, StoredDocKey{"orange1", CollectionEntry::fruit});
    flushVBucketToDiskIfPersistent(vbid, 1);

    purgeTombstonesBefore(vb->getHighSeqno());

    auto streamSeqno = vb->getHighSeqno();
    EXPECT_EQ(6, vb->getHighSeqno());
    EXPECT_EQ(streamSeqno,
              vb->getManifest().lock().getHighSeqno(CollectionEntry::fruit));

    store_item(vbid, StoredDocKey{"Apple1", CollectionEntry::fruit}, "nice");
    flushVBucketToDiskIfPersistent(vbid, 1);

    ensureDcpWillBackfill();

    uint64_t rollbackSeqno{0};
    EXPECT_EQ(cb::engine_errc::success,
              producer->streamRequest(cb::mcbp::DcpAddStreamFlag::None,
                                      1, // opaque
                                      vbid,
                                      streamSeqno, // start_seqno
                                      ~0ull, // end_seqno
                                      vb->failovers->getLatestUUID(),
                                      streamSeqno, // snap_start_seqno,
                                      streamSeqno, // snap_end_seqno,
                                      0,
                                      &rollbackSeqno,
                                      &CollectionsDcpTest::dcpAddFailoverLog,
                                      {{R"({"collections":["9"]})"}}));
    EXPECT_EQ(0, rollbackSeqno);

    notifyAndStepToCheckpoint(cb::mcbp::ClientOpcode::DcpSnapshotMarker, false);
    EXPECT_EQ(streamSeqno, producers->last_snap_start_seqno);
    EXPECT_EQ(vb->getHighSeqno(), producers->last_snap_end_seqno);

    // Write another item for the stream.
    store_item(vbid, StoredDocKey{"Apple2", CollectionEntry::fruit}, "nice");
    EXPECT_EQ(8, vb->getHighSeqno());

    stepAndExpect(cb::mcbp::ClientOpcode::DcpMutation,
                  cb::engine_errc::success);
    EXPECT_EQ(vb->getHighSeqno() - 1, producers->last_byseqno);
    EXPECT_EQ(CollectionEntry::fruit.getId(), producers->last_collection_id);
    EXPECT_EQ("Apple1", producers->last_key);

    notifyAndStepToCheckpoint(cb::mcbp::ClientOpcode::DcpSnapshotMarker, true);
    EXPECT_EQ(vb->getHighSeqno(), producers->last_snap_start_seqno);
    EXPECT_EQ(vb->getHighSeqno(), producers->last_snap_end_seqno);

    stepAndExpect(cb::mcbp::ClientOpcode::DcpMutation,
                  cb::engine_errc::success);
    EXPECT_EQ(vb->getHighSeqno(), producers->last_byseqno);
    EXPECT_EQ(CollectionEntry::fruit.getId(), producers->last_collection_id);
    EXPECT_EQ("Apple2", producers->last_key);

    // should be no more ops
    EXPECT_EQ(cb::engine_errc::would_block, producer->step(false, *producers));
}

TEST_P(CollectionsDcpStreamsTest,
       streamRequestNoRollbackPurgeBetweenRequestAndSnapshot) {
    CollectionsManifest cm(CollectionEntry::meat);
    cm.add(CollectionEntry::fruit);
    auto vb = store->getVBucket(vbid);
    vb->updateFromManifest(
            std::shared_lock<folly::SharedMutex>(vb->getStateLock()),
            Collections::Manifest{std::string{cm}});
    flushVBucketToDiskIfPersistent(vbid, 2);

    ASSERT_TRUE(store_items(
            5, vbid, StoredDocKey{"orange", CollectionEntry::fruit}, "nice"));
    flushVBucketToDiskIfPersistent(vbid, 5);

    auto streamSeqno = vb->getHighSeqno();
    EXPECT_EQ(7, streamSeqno);
    EXPECT_EQ(streamSeqno,
              vb->getManifest().lock().getHighSeqno(CollectionEntry::fruit));

    ASSERT_TRUE(store_items(
            4, vbid, StoredDocKey{"Beef", CollectionEntry::meat}, "nice"));
    flushVBucketToDiskIfPersistent(vbid, 4);

    delete_item(vbid, StoredDocKey{"Beef1", CollectionEntry::meat});
    flushVBucketToDiskIfPersistent(vbid, 1);

    store_item(vbid, StoredDocKey{"Chicken", CollectionEntry::meat}, "soup");
    flushVBucketToDiskIfPersistent(vbid, 1);

    ensureDcpWillBackfill();

    uint64_t rollbackSeqno{0};
    // stream fruit (collection 9)
    EXPECT_EQ(cb::engine_errc::success,
              producer->streamRequest(cb::mcbp::DcpAddStreamFlag::None,
                                      1, // opaque
                                      vbid,
                                      streamSeqno, // start_seqno
                                      ~0ull, // end_seqno
                                      vb->failovers->getLatestUUID(),
                                      streamSeqno, // snap_start_seqno,
                                      streamSeqno, // snap_end_seqno,
                                      0,
                                      &rollbackSeqno,
                                      &CollectionsDcpTest::dcpAddFailoverLog,
                                      {{R"({"collections":["9"]})"}}));
    EXPECT_EQ(0, rollbackSeqno);

    purgeTombstonesBefore(vb->getHighSeqno());

    EXPECT_EQ(13, vb->getHighSeqno());

    // Client has all data for the collection, so nothing is produced yet and
    // is not instructed to rollback
    EXPECT_EQ(cb::engine_errc::would_block, producer->step(false, *producers));
}

TEST_P(CollectionsDcpStreamsTest, streamRequestNoRollbackMultiCollection) {
    if (!isPersistent()) {
        // MB-62963: Ephemeral sends a SnapshotMarker (but no items) for the
        // initial marker, which changes the test expectations.
        GTEST_SKIP();
    }

    CollectionsManifest cm(CollectionEntry::meat);
    cm.add(CollectionEntry::fruit);
    auto vb = store->getVBucket(vbid);
    vb->updateFromManifest(
            std::shared_lock<folly::SharedMutex>(vb->getStateLock()),
            Collections::Manifest{std::string{cm}});
    flushVBucketToDiskIfPersistent(vbid, 2);

    ASSERT_TRUE(store_items(
            2, vbid, StoredDocKey{"orange", CollectionEntry::fruit}, "nice"));
    flushVBucketToDiskIfPersistent(vbid, 2);

    ASSERT_TRUE(store_items(
            2, vbid, StoredDocKey{"Beef", CollectionEntry::meat}, "nice"));
    flushVBucketToDiskIfPersistent(vbid, 2);

    auto streamSeqno = vb->getHighSeqno();

    store_item(vbid, StoredDocKey{"Key", CollectionEntry::defaultC}, "value");
    flushVBucketToDiskIfPersistent(vbid, 1);

    delete_item(vbid, StoredDocKey{"Key", CollectionEntry::defaultC});
    flushVBucketToDiskIfPersistent(vbid, 1);

    store_item(
            vbid, StoredDocKey{"KeyTwo", CollectionEntry::defaultC}, "value");
    flushVBucketToDiskIfPersistent(vbid, 1);

    purgeTombstonesBefore(vb->getHighSeqno());

    EXPECT_EQ(6, streamSeqno);
    EXPECT_EQ(9, vb->getHighSeqno());
    EXPECT_EQ(8, vb->getPurgeSeqno());

    ensureDcpWillBackfill();

    uint64_t rollbackSeqno{0};
    EXPECT_EQ(cb::engine_errc::success,
              producer->streamRequest(cb::mcbp::DcpAddStreamFlag::None,
                                      1, // opaque
                                      vbid,
                                      streamSeqno, // start_seqno
                                      ~0ull, // end_seqno
                                      vb->failovers->getLatestUUID(),
                                      streamSeqno, // snap_start_seqno,
                                      streamSeqno, // snap_end_seqno,
                                      0,
                                      &rollbackSeqno,
                                      &CollectionsDcpTest::dcpAddFailoverLog,
                                      {{R"({"collections":["8","9"]})"}}));
    EXPECT_EQ(0, rollbackSeqno);

    // A backfill is scheduled, but as the startSeqno of the backfill (7) is
    // higher than all collection data on disk, there's no need to scan. DCP
    // produces nothing yet, the client is up-to-date. Must run the backfill
    // to completion
    runBackfill();
    // nothing from step
    EXPECT_EQ(cb::engine_errc::would_block,
              producer->stepWithBorderGuard(*producers));

    // Store data and the stream wakes up
    store_item(vbid, StoredDocKey{"Apple", CollectionEntry::fruit}, "value");
    notifyAndStepToCheckpoint(cb::mcbp::ClientOpcode::DcpSnapshotMarker, true);
    EXPECT_EQ(streamSeqno, producers->last_snap_start_seqno);
    EXPECT_EQ(vb->getHighSeqno(), producers->last_snap_end_seqno);

    stepAndExpect(cb::mcbp::ClientOpcode::DcpMutation,
                  cb::engine_errc::success);
    EXPECT_EQ(vb->getHighSeqno(), producers->last_byseqno);
    EXPECT_EQ(CollectionEntry::fruit.getId(), producers->last_collection_id);
    EXPECT_EQ("Apple", producers->last_key);

    // should be no more ops
    EXPECT_EQ(cb::engine_errc::would_block, producer->step(false, *producers));
}

TEST_P(CollectionsDcpStreamsTest, streamRequestRollbackMultiCollection) {
    CollectionsManifest cm(CollectionEntry::meat);
    cm.add(CollectionEntry::fruit);
    auto vb = store->getVBucket(vbid);
    vb->updateFromManifest(
            std::shared_lock<folly::SharedMutex>(vb->getStateLock()),
            Collections::Manifest{std::string{cm}});
    flushVBucketToDiskIfPersistent(vbid, 2);

    ASSERT_TRUE(store_items(
            2, vbid, StoredDocKey{"orange", CollectionEntry::fruit}, "nice"));
    flushVBucketToDiskIfPersistent(vbid, 2);

    ASSERT_TRUE(store_items(
            2, vbid, StoredDocKey{"Beef", CollectionEntry::meat}, "nice"));
    flushVBucketToDiskIfPersistent(vbid, 2);

    auto streamSeqno = vb->getHighSeqno();

    store_item(vbid, StoredDocKey{"Key", CollectionEntry::defaultC}, "value");
    flushVBucketToDiskIfPersistent(vbid, 1);

    delete_item(vbid, StoredDocKey{"Key", CollectionEntry::defaultC});
    flushVBucketToDiskIfPersistent(vbid, 1);

    store_item(vbid, StoredDocKey{"Lamb", CollectionEntry::meat}, "value");
    flushVBucketToDiskIfPersistent(vbid, 1);

    purgeTombstonesBefore(vb->getHighSeqno());

    EXPECT_EQ(6, streamSeqno);
    EXPECT_EQ(9, vb->getHighSeqno());
    EXPECT_EQ(8, vb->getPurgeSeqno());

    ensureDcpWillBackfill();

    uint64_t rollbackSeqno{0};
    EXPECT_EQ(cb::engine_errc::rollback,
              producer->streamRequest(cb::mcbp::DcpAddStreamFlag::None,
                                      1, // opaque
                                      vbid,
                                      streamSeqno, // start_seqno
                                      ~0ull, // end_seqno
                                      vb->failovers->getLatestUUID(),
                                      streamSeqno, // snap_start_seqno,
                                      streamSeqno, // snap_end_seqno,
                                      0,
                                      &rollbackSeqno,
                                      &CollectionsDcpTest::dcpAddFailoverLog,
                                      {{R"({"collections":["8","9"]})"}}));
    EXPECT_EQ(0, rollbackSeqno);

    streamSeqno = rollbackSeqno;
    EXPECT_EQ(cb::engine_errc::success,
              producer->streamRequest(cb::mcbp::DcpAddStreamFlag::None,
                                      1, // opaque
                                      vbid,
                                      streamSeqno, // start_seqno
                                      ~0ull, // end_seqno
                                      vb->failovers->getLatestUUID(),
                                      streamSeqno, // snap_start_seqno,
                                      streamSeqno, // snap_end_seqno,
                                      0,
                                      &rollbackSeqno,
                                      &CollectionsDcpTest::dcpAddFailoverLog,
                                      {{R"({"collections":["8","9"]})"}}));

    notifyAndStepToCheckpoint(cb::mcbp::ClientOpcode::DcpSnapshotMarker, false);
    EXPECT_EQ(streamSeqno, producers->last_snap_start_seqno);
    EXPECT_EQ(vb->getHighSeqno(), producers->last_snap_end_seqno);

    stepAndExpect(cb::mcbp::ClientOpcode::DcpSystemEvent,
                  cb::engine_errc::success);
    EXPECT_EQ(CollectionEntry::meat.getId(), producers->last_collection_id);
    EXPECT_EQ("meat", producers->last_key);
    EXPECT_EQ(mcbp::systemevent::id::BeginCollection,
              producers->last_system_event);

    stepAndExpect(cb::mcbp::ClientOpcode::DcpSystemEvent,
                  cb::engine_errc::success);
    EXPECT_EQ(CollectionEntry::fruit.getId(), producers->last_collection_id);
    EXPECT_EQ("fruit", producers->last_key);
    EXPECT_EQ(mcbp::systemevent::id::BeginCollection,
              producers->last_system_event);

    uint64_t expectedSeqno{3};
    stepAndExpect(cb::mcbp::ClientOpcode::DcpMutation,
                  cb::engine_errc::success);
    EXPECT_EQ(expectedSeqno++, producers->last_byseqno);
    EXPECT_EQ(CollectionEntry::fruit.getId(), producers->last_collection_id);
    EXPECT_EQ("orange0", producers->last_key);

    stepAndExpect(cb::mcbp::ClientOpcode::DcpMutation,
                  cb::engine_errc::success);
    EXPECT_EQ(expectedSeqno++, producers->last_byseqno);
    EXPECT_EQ(CollectionEntry::fruit.getId(), producers->last_collection_id);
    EXPECT_EQ("orange1", producers->last_key);

    stepAndExpect(cb::mcbp::ClientOpcode::DcpMutation,
                  cb::engine_errc::success);
    EXPECT_EQ(expectedSeqno++, producers->last_byseqno);
    EXPECT_EQ(CollectionEntry::meat.getId(), producers->last_collection_id);
    EXPECT_EQ("Beef0", producers->last_key);

    stepAndExpect(cb::mcbp::ClientOpcode::DcpMutation,
                  cb::engine_errc::success);
    EXPECT_EQ(expectedSeqno++, producers->last_byseqno);
    EXPECT_EQ(CollectionEntry::meat.getId(), producers->last_collection_id);
    EXPECT_EQ("Beef1", producers->last_key);

    stepAndExpect(cb::mcbp::ClientOpcode::DcpMutation,
                  cb::engine_errc::success);
    EXPECT_EQ(vb->getHighSeqno(), producers->last_byseqno);
    EXPECT_EQ(CollectionEntry::meat.getId(), producers->last_collection_id);
    EXPECT_EQ("Lamb", producers->last_key);

    // should be no more ops
    EXPECT_EQ(cb::engine_errc::would_block, producer->step(false, *producers));
}

TEST_P(CollectionsDcpStreamsTest, close_stream_validation1) {
    CollectionsManifest cm;
    cm.add(CollectionEntry::fruit);
    auto vb = store->getVBucket(vbid);
    setCollections(cookie, cm);
    producer->enableMultipleStreamRequests();
    createDcpStream({{R"({"collections":["9"], "sid":99})"}}, vbid);

    EXPECT_EQ(cb::engine_errc::dcp_streamid_invalid,
              producer->closeStream(0, vbid, {}));
}

TEST_P(CollectionsDcpStreamsTest, close_stream_validation2) {
    CollectionsManifest cm;
    cm.add(CollectionEntry::fruit);
    auto vb = store->getVBucket(vbid);
    setCollections(cookie, cm);

    createDcpStream({{R"({"collections":["9"]})"}}, vbid);

    EXPECT_EQ(cb::engine_errc::dcp_streamid_invalid,
              producer->closeStream(0, vbid, cb::mcbp::DcpStreamId(99)));
}

TEST_P(CollectionsDcpStreamsTest, end_stream_for_state_change) {
    CollectionsManifest cm;
    cm.add(CollectionEntry::fruit);
    auto vb = store->getVBucket(vbid);
    setCollections(cookie, cm);
    producer->enableMultipleStreamRequests();
    createDcpStream({{R"({"collections":["9"], "sid":42})"}}, vbid);
    createDcpStream({{R"({"collections":["0"], "sid":1984})"}}, vbid);

    store->setVBucketState(vbid, vbucket_state_replica);
    producer->closeStreamDueToVbStateChange(
            vbid, vbucket_state_replica, nullptr);

    // And mutations
    size_t endSize = sizeof(cb::mcbp::Request) +
                     sizeof(cb::mcbp::request::DcpStreamEndPayload) +
                     sizeof(cb::mcbp::DcpStreamIdFrameInfo);

    stepAndExpect(cb::mcbp::ClientOpcode::DcpStreamEnd);
    EXPECT_EQ(cb::mcbp::DcpStreamId(1984), producers->last_stream_id);
    EXPECT_EQ(endSize, producer->getBytesOutstanding());

    stepAndExpect(cb::mcbp::ClientOpcode::DcpStreamEnd);
    EXPECT_EQ(cb::mcbp::DcpStreamId(42), producers->last_stream_id);
    EXPECT_EQ(endSize * 2, producer->getBytesOutstanding());
}

// Core test method for close with a stream ID.
// Allows a number of cases to be covered where we have many streams mapped to
// the vbid and stream_end message enabled/disabled.
void CollectionsDcpStreamsTest::close_stream_by_id_test(bool enableStreamEnd,
                                                        bool manyStreams) {
    CollectionsManifest cm;
    cm.add(CollectionEntry::fruit);
    auto vb = store->getVBucket(vbid);
    setCollections(cookie, cm);
    if (enableStreamEnd) {
        producer->enableStreamEndOnClientStreamClose();
    }
    producer->enableMultipleStreamRequests();
    createDcpStream({{R"({"collections":["9"], "sid":99})"}}, vbid);

    if (manyStreams) {
        createDcpStream({{R"({"collections":["9", "0"], "sid":101})"}}, vbid);
        createDcpStream({{R"({"collections":["0"], "sid":555})"}}, vbid);
    }

    EXPECT_EQ(cb::engine_errc::success,
              producer->closeStream(0, vbid, cb::mcbp::DcpStreamId(99)));
    {
        auto rv = producer->findStream(vbid, cb::mcbp::DcpStreamId(99));
        // enableStreamEnd:true we must still find the stream in the producer
        EXPECT_EQ(enableStreamEnd, rv.first != nullptr);
        // manyStreams:true we always expect to find streams
        // manyStreams:false only expect streams if enableStreamEnd:true
        EXPECT_EQ(enableStreamEnd | manyStreams, rv.second);
    }

    if (enableStreamEnd) {
        EXPECT_EQ(cb::engine_errc::success,
                  producer->stepAndExpect(
                          *producers, cb::mcbp::ClientOpcode::DcpStreamEnd));
        EXPECT_EQ(cb::mcbp::DcpStreamId(99), producers->last_stream_id);
    }

    {
        auto rv = producer->findStream(vbid, cb::mcbp::DcpStreamId(99));
        // Always expect at this point to not find stream for sid 99
        EXPECT_FALSE(rv.first);
        // However the vb may still have streams for manyStreams test
        EXPECT_EQ(manyStreams, rv.second);
    }

    // We should still have an element in vbToConns if we have many streams
    if (manyStreams) {
        auto& connmap = engine->getDcpConnMap();
        EXPECT_TRUE(connmap.vbConnectionExists(producer.get(), vbid));
    }
}

TEST_P(CollectionsDcpStreamsTest, close_stream_by_id_with_end_stream) {
    close_stream_by_id_test(true, false);
}

TEST_P(CollectionsDcpStreamsTest, close_stream_by_id) {
    close_stream_by_id_test(false, false);
}

TEST_P(CollectionsDcpStreamsTest,
       close_stream_by_id_with_end_stream_and_many_streams) {
    close_stream_by_id_test(true, true);
}

TEST_P(CollectionsDcpStreamsTest, close_stream_by_id_and_many_streams) {
    close_stream_by_id_test(false, true);
}

TEST_P(CollectionsDcpStreamsTest,
       close_stream_by_id_any_many_streams_removes_connhandler_for_last) {
    close_stream_by_id_test(false, true);

    // Close another of the streams
    EXPECT_EQ(cb::engine_errc::success,
              producer->closeStream(0, vbid, cb::mcbp::DcpStreamId(101)));

    // Still got 1 alive stream so the vbConn should still exist
    auto& connmap = engine->getDcpConnMap();
    EXPECT_TRUE(connmap.vbConnectionExists(producer.get(), vbid));

    // Close last stream
    EXPECT_EQ(cb::engine_errc::success,
              producer->closeStream(0, vbid, cb::mcbp::DcpStreamId(555)));

    // Should no longer have the ConnHandler in vbToConns
    EXPECT_FALSE(connmap.vbConnectionExists(producer.get(), vbid));
}

TEST_P(CollectionsDcpStreamsTest, two_streams) {
    CollectionsManifest cm;
    cm.add(CollectionEntry::fruit);
    auto vb = store->getVBucket(vbid);
    setCollections(cookie, cm);
    store_item(vbid, StoredDocKey{"orange", CollectionEntry::fruit}, "nice");

    producer->enableMultipleStreamRequests();

    // Two streams on the same collection
    createDcpStream({{R"({"sid":88, "collections":["9"]})"}});
    createDcpStream({{R"({"sid":32, "collections":["9"]})"}});

    // Calling this will swallow the first snapshot marker
    notifyAndStepToCheckpoint();

    // snapshot marker + 3 bytes of stream-id in the buffer log. Manually
    // calculate the expected size. Header + extras + frame-info (streamid)
    size_t snapshotSz = sizeof(cb::mcbp::Request) +
                        sizeof(cb::mcbp::request::DcpSnapshotMarkerV1Payload) +
                        sizeof(cb::mcbp::DcpStreamIdFrameInfo);

    size_t outstanding = snapshotSz;
    EXPECT_EQ(outstanding, producer->getBytesOutstanding());

    // Step and get the second snapshot marker (for second stream)
    EXPECT_EQ(cb::engine_errc::success,
              producer->stepAndExpect(
                      *producers, cb::mcbp::ClientOpcode::DcpSnapshotMarker));
    EXPECT_EQ(cb::mcbp::DcpStreamId(88), producers->last_stream_id);

    outstanding += snapshotSz;
    EXPECT_EQ(outstanding, producer->getBytesOutstanding());

    // The producer will send the create fruit event twice, once per stream!
    // SystemEvent createCollection
    EXPECT_EQ(cb::engine_errc::success,
              producer->stepAndExpect(*producers,
                                      cb::mcbp::ClientOpcode::DcpSystemEvent));
    EXPECT_EQ(CollectionEntry::fruit.getId(), producers->last_collection_id);
    EXPECT_EQ("fruit", producers->last_key);
    EXPECT_EQ(mcbp::systemevent::id::BeginCollection,
              producers->last_system_event);
    EXPECT_EQ(cb::mcbp::DcpStreamId(32), producers->last_stream_id);

    size_t systemEventSz = sizeof(cb::mcbp::Request) +
                           sizeof(cb::mcbp::request::DcpSystemEventPayload) +
                           sizeof(cb::mcbp::DcpStreamIdFrameInfo) +
                           producers->last_system_event_data.size() +
                           sizeof("fruit") - 1; // adjust for \0
    outstanding += systemEventSz;
    EXPECT_EQ(outstanding, producer->getBytesOutstanding());

    producers->clear_dcp_data();
    EXPECT_EQ(cb::engine_errc::success,
              producer->stepAndExpect(*producers,
                                      cb::mcbp::ClientOpcode::DcpSystemEvent));
    EXPECT_EQ(CollectionEntry::fruit.getId(), producers->last_collection_id);
    EXPECT_EQ("fruit", producers->last_key);
    EXPECT_EQ(mcbp::systemevent::id::BeginCollection,
              producers->last_system_event);
    EXPECT_EQ(cb::mcbp::DcpStreamId(88), producers->last_stream_id);
    outstanding += systemEventSz;
    EXPECT_EQ(outstanding, producer->getBytesOutstanding());

    // And mutations
    size_t mutSize = sizeof(cb::mcbp::Request) +
                     sizeof(cb::mcbp::request::DcpMutationPayload) +
                     sizeof(cb::mcbp::DcpStreamIdFrameInfo) +
                     (sizeof("orange") - 1) + (sizeof("nice") - 1) +
                     1 /*collection-id*/;
    EXPECT_EQ(cb::engine_errc::success,
              producer->stepAndExpect(*producers,
                                      cb::mcbp::ClientOpcode::DcpMutation));
    EXPECT_EQ(cb::mcbp::DcpStreamId(32), producers->last_stream_id);
    outstanding += mutSize;
    EXPECT_EQ(outstanding, producer->getBytesOutstanding());

    EXPECT_EQ(cb::engine_errc::success,
              producer->stepAndExpect(*producers,
                                      cb::mcbp::ClientOpcode::DcpMutation));
    EXPECT_EQ(cb::mcbp::DcpStreamId(88), producers->last_stream_id);
    outstanding += mutSize;
    EXPECT_EQ(outstanding, producer->getBytesOutstanding());
}

TEST_P(CollectionsDcpStreamsTest, two_streams_different) {
    if (!isPersistent()) {
        // MB-62963: Enable test for ephemeral.
        GTEST_SKIP();
    }
    CollectionsManifest cm;
    cm.add(CollectionEntry::fruit).add(CollectionEntry::dairy);
    auto vb = store->getVBucket(vbid);
    setCollections(cookie, cm);

    producer->enableMultipleStreamRequests();

    // Two streams on different collections
    createDcpStream({{R"({"sid":101, "collections":["9"]})"}});
    createDcpStream({{R"({"sid":2018, "collections":["c"]})"}});

    // Calling this will swallow the first snapshot marker
    notifyAndStepToCheckpoint();

    // Step and get the second snapshot marker (for second stream)
    EXPECT_EQ(cb::engine_errc::success,
              producer->stepAndExpect(
                      *producers, cb::mcbp::ClientOpcode::DcpSnapshotMarker));
    EXPECT_EQ(cb::mcbp::DcpStreamId(101), producers->last_stream_id);

    // The producer will send the create fruit event twice, once per stream!
    // SystemEvent createCollection
    EXPECT_EQ(cb::engine_errc::success,
              producer->stepAndExpect(*producers,
                                      cb::mcbp::ClientOpcode::DcpSystemEvent));
    EXPECT_EQ(CollectionEntry::dairy.getId(), producers->last_collection_id);
    EXPECT_EQ("dairy", producers->last_key);
    EXPECT_EQ(mcbp::systemevent::id::BeginCollection,
              producers->last_system_event);
    EXPECT_EQ(cb::mcbp::DcpStreamId(2018), producers->last_stream_id);

    producers->clear_dcp_data();
    EXPECT_EQ(cb::engine_errc::success,
              producer->stepAndExpect(*producers,
                                      cb::mcbp::ClientOpcode::DcpSystemEvent));
    EXPECT_EQ(CollectionEntry::fruit.getId(), producers->last_collection_id);
    EXPECT_EQ("fruit", producers->last_key);
    EXPECT_EQ(mcbp::systemevent::id::BeginCollection,
              producers->last_system_event);
    EXPECT_EQ(cb::mcbp::DcpStreamId(101), producers->last_stream_id);
}

/**
 * MB-41092: Test to ensure that we scheduled compaction after a pending vbucket
 * after the following steps occur:
 * 1. disk snapshot marker received
 * 2. collection creation system event received for disk snapshot
 * 3. mutation for the collection received for disk snapshot
 * 4. memory snapshot marker received
 * 5. collection drop system event received for memory snapshot.
 * 6. Flush of items for steps 2, 3 and 5
 *
 * As before we MB-41092 we wouldn't schedule compaction as
 * Flush::countNonEmptyDroppedCollections() would be given the persisted seqno
 * instead of the high seqno of the collection. Which in this case the persisted
 * seqno would be 0 as we've not flushed anything in the collection at the point
 * we've enqueued the collection drop system event.
 */
TEST_P(CollectionsDcpStreamsTest,
       MB_41092_Ensure_compaction_scheduled_dropped_collection) {
    if (!isPersistent()) {
        // MB-62963: Enable test for ephemeral.
        GTEST_SKIP();
    }
    // set the vbucket to the pending state
    setVBucketStateAndRunPersistTask(replicaVB, vbucket_state_pending);
    auto vbucketPtr = store->getVBucket(replicaVB);

    // enable V7 DCP status codes to make it easier to debug if there is no
    // stream or opaque miss match
    consumer->enableV7DcpStatus();
    const uint32_t opaque = 1;
    consumer->addStream(opaque, replicaVB, cb::mcbp::DcpAddStreamFlag::None);

    // create a disk snapshot of range {1 ... 3}
    uint64_t snapStart = 1;
    uint64_t snapEnd = 3;
    // set flags for disk snapshot and checkpoint range
    auto flags =
            DcpSnapshotMarkerFlag::Disk | DcpSnapshotMarkerFlag::Checkpoint;
    EXPECT_EQ(cb::engine_errc::success,
              consumer->snapshotMarker(
                      opaque, replicaVB, snapStart, snapEnd, flags, {}, {}));
    // double check no items on disk
    EXPECT_EQ(0, vbucketPtr->getNumTotalItems());
    // set seqno at the begging of snapshot
    auto seqno = snapStart;
    // create a DCP collection creation event
    Collections::ManifestUid manifestUid;
    Collections::CreateEventDcpData createEventDcpData{
            {manifestUid,
             {ScopeEntry::defaultS.getId(),
              CollectionEntry::dairy.getId(),
              CollectionEntry::dairy.name,
              {},
              CanDeduplicate::Yes,
              Collections::Metered::Yes,
              Collections::ManifestUid{}}}};
    EXPECT_EQ(cb::engine_errc::success,
              consumer->systemEvent(
                      opaque,
                      replicaVB,
                      mcbp::systemevent::id::BeginCollection,
                      seqno,
                      mcbp::systemevent::version::version0,
                      {reinterpret_cast<const uint8_t*>(
                               CollectionEntry::dairy.name.data()),
                       CollectionEntry::dairy.name.size()},
                      {reinterpret_cast<const uint8_t*>(&createEventDcpData),
                       Collections::CreateEventDcpData::size}));
    EXPECT_EQ(0, vbucketPtr->getNumTotalItems());

    // Store a document in the collection
    EXPECT_EQ(cb::engine_errc::success,
              consumer->mutation(
                      opaque,
                      StoredDocKey("key", CollectionEntry::dairy.getId()),
                      {},
                      0,
                      123,
                      replicaVB,
                      0,
                      ++seqno,
                      0,
                      0,
                      0,
                      {},
                      0));
    // Ensure on disk item count is 0 as we've not flushed anything
    EXPECT_EQ(0, vbucketPtr->getNumTotalItems());
    ++seqno;
    // Update snap range for next snapshot marker to contain the collection
    // drop SystemEvent
    snapStart = seqno;
    snapEnd = snapStart + 1;
    // set flags for memory snapshot and checkpoint range
    flags = DcpSnapshotMarkerFlag::Memory | DcpSnapshotMarkerFlag::Checkpoint;
    EXPECT_EQ(cb::engine_errc::success,
              consumer->snapshotMarker(
                      opaque, replicaVB, snapStart, snapEnd, flags, {}, {}));

    // create collection drop system event and apply it to the pending vbucket
    Collections::DropEventDcpData dropEventDcpData{
            {Collections::ManifestUid{manifestUid++},
             ScopeEntry::defaultS.getId(),
             CollectionEntry::dairy.getId(),
             false}};
    EXPECT_EQ(cb::engine_errc::success,
              consumer->systemEvent(
                      opaque,
                      replicaVB,
                      mcbp::systemevent::id::EndCollection,
                      ++seqno,
                      mcbp::systemevent::version::version0,
                      {reinterpret_cast<const uint8_t*>(
                               CollectionEntry::dairy.name.data()),
                       CollectionEntry::dairy.name.size()},
                      {reinterpret_cast<const uint8_t*>(&dropEventDcpData),
                       Collections::DropEventDcpData::size}));
    EXPECT_EQ(0, vbucketPtr->getNumTotalItems());

    // Flush collection create, mutation and collection drop events to disk
    flushVBucketToDiskIfPersistent(replicaVB, 3);
    // ensure that our on disk doc count is 1 for the mutation as we've not
    // yet erased the collection on disk. But with the fix for MB-41092 we
    // should have scheduled compaction to do this, as before we wouldn't.
    EXPECT_EQ(1, vbucketPtr->getNumTotalItems());

    // ensure we've schedule compaction after the collection drop and that after
    // compaction is run the on disk doc count is 0
    runCollectionsEraser(replicaVB);
    EXPECT_EQ(0, vbucketPtr->getNumTotalItems());
}

INSTANTIATE_TEST_SUITE_P(CollectionsDcpStreamsTests,
                         CollectionsDcpStreamsTest,
                         STParameterizedBucketTest::allConfigValuesNoNexus(),
                         STParameterizedBucketTest::PrintToStringParamName);

class CollectionsDcpStreamsTestWithDurationZero
    : public CollectionsDcpStreamsTest {
public:
    void SetUp() override {
        config_string += "dcp_producer_processor_run_duration_us=0";
        CollectionsDcpStreamsTest::SetUp();
    }
};

TEST_P(CollectionsDcpStreamsTestWithDurationZero, multi_stream_time_limited) {
    if (!isPersistent()) {
        // MB-62963: Enable test for ephemeral.
        GTEST_SKIP();
    }
    CollectionsManifest cm;
    cm.add(CollectionEntry::fruit).add(CollectionEntry::dairy);
    setCollections(cookie, cm);

    store_item(vbid, StoredDocKey{"k", CollectionEntry::fruit}, "v");
    store_item(vbid, StoredDocKey{"k", CollectionEntry::dairy}, "v");

    producer->enableMultipleStreamRequests();

    createDcpStream({{R"({"sid":101, "collections":["9"]})"}});
    createDcpStream({{R"({"sid":2018, "collections":["c"]})"}});
    createDcpStream({{R"({"sid":218, "collections":["c"]})"}});

    EXPECT_EQ(0, producer->getStreamAggStats().readyQueueMemory);

    // With the test config setting duration to 0, multiple steps are needed
    // to get all stream data moved into the readyQ
    EXPECT_EQ(1, producer->getCheckpointSnapshotTask()->queueSize());

    EXPECT_EQ(0, producer->getCheckpointSnapshotTask()->getStreamsSize());

    // Now call run on the snapshot task to move checkpoint into DCP
    // stream - only 1 stream can be processed with the time limit.
    producer->getCheckpointSnapshotTask()->run();

    auto memory = producer->getStreamAggStats().readyQueueMemory;
    EXPECT_NE(0, memory);

    // 1 stream was processed leaving 2
    EXPECT_EQ(2, producer->getCheckpointSnapshotTask()->getStreamsSize());

    producer->getCheckpointSnapshotTask()->run();
    // 1 stream was processed leaving 2
    EXPECT_EQ(1, producer->getCheckpointSnapshotTask()->getStreamsSize());

    auto memory2 = producer->getStreamAggStats().readyQueueMemory;
    EXPECT_GT(memory2, memory);
    memory = memory2;

    producer->getCheckpointSnapshotTask()->run();

    // 1 stream was processed leaving 0
    EXPECT_EQ(0, producer->getCheckpointSnapshotTask()->getStreamsSize());

    memory2 = producer->getStreamAggStats().readyQueueMemory;
    EXPECT_GT(memory2, memory);
    memory = memory2;

    producer->getCheckpointSnapshotTask()->run();
    EXPECT_EQ(0, producer->getCheckpointSnapshotTask()->getStreamsSize());
    memory2 = producer->getStreamAggStats().readyQueueMemory;
    EXPECT_EQ(memory2, memory);
}

INSTANTIATE_TEST_SUITE_P(CollectionsDcpStreamsTestsWithDurationZero,
                         CollectionsDcpStreamsTestWithDurationZero,
                         STParameterizedBucketTest::allConfigValuesNoNexus(),
                         STParameterizedBucketTest::PrintToStringParamName);

class CollectionsDcpStreamsTestWithHugeDuration
    : public CollectionsDcpStreamsTest {
public:
    void SetUp() override {
        using namespace std::chrono;
        config_string +=
                "dcp_producer_processor_run_duration_us=" +
                std::to_string(duration_cast<microseconds>(hours(48)).count());
        CollectionsDcpStreamsTest::SetUp();
    }
};

// Test all streams are processed in one run (if time allows)
TEST_P(CollectionsDcpStreamsTestWithHugeDuration, multi_stream) {
    if (!isPersistent()) {
        // MB-62963: Enable test for ephemeral.
        GTEST_SKIP();
    }
    CollectionsManifest cm;
    cm.add(CollectionEntry::fruit).add(CollectionEntry::dairy);
    setCollections(cookie, cm);

    store_item(vbid, StoredDocKey{"k", CollectionEntry::fruit}, "v");
    store_item(vbid, StoredDocKey{"k", CollectionEntry::dairy}, "v");

    producer->enableMultipleStreamRequests();

    createDcpStream({{R"({"sid":101, "collections":["9"]})"}});
    createDcpStream({{R"({"sid":2018, "collections":["c"]})"}});
    createDcpStream({{R"({"sid":218, "collections":["c"]})"}});

    EXPECT_EQ(0, producer->getStreamAggStats().readyQueueMemory);

    // With the test config setting duration to 0, multiple steps are needed
    // to get all stream data moved into the readyQ
    EXPECT_EQ(1, producer->getCheckpointSnapshotTask()->queueSize());
    EXPECT_EQ(0, producer->getCheckpointSnapshotTask()->getStreamsSize());

    // Now call run on the snapshot task to move checkpoints into streams
    producer->getCheckpointSnapshotTask()->run();

    // Validate memory is increased from zero and that the streams container is
    // empty.
    auto memory = producer->getStreamAggStats().readyQueueMemory;
    EXPECT_NE(0, memory);
    EXPECT_EQ(0, producer->getCheckpointSnapshotTask()->getStreamsSize());

    // Calling run again to check for no oddity, e.g. readyQueueMemory remains
    // the same.
    producer->getCheckpointSnapshotTask()->run();
    EXPECT_EQ(0, producer->getCheckpointSnapshotTask()->getStreamsSize());
    EXPECT_EQ(producer->getStreamAggStats().readyQueueMemory, memory);
}

<<<<<<< HEAD
TEST_F(CollectionsDcpStreamsTest, OptimiseStartSeqno) {
    CollectionsManifest cm;
    // Move high-seq so new collection begins from > 0
    store_item(vbid, StoredDocKey{"k1", CollectionEntry::defaultC}, "v");
    store_item(vbid, StoredDocKey{"k2", CollectionEntry::defaultC}, "v");
    cm.add(CollectionEntry::fruit);
    setCollections(cookie, cm);
    flushVBucketToDiskIfPersistent(vbid, 3);
    auto vb = store->getVBucket(vbid);

    ensureDcpWillBackfill();

    // fruit collection
    createDcpStream({{R"({"collections":["9"]})"}});

    // Inspect backfill has starts with fruit
    auto& bfm = producer->getBFM();
    ASSERT_EQ(1, bfm.getNumBackfills());
    auto stream = producer->findStream(vbid);
    ASSERT_TRUE(stream);
    const auto& bf = dynamic_cast<const DCPBackfillBySeqnoDisk&>(
            bfm.getBackfill(stream->getBackfillUID()));
    auto seq = vb->getManifest().lock(CollectionEntry::fruit).getStartSeqno();
    ASSERT_GT(seq, 1);
    EXPECT_EQ(bf.getStartSeqno(), seq);
}
=======
INSTANTIATE_TEST_SUITE_P(CollectionsDcpStreamsTestsWithHugeDuration,
                         CollectionsDcpStreamsTestWithHugeDuration,
                         STParameterizedBucketTest::allConfigValuesNoNexus(),
                         STParameterizedBucketTest::PrintToStringParamName);
>>>>>>> c1e71feb
<|MERGE_RESOLUTION|>--- conflicted
+++ resolved
@@ -15,7 +15,7 @@
 #include "collections/vbucket_manifest_handles.h"
 #include "dcp/active_stream_checkpoint_processor_task.h"
 #include "dcp/backfill-manager.h"
-#include "dcp/backfill_by_seqno_disk.h"
+#include "dcp/backfill_by_seqno.h"
 #include "dcp/response.h"
 #include "ep_bucket.h"
 #include "failover-table.h"
@@ -1110,8 +1110,7 @@
     EXPECT_EQ(producer->getStreamAggStats().readyQueueMemory, memory);
 }
 
-<<<<<<< HEAD
-TEST_F(CollectionsDcpStreamsTest, OptimiseStartSeqno) {
+TEST_P(CollectionsDcpStreamsTest, OptimiseStartSeqno) {
     CollectionsManifest cm;
     // Move high-seq so new collection begins from > 0
     store_item(vbid, StoredDocKey{"k1", CollectionEntry::defaultC}, "v");
@@ -1131,15 +1130,15 @@
     ASSERT_EQ(1, bfm.getNumBackfills());
     auto stream = producer->findStream(vbid);
     ASSERT_TRUE(stream);
-    const auto& bf = dynamic_cast<const DCPBackfillBySeqnoDisk&>(
+
+    const auto& bf = dynamic_cast<const DCPBackfillBySeqno&>(
             bfm.getBackfill(stream->getBackfillUID()));
     auto seq = vb->getManifest().lock(CollectionEntry::fruit).getStartSeqno();
     ASSERT_GT(seq, 1);
     EXPECT_EQ(bf.getStartSeqno(), seq);
 }
-=======
+
 INSTANTIATE_TEST_SUITE_P(CollectionsDcpStreamsTestsWithHugeDuration,
                          CollectionsDcpStreamsTestWithHugeDuration,
                          STParameterizedBucketTest::allConfigValuesNoNexus(),
-                         STParameterizedBucketTest::PrintToStringParamName);
->>>>>>> c1e71feb
+                         STParameterizedBucketTest::PrintToStringParamName);
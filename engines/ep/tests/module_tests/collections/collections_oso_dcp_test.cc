/* -*- Mode: C++; tab-width: 4; c-basic-offset: 4; indent-tabs-mode: nil -*- */
/*
 *     Copyright 2020-Present Couchbase, Inc.
 *
 *   Use of this software is governed by the Business Source License included
 *   in the file licenses/BSL-Couchbase.txt.  As of the Change Date specified
 *   in that file, in accordance with the Business Source License, use of this
 *   software will be governed by the Apache License, Version 2.0, included in
 *   the file licenses/APL2.txt.
 */

#include "checkpoint_manager.h"
#include "dcp/backfill_by_seqno_disk.h"
#include "item.h"
#include "kv_bucket.h"
#include "tests/mock/mock_dcp_consumer.h"
#include "tests/mock/mock_dcp_producer.h"
#include "tests/mock/mock_synchronous_ep_engine.h"
#include "tests/module_tests/collections/collections_dcp_test.h"
#include "tests/module_tests/collections/collections_test_helpers.h"
#include "tests/module_tests/test_helpers.h"
#include "vbucket.h"

#include <spdlog/fmt/fmt.h>

class CollectionsOSODcpTest : public CollectionsDcpParameterizedTest {
public:
    CollectionsOSODcpTest() : CollectionsDcpParameterizedTest() {
    }

    void SetUp() override {
        config_string += "collections_enabled=true";
<<<<<<< HEAD
        CollectionsDcpParameterizedTest::SetUp();
=======
        // Disable OSO backfill auto-selection to simplify most of the
        // functional tests - set to always.
        config_string += ";dcp_oso_backfill=enabled";

        SingleThreadedKVBucketTest::SetUp();
>>>>>>> 5a72c549
        producers = std::make_unique<CollectionsDcpTestProducers>();
        // Start vbucket as active to allow us to store items directly to it.
        store->setVBucketState(vbid, vbucket_state_active);
    }

    void testTwoCollections(bool backfillWillPause,
                            OutOfOrderSnapshots osoMode,
                            uint64_t highSeqno);

    void MB_43700(CollectionID cid);

    void emptyDiskSnapshot(OutOfOrderSnapshots osoMode);
};

std::pair<CollectionsManifest, uint64_t>
CollectionsDcpTest::setupTwoCollections(bool endOnTarget) {
    CollectionsManifest cm(CollectionEntry::fruit);
    setCollections(cookie, cm.add(CollectionEntry::vegetable));
    flush_vbucket_to_disk(vbid, 2);
    return {cm, writeTwoCollectios(endOnTarget)};
}

uint64_t CollectionsDcpTest::writeTwoCollectios(bool endOnTarget) {
    // Interleave the writes to two collections, this is linked to expectations
    // in CollectionsOSODcpTest test harness
    store_item(vbid, makeStoredDocKey("b", CollectionEntry::fruit), "q");
    store_item(vbid, makeStoredDocKey("b", CollectionEntry::vegetable), "q");
    store_item(vbid, makeStoredDocKey("d", CollectionEntry::fruit), "a");
    store_item(vbid, makeStoredDocKey("d", CollectionEntry::vegetable), "q");
    store_item(vbid, makeStoredDocKey("a", CollectionEntry::fruit), "w");
    store_item(vbid, makeStoredDocKey("a", CollectionEntry::vegetable), "q");

    if (endOnTarget) {
        store_item(vbid, makeStoredDocKey("c", CollectionEntry::fruit), "y");
        store_item(
                vbid, makeStoredDocKey("c", CollectionEntry::vegetable), "q");
    } else {
        store_item(
                vbid, makeStoredDocKey("c", CollectionEntry::vegetable), "q");
        store_item(vbid, makeStoredDocKey("c", CollectionEntry::fruit), "y");
    }
    flush_vbucket_to_disk(vbid, 8);
    return store->getVBucket(vbid)->getHighSeqno();
}

// Run through how we expect OSO to work, this is a minimal test which will
// use the default collection
TEST_P(CollectionsOSODcpTest, basic) {
    // Write to default collection and deliberately not in lexicographical order
    store_item(vbid, makeStoredDocKey("b"), "q");
    store_item(vbid, makeStoredDocKey("d"), "a");
    store_item(vbid, makeStoredDocKey("a"), "w");
    store_item(vbid, makeStoredDocKey("c"), "y");
    flush_vbucket_to_disk(vbid, 4);

    std::array<uint32_t, 2> flags = {{0, DCP_ADD_STREAM_FLAG_DISKONLY}};

    for (auto flag : flags) {
        // Reset so we have to stream from backfill
        resetEngineAndWarmup();

        // Filter on default collection (this will request from seqno:0)
        createDcpObjects(
                {{R"({"collections":["0"]})"}}, OutOfOrderSnapshots::Yes, flag);

        // We have a single filter, expect the backfill to be OSO
        runBackfill();

        // OSO snapshots are never really used in KV to KV replication, but this
        // test is using KV to KV test code, hence we need to set a snapshot so
        // that any transferred items don't trigger a snapshot exception.
        consumer->snapshotMarker(1, replicaVB, 0, 4, 0, 0, 4);

        // Manually step the producer and inspect all callbacks
        EXPECT_EQ(cb::engine_errc::success,
                  producer->stepWithBorderGuard(*producers));
        EXPECT_EQ(cb::mcbp::ClientOpcode::DcpOsoSnapshot, producers->last_op);
        EXPECT_EQ(uint32_t(cb::mcbp::request::DcpOsoSnapshotFlags::Start),
                  producers->last_oso_snapshot_flags);

        // We don't expect a collection create, this is the default collection
        // which clients assume exists unless deleted.
        std::array<std::string, 4> keys = {{"a", "b", "c", "d"}};
        for (auto& k : keys) {
            // Now we get the mutations, they aren't guaranteed to be in seqno
            // order, but we know that for now they will be in key order.
            EXPECT_EQ(cb::engine_errc::success,
                      producer->stepWithBorderGuard(*producers));
            EXPECT_EQ(cb::mcbp::ClientOpcode::DcpMutation, producers->last_op);
            EXPECT_EQ(CollectionID::Default, producers->last_collection_id);
            EXPECT_EQ(k, producers->last_key);
        }

        // Now we get the end message
        EXPECT_EQ(cb::engine_errc::success,
                  producer->stepWithBorderGuard(*producers));
        EXPECT_EQ(cb::mcbp::ClientOpcode::DcpOsoSnapshot, producers->last_op);
        EXPECT_EQ(uint32_t(cb::mcbp::request::DcpOsoSnapshotFlags::End),
                  producers->last_oso_snapshot_flags);

        if (flag == DCP_ADD_STREAM_FLAG_DISKONLY) {
            EXPECT_EQ(cb::engine_errc::success,
                      producer->stepWithBorderGuard(*producers));
            EXPECT_EQ(cb::mcbp::ClientOpcode::DcpStreamEnd, producers->last_op);
        }
    }
}

void CollectionsOSODcpTest::emptyDiskSnapshot(OutOfOrderSnapshots osoMode) {
    // Put something on disk otherwise to expose the issue
    store_item(vbid, makeStoredDocKey("c"), "y");
    flush_vbucket_to_disk(vbid, 1);

    std::array<uint32_t, 2> flags = {{0, DCP_ADD_STREAM_FLAG_DISKONLY}};

    for (auto flag : flags) {
        // Reset so we have to stream from backfill
        resetEngineAndWarmup();
        VBucketPtr vb = store->getVBucket(vbid);
        // Create a collection so we can get a stream, but don't flush it
        CollectionsManifest cm(CollectionEntry::fruit);
        vb->updateFromManifest(
                folly::SharedMutex::ReadHolder(vb->getStateLock()),
                makeManifest(cm));

        // Filter on fruit collection (this will request from seqno:0)
        createDcpObjects({{R"({"collections":["9"]})"}}, osoMode, flag);

        // We have a single filter, expect the backfill to be OSO
        runBackfill();

        // OSO snapshots are never really used in KV to KV replication, but this
        // test is using KV to KV test code, hence we need to set a snapshot so
        // that any transferred items don't trigger a snapshot exception.
        consumer->snapshotMarker(1, replicaVB, 0, 4, 0, 0, 4);

        // Manually step the producer and inspect all callbacks
        // We currently send OSO start/end with no data
        EXPECT_EQ(cb::engine_errc::success,
                  producer->stepWithBorderGuard(*producers));
        EXPECT_EQ(cb::mcbp::ClientOpcode::DcpOsoSnapshot, producers->last_op);
        EXPECT_EQ(uint32_t(cb::mcbp::request::DcpOsoSnapshotFlags::Start),
                  producers->last_oso_snapshot_flags);

        if (osoMode == OutOfOrderSnapshots::YesWithSeqnoAdvanced) {
            EXPECT_EQ(cb::engine_errc::success,
                      producer->stepWithBorderGuard(*producers));
            EXPECT_EQ(cb::mcbp::ClientOpcode::DcpSeqnoAdvanced,
                      producers->last_op);
        }

        EXPECT_EQ(cb::engine_errc::success,
                  producer->stepWithBorderGuard(*producers));
        EXPECT_EQ(cb::mcbp::ClientOpcode::DcpOsoSnapshot, producers->last_op);
        EXPECT_EQ(uint32_t(cb::mcbp::request::DcpOsoSnapshotFlags::End),
                  producers->last_oso_snapshot_flags);

        if (flag == DCP_ADD_STREAM_FLAG_DISKONLY) {
            EXPECT_EQ(cb::engine_errc::success,
                      producer->stepWithBorderGuard(*producers));
            EXPECT_EQ(cb::mcbp::ClientOpcode::DcpStreamEnd, producers->last_op);
        }
    }
}

TEST_P(CollectionsOSODcpTest, emptyDiskSnapshot_MB_49847) {
    emptyDiskSnapshot(OutOfOrderSnapshots::Yes);
}
TEST_P(CollectionsOSODcpTest, emptyDiskSnapshot_MB_49847_withSeqAdvanced) {
    emptyDiskSnapshot(OutOfOrderSnapshots::YesWithSeqnoAdvanced);
}

// MB-49542: Confirm that an oso backfill does not register a cursor if the
// associated stream is dead.
TEST_P(CollectionsOSODcpTest, NoCursorRegisteredForDeadStream) {
    // Write a couple of items to disk, to attempt to backfill
    store_item(vbid, makeStoredDocKey("b"), "q");
    store_item(vbid, makeStoredDocKey("d"), "a");

    flush_vbucket_to_disk(vbid, 2);
    // Reset so we have to stream from backfill
    ensureDcpWillBackfill();

    // set up stream, registers cursor
    createDcpObjects({{R"({"collections":["0"]})"}},
                     OutOfOrderSnapshots::Yes,
                     0 /*flags*/);

    auto& cm = *store->getVBucket(vbid)->checkpointManager;
    auto initialCursors = cm.getNumCursors();
    // disconnect will end all the streams
    producer->setDisconnect();

    // stream cursor was removed
    ASSERT_EQ(cm.getNumCursors(), initialCursors - 1);

    // step the backfill tasks, may attempt to register a cursor
    auto& lpAuxioQ = *task_executor->getLpTaskQ()[AUXIO_TASK_IDX];
    // backfill:create() -> fails to register cursor, state change to done
    runNextTask(lpAuxioQ);
    // run backfill:done()
    runNextTask(lpAuxioQ);

    // backfill did not successfully register a cursor, the stream was dead.
    // MB-49542: would fail as a cursor is registered and is "leaked"
    // as the stream has already transitioned to dead, which is the last time
    // the stream would remove the cursor.
    EXPECT_EQ(cm.getNumCursors(), initialCursors - 1);
}

void CollectionsOSODcpTest::testTwoCollections(bool backfillWillPause,
                                               OutOfOrderSnapshots osoMode,
                                               uint64_t highSeqno) {
    ASSERT_NE(OutOfOrderSnapshots::No, osoMode);

    // Reset so we have to stream from backfill
    resetEngineAndWarmup();

    // Filter on vegetable collection (this will request from seqno:0)
    createDcpObjects({{R"({"collections":["a"]})"}}, OutOfOrderSnapshots::Yes);

    if (backfillWillPause) {
        producer->setBackfillBufferSize(1);
    }

    producer->setOutOfOrderSnapshots(osoMode);

    // We have a single filter, expect the backfill to be OSO
    runBackfill();

    // see comment in CollectionsOSODcpTest.basic
    consumer->snapshotMarker(1, replicaVB, 0, highSeqno, 0, 0, highSeqno);

    auto step = [this, &backfillWillPause]() {
        auto result = producer->stepWithBorderGuard(*producers);
        if (backfillWillPause) {
            // backfill paused, step does nothing
            EXPECT_EQ(cb::engine_errc::would_block, result);
            auto& lpAuxioQ = *task_executor->getLpTaskQ()[AUXIO_TASK_IDX];
            runNextTask(lpAuxioQ);
            EXPECT_EQ(cb::engine_errc::success,
                      producer->stepWithBorderGuard(*producers));
        } else {
            EXPECT_EQ(cb::engine_errc::success, result);
        }
    };

    // Manually step the producer and inspect all callbacks
    EXPECT_EQ(cb::engine_errc::success,
              producer->stepWithBorderGuard(*producers));
    EXPECT_EQ(cb::mcbp::ClientOpcode::DcpOsoSnapshot, producers->last_op);
    EXPECT_EQ(uint32_t(cb::mcbp::request::DcpOsoSnapshotFlags::Start),
              producers->last_oso_snapshot_flags);

    EXPECT_EQ(cb::engine_errc::success,
              producer->stepWithBorderGuard(*producers));
    EXPECT_EQ(cb::mcbp::ClientOpcode::DcpSystemEvent, producers->last_op);
    EXPECT_EQ(CollectionUid::vegetable, producers->last_collection_id);
    EXPECT_EQ("vegetable", producers->last_key);
    EXPECT_EQ(mcbp::systemevent::id::CreateCollection,
              producers->last_system_event);

    uint64_t txHighSeqno = 0;
    std::array<std::string, 4> keys = {{"a", "b", "c", "d"}};
    for (auto& k : keys) {
        // Now we get the mutations, they aren't guaranteed to be in seqno
        // order, but we know that for now they will be in key order.
        step();
        EXPECT_EQ(cb::mcbp::ClientOpcode::DcpMutation, producers->last_op);
        EXPECT_EQ(k, producers->last_key);
        EXPECT_EQ(CollectionUid::vegetable, producers->last_collection_id);
        txHighSeqno = std::max(txHighSeqno, producers->last_byseqno.load());
    }

    // Backfill will now have completed
    step();

    if (osoMode == OutOfOrderSnapshots::YesWithSeqnoAdvanced &&
        txHighSeqno != highSeqno) {
        // Expect a SeqnoAdvanced that advances us to the highest seqno in
        // the snapshot (which is a different collection item
        EXPECT_EQ(cb::mcbp::ClientOpcode::DcpSeqnoAdvanced, producers->last_op);
        EXPECT_EQ(highSeqno, producers->last_byseqno);

        EXPECT_EQ(cb::engine_errc::success,
                  producer->stepWithBorderGuard(*producers));
    }

    // Now we get the end message
    EXPECT_EQ(cb::mcbp::ClientOpcode::DcpOsoSnapshot, producers->last_op);
    EXPECT_EQ(uint32_t(cb::mcbp::request::DcpOsoSnapshotFlags::End),
              producers->last_oso_snapshot_flags);
}

TEST_P(CollectionsOSODcpTest, two_collections) {
    testTwoCollections(
            false, OutOfOrderSnapshots::Yes, setupTwoCollections().second);
}

TEST_P(CollectionsOSODcpTest, two_collections_backfill_pause) {
    testTwoCollections(
            true, OutOfOrderSnapshots::Yes, setupTwoCollections().second);
}

TEST_P(CollectionsOSODcpTest, two_collections_with_seqno_advanced) {
    testTwoCollections(false,
                       OutOfOrderSnapshots::YesWithSeqnoAdvanced,
                       setupTwoCollections().second);
}

TEST_P(CollectionsOSODcpTest,
       two_collections_backfill_pause_with_seqno_advanced) {
    testTwoCollections(true,
                       OutOfOrderSnapshots::YesWithSeqnoAdvanced,
                       setupTwoCollections().second);
}

// The next two tests will run with OSO+SeqnoAdvanced but the target collection
// is the highest seqno, so no SeqnoAdvanced is sent in the OSO snapshot
TEST_P(CollectionsOSODcpTest, two_collections_with_seqno_advanced_skipped) {
    testTwoCollections(false,
                       OutOfOrderSnapshots::YesWithSeqnoAdvanced,
                       setupTwoCollections(true).second);
}

TEST_P(CollectionsOSODcpTest,
       two_collections_backfill_pause_with_seqno_advanced_skipped) {
    testTwoCollections(true,
                       OutOfOrderSnapshots::YesWithSeqnoAdvanced,
                       setupTwoCollections(true).second);
}

TEST_P(CollectionsOSODcpTest, dropped_collection) {
    auto setup = setupTwoCollections();

    // Reset so we have to stream from backfill
    resetEngineAndWarmup();

    // Filter on vegetable collection (this will request from seqno:0)
    createDcpObjects({{R"({"collections":["a"]})"}}, OutOfOrderSnapshots::Yes);

    // The drop is deliberately placed here, after we've permitted the stream
    // request to vegetable, yet before the stream schedules a backfill. So the
    // stream should only return a dropped vegetable event and no vegetable
    // items in the OSO snapshot
    VBucketPtr vb = store->getVBucket(vbid);
    vb->updateFromManifest(
            folly::SharedMutex::ReadHolder(vb->getStateLock()),
            makeManifest(setup.first.remove(CollectionEntry::vegetable)));
    flush_vbucket_to_disk(vbid, 1);

    // We have a single filter, expect the backfill to be OSO
    runBackfill();

    // see comment in CollectionsOSODcpTest.basic
    consumer->snapshotMarker(
            1, replicaVB, 0, setup.second + 1, 0, 0, setup.second + 1);

    // Manually step the producer and inspect all callbacks
    EXPECT_EQ(cb::engine_errc::success,
              producer->stepWithBorderGuard(*producers));
    EXPECT_EQ(cb::mcbp::ClientOpcode::DcpOsoSnapshot, producers->last_op);
    EXPECT_EQ(uint32_t(cb::mcbp::request::DcpOsoSnapshotFlags::Start),
              producers->last_oso_snapshot_flags);

    EXPECT_EQ(cb::engine_errc::success,
              producer->stepWithBorderGuard(*producers));
    EXPECT_EQ(cb::mcbp::ClientOpcode::DcpSystemEvent, producers->last_op);
    EXPECT_EQ(CollectionUid::vegetable, producers->last_collection_id);
    EXPECT_EQ(mcbp::systemevent::id::DeleteCollection,
              producers->last_system_event);

    // ... end
    EXPECT_EQ(cb::engine_errc::success,
              producer->stepWithBorderGuard(*producers));
    EXPECT_EQ(cb::mcbp::ClientOpcode::DcpOsoSnapshot, producers->last_op);
    EXPECT_EQ(uint32_t(cb::mcbp::request::DcpOsoSnapshotFlags::End),
              producers->last_oso_snapshot_flags);
}

// Test that we can transition to in memory and continue.
TEST_P(CollectionsOSODcpTest, transition_to_memory) {
    // Write to default collection and deliberately not in lexicographical order
    store_item(vbid, makeStoredDocKey("b"), "b-value");
    store_item(vbid, makeStoredDocKey("a"), "a-value");
    store_item(vbid, makeStoredDocKey("c"), "c-value");
    flush_vbucket_to_disk(vbid, 3);

    // Reset so we have to stream from backfill
    resetEngineAndWarmup();

    createDcpObjects({{R"({"collections":["0"]})"}}, OutOfOrderSnapshots::Yes);

    // Some in-memory only item
    store_item(vbid, makeStoredDocKey("d"), "d-value");
    store_item(vbid, makeStoredDocKey("e"), "e-value");
    store_item(vbid, makeStoredDocKey("f"), "f-value");

    // We have a single filter, expect the backfill to be OSO
    runBackfill();

    // OSO snapshots are never really used in KV to KV replication, but this
    // test is using KV to KV test code, hence we need to set a snapshot so
    // that any transferred items don't trigger a snapshot exception.
    consumer->snapshotMarker(1, replicaVB, 0, 4, 0, 0, 4);

    // Manually step the producer and inspect all callbacks
    EXPECT_EQ(cb::engine_errc::success,
              producer->stepWithBorderGuard(*producers));
    EXPECT_EQ(cb::mcbp::ClientOpcode::DcpOsoSnapshot, producers->last_op);
    EXPECT_EQ(uint32_t(cb::mcbp::request::DcpOsoSnapshotFlags::Start),
              producers->last_oso_snapshot_flags);

    std::array<std::pair<std::string, uint64_t>, 3> keys = {
            {{"a", 2}, {"b", 1}, {"c", 3}}};
    for (const auto& [k, s] : keys) {
        EXPECT_EQ(cb::engine_errc::success,
                  producer->stepWithBorderGuard(*producers));
        EXPECT_EQ(cb::mcbp::ClientOpcode::DcpMutation, producers->last_op);
        EXPECT_EQ(CollectionID::Default, producers->last_collection_id);
        EXPECT_EQ(k, producers->last_key);
        EXPECT_EQ(s, producers->last_byseqno);
    }

    // Now we get the end message
    EXPECT_EQ(cb::engine_errc::success,
              producer->stepWithBorderGuard(*producers));
    EXPECT_EQ(cb::mcbp::ClientOpcode::DcpOsoSnapshot, producers->last_op);
    EXPECT_EQ(uint32_t(cb::mcbp::request::DcpOsoSnapshotFlags::End),
              producers->last_oso_snapshot_flags);

    notifyAndStepToCheckpoint();

    EXPECT_EQ(cb::engine_errc::success,
              producer->stepWithBorderGuard(*producers));
    EXPECT_EQ(cb::mcbp::ClientOpcode::DcpMutation, producers->last_op);
    EXPECT_EQ("d", producers->last_key);
    EXPECT_EQ(4, producers->last_byseqno);
    EXPECT_EQ(cb::engine_errc::success,
              producer->stepWithBorderGuard(*producers));

    EXPECT_EQ(cb::mcbp::ClientOpcode::DcpMutation, producers->last_op);
    EXPECT_EQ("e", producers->last_key);
    EXPECT_EQ(5, producers->last_byseqno);
    EXPECT_EQ(cb::engine_errc::success,
              producer->stepWithBorderGuard(*producers));

    EXPECT_EQ(cb::mcbp::ClientOpcode::DcpMutation, producers->last_op);
    EXPECT_EQ("f", producers->last_key);
    EXPECT_EQ(6, producers->last_byseqno);
}

// Test that we can transition to in memory and continue (issue raised by
// MB-38999)
TEST_P(CollectionsOSODcpTest, transition_to_memory_MB_38999) {
    // Write to default collection and deliberately not in lexicographical order
    store_item(vbid, makeStoredDocKey("b"), "b-value");
    store_item(vbid, makeStoredDocKey("a"), "a-value");
    store_item(vbid, makeStoredDocKey("c"), "c-value");
    flush_vbucket_to_disk(vbid, 3);

    // Reset so we have to stream from backfill
    resetEngineAndWarmup();

    createDcpObjects({{R"({"collections":["0"]})"}}, OutOfOrderSnapshots::Yes);

    // Now write the 4th item and flush it
    store_item(vbid, makeStoredDocKey("d"), "d-value");
    flush_vbucket_to_disk(vbid, 1);

    // Now write the 5th item, not flushed
    store_item(vbid, makeStoredDocKey("e"), "e-value");

    // We have a single filter, expect the backfill to be OSO
    runBackfill();

    // OSO snapshots are never really used in KV to KV replication, but this
    // test is using KV to KV test code, hence we need to set a snapshot so
    // that any transferred items don't trigger a snapshot exception.
    consumer->snapshotMarker(1, replicaVB, 0, 4, 0, 0, 4);

    // Manually step the producer and inspect all callbacks
    EXPECT_EQ(cb::engine_errc::success,
              producer->stepWithBorderGuard(*producers));
    EXPECT_EQ(cb::mcbp::ClientOpcode::DcpOsoSnapshot, producers->last_op);
    EXPECT_EQ(uint32_t(cb::mcbp::request::DcpOsoSnapshotFlags::Start),
              producers->last_oso_snapshot_flags);

    std::array<std::pair<std::string, uint64_t>, 4> keys = {
            {{"a", 2}, {"b", 1}, {"c", 3}, {"d", 4}}};
    for (const auto& [k, s] : keys) {
        EXPECT_EQ(cb::engine_errc::success,
                  producer->stepWithBorderGuard(*producers));
        EXPECT_EQ(cb::mcbp::ClientOpcode::DcpMutation, producers->last_op);
        EXPECT_EQ(CollectionID::Default, producers->last_collection_id);
        EXPECT_EQ(k, producers->last_key);
        EXPECT_EQ(s, producers->last_byseqno);
    }

    // Now we get the end message
    EXPECT_EQ(cb::engine_errc::success,
              producer->stepWithBorderGuard(*producers));
    EXPECT_EQ(cb::mcbp::ClientOpcode::DcpOsoSnapshot, producers->last_op);
    EXPECT_EQ(uint32_t(cb::mcbp::request::DcpOsoSnapshotFlags::End),
              producers->last_oso_snapshot_flags);

    notifyAndStepToCheckpoint();

    EXPECT_EQ(cb::engine_errc::success,
              producer->stepWithBorderGuard(*producers));
    EXPECT_EQ(cb::mcbp::ClientOpcode::DcpMutation, producers->last_op);
    EXPECT_EQ("e", producers->last_key);
    EXPECT_EQ(5, producers->last_byseqno);
}

// OSO + StreamID enabled
TEST_P(CollectionsOSODcpTest, basic_with_stream_id) {
    // Write to default collection and deliberately not in lexicographical order
    store_item(vbid, makeStoredDocKey("b"), "q");
    store_item(vbid, makeStoredDocKey("d"), "a");
    store_item(vbid, makeStoredDocKey("a"), "w");
    store_item(vbid, makeStoredDocKey("c"), "y");
    flush_vbucket_to_disk(vbid, 4);

    // Reset so we have to stream from backfill
    resetEngineAndWarmup();

    // Create DCP producer and stream.
    producer = SingleThreadedKVBucketTest::createDcpProducer(
            cookieP, IncludeDeleteTime::No);

    producers->consumer = nullptr;
    producers->replicaVB = replicaVB;
    producer->enableMultipleStreamRequests();
    producer->setOutOfOrderSnapshots(OutOfOrderSnapshots::Yes);

    createDcpStream({{R"({"sid":88, "collections":["0"]})"}});

    // We have a single filter, expect the backfill to be OSO
    runBackfill();

    // Manually step the producer and inspect all callbacks
    EXPECT_EQ(cb::engine_errc::success,
              producer->stepWithBorderGuard(*producers));
    EXPECT_EQ(cb::mcbp::ClientOpcode::DcpOsoSnapshot, producers->last_op);
    EXPECT_EQ(uint32_t(cb::mcbp::request::DcpOsoSnapshotFlags::Start),
              producers->last_oso_snapshot_flags);

    const size_t snapshotSz = sizeof(cb::mcbp::Request) +
                              sizeof(cb::mcbp::request::DcpOsoSnapshotPayload) +
                              sizeof(cb::mcbp::DcpStreamIdFrameInfo);

    size_t outstanding = snapshotSz;
    EXPECT_EQ(outstanding, producer->getBytesOutstanding());

    // We don't expect a collection create, this is the default collection which
    // clients assume exists unless deleted.
    std::array<std::string, 4> keys = {{"a", "b", "c", "d"}};
    for (auto& k : keys) {
        // Now we get the mutations, they aren't guaranteed to be in seqno
        // order, but we know that for now they will be in key order.
        EXPECT_EQ(cb::engine_errc::success,
                  producer->stepWithBorderGuard(*producers));
        EXPECT_EQ(cb::mcbp::ClientOpcode::DcpMutation, producers->last_op);
        EXPECT_EQ(CollectionID::Default, producers->last_collection_id);
        EXPECT_EQ(k, producers->last_key);
        const size_t mutationSz =
                sizeof(cb::mcbp::Request) +
                sizeof(cb::mcbp::request::DcpMutationPayload) +
                sizeof(cb::mcbp::DcpStreamIdFrameInfo) + 2 /*key*/ +
                1 /*value*/;
        outstanding += mutationSz;
        EXPECT_EQ(outstanding, producer->getBytesOutstanding());
    }

    // Now we get the end message
    EXPECT_EQ(cb::engine_errc::success,
              producer->stepWithBorderGuard(*producers));
    EXPECT_EQ(cb::mcbp::ClientOpcode::DcpOsoSnapshot, producers->last_op);
    EXPECT_EQ(uint32_t(cb::mcbp::request::DcpOsoSnapshotFlags::End),
              producers->last_oso_snapshot_flags);

    outstanding += snapshotSz;
    EXPECT_EQ(outstanding, producer->getBytesOutstanding());
}

// Run through the issue of MB-43700, we were generating the end key of the OSO
// rage incorrectly which showed up when the collection-ID was certain value
void CollectionsOSODcpTest::MB_43700(CollectionID cid) {
    store_item(vbid, makeStoredDocKey("b", cid), cid.to_string() + "b");
    store_item(vbid, makeStoredDocKey("d", cid), cid.to_string() + "d");
    store_item(vbid, makeStoredDocKey("a", cid), cid.to_string() + "a");
    store_item(vbid, makeStoredDocKey("c", cid), cid.to_string() + "c");
    flush_vbucket_to_disk(vbid, 4);

    // Reset so we have to stream from backfill
    resetEngineAndWarmup();

    nlohmann::json filter;
    filter["collections"] = {fmt::format("{:x}", uint32_t(cid))};
    createDcpObjects(filter.dump(), OutOfOrderSnapshots::Yes);

    // We have a single filter, expect the backfill to be OSO
    runBackfill();

    // Manually step the producer and inspect all callbacks
    EXPECT_EQ(cb::engine_errc::success,
              producer->stepWithBorderGuard(*producers));
    EXPECT_EQ(cb::mcbp::ClientOpcode::DcpOsoSnapshot, producers->last_op);
    EXPECT_EQ(uint32_t(cb::mcbp::request::DcpOsoSnapshotFlags::Start),
              producers->last_oso_snapshot_flags);

    EXPECT_EQ(cb::engine_errc::success,
              producer->stepWithBorderGuard(*producers));
    EXPECT_EQ(cb::mcbp::ClientOpcode::DcpSystemEvent, producers->last_op);
    EXPECT_EQ(cid, producers->last_collection_id);
    EXPECT_EQ(mcbp::systemevent::id::CreateCollection,
              producers->last_system_event);

    std::array<std::string, 4> keys = {{"a", "b", "c", "d"}};
    for (auto& k : keys) {
        // Now we get the mutations, they aren't guaranteed to be in seqno
        // order, but we know that for now they will be in key order.
        EXPECT_EQ(cb::engine_errc::success,
                  producer->stepWithBorderGuard(*producers));
        EXPECT_EQ(cb::mcbp::ClientOpcode::DcpMutation, producers->last_op);
        EXPECT_EQ(cid, producers->last_collection_id);
        EXPECT_EQ(k, producers->last_key);
        EXPECT_EQ(cid.to_string() + k, producers->last_value);
    }

    // Now we get the end message
    EXPECT_EQ(cb::engine_errc::success,
              producer->stepWithBorderGuard(*producers));
    EXPECT_EQ(cb::mcbp::ClientOpcode::DcpOsoSnapshot, producers->last_op);
    EXPECT_EQ(uint32_t(cb::mcbp::request::DcpOsoSnapshotFlags::End),
              producers->last_oso_snapshot_flags);
}

TEST_P(CollectionsOSODcpTest, MB_43700) {
    // Bug was raised with ID 0xff, we shall test some other 'max' values
    std::array<CollectionID, 3> collections = {{0xff, 0xffff, 0xffffffff}};
    CollectionsManifest cm;
    for (auto cid : collections) {
        cm.add(CollectionEntry::Entry{cid.to_string(), cid});
        setCollections(cookie, cm);
        flush_vbucket_to_disk(vbid, 1);
        MB_43700(cid);
    }
}

<<<<<<< HEAD
TEST_P(CollectionsOSODcpTest, cursor_dropped) {
    CollectionsManifest cm(CollectionEntry::fruit);
    VBucketPtr vb = store->getVBucket(vbid);
    setCollections(cookie, cm.add(CollectionEntry::vegetable));
    flushVBucketToDiskIfPersistent(vbid, 2);
    // Put data into 2 collections, we will stream the first data which has the
    // lower high-seqno
    ASSERT_TRUE(store_items(
            4, vbid, StoredDocKey{"apple", CollectionEntry::fruit}, "nice"));
    flushVBucketToDiskIfPersistent(vbid, 4);
    ASSERT_TRUE(store_items(4,
                            vbid,
                            StoredDocKey{"turnip", CollectionEntry::vegetable},
                            "nice"));
    flushVBucketToDiskIfPersistent(vbid, 4);

    ensureDcpWillBackfill();

    createDcpObjects({{R"({"collections":["9"]})"}}, OutOfOrderSnapshots::Yes);

    // Backfill scheduled, we will manually run and cursor drop in between
    // create/scan

    auto& lpAuxioQ = *task_executor->getLpTaskQ()[AUXIO_TASK_IDX];
    // backfill:create()
    runNextTask(lpAuxioQ);

    auto firstBackfillEnd = vb->getHighSeqno();

    // More keys, flushed to the snapshot we don't have open
    ASSERT_TRUE(store_items(
            4, vbid, StoredDocKey{"orange", CollectionEntry::fruit}, "nice"));
    flushVBucketToDiskIfPersistent(vbid, 4);

    // and kick all of those out of memory
    ensureDcpWillBackfill();

    auto stream = producer->findStream(vbid);
    ASSERT_TRUE(stream);
    auto* as = static_cast<ActiveStream*>(stream.get());
    as->handleSlowStream();

    // backfill:scan() -> complete
    runNextTask(lpAuxioQ);

    stepAndExpect(cb::mcbp::ClientOpcode::DcpOsoSnapshot);
    stepAndExpect(cb::mcbp::ClientOpcode::DcpSystemEvent);

    std::array<std::pair<std::string, uint64_t>, 4> keys = {
            {{"apple0", 3}, {"apple1", 4}, {"apple2", 5}, {"apple3", 6}}};
    for (const auto& [k, s] : keys) {
        stepAndExpect(cb::mcbp::ClientOpcode::DcpMutation);
        EXPECT_EQ(cb::mcbp::ClientOpcode::DcpMutation, producers->last_op);
        EXPECT_EQ(CollectionEntry::fruit.getId(),
                  producers->last_collection_id);
        EXPECT_EQ(k, producers->last_key);
        EXPECT_EQ(s, producers->last_byseqno);
    }

    // end OSO
    stepAndExpect(cb::mcbp::ClientOpcode::DcpOsoSnapshot);
    EXPECT_EQ(firstBackfillEnd, as->getLastReadSeqno());

    // MB-52956 noted that the backfill would start too early, meaning we may
    // scan a range that is larger than required. Here we skip driving things
    // via auxio and instead now grab the backfill manager so we can inspect
    // the backfill in detail
    auto uniquePtr = producer->public_dequeueNextBackfill();
    ASSERT_TRUE(uniquePtr);
    auto* backfill = dynamic_cast<DCPBackfillBySeqnoDisk*>(uniquePtr.get());
    ASSERT_TRUE(backfill);
    EXPECT_EQ(backfill->getStartSeqno(), firstBackfillEnd + 1);
    EXPECT_EQ(backfill_finished, backfill->run());

    stepAndExpect(cb::mcbp::ClientOpcode::DcpSnapshotMarker);
    EXPECT_EQ(firstBackfillEnd + 1, producers->last_snap_start_seqno);
    EXPECT_EQ(vb->getHighSeqno(), producers->last_snap_end_seqno);

    keys = {{{"orange0", 11},
             {"orange1", 12},
             {"orange2", 13},
             {"orange3", 14}}};
    for (const auto& [k, s] : keys) {
        stepAndExpect(cb::mcbp::ClientOpcode::DcpMutation);
        EXPECT_EQ(cb::mcbp::ClientOpcode::DcpMutation, producers->last_op);
        EXPECT_EQ(CollectionEntry::fruit.getId(),
                  producers->last_collection_id);
        EXPECT_EQ(k, producers->last_key);
        EXPECT_EQ(s, producers->last_byseqno);
    }
=======
// Similar to basic, except we disable OSO at the bucket level and check
// this correctly falls back to seqno
TEST_P(CollectionsOSODcpTest, fallbackToSeqnoIfOsoDisabled) {
    // Write to default collection and deliberately not in lexicographical order
    store_item(vbid, makeStoredDocKey("b"), "q");
    store_item(vbid, makeStoredDocKey("d"), "a");
    store_item(vbid, makeStoredDocKey("a"), "w");
    store_item(vbid, makeStoredDocKey("c"), "y");
    flush_vbucket_to_disk(vbid, 4);

    // Reset so we have to stream from backfill
    resetEngineAndWarmup();

    // Disable OSO at the bucket level.
    engine->getConfiguration().setDcpOsoBackfill("disabled");

    // Filter on default collection (this will request from seqno:0)
    createDcpObjects(
            {{R"({"collections":["0"]})"}}, OutOfOrderSnapshots::Yes, 0);

    // We have a single filter, expect the backfill to be OSO
    runBackfill();

    // OSO snapshots are never really used in KV to KV replication, but this
    // test is using KV to KV test code, hence we need to set a snapshot so
    // that any transferred items don't trigger a snapshot exception.
    consumer->snapshotMarker(1, replicaVB, 0, 4, 0, 0, 4);

    // Manually step the producer check we get a non-OSO snapshot.
    EXPECT_EQ(cb::engine_errc::success,
              producer->stepWithBorderGuard(*producers));
    EXPECT_EQ(cb::mcbp::ClientOpcode::DcpSnapshotMarker, producers->last_op);
>>>>>>> 5a72c549
}

// OSO doesn't support ephemeral - this one test checks it falls back to normal
// snapshots
class CollectionsOSOEphemeralTest : public CollectionsDcpParameterizedTest {
public:
};

// Run through how we expect OSO to work, this is a minimal test which will
// use the default collection
TEST_P(CollectionsOSOEphemeralTest, basic) {
    // Write to default collection and deliberately not in lexicographical order
    store_item(vbid, makeStoredDocKey("b"), "q");
    store_item(vbid, makeStoredDocKey("d"), "a");
    store_item(vbid, makeStoredDocKey("a"), "w");
    store_item(vbid, makeStoredDocKey("c"), "y");

    ensureDcpWillBackfill();

    // Filter on default collection (this will request from seqno:0)
    createDcpObjects({{R"({"collections":["0"]})"}}, OutOfOrderSnapshots::Yes);

    runBackfill();

    // OSO snapshots are never really used in KV to KV replication, but this
    // test is using KV to KV test code, hence we need to set a snapshot so
    // that any transferred items don't trigger a snapshot exception.
    consumer->snapshotMarker(1, replicaVB, 0, 4, 0, 0, 4);

    // Manually step the producer and inspect all callbacks
    EXPECT_EQ(cb::engine_errc::success,
              producer->stepWithBorderGuard(*producers));
    EXPECT_EQ(cb::mcbp::ClientOpcode::DcpSnapshotMarker, producers->last_op);

    std::array<std::pair<std::string, uint64_t>, 4> keys = {
            {{"b", 1}, {"d", 2}, {"a", 3}, {"c", 4}}};
    for (const auto& [k, s] : keys) {
        EXPECT_EQ(cb::engine_errc::success,
                  producer->stepWithBorderGuard(*producers));
        EXPECT_EQ(cb::mcbp::ClientOpcode::DcpMutation, producers->last_op);
        EXPECT_EQ(CollectionID::Default, producers->last_collection_id);
        EXPECT_EQ(k, producers->last_key);
        EXPECT_EQ(s, producers->last_byseqno);
    }
}

// Test fixture for Collections DCP tests for dcp_oso_backfill=auto - is
// OSO or seqno correctly selected based on which is expected to be fastest.
class CollectionsOSODcpAutoSelectTest : public CollectionsOSODcpTest {
protected:
    // Helper method - tests that two collections which have number of items
    // of the given ratio of the total bucket are streamed via OSO and
    // seqno backfill respectively, when populated with items of the given
    // size.
    void testDcpOsoBackfillAutomaticMode(
        double osoCollectionRatio, double seqnoCollectionRatio, size_t valueSize) {
        // Need to change dcp_oso_backfill mode back to "auto" for this test.
        engine->getConfiguration().setDcpOsoBackfill("auto");

        // Setup 3 collections:
        //  - 'fruit' is sized to osoCollectionRatio of all items in the
        //     vBucket, and is expected to be streamed via OSO backfill.
        //  - 'vegetable' is sized to seqnoCollectionRatio of all items in the
        //     vBucket, and is expected to be streamed by seqno backfill.
        //  -  default contains all the other items (such that fruit and veg have
        //     their desired percentages).
        CollectionsManifest cm(CollectionEntry::fruit);
        setCollections(cookie, cm.add(CollectionEntry::vegetable));
        flush_vbucket_to_disk(vbid, 2);

        const auto totalItems = 1000;
        const size_t fruitItems = std::round(osoCollectionRatio * totalItems);
        ASSERT_GT(fruitItems, 0)
                << "Cannot populate 'fruit' collection at ratio "
                << osoCollectionRatio << "with only " << totalItems
                << " items total";
        const size_t vegetableItems =
                std::round(seqnoCollectionRatio * totalItems);
        ASSERT_GT(vegetableItems, 0)
                << "Cannot populate 'fruit' collection at ratio "
                << seqnoCollectionRatio << "with only " << totalItems
                << " items total";

        storeItems(CollectionEntry::fruit,
                   fruitItems,
                   cb::engine_errc::success,
                   valueSize);
        storeItems(CollectionEntry::vegetable,
                   vegetableItems,
                   cb::engine_errc::success,
                   valueSize);
        storeItems(CollectionEntry::defaultC,
                   totalItems - fruitItems - vegetableItems);
        flush_vbucket_to_disk(vbid, totalItems);
        ensureDcpWillBackfill();

        // For each of fruit and vegetable; stream via DCP. Fruit should be
        // streamed via OSO as it is small enough; vegetable should be streamed
        // via seqno as it is too large.
        using cb::mcbp::ClientOpcode;
        struct Test {
            CollectionID id;
            ClientOpcode marker;
        };
        for (auto [collection, marker] :
             {Test{CollectionEntry::fruit, ClientOpcode::DcpOsoSnapshot},
              Test{CollectionEntry::vegetable,
                   ClientOpcode::DcpSnapshotMarker}}) {
            createDcpObjects(makeStreamRequestValue({collection}),
                             OutOfOrderSnapshots::Yes,
                             0);
            runBackfill();
            // OSO snapshots are never really used in KV to KV replication, but
            // this test is using KV to KV test code, hence we need to set a
            // snapshot so that any transferred items don't trigger a snapshot
            // exception.
            consumer->snapshotMarker(1, replicaVB, 0, 4, 0, 0, 4);
            // Manually step the producer and check the snapshot type.
            EXPECT_EQ(cb::engine_errc::success,
                      producer->stepWithBorderGuard(*producers));
            EXPECT_EQ(marker, producers->last_op)
                    << "For collection:" << collection.to_string();
        }
    }
};

// For a collection where the average item size is "small" (less than 256B),
// check that OSO is only used when the collection requested is smaller than
// 0.5% of the total (v)Bucket item count.
//
TEST_P(CollectionsOSODcpAutoSelectTest, SmallItems) {
    testDcpOsoBackfillAutomaticMode(0.004, 0.006, 200);
}

// Test that runtime changes to dcp_oso_backfill_small_value_ratio are reflected
// in backfill behaviour.
//
TEST_P(CollectionsOSODcpAutoSelectTest, SmallItemsDynamic) {
    // Increase dcp_oso_backfill_small_value_ratio from 0.5% to 2% and
    // confirm change is reflected when oso vs seqno selection.
    std::string msg;
    ASSERT_EQ(cb::engine_errc::success,
              engine->setDcpParam(
                      "dcp_oso_backfill_small_value_ratio", "0.02", msg));
    testDcpOsoBackfillAutomaticMode(0.01, 0.03, 200);
}

// For a collection where the average item size is "large" (greater than 256B),
// check that OSO is only used when the collection requested is smaller than
// 4% of the total (v)Bucket item count.
//
TEST_P(CollectionsOSODcpAutoSelectTest, LargeItems) {
    testDcpOsoBackfillAutomaticMode(0.03, 0.05, 300);
}

// Test that runtime changes to dcp_oso_backfill_large_value_ratio are reflected
// in backfill behaviour.
//
TEST_P(CollectionsOSODcpAutoSelectTest, LargeItemsDynamic) {
    // Increase dcp_oso_backfill_large_value_ratio from 4% to 10% and
    // confirm change is reflected when oso vs seqno selection.
    std::string msg;
    ASSERT_EQ(cb::engine_errc::success,
              engine->setDcpParam(
                      "dcp_oso_backfill_large_value_ratio", "0.1", msg));
    testDcpOsoBackfillAutomaticMode(0.09, 0.11, 300);
}

// Test that runtime changes to dcp_oso_backfill_small_item_size_threshold are reflected
// in backfill behaviour.
//
TEST_P(CollectionsOSODcpAutoSelectTest, SmallThresholdDynamic) {
    // Increase dcp_oso_backfill_small_item_size_threshold from 256B to 400B,
    // confirm change is reflected when oso vs seqno selection.
    std::string msg;
    ASSERT_EQ(cb::engine_errc::success,
              engine->setDcpParam(
                      "dcp_oso_backfill_small_item_size_threshold", "400", msg));
    // Now 300B is considered "small", we should only see OSO backfill if
    // collection is less than 0.5% of items.
    testDcpOsoBackfillAutomaticMode(0.004, 0.006, 300);
}

INSTANTIATE_TEST_SUITE_P(CollectionsOSOEphemeralTests,
                         CollectionsOSOEphemeralTest,
                         STParameterizedBucketTest::ephConfigValues(),
                         STParameterizedBucketTest::PrintToStringParamName);

INSTANTIATE_TEST_SUITE_P(CollectionsOSODcpTests,
                         CollectionsOSODcpTest,
                         STParameterizedBucketTest::persistentConfigValues(),
                         STParameterizedBucketTest::PrintToStringParamName);

INSTANTIATE_TEST_SUITE_P(CollectionsOSODcpAutoSelectTests,
                         CollectionsOSODcpAutoSelectTest,
                         STParameterizedBucketTest::persistentConfigValues(),
                         STParameterizedBucketTest::PrintToStringParamName);<|MERGE_RESOLUTION|>--- conflicted
+++ resolved
@@ -30,15 +30,11 @@
 
     void SetUp() override {
         config_string += "collections_enabled=true";
-<<<<<<< HEAD
-        CollectionsDcpParameterizedTest::SetUp();
-=======
         // Disable OSO backfill auto-selection to simplify most of the
         // functional tests - set to always.
         config_string += ";dcp_oso_backfill=enabled";
 
-        SingleThreadedKVBucketTest::SetUp();
->>>>>>> 5a72c549
+        CollectionsDcpParameterizedTest::SetUp();
         producers = std::make_unique<CollectionsDcpTestProducers>();
         // Start vbucket as active to allow us to store items directly to it.
         store->setVBucketState(vbid, vbucket_state_active);
@@ -690,7 +686,6 @@
     }
 }
 
-<<<<<<< HEAD
 TEST_P(CollectionsOSODcpTest, cursor_dropped) {
     CollectionsManifest cm(CollectionEntry::fruit);
     VBucketPtr vb = store->getVBucket(vbid);
@@ -781,7 +776,8 @@
         EXPECT_EQ(k, producers->last_key);
         EXPECT_EQ(s, producers->last_byseqno);
     }
-=======
+}
+
 // Similar to basic, except we disable OSO at the bucket level and check
 // this correctly falls back to seqno
 TEST_P(CollectionsOSODcpTest, fallbackToSeqnoIfOsoDisabled) {
@@ -814,7 +810,6 @@
     EXPECT_EQ(cb::engine_errc::success,
               producer->stepWithBorderGuard(*producers));
     EXPECT_EQ(cb::mcbp::ClientOpcode::DcpSnapshotMarker, producers->last_op);
->>>>>>> 5a72c549
 }
 
 // OSO doesn't support ephemeral - this one test checks it falls back to normal
@@ -869,8 +864,9 @@
     // of the given ratio of the total bucket are streamed via OSO and
     // seqno backfill respectively, when populated with items of the given
     // size.
-    void testDcpOsoBackfillAutomaticMode(
-        double osoCollectionRatio, double seqnoCollectionRatio, size_t valueSize) {
+    void testDcpOsoBackfillAutomaticMode(double osoCollectionRatio,
+                                         double seqnoCollectionRatio,
+                                         size_t valueSize) {
         // Need to change dcp_oso_backfill mode back to "auto" for this test.
         engine->getConfiguration().setDcpOsoBackfill("auto");
 
@@ -879,8 +875,8 @@
         //     vBucket, and is expected to be streamed via OSO backfill.
         //  - 'vegetable' is sized to seqnoCollectionRatio of all items in the
         //     vBucket, and is expected to be streamed by seqno backfill.
-        //  -  default contains all the other items (such that fruit and veg have
-        //     their desired percentages).
+        //  -  default contains all the other items (such that fruit and veg
+        //     have their desired percentages).
         CollectionsManifest cm(CollectionEntry::fruit);
         setCollections(cookie, cm.add(CollectionEntry::vegetable));
         flush_vbucket_to_disk(vbid, 2);
@@ -927,6 +923,8 @@
                              OutOfOrderSnapshots::Yes,
                              0);
             runBackfill();
+            runBackfill();
+
             // OSO snapshots are never really used in KV to KV replication, but
             // this test is using KV to KV test code, hence we need to set a
             // snapshot so that any transferred items don't trigger a snapshot
@@ -983,16 +981,17 @@
     testDcpOsoBackfillAutomaticMode(0.09, 0.11, 300);
 }
 
-// Test that runtime changes to dcp_oso_backfill_small_item_size_threshold are reflected
-// in backfill behaviour.
+// Test that runtime changes to dcp_oso_backfill_small_item_size_threshold are
+// reflected in backfill behaviour.
 //
 TEST_P(CollectionsOSODcpAutoSelectTest, SmallThresholdDynamic) {
     // Increase dcp_oso_backfill_small_item_size_threshold from 256B to 400B,
     // confirm change is reflected when oso vs seqno selection.
     std::string msg;
-    ASSERT_EQ(cb::engine_errc::success,
-              engine->setDcpParam(
-                      "dcp_oso_backfill_small_item_size_threshold", "400", msg));
+    ASSERT_EQ(
+            cb::engine_errc::success,
+            engine->setDcpParam(
+                    "dcp_oso_backfill_small_item_size_threshold", "400", msg));
     // Now 300B is considered "small", we should only see OSO backfill if
     // collection is less than 0.5% of items.
     testDcpOsoBackfillAutomaticMode(0.004, 0.006, 300);

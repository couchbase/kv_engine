/* -*- Mode: C++; tab-width: 4; c-basic-offset: 4; indent-tabs-mode: nil -*- */
/*
 *     Copyright 2020-Present Couchbase, Inc.
 *
 *   Use of this software is governed by the Business Source License included
 *   in the file licenses/BSL-Couchbase.txt.  As of the Change Date specified
 *   in that file, in accordance with the Business Source License, use of this
 *   software will be governed by the Apache License, Version 2.0, included in
 *   the file licenses/APL2.txt.
 */

#include "checkpoint_manager.h"
#include "dcp/backfill_by_seqno_disk.h"
#include "item.h"
#include "kv_bucket.h"
#include "tests/mock/mock_dcp_consumer.h"
#include "tests/mock/mock_dcp_producer.h"
#include "tests/mock/mock_synchronous_ep_engine.h"
#include "tests/module_tests/collections/collections_dcp_test.h"
#include "tests/module_tests/collections/collections_test_helpers.h"
#include "tests/module_tests/test_helpers.h"
#include "vbucket.h"

#include <folly/portability/GMock.h>
#include <folly/portability/GTest.h>
#include <spdlog/fmt/fmt.h>

class CollectionsOSODcpTest : public CollectionsDcpParameterizedTest {
public:
    CollectionsOSODcpTest() : CollectionsDcpParameterizedTest() {
    }

    void SetUp() override {
        // Disable OSO backfill auto-selection to simplify most of the
        // functional tests - set to always.
        if (!config_string.empty()) {
            config_string += ";";
        }
        config_string += "dcp_oso_backfill=enabled";

        CollectionsDcpParameterizedTest::SetUp();
        producers = std::make_unique<CollectionsDcpTestProducers>();
        // Start vbucket as active to allow us to store items directly to it.
        store->setVBucketState(vbid, vbucket_state_active);
    }

    void testTwoCollections(bool backfillWillPause,
                            OutOfOrderSnapshots osoMode,
                            uint64_t highSeqno);

    void MB_43700(CollectionID cid);

    void emptyDiskSnapshot(OutOfOrderSnapshots osoMode);
};

std::pair<CollectionsManifest, uint64_t>
CollectionsDcpTest::setupTwoCollections(bool endOnTarget) {
    CollectionsManifest cm(CollectionEntry::fruit);
    setCollections(cookie, cm.add(CollectionEntry::vegetable));
    flush_vbucket_to_disk(vbid, 2);
    return {cm, writeTwoCollectios(endOnTarget)};
}

uint64_t CollectionsDcpTest::writeTwoCollectios(bool endOnTarget) {
    // Interleave the writes to two collections, this is linked to expectations
    // in CollectionsOSODcpTest test harness
    store_item(vbid, makeStoredDocKey("b", CollectionEntry::fruit), "q");
    store_item(vbid, makeStoredDocKey("b", CollectionEntry::vegetable), "q");
    store_item(vbid, makeStoredDocKey("d", CollectionEntry::fruit), "a");
    store_item(vbid, makeStoredDocKey("d", CollectionEntry::vegetable), "q");
    store_item(vbid, makeStoredDocKey("a", CollectionEntry::fruit), "w");
    store_item(vbid, makeStoredDocKey("a", CollectionEntry::vegetable), "q");

    if (endOnTarget) {
        store_item(vbid, makeStoredDocKey("c", CollectionEntry::fruit), "y");
        store_item(
                vbid, makeStoredDocKey("c", CollectionEntry::vegetable), "q");
    } else {
        store_item(
                vbid, makeStoredDocKey("c", CollectionEntry::vegetable), "q");
        store_item(vbid, makeStoredDocKey("c", CollectionEntry::fruit), "y");
    }
    flush_vbucket_to_disk(vbid, 8);
    return store->getVBucket(vbid)->getHighSeqno();
}

// Run through how we expect OSO to work, this is a minimal test which will
// use the default collection
TEST_P(CollectionsOSODcpTest, basic) {
    const auto maxKeyWithoutCollectionId =
            std::string(MaxCollectionsKeyLen - 1, '\xff');
    const auto maxDefaultCollectionKey =
            makeStoredDocKey(maxKeyWithoutCollectionId);

    // Write to default collection and deliberately not in lexicographical order
    store_item(vbid, makeStoredDocKey("b"), "q");
    store_item(vbid, makeStoredDocKey("\xfft"), "a");
    store_item(vbid, maxDefaultCollectionKey, "a");
    store_item(vbid, makeStoredDocKey("a"), "w");
    store_item(vbid, makeStoredDocKey("c"), "y");
    flush_vbucket_to_disk(vbid, 5);

    std::array<cb::mcbp::DcpAddStreamFlag, 2> flags = {
            {cb::mcbp::DcpAddStreamFlag::None,
             cb::mcbp::DcpAddStreamFlag::DiskOnly}};

    for (auto flag : flags) {
        // Reset so we have to stream from backfill
        resetEngineAndWarmup();

        // Filter on default collection (this will request from seqno:0)
        createDcpObjects(
                {{R"({"collections":["0"]})"}}, OutOfOrderSnapshots::Yes, flag);

        // We have a single filter, expect the backfill to be OSO
        runBackfill();

        // OSO snapshots are never really used in KV to KV replication, but this
        // test is using KV to KV test code, hence we need to set a snapshot so
        // that any transferred items don't trigger a snapshot exception.
<<<<<<< HEAD
        consumer->snapshotMarker(1, replicaVB, 0, 4, {}, 0, {}, 4, {});
=======
        consumer->snapshotMarker(1, replicaVB, 0, 5, 0, 0, 4);
>>>>>>> 8c51ad22

        // Manually step the producer and inspect all callbacks
        EXPECT_EQ(cb::engine_errc::success,
                  producer->stepWithBorderGuard(*producers));
        EXPECT_EQ(cb::mcbp::ClientOpcode::DcpOsoSnapshot, producers->last_op);
        EXPECT_EQ(uint32_t(cb::mcbp::request::DcpOsoSnapshotFlags::Start),
                  producers->last_oso_snapshot_flags);

        // We don't expect a collection create, this is the default collection
        // which clients assume exists unless deleted.
        std::array<std::string, 5> keys = {
                {"a", "b", "c", "\xfft", maxKeyWithoutCollectionId}};
        for (auto& k : keys) {
            // Now we get the mutations, they aren't guaranteed to be in seqno
            // order, but we know that for now they will be in key order.
            EXPECT_EQ(cb::engine_errc::success,
                      producer->stepWithBorderGuard(*producers));
            EXPECT_EQ(cb::mcbp::ClientOpcode::DcpMutation, producers->last_op);
            EXPECT_EQ(CollectionID::Default, producers->last_collection_id);
            EXPECT_EQ(k, producers->last_key);
        }

        // Now we get the end message
        EXPECT_EQ(cb::engine_errc::success,
                  producer->stepWithBorderGuard(*producers));
        EXPECT_EQ(cb::mcbp::ClientOpcode::DcpOsoSnapshot, producers->last_op);
        EXPECT_EQ(uint32_t(cb::mcbp::request::DcpOsoSnapshotFlags::End),
                  producers->last_oso_snapshot_flags);

        if (flag == cb::mcbp::DcpAddStreamFlag::DiskOnly) {
            EXPECT_EQ(cb::engine_errc::success,
                      producer->stepWithBorderGuard(*producers));
            EXPECT_EQ(cb::mcbp::ClientOpcode::DcpStreamEnd, producers->last_op);
        }
    }
}

void CollectionsOSODcpTest::emptyDiskSnapshot(OutOfOrderSnapshots osoMode) {
    ASSERT_NE(OutOfOrderSnapshots::No, osoMode);

    // Put something on disk otherwise to expose the issue
    store_item(vbid, makeStoredDocKey("c"), "y");
    flush_vbucket_to_disk(vbid, 1);

    VBucketPtr vb = store->getVBucket(vbid);
    // Create a collection so we can get a stream, but don't flush it
    CollectionsManifest cm(CollectionEntry::fruit);
    vb->updateFromManifest(
            std::shared_lock<folly::SharedMutex>(vb->getStateLock()),
            makeManifest(cm));

    // Must call this to ensure collection start-seqno optimisation doesn't
    // skip the OSO backfill.
    ensureDcpWillBackfill();
    // Filter on fruit collection (this will request from seqno:0)
    createDcpObjects({{R"({"collections":["9"]})"}},
                     osoMode,
                     cb::mcbp::DcpAddStreamFlag::None);

    // We have a single filter, expect the backfill to be OSO
    runBackfill();

    // OSO snapshots are never really used in KV to KV replication, but this
    // test is using KV to KV test code, hence we need to set a snapshot so
    // that any transferred items don't trigger a snapshot exception.
    consumer->snapshotMarker(1, replicaVB, 0, 4, {}, 0, {}, 4, {});

    // Manually step the producer and inspect all callbacks
    // We currently send OSO start/end with no data
    EXPECT_EQ(cb::engine_errc::success,
              producer->stepWithBorderGuard(*producers));
    EXPECT_EQ(cb::mcbp::ClientOpcode::DcpOsoSnapshot, producers->last_op);
    EXPECT_EQ(uint32_t(cb::mcbp::request::DcpOsoSnapshotFlags::Start),
              producers->last_oso_snapshot_flags);

    if (osoMode == OutOfOrderSnapshots::YesWithSeqnoAdvanced) {
        EXPECT_EQ(cb::engine_errc::success,
                  producer->stepWithBorderGuard(*producers));
        EXPECT_EQ(cb::mcbp::ClientOpcode::DcpSeqnoAdvanced, producers->last_op);
    }

    EXPECT_EQ(cb::engine_errc::success,
              producer->stepWithBorderGuard(*producers));
    EXPECT_EQ(cb::mcbp::ClientOpcode::DcpOsoSnapshot, producers->last_op);
    EXPECT_EQ(uint32_t(cb::mcbp::request::DcpOsoSnapshotFlags::End),
              producers->last_oso_snapshot_flags);
}

TEST_P(CollectionsOSODcpTest, DiskOnlyStreamEnds) {
    // Put something on disk
    store_item(vbid, makeStoredDocKey("c"), "y");
    flush_vbucket_to_disk(vbid, 1);

    VBucketPtr vb = store->getVBucket(vbid);
    // Create a collection so we can get a stream, but don't flush it.
    // This makes sure the end_seqno is adjusted to the last seqno that
    // was persisted for the vbucket (which is 1).
    CollectionsManifest cm(CollectionEntry::fruit);
    vb->updateFromManifest(
            std::shared_lock<folly::SharedMutex>(vb->getStateLock()),
            makeManifest(cm));

    // Remove all the checkpoints, this will force DCP to backfill
    ensureDcpWillBackfill();
    // Filter on fruit collection, this will adjusted the start_seqno to 2
    // when the stream request is processed (seqno when the fruit collection
    // was created).
    createDcpObjects({{R"({"collections":["9"]})"}},
                     OutOfOrderSnapshots::Yes,
                     cb::mcbp::DcpAddStreamFlag::DiskOnly);

    // No backfill was scheduled
    auto& lpTaskQ = *task_executor->getLpTaskQ(TaskType::AuxIO);
    ASSERT_EQ(0, lpTaskQ.getFutureQueueSize());

    ASSERT_EQ(cb::engine_errc::success,
              producer->stepWithBorderGuard(*producers));
    ASSERT_EQ(cb::mcbp::ClientOpcode::DcpStreamEnd, producers->last_op);

    // Stream isn't present in the producer streams list
    const auto& stream = producer->findStream(vbid);
    ASSERT_FALSE(stream);
}

TEST_P(CollectionsOSODcpTest, emptyDiskSnapshot_MB_49847) {
    emptyDiskSnapshot(OutOfOrderSnapshots::Yes);
}
TEST_P(CollectionsOSODcpTest, emptyDiskSnapshot_MB_49847_withSeqAdvanced) {
    emptyDiskSnapshot(OutOfOrderSnapshots::YesWithSeqnoAdvanced);
}

// MB-49542: Confirm that an oso backfill does not register a cursor if the
// associated stream is dead.
TEST_P(CollectionsOSODcpTest, NoCursorRegisteredForDeadStream) {
    // Write a couple of items to disk, to attempt to backfill
    store_item(vbid, makeStoredDocKey("b"), "q");
    store_item(vbid, makeStoredDocKey("d"), "a");

    flush_vbucket_to_disk(vbid, 2);
    // Reset so we have to stream from backfill
    ensureDcpWillBackfill();

    // set up stream, registers cursor
    createDcpObjects({{R"({"collections":["0"]})"}},
                     OutOfOrderSnapshots::Yes,
                     cb::mcbp::DcpAddStreamFlag::None);

    auto& cm = *store->getVBucket(vbid)->checkpointManager;
    auto initialCursors = cm.getNumCursors();
    // disconnect will end all the streams
    producer->setDisconnect();

    // stream cursor was removed
    ASSERT_EQ(cm.getNumCursors(), initialCursors - 1);

    // step the backfill tasks, may attempt to register a cursor
    auto& lpAuxioQ = *task_executor->getLpTaskQ(TaskType::AuxIO);
    // backfill:create() -> fails to register cursor, state change to done
    runNextTask(lpAuxioQ);
    // run backfill:done()
    runNextTask(lpAuxioQ);

    // backfill did not successfully register a cursor, the stream was dead.
    // MB-49542: would fail as a cursor is registered and is "leaked"
    // as the stream has already transitioned to dead, which is the last time
    // the stream would remove the cursor.
    EXPECT_EQ(cm.getNumCursors(), initialCursors - 1);
}

void CollectionsOSODcpTest::testTwoCollections(bool backfillWillPause,
                                               OutOfOrderSnapshots osoMode,
                                               uint64_t highSeqno) {
    ASSERT_NE(OutOfOrderSnapshots::No, osoMode);

    // Reset so we have to stream from backfill
    resetEngineAndWarmup();

    // Filter on vegetable collection (this will request from seqno:0)
    createDcpObjects({{R"({"collections":["a"]})"}}, OutOfOrderSnapshots::Yes);

    if (backfillWillPause) {
        producer->setBackfillBufferSize(1);
    }

    producer->setOutOfOrderSnapshots(osoMode);

    // We have a single filter, expect the backfill to be OSO
    runBackfill();

    // see comment in CollectionsOSODcpTest.basic
    consumer->snapshotMarker(
            1, replicaVB, 0, highSeqno, {}, 0, {}, highSeqno, {});

    auto step = [this, &backfillWillPause]() {
        auto result = producer->stepWithBorderGuard(*producers);
        if (backfillWillPause) {
            // backfill paused, step does nothing
            EXPECT_EQ(cb::engine_errc::would_block, result);
            auto& lpAuxioQ = *task_executor->getLpTaskQ(TaskType::AuxIO);
            runNextTask(lpAuxioQ);
            EXPECT_EQ(cb::engine_errc::success,
                      producer->stepWithBorderGuard(*producers));
        } else {
            EXPECT_EQ(cb::engine_errc::success, result);
        }
    };

    // Manually step the producer and inspect all callbacks
    EXPECT_EQ(cb::engine_errc::success,
              producer->stepWithBorderGuard(*producers));
    EXPECT_EQ(cb::mcbp::ClientOpcode::DcpOsoSnapshot, producers->last_op);
    EXPECT_EQ(uint32_t(cb::mcbp::request::DcpOsoSnapshotFlags::Start),
              producers->last_oso_snapshot_flags);

    EXPECT_EQ(cb::engine_errc::success,
              producer->stepWithBorderGuard(*producers));
    EXPECT_EQ(cb::mcbp::ClientOpcode::DcpSystemEvent, producers->last_op);
    EXPECT_EQ(CollectionUid::vegetable, producers->last_collection_id);
    EXPECT_EQ("vegetable", producers->last_key);
    EXPECT_EQ(mcbp::systemevent::id::BeginCollection,
              producers->last_system_event);

    uint64_t txHighSeqno = 0;
    std::array<std::string, 4> keys = {{"a", "b", "c", "d"}};
    for (auto& k : keys) {
        // Now we get the mutations, they aren't guaranteed to be in seqno
        // order, but we know that for now they will be in key order.
        step();
        EXPECT_EQ(cb::mcbp::ClientOpcode::DcpMutation, producers->last_op);
        EXPECT_EQ(k, producers->last_key);
        EXPECT_EQ(CollectionUid::vegetable, producers->last_collection_id);
        txHighSeqno = std::max(txHighSeqno, producers->last_byseqno.load());
    }

    // Backfill will now have completed
    step();

    if (osoMode == OutOfOrderSnapshots::YesWithSeqnoAdvanced &&
        txHighSeqno != highSeqno) {
        // Expect a SeqnoAdvanced that advances us to the highest seqno in
        // the snapshot (which is a different collection item
        EXPECT_EQ(cb::mcbp::ClientOpcode::DcpSeqnoAdvanced, producers->last_op);
        EXPECT_EQ(highSeqno, producers->last_byseqno);

        EXPECT_EQ(cb::engine_errc::success,
                  producer->stepWithBorderGuard(*producers));
    }

    // Now we get the end message
    EXPECT_EQ(cb::mcbp::ClientOpcode::DcpOsoSnapshot, producers->last_op);
    EXPECT_EQ(uint32_t(cb::mcbp::request::DcpOsoSnapshotFlags::End),
              producers->last_oso_snapshot_flags);
}

TEST_P(CollectionsOSODcpTest, two_collections) {
    testTwoCollections(
            false, OutOfOrderSnapshots::Yes, setupTwoCollections().second);
}

TEST_P(CollectionsOSODcpTest, two_collections_backfill_pause) {
    testTwoCollections(
            true, OutOfOrderSnapshots::Yes, setupTwoCollections().second);
}

TEST_P(CollectionsOSODcpTest, two_collections_with_seqno_advanced) {
    testTwoCollections(false,
                       OutOfOrderSnapshots::YesWithSeqnoAdvanced,
                       setupTwoCollections().second);
}

TEST_P(CollectionsOSODcpTest,
       two_collections_backfill_pause_with_seqno_advanced) {
    testTwoCollections(true,
                       OutOfOrderSnapshots::YesWithSeqnoAdvanced,
                       setupTwoCollections().second);
}

// The next two tests will run with OSO+SeqnoAdvanced but the target collection
// is the highest seqno, so no SeqnoAdvanced is sent in the OSO snapshot
TEST_P(CollectionsOSODcpTest, two_collections_with_seqno_advanced_skipped) {
    testTwoCollections(false,
                       OutOfOrderSnapshots::YesWithSeqnoAdvanced,
                       setupTwoCollections(true).second);
}

TEST_P(CollectionsOSODcpTest,
       two_collections_backfill_pause_with_seqno_advanced_skipped) {
    testTwoCollections(true,
                       OutOfOrderSnapshots::YesWithSeqnoAdvanced,
                       setupTwoCollections(true).second);
}

TEST_P(CollectionsOSODcpTest, dropped_collection) {
    auto setup = setupTwoCollections();

    // Reset so we have to stream from backfill
    resetEngineAndWarmup();

    // Filter on vegetable collection (this will request from seqno:0)
    createDcpObjects({{R"({"collections":["a"]})"}}, OutOfOrderSnapshots::Yes);

    // The drop is deliberately placed here, after we've permitted the stream
    // request to vegetable, yet before the stream schedules a backfill. So the
    // stream should only return a dropped vegetable event and no vegetable
    // items in the OSO snapshot
    VBucketPtr vb = store->getVBucket(vbid);
    vb->updateFromManifest(
            std::shared_lock<folly::SharedMutex>(vb->getStateLock()),
            makeManifest(setup.first.remove(CollectionEntry::vegetable)));
    flush_vbucket_to_disk(vbid, 1);

    // We have a single filter, expect the backfill to be OSO
    runBackfill();

    // see comment in CollectionsOSODcpTest.basic
    consumer->snapshotMarker(
            1, replicaVB, 0, setup.second + 1, {}, 0, {}, setup.second + 1, {});

    // Manually step the producer and inspect all callbacks
    EXPECT_EQ(cb::engine_errc::success,
              producer->stepWithBorderGuard(*producers));
    EXPECT_EQ(cb::mcbp::ClientOpcode::DcpOsoSnapshot, producers->last_op);
    EXPECT_EQ(uint32_t(cb::mcbp::request::DcpOsoSnapshotFlags::Start),
              producers->last_oso_snapshot_flags);

    EXPECT_EQ(cb::engine_errc::success,
              producer->stepWithBorderGuard(*producers));
    EXPECT_EQ(cb::mcbp::ClientOpcode::DcpSystemEvent, producers->last_op);
    EXPECT_EQ(CollectionUid::vegetable, producers->last_collection_id);
    EXPECT_EQ(mcbp::systemevent::id::EndCollection,
              producers->last_system_event);

    // ... end
    EXPECT_EQ(cb::engine_errc::success,
              producer->stepWithBorderGuard(*producers));
    EXPECT_EQ(cb::mcbp::ClientOpcode::DcpOsoSnapshot, producers->last_op);
    EXPECT_EQ(uint32_t(cb::mcbp::request::DcpOsoSnapshotFlags::End),
              producers->last_oso_snapshot_flags);
}

// Test that we can transition to in memory and continue.
TEST_P(CollectionsOSODcpTest, transition_to_memory) {
    // Write to default collection and deliberately not in lexicographical order
    store_item(vbid, makeStoredDocKey("b"), "b-value");
    store_item(vbid, makeStoredDocKey("a"), "a-value");
    store_item(vbid, makeStoredDocKey("c"), "c-value");
    flush_vbucket_to_disk(vbid, 3);

    // Reset so we have to stream from backfill
    resetEngineAndWarmup();

    createDcpObjects({{R"({"collections":["0"]})"}}, OutOfOrderSnapshots::Yes);

    // Some in-memory only item
    store_item(vbid, makeStoredDocKey("d"), "d-value");
    store_item(vbid, makeStoredDocKey("e"), "e-value");
    store_item(vbid, makeStoredDocKey("f"), "f-value");

    // We have a single filter, expect the backfill to be OSO
    runBackfill();

    // OSO snapshots are never really used in KV to KV replication, but this
    // test is using KV to KV test code, hence we need to set a snapshot so
    // that any transferred items don't trigger a snapshot exception.
    consumer->snapshotMarker(1, replicaVB, 0, 4, {}, 0, {}, 4, {});

    // Manually step the producer and inspect all callbacks
    EXPECT_EQ(cb::engine_errc::success,
              producer->stepWithBorderGuard(*producers));
    EXPECT_EQ(cb::mcbp::ClientOpcode::DcpOsoSnapshot, producers->last_op);
    EXPECT_EQ(uint32_t(cb::mcbp::request::DcpOsoSnapshotFlags::Start),
              producers->last_oso_snapshot_flags);

    std::array<std::pair<std::string, uint64_t>, 3> keys = {
            {{"a", 2}, {"b", 1}, {"c", 3}}};
    for (const auto& [k, s] : keys) {
        EXPECT_EQ(cb::engine_errc::success,
                  producer->stepWithBorderGuard(*producers));
        EXPECT_EQ(cb::mcbp::ClientOpcode::DcpMutation, producers->last_op);
        EXPECT_EQ(CollectionID::Default, producers->last_collection_id);
        EXPECT_EQ(k, producers->last_key);
        EXPECT_EQ(s, producers->last_byseqno);
    }

    // Now we get the end message
    EXPECT_EQ(cb::engine_errc::success,
              producer->stepWithBorderGuard(*producers));
    EXPECT_EQ(cb::mcbp::ClientOpcode::DcpOsoSnapshot, producers->last_op);
    EXPECT_EQ(uint32_t(cb::mcbp::request::DcpOsoSnapshotFlags::End),
              producers->last_oso_snapshot_flags);

    notifyAndStepToCheckpoint();

    EXPECT_EQ(cb::engine_errc::success,
              producer->stepWithBorderGuard(*producers));
    EXPECT_EQ(cb::mcbp::ClientOpcode::DcpMutation, producers->last_op);
    EXPECT_EQ("d", producers->last_key);
    EXPECT_EQ(4, producers->last_byseqno);
    EXPECT_EQ(cb::engine_errc::success,
              producer->stepWithBorderGuard(*producers));

    EXPECT_EQ(cb::mcbp::ClientOpcode::DcpMutation, producers->last_op);
    EXPECT_EQ("e", producers->last_key);
    EXPECT_EQ(5, producers->last_byseqno);
    EXPECT_EQ(cb::engine_errc::success,
              producer->stepWithBorderGuard(*producers));

    EXPECT_EQ(cb::mcbp::ClientOpcode::DcpMutation, producers->last_op);
    EXPECT_EQ("f", producers->last_key);
    EXPECT_EQ(6, producers->last_byseqno);
}

// Test that we can transition to in memory and continue (issue raised by
// MB-38999)
TEST_P(CollectionsOSODcpTest, transition_to_memory_MB_38999) {
    // Write to default collection and deliberately not in lexicographical order
    store_item(vbid, makeStoredDocKey("b"), "b-value");
    store_item(vbid, makeStoredDocKey("a"), "a-value");
    store_item(vbid, makeStoredDocKey("c"), "c-value");
    flush_vbucket_to_disk(vbid, 3);

    // Reset so we have to stream from backfill
    resetEngineAndWarmup();

    createDcpObjects({{R"({"collections":["0"]})"}}, OutOfOrderSnapshots::Yes);

    // Now write the 4th item and flush it
    store_item(vbid, makeStoredDocKey("d"), "d-value");
    flush_vbucket_to_disk(vbid, 1);

    // Now write the 5th item, not flushed
    store_item(vbid, makeStoredDocKey("e"), "e-value");

    // We have a single filter, expect the backfill to be OSO
    runBackfill();

    // OSO snapshots are never really used in KV to KV replication, but this
    // test is using KV to KV test code, hence we need to set a snapshot so
    // that any transferred items don't trigger a snapshot exception.
    consumer->snapshotMarker(1, replicaVB, 0, 4, {}, 0, {}, 4, {});

    // Manually step the producer and inspect all callbacks
    EXPECT_EQ(cb::engine_errc::success,
              producer->stepWithBorderGuard(*producers));
    EXPECT_EQ(cb::mcbp::ClientOpcode::DcpOsoSnapshot, producers->last_op);
    EXPECT_EQ(uint32_t(cb::mcbp::request::DcpOsoSnapshotFlags::Start),
              producers->last_oso_snapshot_flags);

    std::array<std::pair<std::string, uint64_t>, 4> keys = {
            {{"a", 2}, {"b", 1}, {"c", 3}, {"d", 4}}};
    for (const auto& [k, s] : keys) {
        EXPECT_EQ(cb::engine_errc::success,
                  producer->stepWithBorderGuard(*producers));
        EXPECT_EQ(cb::mcbp::ClientOpcode::DcpMutation, producers->last_op);
        EXPECT_EQ(CollectionID::Default, producers->last_collection_id);
        EXPECT_EQ(k, producers->last_key);
        EXPECT_EQ(s, producers->last_byseqno);
    }

    // Now we get the end message
    EXPECT_EQ(cb::engine_errc::success,
              producer->stepWithBorderGuard(*producers));
    EXPECT_EQ(cb::mcbp::ClientOpcode::DcpOsoSnapshot, producers->last_op);
    EXPECT_EQ(uint32_t(cb::mcbp::request::DcpOsoSnapshotFlags::End),
              producers->last_oso_snapshot_flags);

    notifyAndStepToCheckpoint();

    EXPECT_EQ(cb::engine_errc::success,
              producer->stepWithBorderGuard(*producers));
    EXPECT_EQ(cb::mcbp::ClientOpcode::DcpMutation, producers->last_op);
    EXPECT_EQ("e", producers->last_key);
    EXPECT_EQ(5, producers->last_byseqno);
}

// OSO + StreamID enabled
TEST_P(CollectionsOSODcpTest, basic_with_stream_id) {
    // Write to default collection and deliberately not in lexicographical order
    store_item(vbid, makeStoredDocKey("b"), "q");
    store_item(vbid, makeStoredDocKey("d"), "a");
    store_item(vbid, makeStoredDocKey("a"), "w");
    store_item(vbid, makeStoredDocKey("c"), "y");
    flush_vbucket_to_disk(vbid, 4);

    // Reset so we have to stream from backfill
    resetEngineAndWarmup();

    // Create DCP producer and stream.
    producer = SingleThreadedKVBucketTest::createDcpProducer(
            cookieP, IncludeDeleteTime::No);

    producers->consumer = nullptr;
    producers->replicaVB = replicaVB;
    producer->enableMultipleStreamRequests();
    producer->setOutOfOrderSnapshots(OutOfOrderSnapshots::Yes);

    createDcpStream({{R"({"sid":88, "collections":["0"]})"}});

    // We have a single filter, expect the backfill to be OSO
    runBackfill();

    // Manually step the producer and inspect all callbacks
    EXPECT_EQ(cb::engine_errc::success,
              producer->stepWithBorderGuard(*producers));
    EXPECT_EQ(cb::mcbp::ClientOpcode::DcpOsoSnapshot, producers->last_op);
    EXPECT_EQ(uint32_t(cb::mcbp::request::DcpOsoSnapshotFlags::Start),
              producers->last_oso_snapshot_flags);

    const size_t snapshotSz = sizeof(cb::mcbp::Request) +
                              sizeof(cb::mcbp::request::DcpOsoSnapshotPayload) +
                              sizeof(cb::mcbp::DcpStreamIdFrameInfo);

    size_t outstanding = snapshotSz;
    EXPECT_EQ(outstanding, producer->getBytesOutstanding());

    // We don't expect a collection create, this is the default collection which
    // clients assume exists unless deleted.
    std::array<std::string, 4> keys = {{"a", "b", "c", "d"}};
    for (auto& k : keys) {
        // Now we get the mutations, they aren't guaranteed to be in seqno
        // order, but we know that for now they will be in key order.
        EXPECT_EQ(cb::engine_errc::success,
                  producer->stepWithBorderGuard(*producers));
        EXPECT_EQ(cb::mcbp::ClientOpcode::DcpMutation, producers->last_op);
        EXPECT_EQ(CollectionID::Default, producers->last_collection_id);
        EXPECT_EQ(k, producers->last_key);
        const size_t mutationSz =
                sizeof(cb::mcbp::Request) +
                sizeof(cb::mcbp::request::DcpMutationPayload) +
                sizeof(cb::mcbp::DcpStreamIdFrameInfo) + 2 /*key*/ +
                1 /*value*/;
        outstanding += mutationSz;
        EXPECT_EQ(outstanding, producer->getBytesOutstanding());
    }

    // Now we get the end message
    EXPECT_EQ(cb::engine_errc::success,
              producer->stepWithBorderGuard(*producers));
    EXPECT_EQ(cb::mcbp::ClientOpcode::DcpOsoSnapshot, producers->last_op);
    EXPECT_EQ(uint32_t(cb::mcbp::request::DcpOsoSnapshotFlags::End),
              producers->last_oso_snapshot_flags);

    outstanding += snapshotSz;
    EXPECT_EQ(outstanding, producer->getBytesOutstanding());
}

// Run through the issue of MB-43700, we were generating the end key of the OSO
// rage incorrectly which showed up when the collection-ID was certain value
void CollectionsOSODcpTest::MB_43700(CollectionID cid) {
    store_item(vbid, makeStoredDocKey("b", cid), cid.to_string() + "b");
    store_item(vbid, makeStoredDocKey("d", cid), cid.to_string() + "d");
    store_item(vbid, makeStoredDocKey("a", cid), cid.to_string() + "a");
    store_item(vbid, makeStoredDocKey("c", cid), cid.to_string() + "c");
    flush_vbucket_to_disk(vbid, 4);

    // Reset so we have to stream from backfill
    resetEngineAndWarmup();

    nlohmann::json filter;
    filter["collections"] = {fmt::format("{:x}", uint32_t(cid))};
    createDcpObjects(filter.dump(), OutOfOrderSnapshots::Yes);

    // We have a single filter, expect the backfill to be OSO
    runBackfill();

    // Manually step the producer and inspect all callbacks
    EXPECT_EQ(cb::engine_errc::success,
              producer->stepWithBorderGuard(*producers));
    EXPECT_EQ(cb::mcbp::ClientOpcode::DcpOsoSnapshot, producers->last_op);
    EXPECT_EQ(uint32_t(cb::mcbp::request::DcpOsoSnapshotFlags::Start),
              producers->last_oso_snapshot_flags);

    EXPECT_EQ(cb::engine_errc::success,
              producer->stepWithBorderGuard(*producers));
    EXPECT_EQ(cb::mcbp::ClientOpcode::DcpSystemEvent, producers->last_op);
    EXPECT_EQ(cid, producers->last_collection_id);
    EXPECT_EQ(mcbp::systemevent::id::BeginCollection,
              producers->last_system_event);

    std::array<std::string, 4> keys = {{"a", "b", "c", "d"}};
    for (auto& k : keys) {
        // Now we get the mutations, they aren't guaranteed to be in seqno
        // order, but we know that for now they will be in key order.
        EXPECT_EQ(cb::engine_errc::success,
                  producer->stepWithBorderGuard(*producers));
        EXPECT_EQ(cb::mcbp::ClientOpcode::DcpMutation, producers->last_op);
        EXPECT_EQ(cid, producers->last_collection_id);
        EXPECT_EQ(k, producers->last_key);
        EXPECT_EQ(cid.to_string() + k, producers->last_value);
    }

    // Now we get the end message
    EXPECT_EQ(cb::engine_errc::success,
              producer->stepWithBorderGuard(*producers));
    EXPECT_EQ(cb::mcbp::ClientOpcode::DcpOsoSnapshot, producers->last_op);
    EXPECT_EQ(uint32_t(cb::mcbp::request::DcpOsoSnapshotFlags::End),
              producers->last_oso_snapshot_flags);
}

TEST_P(CollectionsOSODcpTest, MB_43700) {
    // Bug was raised with ID 0xff, we shall test some other 'max' values
    std::array<CollectionID, 3> collections = {{0xff, 0xffff, 0xffffffff}};
    CollectionsManifest cm;
    for (auto cid : collections) {
        cm.add(CollectionEntry::Entry{cid.to_string(), cid});
        setCollections(cookie, cm);
        flush_vbucket_to_disk(vbid, 1);
        MB_43700(cid);
    }
}

TEST_P(CollectionsOSODcpTest, cursor_dropped) {
    CollectionsManifest cm(CollectionEntry::fruit);
    VBucketPtr vb = store->getVBucket(vbid);
    setCollections(cookie, cm.add(CollectionEntry::vegetable));
    flushVBucketToDiskIfPersistent(vbid, 2);
    // Put data into 2 collections, we will stream the first data which has the
    // lower high-seqno
    ASSERT_TRUE(store_items(
            4, vbid, StoredDocKey{"apple", CollectionEntry::fruit}, "nice"));
    flushVBucketToDiskIfPersistent(vbid, 4);
    ASSERT_TRUE(store_items(4,
                            vbid,
                            StoredDocKey{"turnip", CollectionEntry::vegetable},
                            "nice"));
    flushVBucketToDiskIfPersistent(vbid, 4);

    ensureDcpWillBackfill();

    createDcpObjects({{R"({"collections":["9"]})"}}, OutOfOrderSnapshots::Yes);

    // Backfill scheduled, we will manually run and cursor drop in between
    // create/scan

    auto& lpAuxioQ = *task_executor->getLpTaskQ(TaskType::AuxIO);
    // backfill:create()
    runNextTask(lpAuxioQ);

    auto firstBackfillEnd = vb->getHighSeqno();

    // More keys, flushed to the snapshot we don't have open
    ASSERT_TRUE(store_items(
            4, vbid, StoredDocKey{"orange", CollectionEntry::fruit}, "nice"));
    flushVBucketToDiskIfPersistent(vbid, 4);

    // and kick all of those out of memory
    ensureDcpWillBackfill();

    auto stream = producer->findStream(vbid);
    ASSERT_TRUE(stream);
    auto* as = stream.get();
    as->handleSlowStream();

    // backfill:scan() -> complete
    runNextTask(lpAuxioQ);

    stepAndExpect(cb::mcbp::ClientOpcode::DcpOsoSnapshot);
    stepAndExpect(cb::mcbp::ClientOpcode::DcpSystemEvent);

    std::array<std::pair<std::string, uint64_t>, 4> keys = {
            {{"apple0", 3}, {"apple1", 4}, {"apple2", 5}, {"apple3", 6}}};
    for (const auto& [k, s] : keys) {
        stepAndExpect(cb::mcbp::ClientOpcode::DcpMutation);
        EXPECT_EQ(cb::mcbp::ClientOpcode::DcpMutation, producers->last_op);
        EXPECT_EQ(CollectionEntry::fruit.getId(),
                  producers->last_collection_id);
        EXPECT_EQ(k, producers->last_key);
        EXPECT_EQ(s, producers->last_byseqno);
    }

    // end OSO
    stepAndExpect(cb::mcbp::ClientOpcode::DcpOsoSnapshot);
    EXPECT_EQ(firstBackfillEnd, as->getLastReadSeqno());

    // MB-52956 noted that the backfill would start too early, meaning we may
    // scan a range that is larger than required. Here we skip driving things
    // via auxio and instead now grab the backfill manager so we can inspect
    // the backfill in detail
    auto uniquePtr = producer->public_dequeueNextBackfill();
    ASSERT_TRUE(uniquePtr);
    auto* backfill = dynamic_cast<DCPBackfillBySeqnoDisk*>(uniquePtr.get());
    ASSERT_TRUE(backfill);
    EXPECT_EQ(backfill->getStartSeqno(), firstBackfillEnd + 1);
    EXPECT_EQ(backfill_finished, backfill->run());

    stepAndExpect(cb::mcbp::ClientOpcode::DcpSnapshotMarker);
    EXPECT_EQ(firstBackfillEnd + 1, producers->last_snap_start_seqno);
    EXPECT_EQ(vb->getHighSeqno(), producers->last_snap_end_seqno);

    keys = {{{"orange0", 11},
             {"orange1", 12},
             {"orange2", 13},
             {"orange3", 14}}};
    for (const auto& [k, s] : keys) {
        stepAndExpect(cb::mcbp::ClientOpcode::DcpMutation);
        EXPECT_EQ(cb::mcbp::ClientOpcode::DcpMutation, producers->last_op);
        EXPECT_EQ(CollectionEntry::fruit.getId(),
                  producers->last_collection_id);
        EXPECT_EQ(k, producers->last_key);
        EXPECT_EQ(s, producers->last_byseqno);
    }
}

// Similar to basic, except we disable OSO at the bucket level and check
// this correctly falls back to seqno
TEST_P(CollectionsOSODcpTest, fallbackToSeqnoIfOsoDisabled) {
    // Write to default collection and deliberately not in lexicographical order
    store_item(vbid, makeStoredDocKey("b"), "q");
    store_item(vbid, makeStoredDocKey("d"), "a");
    store_item(vbid, makeStoredDocKey("a"), "w");
    store_item(vbid, makeStoredDocKey("c"), "y");
    flush_vbucket_to_disk(vbid, 4);

    // Reset so we have to stream from backfill
    resetEngineAndWarmup();

    // Disable OSO at the bucket level.
    engine->getConfiguration().setDcpOsoBackfill("disabled");

    // Filter on default collection (this will request from seqno:0)
    createDcpObjects(
            {{R"({"collections":["0"]})"}}, OutOfOrderSnapshots::Yes, {});

    // We have a single filter, expect the backfill to be OSO
    runBackfill();

    // OSO snapshots are never really used in KV to KV replication, but this
    // test is using KV to KV test code, hence we need to set a snapshot so
    // that any transferred items don't trigger a snapshot exception.
    consumer->snapshotMarker(1, replicaVB, 0, 4, {}, 0, {}, 4, {});

    // Manually step the producer check we get a non-OSO snapshot.
    EXPECT_EQ(cb::engine_errc::success,
              producer->stepWithBorderGuard(*producers));
    EXPECT_EQ(cb::mcbp::ClientOpcode::DcpSnapshotMarker, producers->last_op);
}

// OSO doesn't support ephemeral - this one test checks it falls back to normal
// snapshots
class CollectionsOSOEphemeralTest : public CollectionsDcpParameterizedTest {};

// Run through how we expect OSO to work, this is a minimal test which will
// use the default collection
TEST_P(CollectionsOSOEphemeralTest, basic) {
    // Write to default collection and deliberately not in lexicographical order
    store_item(vbid, makeStoredDocKey("b"), "q");
    store_item(vbid, makeStoredDocKey("d"), "a");
    store_item(vbid, makeStoredDocKey("a"), "w");
    store_item(vbid, makeStoredDocKey("c"), "y");

    ensureDcpWillBackfill();

    // Filter on default collection (this will request from seqno:0)
    createDcpObjects({{R"({"collections":["0"]})"}}, OutOfOrderSnapshots::Yes);

    runBackfill();

    // OSO snapshots are never really used in KV to KV replication, but this
    // test is using KV to KV test code, hence we need to set a snapshot so
    // that any transferred items don't trigger a snapshot exception.
    consumer->snapshotMarker(1, replicaVB, 0, 4, {}, 0, {}, 4, {});

    // Manually step the producer and inspect all callbacks
    EXPECT_EQ(cb::engine_errc::success,
              producer->stepWithBorderGuard(*producers));
    EXPECT_EQ(cb::mcbp::ClientOpcode::DcpSnapshotMarker, producers->last_op);

    std::array<std::pair<std::string, uint64_t>, 4> keys = {
            {{"b", 1}, {"d", 2}, {"a", 3}, {"c", 4}}};
    for (const auto& [k, s] : keys) {
        EXPECT_EQ(cb::engine_errc::success,
                  producer->stepWithBorderGuard(*producers));
        EXPECT_EQ(cb::mcbp::ClientOpcode::DcpMutation, producers->last_op);
        EXPECT_EQ(CollectionID::Default, producers->last_collection_id);
        EXPECT_EQ(k, producers->last_key);
        EXPECT_EQ(s, producers->last_byseqno);
    }
}

// Test fixture for Collections DCP tests for dcp_oso_backfill=auto - is
// OSO or seqno correctly selected based on which is expected to be fastest.
class CollectionsOSODcpAutoSelectTest : public CollectionsOSODcpTest {
protected:
    // Helper method - tests that two collections which have number of items
    // of the given ratio of the total bucket are streamed via OSO and
    // seqno backfill respectively, when populated with items of the given
    // size.
    void testDcpOsoBackfillAutomaticMode(double osoCollectionRatio,
                                         double seqnoCollectionRatio,
                                         size_t valueSize) {
        // Need to change dcp_oso_backfill mode back to "auto" for this test.
        engine->getConfiguration().setDcpOsoBackfill("auto");

        // Setup 3 collections:
        //  - 'fruit' is sized to osoCollectionRatio of all items in the
        //     vBucket, and is expected to be streamed via OSO backfill.
        //  - 'vegetable' is sized to seqnoCollectionRatio of all items in the
        //     vBucket, and is expected to be streamed by seqno backfill.
        //  -  default contains all the other items (such that fruit and veg
        //     have their desired percentages).
        CollectionsManifest cm(CollectionEntry::fruit);
        setCollections(cookie, cm.add(CollectionEntry::vegetable));
        flush_vbucket_to_disk(vbid, 2);

        const auto totalItems = 1000;
        const int fruitItems = std::round(osoCollectionRatio * totalItems);
        ASSERT_GT(fruitItems, 0)
                << "Cannot populate 'fruit' collection at ratio "
                << osoCollectionRatio << "with only " << totalItems
                << " items total";
        const int vegetableItems =
                std::round(seqnoCollectionRatio * totalItems);
        ASSERT_GT(vegetableItems, 0)
                << "Cannot populate 'fruit' collection at ratio "
                << seqnoCollectionRatio << "with only " << totalItems
                << " items total";

        storeItems(CollectionEntry::fruit,
                   fruitItems,
                   cb::engine_errc::success,
                   valueSize);
        storeItems(CollectionEntry::vegetable,
                   vegetableItems,
                   cb::engine_errc::success,
                   valueSize);
        storeItems(CollectionEntry::defaultC,
                   totalItems - fruitItems - vegetableItems);
        flush_vbucket_to_disk(vbid, totalItems);
        ensureDcpWillBackfill();

        // For each of fruit and vegetable; stream via DCP. Fruit should be
        // streamed via OSO as it is small enough; vegetable should be streamed
        // via seqno as it is too large.
        using cb::mcbp::ClientOpcode;
        struct Test {
            CollectionID id;
            ClientOpcode marker;
        };
        for (auto [collection, marker] :
             {Test{CollectionEntry::fruit, ClientOpcode::DcpOsoSnapshot},
              Test{CollectionEntry::vegetable,
                   ClientOpcode::DcpSnapshotMarker}}) {
            createDcpObjects(makeStreamRequestValue({collection}),
                             OutOfOrderSnapshots::Yes,
                             {});
            runBackfill();
            runBackfill();

            // OSO snapshots are never really used in KV to KV replication, but
            // this test is using KV to KV test code, hence we need to set a
            // snapshot so that any transferred items don't trigger a snapshot
            // exception.
            consumer->snapshotMarker(1, replicaVB, 0, 4, {}, 0, {}, 4, {});
            // Manually step the producer and check the snapshot type.
            EXPECT_EQ(cb::engine_errc::success,
                      producer->stepWithBorderGuard(*producers));
            EXPECT_EQ(marker, producers->last_op)
                    << "For collection:" << collection.to_string();
        }
    }
};

// For a collection where the average item size is "small" (less than 256B),
// check that OSO is only used when the collection requested is smaller than
// 0.5% of the total (v)Bucket item count.
//
TEST_P(CollectionsOSODcpAutoSelectTest, SmallItems) {
    testDcpOsoBackfillAutomaticMode(0.004, 0.006, 200);
}

// Test that runtime changes to dcp_oso_backfill_small_value_ratio are reflected
// in backfill behaviour.
//
TEST_P(CollectionsOSODcpAutoSelectTest, SmallItemsDynamic) {
    // Increase dcp_oso_backfill_small_value_ratio from 0.5% to 2% and
    // confirm change is reflected when oso vs seqno selection.
    std::string msg;
    ASSERT_EQ(cb::engine_errc::success,
              engine->setDcpParam(
                      "dcp_oso_backfill_small_value_ratio", "0.02", msg));
    testDcpOsoBackfillAutomaticMode(0.01, 0.03, 200);
}

// For a collection where the average item size is "large" (greater than 256B),
// check that OSO is only used when the collection requested is smaller than
// 4% of the total (v)Bucket item count.
//
TEST_P(CollectionsOSODcpAutoSelectTest, LargeItems) {
    testDcpOsoBackfillAutomaticMode(0.03, 0.05, 300);
}

// Test that runtime changes to dcp_oso_backfill_large_value_ratio are reflected
// in backfill behaviour.
//
TEST_P(CollectionsOSODcpAutoSelectTest, LargeItemsDynamic) {
    // Increase dcp_oso_backfill_large_value_ratio from 4% to 10% and
    // confirm change is reflected when oso vs seqno selection.
    std::string msg;
    ASSERT_EQ(cb::engine_errc::success,
              engine->setDcpParam(
                      "dcp_oso_backfill_large_value_ratio", "0.1", msg));
    testDcpOsoBackfillAutomaticMode(0.09, 0.11, 300);
}

// Test that runtime changes to dcp_oso_backfill_small_item_size_threshold are
// reflected in backfill behaviour.
//
TEST_P(CollectionsOSODcpAutoSelectTest, SmallThresholdDynamic) {
    // Increase dcp_oso_backfill_small_item_size_threshold from 256B to 400B,
    // confirm change is reflected when oso vs seqno selection.
    std::string msg;
    ASSERT_EQ(
            cb::engine_errc::success,
            engine->setDcpParam(
                    "dcp_oso_backfill_small_item_size_threshold", "400", msg));
    // Now 300B is considered "small", we should only see OSO backfill if
    // collection is less than 0.5% of items.
    testDcpOsoBackfillAutomaticMode(0.004, 0.006, 300);
}

class CollectionsOSOMultiTest : public CollectionsOSODcpTest {
public:
    void SetUp() override {
        CollectionsOSODcpTest::SetUp();
        std::string msg;
        ASSERT_EQ(cb::engine_errc::success,
                  engine->setDcpParam(
                          "dcp_oso_max_collections_per_backfill", "100", msg));
    }
};

// The test uses three collections and filters for two and expects the two
// filtered collections to be sent in the OSO snapshot
TEST_P(CollectionsOSOMultiTest, multi) {
    using namespace cb::mcbp;

    CollectionsManifest cm;
    setCollections(cookie,
                   cm.add(CollectionEntry::vegetable)
                           .add(CollectionEntry::fruit)
                           .add(CollectionEntry::dairy));
    flush_vbucket_to_disk(vbid, 3);

    // 3 collections
    std::array<CollectionID, 3> collections = {CollectionUid::fruit,
                                               CollectionUid::dairy,
                                               CollectionUid::vegetable};
    // 4 keys
    std::array<std::string, 4> keys = {{"a", "b", "c", "d"}};

    // combine!
    for (auto cid : collections) {
        for (const auto& key : keys) {
            store_item(vbid, makeStoredDocKey(key, cid), "value" + key);
        }
        flush_vbucket_to_disk(vbid, keys.size());
    }

    ensureDcpWillBackfill();

    // filter on collections 1 and 2 of the 3 that have been written to.
    nlohmann::json filter = {{"collections",
                              {collections.at(1).to_string(false),
                               collections.at(2).to_string(false)}}};
    createDcpObjects(filter.dump(), OutOfOrderSnapshots::Yes, {});

    runBackfill();

    stepAndExpect(ClientOpcode::DcpOsoSnapshot);
    EXPECT_EQ(uint32_t(request::DcpOsoSnapshotFlags::Start),
              producers->last_oso_snapshot_flags);

    std::unordered_set<std::string> keys1, keys2;

    // This test is written to not assume any ordering of the snapshot.
    // This loop will collect all keys and check they are for the correct
    // collections and the correct keys
    while (producer->stepWithBorderGuard(*producers) ==
                   cb::engine_errc::success &&
           producers->last_op != ClientOpcode::DcpOsoSnapshot) {
        EXPECT_THAT(producers->last_op,
                    testing::AnyOf(ClientOpcode::DcpSystemEvent,
                                   ClientOpcode::DcpMutation));
        EXPECT_THAT(producers->last_collection_id,
                    testing::AnyOf(collections.at(1), collections.at(2)));

        if (producers->last_op == ClientOpcode::DcpMutation) {
            EXPECT_THAT(producers->last_key, testing::AnyOfArray(keys));

            if (producers->last_collection_id == collections.at(1)) {
                keys1.emplace(producers->last_key);
            } else {
                keys2.emplace(producers->last_key);
            }
        }
    }

    EXPECT_EQ(uint32_t(request::DcpOsoSnapshotFlags::End),
              producers->last_oso_snapshot_flags);
    // All Keys from each collection must of been observed
    EXPECT_EQ(keys.size(), keys1.size());
    EXPECT_EQ(keys.size(), keys2.size());
}

INSTANTIATE_TEST_SUITE_P(CollectionsOSOEphemeralTests,
                         CollectionsOSOEphemeralTest,
                         STParameterizedBucketTest::ephConfigValues(),
                         STParameterizedBucketTest::PrintToStringParamName);

INSTANTIATE_TEST_SUITE_P(CollectionsOSODcpTests,
                         CollectionsOSODcpTest,
                         STParameterizedBucketTest::persistentConfigValues(),
                         STParameterizedBucketTest::PrintToStringParamName);

INSTANTIATE_TEST_SUITE_P(CollectionsOSODcpAutoSelectTests,
                         CollectionsOSODcpAutoSelectTest,
                         STParameterizedBucketTest::persistentConfigValues(),
                         STParameterizedBucketTest::PrintToStringParamName);

INSTANTIATE_TEST_SUITE_P(CollectionsOSOMultiTests,
                         CollectionsOSOMultiTest,
                         STParameterizedBucketTest::persistentConfigValues(),
                         STParameterizedBucketTest::PrintToStringParamName);<|MERGE_RESOLUTION|>--- conflicted
+++ resolved
@@ -118,11 +118,7 @@
         // OSO snapshots are never really used in KV to KV replication, but this
         // test is using KV to KV test code, hence we need to set a snapshot so
         // that any transferred items don't trigger a snapshot exception.
-<<<<<<< HEAD
-        consumer->snapshotMarker(1, replicaVB, 0, 4, {}, 0, {}, 4, {});
-=======
-        consumer->snapshotMarker(1, replicaVB, 0, 5, 0, 0, 4);
->>>>>>> 8c51ad22
+        consumer->snapshotMarker(1, replicaVB, 0, 5, {}, 0, 4, 0, 0);
 
         // Manually step the producer and inspect all callbacks
         EXPECT_EQ(cb::engine_errc::success,

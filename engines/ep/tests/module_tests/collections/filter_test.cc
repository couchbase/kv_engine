--- conflicted
+++ resolved
@@ -75,26 +75,18 @@
                     manager->createOrReferenceMeta(CollectionID::Default,
                                                    {"name1",
                                                     ScopeID::Default,
-<<<<<<< HEAD
                                                     cb::NoExpiryLimit,
-                                                    Collections::Metered::Yes}),
-=======
-                                                    {},
+                                                    Collections::Metered::Yes,
                                                     CanDeduplicate::Yes}),
->>>>>>> 836e683b
                     0);
     std::unique_ptr<Collections::VB::ManifestEntry> entryInShop1Scope =
             std::make_unique<Collections::VB::ManifestEntry>(
                     manager->createOrReferenceMeta(CollectionID::Default,
                                                    {"name2",
                                                     ScopeUid::shop1,
-<<<<<<< HEAD
                                                     cb::NoExpiryLimit,
-                                                    Collections::Metered::Yes}),
-=======
-                                                    {},
+                                                    Collections::Metered::Yes,
                                                     CanDeduplicate::Yes}),
->>>>>>> 836e683b
                     0);
 
     CookieIface* cookie = nullptr;

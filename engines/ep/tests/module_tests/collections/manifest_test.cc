--- conflicted
+++ resolved
@@ -336,17 +336,10 @@
             R"({"uid" : "1",
                 "scopes":[{"name":"_default", "uid":"0",
                 "collections":[{"name":"brewery","uid":"8","history":"true"}]}]})",
-<<<<<<< HEAD
-            // expect only history=true, just omit for false.
-            R"({"uid" : "1",
-                "scopes":[{"name":"_default", "uid":"0",
-                "collections":[{"name":"brewery","uid":"8","history":false}]}]})",
-=======
             // History invalid on epoch config
             R"({"uid" : "0",
                 "scopes":[{"name":"_default", "uid":"0",
                 "collections":[{"name":"_default","uid":"0", "history": true}]}]})",
->>>>>>> 423df9b7
             // The following are nearly, but not quite epoch manifests
             R"({"uid" : "0",
                 "scopes":[{"name":"_default", "uid":"0",

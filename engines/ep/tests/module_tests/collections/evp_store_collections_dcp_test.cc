/* -*- Mode: C++; tab-width: 4; c-basic-offset: 4; indent-tabs-mode: nil -*- */
/*
 *     Copyright 2020-Present Couchbase, Inc.
 *
 *   Use of this software is governed by the Business Source License included
 *   in the file licenses/BSL-Couchbase.txt.  As of the Change Date specified
 *   in that file, in accordance with the Business Source License, use of this
 *   software will be governed by the Apache License, Version 2.0, included in
 *   the file licenses/APL2.txt.
 */

/**
 * Tests for Collection functionality in EPStore.
 */
#include "checkpoint_manager.h"
#include "collections/collection_persisted_stats.h"
#include "collections/events_generated.h"
#include "collections/manager.h"
#include "collections/vbucket_manifest_handles.h"
#include "dcp/backfill-manager.h"
#include "dcp/dcpconnmap.h"
#include "dcp/response.h"
#include "durability/active_durability_monitor.h"
#include "durability/passive_durability_monitor.h"
#include "ep_time.h"
#include "ephemeral_vb.h"
#include "failover-table.h"
#include "kv_bucket.h"
#include "kvstore/couch-kvstore/couch-kvstore-metadata.h"
#include "kvstore/kvstore.h"
#ifdef EP_USE_MAGMA
#include "kvstore/magma-kvstore/kv_magma_common/magma-kvstore_metadata.h"
#endif
#include "programs/engine_testapp/mock_cookie.h"
#include "programs/engine_testapp/mock_server.h"
#include "tests/mock/mock_dcp.h"
#include "tests/mock/mock_dcp_conn_map.h"
#include "tests/mock/mock_dcp_consumer.h"
#include "tests/mock/mock_dcp_producer.h"
#include "tests/mock/mock_global_task.h"
#include "tests/mock/mock_stream.h"
#include "tests/mock/mock_synchronous_ep_engine.h"
#include "tests/module_tests/collections/collections_dcp_test.h"
#include "tests/module_tests/collections/collections_test_helpers.h"
#include "tests/module_tests/dcp_producer_config.h"
#include "tests/module_tests/dcp_stream_request_config.h"
#include "tests/module_tests/dcp_utils.h"
#include "tests/module_tests/evp_store_test.h"
#include "tests/module_tests/test_helpers.h"
#include "tests/module_tests/vbucket_utils.h"
#include <engines/ep/src/collections/collections_types.h>
#include <engines/ep/src/ephemeral_tombstone_purger.h>
#include <platform/compress.h>
#include <utilities/test_manifest.h>
#include <functional>
#include <thread>

TEST_P(CollectionsDcpParameterizedTest, test_dcp_consumer) {
    store->setVBucketState(vbid, vbucket_state_replica);
    // MB-54516: Test keeps coverage of the 'custom' binary system event so here
    // we disable the FlatBuffers configuration.
    consumer->disableFlatBuffersSystemEvents();

    ASSERT_EQ(cb::engine_errc::success,
              consumer->addStream(
                      /*opaque*/ 0, vbid, cb::mcbp::DcpAddStreamFlag::None));

    // Create meat with uid 4 as if it came from manifest uid cafef00d
    std::string collection = "meat";
    CollectionID cid = CollectionEntry::meat.getId();
    ScopeID sid = ScopeEntry::shop1.getId();
    Collections::ManifestUid manifestUid(0xcafef00d);
    Collections::CollectionEventData createEventData{manifestUid,
                                                     {sid,
                                                      cid,
                                                      collection,
                                                      {/*no ttl*/},
                                                      CanDeduplicate::Yes,
                                                      Collections::Metered::Yes,
                                                      manifestUid}};
    Collections::CreateEventDcpData createEventDcpData{createEventData};
    Collections::DropEventData dropEventData{manifestUid, sid, cid, false};
    Collections::DropEventDcpData dropEventDcpData{dropEventData};

    ASSERT_EQ(cb::engine_errc::success,
              consumer->snapshotMarker(/*opaque*/ 2,
                                       vbid,
                                       /*start_seqno*/ 0,
                                       /*end_seqno*/ 100,
                                       /*flags*/ {},
                                       /*HCS*/ {},
                                       /*HPS*/ {},
                                       /*maxVisibleSeqno*/ {},
                                       /*purgeSeqno*/ {}));

    VBucketPtr vb = store->getVBucket(vbid);

    EXPECT_FALSE(vb->lockCollections().doesKeyContainValidCollection(
            StoredDocKey{"meat:bacon", CollectionEntry::meat}));

    // Call the consumer function for handling DCP events
    // create the meat collection
    EXPECT_EQ(cb::engine_errc::success,
              consumer->systemEvent(
                      /*opaque*/ 2,
                      vbid,
                      mcbp::systemevent::id::BeginCollection,
                      /*seqno*/ 1,
                      mcbp::systemevent::version::version0,
                      {reinterpret_cast<const uint8_t*>(collection.data()),
                       collection.size()},
                      {reinterpret_cast<const uint8_t*>(&createEventDcpData),
                       Collections::CreateEventDcpData::size}));

    // We can now access the collection
    EXPECT_TRUE(vb->lockCollections().doesKeyContainValidCollection(
            StoredDocKey{"meat:bacon", CollectionEntry::meat}));
    EXPECT_TRUE(vb->lockCollections().exists(CollectionEntry::meat));
    EXPECT_EQ(0xcafef00d, vb->lockCollections().getManifestUid());

    // Lets put an item in it
    EXPECT_EQ(cb::engine_errc::success,
              consumer->mutation(
                      /*opaque*/ 2,
                      StoredDocKey{"meat:bacon", CollectionEntry::meat},
                      cb::const_byte_buffer(),
                      PROTOCOL_BINARY_DATATYPE_JSON,
                      /*cas*/ 0,
                      vbid,
                      /*flags*/ 0,
                      /*bySeqno*/ 2,
                      /*revSeqno*/ 0,
                      /*expTime*/ 0,
                      /*lock_time*/ 0,
                      /*meta*/ cb::const_byte_buffer(),
                      /*nru*/ 0));

    // Now check that the DCP consumer has updated the in memory high seqno
    // counter for this item
    EXPECT_EQ(2, vb->lockCollections().getHighSeqno(CollectionEntry::meat));

    // Call the consumer function for handling DCP events
    // delete the meat collection
    EXPECT_EQ(cb::engine_errc::success,
              consumer->systemEvent(
                      /*opaque*/ 2,
                      vbid,
                      mcbp::systemevent::id::EndCollection,
                      /*seqno*/ 3,
                      mcbp::systemevent::version::version0,
                      {reinterpret_cast<const uint8_t*>(collection.data()),
                       collection.size()},
                      {reinterpret_cast<const uint8_t*>(&dropEventDcpData),
                       Collections::DropEventDcpData::size}));

    // It's gone!
    EXPECT_FALSE(vb->lockCollections().doesKeyContainValidCollection(
            StoredDocKey{"meat:bacon", CollectionEntry::meat}));
}

/**
 * Test that we are sending the manifest uid when resuming a stream
 */
TEST_F(CollectionsDcpTest, stream_request_uid) {
    // MB-54516: This test calls consumer directly using the non-FlatBuffers API
    // (giving some coverage of the older mechanism. Here we must explicitly
    // disable the FlatBuffers assumption and re-create the stream
    consumer->disableFlatBuffersSystemEvents();
    ASSERT_EQ(cb::engine_errc::success,
              consumer->closeStream(/*opaque*/ 0, replicaVB, {}));
    ASSERT_EQ(
            cb::engine_errc::success,
            consumer->addStream(
                    /*opaque*/ 0, replicaVB, cb::mcbp::DcpAddStreamFlag::None));

    // We shouldn't have tried to create a filtered producer
    EXPECT_EQ("", producers->last_collection_filter);

    // Create meat with uid 4 as if it came from manifest uid cafef00d
    std::string collection = "meat";
    CollectionID cid = CollectionEntry::meat.getId();
    ScopeID sid = ScopeEntry::shop1.getId();
    Collections::ManifestUid manifestUid(0xcafef00d);
    Collections::CollectionEventData createEventData{
            manifestUid,
            {sid,
             cid,
             collection,
             {/*no ttl*/},
             CanDeduplicate::Yes,
             Collections::Metered::Yes,
             Collections::ManifestUid{}}};
    Collections::CreateEventDcpData eventDcpData{createEventData};

    VBucketPtr vb = store->getVBucket(replicaVB);

    EXPECT_FALSE(vb->lockCollections().doesKeyContainValidCollection(
            StoredDocKey{"meat:bacon", CollectionEntry::meat}));

    uint32_t opaque = 2;
    uint32_t seqno = 1;

    // Setup a snapshot on the consumer
    ASSERT_EQ(cb::engine_errc::success,
              consumer->snapshotMarker(opaque,
                                       /*vbucket*/ replicaVB,
                                       /*start_seqno*/ 0,
                                       /*end_seqno*/ 100,
                                       /*flags*/ {},
                                       /*highCompletedSeqno*/ {},
                                       /*HPS*/ {},
                                       /*maxVisibleSeqno*/ {},
                                       /*purgeSeqno*/ {}));

    // Call the consumer function for handling DCP events
    // create the meat collection
    EXPECT_EQ(cb::engine_errc::success,
              consumer->systemEvent(
                      opaque,
                      replicaVB,
                      mcbp::systemevent::id::BeginCollection,
                      seqno,
                      mcbp::systemevent::version::version0,
                      {reinterpret_cast<const uint8_t*>(collection.data()),
                       collection.size()},
                      {reinterpret_cast<const uint8_t*>(&eventDcpData),
                       Collections::CreateEventDcpData::size}));

    // We can now access the collection
    EXPECT_TRUE(vb->lockCollections().doesKeyContainValidCollection(
            StoredDocKey{"meat:bacon", CollectionEntry::meat}));
    EXPECT_TRUE(vb->lockCollections().exists(CollectionEntry::meat));
    EXPECT_EQ(0xcafef00d, vb->lockCollections().getManifestUid());

    consumer->closeAllStreams();

    // When we add a stream back we should send the latest manifest uid
    EXPECT_EQ(cb::engine_errc::success,
              consumer->addStream(
                      opaque, replicaVB, cb::mcbp::DcpAddStreamFlag::None));

    while (consumer->step(false, *producers) == cb::engine_errc::success) {
        handleProducerResponseIfStepBlocked(*consumer, *producers);
    }

    // And we've passed the correct filter on to the producer
    EXPECT_EQ("{\"uid\":\"cafef00d\"}", producers->last_collection_filter);
}

/**
 * This test was originally created to cover what happens when a stream-request
 * from the "future" occurs, in collection terms the client claims to know about
 * a manifest from the future. No longer though does KV do a 'tmpfail' error
 * when this happens, it's flawed in the case of quorum loss and could lead to
 * indefinite denial to the client. KV now allows the stream-request and uses
 * normal rollback to guide the client to the correct start-seqno, this test
 * now covers that.
 */
TEST_F(CollectionsDcpTest, failover_after_drop_collection) {
    Vbid vbid0{vbid};
    Vbid vbid1{replicaVB};

    // This test begins with an active (vb:0) and replica (vb:1) vbucket and
    // uses the CollectionsDcpTest 'producers' so step transfers system-events
    // from active to replica.
    //
    // The test begins and sets our scenario:
    //
    // 1) Creates two collections and expect they exist in both vbuckets.
    // 2) Drop one of the collections from vb:0 only.
    auto vb0 = store->getVBucket(vbid0);

    CollectionsManifest cm(CollectionEntry::meat);
    // Update the bucket::manifest (which will apply changes to the active VB)
    setCollections(cookie, cm.add(CollectionEntry::fruit));
    flushVBucketToDiskIfPersistent(vbid0, 2);
    notifyAndStepToCheckpoint();

    EXPECT_EQ(cb::engine_errc::success, producer->step(false, *producers));
    EXPECT_EQ(cb::mcbp::ClientOpcode::DcpSystemEvent, producers->last_op);

    EXPECT_TRUE(vb0->lockCollections().exists(CollectionEntry::meat));
    EXPECT_TRUE(vb0->lockCollections().exists(CollectionEntry::fruit));
    auto vb1 = store->getVBucket(vbid1);
    EXPECT_TRUE(vb1->lockCollections().exists(CollectionEntry::meat));
    EXPECT_FALSE(vb1->lockCollections().exists(CollectionEntry::fruit));

    EXPECT_EQ(cb::engine_errc::success, producer->step(false, *producers));
    EXPECT_EQ(cb::mcbp::ClientOpcode::DcpSystemEvent, producers->last_op);
    EXPECT_EQ("fruit", producers->last_key);
    EXPECT_TRUE(vb1->lockCollections().exists(CollectionEntry::fruit));

    // Store and transfer items 0 to make rollback testing cover more ground.
    auto key = StoredDocKey{"k1", CollectionEntry::fruit};
    store_item(vbid0, key, "v1");
    store_item(vbid0, StoredDocKey{"k2", CollectionEntry::fruit}, "v2");
    flushVBucketToDiskIfPersistent(vbid0, 2);
    notifyAndStepToCheckpoint();
    stepAndExpect(cb::mcbp::ClientOpcode::DcpMutation);
    stepAndExpect(cb::mcbp::ClientOpcode::DcpMutation);

    // flush of vb:1 is required so that it later directs rollback to not 0.
    flushVBucketToDiskIfPersistent(vbid1, 4);

    // Now drop the collection
    vb0->updateFromManifest(
            std::shared_lock<folly::SharedMutex>(vb0->getStateLock()),
            makeManifest(cm.remove(CollectionEntry::fruit)));
    flushVBucketToDiskIfPersistent(vbid0, 1);

    // vb:0 is at seqno:3 and has 1 collection
    // vb:1 is at seqno:2 and has 2 collections
    //
    // Next the vbuckets will switch states for the next phase of the test.
    // Here vb:0 will consume DCP from vb:1 (i.e. vb:0 is now a replica).
    // This means that vb:0 will do a stream-request with a start-seqno {3}
    // which is ahead of vb:1 {2}

    // Kill the producer, then set up a consumer from the active to the
    // replica to loosely simulate a failover
    notifyAndStepToCheckpoint();
    producer->closeAllStreams();
    producer->cancelCheckpointCreatorTask();
    consumer->closeAllStreams();
    consumer->cancelTask();

    // Grab the vb:1 uuid for the stream-request
    failover_entry_t entry = vb1->failovers->getLatestEntry();
    auto vbucket_uuid = entry.vb_uuid;

    // Switch the states
    store->setVBucketState(vbid0, vbucket_state_replica, {});
    store->setVBucketState(vbid1, vbucket_state_active, {});

    // Some required setup
    consumer = std::make_shared<MockDcpConsumer>(
            *engine, cookieP, "test_consumer");
    ASSERT_EQ(cb::engine_errc::success,
              consumer->addStream(0, vbid0, cb::mcbp::DcpAddStreamFlag::None));
    producer = SingleThreadedKVBucketTest::createDcpProducer(
            cookieC, IncludeDeleteTime::No);

    uint64_t rollbackSeqno = 0;

    // Now we ask vb:1 for a stream from 5 and expect to be told to rollback to
    // 4 - i.e. dropped collection is now back in play.
    EXPECT_EQ(5, vb0->getHighSeqno());
    EXPECT_EQ(cb::engine_errc::rollback,
              producer->streamRequest({}, // flags
                                      1, // opaque
                                      vbid1,
                                      vb0->getHighSeqno(), // start_seqno
                                      ~0ull, // end_seqno
                                      vbucket_uuid, // vbucket_uuid,
                                      vb0->getHighSeqno(), // snap_start_seqno,
                                      vb0->getHighSeqno(), // snap_end_seqno,
                                      &rollbackSeqno,
                                      &CollectionsDcpTest::dcpAddFailoverLog,
                                      {}));

    // Seqno 4 is for the high-seqno of fruit
    EXPECT_EQ(rollbackSeqno, 4);
    EXPECT_FALSE(vb0->lockCollections().exists(CollectionEntry::fruit));
    GetValue gv = store->get(key, vbid0, cookie, {});
    EXPECT_EQ(cb::engine_errc::unknown_collection, gv.getStatus());

    EXPECT_EQ(TaskStatus::Complete, store->rollback(vbid0, rollbackSeqno));
    EXPECT_EQ(rollbackSeqno, vb0->getHighSeqno());
    EXPECT_TRUE(vb0->lockCollections().exists(CollectionEntry::fruit));
    gv = store->getReplica(key, vbid0, cookie, {});
    EXPECT_EQ(cb::engine_errc::success, gv.getStatus());
}

// MB_38019 saw that if a replica gets ahead of the local node, and is
// switched to active, we would effectively roll it back, however that would
// trigger a monotonic exception
TEST_F(CollectionsDcpTest, MB_38019) {
    VBucketPtr active = store->getVBucket(vbid);

    // setCollections will update active node
    CollectionsManifest cm(CollectionEntry::fruit);
    setCollections(cookie, cm);

    VBucketPtr replica = store->getVBucket(replicaVB);

    auto uid = cm.getUid();
    // Drive the replica as if DCP was pushing changes, first a snapshot must
    // be created, then create collections, first we will match the active
    // node, then go ahead by two extra changes.
    replica->checkpointManager->createSnapshot(
            1, 3, 0, {}, CheckpointType::Memory, 3);
    replica->replicaBeginCollection(Collections::ManifestUid(uid),
                                    {ScopeID::Default, CollectionEntry::fruit},
                                    "fruit",
                                    {},
                                    Collections::Metered::No,
                                    CanDeduplicate::Yes,
                                    Collections::ManifestUid{},
                                    1);
    replica->replicaBeginCollection(Collections::ManifestUid(++uid),
                                    {ScopeID::Default, CollectionEntry::meat},
                                    "meat",
                                    {},
                                    Collections::Metered::No,
                                    CanDeduplicate::Yes,
                                    Collections::ManifestUid{},
                                    2);
    replica->replicaBeginCollection(Collections::ManifestUid(++uid),
                                    {ScopeID::Default, CollectionEntry::dairy},
                                    "dairy",
                                    {},
                                    Collections::Metered::No,
                                    CanDeduplicate::Yes,
                                    Collections::ManifestUid{},
                                    3);

    // Would of seen a monotonic exception
    EXPECT_NO_THROW(
            store->setVBucketState(replicaVB, vbucket_state_active, {}));

    // Finally apply the changes the replica saw, but via setCollections, the
    // replica should be ignoring the downlevel manifests
    cm.add(CollectionEntry::meat);
    EXPECT_EQ(cb::engine_errc::success, setCollections(cookie, cm));

    cm.add(CollectionEntry::dairy);
    EXPECT_EQ(cb::engine_errc::success, setCollections(cookie, cm));
}

/*
 * test_dcp connects a producer and consumer to test that collections created
 * on the producer are transferred to the consumer
 *
 * The test replicates VBn to VBn+1
 */
TEST_P(CollectionsDcpParameterizedTest, test_dcp) {
    VBucketPtr vb = store->getVBucket(vbid);

    // Add a collection, then remove it. This adds events into the CP which
    // we'll manually replicate with calls to step
    CollectionsManifest cm(CollectionEntry::meat);
    setCollections(cookie, cm);

    // @todo MB-26334: persistent buckets don't track the system event counts
    if (!persistent()) {
        EXPECT_EQ(1, vb->getNumSystemItems());
    }

    notifyAndStepToCheckpoint();

    VBucketPtr replica = store->getVBucket(replicaVB);

    // 1. Replica does not know about meat
    EXPECT_FALSE(replica->lockCollections().doesKeyContainValidCollection(
            StoredDocKey{"meat:bacon", CollectionEntry::meat}));

    // Now step the producer to transfer the collection creation
    EXPECT_EQ(cb::engine_errc::success, producer->step(false, *producers));
    EXPECT_EQ(cb::mcbp::ClientOpcode::DcpSystemEvent, producers->last_op);
    EXPECT_EQ(CollectionName::meat, producers->last_key);
    EXPECT_EQ(mcbp::systemevent::id::BeginCollection,
              producers->last_system_event);
    EXPECT_EQ(CollectionUid::meat, producers->last_collection_id);

    // 2. Replica now knows the collection
    EXPECT_TRUE(replica->lockCollections().doesKeyContainValidCollection(
            StoredDocKey{"meat:bacon", CollectionEntry::meat}));

    // remove meat
    setCollections(cookie, cm.remove(CollectionEntry::meat));

    // The delete collection event still exists
    if (!persistent()) {
        EXPECT_EQ(1, vb->getNumSystemItems());
    }

    notifyAndStepToCheckpoint();

    // Now step the producer to transfer the collection deletion
    EXPECT_EQ(cb::engine_errc::success, producer->step(false, *producers));

    // 3. Replica now blocking access to meat
    EXPECT_FALSE(replica->lockCollections().doesKeyContainValidCollection(
            StoredDocKey{"meat:bacon", CollectionEntry::meat}));

    // Now step the producer, no more collection events
    EXPECT_EQ(cb::engine_errc::would_block, producer->step(false, *producers));
}

// Test that DCP works when a TTL is enabled on a collection
TEST_P(CollectionsDcpParameterizedTest, test_dcp_with_ttl) {
    auto checkDcp = [](MockDcpProducer* p,
                       CollectionsDcpTestProducers& dcpCallBacks) {
        // Now step the producer to transfer the collection creation and
        // validate
        // the data we would transfer to the consumer
        EXPECT_EQ(cb::engine_errc::success, p->step(false, dcpCallBacks));
        EXPECT_EQ(cb::mcbp::ClientOpcode::DcpSystemEvent, dcpCallBacks.last_op);
        EXPECT_EQ(CollectionName::meat, dcpCallBacks.last_key);
        EXPECT_EQ(mcbp::systemevent::id::BeginCollection,
                  dcpCallBacks.last_system_event);
        EXPECT_EQ(CollectionUid::meat, dcpCallBacks.last_collection_id);

        // Assert version2, FlatBuffers enabled.
        ASSERT_EQ(mcbp::systemevent::version::version2,
                  dcpCallBacks.last_system_event_version);

        std::string_view eventView{
                reinterpret_cast<const char*>(
                        dcpCallBacks.last_system_event_data.data()),
                dcpCallBacks.last_system_event_data.size()};
        const auto& collection =
                Collections::VB::Manifest::getCollectionFlatbuffer(eventView);

        EXPECT_TRUE(collection.ttlValid());
        EXPECT_EQ(100, collection.maxTtl());
    };
    {
        VBucketPtr vb = store->getVBucket(vbid);

        // Add a collection, then remove it. This adds events into the CP which
        // we'll manually replicate with calls to step
        CollectionsManifest cm;
        cm.add(CollectionEntry::meat, std::chrono::seconds(100) /*maxttl*/);
        vb->updateFromManifest(
                std::shared_lock<folly::SharedMutex>(vb->getStateLock()),
                makeManifest(cm));

        notifyAndStepToCheckpoint();

        VBucketPtr replica = store->getVBucket(replicaVB);

        // 1. Replica does not know about meat
        EXPECT_FALSE(replica->lockCollections().doesKeyContainValidCollection(
                StoredDocKey{"meat:bacon", CollectionEntry::meat}));

        checkDcp(producer.get(), *producers);

        // Finally validate the TTL comes back after a restart
        flushVBucketToDiskIfPersistent(Vbid(0), 1);
    }

    // Ensure the DCP stream has to hit disk/seqlist for backfill
    ensureDcpWillBackfill();

    createDcpObjects({{nullptr, 0}}); // from disk
    notifyAndStepToCheckpoint(cb::mcbp::ClientOpcode::DcpSnapshotMarker,
                              false /*in-memory = false*/);

    checkDcp(producer.get(), *producers);
}

/*
 * test_dcp connects a producer and consumer to test that collections created
 * on the producer are transferred to the consumer when not in the default scope
 *
 * The test replicates VBn to VBn+1
 */
TEST_P(CollectionsDcpParameterizedTest, test_dcp_non_default_scope) {
    VBucketPtr vb = store->getVBucket(vbid);

    // Add a scope+collection, then remove then later remove the collection.
    // The test will step DCP and check the replica is updated.
    CollectionsManifest cm;
    cm.setUid(88); // set non-zero for better validation

    cm.add(ScopeEntry::shop1);
    setCollections(cookie, cm);
    notifyAndStepToCheckpoint();
    EXPECT_EQ(cb::engine_errc::success,
              producer->stepAndExpect(*producers,
                                      cb::mcbp::ClientOpcode::DcpSystemEvent));
    EXPECT_EQ(producers->last_system_event, mcbp::systemevent::id::CreateScope);
    EXPECT_EQ(producers->last_scope_id, ScopeEntry::shop1.uid);
    EXPECT_EQ(producers->last_key, ScopeEntry::shop1.name);

    // MB-32124: check the manifest uid was transferred
    EXPECT_EQ(89, producers->last_collection_manifest_uid);

    cm.add(CollectionEntry::meat, ScopeEntry::shop1);
    setCollections(cookie, cm);

    notifyAndStepToCheckpoint();

    VBucketPtr replica = store->getVBucket(replicaVB);

    // 1. Replica does not know about meat
    EXPECT_FALSE(replica->lockCollections().doesKeyContainValidCollection(
            StoredDocKey{"meat:bacon", CollectionEntry::meat}));

    EXPECT_EQ(cb::engine_errc::success,
              producer->stepAndExpect(*producers,
                                      cb::mcbp::ClientOpcode::DcpSystemEvent));
    EXPECT_EQ(producers->last_system_event,
              mcbp::systemevent::id::BeginCollection);
    EXPECT_EQ(producers->last_collection_id, CollectionEntry::meat.uid);
    EXPECT_EQ(producers->last_scope_id, ScopeEntry::shop1.uid);
    EXPECT_EQ(producers->last_key, CollectionEntry::meat.name);

    // 2. Replica now knows the collection
    EXPECT_TRUE(replica->lockCollections().doesKeyContainValidCollection(
            StoredDocKey{"meat:bacon", CollectionEntry::meat}));

    // Both active and replica updated the data sizes for persistent buckets
    if (persistent()) {
        // Flush, the event and item are stored and dataSize is updated
        flushVBucketToDiskIfPersistent(vbid, 2);
        flushVBucketToDiskIfPersistent(replicaVB, 2);
    }

    // remove meat
    vb->updateFromManifest(
            std::shared_lock<folly::SharedMutex>(vb->getStateLock()),
            makeManifest(cm.remove(CollectionEntry::meat, ScopeEntry::shop1)));

    notifyAndStepToCheckpoint();

    // Now step the producer to transfer the collection deletion
    EXPECT_EQ(cb::engine_errc::success, producer->step(false, *producers));

    // 3. Check that the scopeID was replicated properly
    EXPECT_TRUE(replica->lockCollections().isScopeValid(ScopeEntry::shop1));

    // 4. Replica now blocking access to meat
    EXPECT_FALSE(replica->lockCollections().doesKeyContainValidCollection(
            StoredDocKey{"meat:bacon", CollectionEntry::meat}));

    // Now step the producer, no more collection events
    EXPECT_EQ(cb::engine_errc::would_block, producer->step(false, *producers));
}

TEST_P(CollectionsDcpParameterizedTest, mb30893_dcp_partial_updates) {
    VBucketPtr vb = store->getVBucket(vbid);

    // Add 3 collections in one update
    CollectionsManifest cm;
    vb->updateFromManifest(
            std::shared_lock<folly::SharedMutex>(vb->getStateLock()),
            makeManifest(cm.add(CollectionEntry::fruit)
                                 .add(CollectionEntry::dairy)
                                 .add(CollectionEntry::meat)));

    notifyAndStepToCheckpoint();

    // MB-31463: Adding the following handleSlowStream gives coverage for this
    // MB, without the fix the entire test fails as the stream cannot retrieve
    // data from the checkpoint. Only do this for persistent buckets as
    // ephemeral operates differently in-terms of the transition back to
    // in-memory.
    if (persistent()) {
        auto stream = producer->findStream(vbid);
        ASSERT_TRUE(stream);
        auto* as = static_cast<ActiveStream*>(stream.get());
        as->handleSlowStream();
    }

    VBucketPtr replica = store->getVBucket(replicaVB);

    // Now step the producer to transfer the collection creation(s)
    // each collection-creation, closed the checkpoint (hence the extra steps)
    EXPECT_EQ(cb::engine_errc::success, producer->step(false, *producers));
    EXPECT_EQ(cb::mcbp::ClientOpcode::DcpSystemEvent, producers->last_op);
    EXPECT_EQ(0, replica->lockCollections().getManifestUid());
    EXPECT_EQ("fruit", producers->last_key);
    EXPECT_EQ(mcbp::systemevent::id::BeginCollection,
              producers->last_system_event);

    EXPECT_EQ(cb::engine_errc::success, producer->step(false, *producers));
    EXPECT_EQ(cb::mcbp::ClientOpcode::DcpSystemEvent, producers->last_op);
    EXPECT_EQ(0, replica->lockCollections().getManifestUid());
    EXPECT_EQ("dairy", producers->last_key);
    EXPECT_EQ(mcbp::systemevent::id::BeginCollection,
              producers->last_system_event);

    EXPECT_EQ(cb::engine_errc::success, producer->step(false, *producers));
    EXPECT_EQ(cb::mcbp::ClientOpcode::DcpSystemEvent, producers->last_op);
    EXPECT_EQ("meat", producers->last_key);
    EXPECT_EQ(mcbp::systemevent::id::BeginCollection,
              producers->last_system_event);

    // And now the new manifest-UID is exposed
    // The cm will have uid 2 + 1 (for the addition of the default scope)
    EXPECT_EQ(3, replica->lockCollections().getManifestUid());

    // Remove two
    vb->updateFromManifest(
            std::shared_lock<folly::SharedMutex>(vb->getStateLock()),
            makeManifest(cm.remove(CollectionEntry::fruit)
                                 .remove(CollectionEntry::dairy)));

    notifyAndStepToCheckpoint();
    EXPECT_EQ(4, producers->last_snap_start_seqno);
    EXPECT_EQ(5, producers->last_snap_end_seqno);

    stepAndExpect(cb::mcbp::ClientOpcode::DcpSystemEvent);
    EXPECT_EQ(mcbp::systemevent::id::EndCollection,
              producers->last_system_event);
    EXPECT_EQ(3, replica->lockCollections().getManifestUid());
    EXPECT_EQ(4, producers->last_byseqno);

    stepAndExpect(cb::mcbp::ClientOpcode::DcpSystemEvent);
    EXPECT_EQ(mcbp::systemevent::id::EndCollection,
              producers->last_system_event);
    EXPECT_EQ(5, replica->lockCollections().getManifestUid());

    // Add and remove
    vb->updateFromManifest(
            std::shared_lock<folly::SharedMutex>(vb->getStateLock()),
            makeManifest(cm.add(CollectionEntry::dairy2)
                                 .remove(CollectionEntry::meat)));

    notifyAndStepToCheckpoint();

    EXPECT_EQ(cb::engine_errc::success, producer->step(false, *producers));
    EXPECT_EQ(cb::mcbp::ClientOpcode::DcpSystemEvent, producers->last_op);
    EXPECT_EQ(5, replica->lockCollections().getManifestUid());

    EXPECT_EQ(cb::engine_errc::success, producer->step(false, *producers));
    EXPECT_EQ(cb::mcbp::ClientOpcode::DcpSystemEvent, producers->last_op);
    EXPECT_EQ(7, replica->lockCollections().getManifestUid());
}

// Test that a create/delete don't dedup
TEST_P(CollectionsDcpParameterizedTest, test_dcp_create_delete) {
    const int items = 3;
    {
        VBucketPtr vb = store->getVBucket(vbid);
        // Create dairy and fruit.
        CollectionsManifest cm(CollectionEntry::dairy);
        vb->updateFromManifest(
                std::shared_lock<folly::SharedMutex>(vb->getStateLock()),
                makeManifest(cm.add(CollectionEntry::fruit,
                                    cb::NoExpiryLimit,
                                    true /*history*/)));

        // Mutate dairy
        for (int ii = 0; ii < items; ii++) {
            std::string key = "dairy:" + std::to_string(ii);
            store_item(
                    vbid, StoredDocKey{key, CollectionEntry::dairy}, "value");
        }

        // Mutate fruit
        for (int ii = 0; ii < items; ii++) {
            std::string key = "fruit:" + std::to_string(ii);
            store_item(
                    vbid, StoredDocKey{key, CollectionEntry::fruit}, "value");
        }

        flushVBucketToDiskIfPersistent(vbid, (2 * items) + 2);

        // Delete dairy
        vb->updateFromManifest(
                std::shared_lock<folly::SharedMutex>(vb->getStateLock()),
                makeManifest(cm.remove(CollectionEntry::dairy)));

        // Persist everything ready for warmup and check.
        flushVBucketToDiskIfPersistent(vbid, 1);

        // We will see create fruit/dairy and delete dairy (from another CP)
        // In-memory stream will also see all 2*items mutations (ordered with
        // create
        // and delete)
        {
            CB_SCOPED_TRACE("DCP 1");
            testDcpCreateDelete(
                    {CollectionEntry::dairy, CollectionEntry::fruit},
                    {CollectionEntry::dairy},
                    (2 * items));
        }

        // Expect that the fruit collection has the correct dedup setting (No)
        auto replica = store->getVBucket(replicaVB);
        EXPECT_EQ(CanDeduplicate::No,
                  vb->lockCollections().getCanDeduplicate(
                          CollectionEntry::fruit));
        EXPECT_EQ(CanDeduplicate::No,
                  replica->lockCollections().getCanDeduplicate(
                          CollectionEntry::fruit));
    }
    ensureDcpWillBackfill();

    // Test against a different VB as our old replica will have data
    replicaVB++;
    createDcpObjects({{nullptr, 0}}); // from disk

    // Streamed from disk, one create (create of fruit) and items of fruit
    // And the tombstone of dairy
    {
        CB_SCOPED_TRACE("DCP 2");
        testDcpCreateDelete({CollectionEntry::fruit},
                            {CollectionEntry::dairy},
                            items,
                            false);
    }

    auto vb = store->getVBucket(vbid);
    // Expect that the fruit collection exists and has the correct dedup (No)
    EXPECT_TRUE(vb->lockCollections().exists(CollectionEntry::fruit));
    auto replica = store->getVBucket(replicaVB);
    EXPECT_EQ(CanDeduplicate::No,
              vb->lockCollections().getCanDeduplicate(CollectionEntry::fruit));
    EXPECT_EQ(CanDeduplicate::No,
              replica->lockCollections().getCanDeduplicate(
                      CollectionEntry::fruit));
}

// Test that a backfill stream is consistent over failure.
// 1) do some collection changes and flush then delete a collection but do not
//    flush the delete
// 2) DCP stream from 0
// 3) reset/warmup
// 4) DCP stream from 0 - we must get the same items as step 2.
// Previously, a backfill would perform isLogicallyDeleted using the in-memory
// Vbucket manifest, which loses changes if we fail before flushing
// (so 4 would receive items which 2 did not send). The test ensures that the
//  stream is consistent, because it should be doing backfill isLogically checks
// against the persisted collections state.
TEST_F(CollectionsDcpTest, test_dcp_create_delete_warmup) {
    const int items = 3;
    CollectionsManifest cm;
    {
        VBucketPtr vb = store->getVBucket(vbid);
        // Create dairy & fruit
        vb->updateFromManifest(
                std::shared_lock<folly::SharedMutex>(vb->getStateLock()),
                makeManifest(cm.add(CollectionEntry::fruit)
                                     .add(CollectionEntry::dairy)));

        // Mutate dairy
        for (int ii = 0; ii < items; ii++) {
            std::string key = "dairy:" + std::to_string(ii);
            store_item(
                    vbid, StoredDocKey{key, CollectionEntry::dairy}, "value");
        }

        // Mutate fruit
        for (int ii = 0; ii < items; ii++) {
            std::string key = "fruit:" + std::to_string(ii);
            store_item(
                    vbid, StoredDocKey{key, CollectionEntry::fruit}, "value");
        }

        // Flush the creates and the items, but do not flush the next delete
        flush_vbucket_to_disk(Vbid(0), (2 * items) + 2);
    }

    // To force the first full backfill, kill the engine
    resetEngineAndWarmup();

    // Now delete the dairy collection
    {
        store->getVBucket(vbid)->updateFromManifest(
                std::shared_lock<folly::SharedMutex>(
                        store->getVBucket(vbid)->getStateLock()),
                makeManifest(cm.remove(CollectionEntry::dairy)));

        // Front-end will be stopping dairy mutations...
        EXPECT_TRUE(store->getVBucket(vbid)->lockCollections().exists(
                CollectionEntry::fruit));
        EXPECT_FALSE(store->getVBucket(vbid)->lockCollections().exists(
                CollectionEntry::dairy));
    }

    createDcpObjects({{nullptr, 0}}); // from disk

    // Now read from DCP. We will see:
    // * 2 creates (from the disk backfill)
    // * 2*items, basically all items from all collections
    testDcpCreateDelete({CollectionEntry::fruit, CollectionEntry::dairy},
                        {},
                        (2 * items),
                        false);

    resetEngineAndWarmup();

    // Test against a different VB as our old replica will have data
    replicaVB++;
    createDcpObjects({{nullptr, 0}}); // from disk

    // Now read from DCP. We will see:
    // * 2 creates (from the disk backfill)
    // * 2*items, basically all items from all collections
    // The important part is we see the same creates/items as before the warmup
    testDcpCreateDelete({CollectionEntry::fruit, CollectionEntry::dairy},
                        {},
                        (2 * items),
                        false);

    EXPECT_TRUE(store->getVBucket(vbid)->lockCollections().exists(
            CollectionEntry::fruit));
    EXPECT_TRUE(store->getVBucket(vbid)->lockCollections().exists(
            CollectionEntry::dairy));
}

// Test that a create/delete don't dedup (collections creates new checkpoints)
TEST_F(CollectionsDcpTest, test_dcp_create_delete_create) {
    {
        VBucketPtr vb = store->getVBucket(vbid);
        // Create dairy
        CollectionsManifest cm(CollectionEntry::dairy);
        vb->updateFromManifest(
                std::shared_lock<folly::SharedMutex>(vb->getStateLock()),
                makeManifest(cm));

        // Mutate dairy
        const int items = 3;
        for (int ii = 0; ii < items; ii++) {
            std::string key = "dairy:" + std::to_string(ii);
            store_item(
                    vbid, StoredDocKey{key, CollectionEntry::dairy}, "value");
        }

        // Delete dairy
        vb->updateFromManifest(
                std::shared_lock<folly::SharedMutex>(vb->getStateLock()),
                makeManifest(cm.remove(CollectionEntry::dairy)));

        // Create dairy (new uid)
        vb->updateFromManifest(
                std::shared_lock<folly::SharedMutex>(vb->getStateLock()),
                makeManifest(cm.add(CollectionEntry::dairy2)));

        // Persist everything ready for warmup and check.
        // Flush the items + 1 delete (dairy) and 1 create (dairy2)
        flush_vbucket_to_disk(Vbid(0), items + 2);

        // However DCP - Should see 2x create dairy and 1x delete dairy
        testDcpCreateDelete({CollectionEntry::dairy, CollectionEntry::dairy2},
                            {CollectionEntry::dairy},
                            items);
    }

    resetEngineAndWarmup();

    // Test against a different VB as our old replica will have data
    replicaVB++;

    // MB-54967: Enable compression to extend the coverage of the collection
    // tombstone replication path
    cookie_to_mock_cookie(cookieP)->setDatatypeSupport(
            PROTOCOL_BINARY_DATATYPE_SNAPPY);

    createDcpObjects({{nullptr, 0}});

    ASSERT_EQ(cb::engine_errc::success,
              producer->control(0, "force_value_compression", "true"));

    // Streamed from disk, we won't see the 2x create events or the intermediate
    // delete. So check DCP sends only 1 collection create (of dairy2) and the
    // tombstone of dairy
    testDcpCreateDelete(
            {CollectionEntry::dairy2}, {CollectionEntry::dairy}, 0, false);

    EXPECT_TRUE(store->getVBucket(vbid)->lockCollections().exists(
            CollectionEntry::dairy2.getId()));
}

// Test that a create/delete/create don't dedup
TEST_F(CollectionsDcpTest, test_dcp_create_delete_create2) {
    {
        VBucketPtr vb = store->getVBucket(vbid);
        // Create dairy
        CollectionsManifest cm(CollectionEntry::dairy);
        vb->updateFromManifest(
                std::shared_lock<folly::SharedMutex>(vb->getStateLock()),
                makeManifest(cm));

        // Mutate dairy
        const int items = 3;
        for (int ii = 0; ii < items; ii++) {
            std::string key = "dairy:" + std::to_string(ii);
            store_item(
                    vbid, StoredDocKey{key, CollectionEntry::dairy}, "value");
        }

        // Delete dairy/create dairy in *one* update
        vb->updateFromManifest(
                std::shared_lock<folly::SharedMutex>(vb->getStateLock()),
                makeManifest(cm.remove(CollectionEntry::dairy)
                                     .add(CollectionEntry::dairy2)));

        // Persist everything ready for warmup and check.
        // Flush the items + 1 delete (dairy) and 1 create (dairy2)
        flush_vbucket_to_disk(Vbid(0), items + 2);

        // However DCP - Should see 2x create dairy and 1x delete dairy
        testDcpCreateDelete({CollectionEntry::dairy, CollectionEntry::dairy2},
                            {CollectionEntry::dairy},
                            items);
    }

    resetEngineAndWarmup();

    // Test against a different VB as our old replica will have data
    replicaVB++;
    createDcpObjects({{nullptr, 0}});

    // Streamed from disk, we won't see the first create (the first delete
    // exists as a tombstone)
    testDcpCreateDelete(
            {CollectionEntry::dairy2}, {CollectionEntry::dairy}, 0, false);

    EXPECT_TRUE(store->getVBucket(vbid)->lockCollections().exists(
            CollectionEntry::dairy2.getId()));
}

// Test that a create/delete don't dedup (collections creates new checkpoints)
TEST_F(CollectionsDcpTest, MB_26455) {
    const int items = 3;
    uint32_t m = 7;
    std::vector<CollectionEntry::Entry> dropped;

    {
        auto vb = store->getVBucket(vbid);

        CollectionsManifest cm;
        vb->updateFromManifest(
                std::shared_lock<folly::SharedMutex>(vb->getStateLock()),
                makeManifest(cm));
        for (uint32_t n = 2; n < m; n++) {

            // add fruit (new generation), + 10 to use valid collection range
            vb->updateFromManifest(
                    std::shared_lock<folly::SharedMutex>(vb->getStateLock()),
                    makeManifest(cm.add(CollectionEntry::Entry{
                            CollectionName::fruit, n + 10})));

            // Mutate fruit
            for (int ii = 0; ii < items; ii++) {
                std::string key = "fruit:" + std::to_string(ii);
                store_item(vbid, StoredDocKey{key, n + 10}, "value");
            }

            // expect create_collection + items
            flush_vbucket_to_disk(vbid, 1 + items);

            if (n < m - 1) {
                dropped.push_back(
                        CollectionEntry::Entry{CollectionName::fruit, n + 10});
                // Drop fruit, except for the last 'generation'
                vb->updateFromManifest(std::shared_lock<folly::SharedMutex>(
                                               vb->getStateLock()),
                                       makeManifest(cm.remove(dropped.back())));

                flush_vbucket_to_disk(vbid, 1);
            }
        }
    }

    resetEngineAndWarmup();

    // Stream again!
    createDcpObjects({{nullptr, 0}});

    // Streamed from disk, one create (create of fruit) and items of fruit and
    // every delete (tombstones)
    {
        CB_SCOPED_TRACE("");
        testDcpCreateDelete(
                {CollectionEntry::Entry{CollectionName::fruit, (m - 1) + 10}},
                dropped,
                items,
                false /*fromMemory*/);
    }
    EXPECT_TRUE(
            store->getVBucket(vbid)->lockCollections().exists((m - 1) + 10));
}

// Test that create and delete (full deletion) keeps the collection drop marker
// as a tombstone
TEST_F(CollectionsDcpTest, test_dcp_create_delete_erase) {
    {
        VBucketPtr vb = store->getVBucket(vbid);
        // Create dairy
        CollectionsManifest cm(CollectionEntry::dairy);
        vb->updateFromManifest(
                std::shared_lock<folly::SharedMutex>(vb->getStateLock()),
                makeManifest(cm));

        // Mutate dairy
        const int items = 3;
        for (int ii = 0; ii < items; ii++) {
            std::string key = "dairy:" + std::to_string(ii);
            store_item(
                    vbid, StoredDocKey{key, CollectionEntry::dairy}, "value");
        }

        // Delete dairy/create dairy in *one* update
        vb->updateFromManifest(
                std::shared_lock<folly::SharedMutex>(vb->getStateLock()),
                makeManifest(cm.remove(CollectionEntry::dairy)
                                     .add(CollectionEntry::dairy2)));

        // Persist everything ready for warmup and check.
        // Flush the items + 1 delete (dairy) and 1 create (dairy2)
        flush_vbucket_to_disk(vbid, items + 2);

        // However DCP - Should see 2x create dairy and 1x delete dairy
        testDcpCreateDelete({CollectionEntry::dairy, CollectionEntry::dairy2},
                            {CollectionEntry::dairy},
                            items);

        runCompaction(vbid);
    }

    resetEngineAndWarmup();

    // Test against a different VB as our old replica will have data
    replicaVB++;
    createDcpObjects({{nullptr, 0}});

    // Streamed from disk, we won't see the first create or delete
    testDcpCreateDelete(
            {CollectionEntry::dairy2}, {CollectionEntry::dairy}, 0, false);

    EXPECT_TRUE(store->getVBucket(vbid)->lockCollections().exists(
            CollectionEntry::dairy2.getId()));
}

// Test that following create scope/collection and drop, the tombstones left
// are replicated to the replica and then finally test that the replica can
// itself replicate those events
TEST_F(CollectionsDcpTest, tombstone_replication) {
    // Firstly, create and drop a scope with collections and flush it all
    {
        VBucketPtr vb = store->getVBucket(vbid);
        // add scope and collection to scope
        CollectionsManifest cm;
        cm.add(ScopeEntry::shop1);
        cm.add(CollectionEntry::fruit, ScopeEntry::shop1);
        vb->updateFromManifest(
                std::shared_lock<folly::SharedMutex>(vb->getStateLock()),
                makeManifest(cm));
        flush_vbucket_to_disk(vbid, 2);

        // remove the scope (and the collection)
        cm.remove(ScopeEntry::shop1);
        vb->updateFromManifest(
                std::shared_lock<folly::SharedMutex>(vb->getStateLock()),
                makeManifest(cm));
        flush_vbucket_to_disk(vbid, 2);
    }

    resetEngineAndWarmup();

    createDcpObjects({{nullptr, 0}});

    testDcpCreateDelete(
            {}, {CollectionEntry::fruit}, 0, false, {}, {ScopeEntry::shop1});

    // Next reset ready to stream back vb1
    resetEngineAndWarmup();

    // Now manually create, we don't want a consumer
    producer = SingleThreadedKVBucketTest::createDcpProducer(
            cookieP, IncludeDeleteTime::No);
    producers->consumer = nullptr;

    // We want to stream vbid(1)
    createDcpStream({{nullptr, 0}}, Vbid(1));

    // Expect the same data back from vb1 as when we streamed vb0
    testDcpCreateDelete(
            {}, {CollectionEntry::fruit}, 0, false, {}, {ScopeEntry::shop1});
}

// Drop the default collection, replicate it and expect it gone in all relevant
// locations.
TEST_P(CollectionsDcpParameterizedTest, test_dcp_drop_default) {
    VBucketPtr vb = store->getVBucket(vbid);

    CollectionsManifest cm;
    cm.remove(CollectionEntry::defaultC);
    setCollections(cookie, cm);

    notifyAndStepToCheckpoint(cb::mcbp::ClientOpcode::DcpSnapshotMarker);
    stepAndExpect(cb::mcbp::ClientOpcode::DcpSystemEvent,
                  cb::engine_errc::success);
    EXPECT_EQ(mcbp::systemevent::id::EndCollection,
              producers->last_system_event);
    EXPECT_EQ(CollectionID::Default, producers->last_collection_id);

    EXPECT_FALSE(vb->lockCollections().exists(CollectionID::Default));
    EXPECT_FALSE(store->getVBucket(replicaVB)->lockCollections().exists(
            CollectionID::Default));

    flushVBucketToDiskIfPersistent(vbid, 1);
    flushVBucketToDiskIfPersistent(replicaVB, 1);

    if (persistent()) {
        auto [statusA, manifestA] =
                vb->getShard()->getRWUnderlying()->getCollectionsManifest(vbid);
        ASSERT_TRUE(statusA);

        VBucketPtr vbr = store->getVBucket(replicaVB);
        auto [statusR, manifestR] =
                vbr->getShard()->getRWUnderlying()->getCollectionsManifest(
                        replicaVB);
        ASSERT_TRUE(statusR);

        EXPECT_EQ(0, manifestA.collections.size());
        EXPECT_EQ(1, manifestA.scopes.size());
        EXPECT_TRUE(manifestA.droppedCollectionsExist);
        EXPECT_EQ(manifestA, manifestR);

        auto droppedA =
                vb->getShard()->getRWUnderlying()->getDroppedCollections(vbid);
        auto droppedR =
                vbr->getShard()->getRWUnderlying()->getDroppedCollections(
                        replicaVB);
        EXPECT_EQ(droppedA, droppedR);
    }
}

// Test that backfilled streams, which drop logically deleted items returns
// a snapshot that is consistent with the dropped collection.
// We need to be sure that in the case we are dropping items the client isn't
// exposed to a snapshot that doesn't include the drop event
void CollectionsDcpTest::tombstone_snapshots_test(bool forceWarmup) {
    uint64_t uuid = 0;
    uint64_t highSeqno = 0;
    {
        VBucketPtr vb = store->getVBucket(vbid);

        // Add two collections and items to default, fruit and dairy
        // We will end by dropping fruit
        CollectionsManifest cm;
        cm.add(CollectionEntry::fruit);
        cm.add(CollectionEntry::dairy);
        vb->updateFromManifest(
                std::shared_lock<folly::SharedMutex>(vb->getStateLock()),
                makeManifest(cm));
        store_item(vbid, StoredDocKey{"d_k1", CollectionEntry::defaultC}, "v");
        store_item(vbid, StoredDocKey{"d_k2", CollectionEntry::defaultC}, "v");
        flushVBucketToDiskIfPersistent(Vbid(0), 4);

        store_item(vbid, StoredDocKey{"k1", CollectionEntry::fruit}, "v");
        store_item(vbid, StoredDocKey{"dairy", CollectionEntry::dairy}, "v");
        store_item(vbid, StoredDocKey{"k2", CollectionEntry::fruit}, "v");

        vb->updateFromManifest(
                std::shared_lock<folly::SharedMutex>(vb->getStateLock()),
                makeManifest(cm.remove(CollectionEntry::fruit)));
        flushVBucketToDiskIfPersistent(Vbid(0), 4);

        uuid = vb->failovers->getLatestUUID();
        highSeqno = vb->getHighSeqno();
    }

    // Now the DCP client, we will step the creation events and one of the
    // default collection items, then disconnect and force backfill

    notifyAndStepToCheckpoint();
    auto ss = producers->last_snap_start_seqno;
    auto se = producers->last_snap_end_seqno;
    stepAndExpect(cb::mcbp::ClientOpcode::DcpSystemEvent);
    EXPECT_EQ(producers->last_collection_id, CollectionEntry::fruit.getId());
    EXPECT_EQ(producers->last_system_event,
              mcbp::systemevent::id::BeginCollection);

    stepAndExpect(cb::mcbp::ClientOpcode::DcpSystemEvent);
    EXPECT_EQ(producers->last_collection_id, CollectionEntry::dairy.getId());
    EXPECT_EQ(producers->last_system_event,
              mcbp::systemevent::id::BeginCollection);

    stepAndExpect(cb::mcbp::ClientOpcode::DcpMutation);
    EXPECT_EQ(producers->last_collection_id, CollectionID::Default);
    auto startSeq =
            producers->last_byseqno; // Record the startSeq for the new stream

    // Simulate a disconnect, based on test input
    if (forceWarmup) {
        // We want to force backfill, so wipe out everything
        resetEngineAndWarmup();
        producer = SingleThreadedKVBucketTest::createDcpProducer(
                cookieP, IncludeDeleteTime::No);
        producers->consumer = nullptr;
    } else {
        // Just force stream disconnect
        producer.reset();
    }

    producer = SingleThreadedKVBucketTest::createDcpProducer(
            cookieP, IncludeDeleteTime::No);
    EXPECT_EQ(cb::engine_errc::success,
              producer->control(
                      1, DcpControlKeys::FlatBuffersSystemEvents, "true"));
    producers->consumer = nullptr;

    uint64_t rollbackSeqno = 0;
    ASSERT_EQ(cb::engine_errc::success,
              producer->streamRequest({}, // flags
                                      1, // opaque
                                      vbid,
                                      startSeq,
                                      ~0ull, // end_seqno
                                      uuid,
                                      ss,
                                      se,
                                      &rollbackSeqno,
                                      &CollectionsDcpTest::dcpAddFailoverLog,
                                      {{nullptr, 0}}));

    notifyAndStepToCheckpoint(cb::mcbp::ClientOpcode::DcpSnapshotMarker,
                              !forceWarmup);

    // The next validation is split to show the different sequences we expect
    if (forceWarmup) {
        // Critical: The snapshot end must equal the collection drop we queued
        EXPECT_EQ(highSeqno, producers->last_snap_end_seqno);

        stepAndExpect(cb::mcbp::ClientOpcode::DcpMutation);
        EXPECT_EQ(producers->last_key, "d_k2");
        EXPECT_EQ(producers->last_collection_id, CollectionID::Default);

        stepAndExpect(cb::mcbp::ClientOpcode::DcpMutation);
        EXPECT_EQ(producers->last_key, "dairy");
        EXPECT_EQ(producers->last_collection_id,
                  CollectionEntry::dairy.getId());

        stepAndExpect(cb::mcbp::ClientOpcode::DcpSystemEvent);
        EXPECT_EQ(producers->last_collection_id,
                  CollectionEntry::fruit.getId());
        EXPECT_EQ(producers->last_system_event,
                  mcbp::systemevent::id::EndCollection);
        EXPECT_EQ(cb::engine_errc::would_block,
                  producer->step(false, *producers));
    } else {
        // We expect to see everything upto the drop of fruit
        stepAndExpect(cb::mcbp::ClientOpcode::DcpMutation);
        EXPECT_EQ(producers->last_key, "d_k2");
        EXPECT_EQ(producers->last_collection_id, CollectionID::Default);

        stepAndExpect(cb::mcbp::ClientOpcode::DcpMutation);
        EXPECT_EQ(producers->last_key, "k1");
        EXPECT_EQ(producers->last_collection_id,
                  CollectionEntry::fruit.getId());

        stepAndExpect(cb::mcbp::ClientOpcode::DcpMutation);
        EXPECT_EQ(producers->last_key, "dairy");
        EXPECT_EQ(producers->last_collection_id,
                  CollectionEntry::dairy.getId());

        stepAndExpect(cb::mcbp::ClientOpcode::DcpMutation);
        EXPECT_EQ(producers->last_key, "k2");
        EXPECT_EQ(producers->last_collection_id,
                  CollectionEntry::fruit.getId());

        // Drop collection in a new snapshot
        stepAndExpect(cb::mcbp::ClientOpcode::DcpSnapshotMarker);
        EXPECT_EQ(8, producers->last_snap_start_seqno);
        EXPECT_EQ(8, producers->last_snap_end_seqno);

        stepAndExpect(cb::mcbp::ClientOpcode::DcpSystemEvent);
        EXPECT_EQ(producers->last_collection_id,
                  CollectionEntry::fruit.getId());
        EXPECT_EQ(producers->last_system_event,
                  mcbp::systemevent::id::EndCollection);
        EXPECT_EQ(cb::engine_errc::would_block,
                  producer->step(false, *producers));
    }
}

TEST_F(CollectionsDcpTest, tombstone_snapshots_disconnect_backfill) {
    tombstone_snapshots_test(true);
}

TEST_P(CollectionsDcpParameterizedTest, tombstone_snapshots_disconnect_memory) {
    tombstone_snapshots_test(false);
}

// Test that we apply the latest manifest when we promote a vBucket from
// replica to active. We don't expect ns_server to send the manifest again so
// we need apply it on promotion
void CollectionsDcpParameterizedTest::testVBPromotionUpdateManifest() {
    // Add fruit to the manifest
    CollectionsManifest cm;
    cm.add(CollectionEntry::fruit);

    // This will update the active but NOT the replica.
    setCollections(cookie, cm);
    auto active = store->getVBucket(vbid);
    ASSERT_TRUE(active->lockCollections().exists(CollectionEntry::fruit));
    auto replica = store->getVBucket(replicaVB);
    ASSERT_FALSE(replica->lockCollections().exists(CollectionEntry::fruit));

    // Active is now aware of fruit, proving that we updated the manifest,
    // but replica is not. Change the state of replica to active to update
    // the replica manifest.
    store->setVBucketState(replicaVB, vbucket_state_active);
    EXPECT_TRUE(replica->lockCollections().exists(CollectionEntry::fruit));
}

TEST_P(CollectionsDcpParameterizedTest, vb_promotion_update_manifest_replica) {
    testVBPromotionUpdateManifest();
}

TEST_P(CollectionsDcpParameterizedTest, vb_promotion_update_manifest_pending) {
    store->setVBucketState(replicaVB, vbucket_state_pending);
    testVBPromotionUpdateManifest();
}

TEST_P(CollectionsDcpParameterizedTest, vb_promotion_update_manifest_dead) {
    store->setVBucketState(replicaVB, vbucket_state_dead);
    testVBPromotionUpdateManifest();
}

TEST_P(CollectionsDcpParameterizedTest, filtering) {
    VBucketPtr vb = store->getVBucket(vbid);

    // Perform a create of meat/dairy via the bucket level and a delete of
    // _default (see MB-32131)
    CollectionsManifest cm;
    setCollections(cookie,
                   cm.add(CollectionEntry::meat)
                           .add(CollectionEntry::dairy)
                           .remove(CollectionEntry::defaultC));

    // Setup filtered DCP for CID 12/0xc (dairy)
    createDcpObjects({{R"({"collections":["c"]})"}});
    notifyAndStepToCheckpoint();

    // SystemEvent createCollection
    EXPECT_EQ(cb::engine_errc::success, producer->step(false, *producers));
    EXPECT_EQ(cb::mcbp::ClientOpcode::DcpSystemEvent, producers->last_op);
    EXPECT_EQ(CollectionEntry::dairy.getId(), producers->last_collection_id);
    EXPECT_EQ("dairy", producers->last_key);

    // Store collection documents
    std::array<std::string, 2> expectedKeys = {{"dairy:one", "dairy:two"}};
    store_item(vbid, StoredDocKey{"meat:one", CollectionEntry::meat}, "value");
    store_item(vbid,
               StoredDocKey{expectedKeys[0], CollectionEntry::dairy},
               "value");
    store_item(vbid, StoredDocKey{"meat:two", CollectionEntry::meat}, "value");
    store_item(vbid,
               StoredDocKey{expectedKeys[1], CollectionEntry::dairy},
               "value");
    store_item(
            vbid, StoredDocKey{"meat:three", CollectionEntry::meat}, "value");

    auto vb0Stream = producer->findStream(Vbid(0));
    ASSERT_NE(nullptr, vb0Stream.get());

    notifyAndStepToCheckpoint();

    // Now step DCP to transfer keys, only two keys are expected as all "meat"
    // keys are filtered
    for (auto& key : expectedKeys) {
        EXPECT_EQ(cb::engine_errc::success, producer->step(false, *producers));
        EXPECT_EQ(cb::mcbp::ClientOpcode::DcpMutation, producers->last_op);
        EXPECT_EQ(CollectionEntry::dairy.getId(),
                  producers->last_collection_id);
        EXPECT_EQ(key, producers->last_key);
    }
    // And no more
    EXPECT_EQ(cb::engine_errc::would_block, producer->step(false, *producers));

    flushVBucketToDiskIfPersistent(vbid, 8);

    vb.reset();

    // Now stream back from disk/seqlist and check filtering
    ensureDcpWillBackfill();

    createDcpObjects({{R"({"collections":["c"]})"}});

    // Streamed from disk
    // 1x create - create of dairy
    // 2x mutations in the dairy collection
    {
        CB_SCOPED_TRACE("");
        testDcpCreateDelete({CollectionEntry::dairy},
                            {},
                            2,
                            false,
                            {},
                            {},
                            /*compareManifests*/ false);
    }
}

TEST_P(CollectionsDcpParameterizedTest, filtering_scope) {
    VBucketPtr vb = store->getVBucket(vbid);

    // Perform a create of meat/dairy via the bucket level
    CollectionsManifest cm;
    setCollections(cookie,
                   cm.add(CollectionEntry::meat)
                           .add(ScopeEntry::shop1)
                           .add(CollectionEntry::dairy, ScopeEntry::shop1));
    // Setup filtered DCP for SID 8 (shop1)
    createDcpObjects({{R"({"scope":"8"})"}});
    notifyAndStepToCheckpoint();

    // SystemEvent createScope
    EXPECT_EQ(cb::engine_errc::success, producer->step(false, *producers));
    EXPECT_EQ(mcbp::systemevent::id::CreateScope, producers->last_system_event);
    EXPECT_EQ(ScopeEntry::shop1.getId(), producers->last_scope_id);
    EXPECT_EQ(ScopeEntry::shop1.name, producers->last_key);

    // Uid is 0 because we only set the manifest uid for the last SystemEvent
    // generated in the manifest update. In this case this is for the meat
    // collection.
    EXPECT_EQ(0, producers->last_collection_manifest_uid);

    // SystemEvent createCollection dairy in shop1
    EXPECT_EQ(cb::engine_errc::success, producer->step(false, *producers));
    EXPECT_EQ(mcbp::systemevent::id::BeginCollection,
              producers->last_system_event);
    EXPECT_EQ(CollectionEntry::dairy.getId(), producers->last_collection_id);
    EXPECT_EQ(CollectionEntry::dairy.name, producers->last_key);
    EXPECT_EQ(ScopeEntry::shop1.getId(), producers->last_scope_id);

    // Store collection documents
    std::array<std::string, 2> expectedKeys = {{"dairy:one", "dairy:two"}};
    store_item(vbid, StoredDocKey{"meat:one", CollectionEntry::meat}, "value");
    store_item(vbid,
               StoredDocKey{expectedKeys[0], CollectionEntry::dairy},
               "value");
    store_item(vbid, StoredDocKey{"meat:two", CollectionEntry::meat}, "value");
    store_item(vbid,
               StoredDocKey{expectedKeys[1], CollectionEntry::dairy},
               "value");
    store_item(
            vbid, StoredDocKey{"meat:three", CollectionEntry::meat}, "value");

    auto vb0Stream = producer->findStream(Vbid(0));
    ASSERT_NE(nullptr, vb0Stream.get());

    notifyAndStepToCheckpoint();

    // Now step DCP to transfer the dairy mutations, we do not expect meat
    // mutations as it is in the default scope
    for (auto& key : expectedKeys) {
        EXPECT_EQ(cb::engine_errc::success, producer->step(false, *producers));
        EXPECT_EQ(cb::mcbp::ClientOpcode::DcpMutation, producers->last_op);
        EXPECT_EQ(CollectionEntry::dairy.getId(),
                  producers->last_collection_id);
        EXPECT_EQ(key, producers->last_key);
    }
    // And no more
    EXPECT_EQ(cb::engine_errc::would_block, producer->step(false, *producers));

    flushVBucketToDiskIfPersistent(vbid, 8);

    vb.reset();

    // Now stream back from disk and check filtering
    ensureDcpWillBackfill();

    createDcpObjects({{R"({"scope":"8"})"}});

    // Streamed from disk
    // 1x create - create of dairy
    // 2x mutations in the dairy collection
    // 1x scope drop
    testDcpCreateDelete({CollectionEntry::dairy},
                        {},
                        2,
                        false,
                        {ScopeEntry::shop1},
                        {},
                        /*compareManifests*/ false);
}

TEST_P(CollectionsDcpParameterizedTest, filtering_grow_scope_from_empty) {
    VBucketPtr vb = store->getVBucket(vbid);

    // Create the scope but don't add any collections to it
    CollectionsManifest cm;
    setCollections(cookie, cm.add(ScopeEntry::shop1));
    // Setup filtered DCP for SID 8 (shop1)
    try {
        createDcpObjects({{R"({"scope":"8"})"}});
    } catch (...) {
        FAIL() << "Error creating stream with empty scope";
    }

    auto vb0Stream = producer->findStream(Vbid(0));
    ASSERT_NE(nullptr, vb0Stream.get());

    // Now lets add a collection to the shop1 scope
    setCollections(cookie, cm.add(CollectionEntry::dairy, ScopeEntry::shop1));

    notifyAndStepToCheckpoint();

    // SystemEvent createScope
    EXPECT_EQ(cb::engine_errc::success, producer->step(false, *producers));
    EXPECT_EQ(mcbp::systemevent::id::CreateScope, producers->last_system_event);
    EXPECT_EQ(ScopeEntry::shop1.getId(), producers->last_scope_id);

    // SystemEvent createCollection
    EXPECT_EQ(cb::engine_errc::success, producer->step(false, *producers));
    EXPECT_EQ(mcbp::systemevent::id::BeginCollection,
              producers->last_system_event);
    EXPECT_EQ(CollectionEntry::dairy.getId(), producers->last_collection_id);

    // And no more
    ASSERT_EQ(cb::engine_errc::would_block, producer->step(false, *producers));

    // Lets add some stuff to dairy
    std::array<std::string, 2> expectedKeys = {{"dairy:one", "dairy:two"}};
    store_item(vbid,
               StoredDocKey{expectedKeys[0], CollectionEntry::dairy},
               "value");
    store_item(vbid,
               StoredDocKey{expectedKeys[1], CollectionEntry::dairy},
               "value");

    notifyAndStepToCheckpoint();

    // Now step DCP to transfer the dairy mutations
    for (auto& key : expectedKeys) {
        EXPECT_EQ(cb::engine_errc::success, producer->step(false, *producers));
        EXPECT_EQ(cb::mcbp::ClientOpcode::DcpMutation, producers->last_op);
        EXPECT_EQ(CollectionEntry::dairy.getId(),
                  producers->last_collection_id);
        EXPECT_EQ(key, producers->last_key);
    }

    // We flush a collection create + 4 mutations
    flushVBucketToDiskIfPersistent(vbid, 4);

    vb.reset();

    // Now stream back from disk and check filtering
    ensureDcpWillBackfill();

    createDcpObjects({{R"({"scope":"8"})"}});

    // Streamed from disk
    // 1x create - create of dairy
    // 2x mutations - 2x in dairy
    // 1x scope drop
    testDcpCreateDelete(
            {CollectionEntry::dairy}, {}, 2, false, {ScopeEntry::shop1});
}

TEST_P(CollectionsDcpParameterizedTest, filtering_grow_scope) {
    VBucketPtr vb = store->getVBucket(vbid);

    // Perform a create of meat/dairy(shop1) via the bucket level
    CollectionsManifest cm;
    setCollections(cookie,
                   cm.add(CollectionEntry::meat)
                           .add(ScopeEntry::shop1)
                           .add(CollectionEntry::dairy, ScopeEntry::shop1));
    // Setup filtered DCP for SID 8 (shop1)
    createDcpObjects({{R"({"scope":"8"})"}});
    notifyAndStepToCheckpoint();

    // SystemEvent createScope
    EXPECT_EQ(cb::engine_errc::success, producer->step(false, *producers));
    EXPECT_EQ(mcbp::systemevent::id::CreateScope, producers->last_system_event);
    EXPECT_EQ(ScopeEntry::shop1.getId(), producers->last_scope_id);

    // SystemEvent createCollection
    EXPECT_EQ(cb::engine_errc::success, producer->step(false, *producers));
    EXPECT_EQ(mcbp::systemevent::id::BeginCollection,
              producers->last_system_event);
    EXPECT_EQ(CollectionEntry::dairy.getId(), producers->last_collection_id);

    auto vb0Stream = producer->findStream(Vbid(0));
    ASSERT_NE(nullptr, vb0Stream.get());

    // Add a new collection to the scope that we are filtering
    setCollections(cookie,
                   cm.add(CollectionEntry::vegetable, ScopeEntry::shop1));
    notifyAndStepToCheckpoint();

    // Check we got the system event
    ASSERT_EQ(cb::engine_errc::success, producer->step(false, *producers));
    ASSERT_EQ(cb::mcbp::ClientOpcode::DcpSystemEvent, producers->last_op);
    ASSERT_EQ(CollectionEntry::vegetable.getId(),
              producers->last_collection_id);

    // Store collection documents
    std::array<std::string, 2> expectedKeys = {
            {"vegetable:one", "vegetable:two"}};
    store_item(vbid, StoredDocKey{"meat:four", CollectionEntry::meat}, "value");
    store_item(vbid,
               StoredDocKey{expectedKeys[0], CollectionEntry::vegetable},
               "value");
    store_item(vbid, StoredDocKey{"meat:five", CollectionEntry::meat}, "value");
    store_item(vbid,
               StoredDocKey{expectedKeys[1], CollectionEntry::vegetable},
               "value");
    store_item(vbid, StoredDocKey{"meat:six", CollectionEntry::meat}, "value");

    notifyAndStepToCheckpoint();

    // Now step DCP to transfer vegetable mutations, we do not expect meat
    // mutations as meat is in the default scope
    for (auto& key : expectedKeys) {
        EXPECT_EQ(cb::engine_errc::success, producer->step(false, *producers));
        EXPECT_EQ(cb::mcbp::ClientOpcode::DcpMutation, producers->last_op);
        EXPECT_EQ(CollectionEntry::vegetable.getId(),
                  producers->last_collection_id);
        EXPECT_EQ(key, producers->last_key);
    }
    // And no more
    EXPECT_EQ(cb::engine_errc::would_block, producer->step(false, *producers));

    flushVBucketToDiskIfPersistent(vbid, 9);

    vb.reset();

    // Now stream back from disk and check filtering
    ensureDcpWillBackfill();

    createDcpObjects({{R"({"scope":"8"})"}});

    // Streamed from disk
    // 2x create - create of dairy, create of vegetable
    // 2x mutations - 2x in vegetable
    // 1x scope drop
    testDcpCreateDelete({CollectionEntry::dairy, CollectionEntry::vegetable},
                        {},
                        2,
                        false,
                        {ScopeEntry::shop1},
                        {},
                        /*compareManifests*/ false);
}

TEST_P(CollectionsDcpParameterizedTest, filtering_shrink_scope) {
    VBucketPtr vb = store->getVBucket(vbid);

    // Perform a create of meat/dairy(shop1)/vegetable(shop1) via the bucket
    // level
    CollectionsManifest cm;
    setCollections(cookie,
                   cm.add(CollectionEntry::meat)
                           .add(ScopeEntry::shop1)
                           .add(CollectionEntry::dairy, ScopeEntry::shop1)
                           .add(CollectionEntry::vegetable, ScopeEntry::shop1));
    // Setup filtered DCP for SID 8 (shop1)
    createDcpObjects({{R"({"scope":"8"})"}});
    notifyAndStepToCheckpoint();

    // SystemEvent createScope
    ASSERT_EQ(cb::engine_errc::success, producer->step(false, *producers));
    ASSERT_EQ(mcbp::systemevent::id::CreateScope, producers->last_system_event);
    ASSERT_EQ(ScopeEntry::shop1.getId(), producers->last_scope_id);

    // Check the collection create events are correct
    stepAndExpect(cb::mcbp::ClientOpcode::DcpSystemEvent);
    ASSERT_EQ(CollectionEntry::dairy.getId(), producers->last_collection_id);
    stepAndExpect(cb::mcbp::ClientOpcode::DcpSystemEvent);
    ASSERT_EQ(CollectionEntry::vegetable.getId(),
              producers->last_collection_id);

    // Store collection documents
    std::array<std::string, 2> dairyKeys = {{"dairy:one", "dairy:two"}};
    std::array<std::string, 2> vegetableKeys = {
            {"vegetable:one", "vegetable:two"}};
    store_item(vbid, StoredDocKey{"meat:one", CollectionEntry::meat}, "value");
    store_item(
            vbid, StoredDocKey{dairyKeys[0], CollectionEntry::dairy}, "value");
    store_item(
            vbid, StoredDocKey{dairyKeys[1], CollectionEntry::dairy}, "value");
    store_item(vbid, StoredDocKey{"meat:two", CollectionEntry::meat}, "value");
    store_item(vbid,
               StoredDocKey{vegetableKeys[0], CollectionEntry::vegetable},
               "value");
    store_item(vbid,
               StoredDocKey{vegetableKeys[1], CollectionEntry::vegetable},
               "value");
    store_item(
            vbid, StoredDocKey{"meat:three", CollectionEntry::meat}, "value");

    auto vb0Stream = producer->findStream(Vbid(0));
    ASSERT_NE(nullptr, vb0Stream.get());

    notifyAndStepToCheckpoint();

    // Now step DCP to transfer dairy and vegetable mutations, do not expect
    // meat mutations as meat is in the default scope
    for (auto& key : dairyKeys) {
        EXPECT_EQ(cb::engine_errc::success, producer->step(false, *producers));
        EXPECT_EQ(cb::mcbp::ClientOpcode::DcpMutation, producers->last_op);
        EXPECT_EQ(CollectionEntry::dairy.getId(),
                  producers->last_collection_id);
        EXPECT_EQ(key, producers->last_key);
    }

    for (auto& key : vegetableKeys) {
        EXPECT_EQ(cb::engine_errc::success, producer->step(false, *producers));
        EXPECT_EQ(cb::mcbp::ClientOpcode::DcpMutation, producers->last_op);
        EXPECT_EQ(CollectionEntry::vegetable.getId(),
                  producers->last_collection_id);
        EXPECT_EQ(key, producers->last_key);
    }

    // And no more
    EXPECT_EQ(cb::engine_errc::would_block, producer->step(false, *producers));

    // Now delete the dairy collection
    setCollections(cookie,
                   cm.remove(CollectionEntry::dairy, ScopeEntry::shop1));
    notifyAndStepToCheckpoint();

    // Check we got the system event
    ASSERT_EQ(cb::engine_errc::success, producer->step(false, *producers));
    ASSERT_EQ(cb::mcbp::ClientOpcode::DcpSystemEvent, producers->last_op);
    ASSERT_EQ(CollectionEntry::dairy.getId(), producers->last_collection_id);

    // Store more meat documents
    store_item(vbid, StoredDocKey{"meat:four", CollectionEntry::meat}, "value");
    store_item(vbid, StoredDocKey{"meat:five", CollectionEntry::meat}, "value");
    store_item(vbid, StoredDocKey{"meat:six", CollectionEntry::meat}, "value");

    // No new items (dairy is now filtered)
    EXPECT_EQ(cb::engine_errc::would_block, producer->step(false, *producers));

    flushVBucketToDiskIfPersistent(vbid, 14);

    vb.reset();

    // Now stream back from disk and check filtering
    ensureDcpWillBackfill();

    createDcpObjects({{R"({"scope":"8"})"}});

    // Streamed from disk
    // 1x create - create of vegetable
    // 2x mutations - 2x mutations in vegetable
    // 1x delete - the tombstone of dairy
    // 1x scope create - the create of shop1
    testDcpCreateDelete({CollectionEntry::vegetable},
                        {CollectionEntry::dairy},
                        2,
                        false,
                        {ScopeEntry::shop1},
                        {},
                        /*compareManifests*/ false);
}

// Created for MB-32360
// Note this test does not resume a DCP stream, but a new stream from 0 hits
// the same issue, the filter doesn't know the collection was part of the scope
TEST_P(CollectionsDcpParameterizedTest, collection_tombstone_on_scope_filter) {
    VBucketPtr vb = store->getVBucket(vbid);

    // Perform a create of meat/dairy(shop1)/vegetable(shop1) via the bucket
    // level
    CollectionsManifest cm;
    setCollections(cookie,
                   cm.add(CollectionEntry::meat)
                           .add(ScopeEntry::shop1)
                           .add(CollectionEntry::dairy, ScopeEntry::shop1)
                           .add(CollectionEntry::vegetable, ScopeEntry::shop1));

    store_item(vbid, StoredDocKey{"dairy1", CollectionEntry::dairy}, "value");
    store_item(vbid, StoredDocKey{"dairy2", CollectionEntry::dairy}, "value");

    // Now delete the dairy collection
    setCollections(cookie,
                   cm.remove(CollectionEntry::dairy, ScopeEntry::shop1));

    // Flush it all out
    flushVBucketToDiskIfPersistent(vbid, 6);

    // Force collection purge. This is the crucial trigger behind MB-32360
    // Compaction runs and drops all items of dairy, when compaction gets to the
    // dairy deletion system event it triggers 'completeDelete', this is what
    // removes the dairy collection from KV meta-data and allowed the new DCP
    // stream to fail to replicate the collection-drop(dairy) event
    runCompaction(vbid);

    vb.reset();

    // Force warmup, it's not required for the MB, but makes the test simpler
    // to progress the DCP tasks
    ensureDcpWillBackfill();

    // Now stream back from disk and check filtering
    createDcpObjects({{R"({"scope":"8"})"}});

    // Streamed from disk
    // 1x create - create of vegetable
    // 2x mutations - 2x mutations in vegetable
    // 1x delete - the tombstone of dairy
    // 1x scope create - the create of shop1
    testDcpCreateDelete({CollectionEntry::vegetable},
                        {CollectionEntry::dairy},
                        0,
                        false,
                        {ScopeEntry::shop1},
                        {},
                        /*compareManifests*/ false);
}

// Test that we can stream-resume an interrupted snapshot where the rest of the
// snapshot is filtered away.
void CollectionsDcpParameterizedTest::testMB_47009(
        uint64_t startSeqno,
        snapshot_range_t snapshot,
        snapshot_range_t expectedSnapshot) {
    VBucketPtr vb = store->getVBucket(vbid);

    // Create two collections
    CollectionsManifest cm;
    setCollections(
            cookie,
            cm.add(CollectionEntry::vegetable).add(CollectionEntry::fruit));
    flushVBucketToDiskIfPersistent(vbid, 2);

    // Write some items, sequenced though so that vegetable is fruit
    store_item(vbid, StoredDocKey{"k1", CollectionEntry::vegetable}, "value");
    store_item(vbid, StoredDocKey{"k2", CollectionEntry::vegetable}, "value");
    store_item(vbid, StoredDocKey{"k1", CollectionEntry::fruit}, "value");
    store_item(vbid, StoredDocKey{"k2", CollectionEntry::fruit}, "value");
    flushVBucketToDiskIfPersistent(vbid, 4);

    // Now DCP stream the vegetable collection only, but request as if we were
    // interrupted from the initial backfill, but have all of the collection.
    // I.e. as if our backfill looked like
    // snap{0, 6}
    // create vegetable{1}
    // mutation{3, k1}
    // mutation{4, k2}
    // seqno advance{6}
    // but we were interrupted after receiving seqno 4

    producer = SingleThreadedKVBucketTest::createDcpProducer(
            cookieP, IncludeDeleteTime::No);
    producers->consumer = nullptr;

    // Out stream request starts @4 but sets the snapshot as {0:6}
    uint64_t rollbackSeqno;
    ASSERT_EQ(cb::engine_errc::success,
              producer->streamRequest(
                      cb::mcbp::DcpAddStreamFlag::None,
                      1, // opaque
                      vbid,
                      startSeqno,
                      ~0ull, // end_seqno
                      vb->failovers->getLatestEntry().vb_uuid, // vbucket_uuid,
                      snapshot.getStart(),
                      snapshot.getEnd(),
                      &rollbackSeqno,
                      [](const std::vector<vbucket_failover_t>&) {
                          return cb::engine_errc::success;
                      },
                      R"({"collections":["a"]})"));

    // Drive the stream and expect a seqno-advance to move us to the end of
    // the snapshot
    notifyAndStepToCheckpoint();
    EXPECT_EQ(expectedSnapshot.getStart(), producers->last_snap_start_seqno);
    EXPECT_EQ(expectedSnapshot.getEnd(), producers->last_snap_end_seqno);
    EXPECT_EQ(cb::engine_errc::success, producer->step(false, *producers));
    EXPECT_EQ(cb::mcbp::ClientOpcode::DcpSeqnoAdvanced, producers->last_op);
    EXPECT_EQ(6, producers->last_byseqno);

    auto stream = producer->findStream(vbid);
    EXPECT_EQ(6, stream->getLastReadSeqno());

    // Then we can continue with other snapshots
    store_item(vbid, StoredDocKey{"k3", CollectionEntry::vegetable}, "value");
    store_item(vbid, StoredDocKey{"k4", CollectionEntry::vegetable}, "value");
    store_item(vbid, StoredDocKey{"k3", CollectionEntry::fruit}, "value");
    flushVBucketToDiskIfPersistent(vbid, 3);
    notifyAndStepToCheckpoint();
    EXPECT_EQ(7, producers->last_snap_start_seqno);
    EXPECT_EQ(8, producers->last_snap_end_seqno);

    EXPECT_EQ(cb::engine_errc::success, producer->step(false, *producers));
    EXPECT_EQ(cb::mcbp::ClientOpcode::DcpMutation, producers->last_op);
    EXPECT_EQ(7, producers->last_byseqno);
    EXPECT_EQ(cb::engine_errc::success, producer->step(false, *producers));
    EXPECT_EQ(cb::mcbp::ClientOpcode::DcpMutation, producers->last_op);
    EXPECT_EQ(8, producers->last_byseqno);
    // 9 is filtered out, but the stream read it
    EXPECT_EQ(9, stream->getLastReadSeqno());
}

TEST_P(CollectionsDcpParameterizedTest, MB_47009) {
    testMB_47009(4, snapshot_range_t(1, 6), snapshot_range_t(1, 6));
}

TEST_P(CollectionsDcpParameterizedTest, MB_47009_to_highest_seqno) {
    // Tests that when using a snapshot which is less than the available data,
    // that seqno-advance takes us to seqno 6 and not 5 (it used to go to 5
    // before fixing MB-65581).
    testMB_47009(4, snapshot_range_t(1, 5), snapshot_range_t(1, 6));
}

// Test that when using TO_LATEST flag with a filtered stream and the
// high_seqno of the vbucket is not one of those filtered collections, that
// the stream ends at the high seqno of highest included collection in the
// filter.
TEST_P(CollectionsDcpParameterizedTest,
       filtered_collections_are_not_vbucket_highseqno_to_latest) {
    VBucketPtr vb = store->getVBucket(vbid);
    // Perform a create of meat and fruit via the bucket level
    CollectionsManifest cm;
    setCollections(cookie, cm.add(CollectionEntry::meat));
    setCollections(cookie, cm.add(CollectionEntry::fruit));

    // Store documents - importantly the final documents are not in fruit.
    store_item(vbid, StoredDocKey{"one", CollectionEntry::fruit}, "value");
    store_item(vbid, StoredDocKey{"beef", CollectionEntry::meat}, "value");
    flushVBucketToDiskIfPersistent(vbid, 4);

    // Now DCP with backfill
    ensureDcpWillBackfill();

    // Filter on fruit collection (this will request from seqno:0 to LATEST)
    createDcpObjects({{R"({"collections":["9"]})"}},
                     OutOfOrderSnapshots::No,
                     cb::mcbp::DcpAddStreamFlag::ToLatest);

    // Expect to see items up to the last one in fruit, then a streamEnd.
    notifyAndStepToCheckpoint(cb::mcbp::ClientOpcode::DcpSnapshotMarker, false);
    EXPECT_EQ(0, producers->last_snap_start_seqno);
    EXPECT_EQ(4, producers->last_snap_end_seqno);

    stepAndExpect(cb::mcbp::ClientOpcode::DcpSystemEvent);
    EXPECT_EQ(CollectionEntry::fruit.getId(), producers->last_collection_id);

    stepAndExpect(cb::mcbp::ClientOpcode::DcpMutation);
    EXPECT_EQ("one", producers->last_key);
    EXPECT_EQ(CollectionEntry::fruit.getId(), producers->last_collection_id);
    EXPECT_EQ(3, producers->last_byseqno);

    stepAndExpect(cb::mcbp::ClientOpcode::DcpSeqnoAdvanced);
    EXPECT_EQ(cb::mcbp::DcpStreamEndStatus::Ok, producers->last_end_status);
    EXPECT_EQ(4, producers->last_byseqno);

    // Stream should be ended after fruit collection streamed.
    stepAndExpect(cb::mcbp::ClientOpcode::DcpStreamEnd);
    EXPECT_EQ(cb::mcbp::DcpStreamEndStatus::Ok, producers->last_end_status);
}

// Test that a filtered stream-request is denied if the producer has sync-writes
// enabled
TEST_P(CollectionsDcpParameterizedTest, MB_47009_deny_sync_writes) {
    VBucketPtr vb = store->getVBucket(vbid);

    // Create two collections
    CollectionsManifest cm;
    setCollections(
            cookie,
            cm.add(CollectionEntry::vegetable).add(CollectionEntry::fruit));
    flushVBucketToDiskIfPersistent(vbid, 2);

    producer = SingleThreadedKVBucketTest::createDcpProducer(
            cookieP, IncludeDeleteTime::No);

    EXPECT_EQ(cb::engine_errc::success,
              producer->control(0 /*opaque*/, "enable_sync_writes", "true"));

    uint64_t rollbackSeqno;
    EXPECT_EQ(cb::engine_errc::not_supported,
              producer->streamRequest(
                      cb::mcbp::DcpAddStreamFlag::None,
                      1, // opaque
                      vbid,
                      0, // start_seqno
                      ~0ull, // end_seqno
                      vb->failovers->getLatestEntry().vb_uuid, // vbucket_uuid,
                      0, // snap_start_seqno,
                      0, // snap_end_seqno,
                      &rollbackSeqno,
                      [](const std::vector<vbucket_failover_t>&) {
                          return cb::engine_errc::success;
                      },
                      R"({"collections":["a"]})"));
}

// Check that when filtering is on, we don't send snapshots for fully filtered
// snapshots
TEST_P(CollectionsDcpParameterizedTest, MB_24572) {
    VBucketPtr vb = store->getVBucket(vbid);

    // Perform a create of meat/dairy via the bucket level
    CollectionsManifest cm;
    setCollections(cookie,
                   cm.add(CollectionEntry::meat).add(CollectionEntry::dairy));
    // Setup filtered DCP
    createDcpObjects({{R"({"collections":["c"]})"}});

    // Store collection documents
    store_item(vbid, StoredDocKey{"meat::one", CollectionEntry::meat}, "value");
    store_item(vbid, StoredDocKey{"meat::two", CollectionEntry::meat}, "value");
    store_item(
            vbid, StoredDocKey{"meat::three", CollectionEntry::meat}, "value");

    notifyAndStepToCheckpoint();

    // SystemEvent createCollection for dairy is expected
    EXPECT_EQ(cb::engine_errc::success, producer->step(false, *producers));
    EXPECT_EQ(cb::mcbp::ClientOpcode::DcpSystemEvent, producers->last_op);
    EXPECT_EQ(CollectionEntry::dairy.getId(), producers->last_collection_id);

    // And no more for this stream - no meat
    EXPECT_EQ(cb::engine_errc::would_block, producer->step(false, *producers));

    // and new mutations?
    store_item(
            vbid, StoredDocKey{"meat::one1", CollectionEntry::meat}, "value");
    store_item(
            vbid, StoredDocKey{"meat::two2", CollectionEntry::meat}, "value");
    store_item(
            vbid, StoredDocKey{"meat::three3", CollectionEntry::meat}, "value");
    notifyAndStepToCheckpoint(cb::mcbp::ClientOpcode::Invalid);
}

TEST_P(CollectionsDcpParameterizedTest, default_only) {
    VBucketPtr vb = store->getVBucket(vbid);

    // Perform a create of meat/dairy via the bucket level
    CollectionsManifest cm;
    setCollections(cookie,
                   cm.add(CollectionEntry::meat).add(CollectionEntry::dairy));

    // Setup DCP
    createDcpObjects({/*no collections*/});

    // Store collection documents and one default collection document
    store_item(vbid, StoredDocKey{"meat:one", CollectionEntry::meat}, "value");
    store_item(
            vbid, StoredDocKey{"dairy:one", CollectionEntry::dairy}, "value");
    store_item(
            vbid, StoredDocKey{"anykey", CollectionEntry::defaultC}, "value");
    store_item(
            vbid, StoredDocKey{"dairy:two", CollectionEntry::dairy}, "value");
    store_item(
            vbid, StoredDocKey{"meat:three", CollectionEntry::meat}, "value");

    auto vb0Stream = producer->findStream(Vbid(0));
    ASSERT_NE(nullptr, vb0Stream.get());

    // Now step into the items of which we expect to see only anykey
    notifyAndStepToCheckpoint();

    EXPECT_EQ(cb::engine_errc::success, producer->step(false, *producers));
    EXPECT_EQ(cb::mcbp::ClientOpcode::DcpMutation, producers->last_op);
    EXPECT_EQ("anykey", producers->last_key);

    // And no more
    EXPECT_EQ(cb::engine_errc::would_block, producer->step(false, *producers));
}

TEST_P(CollectionsDcpParameterizedTest, stream_closes) {
    VBucketPtr vb = store->getVBucket(vbid);

    // Perform a create of meat via the bucket level
    CollectionsManifest cm;
    setCollections(cookie, cm.add(CollectionEntry::meat));

    // Setup filtered DCP
    createDcpObjects({{R"({"collections":["8"]})"}});

    auto vb0Stream = producer->findStream(Vbid(0));
    ASSERT_NE(nullptr, vb0Stream.get());

    // In memory stream.
    notifyAndStepToCheckpoint();

    // Now step DCP to transfer system events. We expect that the stream will
    // close once we transfer EndCollection

    // Now step the producer to transfer the collection creation
    EXPECT_EQ(cb::engine_errc::success, producer->step(false, *producers));

    // Not dead yet...
    EXPECT_TRUE(vb0Stream->isActive());

    // Perform a delete of meat via the bucket level
    setCollections(cookie, cm.remove(CollectionEntry::meat));

    notifyAndStepToCheckpoint();

    // Now step the producer to transfer the collection deletion
    EXPECT_EQ(cb::engine_errc::success, producer->step(false, *producers));

    // Done... collection deletion of meat has closed the stream
    EXPECT_FALSE(vb0Stream->isActive());

    // Now step the producer to transfer the close stream
    EXPECT_EQ(cb::engine_errc::success, producer->step(false, *producers));

    // And no more
    EXPECT_EQ(cb::engine_errc::would_block, producer->step(false, *producers));
}

TEST_P(CollectionsDcpParameterizedTest, stream_closes_scope) {
    VBucketPtr vb = store->getVBucket(vbid);

    // Perform a create of meat via the bucket level
    CollectionsManifest cm;
    cm.add(ScopeEntry::shop1);
    cm.add(CollectionEntry::meat, ScopeEntry::shop1);
    setCollections(cookie, cm);

    // Setup filtered DCP
    createDcpObjects({{R"({"scope":"8"})"}});

    auto vb0Stream = producer->findStream(Vbid(0));
    ASSERT_NE(nullptr, vb0Stream.get());

    notifyAndStepToCheckpoint();

    // Now step DCP to transfer system events. We expect that the stream will
    // close once we transfer DeleteScope

    // Now step the producer to transfer the scope creation
    EXPECT_EQ(cb::engine_errc::success,
              producer->stepAndExpect(*producers,
                                      cb::mcbp::ClientOpcode::DcpSystemEvent));
    EXPECT_EQ(mcbp::systemevent::id::CreateScope, producers->last_system_event);
    EXPECT_EQ(ScopeEntry::shop1.getId(), producers->last_scope_id);
    // Create scope and the collection are in one update, only the final change
    // gets the manifest ID of 3, so create scope is 0
    EXPECT_EQ(0, producers->last_collection_manifest_uid);

    EXPECT_EQ(cb::engine_errc::success,
              producer->stepAndExpect(*producers,
                                      cb::mcbp::ClientOpcode::DcpSystemEvent));
    EXPECT_EQ(mcbp::systemevent::id::BeginCollection,
              producers->last_system_event);
    EXPECT_EQ(CollectionEntry::meat.getId(), producers->last_collection_id);
    EXPECT_EQ(CollectionEntry::meat.name, producers->last_key);
    // Final change of the update, moves to the new UID of 2
    EXPECT_EQ(2, producers->last_collection_manifest_uid);

    // Not dead yet...
    EXPECT_TRUE(vb0Stream->isActive());

    // Remove the scope
    setCollections(cookie, cm.remove(ScopeEntry::shop1));

    notifyAndStepToCheckpoint();

    // Now step the producer to transfer the collection deletion
    EXPECT_EQ(cb::engine_errc::success,
              producer->stepAndExpect(*producers,
                                      cb::mcbp::ClientOpcode::DcpSystemEvent));
    EXPECT_EQ(mcbp::systemevent::id::EndCollection,
              producers->last_system_event);
    EXPECT_EQ(CollectionEntry::meat.getId(), producers->last_collection_id);
    // Drop scope triggers 2 changes, the drop collection doesn't expose the
    // new manifest yet.
    EXPECT_EQ(2, producers->last_collection_manifest_uid);

    // Now step the producer to transfer the scope deletion
    EXPECT_EQ(cb::engine_errc::success,
              producer->stepAndExpect(*producers,
                                      cb::mcbp::ClientOpcode::DcpSystemEvent));
    EXPECT_EQ(mcbp::systemevent::id::DropScope, producers->last_system_event);
    EXPECT_EQ(ScopeEntry::shop1.getId(), producers->last_scope_id);
    // Now we are fully at the new manifest
    EXPECT_EQ(3, producers->last_collection_manifest_uid);

    // Done... collection deletion of meat has closed the stream
    EXPECT_FALSE(vb0Stream->isActive());

    // Now step the producer to transfer the stream end message
    EXPECT_EQ(cb::engine_errc::success,
              producer->stepAndExpect(*producers,
                                      cb::mcbp::ClientOpcode::DcpStreamEnd));
    EXPECT_EQ(cb::mcbp::DcpStreamEndStatus::FilterEmpty,
              producers->last_end_status);

    // And no more
    EXPECT_EQ(cb::engine_errc::would_block, producer->step(false, *producers));
}

/**
 * Test that you cannot create a filter for closed collections
 */
TEST_P(CollectionsDcpParameterizedTest, empty_filter_stream_closes) {
    VBucketPtr vb = store->getVBucket(vbid);

    // Perform a create of meat via the bucket level
    CollectionsManifest cm;
    setCollections(cookie, cm.add(CollectionEntry::meat));

    producer = createDcpProducer(cookieP, IncludeDeleteTime::No);
    createDcpConsumer(DcpProducerConfig{});

    // Perform a delete of meat
    setCollections(cookie, cm.remove(CollectionEntry::meat));

    uint64_t rollbackSeqno;
    try {
        producer->streamRequest({}, // flags
                                1, // opaque
                                vbid,
                                0, // start_seqno
                                ~0ull, // end_seqno
                                0, // vbucket_uuid,
                                0, // snap_start_seqno,
                                0, // snap_end_seqno,
                                &rollbackSeqno,
                                &CollectionsDcpTest::dcpAddFailoverLog,
                                {{R"({"collections":["8"]})"}});
        FAIL() << "Expected an exception";
    } catch (const cb::engine_error& e) {
        EXPECT_EQ(cb::engine_errc::unknown_collection,
                  cb::engine_errc(e.code().value()));
    }
}

TEST_P(CollectionsDcpParameterizedTest, legacy_stream_closes) {
    VBucketPtr vb = store->getVBucket(vbid);

    // Perform a create of meat via the bucket level
    CollectionsManifest cm;
    setCollections(cookie, cm.add(CollectionEntry::meat));

    // Make cookie look like a non-collection client
    cookie_to_mock_cookie(cookieP)->setCollectionsSupport(false);
    cookie_to_mock_cookie(cookieC)->setCollectionsSupport(false);
    // Setup legacy DCP, it only receives default collection mutation/deletion
    // and should self-close if the default collection were to be deleted
    createDcpObjects({});

    auto vb0Stream = producer->findStream(Vbid(0));
    ASSERT_NE(nullptr, vb0Stream.get());

    // No keys have been written and no event can be sent, so expect nothing
    // after kicking the stream into life
    notifyAndStepToCheckpoint(cb::mcbp::ClientOpcode::Invalid);

    EXPECT_TRUE(vb0Stream->isActive());

    // Perform a delete of $default
    setCollections(cookie, cm.remove(CollectionEntry::defaultC));

    // Expect a stream end marker
    notifyAndStepToCheckpoint(cb::mcbp::ClientOpcode::DcpStreamEnd);
    EXPECT_EQ(cb::mcbp::DcpStreamEndStatus::Ok, producers->last_end_status);

    // Done... collection deletion of default has closed the stream
    EXPECT_FALSE(vb0Stream->isActive());

    // And no more
    EXPECT_EQ(cb::engine_errc::would_block, producer->step(false, *producers));
}

// Because there is never an explicit create event for the default collection
// we can never purge it's tombstone.
TEST_P(CollectionsDcpParameterizedTest, DefaultCollectionDropped) {
    VBucketPtr vb = store->getVBucket(vbid);

    // Add 1 item so default is not empty, so purge runs and we can check the
    // tombstone remains
    store_item(vbid, StoredDocKey{"key", CollectionEntry::defaultC}, "value");

    // 1) Drop the default collection
    // 2) Add a new collection so that the drop event is not the high-seq
    CollectionsManifest cm;
    setCollections(cookie, cm.remove(CollectionEntry::defaultC));
    setCollections(cookie, cm.add(CollectionEntry::meat));
    flushVBucketToDiskIfPersistent(vbid, 3);

    TimeTraveller bill(
            engine->getConfiguration().getPersistentMetadataPurgeAge() + 1);
    runCollectionsEraser(vbid);

    // Clear everything from CP manager so DCP backfills - here we are streaming
    // the active VB which we have just ran tombstone purging on.
    vb->checkpointManager->clear();

    createDcpObjects(std::make_optional(std::string_view{}));

    notifyAndStepToCheckpoint(cb::mcbp::ClientOpcode::DcpSnapshotMarker,
                              false /*from-memory... false backfill*/);
    stepAndExpect(cb::mcbp::ClientOpcode::DcpSystemEvent);
    EXPECT_EQ(mcbp::systemevent::id::EndCollection,
              producers->last_system_event);
    EXPECT_EQ(CollectionEntry::defaultC.getId(), producers->last_collection_id);

    stepAndExpect(cb::mcbp::ClientOpcode::DcpSystemEvent);
    EXPECT_EQ(mcbp::systemevent::id::BeginCollection,
              producers->last_system_event);
    EXPECT_EQ(CollectionEntry::meat.getId(), producers->last_collection_id);

    flushVBucketToDiskIfPersistent(replicaVB, 2);

    TimeTraveller ted(
            engine->getConfiguration().getPersistentMetadataPurgeAge() + 1);
    // No items are transferred - the default collection is empty and no purge
    // is triggered.

    // Clear everything from CP manager so DCP backfills
    store->getVBucket(replicaVB)->checkpointManager->clear();
    producers->consumer = nullptr; // effectively stops faux 'replication'
    createDcpStream({std::string{}},
                    replicaVB,
                    cb::engine_errc::success,
                    cb::mcbp::DcpAddStreamFlag::None);

    notifyAndStepToCheckpoint(cb::mcbp::ClientOpcode::DcpSnapshotMarker,
                              false /*from-memory... false backfill*/);
    stepAndExpect(cb::mcbp::ClientOpcode::DcpSystemEvent);
    EXPECT_EQ(mcbp::systemevent::id::EndCollection,
              producers->last_system_event);
    EXPECT_EQ(CollectionEntry::defaultC.getId(), producers->last_collection_id);
    EXPECT_EQ(producers->last_vbucket, replicaVB);

    stepAndExpect(cb::mcbp::ClientOpcode::DcpSystemEvent);
    EXPECT_EQ(mcbp::systemevent::id::BeginCollection,
              producers->last_system_event);
    EXPECT_EQ(CollectionEntry::meat.getId(), producers->last_collection_id);
    EXPECT_EQ(producers->last_vbucket, replicaVB);
}

class CollectionsDcpCloseAfterLosingPrivs
    : public CollectionsDcpParameterizedTest {
public:
    void SetUp() override {
        MockCookie::setCheckPrivilegeFunction({});
        mock_set_privilege_context_revision(0);
        CollectionsDcpParameterizedTest::SetUp();
    }
    void TearDown() override {
        MockCookie::setCheckPrivilegeFunction({});
        mock_set_privilege_context_revision(0);
        CollectionsDcpParameterizedTest::TearDown();
    }

    void setNoAccess(CollectionID noaccess) {
        MockCookie::setCheckPrivilegeFunction(
                [noaccess](const CookieIface&,
                           cb::rbac::Privilege priv,
                           std::optional<ScopeID> sid,
                           std::optional<CollectionID> cid)
                        -> cb::rbac::PrivilegeAccess {
                    if (cid && *cid == noaccess) {
                        return cb::rbac::PrivilegeAccessFail;
                    }
                    return cb::rbac::PrivilegeAccessOk;
                });
        mock_set_privilege_context_revision(1);
    }

    void setNoAccess() {
        MockCookie::setCheckPrivilegeFunction(
                [](const CookieIface&,
                           cb::rbac::Privilege priv,
                           std::optional<ScopeID> sid,
                           std::optional<CollectionID> cid)
                        -> cb::rbac::PrivilegeAccess {
                    if (priv == cb::rbac::Privilege::SystemCollectionLookup) {
                        return cb::rbac::PrivilegeAccessFail;
                    }
                    return cb::rbac::PrivilegeAccessOk;
                });
        mock_set_privilege_context_revision(1);
    }
};

TEST_P(CollectionsDcpCloseAfterLosingPrivs, collection_stream) {
    VBucketPtr vb = store->getVBucket(vbid);
    CollectionsManifest cm;
    cm.add(CollectionEntry::fruit);
    setCollections(cookie, cm);
    createDcpObjects({{R"({"collections":["9"]})"}});
    auto vb0Stream = producer->findStream(Vbid(0));
    ASSERT_NE(nullptr, vb0Stream.get());

    notifyAndStepToCheckpoint();
    // SystemEvent createCollection
    EXPECT_EQ(cb::engine_errc::success,
              producer->stepAndExpect(*producers,
                                      cb::mcbp::ClientOpcode::DcpSystemEvent));
    EXPECT_EQ(mcbp::systemevent::id::BeginCollection,
              producers->last_system_event);
    EXPECT_EQ(CollectionEntry::fruit.getId(), producers->last_collection_id);
    EXPECT_EQ(CollectionEntry::fruit.name, producers->last_key);

    // Lose access.
    setNoAccess(CollectionEntry::fruit.getId());

    store_item(vbid, StoredDocKey{"apple", CollectionEntry::fruit}, "green");

    // Stream goes straight to end
    notifyAndStepToCheckpoint(cb::mcbp::ClientOpcode::DcpStreamEnd);
    EXPECT_EQ(cb::mcbp::DcpStreamEndStatus::LostPrivileges,
              producers->last_end_status);

    // And no more
    EXPECT_EQ(cb::engine_errc::would_block, producer->step(false, *producers));
    // Done... loss of privs has closed stream
    EXPECT_FALSE(vb0Stream->isActive());
}

TEST_P(CollectionsDcpCloseAfterLosingPrivs, collection_stream_from_backfill) {
    VBucketPtr vb = store->getVBucket(vbid);
    CollectionsManifest cm;
    cm.add(CollectionEntry::fruit);
    setCollections(cookie, cm);
    store_item(vbid, StoredDocKey{"apple", CollectionEntry::fruit}, "green");
    store_item(vbid, StoredDocKey{"grape", CollectionEntry::fruit}, "red");
    flushVBucketToDiskIfPersistent(vbid, 3);
    auto vb0Stream = producer->findStream(Vbid(0));
    ASSERT_NE(nullptr, vb0Stream.get());
    ensureDcpWillBackfill();

    // Stream request and then drop access
    createDcpObjects({{R"({"collections":["9"]})"}});

    setNoAccess(CollectionEntry::fruit.getId());

    notifyAndStepToCheckpoint(cb::mcbp::ClientOpcode::DcpStreamEnd,
                              false /*in-memory = false*/);

    EXPECT_EQ(cb::mcbp::DcpStreamEndStatus::LostPrivileges,
              producers->last_end_status);
}

TEST_P(CollectionsDcpCloseAfterLosingPrivs, legacy_stream_closes) {
    VBucketPtr vb = store->getVBucket(vbid);

    store_item(vbid, StoredDocKey{"k", CollectionID::Default}, "v");

    // Make cookie look like a non-collection client
    cookie_to_mock_cookie(cookieP)->setCollectionsSupport(false);
    cookie_to_mock_cookie(cookieC)->setCollectionsSupport(false);
    // Setup legacy DCP, it only receives default collection mutation/deletion
    // and should self-close if the default collection were to be deleted
    createDcpObjects({});

    auto vb0Stream = producer->findStream(Vbid(0));
    ASSERT_NE(nullptr, vb0Stream.get());

    EXPECT_TRUE(vb0Stream->isActive());

    setNoAccess(CollectionID::Default);

    notifyAndStepToCheckpoint(cb::mcbp::ClientOpcode::DcpStreamEnd);
    EXPECT_EQ(cb::mcbp::DcpStreamEndStatus::Ok, producers->last_end_status);

    // Done... collection deletion of default has closed the stream
    EXPECT_FALSE(vb0Stream->isActive());

    // And no more
    EXPECT_EQ(cb::engine_errc::would_block, producer->step(false, *producers));
}

// passthrough stream can only remain open when SystemCollectionLookup is
// available
TEST_P(CollectionsDcpCloseAfterLosingPrivs, passthrough_stream) {
    VBucketPtr vb = store->getVBucket(vbid);
    CollectionsManifest cm;
    cm.add(CollectionEntry::fruit);
    setCollections(cookie, cm);
    createDcpObjects({{nullptr, 0}});
    auto vb0Stream = producer->findStream(Vbid(0));
    ASSERT_NE(nullptr, vb0Stream.get());

    notifyAndStepToCheckpoint();
    // SystemEvent createCollection
    EXPECT_EQ(cb::engine_errc::success,
              producer->stepAndExpect(*producers,
                                      cb::mcbp::ClientOpcode::DcpSystemEvent));
    EXPECT_EQ(mcbp::systemevent::id::BeginCollection,
              producers->last_system_event);
    EXPECT_EQ(CollectionEntry::fruit.getId(), producers->last_collection_id);
    EXPECT_EQ(CollectionEntry::fruit.name, producers->last_key);

    // Lose access.
    setNoAccess();

    store_item(vbid, StoredDocKey{"apple", CollectionEntry::fruit}, "green");

    // Stream goes straight to end
    notifyAndStepToCheckpoint(cb::mcbp::ClientOpcode::DcpStreamEnd);
    EXPECT_EQ(cb::mcbp::DcpStreamEndStatus::LostPrivileges,
              producers->last_end_status);

    // And no more
    EXPECT_EQ(cb::engine_errc::would_block, producer->step(false, *producers));
    // Done... loss of privs has closed stream
    EXPECT_FALSE(vb0Stream->isActive());
}

TEST_P(CollectionsDcpParameterizedTest, no_seqno_advanced_from_memory) {
    VBucketPtr vb = store->getVBucket(vbid);
    CollectionsManifest cm{};
    setCollections(cookie,
                   cm.add(CollectionEntry::meat).add(CollectionEntry::dairy));
    // filter only CollectionEntry::dairy
    createDcpObjects({{R"({"collections":["c"]})"}});

    store_item(vbid, StoredDocKey{"meat::one", CollectionEntry::meat}, "pork");
    store_item(vbid, StoredDocKey{"meat::two", CollectionEntry::meat}, "beef");

    // 2 collections + 2 mutations
    if (persistent()) {
        flush_vbucket_to_disk(vbid, 4);
    }

    notifyAndStepToCheckpoint(cb::mcbp::ClientOpcode::DcpSnapshotMarker);
    stepAndExpect(cb::mcbp::ClientOpcode::DcpSystemEvent,
                  cb::engine_errc::success);
    EXPECT_EQ(producers->last_collection_id, CollectionEntry::dairy.getId());
    // should be no more ops
    EXPECT_EQ(cb::engine_errc::would_block, producer->step(false, *producers));
}

TEST_P(CollectionsDcpParameterizedTest, no_seqno_advanced_from_memory_replica) {
    VBucketPtr vb = store->getVBucket(vbid);
    CollectionsManifest cm{};
    setCollections(cookie,
                   cm.add(CollectionEntry::meat).add(CollectionEntry::dairy));

    store_item(vbid, StoredDocKey{"meat::one", CollectionEntry::meat}, "pork");
    store_item(vbid, StoredDocKey{"meat::two", CollectionEntry::meat}, "beef");

    // 2 collections + 2 mutations
    if (persistent()) {
        flush_vbucket_to_disk(vbid, 4);
    }

    store->setVBucketState(vbid, vbucket_state_replica);
    // filter only CollectionEntry::dairy
    createDcpObjects({{R"({"collections":["c"]})"}});

    notifyAndStepToCheckpoint(cb::mcbp::ClientOpcode::DcpSnapshotMarker);
    stepAndExpect(cb::mcbp::ClientOpcode::DcpSystemEvent,
                  cb::engine_errc::success);
    EXPECT_EQ(producers->last_collection_id, CollectionEntry::dairy.getId());
    // should be no more ops
    EXPECT_EQ(cb::engine_errc::would_block, producer->step(false, *producers));
}

TEST_P(CollectionsDcpParameterizedTest,
       seqno_advanced_backfill_from_empty_disk_snapshot) {
    VBucketPtr vb = store->getVBucket(vbid);
    CollectionsManifest cm{};
    setCollections(cookie,
                   cm.add(CollectionEntry::meat).add(CollectionEntry::dairy));

    store_item(vbid, StoredDocKey{"meat::one", CollectionEntry::meat}, "pork");
    store_item(vbid, StoredDocKey{"meat::two", CollectionEntry::meat}, "beef");

    // 2 collections + 2 mutations
    if (persistent()) {
        flush_vbucket_to_disk(vbid, 4);
    }

    ensureDcpWillBackfill();

    // filter only CollectionEntry::dairy
    createDcpObjects({{R"({"collections":["c"]})"}});

    notifyAndStepToCheckpoint(cb::mcbp::ClientOpcode::DcpSnapshotMarker, false);
    stepAndExpect(cb::mcbp::ClientOpcode::DcpSystemEvent,
                  cb::engine_errc::success);
    EXPECT_EQ(producers->last_collection_id, CollectionEntry::dairy.getId());
    stepAndExpect(cb::mcbp::ClientOpcode::DcpSeqnoAdvanced,
                  cb::engine_errc::success);
    EXPECT_EQ(producers->last_byseqno.load(), 4);
}

class MB48010CollectionsDCPParamTest : public CollectionsDcpParameterizedTest {
public:
    void SetUp() override;
    /**
     * Allow for variation of the test, the test writes mutations 1 to 4.
     * The presence of 3 and 4 on the stream allows for different examples of
     * the monotonic violation.
     * @param partOfStream if true, mutation 3 will be written to the dairy
     *        collection and thus 'transmitted' on the stream.
     */
    void writeMutation3(bool partOfStream = false);
};

/**
 * Setup to test MB-48010 in which we test that a collection filtered stream
 * sends appropriate seqno advances if we are streaming from a replica that
 * had a partial disk checkpoint at the time of backfill creation that had been
 * partially expelled. We are also test that we send seqno advances as required
 * when a:
 *
 * 1) snapshot end with item in collection
 * 1) snapshot ends with different collection
 * 2) snapshot ends with prepare
 * 3) snapshot ends with prepare in different collection
 */
void MB48010CollectionsDCPParamTest::SetUp() {
    CollectionsDcpParameterizedTest::SetUp();

    // Test requires a replica vbucket so we do the merging of disk/memry
    store->setVBucketState(vbid, vbucket_state_replica);
    VBucketPtr vb = store->getVBucket(vbid);

    // changing the vbucket state ended the associated stream.
    // (see DcpConnMap::vbucketStateChanged)
    // Recreate it.
    createDcpObjects(std::make_optional(
            std::string_view{}) /*collections on, but no filter*/);

    // 1) Create a snapshot which we will populate as if DCP is sending messages
    // This snapshot will cover 0 to 5
    // It begins by creating two collections and receiving one mutation
    // All of that is flushed and then expel is used to discard in-memory items
    vb->checkpointManager->createSnapshot(0, 4, 0, {}, CheckpointType::Disk, 4);

    uint64_t uid = 0;
    vb->replicaBeginCollection(Collections::ManifestUid(uid),
                               {ScopeID::Default, CollectionEntry::dairy},
                               "dairy",
                               {},
                               Collections::Metered::Yes,
                               CanDeduplicate::Yes,
                               Collections::ManifestUid{},
                               1);
    vb->replicaBeginCollection(Collections::ManifestUid(++uid),
                               {ScopeID::Default, CollectionEntry::fruit},
                               "fruit",
                               {},
                               Collections::Metered::Yes,
                               CanDeduplicate::Yes,
                               Collections::ManifestUid{},
                               2);

    // 2 collections written
    flushVBucketToDiskIfPersistent(vbid, 2);

    if (ephemeral()) {
        // Step the stream for the first two items, this is going to ensure that
        // expel can run by having a cursor in the checkpoint (if we had none
        // then we'd skip expel in favour of dropping the checkpoint).
        // Process first checkpoint with vbucket states (nothing to send) memory
        // snapshot
        runCheckpointProcessor();
        // Process second checkpoint process disk checkpoint with two system
        // events
        runCheckpointProcessor();
        stepAndExpect(cb::mcbp::ClientOpcode::DcpSnapshotMarker,
                      cb::engine_errc::success);
        ASSERT_TRUE(isFlagSet(producers->last_snapshot_marker_flags,
                              DcpSnapshotMarkerFlag::Disk));
        stepAndExpect(cb::mcbp::ClientOpcode::DcpSystemEvent,
                      cb::engine_errc::success);
        stepAndExpect(cb::mcbp::ClientOpcode::DcpSystemEvent,
                      cb::engine_errc::success);

        // IMPORTANT: Run expel so that some flushed items are removed from
        // memory The DCP stream has to run a backfill for the snapshot
        // Need to call moveHelperCursorToCMEnd() twice so that we move to the
        // cursor to the end of the second checkpoint
        moveHelperCursorToCMEnd();
        moveHelperCursorToCMEnd();
        auto expel = vb->checkpointManager->expelUnreferencedCheckpointItems();
        EXPECT_NE(0, expel.count);
    } else {
        // Destroys all, we don't want DCP until later (unless we're ephemeral
        // and have to jump through some hoops to get a backfill stream
        // going...)
        // ensure ptr doesnt extend life of vb past the engine
        vb.reset();
        resetEngineAndWarmup();
    }

    if (ephemeral()) {
        // Nuke the dcp stuff without restart - which would break the test for
        // ephemeral as the items would go away.
        teardown();
        cookieC = create_mock_cookie();
        cookieP = create_mock_cookie();
    }

    // Stream the dairy collection only
    createDcpObjects({{R"({"collections":["c"]})"}});
    producers->consumer = nullptr; // don't need the consumer
    auto vb0Stream = producer->findStream(Vbid(0));
    ASSERT_NE(nullptr, vb0Stream.get());

    // Now we drive the stream and finish the snapshot
    // First chunk of data comes from backfilling
    EXPECT_TRUE(vb0Stream->isBackfilling());
    notifyAndStepToCheckpoint(cb::mcbp::ClientOpcode::DcpSnapshotMarker, false);
    EXPECT_EQ(0, producers->last_snap_start_seqno);
    EXPECT_EQ(4, producers->last_snap_end_seqno);
    stepAndExpect(cb::mcbp::ClientOpcode::DcpSystemEvent,
                  cb::engine_errc::success);

    // At this point ActiveStream::readyQ is empty - the buggy code would use
    // that as part of the condition for sending a seqno-advance, yet it has
    // no bearing on the snapshot
    EXPECT_EQ(cb::engine_errc::would_block,
              producer->stepWithBorderGuard(*producers));
}

void MB48010CollectionsDCPParamTest::writeMutation3(bool partOfStream) {
    auto cid = partOfStream ? CollectionEntry::dairy.getId()
                            : CollectionEntry::fruit.getId();
    auto key = makeStoredDocKey("m3", cid);
    writeDocToReplica(vbid, key, 3, false);
    notifyAndRunToCheckpoint(*producer, *producers, true);
    if (partOfStream) {
        stepAndExpect(cb::mcbp::ClientOpcode::DcpMutation,
                      cb::engine_errc::success);
    }
    // Nothing on stream
    EXPECT_EQ(cb::engine_errc::would_block,
              producer->stepWithBorderGuard(*producers));
}

TEST_P(MB48010CollectionsDCPParamTest,
       replica_merged_snapshot_ends_on_mutation) {
    writeMutation3();

    // Mutation 4 is also for the stream and is processed in a different run
    // of the checkpoint processor task
    writeDocToReplica(vbid,
                      makeStoredDocKey("m4", CollectionEntry::dairy.getId()),
                      4,
                      false);

    notifyAndStepToCheckpoint(cb::mcbp::ClientOpcode::DcpMutation);
    EXPECT_EQ(4, producers->last_byseqno);
}

TEST_P(MB48010CollectionsDCPParamTest,
       replica_merged_snapshot_ends_on_non_collection_mutation) {
    writeMutation3();

    writeDocToReplica(vbid,
                      makeStoredDocKey("m4", CollectionEntry::fruit.getId()),
                      4,
                      false);

    notifyAndStepToCheckpoint(cb::mcbp::ClientOpcode::DcpSeqnoAdvanced);
    EXPECT_EQ(4, producers->last_byseqno);
}

TEST_P(MB48010CollectionsDCPParamTest,
       replica_merged_snapshot_ends_on_prepare) {
    writeMutation3();

    writeDocToReplica(vbid,
                      makeStoredDocKey("m4", CollectionEntry::dairy.getId()),
                      4,
                      true);

    notifyAndStepToCheckpoint(cb::mcbp::ClientOpcode::DcpSeqnoAdvanced);
    EXPECT_EQ(4, producers->last_byseqno);
}

TEST_P(MB48010CollectionsDCPParamTest,
       replica_merged_snapshot_ends_on_non_collection_prepare) {
    writeMutation3();

    writeDocToReplica(vbid,
                      makeStoredDocKey("m4", CollectionEntry::fruit.getId()),
                      4,
                      true);

    notifyAndStepToCheckpoint(cb::mcbp::ClientOpcode::DcpSeqnoAdvanced);
    EXPECT_EQ(4, producers->last_byseqno);
}

// Another variant of MB48010.
// Mutation is part of the stream and incorrectly triggered a seqno-advance
// Mutation 4 then violated the monotonicity of the stream (due to the seqno
// advance which moved the stream to the end of the snapshot).
TEST_P(MB48010CollectionsDCPParamTest,
       replica_merged_snapshot_ends_on_mutation_v2) {
    writeMutation3(true);
    writeDocToReplica(vbid,
                      makeStoredDocKey("m4", CollectionEntry::dairy.getId()),
                      4,
                      false);

    notifyAndStepToCheckpoint(cb::mcbp::ClientOpcode::DcpMutation);
    EXPECT_EQ(4, producers->last_byseqno);
}

TEST_P(MB48010CollectionsDCPParamTest,
       replica_merged_snapshot_ends_on_non_collection_mutation_v2) {
    writeMutation3(true);
    writeDocToReplica(vbid,
                      makeStoredDocKey("m4", CollectionEntry::fruit.getId()),
                      4,
                      false);

    notifyAndStepToCheckpoint(cb::mcbp::ClientOpcode::DcpSeqnoAdvanced);
    EXPECT_EQ(4, producers->last_byseqno);
}

TEST_P(CollectionsDcpParameterizedTest,
       seqno_advanced_backfill_from_empty_disk_snapshot_replica_due_deleted) {
    VBucketPtr vb = store->getVBucket(vbid);
    CollectionsManifest cm{};
    setCollections(cookie,
                   cm.add(CollectionEntry::meat).add(CollectionEntry::dairy));

    StoredDocKey keyOne{"meat::one", CollectionEntry::meat};
    StoredDocKey keyTwo{"meat::two", CollectionEntry::meat};
    StoredDocKey keyThree{"dairy::one", CollectionEntry::dairy};
    store_item(vbid, keyOne, "pork");
    store_item(vbid, keyTwo, "beef");

    // 2 collections + 2 mutations
    flushVBucketToDiskIfPersistent(vbid, 4);

    delete_item(vbid, keyOne);
    delete_item(vbid, keyTwo);
    store_item(vbid, keyThree, "cheese");

    // 2 deletes
    flushVBucketToDiskIfPersistent(vbid, 3);

    // Purge tombstones
    if (persistent()) {
        runCompaction(vbid, 0, true);
    } else {
        auto* evb = dynamic_cast<EphemeralVBucket*>(vb.get());
        EphemeralVBucket::HTTombstonePurger purger(0);
        purger.setCurrentVBucket(*evb);
        evb->ht.visit(purger);
        EXPECT_EQ(purger.getVisitedCount(), 5);
        EXPECT_EQ(purger.getNumItemsMarkedStale(), 2);
        EXPECT_EQ(evb->purgeStaleItems(), 2);
    }

    store->setVBucketState(vbid, vbucket_state_replica);
    ensureDcpWillBackfill();

    // filter only CollectionEntry::meat
    createDcpObjects({{R"({"collections":["8"]})"}});

    notifyAndStepToCheckpoint(cb::mcbp::ClientOpcode::DcpSnapshotMarker, false);
    stepAndExpect(cb::mcbp::ClientOpcode::DcpSystemEvent,
                  cb::engine_errc::success);
    EXPECT_EQ(producers->last_collection_id, CollectionEntry::meat.getId());
    stepAndExpect(cb::mcbp::ClientOpcode::DcpSeqnoAdvanced,
                  cb::engine_errc::success);
    EXPECT_EQ(producers->last_byseqno.load(), 7);
}

TEST_P(CollectionsDcpParameterizedTest,
       seqno_advanced_backfill_from_disk_snapshot) {
    VBucketPtr vb = store->getVBucket(vbid);
    CollectionsManifest cm{};
    setCollections(cookie,
                   cm.add(CollectionEntry::meat).add(CollectionEntry::dairy));

    store_item(
            vbid, StoredDocKey{"dairy::one", CollectionEntry::dairy}, "milk");
    store_item(vbid, StoredDocKey{"meat::one", CollectionEntry::meat}, "pork");
    store_item(vbid, StoredDocKey{"meat::two", CollectionEntry::meat}, "beef");

    // 2 collections + 2 mutations
    if (persistent()) {
        flush_vbucket_to_disk(vbid, 5);
    }

    ensureDcpWillBackfill();

    // filter only CollectionEntry::dairy
    createDcpObjects({{R"({"collections":["c"]})"}});

    notifyAndStepToCheckpoint(cb::mcbp::ClientOpcode::DcpSnapshotMarker, false);
    stepAndExpect(cb::mcbp::ClientOpcode::DcpSystemEvent,
                  cb::engine_errc::success);
    EXPECT_EQ(producers->last_collection_id, CollectionEntry::dairy.getId());
    stepAndExpect(cb::mcbp::ClientOpcode::DcpMutation,
                  cb::engine_errc::success);
    EXPECT_EQ(producers->last_collection_id, CollectionEntry::dairy.getId());
    stepAndExpect(cb::mcbp::ClientOpcode::DcpSeqnoAdvanced,
                  cb::engine_errc::success);
    EXPECT_EQ(producers->last_byseqno.load(), 5);
}

TEST_P(CollectionsDcpParameterizedTest,
       seqno_advanced_backfill_from_disk_snapshot_replica) {
    VBucketPtr vb = store->getVBucket(vbid);
    CollectionsManifest cm{};
    setCollections(cookie,
                   cm.add(CollectionEntry::meat).add(CollectionEntry::dairy));

    store_item(
            vbid, StoredDocKey{"dairy::one", CollectionEntry::dairy}, "milk");
    store_item(vbid, StoredDocKey{"meat::one", CollectionEntry::meat}, "pork");
    store_item(vbid, StoredDocKey{"meat::two", CollectionEntry::meat}, "beef");

    // 2 collections + 2 mutations
    if (persistent()) {
        flush_vbucket_to_disk(vbid, 5);
    }
    store->setVBucketState(vbid, vbucket_state_replica);
    ensureDcpWillBackfill();

    // filter only CollectionEntry::dairy
    createDcpObjects({{R"({"collections":["c"]})"}},
                     OutOfOrderSnapshots::No,
                     cb::mcbp::DcpAddStreamFlag::DiskOnly);

    notifyAndStepToCheckpoint(cb::mcbp::ClientOpcode::DcpSnapshotMarker, false);
    stepAndExpect(cb::mcbp::ClientOpcode::DcpSystemEvent,
                  cb::engine_errc::success);
    EXPECT_EQ(producers->last_collection_id, CollectionEntry::dairy.getId());
    stepAndExpect(cb::mcbp::ClientOpcode::DcpMutation,
                  cb::engine_errc::success);
    EXPECT_EQ(producers->last_collection_id, CollectionEntry::dairy.getId());
    stepAndExpect(cb::mcbp::ClientOpcode::DcpSeqnoAdvanced,
                  cb::engine_errc::success);
    EXPECT_EQ(producers->last_byseqno.load(), 5);
}

TEST_P(CollectionsDcpParameterizedTest,
       no_seqno_advanced_from_disk_to_memory_sync_rep) {
    VBucketPtr vb = store->getVBucket(vbid);
    CollectionsManifest cm{};
    setCollections(cookie,
                   cm.add(CollectionEntry::meat).add(CollectionEntry::dairy));

    store_item(vbid, StoredDocKey{"meat::one", CollectionEntry::meat}, "pork");
    store_item(
            vbid, StoredDocKey{"dairy::one", CollectionEntry::dairy}, "dairy");
    // 2 collections + 2 mutations
    if (persistent()) {
        flush_vbucket_to_disk(vbid, 4);
    }

    EXPECT_EQ(4, vb->getHighSeqno());

    ensureDcpWillBackfill();
    createDcpObjects("",
                     OutOfOrderSnapshots::No,
                     cb::mcbp::DcpAddStreamFlag::None,
                     true);
    store_item(
            vbid, StoredDocKey{"dairy::two", CollectionEntry::dairy}, "dairy");
    store_item(vbid, StoredDocKey{"meat::two", CollectionEntry::meat}, "beef");
    store_item(vbid,
               StoredDocKey{"dairy::three", CollectionEntry::dairy},
               "dairy123");

    EXPECT_EQ(7, vb->getHighSeqno());

    // Push items into the ActiveStream::readyQ
    if (persistent()) {
        notifyAndStepToCheckpoint(cb::mcbp::ClientOpcode::DcpSnapshotMarker,
                                  false);
    } else {
        BackfillManager& bfm = producer->getBFM();
        ASSERT_EQ(1, bfm.getNumBackfills());
        while (bfm.backfill() != backfill_finished) {
        }
        stepAndExpect(cb::mcbp::ClientOpcode::DcpSnapshotMarker,
                      cb::engine_errc::success);
    }

    stepAndExpect(cb::mcbp::ClientOpcode::DcpSystemEvent,
                  cb::engine_errc::success);
    EXPECT_EQ(producers->last_collection_id, CollectionEntry::meat.getId());
    stepAndExpect(cb::mcbp::ClientOpcode::DcpSystemEvent,
                  cb::engine_errc::success);
    EXPECT_EQ(producers->last_collection_id, CollectionEntry::dairy.getId());

    stepAndExpect(cb::mcbp::ClientOpcode::DcpMutation,
                  cb::engine_errc::success);
    EXPECT_EQ(producers->last_collection_id, CollectionEntry::meat.getId());
    EXPECT_EQ(producers->last_key, "meat::one");
    stepAndExpect(cb::mcbp::ClientOpcode::DcpMutation,
                  cb::engine_errc::success);
    EXPECT_EQ(producers->last_collection_id, CollectionEntry::dairy.getId());
    EXPECT_EQ(producers->last_key, "dairy::one");

    // Persistent bucket has not persisted some mutations, so it gets another
    // marker for the a following Memory snapshot.
    // While Ephemeral just sends everything in the Backfill snapshot.
    if (persistent()) {
        notifyAndStepToCheckpoint(cb::mcbp::ClientOpcode::DcpSnapshotMarker);
    }

    stepAndExpect(cb::mcbp::ClientOpcode::DcpMutation,
                  cb::engine_errc::success);
    EXPECT_EQ(producers->last_collection_id, CollectionEntry::dairy.getId());
    EXPECT_EQ(producers->last_key, "dairy::two");
    stepAndExpect(cb::mcbp::ClientOpcode::DcpMutation,
                  cb::engine_errc::success);
    EXPECT_EQ(producers->last_collection_id, CollectionEntry::meat.getId());
    EXPECT_EQ(producers->last_key, "meat::two");
    stepAndExpect(cb::mcbp::ClientOpcode::DcpMutation,
                  cb::engine_errc::success);
    EXPECT_EQ(producers->last_collection_id, CollectionEntry::dairy.getId());
    EXPECT_EQ(producers->last_key, "dairy::three");

    // should be no more ops
    EXPECT_EQ(cb::engine_errc::would_block, producer->step(false, *producers));
}

TEST_P(CollectionsDcpParameterizedTest, seqno_advanced_from_disk_to_memory) {
    VBucketPtr vb = store->getVBucket(vbid);
    CollectionsManifest cm{};
    setCollections(cookie,
                   cm.add(CollectionEntry::meat).add(CollectionEntry::dairy));

    store_item(vbid, StoredDocKey{"meat::one", CollectionEntry::meat}, "pork");
    store_item(
            vbid, StoredDocKey{"dairy::one", CollectionEntry::dairy}, "dairy");
    // 2 collections + 2 mutations
    if (persistent()) {
        flush_vbucket_to_disk(vbid, 4);
    }

    EXPECT_EQ(4, vb->getHighSeqno());

    ensureDcpWillBackfill();
    // filter only CollectionEntry::meat
    // Note: The stream will not support SyncRepl
    createDcpObjects({{R"({"collections":["8"]})"}});
    store_item(
            vbid, StoredDocKey{"dairy::two", CollectionEntry::dairy}, "dairy");
    store_item(vbid, StoredDocKey{"meat::two", CollectionEntry::meat}, "beef");
    store_item(vbid,
               StoredDocKey{"dairy::three", CollectionEntry::dairy},
               "dairy123");

    EXPECT_EQ(7, vb->getHighSeqno());

    // Push items into the ActiveStream::readyQ
    if (persistent()) {
        notifyAndStepToCheckpoint(cb::mcbp::ClientOpcode::DcpSnapshotMarker,
                                  false);
    } else {
        BackfillManager& bfm = producer->getBFM();
        ASSERT_EQ(1, bfm.getNumBackfills());
        while (bfm.backfill() != backfill_finished) {
        }
        stepAndExpect(cb::mcbp::ClientOpcode::DcpSnapshotMarker,
                      cb::engine_errc::success);
    }

    stepAndExpect(cb::mcbp::ClientOpcode::DcpSystemEvent,
                  cb::engine_errc::success);
    EXPECT_EQ(producers->last_collection_id, CollectionEntry::meat.getId());

    stepAndExpect(cb::mcbp::ClientOpcode::DcpMutation,
                  cb::engine_errc::success);
    EXPECT_EQ(producers->last_collection_id, CollectionEntry::meat.getId());
    EXPECT_EQ(producers->last_key, "meat::one");

    // Persistent bucket has not persisted some mutations, so it gets a
    // SeqnoAdvance at the end of the backfill + another marker for the a
    // following Memory snapshot.
    if (persistent()) {
        stepAndExpect(cb::mcbp::ClientOpcode::DcpSeqnoAdvanced,
                      cb::engine_errc::success);
        EXPECT_EQ(producers->last_byseqno.load(), 4);

        notifyAndStepToCheckpoint(cb::mcbp::ClientOpcode::DcpSnapshotMarker);
    }

    stepAndExpect(cb::mcbp::ClientOpcode::DcpMutation,
                  cb::engine_errc::success);
    EXPECT_EQ(producers->last_collection_id, CollectionEntry::meat.getId());
    EXPECT_EQ(producers->last_key, "meat::two");

    if (ephemeral()) {
        // Ephemeral sends everything in the Backfill snapshot, so SeqnoAdvance
        // is at the end of that.
        stepAndExpect(cb::mcbp::ClientOpcode::DcpSeqnoAdvanced,
                      cb::engine_errc::success);
        EXPECT_EQ(producers->last_byseqno.load(), 7);
    }

    // should be no more ops
    EXPECT_EQ(cb::engine_errc::would_block, producer->step(false, *producers));
}

class CollectionsDcpPersistentOnly : public CollectionsDcpParameterizedTest {
public:
    void resurrectionTest(bool dropAtEnd, bool updateItemPath, bool deleteItem);
    void resurrectionStatsTest(bool reproduceUnderflow, bool updateItemDropped);
    void defaultCollectionLegacySeqnos(bool modifyWithoutXattr);
    std::unique_ptr<Item> makeModifyWithXattr();
};

// Observed in MB-39864, the data we store in _local had a collection with
// id x in the open collection list twice, leading to failure of warmup. The
// issue occurred because a collection was recreated (cluster rolled back
// manifest state), KV flushed a drop{c1}/create{c1} together and the flusher
// de-duped the drop{c1} away so the meta-data became 'corrupt'.
// This test re-creates the events which lead to a underflow in stats and
// metadata corruption that lead to warmup failing.
void CollectionsDcpPersistentOnly::resurrectionTest(bool dropAtEnd,
                                                    bool updateItemPath,
                                                    bool deleteItem) {
    VBucketPtr vb = store->getVBucket(vbid);

    // Add the fruit collection
    CollectionEntry::Entry target = CollectionEntry::fruit;
    CollectionsManifest cm(target);
    setCollections(cookie, cm);
    auto key = makeStoredDocKey("orange", target);
    // Put a key in for the original 'fruit'
    store_item(vbid, key, "yum");

    // Transfer the evant and item active to replica
    notifyAndStepToCheckpoint();
    stepAndExpect(cb::mcbp::ClientOpcode::DcpSystemEvent,
                  cb::engine_errc::success);
    EXPECT_EQ(producers->last_collection_id, target.getId());
    EXPECT_EQ(producers->last_system_event,
              mcbp::systemevent::id::BeginCollection);
    stepAndExpect(cb::mcbp::ClientOpcode::DcpMutation,
                  cb::engine_errc::success);
    EXPECT_EQ(producers->last_collection_id, target.getId());
    EXPECT_EQ(producers->last_key, "orange");

    // Flush both vbuckets
    flushVBucketToDiskIfPersistent(vbid, 2);
    flushVBucketToDiskIfPersistent(replicaVB, 2);

    // Now in 1 flush drop and add fruit, this simulates the manifest dropping
    // the collection, but going backwards/forwards 'resurrecting' the
    // collection. KV needs to be robust against such events.
    cm.remove(target);
    setCollections(cookie, cm);
    target.name += "a";
    cm.add(target);
    setCollections(cookie, cm);
    cm.remove(target);
    setCollections(cookie, cm);
    target.name += "b";
    cm.add(target);
    setCollections(cookie, cm);

    // Store one key in the last generation of the target collection, this
    // allows stats to be tested at the end.
    StoredDocKey lastGenKey;
    if (updateItemPath) {
        lastGenKey = makeStoredDocKey("orange", target);
    } else {
        lastGenKey = makeStoredDocKey("pear", target);
    }

    store_item(vbid,
               lastGenKey,
               "shaped",
               0 /*exptime*/,
               {cb::engine_errc::success},
               PROTOCOL_BINARY_DATATYPE_JSON,
               {},
               deleteItem);

    if (dropAtEnd) {
        cm.remove(target);
        setCollections(cookie, cm);
    }

    auto stepDelete = [this] {
        stepAndExpect(cb::mcbp::ClientOpcode::DcpSnapshotMarker,
                      cb::engine_errc::success);
        stepAndExpect(cb::mcbp::ClientOpcode::DcpSystemEvent,
                      cb::engine_errc::success);
        EXPECT_EQ(producers->last_collection_id,
                  CollectionEntry::fruit.getId());
        EXPECT_EQ(producers->last_system_event,
                  mcbp::systemevent::id::EndCollection);
    };
    auto stepCreate = [this] {
        stepAndExpect(cb::mcbp::ClientOpcode::DcpSnapshotMarker,
                      cb::engine_errc::success);
        stepAndExpect(cb::mcbp::ClientOpcode::DcpSystemEvent,
                      cb::engine_errc::success);
        EXPECT_EQ(producers->last_collection_id,
                  CollectionEntry::fruit.getId());
        EXPECT_EQ(producers->last_system_event,
                  mcbp::systemevent::id::BeginCollection);
    };

    notifyAndRunToCheckpoint(*producer, *producers);

    stepDelete();
    stepCreate();
    stepDelete();
    stepCreate();

    auto messageType = cb::mcbp::ClientOpcode::DcpMutation;
    if (deleteItem) {
        messageType = cb::mcbp::ClientOpcode::DcpDeletion;
    }

    stepAndExpect(messageType, cb::engine_errc::success);

    if (dropAtEnd) {
        stepDelete();
    }

    // Many events were generated but only 1 is counted as flushed (because of
    // flusher de-dup). The second item flushed is the 'pear' key
    auto flusherDedupe = !store->getOneROUnderlying()
                                  ->getStorageProperties()
                                  .hasAutomaticDeduplication();
    auto expected = 1 + 1;
    if (!flusherDedupe) {
        expected += 3;

        if (dropAtEnd) {
            expected++;
        }
    }
    flushVBucketToDiskIfPersistent(vbid, expected);
    flushVBucketToDiskIfPersistent(replicaVB, expected);

    // With or without the de-dup bug, we cannot read the key from the dropped
    // collection because currently in-memory VB::Manifest has the correct
    // view of collections - and our key isn't part of any 'new' generation of
    // 'fruit'
    auto options = static_cast<get_options_t>(
            QUEUE_BG_FETCH | HONOR_STATES | TRACK_REFERENCE | DELETE_TEMP |
            HIDE_LOCKED_CAS | TRACK_STATISTICS);

    GetValue gv = store->get(key, vbid, cookie, options);

    if (gv.getStatus() == cb::engine_errc::would_block) {
        runBGFetcherTask();
        gv = store->get(key, vbid, cookie, options);
    }

    auto expectedGetStatus = cb::engine_errc::no_such_key;
    if (dropAtEnd) {
        expectedGetStatus = cb::engine_errc::unknown_collection;
    } else if (updateItemPath && !deleteItem) {
        expectedGetStatus = cb::engine_errc::success;
    }

    EXPECT_EQ(expectedGetStatus, gv.getStatus());

    VBucketPtr rvb = store->getVBucket(replicaVB);
    EXPECT_EQ(rvb->getHighSeqno(), vb->getHighSeqno());
    // Now read back the persisted manifest(s) and validate that the fruit
    // collection exists.
    auto checkManifest = [dropAtEnd, &vb, &target](const auto& result) {
        auto status = result.first;
        auto m = result.second;

        ASSERT_TRUE(status);

        auto openSize = dropAtEnd ? 1 : 2;
        EXPECT_EQ(openSize, m.collections.size());
        EXPECT_TRUE(m.droppedCollectionsExist); // Always at least 1 drop

        for (const auto& entry : m.collections) {
            if (entry.metaData.cid == CollectionID::Default) {
                EXPECT_EQ(0, entry.startSeqno);
                EXPECT_EQ(ScopeID::Default, uint32_t(entry.metaData.sid));
                EXPECT_EQ("_default", entry.metaData.name);
            } else {
                EXPECT_EQ(2, openSize);
                EXPECT_EQ(target.getId(), entry.metaData.cid);
                EXPECT_EQ(ScopeID::Default, uint32_t(entry.metaData.sid));
                EXPECT_EQ(target.name, entry.metaData.name);
                EXPECT_EQ(vb->getHighSeqno() - 1, entry.startSeqno);
            }
        }
    };
    checkManifest(
            vb->getShard()->getRWUnderlying()->getCollectionsManifest(vbid));
    checkManifest(rvb->getShard()->getRWUnderlying()->getCollectionsManifest(
            replicaVB));

    // Now read back the persisted drop collection data and validate
    auto checkDropped =
            [dropAtEnd,
             &vb,
             &target](const std::pair<
                      bool,
                      std::vector<Collections::KVStore::DroppedCollection>>&
                              passed) {
                const auto& [status, dropped] = passed;

                EXPECT_TRUE(status);
                ASSERT_EQ(1, dropped.size());
                auto& entry = dropped[0];
                EXPECT_EQ(target.getId(), entry.collectionId);
                // In this test the first generation of target is always seqno:1
                EXPECT_EQ(1, entry.startSeqno);
                if (dropAtEnd) {
                    EXPECT_EQ(vb->getHighSeqno(), entry.endSeqno);
                } else {
                    EXPECT_EQ(vb->getHighSeqno() - 2, entry.endSeqno);
                }
            };

    checkDropped(
            vb->getShard()->getRWUnderlying()->getDroppedCollections(vbid));
    checkDropped(rvb->getShard()->getRWUnderlying()->getDroppedCollections(
            replicaVB));

    // Check value in VB before erasure
    expected = 2;
    if (updateItemPath) {
        expected = 1;
    }

    if (deleteItem) {
        expected--;
    }

    if (isMagma() && isFullEviction() && updateItemPath) {
        // Magma full eviction (relies on magma doc count) overcounts here as
        // we have logically inserted an item into a collection (written a new
        // version of it to a new alive generation of a collection but it exists
        // in the old generation). See MB-50061 for more details.
        ASSERT_EQ(expected + 1, vb->getNumItems());
    } else {
        ASSERT_EQ(expected, vb->getNumItems());
    }

    runEraser();

    expected = 1;
    if (deleteItem) {
        expected--;
    }

    auto checkKVS = [dropAtEnd, expected, &target, &cm](KVStoreIface& kvs,
                                                        Vbid id) {
        auto [status, dropped] = kvs.getDroppedCollections(id);
        ASSERT_TRUE(status);
        EXPECT_TRUE(dropped.empty());
        auto fileHandle = kvs.makeFileHandle(id);
        EXPECT_TRUE(fileHandle);

        if (dropAtEnd) {
            auto [status, stats] = kvs.getCollectionStats(id, target);
            EXPECT_EQ(KVStore::GetCollectionStatsStatus::NotFound, status);
            EXPECT_EQ(0, stats.itemCount);
            EXPECT_EQ(0, stats.highSeqno);
            EXPECT_EQ(0, stats.diskSize);
        } else {
            auto [status, stats] = kvs.getCollectionStats(id, target);
            EXPECT_EQ(KVStore::GetCollectionStatsStatus::Success, status);
            EXPECT_EQ(expected, stats.itemCount);
            EXPECT_EQ(7, stats.highSeqno);
        }

        auto uid = kvs.getCollectionsManifestUid(*fileHandle);
        EXPECT_TRUE(uid.has_value());
        EXPECT_EQ(cm.getUid(), uid.value());
        if (dropAtEnd) {
            EXPECT_EQ(0, kvs.getItemCount(id));
        } else {
            // KVStore item count includes collection system events, of which
            // one exists.
            EXPECT_EQ(expected + 1, kvs.getItemCount(id));
        }
    };

    auto* activeKVS = vb->getShard()->getRWUnderlying();
    ASSERT_TRUE(activeKVS);
    {
        CB_SCOPED_TRACE("Active");
        checkKVS(*activeKVS, vbid);
    }

    auto* replicaKVS = rvb->getShard()->getRWUnderlying();
    ASSERT_TRUE(replicaKVS);
    {
        CB_SCOPED_TRACE("Replica");
        checkKVS(*replicaKVS, replicaVB);
    }

    if (dropAtEnd) {
        EXPECT_EQ(0, vb->getNumItems());
    } else {
        EXPECT_EQ(expected, vb->getNumItems());
    }
}

TEST_P(CollectionsDcpPersistentOnly, create_drop_create_same_id) {
    resurrectionTest(false, false, false);
}

TEST_P(CollectionsDcpPersistentOnly, create_drop_create_same_id_update) {
    resurrectionTest(false, true, false);
}

TEST_P(CollectionsDcpPersistentOnly, create_drop_create_same_id_end_dropped) {
    resurrectionTest(true, false, false);
}

TEST_P(CollectionsDcpPersistentOnly,
       create_drop_create_same_id_end_dropped_update) {
    resurrectionTest(true, true, false);
}

TEST_P(CollectionsDcpPersistentOnly, create_drop_create_same_id_delete) {
    resurrectionTest(false, false, true);
}

TEST_P(CollectionsDcpPersistentOnly, create_drop_create_same_id_update_delete) {
    resurrectionTest(false, true, true);
}

TEST_P(CollectionsDcpPersistentOnly,
       create_drop_create_same_id_end_dropped_delete) {
    resurrectionTest(true, false, true);
}

TEST_P(CollectionsDcpPersistentOnly,
       create_drop_create_same_id_end_dropped_update_delete) {
    resurrectionTest(true, true, true);
}

void CollectionsDcpPersistentOnly::resurrectionStatsTest(
        bool reproduceUnderflow, bool updateItemDropped) {
    VBucketPtr vb = store->getVBucket(vbid);
    uint64_t magmaMetaV0Size = 0;
#ifdef EP_USE_MAGMA
    magmaMetaV0Size = magmakv::MetaData().encode().size();
#endif

    // Add the target collection
    CollectionEntry::Entry target = CollectionEntry::fruit;
    CollectionsManifest cm(target);
    setCollections(cookie, cm);
    auto key1 = makeStoredDocKey("orange", target);
    const std::string value1("yum1");
    // Put a key in for the original 'fruit'
    store_item(vbid, key1, value1);
    flushVBucketToDiskIfPersistent(vbid, 2);

    EXPECT_EQ(2, vb->getPersistenceSeqno());
    EXPECT_EQ(2, vb->getHighSeqno());

    auto stats = vb->getManifest().lock(target.getId()).getPersistedStats();

    auto getCompressedSize = [](const auto& value) -> size_t {
        if (value.empty()) {
            return 0;
        }
        cb::compression::Buffer buffer;
        EXPECT_TRUE(deflateSnappy({value.data(), value.size()}, buffer));
        return buffer.size();
    };

    // Sizes are manually verified from dbdump and other manual checks
    // 57 for the value, 14 for the key and 18 for the v1 metadata
    // 4 (from value1.size()) + 10 for the value, 7 for the key and 18 for the
    // v1 metadata
    size_t systemeventSize =
            57 + 14 + MetaData::getMetaDataSize(MetaData::Version::V1);
    size_t itemSize = value1.size() + key1.size() + 10 +
                      MetaData::getMetaDataSize(MetaData::Version::V1);
    if (isMagma()) {
        // magma doesn't account the same bits and bytes
        // 14 = key size
        systemeventSize = 14 + magmaMetaV0Size;
        itemSize = key1.size() + magmaMetaV0Size;
        if (isSnappyCompressedAtPersistence()) {
            // 49 = compressed system event value size
            systemeventSize += 49;
            auto compressedSize = getCompressedSize(value1);
            EXPECT_EQ(compressedSize, 6)
                    << "Compressed value1 has unexpected size";
            itemSize += compressedSize;
        } else {
            // 56 = raw, uncompressed value size
            systemeventSize += 56;
            itemSize += value1.size();
        }
    }
    EXPECT_EQ(1, stats.itemCount);
    EXPECT_EQ(systemeventSize + itemSize, stats.diskSize);
    EXPECT_EQ(2, stats.highSeqno);

    // Next store a new item, drop the collection, create the collection and
    // flush. Before fixes for MB-39864 the 'apple' item, which belongs to the
    // first generation of the collection was accounted against the new
    // generation, the new collection would get an item count of 1, but you
    // cannot read back apple!
    auto key2 = makeStoredDocKey("apple", target);

    auto expectedToFlush = 1;

    auto flusherDedupe = !store->getOneROUnderlying()
                                  ->getStorageProperties()
                                  .hasAutomaticDeduplication();
    if (!flusherDedupe) {
        expectedToFlush++;
    }

    auto highSeqno = vb->getHighSeqno();
    if (!reproduceUnderflow) {
        expectedToFlush++;
        highSeqno++;
        store_item(vbid, key2, "yum1");
    }

    if (updateItemDropped) {
        expectedToFlush++;
        highSeqno++;
        store_item(vbid, key1, "yum2");
    }

    // remove
    cm.remove(target);
    highSeqno++;
    setCollections(cookie, cm);

    cm.add(target);
    setCollections(cookie, cm);
    highSeqno++;
    flushVBucketToDiskIfPersistent(vbid, expectedToFlush);

    stats = vb->getManifest().lock(target.getId()).getPersistedStats();
    // In both test variations the new collection has no items but some usage of
    // disk (system event is counted). Note 57 manually verified from dbdump
    EXPECT_EQ(0, stats.itemCount);
    EXPECT_EQ(systemeventSize, stats.diskSize);
    EXPECT_EQ(highSeqno, stats.highSeqno);

    // Finally we should be able to mutate/delete the key we stored at the start
    // of the test. MB-39864 showed that this sequence of events could lead
    // underflow exceptions. The issue was that the store was treated as an
    // update, so we didn't increment the item count (so collection has 0 items)
    // the delete then triggers underflow.
    const std::string value2("yummy");
    store_item(vbid, key1, value2);
    highSeqno++;
    flushVBucketToDiskIfPersistent(vbid, 1);
    stats = vb->getManifest().lock(target.getId()).getPersistedStats();

    // Note 15 manually verified from dbdump and is the item usage (5 from
    // value2.size() + 10)
    itemSize = value2.size() + key1.size() + 10 +
               MetaData::getMetaDataSize(MetaData::Version::V1);
    if (isMagma()) {
        // magma doesn't account the same bits and bytes
        auto compressedSize = getCompressedSize(value2);
        EXPECT_EQ(compressedSize, 7) << "Compressed value2 has unexpected size";

        itemSize = key1.size() + magmaMetaV0Size;
        if (isSnappyCompressedAtPersistence()) {
            itemSize += compressedSize;
        } else {
            itemSize += value2.size();
        }
    }
    EXPECT_EQ(1, stats.itemCount);
    EXPECT_EQ(systemeventSize + itemSize, stats.diskSize);
    EXPECT_EQ(highSeqno, stats.highSeqno);

    auto kvstore = store->getRWUnderlying(vbid);
    auto [status, diskStats] =
            kvstore->getCollectionStats(vbid, target.getId());
    ASSERT_EQ(status, KVStore::GetCollectionStatsStatus::Success);
    EXPECT_EQ(highSeqno, diskStats.highSeqno);
    EXPECT_EQ(systemeventSize + itemSize, diskStats.diskSize);
    EXPECT_EQ(1, diskStats.itemCount);

    delete_item(vbid, key1);
    itemSize = key1.size() + MetaData::getMetaDataSize(MetaData::Version::V1);
    if (isMagma()) {
        // We don't track tombstones for magma in the collection disk size
        itemSize = 0;
    }
    flushVBucketToDiskIfPersistent(vbid, 1);
    stats = vb->getManifest().lock(target.getId()).getPersistedStats();
    EXPECT_EQ(0, stats.itemCount);
    EXPECT_EQ(systemeventSize + itemSize, stats.diskSize);
    highSeqno++;
    EXPECT_EQ(highSeqno, stats.highSeqno);

    std::tie(status, diskStats) =
            kvstore->getCollectionStats(vbid, target.getId());
    EXPECT_EQ(highSeqno, diskStats.highSeqno);
    EXPECT_EQ(systemeventSize + itemSize, diskStats.diskSize);
    EXPECT_EQ(0, diskStats.itemCount);
}

TEST_P(CollectionsDcpPersistentOnly, create_drop_create_same_id_stats) {
    resurrectionStatsTest(false /*reproduceUnferflow*/, false /*updateItem*/);
}

// reproduce the underflow seen in MB-39864
TEST_P(CollectionsDcpPersistentOnly,
       create_drop_create_same_id_stats_undeflow) {
    resurrectionStatsTest(true /*reproduceUnferflow*/, false /*updateItem*/);
}

TEST_P(CollectionsDcpPersistentOnly, create_drop_create_same_id_stats_update) {
    resurrectionStatsTest(false /*reproduceUnferflow*/, true /*updateItem*/);
}

TEST_P(CollectionsDcpPersistentOnly,
       create_drop_create_same_id_stats_underflow_update) {
    resurrectionStatsTest(true /*reproduceUnferflow*/, true /*updateItem*/);
}

// Demonstrate we can detect a 'split' in the collection state (i.e. cluster
// partition). The only expected split is the following scenario.
// 1) A majority of the cluster decides to drop a collection
// 2) The drop is replicated to a node not in this majority
// 3) The majority of nodes are removed, the dropped collection comes back
// This test simulates that single vbucket, a replica is told to drop
// a collection, which then comes back.
TEST_P(CollectionsDcpParameterizedTest, replica_active_state_diverge) {
    // Set the manifest with the fruit collection
    CollectionsManifest cm;
    cm.add(CollectionEntry::fruit);
    setCollections(cookie, cm);

    // Make the vb replica
    store->setVBucketState(vbid, vbucket_state_replica);

    // MB-54516: Test keeps coverage of the 'custom' binary system event so here
    // we disable the FlatBuffers configuration so the test can call consumer
    // directly with the binary data.
    consumer->disableFlatBuffersSystemEvents();

    // Now drive changes as a replica, and drop fruit
    ASSERT_EQ(cb::engine_errc::success,
              consumer->addStream(
                      /*opaque*/ 0, vbid, cb::mcbp::DcpAddStreamFlag::None));

    std::string collection = "fruit";
    CollectionID cid = CollectionEntry::fruit.getId();
    Collections::ManifestUid manifestUid(cm.getUid());
    Collections::DropEventData dropEventData{
            manifestUid, ScopeID::Default, cid, false};
    Collections::DropEventDcpData dropEventDcpData{dropEventData};

    ASSERT_EQ(cb::engine_errc::success,
              consumer->snapshotMarker(/*opaque*/ 2,
                                       vbid,
                                       /*start_seqno*/ 0,
                                       /*end_seqno*/ 100,
                                       /*flags*/ {},
                                       /*HCS*/ {},
                                       /*HPS*/ {},
                                       /*maxVisibleSeqno*/ {},
                                       /*purgeSeqno*/ {}));

    VBucketPtr vb = store->getVBucket(vbid);

    // Call the consumer function for handling DCP events
    // drop the fruit collection
    EXPECT_EQ(cb::engine_errc::success,
              consumer->systemEvent(
                      /*opaque*/ 2,
                      vbid,
                      mcbp::systemevent::id::EndCollection,
                      /*seqno*/ 2,
                      mcbp::systemevent::version::version0,
                      {reinterpret_cast<const uint8_t*>(collection.data()),
                       collection.size()},
                      {reinterpret_cast<const uint8_t*>(&dropEventDcpData),
                       Collections::DropEventDcpData::size}));

    // Collection gone
    EXPECT_FALSE(vb->lockCollections().doesKeyContainValidCollection(
            StoredDocKey{"apple", CollectionEntry::fruit}));

    // cluster manager is going to 'boost' the manifest-ID during quorum loss
    // some fixed jump - 1000 discussed, so 1000 it is.
    cm.updateUid(cm.getUid() + 1000);
    setCollections(cookie, cm);

    // Change state and test that the vbucket is set to equal the current node
    EXPECT_EQ(cb::engine_errc::success,
              store->setVBucketState(vbid, vbucket_state_active));

    // Collection still exists
    EXPECT_TRUE(vb->lockCollections().doesKeyContainValidCollection(
            StoredDocKey{"apple", CollectionEntry::fruit}));

}

// Test for MB-47753. In this case a filtered DCP stream has its cursor dropped.
// Before the cursor drop, the client is up-to-date with their filtered
// collection, and last received a seqno-advance to move them to the end of
// the snapshot. After cursor dropping before the fix for this issue a new
// backfill was scheduled, that returns nothing and forces a new seqno-advance.
// With the fix in place, the second backfill doesn't occur and no duplicate
// message is seen.
TEST_P(CollectionsDcpParameterizedTest, MB_47753) {
    // Only valid for persistent
    if (!isPersistent()) {
        return;
    }

    // Store an item to a new collection and create a stream (which backfills)
    VBucketPtr vb = store->getVBucket(vbid);
    CollectionsManifest cm;
    setCollections(cookie, cm.add(CollectionEntry::fruit));
    store_item(vbid, StoredDocKey{"k1", CollectionEntry::fruit}, "v1");
    flush_vbucket_to_disk(vbid, 2);

    ensureDcpWillBackfill();

    createDcpObjects({{R"({"collections":["9"]})"}});

    auto stream = producer->findStream(vbid);
    ASSERT_TRUE(stream);
    auto* as = static_cast<ActiveStream*>(stream.get());

    EXPECT_TRUE(as->isBackfilling());

    // Store a new item and flush it, to a different collection, clear the
    // checkpoint so we cannot get a cursor for this item.
    store_item(vbid, StoredDocKey{"k1", CollectionEntry::defaultC}, "v1");
    flush_vbucket_to_disk(vbid, 1);
    vb->checkpointManager->clear();

    // Drop the streams cursor and run the first backfill (this backfill
    // is the one which was scheduled as part of stream creation).
    as->handleSlowStream();

    runBackfill();

    // The initial snapshot is sent to the client
    stepAndExpect(cb::mcbp::ClientOpcode::DcpSnapshotMarker);
    EXPECT_EQ(0, producers->last_snap_start_seqno);
    EXPECT_EQ(3, producers->last_snap_end_seqno);

    stepAndExpect(cb::mcbp::ClientOpcode::DcpSystemEvent);
    EXPECT_EQ(1, producers->last_byseqno);

    stepAndExpect(cb::mcbp::ClientOpcode::DcpMutation);
    EXPECT_EQ(2, producers->last_byseqno);

    stepAndExpect(cb::mcbp::ClientOpcode::DcpSeqnoAdvanced);
    EXPECT_EQ(3, producers->last_byseqno);

    // And this stream produces no more, prior to fixing MB-47753 a second
    // backfill produced an empty snapshot
    EXPECT_TRUE(as->isInMemory());
    EXPECT_EQ(cb::engine_errc::would_block, producer->step(false, *producers));
}

TEST_P(CollectionsDcpParameterizedTest,
       stream_end_in_memory_replication_collection_sync_write) {
    auto vb = store->getVBucket(vbid);
    setVBucketStateAndRunPersistTask(
            vbid,
            vbucket_state_active,
            {{"topology", nlohmann::json::array({{"active", "replica"}})}});

    CollectionsManifest cm;
    setCollections(cookie, cm.add(CollectionEntry::fruit));

    store_item(vbid, StoredDocKey{"f", CollectionEntry::fruit}, "value");
    createDcpObjects(
            {""}, OutOfOrderSnapshots::No, {}, true /*sync replication*/, 5);
    {
        auto key = StoredDocKey{"d", CollectionEntry::defaultC};
        auto item = makePendingItem(key, "value");
        EXPECT_EQ(cb::engine_errc::sync_write_pending,
                  store->set(*item, cookie));
        std::shared_lock rlh(vb->getStateLock());
        EXPECT_EQ(cb::engine_errc::success,
                  vb->commit(rlh,
                             key,
                             vb->getHighSeqno(),
                             {},
                             CommitType::Majority,
                             vb->lockCollections(key)));
    }
    auto highSeqno = vb->getHighSeqno();

    notifyAndStepToCheckpoint(cb::mcbp::ClientOpcode::DcpSnapshotMarker);
    EXPECT_EQ(0, producers->last_snap_start_seqno);
    EXPECT_EQ(highSeqno, producers->last_snap_end_seqno);
    stepAndExpect(cb::mcbp::ClientOpcode::DcpSystemEvent);
    EXPECT_EQ(1, producers->last_byseqno);
    EXPECT_EQ(CollectionEntry::fruit.getId(), producers->last_collection_id);
    stepAndExpect(cb::mcbp::ClientOpcode::DcpMutation);
    EXPECT_EQ("f", producers->last_key);
    EXPECT_EQ(CollectionEntry::fruit.getId(), producers->last_collection_id);
    EXPECT_EQ(2, producers->last_byseqno);
    stepAndExpect(cb::mcbp::ClientOpcode::DcpPrepare);
    EXPECT_EQ("d", producers->last_key);
    EXPECT_EQ(CollectionID::Default, producers->last_collection_id);
    EXPECT_EQ(3, producers->last_byseqno);
    stepAndExpect(cb::mcbp::ClientOpcode::DcpCommit);
    EXPECT_EQ("cid:0x0:d", producers->last_key);
    EXPECT_EQ(CollectionID::Default, producers->last_collection_id);
    EXPECT_EQ(highSeqno, producers->last_commit_seqno);

    store_item(vbid, StoredDocKey{"f", CollectionEntry::fruit}, "value");
    notifyAndStepToCheckpoint(cb::mcbp::ClientOpcode::DcpSnapshotMarker);
    EXPECT_EQ(5, producers->last_snap_start_seqno);
    EXPECT_EQ(5, producers->last_snap_end_seqno);
    stepAndExpect(cb::mcbp::ClientOpcode::DcpMutation);
    EXPECT_EQ("f", producers->last_key);
    EXPECT_EQ(CollectionEntry::fruit.getId(), producers->last_collection_id);
    EXPECT_EQ(5, producers->last_byseqno);
    stepAndExpect(cb::mcbp::ClientOpcode::DcpStreamEnd);
    EXPECT_EQ(producers->last_end_status, cb::mcbp::DcpStreamEndStatus::Ok);
}

TEST_P(CollectionsDcpParameterizedTest,
       stream_end_in_memory_replication_collection_sync_write_just_fruit) {
    auto vb = store->getVBucket(vbid);
    setVBucketStateAndRunPersistTask(
            vbid,
            vbucket_state_active,
            {{"topology", nlohmann::json::array({{"active", "replica"}})}});

    CollectionsManifest cm;
    setCollections(cookie, cm.add(CollectionEntry::fruit));

    store_item(vbid, StoredDocKey{"d", CollectionEntry::defaultC}, "value");
    createDcpObjects({{R"({"collections":["9"]})"}},
                     OutOfOrderSnapshots::No,
                     {},
                     false /*sync replication*/,
                     5);
    {
        auto key = StoredDocKey{"f", CollectionEntry::fruit};
        auto item = makePendingItem(key, "value");
        EXPECT_EQ(cb::engine_errc::sync_write_pending,
                  store->set(*item, cookie));
        std::shared_lock rlh(vb->getStateLock());
        EXPECT_EQ(cb::engine_errc::success,
                  vb->commit(rlh,
                             key,
                             vb->getHighSeqno(),
                             {},
                             CommitType::Majority,
                             vb->lockCollections(key)));
    }
    auto highSeqno = vb->getHighSeqno();

    notifyAndStepToCheckpoint(cb::mcbp::ClientOpcode::DcpSnapshotMarker);
    EXPECT_EQ(0, producers->last_snap_start_seqno);
    EXPECT_EQ(highSeqno, producers->last_snap_end_seqno);
    stepAndExpect(cb::mcbp::ClientOpcode::DcpSystemEvent);
    EXPECT_EQ(1, producers->last_byseqno);
    EXPECT_EQ(CollectionEntry::fruit.getId(), producers->last_collection_id);
    stepAndExpect(cb::mcbp::ClientOpcode::DcpMutation);
    EXPECT_EQ("f", producers->last_key);
    EXPECT_EQ(CollectionEntry::fruit.getId(), producers->last_collection_id);
    EXPECT_EQ(highSeqno, producers->last_byseqno);
    EXPECT_EQ(cb::engine_errc::would_block, producer->step(false, *producers));
    EXPECT_EQ(4, vb->getHighSeqno());
    store_item(vbid, StoredDocKey{"d", CollectionEntry::defaultC}, "value");
    EXPECT_EQ(5, vb->getHighSeqno());
    notifyAndStepToCheckpoint(cb::mcbp::ClientOpcode::DcpStreamEnd);
    EXPECT_EQ(producers->last_end_status, cb::mcbp::DcpStreamEndStatus::Ok);
}

// Ensure a DCP stream processes into a second, empty checkpoint
TEST_P(CollectionsDcpParameterizedTest, MB_49453) {
    auto vb = store->getVBucket(vbid);
    setVBucketStateAndRunPersistTask(
            vbid,
            vbucket_state_active,
            {{"topology", nlohmann::json::array({{"active", "replica"}})}});

    CollectionsManifest cm;
    setCollections(cookie, cm.add(CollectionEntry::fruit));

    createDcpObjects(
            {""}, OutOfOrderSnapshots::No, {}, false /*sync replication*/);
    {
        auto key = StoredDocKey{"d", CollectionEntry::defaultC};
        auto item = makePendingItem(key, "value");
        EXPECT_EQ(cb::engine_errc::sync_write_pending,
                  store->set(*item, cookie));
        std::shared_lock rlh(vb->getStateLock());
        EXPECT_EQ(cb::engine_errc::success,
                  vb->commit(rlh,
                             key,
                             vb->getHighSeqno(),
                             {},
                             CommitType::Majority,
                             vb->lockCollections(key)));
    }

    // New checkpoint appears
    vb->checkpointManager->createNewCheckpoint();

    auto highSeqno = vb->getHighSeqno();

    notifyAndStepToCheckpoint(cb::mcbp::ClientOpcode::DcpSnapshotMarker);
    EXPECT_EQ(0, producers->last_snap_start_seqno);
    EXPECT_EQ(highSeqno, producers->last_snap_end_seqno);

    stepAndExpect(cb::mcbp::ClientOpcode::DcpSystemEvent);
    EXPECT_EQ(1, producers->last_byseqno);
    EXPECT_EQ(CollectionEntry::fruit.getId(), producers->last_collection_id);

    stepAndExpect(cb::mcbp::ClientOpcode::DcpMutation);
    EXPECT_EQ(CollectionID::Default, producers->last_collection_id);
    EXPECT_EQ(3, producers->last_byseqno);

    // Before fix, another snapshot appeared, and violated seqno ordering
    EXPECT_EQ(cb::engine_errc::would_block, producer->step(false, *producers));
}

/**
 * Regression test for MB-50543 to ensure we don't send a snapshot start seqno
 * that isn't monotonic.
 *
 * This could happen if the ActiveStream picks up items from two checkpoints
 * when running the checkpoint processor. But the first set of item's doesn't
 * have a queue_op::checkpoint_start, but its checkpoint range is still added to
 * OutstandingItemsResult::ranges as items are from the checkpoint. Which causes
 * us to use the last checkpoint's range when processing the next
 * queue_op::checkpoint_start.
 */
TEST_P(CollectionsDcpParameterizedTest, MB_50543) {
    auto vb = store->getVBucket(vbid);
    // 1. Create 5 documents and then close the checkpoint, this means that
    // later we will move away from the initial snapshot and start seqno of zero
    ASSERT_TRUE(store_items(5, vbid, makeStoredDocKey("setOne"), "value"));
    vb->checkpointManager->createNewCheckpoint();

    // 2. Ensure we can step though all all the mutations we've just writen
    notifyAndStepToCheckpoint(cb::mcbp::ClientOpcode::DcpSnapshotMarker);
    EXPECT_EQ(0, producers->last_snap_start_seqno);
    EXPECT_EQ(5, producers->last_snap_end_seqno);
    EXPECT_TRUE(isFlagSet(producers->last_snapshot_marker_flags,
                          DcpSnapshotMarkerFlag::Checkpoint));
    stepAndExpect(cb::mcbp::ClientOpcode::DcpMutation);
    EXPECT_EQ("setOne0", producers->last_key);
    EXPECT_EQ(1, producers->last_byseqno);
    stepAndExpect(cb::mcbp::ClientOpcode::DcpMutation);
    EXPECT_EQ("setOne1", producers->last_key);
    EXPECT_EQ(2, producers->last_byseqno);
    stepAndExpect(cb::mcbp::ClientOpcode::DcpMutation);
    EXPECT_EQ("setOne2", producers->last_key);
    EXPECT_EQ(3, producers->last_byseqno);
    stepAndExpect(cb::mcbp::ClientOpcode::DcpMutation);
    EXPECT_EQ("setOne3", producers->last_key);
    EXPECT_EQ(4, producers->last_byseqno);
    stepAndExpect(cb::mcbp::ClientOpcode::DcpMutation);
    EXPECT_EQ("setOne4", producers->last_key);
    EXPECT_EQ(5, producers->last_byseqno);

    // 3. Then write 5 new docs and close the checkpoint.
    ASSERT_TRUE(store_items(5, vbid, makeStoredDocKey("setTwo"), "value"));
    vb->checkpointManager->createNewCheckpoint();
    // 4. Write a doc in the open checkpoint
    ASSERT_TRUE(store_items(1, vbid, makeStoredDocKey("final"), "value"));

    // 5. Run the checkpoint processor and expect that we see a disk snapshot
    // for the 5 "setTwo" documents.
    notifyAndStepToCheckpoint(cb::mcbp::ClientOpcode::DcpSnapshotMarker);
    EXPECT_EQ(6, producers->last_snap_start_seqno);
    EXPECT_EQ(10, producers->last_snap_end_seqno);
    EXPECT_TRUE(isFlagSet(producers->last_snapshot_marker_flags,
                          DcpSnapshotMarkerFlag::Checkpoint));
    stepAndExpect(cb::mcbp::ClientOpcode::DcpMutation);
    EXPECT_EQ("setTwo0", producers->last_key);
    EXPECT_EQ(6, producers->last_byseqno);
    stepAndExpect(cb::mcbp::ClientOpcode::DcpMutation);
    EXPECT_EQ("setTwo1", producers->last_key);
    EXPECT_EQ(7, producers->last_byseqno);
    stepAndExpect(cb::mcbp::ClientOpcode::DcpMutation);
    EXPECT_EQ("setTwo2", producers->last_key);
    EXPECT_EQ(8, producers->last_byseqno);
    stepAndExpect(cb::mcbp::ClientOpcode::DcpMutation);
    EXPECT_EQ("setTwo3", producers->last_key);
    EXPECT_EQ(9, producers->last_byseqno);
    stepAndExpect(cb::mcbp::ClientOpcode::DcpMutation);
    EXPECT_EQ("setTwo4", producers->last_key);
    EXPECT_EQ(10, producers->last_byseqno);

    // 6. Expect item from the open checkpoint that was sent from the same
    // checkpoint processor run
    // MB-50543 would cause us here to set the snapshot's startSeqno to be set
    // backwards to a seqno value of 6. So ensure that last_snap_start_seqno is
    // indeed 11.
    stepAndExpect(cb::mcbp::ClientOpcode::DcpSnapshotMarker);
    EXPECT_EQ(11, producers->last_snap_start_seqno);
    EXPECT_EQ(11, producers->last_snap_end_seqno);
    EXPECT_TRUE(isFlagSet(producers->last_snapshot_marker_flags,
                          DcpSnapshotMarkerFlag::Checkpoint));
    stepAndExpect(cb::mcbp::ClientOpcode::DcpMutation);
    EXPECT_EQ("final0", producers->last_key);
    EXPECT_EQ(11, producers->last_byseqno);
}

// @todo: Consider replacing all the stepAndExpect() and
//   notifyAndStepToCheckpoint() calls in this test by calls to
//   Producer::step(). By that, the test would pull data automatically
//   from the right source (ie, stream readyQ or checkpoints) depending
//   on how the real production code behaves.
//
// @todo: Review the test and use the proper calls against active and
//   replica vbuckets. Currently here we deal with replica vbuckets by
//   using an API that is used only by active vbuckets in the production
//   code.
TEST_P(CollectionsDcpPersistentOnly, MB_51105) {
    // Make sure there's no streams set, so we can freely create a new sync
    // write stream
    producer->closeAllStreams();
    static_cast<MockDcpConnMap&>(engine->getDcpConnMap())
            .removeConn(producer->getCookie());
    producer.reset();

    /*
     * PHASE 1: Normal Sync Replication Stream
     */

    // 1.1. Setup second vbucket to stream the fruit collection to a vbucket
    auto fruitVbid = replicaVB;
    ++fruitVbid;
    setVBucketState(fruitVbid, vbucket_state_replica);

    // 1.2. Create the fruit collection and a doc, to our current active vbucket
    CollectionsManifest cm;
    setCollections(cookie, cm.add(CollectionEntry::fruit));
    store_item(vbid, makeStoredDocKey("setZero"), "value");
    flushVBucketToDiskIfPersistent(vbid, 2);

    // 1.3. Create a new checkpoint, so we close the current one. Which will
    // also remove it from memory.
    moveHelperCursorToCMEnd();
    auto vb = store->getVBucket(vbid);
    vb->checkpointManager->createNewCheckpoint();
    runCheckpointDestroyer(vbid);

    // 1.4. Write a document to the fruit collection to be streamed later
    store_item(
            vbid, makeStoredDocKey("peach", CollectionEntry::fruit), "tasty");
    flushVBucketToDiskIfPersistent(vbid);

    // 1.5. Now Create a sync replication stream (0 -> +inf), after we've
    // registered our cursor write a few more docs to memory
    createDcpObjects("", OutOfOrderSnapshots::No, {}, true);
    store_item(vbid, makeStoredDocKey("setOne"), "value");

    // 1.6. Ensure we backfill receiving all the documents written before the
    // stream started as a disk snapshot.
    {
        CB_SCOPED_TRACE("");
        notifyAndStepToCheckpoint(cb::mcbp::ClientOpcode::DcpSnapshotMarker,
                                  false);
    }
    ASSERT_TRUE(isFlagSet(producers->last_snapshot_marker_flags,
                          DcpSnapshotMarkerFlag::Checkpoint));
    ASSERT_EQ(0, producers->last_snap_start_seqno);
    ASSERT_EQ(3, producers->last_snap_end_seqno);
    stepAndExpect(cb::mcbp::ClientOpcode::DcpSystemEvent);
    ASSERT_EQ(1, producers->last_byseqno);
    for (size_t seqno = 2; seqno <= 3; ++seqno) {
        stepAndExpect(cb::mcbp::ClientOpcode::DcpMutation);
        ASSERT_EQ(seqno, producers->last_byseqno);
    }

    // 1.7. Then stream the document we wrote to memory after backfill.
    {
        CB_SCOPED_TRACE("");
        notifyAndStepToCheckpoint(cb::mcbp::ClientOpcode::DcpSnapshotMarker);
    }
    ASSERT_TRUE(isFlagSet(producers->last_snapshot_marker_flags,
                          DcpSnapshotMarkerFlag::Checkpoint));
    ASSERT_EQ(4, producers->last_snap_start_seqno);
    ASSERT_EQ(4, producers->last_snap_end_seqno);
    stepAndExpect(cb::mcbp::ClientOpcode::DcpMutation);
    ASSERT_EQ(4, producers->last_byseqno);

    // 1.8. Add one more item to the default collection, this should be added
    // to the last checkpoint, thus replicated without a
    // DcpSnapshotMarkerFlag::Checkpoint
    store_item(vbid, makeStoredDocKey("setTwo"), "value");
    {
        CB_SCOPED_TRACE("");
        notifyAndStepToCheckpoint(cb::mcbp::ClientOpcode::DcpSnapshotMarker);
    }
    EXPECT_FALSE(isFlagSet(producers->last_snapshot_marker_flags,
                           DcpSnapshotMarkerFlag::Checkpoint));
    ASSERT_EQ(5, producers->last_snap_start_seqno);
    ASSERT_EQ(5, producers->last_snap_end_seqno);
    stepAndExpect(cb::mcbp::ClientOpcode::DcpMutation);
    ASSERT_EQ(5, producers->last_byseqno);

    // 1.9. Add one more item to the fruit collection, this should be added
    // to the last checkpoint, thus replicated without a
    // DcpSnapshotMarkerFlag::Checkpoint
    store_item(
            vbid, makeStoredDocKey("lemon", CollectionEntry::fruit), "value");
    notifyAndStepToCheckpoint(cb::mcbp::ClientOpcode::DcpSnapshotMarker);
    ASSERT_FALSE(isFlagSet(producers->last_snapshot_marker_flags,
                           DcpSnapshotMarkerFlag::Checkpoint));
    ASSERT_EQ(6, producers->last_snap_start_seqno);
    ASSERT_EQ(6, producers->last_snap_end_seqno);
    stepAndExpect(cb::mcbp::ClientOpcode::DcpMutation);
    ASSERT_EQ(6, producers->last_byseqno);

    /*
     * PHASE TWO: Perform takeover stream from active to replica
     */
    // 2.1. Close the replication stream, so we can create a takeover stream.
    {
        auto currentStream = producer->findStream(vbid);
        currentStream->setDead(cb::mcbp::DcpStreamEndStatus::Closed);
    }
    // 2.2. Create the takeover stream from the current high seqno, also perform
    // an enqueue of the current vb state so the failover lover log is in the
    // checkpoint as observed in the MB.
    const auto takoverStreamStart = vb->getHighSeqno();
    auto vbR = store->getVBucket(replicaVB);
    vbR->checkpointManager->queueSetVBState();
    uint64_t rollbackSeqno;
    ASSERT_EQ(cb::engine_errc::success,
              producer->streamRequest(
                      cb::mcbp::DcpAddStreamFlag::TakeOver,
                      1, // opaque
                      vbid,
                      takoverStreamStart, // start_seqno
                      ~0ull, // end_seqno
                      vb->failovers->getLatestUUID(), // vbucket_uuid,
                      takoverStreamStart, // snap_start_seqno,
                      takoverStreamStart, // snap_end_seqno,
                      &rollbackSeqno,
                      [](const std::vector<vbucket_failover_t>&) {
                          return cb::engine_errc::success;
                      },
                      ""));
    // 2.3. Perform set vb states due to topology changes as observed in
    // MB-51105 as part of the setting up for the takeover. Also create a new
    // checkpoint for the second set vbucket state, as this will ensure that we
    // hit the bug of MB-51105.
    setVBucketState(
            vbid,
            vbucket_state_active,
            {{"topology", nlohmann::json::array({{"active", "replica"}})}});
    vb->checkpointManager->createNewCheckpoint();
    setVBucketState(vbid,
                    vbucket_state_active,
                    {{"topology",
                      nlohmann::json::array({{"active", "replica"},
                                             {"replica", "fruitVbid"}})}});

    // 2.4. Now get hold of the takeover stream, start moving it through the
    // state machine so that it tells the replica to move to pending state (and
    // perform this change on the replica).
    auto activeTakeOverStream = producer->findStream(vbid);
    ASSERT_TRUE(activeTakeOverStream->isTakeoverSend());
    runCheckpointProcessor();
    stepAndExpect(cb::mcbp::ClientOpcode::DcpSetVbucketState);
    ASSERT_TRUE(activeTakeOverStream->isTakeoverWait());
    setVBucketState(
            replicaVB, producers->last_vbucket_state, {}, TransferVB::Yes);
    // 2.5. Before acking the change to pending to the active, write to the
    // active. The write will be added to the same checkpoint as the second
    // active topology in step 2.3. above.
    store_item(
            vbid, makeStoredDocKey("apple", CollectionEntry::fruit), "value");
    activeTakeOverStream->setVBucketStateAckRecieved(*producer);

    // 2.6 After writing and acking to the active ensure the active sends us a
    // snapshot with the items that where just written.
    // ** CRITICAL ** This is the point at which the bug of MB-51105 is hit, the
    // snapshot range we create with the bug for this snapshot received below
    // is wrong. As on the active we pick up snapStartSeqno of the previous
    // checkpoint as we start processing from it but find no items to send for
    // it as at that seqno of that checkpoint all there is, is the first set
    // vbucket state of 2.3.
    ASSERT_TRUE(activeTakeOverStream->isTakeoverSend());
    {
        CB_SCOPED_TRACE("");
        notifyAndStepToCheckpoint(cb::mcbp::ClientOpcode::DcpSnapshotMarker);
    }
    activeTakeOverStream->snapshotMarkerAckReceived();
    EXPECT_EQ(takoverStreamStart, producers->last_snap_start_seqno);
    EXPECT_EQ(7, producers->last_snap_end_seqno);
    stepAndExpect(cb::mcbp::ClientOpcode::DcpMutation);
    EXPECT_EQ(7, producers->last_byseqno);

    // 2.7 Now process and ack the set vbucket state to active from pending.
    stepAndExpect(cb::mcbp::ClientOpcode::DcpSetVbucketState);
    ASSERT_TRUE(activeTakeOverStream->isTakeoverWait());
    setVBucketState(
            replicaVB, producers->last_vbucket_state, {}, TransferVB::Yes);
    activeTakeOverStream->setVBucketStateAckRecieved(*producer);

    // 2.8 Write an item to the active vbucket to stream later and update
    // its topology
    store_item(replicaVB, makeStoredDocKey("setThree"), "value");
    setVBucketState(
            replicaVB,
            vbucket_state_active,
            {{"topology", nlohmann::json::array({{"active", "replica"}})}});
    store_item(replicaVB,
               makeStoredDocKey("tasty", CollectionEntry::fruit),
               "value");

    /*
     * PHASE THREE: Ensure we can stream all the items in the fruit collection
     * to the fruit vbucket
     */

    // 3.1 Set up a stream from replicaVB to fruitVB for (0 -> +inf)
    auto& mockConnMap = static_cast<MockDcpConnMap&>(engine->getDcpConnMap());
    auto* cookieP2 = create_mock_cookie(engine.get());
    auto* cookieC2 = create_mock_cookie(engine.get());
    auto consumerTwo = std::make_shared<MockDcpConsumer>(
            *engine, cookieC2, "test_consumer2");
    mockConnMap.addConn(cookieC2, consumerTwo);
    consumerTwo->enableFlatBuffersSystemEvents();
    ASSERT_EQ(
            cb::engine_errc::success,
            consumerTwo->addStream(
                    /*opaque*/ 0, fruitVbid, cb::mcbp::DcpAddStreamFlag::None));

    auto replicProducer = createDcpProducer(cookieP2, IncludeDeleteTime::No);
    mockConnMap.addConn(cookieP2, replicProducer);

    auto producers2 = std::make_unique<CollectionsDcpTestProducers>();
    producers2->consumer = consumerTwo.get();
    producers2->replicaVB = fruitVbid;

    ASSERT_EQ(cb::engine_errc::success,
              replicProducer->streamRequest(
                      {},
                      1, // opaque
                      replicaVB,
                      0, // start_seqno
                      ~0ull,
                      0, // vbucket_uuid,
                      0, // snap_start_seqno,
                      0, // snap_end_seqno,
                      &rollbackSeqno,
                      [](const std::vector<vbucket_failover_t>&) {
                          return cb::engine_errc::success;
                      },
                      {{R"({"collections":["9"]})"}}));
    // Process checkpoint with nothing to send from
    SingleThreadedKVBucketTest::notifyAndStepToCheckpoint(
            *replicProducer, *producers2, cb::mcbp::ClientOpcode::Invalid);

    // 3.2 Ensure we can get the disk snapshot from the new active, from memory
    // as it's not been flushed to disk
    {
        CB_SCOPED_TRACE("");
        SingleThreadedKVBucketTest::notifyAndStepToCheckpoint(
                *replicProducer,
                *producers2,
                cb::mcbp::ClientOpcode::DcpSnapshotMarker,
                true,
                true);
    }
    EXPECT_EQ(0, producers2->last_snap_start_seqno);
    EXPECT_EQ(3, producers2->last_snap_end_seqno);

    EXPECT_EQ(cb::engine_errc::success,
              replicProducer->stepAndExpect(
                      *producers2, cb::mcbp::ClientOpcode::DcpSystemEvent));
    EXPECT_EQ(1, producers2->last_byseqno);
    EXPECT_EQ(cb::engine_errc::success,
              replicProducer->stepAndExpect(
                      *producers2, cb::mcbp::ClientOpcode::DcpMutation));
    EXPECT_EQ(3, producers2->last_byseqno);

    // 3.3 Process the rest of the in memory snapshots ensuring we receive them
    // correctly. At this point with the bug of MB-51105 we would crash as
    // nextSnapStart would go backwards due to the new active's vbucket state
    // being corrupted at 2.6.
    {
        CB_SCOPED_TRACE("");
        EXPECT_NO_THROW(SingleThreadedKVBucketTest::notifyAndStepToCheckpoint(
                *replicProducer,
                *producers2,
                cb::mcbp::ClientOpcode::DcpSnapshotMarker));
    }
    EXPECT_EQ(4, producers2->last_snap_start_seqno);
    EXPECT_EQ(6, producers2->last_snap_end_seqno);

    EXPECT_EQ(cb::engine_errc::success,
              replicProducer->stepAndExpect(
                      *producers2, cb::mcbp::ClientOpcode::DcpMutation));
    EXPECT_EQ(6, producers2->last_byseqno);

    {
        CB_SCOPED_TRACE("");
        EXPECT_EQ(cb::engine_errc::success,
                  replicProducer->stepAndExpect(
                          *producers2,
                          cb::mcbp::ClientOpcode::DcpSnapshotMarker));
    }
    EXPECT_EQ(7, producers2->last_snap_start_seqno);
    EXPECT_EQ(7, producers2->last_snap_end_seqno);

    EXPECT_EQ(cb::engine_errc::success,
              replicProducer->stepAndExpect(
                      *producers2, cb::mcbp::ClientOpcode::DcpMutation));
    EXPECT_EQ(7, producers2->last_byseqno);

    {
        CB_SCOPED_TRACE("");
        EXPECT_EQ(cb::engine_errc::success,
                  replicProducer->stepAndExpect(
                          *producers2,
                          cb::mcbp::ClientOpcode::DcpSnapshotMarker));
    }
    EXPECT_EQ(8, producers2->last_snap_start_seqno);
    EXPECT_EQ(9, producers2->last_snap_end_seqno);

    EXPECT_EQ(cb::engine_errc::success,
              replicProducer->stepAndExpect(
                      *producers2, cb::mcbp::ClientOpcode::DcpMutation));
    EXPECT_EQ(9, producers2->last_byseqno);
    ASSERT_EQ(producers2->last_byseqno, vbR->getHighSeqno());

    destroy_mock_cookie(cookieP2);
    destroy_mock_cookie(cookieC2);
}

TEST_P(CollectionsDcpPersistentOnly, ModifyCollection) {
    using namespace cb::mcbp;
    using namespace mcbp::systemevent;
    using namespace CollectionEntry;

    CollectionsManifest cm;
    // Two collections. One with and one without history
    cm.add(CollectionEntry::fruit);
    cm.add(CollectionEntry::vegetable, cb::NoExpiryLimit, true);
    setCollections(cookie, cm);

    // Wake and step DCP
    // Expect snapshot{create fruit, create vegetable}
    notifyAndStepToCheckpoint();
    producer->stepAndExpect(*producers, ClientOpcode::DcpSystemEvent);
    EXPECT_EQ(producers->last_system_event, id::BeginCollection);
    EXPECT_EQ(producers->last_collection_id, fruit.getId());

    producer->stepAndExpect(*producers, ClientOpcode::DcpSystemEvent);
    EXPECT_EQ(producers->last_system_event, id::BeginCollection);
    EXPECT_EQ(producers->last_collection_id, vegetable.getId());

    // Check the deduplicate setting on active/vb0 and replica/vb1
    auto vb0 = store->getVBucket(vbid);
    auto vb1 = store->getVBucket(replicaVB);

    // fruit can deduplicate
    EXPECT_EQ(CanDeduplicate::Yes,
              vb0->lockCollections().getCanDeduplicate(fruit));
    EXPECT_EQ(CanDeduplicate::Yes,
              vb1->lockCollections().getCanDeduplicate(fruit));
    // vegetable cannot deduplicate
    EXPECT_EQ(CanDeduplicate::No,
              vb0->lockCollections().getCanDeduplicate(vegetable));
    EXPECT_EQ(CanDeduplicate::No,
              vb1->lockCollections().getCanDeduplicate(vegetable));

    // Switch the configuration (two collection modifications)
    cm.update(fruit, cb::NoExpiryLimit, true /*history*/);
    cm.update(vegetable, cb::NoExpiryLimit);
    setCollections(cookie, cm);

    // Wake and step DCP
    // Expect snapshot{modify fruit, modify vegetable}
    notifyAndStepToCheckpoint();
    producer->stepAndExpect(*producers, ClientOpcode::DcpSystemEvent);
    EXPECT_EQ(producers->last_system_event, id::ModifyCollection);
    EXPECT_EQ(producers->last_collection_id, vegetable.getId());
    EXPECT_EQ(producers->last_key, "vegetable");
    EXPECT_EQ(producers->last_scope_id, ScopeID::Default);
    auto seq1 = producers->last_byseqno;
    producer->stepAndExpect(*producers, ClientOpcode::DcpSystemEvent);
    EXPECT_EQ(producers->last_system_event, id::ModifyCollection);
    EXPECT_EQ(producers->last_collection_id, fruit.getId());
    EXPECT_EQ(producers->last_key, "fruit");
    EXPECT_EQ(producers->last_scope_id, ScopeID::Default);
    auto seq2 = producers->last_byseqno;

    EXPECT_GT(seq2, seq1);

    {
        // Check the collection state now the modify has been processed
        auto vb0Handle = vb0->lockCollections();
        auto vb1Handle = vb1->lockCollections();

        EXPECT_EQ(CanDeduplicate::No, vb0Handle.getCanDeduplicate(fruit));
        EXPECT_EQ(CanDeduplicate::No, vb1Handle.getCanDeduplicate(fruit));

        EXPECT_EQ(CanDeduplicate::Yes, vb0Handle.getCanDeduplicate(vegetable));
        EXPECT_EQ(CanDeduplicate::Yes, vb1Handle.getCanDeduplicate(vegetable));

        // Check stats. Expect the collection modify to of update collection
        // high
        EXPECT_EQ(seq1, vb0Handle.getHighSeqno(vegetable));
        EXPECT_EQ(seq2, vb0Handle.getHighSeqno(fruit));
        EXPECT_EQ(0, vb0Handle.getPersistedHighSeqno(vegetable));
        EXPECT_EQ(0, vb0Handle.getPersistedHighSeqno(fruit));
        // 0 items for these collections yet, only events have been flushed
        EXPECT_EQ(0, vb0Handle.getItemCount(vegetable));
        EXPECT_EQ(0, vb0Handle.getItemCount(fruit));
    }

    // Flush the active vbucket as the next phase of the test is to check
    // warmup/backfill. No flush of the replica as the test needs the replica to
    // remain empty ready for backfill phase
    flush_vbucket_to_disk(vbid, 4);

    {
        auto vb0Handle = vb0->lockCollections();
        // Re-check stats after flush
        EXPECT_EQ(seq1, vb0Handle.getHighSeqno(vegetable));
        EXPECT_EQ(seq2, vb0Handle.getHighSeqno(fruit));
        EXPECT_EQ(seq1, vb0Handle.getPersistedHighSeqno(vegetable));
        EXPECT_EQ(seq2, vb0Handle.getPersistedHighSeqno(fruit));
        EXPECT_EQ(0, vb0Handle.getItemCount(vegetable));
        EXPECT_EQ(0, vb0Handle.getItemCount(fruit));
    }

    vb0.reset();
    vb1.reset();
    resetEngineAndWarmup();

    vb0 = store->getVBucket(vbid);
    // Check state after warmup. The collections on active have the same state
    // as before the shutdown as they get their state back from KVStore metadata
    // Expect: fruit==No, vegetable=Yes
    EXPECT_EQ(CanDeduplicate::No,
              vb0->lockCollections().getCanDeduplicate(fruit));
    EXPECT_EQ(CanDeduplicate::Yes,
              vb0->lockCollections().getCanDeduplicate(vegetable));

    // Test backfill
    createDcpObjects({{nullptr, 0}});

    notifyAndStepToCheckpoint(ClientOpcode::DcpSnapshotMarker,
                              false /*in-memory = false*/);

    producer->stepAndExpect(*producers, ClientOpcode::DcpSystemEvent);
    EXPECT_EQ(producers->last_system_event, id::BeginCollection);
    EXPECT_EQ(producers->last_collection_id, fruit.getId());

    producer->stepAndExpect(*producers, ClientOpcode::DcpSystemEvent);
    EXPECT_EQ(producers->last_system_event, id::BeginCollection);
    EXPECT_EQ(producers->last_collection_id, vegetable.getId());

    vb1 = store->getVBucket(replicaVB);

    // replica received create state
    EXPECT_EQ(CanDeduplicate::Yes,
              vb1->lockCollections().getCanDeduplicate(fruit));
    EXPECT_EQ(CanDeduplicate::No,
              vb1->lockCollections().getCanDeduplicate(vegetable));

    producer->stepAndExpect(*producers, ClientOpcode::DcpSystemEvent);
    EXPECT_EQ(producers->last_system_event, id::ModifyCollection);
    EXPECT_EQ(producers->last_collection_id, vegetable.getId());

    producer->stepAndExpect(*producers, ClientOpcode::DcpSystemEvent);
    EXPECT_EQ(producers->last_system_event, id::ModifyCollection);
    EXPECT_EQ(producers->last_collection_id, fruit.getId());

    // replica received modified state
    EXPECT_EQ(CanDeduplicate::No,
              vb1->lockCollections().getCanDeduplicate(fruit));
    EXPECT_EQ(CanDeduplicate::Yes,
              vb1->lockCollections().getCanDeduplicate(vegetable));

    // Final stage of the test - drop one of the modified collections and check
    // backfill does not play back the modify
    cm.remove(CollectionEntry::vegetable);
    setCollections(cookie, cm);
    flush_vbucket_to_disk(vbid, 1);

    vb0.reset();
    vb1.reset();
    resetEngineAndWarmup();

    createDcpObjects({{nullptr, 0}});
    notifyAndStepToCheckpoint(ClientOpcode::DcpSnapshotMarker, false);

    // Verify that modify vegetable is not transmitted
    producer->stepAndExpect(*producers, ClientOpcode::DcpSystemEvent);
    EXPECT_EQ(producers->last_system_event, id::BeginCollection);
    EXPECT_EQ(producers->last_collection_id, fruit.getId());

    producer->stepAndExpect(*producers, ClientOpcode::DcpSystemEvent);
    EXPECT_EQ(producers->last_system_event, id::ModifyCollection);
    EXPECT_EQ(producers->last_collection_id, fruit.getId());

    producer->stepAndExpect(*producers, ClientOpcode::DcpSystemEvent);
    EXPECT_EQ(producers->last_system_event, id::EndCollection);
    EXPECT_EQ(producers->last_collection_id, vegetable.getId());

    // Reacquire replica and check the backfill events
    vb1 = store->getVBucket(replicaVB);
    // replica received modified state
    EXPECT_EQ(CanDeduplicate::No,
              vb1->lockCollections().getCanDeduplicate(fruit));
}

// Test that if the flatBuffesrSystemEventsEnabled==false a modification event
// isn't transmitted (client has not opted in).
TEST_P(CollectionsDcpPersistentOnly, ModifyCollectionNotReplicated) {
    using namespace cb::mcbp;
    using namespace mcbp::systemevent;
    using namespace CollectionEntry;

    producer = SingleThreadedKVBucketTest::createDcpProducer(
            cookieP, IncludeDeleteTime::Yes, false /*no FlatBuffers*/);

    // No transfer to consumer in this test - just check the data passed in
    // each step
    producers->consumer = nullptr;
    producers->producerFlatBuffersSystemEventsEnabled = false;

    uint64_t rollbackSeqno = 0;
    ASSERT_EQ(cb::engine_errc::success,
              producer->streamRequest({}, // flags
                                      1, // opaque
                                      vbid,
                                      0,
                                      ~0ull, // end_seqno
                                      0,
                                      0,
                                      0,
                                      &rollbackSeqno,
                                      &CollectionsDcpTest::dcpAddFailoverLog,
                                      {{nullptr, 0}}));

    CollectionsManifest cm;
    cm.add(fruit);
    auto vb0 = store->getVBucket(vbid);
    setCollections(cookie, cm);
    notifyAndStepToCheckpoint();

    producer->stepAndExpect(*producers, ClientOpcode::DcpSystemEvent);
    EXPECT_EQ(producers->last_system_event, id::BeginCollection);
    EXPECT_EQ(producers->last_collection_id, fruit.getId());

    EXPECT_EQ(CanDeduplicate::Yes,
              vb0->lockCollections().getCanDeduplicate(fruit));

    // Now change the setting of fruit - history now enabled
    cm.update(fruit, cb::NoExpiryLimit, true /*history*/);
    setCollections(cookie, cm);

    store_item(vbid, makeStoredDocKey("key", fruit), "value");

    notifyAndStepToCheckpoint();
    // DCP goes straight to the mutation
    producer->stepAndExpect(*producers, ClientOpcode::DcpMutation);

    // Now make the high-seqno another change of history so backfill snapshot
    // can be tested (history disabled)
    cm.update(fruit, cb::NoExpiryLimit);
    setCollections(cookie, cm);
    notifyAndStepToCheckpoint();

    // Expect no mvs/hcs as sync-replication is off
    EXPECT_FALSE(producers->last_max_visible_seqno.has_value());
    EXPECT_FALSE(producers->last_high_completed_seqno.has_value());
    producer->stepAndExpect(*producers, ClientOpcode::DcpSeqnoAdvanced);
    EXPECT_EQ(vb0->getHighSeqno(), producers->last_byseqno);

    vb0.reset();

    // Flush so we can backfill the vbucket
    // create, mutate, modify are all now flushed
    flush_vbucket_to_disk(vbid, 3);

    resetEngineAndWarmup();

    // Reconnect without FlatBuffers but we do enabled sync-writes
    producer = SingleThreadedKVBucketTest::createDcpProducer(
            cookieP, IncludeDeleteTime::Yes, false /*no FlatBuffers*/);

    // No transfer to consumer in this test - just check the data passed in
    // each step
    producers->consumer = nullptr;
    producers->producerFlatBuffersSystemEventsEnabled = false;

    rollbackSeqno = 0;
    ASSERT_EQ(cb::engine_errc::success,
              producer->streamRequest({}, // flags
                                      1, // opaque
                                      vbid,
                                      0,
                                      ~0ull, // end_seqno
                                      0,
                                      0,
                                      0,
                                      &rollbackSeqno,
                                      &CollectionsDcpTest::dcpAddFailoverLog,
                                      {{nullptr, 0}}));

    notifyAndStepToCheckpoint(ClientOpcode::DcpSnapshotMarker,
                              false /*in-memory = false*/);
    // Expect no mvs/hcs as sync-replication is off
    EXPECT_FALSE(producers->last_max_visible_seqno.has_value());
    EXPECT_FALSE(producers->last_high_completed_seqno.has_value());

    // fruit created
    producer->stepAndExpect(*producers, ClientOpcode::DcpSystemEvent);
    EXPECT_EQ(producers->last_system_event, id::BeginCollection);
    EXPECT_EQ(producers->last_collection_id, fruit.getId());

    // Mutation
    producer->stepAndExpect(*producers, ClientOpcode::DcpMutation);

    // And skipped the modify
    producer->stepAndExpect(*producers, ClientOpcode::DcpSeqnoAdvanced);
    EXPECT_EQ(store->getVBucket(vbid)->getHighSeqno(), producers->last_byseqno);
}

TEST_P(CollectionsDcpPersistentOnly, ModifyCollectionTwoVbuckets) {
    using namespace cb::mcbp;
    using namespace mcbp::systemevent;
    using namespace CollectionEntry;

    // Create a second producer to simplify the step/expect. 1 VB per producer
    auto* cookieP2 = create_mock_cookie(engine.get());

    auto producer2 = SingleThreadedKVBucketTest::createDcpProducer(
            cookieP2, IncludeDeleteTime::Yes, true /*FlatBuffers*/);
    auto& mockConnMap = static_cast<MockDcpConnMap&>(engine->getDcpConnMap());
    mockConnMap.addConn(cookieP2, producer);

    // No transfer to consumer in this test - just check the data passed in
    // each step
    producers->consumer = nullptr;

    // test uses 2 active VBuckets
    store->setVBucketState(replicaVB, vbucket_state_active);

    uint64_t rollbackSeqno = 0;
    ASSERT_EQ(cb::engine_errc::success,
              producer2->streamRequest({}, // flags
                                       1, // opaque
                                       replicaVB,
                                       0,
                                       ~0ull, // end_seqno
                                       0,
                                       0,
                                       0,
                                       &rollbackSeqno,
                                       &CollectionsDcpTest::dcpAddFailoverLog,
                                       {{nullptr, 0}}));

    // Create with history and then disable
    CollectionsManifest cm;
    cm.add(CollectionEntry::vegetable, cb::NoExpiryLimit, true);
    setCollections(cookie, cm);
    cm.update(vegetable, cb::NoExpiryLimit);
    setCollections(cookie, cm);

    // expect 4 events
    // create, modify on two vbuckets.
    std::array<std::shared_ptr<MockDcpProducer>, 2> dcpProducers{
            {producer, producer2}};
    for (auto& dcp : dcpProducers) {
        SingleThreadedKVBucketTest::notifyAndStepToCheckpoint(
                *dcp,
                *producers,
                ClientOpcode::DcpSnapshotMarker,
                true /*memory*/);
        dcp->stepAndExpect(*producers, ClientOpcode::DcpSystemEvent);
        EXPECT_EQ(producers->last_system_event, id::BeginCollection);
        EXPECT_EQ(producers->last_collection_id, vegetable.getId());
        EXPECT_EQ(producers->last_can_deduplicate, CanDeduplicate::No);

        dcp->stepAndExpect(*producers, ClientOpcode::DcpSystemEvent);
        EXPECT_EQ(producers->last_system_event, id::ModifyCollection);
        EXPECT_EQ(producers->last_collection_id, vegetable.getId());
        EXPECT_EQ(producers->last_can_deduplicate, CanDeduplicate::Yes);
    }
    producer2->closeAllStreams();
    mockConnMap.removeConn(cookieP2);
    destroy_mock_cookie(cookieP2);
}

TEST_P(CollectionsDcpPersistentOnly, ModifyFilteredCollection) {
    using namespace cb::mcbp;
    using namespace mcbp::systemevent;
    using namespace CollectionEntry;

    CollectionsManifest cm;
    // Two collections. One with and one without history
    cm.add(CollectionEntry::fruit);
    cm.add(CollectionEntry::vegetable, cb::NoExpiryLimit, true);
    setCollections(cookie, cm);

    // Setup filtered DCP for CID 10/0xa (vegetable)
    createDcpObjects({{R"({"collections":["a"]})"}});
    notifyAndStepToCheckpoint();
    producer->stepAndExpect(*producers, ClientOpcode::DcpSystemEvent);
    EXPECT_EQ(producers->last_system_event, id::BeginCollection);
    EXPECT_EQ(producers->last_collection_id, vegetable.getId());
    EXPECT_EQ(producers->last_can_deduplicate, CanDeduplicate::No);

    // Now modify both, but only expect to see vegetable modification
    cm.update(fruit, cb::NoExpiryLimit, true /*history*/);
    cm.update(vegetable, cb::NoExpiryLimit);
    setCollections(cookie, cm);
    notifyAndStepToCheckpoint();
    producer->stepAndExpect(*producers, ClientOpcode::DcpSystemEvent);
    EXPECT_EQ(producers->last_system_event, id::ModifyCollection);
    EXPECT_EQ(producers->last_collection_id, vegetable.getId());
    EXPECT_EQ(producers->last_can_deduplicate, CanDeduplicate::Yes);

    // 4 events to flush
    flush_vbucket_to_disk(vbid, 4);

    ensureDcpWillBackfill();

    createDcpObjects({{R"({"collections":["a"]})"}});
    notifyAndStepToCheckpoint(cb::mcbp::ClientOpcode::DcpSnapshotMarker,
                              false /*in-memory = false*/);

    producer->stepAndExpect(*producers, ClientOpcode::DcpSystemEvent);
    EXPECT_EQ(producers->last_system_event, id::BeginCollection);
    EXPECT_EQ(producers->last_collection_id, vegetable.getId());
    EXPECT_EQ(producers->last_can_deduplicate, CanDeduplicate::No);

    producer->stepAndExpect(*producers, ClientOpcode::DcpSystemEvent);
    EXPECT_EQ(producers->last_system_event, id::ModifyCollection);
    EXPECT_EQ(producers->last_collection_id, vegetable.getId());
    EXPECT_EQ(producers->last_can_deduplicate, CanDeduplicate::Yes);
}

TEST_P(CollectionsDcpPersistentOnly, ModifyCollectionMaxTTL) {
    using namespace cb::mcbp;
    using namespace mcbp::systemevent;
    using namespace CollectionEntry;

    CollectionsManifest cm;
    cm.add(CollectionEntry::fruit);
    setCollections(cookie, cm);

    // Wake and step DCP
    // Expect snap1, create fruit
    notifyAndStepToCheckpoint();
    producer->stepAndExpect(*producers, ClientOpcode::DcpSystemEvent);
    EXPECT_EQ(producers->last_system_event, id::BeginCollection);
    EXPECT_EQ(producers->last_collection_id, fruit.getId());

    auto vb0 = store->getVBucket(vbid);
    auto vb1 = store->getVBucket(replicaVB);

    // Modify
    cm.update(fruit, std::chrono::seconds(1));
    setCollections(cookie, cm);

    // Wake and step DCP
    // Expect snap1, modify fruit
    notifyAndStepToCheckpoint();
    producer->stepAndExpect(*producers, ClientOpcode::DcpSystemEvent);
    EXPECT_EQ(producers->last_system_event, id::ModifyCollection);
    EXPECT_EQ(producers->last_collection_id, fruit.getId());
    EXPECT_EQ(producers->last_key, "fruit");
    EXPECT_EQ(producers->last_scope_id, ScopeID::Default);

    {
        // Check the collection state now the modify has been processed
        auto vb0Handle = vb0->lockCollections();
        auto vb1Handle = vb1->lockCollections();

        EXPECT_EQ(cb::ExpiryLimit{std::chrono::seconds{1}},
                  vb0Handle.getMaxTtl(fruit));
        EXPECT_EQ(cb::ExpiryLimit{std::chrono::seconds{1}},
                  vb1Handle.getMaxTtl(fruit));

        // in memory seqno updated
        EXPECT_EQ(producers->last_byseqno, vb0Handle.getHighSeqno(fruit));
        EXPECT_EQ(producers->last_byseqno, vb1Handle.getHighSeqno(fruit));

        // Nothing flushed
        EXPECT_EQ(0, vb0Handle.getPersistedHighSeqno(fruit));
        EXPECT_EQ(0, vb1Handle.getPersistedHighSeqno(fruit));
        EXPECT_EQ(0, vb0Handle.getItemCount(fruit));
        EXPECT_EQ(0, vb1Handle.getItemCount(fruit));
    }

    // Flush the active vbucket as the next phase of the test is to check
    // warmup/backfill. No flush of the replica as the test needs the replica to
    // remain empty ready for backfill phase
    flush_vbucket_to_disk(vbid, 2);

    {
        auto vb0Handle = vb0->lockCollections();
        auto vb1Handle = vb1->lockCollections();

        // Re-check stats after flush
        EXPECT_EQ(producers->last_byseqno, vb0Handle.getHighSeqno(fruit));
        EXPECT_EQ(producers->last_byseqno, vb1Handle.getHighSeqno(fruit));
        EXPECT_EQ(producers->last_byseqno,
                  vb0Handle.getPersistedHighSeqno(fruit));
        // replica not flushed.
        EXPECT_EQ(0, vb1Handle.getPersistedHighSeqno(fruit));
        // system events don't count
        EXPECT_EQ(0, vb0Handle.getItemCount(fruit));
        // replica not flushed.
        EXPECT_EQ(0, vb1Handle.getItemCount(fruit));
    }

    vb0.reset();
    vb1.reset();
    resetEngineAndWarmup();

    vb0 = store->getVBucket(vbid);

    // Check state after warmup. The collections on active have the same state
    // as before the shutdown as they get their state back from KVStore metadata
    // Expect: vb0 has ttl of 1. vb:1 does not yet exist
    {
        auto vb0Handle = vb0->lockCollections();
        EXPECT_EQ(cb::ExpiryLimit{std::chrono::seconds{1}},
                  vb0Handle.getMaxTtl(fruit));
    }

    // Test backfill
    createDcpObjects({{nullptr, 0}});

    notifyAndStepToCheckpoint(ClientOpcode::DcpSnapshotMarker,
                              false /*in-memory = false*/);

    producer->stepAndExpect(*producers, ClientOpcode::DcpSystemEvent);
    EXPECT_EQ(producers->last_system_event, id::BeginCollection);
    EXPECT_EQ(producers->last_collection_id, fruit.getId());

    // replica received create state
    vb1 = store->getVBucket(replicaVB);

    {
        auto vb1Handle = vb1->lockCollections();
        EXPECT_EQ(cb::NoExpiryLimit, vb1Handle.getMaxTtl(fruit));
    }

    producer->stepAndExpect(*producers, ClientOpcode::DcpSystemEvent);
    EXPECT_EQ(producers->last_system_event, id::ModifyCollection);
    EXPECT_EQ(producers->last_collection_id, fruit.getId());

    // replica received modified state
    {
        auto vb1Handle = vb1->lockCollections();
        EXPECT_EQ(cb::ExpiryLimit{std::chrono::seconds{1}},
                  vb1Handle.getMaxTtl(fruit));
    }

    // Final stage of the test - drop one of the modified collections and check
    // backfill does not play back the modify
    cm.remove(CollectionEntry::fruit);
    setCollections(cookie, cm);
    flush_vbucket_to_disk(vbid, 1);

    vb0.reset();
    vb1.reset();
    resetEngineAndWarmup();

    createDcpObjects({{nullptr, 0}});
    notifyAndStepToCheckpoint(ClientOpcode::DcpSnapshotMarker, false);

    // Verify that modify fruit is not transmitted

    producer->stepAndExpect(*producers, ClientOpcode::DcpSystemEvent);
    EXPECT_EQ(producers->last_system_event, id::EndCollection);
    EXPECT_EQ(producers->last_collection_id, fruit.getId());
}

TEST_P(CollectionsDcpPersistentOnly, ModifyCollectionMetering) {
    using namespace cb::mcbp;
    using namespace mcbp::systemevent;
    using namespace CollectionEntry;

    CollectionsManifest cm;
    cm.add(CollectionEntry::fruit);
    setCollections(cookie, cm);

    // Wake and step DCP
    // Expect snap1, create fruit
    notifyAndStepToCheckpoint();
    producer->stepAndExpect(*producers, ClientOpcode::DcpSystemEvent);
    EXPECT_EQ(producers->last_system_event, id::BeginCollection);
    EXPECT_EQ(producers->last_collection_id, fruit.getId());

    auto vb0 = store->getVBucket(vbid);
    auto vb1 = store->getVBucket(replicaVB);

    // Modify metered false -> true
    auto fruit = CollectionEntry::fruit;
    fruit.metered = true;
    cm.update(fruit, cb::NoExpiryLimit);
    setCollections(cookie, cm);

    // Wake and step DCP
    // Expect snap1, modify fruit
    notifyAndStepToCheckpoint();
    producer->stepAndExpect(*producers, ClientOpcode::DcpSystemEvent);
    EXPECT_EQ(producers->last_system_event, id::ModifyCollection);
    EXPECT_EQ(producers->last_collection_id, fruit.getId());
    EXPECT_EQ(producers->last_key, "fruit");
    EXPECT_EQ(producers->last_scope_id, ScopeID::Default);
    EXPECT_EQ(producers->last_metered, Collections::Metered::Yes);

    {
        // Check the collection state now the modify has been processed
        auto vb0Handle = vb0->lockCollections();
        auto vb1Handle = vb1->lockCollections();

        EXPECT_EQ(Collections::Metered::Yes, vb0Handle.isMetered(fruit));
        EXPECT_EQ(Collections::Metered::Yes, vb1Handle.isMetered(fruit));

        // in memory seqno updated
        EXPECT_EQ(producers->last_byseqno, vb0Handle.getHighSeqno(fruit));
        EXPECT_EQ(producers->last_byseqno, vb1Handle.getHighSeqno(fruit));

        // Nothing flushed
        EXPECT_EQ(0, vb0Handle.getPersistedHighSeqno(fruit));
        EXPECT_EQ(0, vb1Handle.getPersistedHighSeqno(fruit));
        EXPECT_EQ(0, vb0Handle.getItemCount(fruit));
        EXPECT_EQ(0, vb1Handle.getItemCount(fruit));
    }

    // Flush the active vbucket as the next phase of the test is to check
    // warmup/backfill. No flush of the replica as the test needs the replica to
    // remain empty ready for backfill phase
    flush_vbucket_to_disk(vbid, 2);

    {
        auto vb0Handle = vb0->lockCollections();
        auto vb1Handle = vb1->lockCollections();

        // Re-check stats after flush
        EXPECT_EQ(producers->last_byseqno, vb0Handle.getHighSeqno(fruit));
        EXPECT_EQ(producers->last_byseqno, vb1Handle.getHighSeqno(fruit));
        EXPECT_EQ(producers->last_byseqno,
                  vb0Handle.getPersistedHighSeqno(fruit));
        // replica not flushed.
        EXPECT_EQ(0, vb1Handle.getPersistedHighSeqno(fruit));
        // system events don't count
        EXPECT_EQ(0, vb0Handle.getItemCount(fruit));
        // replica not flushed.
        EXPECT_EQ(0, vb1Handle.getItemCount(fruit));
    }

    vb0.reset();
    vb1.reset();
    resetEngineAndWarmup();

    vb0 = store->getVBucket(vbid);

    // Check state after warmup. The collections on active have the same state
    // as before the shutdown as they get their state back from KVStore metadata
    // Expect: vb0 has Metered::Yes
    {
        auto vb0Handle = vb0->lockCollections();
        EXPECT_EQ(Collections::Metered::Yes, vb0Handle.isMetered(fruit));
    }

    // Test backfill
    createDcpObjects({{nullptr, 0}});

    notifyAndStepToCheckpoint(ClientOpcode::DcpSnapshotMarker,
                              false /*in-memory = false*/);

    producer->stepAndExpect(*producers, ClientOpcode::DcpSystemEvent);
    EXPECT_EQ(producers->last_system_event, id::BeginCollection);
    EXPECT_EQ(producers->last_collection_id, fruit.getId());

    // replica received create state
    vb1 = store->getVBucket(replicaVB);

    {
        auto vb1Handle = vb1->lockCollections();
        EXPECT_EQ(Collections::Metered::No, vb1Handle.isMetered(fruit));
    }

    producer->stepAndExpect(*producers, ClientOpcode::DcpSystemEvent);
    EXPECT_EQ(producers->last_system_event, id::ModifyCollection);
    EXPECT_EQ(producers->last_collection_id, fruit.getId());
    EXPECT_EQ(producers->last_metered, Collections::Metered::Yes);

    // replica received modified state
    {
        auto vb1Handle = vb1->lockCollections();
        EXPECT_EQ(Collections::Metered::Yes, vb1Handle.isMetered(fruit));
    }

    // Final stage of the test - drop one of the modified collections and check
    // backfill does not play back the modify
    cm.remove(CollectionEntry::fruit);
    setCollections(cookie, cm);
    flush_vbucket_to_disk(vbid, 1);

    vb0.reset();
    vb1.reset();
    resetEngineAndWarmup();

    createDcpObjects({{nullptr, 0}});
    notifyAndStepToCheckpoint(ClientOpcode::DcpSnapshotMarker, false);

    // Verify that modify fruit is not transmitted
    producer->stepAndExpect(*producers, ClientOpcode::DcpSystemEvent);
    EXPECT_EQ(producers->last_system_event, id::EndCollection);
    EXPECT_EQ(producers->last_collection_id, fruit.getId());
}

// Modify two things in one update and expect one event with both changes
TEST_P(CollectionsDcpPersistentOnly, ModifyCollectionMaxTTLAndHistory) {
    using namespace cb::mcbp;
    using namespace mcbp::systemevent;
    using namespace CollectionEntry;

    CollectionsManifest cm;
    cm.add(CollectionEntry::fruit);
    setCollections(cookie, cm);

    // Wake and step DCP
    // Expect snap1, create fruit
    notifyAndStepToCheckpoint();
    producer->stepAndExpect(*producers, ClientOpcode::DcpSystemEvent);
    EXPECT_EQ(producers->last_system_event, id::BeginCollection);
    EXPECT_EQ(producers->last_collection_id, fruit.getId());

    auto vb0 = store->getVBucket(vbid);
    auto vb1 = store->getVBucket(replicaVB);

    // Modify
    cm.update(fruit, std::chrono::seconds(1), true);
    setCollections(cookie, cm);

    // Wake and step DCP
    // Expect snap1, modify fruit
    notifyAndStepToCheckpoint();
    producer->stepAndExpect(*producers, ClientOpcode::DcpSystemEvent);
    EXPECT_EQ(producers->last_system_event, id::ModifyCollection);
    EXPECT_EQ(producers->last_collection_id, fruit.getId());
    EXPECT_EQ(producers->last_key, "fruit");
    EXPECT_EQ(producers->last_scope_id, ScopeID::Default);

    {
        // Check the collection state now the modify has been processed
        auto vb0Handle = vb0->lockCollections();
        auto vb1Handle = vb1->lockCollections();

        EXPECT_EQ(cb::ExpiryLimit{std::chrono::seconds{1}},
                  vb0Handle.getMaxTtl(fruit));
        EXPECT_EQ(cb::ExpiryLimit{std::chrono::seconds{1}},
                  vb1Handle.getMaxTtl(fruit));
        EXPECT_EQ(CanDeduplicate::No, vb0Handle.getCanDeduplicate(fruit));
        EXPECT_EQ(CanDeduplicate::No, vb1Handle.getCanDeduplicate(fruit));

        // in memory seqno updated
        EXPECT_EQ(producers->last_byseqno, vb0Handle.getHighSeqno(fruit));
        EXPECT_EQ(producers->last_byseqno, vb1Handle.getHighSeqno(fruit));

        // Nothing flushed
        EXPECT_EQ(0, vb0Handle.getPersistedHighSeqno(fruit));
        EXPECT_EQ(0, vb1Handle.getPersistedHighSeqno(fruit));
        EXPECT_EQ(0, vb0Handle.getItemCount(fruit));
        EXPECT_EQ(0, vb1Handle.getItemCount(fruit));
    }

    // Flush the active vbucket as the next phase of the test is to check
    // warmup/backfill. No flush of the replica as the test needs the replica to
    // remain empty ready for backfill phase
    flush_vbucket_to_disk(vbid, 2);

    {
        auto vb0Handle = vb0->lockCollections();
        auto vb1Handle = vb1->lockCollections();

        // Re-check stats after flush
        EXPECT_EQ(producers->last_byseqno, vb0Handle.getHighSeqno(fruit));
        EXPECT_EQ(producers->last_byseqno, vb1Handle.getHighSeqno(fruit));
        EXPECT_EQ(producers->last_byseqno,
                  vb0Handle.getPersistedHighSeqno(fruit));
        // replica not flushed.
        EXPECT_EQ(0, vb1Handle.getPersistedHighSeqno(fruit));
        // system events don't count
        EXPECT_EQ(0, vb0Handle.getItemCount(fruit));
        // replica not flushed.
        EXPECT_EQ(0, vb1Handle.getItemCount(fruit));
    }

    vb0.reset();
    vb1.reset();
    resetEngineAndWarmup();

    vb0 = store->getVBucket(vbid);

    // Check state after warmup. The collections on active have the same state
    // as before the shutdown as they get their state back from KVStore metadata
    // Expect: vb0 has ttl of 1. vb:1 does not yet exist
    {
        auto vb0Handle = vb0->lockCollections();
        EXPECT_EQ(cb::ExpiryLimit{std::chrono::seconds{1}},
                  vb0Handle.getMaxTtl(fruit));
    }

    // Test backfill
    createDcpObjects({{nullptr, 0}});

    notifyAndStepToCheckpoint(ClientOpcode::DcpSnapshotMarker,
                              false /*in-memory = false*/);

    producer->stepAndExpect(*producers, ClientOpcode::DcpSystemEvent);
    EXPECT_EQ(producers->last_system_event, id::BeginCollection);
    EXPECT_EQ(producers->last_collection_id, fruit.getId());

    // replica received create state
    vb1 = store->getVBucket(replicaVB);

    {
        auto vb1Handle = vb1->lockCollections();
        EXPECT_EQ(cb::NoExpiryLimit, vb1Handle.getMaxTtl(fruit));
    }

    producer->stepAndExpect(*producers, ClientOpcode::DcpSystemEvent);
    EXPECT_EQ(producers->last_system_event, id::ModifyCollection);
    EXPECT_EQ(producers->last_collection_id, fruit.getId());

    // replica received modified state
    {
        auto vb1Handle = vb1->lockCollections();
        EXPECT_EQ(cb::ExpiryLimit{std::chrono::seconds{1}},
                  vb1Handle.getMaxTtl(fruit));
        EXPECT_EQ(CanDeduplicate::No, vb1Handle.getCanDeduplicate(fruit));
    }

    // Final stage of the test - drop one of the modified collections and check
    // backfill does not play back the modify
    cm.remove(CollectionEntry::fruit);
    setCollections(cookie, cm);
    flush_vbucket_to_disk(vbid, 1);

    vb0.reset();
    vb1.reset();
    resetEngineAndWarmup();

    createDcpObjects({{nullptr, 0}});
    notifyAndStepToCheckpoint(ClientOpcode::DcpSnapshotMarker, false);

    // Verify that modify fruit is not transmitted

    producer->stepAndExpect(*producers, ClientOpcode::DcpSystemEvent);
    EXPECT_EQ(producers->last_system_event, id::EndCollection);
    EXPECT_EQ(producers->last_collection_id, fruit.getId());
}

void CollectionsDcpPersistentOnly::defaultCollectionLegacySeqnos(
        bool modifyWithoutXattr) {
    using namespace cb::mcbp;
    using namespace mcbp::systemevent;
    using namespace CollectionEntry;

    setVBucketStateAndRunPersistTask(
            vbid,
            vbucket_state_active,
            {{"topology", nlohmann::json::array({{"active", "replica"}})}});

    auto validateSeqnos = [this](Vbid vb,
                                 std::optional<uint64_t> mvs,
                                 uint64_t legacyHighSeqno,
                                 uint64_t highSeqno) {
        auto handle = store->getVBucket(vb)->lockCollections();
        if (mvs) {
            EXPECT_EQ(mvs.value(), handle.getDefaultCollectionMaxVisibleSeqno())
                    << vb;
        }

        EXPECT_EQ(legacyHighSeqno,
                  handle.getDefaultCollectionMaxLegacyDCPSeqno());
        EXPECT_EQ(highSeqno, handle.getHighSeqno(CollectionID::Default)) << vb;
    };

    auto validate = [validateSeqnos, this](std::optional<uint64_t> mvs,
                                           uint64_t legacyHighSeqno,
                                           uint64_t highSeqno) {
        validateSeqnos(vbid, mvs, legacyHighSeqno, highSeqno);
        if (highSeqno) {
            flush_vbucket_to_disk(vbid, 1);
            CB_SCOPED_TRACE("post flush");
            validateSeqnos(vbid, mvs, legacyHighSeqno, highSeqno);
        }
        resetEngineAndWarmup();
        CB_SCOPED_TRACE("post warmup");
        validateSeqnos(vbid, mvs, legacyHighSeqno, highSeqno);
    };

    {
        CB_SCOPED_TRACE("Initial state");
        validate(0, 0, 0);
    }
    // Pending item so mvs doesn't move
    auto item = makePendingItem(makeStoredDocKey("prepare"), "value");
    EXPECT_EQ(cb::engine_errc::sync_write_pending, store->set(*item, cookie));
    {
        CB_SCOPED_TRACE("Pending operation @ seqno 1");
        // due to MB-55451 no validation of MVS, it breaks at warmup.
        validate(std::nullopt, 1, 1);
    }
    // Committed item, so all counters move
    store_item(vbid, makeStoredDocKey("k0"), "v0");
    {
        CB_SCOPED_TRACE("Mutation @ seqno 2");
        validate(2, 2, 2);
    }

    if (modifyWithoutXattr) {
        // Modify default collection, so only high-seqno moves
        CollectionsManifest cm;
        cm.update(defaultC, cb::NoExpiryLimit, true /*history*/);
        setCollections(cookie, cm);
    } else {
        // by-pass the manifest update path as this variant of the test needs to
        // create an xattr system-event as per 7.2
        auto vb = store->getVBucket(vbid);
        std::shared_lock rlh(vb->getStateLock());
        EXPECT_EQ(3,
                  vb->addSystemEventItem(makeModifyWithXattr(),
                                         {},
                                         CollectionID::Default,
                                         vb->getManifest().wlock(rlh),
                                         [](uint64_t) {}));
    }

    {
        CB_SCOPED_TRACE("Modify collection @ seqno 3");
        validate(2, 2, 3);
    }

    // Test backfill and replicate the state. Note this test does not request
    // ChangeStream so we can get couchstore coverage
    createDcpObjects(DcpProducerConfig{"test_producer",
                                       OutOfOrderSnapshots::No,
                                       SyncReplication::SyncReplication,
                                       ChangeStreams::No,
                                       IncludeXattrs::Yes,
                                       IncludeDeleteTime::Yes,
                                       FlatBuffersEvents::Yes},
                     DcpStreamRequestConfig{vbid,
                                            {}, // flags
                                            1, // opaque
                                            0, // from 0
                                            ~0ull, // no end
                                            0, // snap start 0
                                            0, // snap end 0
                                            0, // no uuid (so 0)
                                            std::string_view{},
                                            cb::engine_errc::success});

    {
        CB_SCOPED_TRACE("Initial replica state");
        validateSeqnos(replicaVB, 0, 0, 0);
    }

    notifyAndStepToCheckpoint(ClientOpcode::DcpSnapshotMarker,
                              false /*in-memory = false*/);

    producer->stepAndExpect(*producers, ClientOpcode::DcpPrepare);
    EXPECT_EQ(producers->last_byseqno, 1);
    {
        CB_SCOPED_TRACE("Prepare replicated @ seqno 1");
        validateSeqnos(replicaVB, 0, 1, 1);
    }

    producer->stepAndExpect(*producers, ClientOpcode::DcpMutation);
    EXPECT_EQ(producers->last_byseqno, 2);
    {
        CB_SCOPED_TRACE("Mutation replicated @ seqno 2");
        validateSeqnos(replicaVB, 2, 2, 2);
    }
    producer->stepAndExpect(*producers, ClientOpcode::DcpSystemEvent);
    EXPECT_EQ(producers->last_system_event, id::ModifyCollection);
    EXPECT_EQ(producers->last_collection_id, CollectionID::Default);
    EXPECT_EQ(producers->last_byseqno, 3);
    {
        CB_SCOPED_TRACE("Modify event replicated @ seqno 3");
        validateSeqnos(replicaVB, 2, 2, 3);
    }
    flush_vbucket_to_disk(replicaVB, 3);

    resetEngineAndWarmup();
    {
        CB_SCOPED_TRACE("Replica warmup");
        validateSeqnos(replicaVB, 2, 2, 3);
    }
}

TEST_P(CollectionsDcpPersistentOnly, DefaultCollectionLegacySeqnos) {
    defaultCollectionLegacySeqnos(true);
}

std::unique_ptr<Item> CollectionsDcpPersistentOnly::makeModifyWithXattr() {
    // Here we have to manually inject the 7.2 modify event. Cannot use a real
    // manifest driven event as it will be using flatbuffers.
    // Build the system event value, enable history
    flatbuffers::FlatBufferBuilder builder;
    std::string name{"_default"};
    auto collection = Collections::VB::CreateCollection(
            builder,
            1, // uid
            uint32_t(ScopeID::Default),
            uint32_t(CollectionID::Default),
            false, // no maxTTL
            0, // no maxTTL
            builder.CreateString(name.data(), name.size()),
            true, // history enabled
            0,
            false /*metered*/);
    builder.Finish(collection);
    // Create the Item (so it has the system event key etc...)
    auto event = SystemEventFactory::makeModifyCollectionEvent(
            CollectionID::Default,
            {builder.GetBufferPointer(), builder.GetSize()},
            {});

    // Use the code which remains in VB::Manifest that glues a seqno into the
    // event using xattr. Here we add 2 as the legacy seqno
    Collections::VB::Manifest::attachMaxLegacyDCPSeqno(*event, 2);

    return event;
}

TEST_P(CollectionsDcpPersistentOnly, DefaultCollectionLegacySeqnoFromXattr) {
    defaultCollectionLegacySeqnos(false);
}

TEST_P(CollectionsDcpPersistentOnly, getRangeCountingSystemEvents) {
    using namespace CollectionEntry;

    CollectionsManifest cm;
    cm.add(fruit);
    cm.add(dairy);
    cm.add(meat);
    cm.add(vegetable);
    setCollections(cookie, cm);
    store_item(vbid, makeStoredDocKey("key", fruit), "value");
    flush_vbucket_to_disk(vbid, 5);

    auto* kvstore = store->getRWUnderlying(vbid);
    ASSERT_TRUE(kvstore);

    // under nexus a bug was noted in getRange KEYS_ONLY of the system namespace
    auto start = StoredDocKey{{}, CollectionID::SystemEvent};
    auto end = StoredDocKey{"\xff", CollectionID::SystemEvent};
    size_t count{0};
    kvstore->getRange(vbid,
                      DiskDocKey{start},
                      DiskDocKey{end},
                      ValueFilter::KEYS_ONLY,
                      [&count](GetValue&& cb) { ++count; });
    EXPECT_EQ(4, count);
    count = 0;

    // Modify them all
    cm.update(fruit, cb::NoExpiryLimit, true /*history*/);
    cm.update(dairy, cb::NoExpiryLimit, true /*history*/);
    cm.update(meat, cb::NoExpiryLimit, true /*history*/);
    cm.update(vegetable, cb::NoExpiryLimit, true /*history*/);
    setCollections(cookie, cm);
    flush_vbucket_to_disk(vbid, 4);

    kvstore->getRange(vbid,
                      DiskDocKey{start},
                      DiskDocKey{end},
                      ValueFilter::KEYS_ONLY,
                      [&count](GetValue&& cb) { ++count; });
    EXPECT_EQ(8, count);
    count = 0;

    // Drop events not included
    cm.remove(vegetable);
    cm.remove(dairy);
    setCollections(cookie, cm);
    flush_vbucket_to_disk(vbid, 2);

    kvstore->getRange(vbid,
                      DiskDocKey{start},
                      DiskDocKey{end},
                      ValueFilter::KEYS_ONLY,
                      [&count](GetValue&& cb) { ++count; });
    EXPECT_EQ(6, count);
    count = 0;

    EXPECT_EQ(1, store->getVBucket(vbid)->getNumItems());
    resetEngineAndWarmup();
    EXPECT_EQ(1, store->getVBucket(vbid)->getNumItems());
}

// Run a DCP stream with no access to the system collections and check that
// memory and backfill streams filter out system collections.
TEST_P(CollectionsDcpPersistentOnly, backfillWithSystemCollectionsNoAccess) {
    auto checkDcp = [this](MockDcpProducer* p,
                           CollectionsDcpTestProducers& dcpCallBacks,
                           bool memory,
                           int expectedMutations,
                           int expectedCreates) {
        using namespace cb::mcbp;
        using namespace mcbp::systemevent;
        int events = 0, mutations = 0, createEvent = 0;
        while (cb::engine_errc::success == p->step(false, dcpCallBacks)) {
            if (dcpCallBacks.last_op == ClientOpcode::DcpMutation) {
                ++events;
                ++mutations;
                ASSERT_NE(dcpCallBacks.last_collection_id,
                          CollectionUid::systemCollection);

            } else if (dcpCallBacks.last_op == ClientOpcode::DcpSystemEvent &&
                       dcpCallBacks.last_system_event == id::BeginCollection) {
                ++events;
                ++createEvent;
                ASSERT_NE(dcpCallBacks.last_collection_id,
                          CollectionUid::systemCollection);

            } else if (dcpCallBacks.last_op !=
                       ClientOpcode::DcpSnapshotMarker) {
                ++events;
            }
        }
        EXPECT_EQ(expectedMutations, mutations);
        EXPECT_EQ(expectedCreates, createEvent);
        EXPECT_EQ(events, expectedCreates + expectedMutations);
    };

    // Drop SystemCollectionLookup
    MockCookie::setCheckPrivilegeFunction(
            [](const CookieIface&,
               cb::rbac::Privilege priv,
               std::optional<ScopeID> sid,
               std::optional<CollectionID> cid) -> cb::rbac::PrivilegeAccess {
                // Return no for system collection against bucket (no sid/cid)
                if (priv == cb::rbac::Privilege::SystemCollectionLookup &&
                    !sid && !cid) {
                    return cb::rbac::PrivilegeAccessFail;
                }
                return cb::rbac::PrivilegeAccessOk;
            });

    {
        VBucketPtr vb = store->getVBucket(vbid);

        // Add a collection, then remove it. This adds events into the CP which
        // we'll manually replicate with calls to step
        CollectionsManifest cm;
        cm.add(CollectionEntry::fruit);
        cm.add(CollectionEntry::systemCollection);
        vb->updateFromManifest(
                std::shared_lock<folly::SharedMutex>(vb->getStateLock()),
                makeManifest(cm));

        store_item(vbid,
                   makeStoredDocKey("sys", CollectionEntry::systemCollection),
                   "v");
        store_item(
                vbid, makeStoredDocKey("fruit", CollectionEntry::fruit), "v");
        // Bucket stream memory first
        createDcpObjects({{nullptr, 0}});
        notifyAndStepToCheckpoint();

        // In memory check and expect 1 mutation, 1 system event
        checkDcp(producer.get(), *producers, true, 1, 1);

        flushVBucketToDiskIfPersistent(Vbid(0), 4);
    }

    // Ensure the DCP stream has to hit disk/seqlist for backfill
    ensureDcpWillBackfill();
    // Bucket stream from disk
    createDcpObjects({{nullptr, 0}});
    notifyAndStepToCheckpoint(cb::mcbp::ClientOpcode::DcpSnapshotMarker,
                              false /*in-memory = false*/);
    // backfill check and expect 2 events, 1 mutation and 1 system event
    checkDcp(producer.get(), *producers, false, 1, 1);
}

// runs persistent buckets but enables sync_every_batch for magma which helps
// to make a couchstore vs magma slightly more comparable (certainly with
// respect to MB-55930)
class CollectionsDcpPersistentOnlyWithMagmaSyncAlways
    : public CollectionsDcpPersistentOnly {
    void SetUp() override {
        // Cannot use isMagma as that needs the yet to be created engine*
        if (GetParam().find("backend=magma") != std::string::npos) {
            config_string += "magma_sync_every_batch=true";
        }
        CollectionsDcpPersistentOnly::SetUp();
    }
};

// MB-55930 identified that magma didn't compact the system namespace, leaving
// modify events behind.
TEST_P(CollectionsDcpPersistentOnlyWithMagmaSyncAlways, ModifyAndDrop) {
    using namespace cb::mcbp;
    using namespace mcbp::systemevent;
    using namespace CollectionEntry;

    // create, modify and drop a collection. But flush each event (which is
    // required to reproduce MB-55930 when the backend is magma)

    CollectionsManifest cm;
    cm.add(CollectionEntry::vegetable, cb::NoExpiryLimit, true);
    setCollections(cookie, cm);
    flush_vbucket_to_disk(vbid, 1);

    cm.update(CollectionEntry::vegetable, cb::NoExpiryLimit, false);
    setCollections(cookie, cm);
    flush_vbucket_to_disk(vbid, 1);

    cm.remove(CollectionEntry::vegetable);
    setCollections(cookie, cm);
    flush_vbucket_to_disk(vbid, 1);

    runCollectionsEraser(vbid);

    ensureDcpWillBackfill();
    createDcpObjects(std::string_view{},
                     OutOfOrderSnapshots::No,
                     {},
                     true, // sync-repl enabled
                     ~0ull,
                     ChangeStreams::No);
    notifyAndStepToCheckpoint(cb::mcbp::ClientOpcode::DcpSnapshotMarker,
                              false /*in-memory = false*/);

    producer->stepAndExpect(*producers, ClientOpcode::DcpSystemEvent);
    EXPECT_EQ(producers->last_system_event, id::EndCollection);
    EXPECT_EQ(producers->last_collection_id, vegetable.getId());
    EXPECT_EQ(producers->last_can_deduplicate, CanDeduplicate::Yes);
}

<<<<<<< HEAD
// Test relates to MB-40383
TEST_P(CollectionsDcpParameterizedTest, skipNonMatchingSeqnos) {
    using namespace mcbp::systemevent;
    using namespace cb::mcbp;
    using namespace CollectionEntry;
    CollectionsManifest cm;
    setCollections(cookie, cm.add(fruit));
    store_item(vbid, makeStoredDocKey("k", fruit), "v");
    flushVBucketToDiskIfPersistent(vbid, 2);
    // Clear out checkpoints
    ensureDcpWillBackfill();
    setCollections(cookie, cm.add(vegetable));
    store_item(vbid, makeStoredDocKey("k", vegetable), "v");

    // Setup filtered DCP for the later collection which will still be in
    // checkpoint memory
    createDcpObjects({{R"({"collections":["a"]})"}});

    // And we will in-memory stream. If the skip optimisation was disabled, this
    // would backfill and test fails here as this function expects memory
    // streaming
    notifyAndStepToCheckpoint();

    stepAndExpect(ClientOpcode::DcpSystemEvent);
    EXPECT_EQ(producers->last_system_event, id::BeginCollection);
    EXPECT_EQ(producers->last_collection_id, vegetable.getId());

    stepAndExpect(ClientOpcode::DcpMutation);
    EXPECT_EQ(producers->last_collection_id, vegetable.getId());
}

class MB_65581_Test : public CollectionsDcpParameterizedTest {
    void SetUp() override {
        config_string += "dcp_checkpoint_dequeue_limit=2";
        CollectionsDcpParameterizedTest::SetUp();
    }
};

TEST_P(MB_65581_Test, MB_65581) {
    VBucketPtr vb = store->getVBucket(vbid);

    // Create two collections, seq 1 and 2
    CollectionsManifest cm;
    setCollections(cookie, cm.add(CollectionEntry::fruit));
    flushVBucketToDiskIfPersistent(vbid, 1);
    setCollections(cookie, cm.add(CollectionEntry::vegetable));
    flushVBucketToDiskIfPersistent(vbid, 1);

    // Put data into checkpoints, the test process 2 items per step as
    // getDcpItemsForCursor returns 2 items (see SetUp)

    // 2x fruit, seq 3 and 4
    vb->checkpointManager->createNewCheckpoint();
    store_item(vbid, StoredDocKey{"fruit1", CollectionEntry::fruit}, "fruit1");
    store_item(vbid, StoredDocKey{"fruit2", CollectionEntry::fruit}, "fruit2");

    // 1x vegetable, seq 5, and seq 6 is fruit.
    vb->checkpointManager->createNewCheckpoint();
    store_item(vbid, StoredDocKey{"fruit3", CollectionEntry::fruit}, "fruit3");
    store_item(vbid, StoredDocKey{"fruit4", CollectionEntry::fruit}, "fruit4");
    vb->checkpointManager->createNewCheckpoint();

    // Now items for the stream and this would trigger the lastReadSeqno
    // monotonicity violation
    store_item(vbid, StoredDocKey{"veg1", CollectionEntry::vegetable}, "veg1");
    store_item(vbid, StoredDocKey{"veg2", CollectionEntry::vegetable}, "veg2");
=======
TEST_P(CollectionsDcpPersistentOnly, MB_66612) {
    VBucketPtr vb = store->getVBucket(vbid);

    setVBucketStateAndRunPersistTask(
            vbid,
            vbucket_state_active,
            {{"topology", nlohmann::json::array({{"active", "replica"}})}});

    // Create two collections, seq:1 and seq:2
    CollectionsManifest cm;
    setCollections(
            cookie,
            cm.add(CollectionEntry::vegetable).add(CollectionEntry::fruit));
    flushVBucketToDiskIfPersistent(vbid, 2);

    // Store seq:3 and seq:4.
    // The lower seqno item matches the later DCP stream.
    store_item(vbid, StoredDocKey{"3", CollectionEntry::vegetable}, "seq3");
    store_item(vbid, StoredDocKey{"4", CollectionEntry::fruit}, "seq4");
    flushVBucketToDiskIfPersistent(vbid, 2);

    // Must wipe out the chekcpoint state so that we will go through the
    // backfill phase, and assign curChkSeqno to the vb next seqno (5).
    // In the real field occurence of  this bug it was a replica->active state
    // change that added an empty checkpoint.
    ensureDcpWillBackfill();
>>>>>>> 89a0f3a7

    producer = SingleThreadedKVBucketTest::createDcpProducer(
            cookieP, IncludeDeleteTime::No);
    producers->consumer = nullptr;

<<<<<<< HEAD
    // Now DCP stream the vegetable collection only, but request as if we were
    // interrupted from the initial backfill, but have all of the collection.
    // I.e. as if our backfill looked like
    // snap{0, 6}
    // The resume happens to use a seqno which can be served from memory.
    // The stream request starts with 2 and sets the snapshot as {0:6} - seq 2
    // was the system-event for vegetable and is a valid resume point for this
    // stream.
    uint64_t rollbackSeqno;
    ASSERT_EQ(cb::engine_errc::success,
              producer->streamRequest(
                      cb::mcbp::DcpAddStreamFlag::None,
                      1, // opaque
                      vbid,
                      2, // start_seqno
                      ~0ull, // end_seqno
                      vb->failovers->getLatestEntry().vb_uuid, // vbucket_uuid,
                      0, // snap_start_seqno,
                      8, // snap_end_seqno
=======
    // Generate a stream request that is means we have observed
    uint64_t rollbackSeqno;
    ASSERT_EQ(cb::engine_errc::success,
              producer->streamRequest(
                      0,
                      1, // opaque
                      vbid,
                      3, // start_seqno
                      ~0ull, // end_seqno
                      vb->failovers->getLatestEntry().vb_uuid, // vbucket_uuid,
                      2, // snap_start_seqno,
                      4, // snap_end_seqno,
>>>>>>> 89a0f3a7
                      &rollbackSeqno,
                      [](const std::vector<vbucket_failover_t>&) {
                          return cb::engine_errc::success;
                      },
                      R"({"collections":["a"]})"));
<<<<<<< HEAD

    // Drive the stream and expect a seqno-advance to move us to the end of
    // the snapshot. These steps are different to what forces the monotonic
    // invariant as the fix to MB-65581 changes the DCP output, no longer do we
    // send snapshot+seqno-advance as the MB-47009 code now doesn't trigger. The
    // streams gets a snapshot with the single collection item.
    notifyAndRunToCheckpoint(*producer, *producers, true); // to seq:4
    // If MB-65581 is unfixed, snapshot is sent here and lastReadSeqno is setup
    // for fail.
    notifyAndRunToCheckpoint(*producer, *producers, true); // to seq:6
    notifyAndStepToCheckpoint(); // to seq:8

    EXPECT_EQ(0, producers->last_snap_start_seqno);
    EXPECT_EQ(8, producers->last_snap_end_seqno);
    EXPECT_EQ(cb::engine_errc::success, producer->step(false, *producers));
    EXPECT_EQ(cb::mcbp::ClientOpcode::DcpMutation, producers->last_op);
    EXPECT_EQ(7, producers->last_byseqno);

    EXPECT_EQ(cb::engine_errc::success, producer->step(false, *producers));
    EXPECT_EQ(cb::mcbp::ClientOpcode::DcpMutation, producers->last_op);
    EXPECT_EQ(8, producers->last_byseqno);

    auto stream = producer->findStream(vbid);
    EXPECT_EQ(8, stream->getLastReadSeqno());
=======
    auto stream = producer->findStream(vbid);
    ASSERT_TRUE(stream);
    runBackfill();
    const auto curChkSeqno = vb->getHighSeqno() + 1;
    EXPECT_EQ(curChkSeqno, stream->getCurChkSeqno());

    // runBackfill will have called notifyStreamReady, so we can step forwards.
    // But no snapshot is triggered, compared to before the fix when an empty
    // snapshot + seqno-advance was incorrectly triggered.
    // We can though observe that a checkpoint_start was dequeued by expecting
    // the nextSnapshotIsCheckpoint member to change from false to true.
    EXPECT_FALSE(stream->getNextSnapshotIsCheckpoint());
    runCheckpointProcessor();
    EXPECT_TRUE(stream->getNextSnapshotIsCheckpoint());

    // But nothing is ready
    EXPECT_EQ(cb::engine_errc::would_block, producer->step(false, *producers));

    // Now demonstrate that we can continue without crashing
    store_item(vbid, StoredDocKey{"key", CollectionEntry::vegetable}, "value");

    notifyAndStepToCheckpoint();
    EXPECT_EQ(cb::mcbp::ClientOpcode::DcpSnapshotMarker, producers->last_op);
    EXPECT_EQ(2, producers->last_snap_start_seqno);
    EXPECT_EQ(curChkSeqno, producers->last_snap_end_seqno);
    stepAndExpect(cb::mcbp::ClientOpcode::DcpMutation);
    EXPECT_EQ(curChkSeqno, producers->last_byseqno);
>>>>>>> 89a0f3a7
}

// Test cases which run for persistent and ephemeral buckets
INSTANTIATE_TEST_SUITE_P(CollectionsDcpEphemeralOrPersistent,
                         CollectionsDcpParameterizedTest,
                         CollectionsDcpParameterizedTest::allConfigValues(),
                         STParameterizedBucketTest::PrintToStringParamName);

INSTANTIATE_TEST_SUITE_P(CollectionsDcpEphemeralOrPersistent,
                         CollectionsDcpCloseAfterLosingPrivs,
                         STParameterizedBucketTest::allConfigValues(),
                         STParameterizedBucketTest::PrintToStringParamName);

INSTANTIATE_TEST_SUITE_P(
        CollectionsDcpEphemeralOrPersistent,
        CollectionsDcpPersistentOnly,
        CollectionsDcpParameterizedTest::persistentConfigValues(),
        STParameterizedBucketTest::PrintToStringParamName);

INSTANTIATE_TEST_SUITE_P(CollectionsDcpEphemeralOrPersistent,
                         MB48010CollectionsDCPParamTest,
                         STParameterizedBucketTest::allConfigValues(),
                         STParameterizedBucketTest::PrintToStringParamName);

INSTANTIATE_TEST_SUITE_P(CollectionsDcpEphemeralOrPersistent,
                         CollectionsDcpPersistentOnlyWithMagmaSyncAlways,
                         STParameterizedBucketTest::persistentConfigValues(),
                         STParameterizedBucketTest::PrintToStringParamName);

INSTANTIATE_TEST_SUITE_P(CollectionsDcpEphemeralOrPersistent,
                         MB_65581_Test,
                         STParameterizedBucketTest::persistentConfigValues(),
                         STParameterizedBucketTest::PrintToStringParamName);<|MERGE_RESOLUTION|>--- conflicted
+++ resolved
@@ -5621,7 +5621,6 @@
     EXPECT_EQ(producers->last_can_deduplicate, CanDeduplicate::Yes);
 }
 
-<<<<<<< HEAD
 // Test relates to MB-40383
 TEST_P(CollectionsDcpParameterizedTest, skipNonMatchingSeqnos) {
     using namespace mcbp::systemevent;
@@ -5688,40 +5687,11 @@
     // monotonicity violation
     store_item(vbid, StoredDocKey{"veg1", CollectionEntry::vegetable}, "veg1");
     store_item(vbid, StoredDocKey{"veg2", CollectionEntry::vegetable}, "veg2");
-=======
-TEST_P(CollectionsDcpPersistentOnly, MB_66612) {
-    VBucketPtr vb = store->getVBucket(vbid);
-
-    setVBucketStateAndRunPersistTask(
-            vbid,
-            vbucket_state_active,
-            {{"topology", nlohmann::json::array({{"active", "replica"}})}});
-
-    // Create two collections, seq:1 and seq:2
-    CollectionsManifest cm;
-    setCollections(
-            cookie,
-            cm.add(CollectionEntry::vegetable).add(CollectionEntry::fruit));
-    flushVBucketToDiskIfPersistent(vbid, 2);
-
-    // Store seq:3 and seq:4.
-    // The lower seqno item matches the later DCP stream.
-    store_item(vbid, StoredDocKey{"3", CollectionEntry::vegetable}, "seq3");
-    store_item(vbid, StoredDocKey{"4", CollectionEntry::fruit}, "seq4");
-    flushVBucketToDiskIfPersistent(vbid, 2);
-
-    // Must wipe out the chekcpoint state so that we will go through the
-    // backfill phase, and assign curChkSeqno to the vb next seqno (5).
-    // In the real field occurence of  this bug it was a replica->active state
-    // change that added an empty checkpoint.
-    ensureDcpWillBackfill();
->>>>>>> 89a0f3a7
 
     producer = SingleThreadedKVBucketTest::createDcpProducer(
             cookieP, IncludeDeleteTime::No);
     producers->consumer = nullptr;
 
-<<<<<<< HEAD
     // Now DCP stream the vegetable collection only, but request as if we were
     // interrupted from the initial backfill, but have all of the collection.
     // I.e. as if our backfill looked like
@@ -5741,26 +5711,11 @@
                       vb->failovers->getLatestEntry().vb_uuid, // vbucket_uuid,
                       0, // snap_start_seqno,
                       8, // snap_end_seqno
-=======
-    // Generate a stream request that is means we have observed
-    uint64_t rollbackSeqno;
-    ASSERT_EQ(cb::engine_errc::success,
-              producer->streamRequest(
-                      0,
-                      1, // opaque
-                      vbid,
-                      3, // start_seqno
-                      ~0ull, // end_seqno
-                      vb->failovers->getLatestEntry().vb_uuid, // vbucket_uuid,
-                      2, // snap_start_seqno,
-                      4, // snap_end_seqno,
->>>>>>> 89a0f3a7
                       &rollbackSeqno,
                       [](const std::vector<vbucket_failover_t>&) {
                           return cb::engine_errc::success;
                       },
                       R"({"collections":["a"]})"));
-<<<<<<< HEAD
 
     // Drive the stream and expect a seqno-advance to move us to the end of
     // the snapshot. These steps are different to what forces the monotonic
@@ -5785,7 +5740,56 @@
 
     auto stream = producer->findStream(vbid);
     EXPECT_EQ(8, stream->getLastReadSeqno());
-=======
+}
+
+TEST_P(CollectionsDcpPersistentOnly, MB_66612) {
+    VBucketPtr vb = store->getVBucket(vbid);
+
+    setVBucketStateAndRunPersistTask(
+            vbid,
+            vbucket_state_active,
+            {{"topology", nlohmann::json::array({{"active", "replica"}})}});
+
+    // Create two collections, seq:1 and seq:2
+    CollectionsManifest cm;
+    setCollections(
+            cookie,
+            cm.add(CollectionEntry::vegetable).add(CollectionEntry::fruit));
+    flushVBucketToDiskIfPersistent(vbid, 2);
+
+    // Store seq:3 and seq:4.
+    // The lower seqno item matches the later DCP stream.
+    store_item(vbid, StoredDocKey{"3", CollectionEntry::vegetable}, "seq3");
+    store_item(vbid, StoredDocKey{"4", CollectionEntry::fruit}, "seq4");
+    flushVBucketToDiskIfPersistent(vbid, 2);
+
+    // Must wipe out the chekcpoint state so that we will go through the
+    // backfill phase, and assign curChkSeqno to the vb next seqno (5).
+    // In the real field occurence of  this bug it was a replica->active state
+    // change that added an empty checkpoint.
+    ensureDcpWillBackfill();
+
+    producer = SingleThreadedKVBucketTest::createDcpProducer(
+            cookieP, IncludeDeleteTime::No);
+    producers->consumer = nullptr;
+
+    // Generate a stream request that is means we have observed
+    uint64_t rollbackSeqno;
+    ASSERT_EQ(cb::engine_errc::success,
+              producer->streamRequest(
+                      cb::mcbp::DcpAddStreamFlag::None,
+                      1, // opaque
+                      vbid,
+                      3, // start_seqno
+                      ~0ull, // end_seqno
+                      vb->failovers->getLatestEntry().vb_uuid, // vbucket_uuid,
+                      2, // snap_start_seqno,
+                      4, // snap_end_seqno,
+                      &rollbackSeqno,
+                      [](const std::vector<vbucket_failover_t>&) {
+                          return cb::engine_errc::success;
+                      },
+                      R"({"collections":["a"]})"));
     auto stream = producer->findStream(vbid);
     ASSERT_TRUE(stream);
     runBackfill();
@@ -5813,7 +5817,6 @@
     EXPECT_EQ(curChkSeqno, producers->last_snap_end_seqno);
     stepAndExpect(cb::mcbp::ClientOpcode::DcpMutation);
     EXPECT_EQ(curChkSeqno, producers->last_byseqno);
->>>>>>> 89a0f3a7
 }
 
 // Test cases which run for persistent and ephemeral buckets

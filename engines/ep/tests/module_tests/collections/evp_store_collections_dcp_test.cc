--- conflicted
+++ resolved
@@ -724,18 +724,13 @@
     const int items = 3;
     {
         VBucketPtr vb = store->getVBucket(vbid);
-<<<<<<< HEAD
-        // Create dairy & fruit
-        CollectionsManifest cm(CollectionEntry::fruit);
+        // Create dairy and fruit.
+        CollectionsManifest cm(CollectionEntry::dairy);
         vb->updateFromManifest(
                 folly::SharedMutex::ReadHolder(vb->getStateLock()),
-                makeManifest(cm.add(CollectionEntry::dairy)));
-=======
-        // Create dairy and fruit.
-        CollectionsManifest cm(CollectionEntry::dairy);
-        vb->updateFromManifest(makeManifest(cm.add(
-                CollectionEntry::fruit, cb::NoExpiryLimit, true /*history*/)));
->>>>>>> 7c275a30
+                makeManifest(cm.add(CollectionEntry::fruit,
+                                    cb::NoExpiryLimit,
+                                    true /*history*/)));
 
         // Mutate dairy
         for (int ii = 0; ii < items; ii++) {

--- conflicted
+++ resolved
@@ -798,6 +798,7 @@
                {"key", "cXOdH9oGE834Y2rWA+FSdXXi5CN3mLJ+Z+C0VpWbOdA="}}}}};
 }
 class KVBucketParamTest : public STParameterizedBucketTest {
+public:
     void SetUp() override {
         STParameterizedBucketTest::SetUp();
         // Have all the objects, activate vBucket zero so we can store data.
@@ -2051,12 +2052,8 @@
         // Note: AccessScanner:run normally acquires tokens before calling
         // createAndScheduleTask, here we are acquiring one token.
         cb::SemaphoreGuard<> semaphoreGuard(&semaphore);
-<<<<<<< HEAD
-        createAndScheduleTask(shard, std::move(semaphoreGuard));
-=======
-        return createAndScheduleTask(
+        createAndScheduleTask(
                 shard, std::move(semaphoreGuard), std::move(vbuckets));
->>>>>>> 2b0f04be
     }
 };
 
@@ -2085,26 +2082,6 @@
             << "Access Scanner threw unexpected "
                "exception where log location does "
                "not exist";
-}
-
-// Coverage for MB-69134
-TEST_P(KVBucketParamTest, NoLogsWhenNoVBucketsMapToShard) {
-    ASSERT_EQ(store->getVBuckets().getNumShards(), 2);
-    engine->getConfiguration().setAlogResidentRatioThreshold(100);
-    auto as = std::make_unique<MockAccessScanner>(*(engine->getKVBucket()),
-                                                  engine->getConfiguration(),
-                                                  engine->getEpStats());
-
-    auto& auxIoQ = *task_executor->getLpTaskQ()[AUXIO_TASK_IDX];
-    auto count = auxIoQ.getFutureQueueSize();
-    as->run();
-    // Only one task gets scheduled
-    EXPECT_EQ(count + 1, auxIoQ.getFutureQueueSize())
-            << "Expected one task to be scheduled as only one shard has "
-               "vbuckets";
-
-    // Need to run the task so it destructs before the 'as' object is destroyed.
-    runNextTask(auxIoQ, "Item Access Scanner no vbucket assigned");
 }
 
 TEST_P(KVBucketParamTest, MutationLogFailedWrite) {
@@ -2131,8 +2108,8 @@
             engine->getEpStats(),
             shard,
             std::move(semaphoreGuard),
-<<<<<<< HEAD
             config.getAlogMaxStoredItems(),
+            store->getVBuckets().getShard(shard)->getVBuckets(),
             [&exceptionThrown](auto method) {
                 if (method == "flush") {
                     exceptionThrown = true;
@@ -2141,11 +2118,6 @@
                                             "MutationLogFailedWrite: failed");
                 }
             });
-=======
-            engine->getConfiguration().getAlogMaxStoredItems(),
-            store->getVBuckets().getShard(shard)->getVBuckets(),
-            std::move(mockFileIface));
->>>>>>> 2b0f04be
 
     store->visitAsync(std::move(pv),
                       "Item Access Scanner",
@@ -2861,4 +2833,42 @@
 INSTANTIATE_TEST_SUITE_P(EphemeralOrPersistent,
                          KVBucketParamTest,
                          STParameterizedBucketTest::allConfigValues(),
+                         STParameterizedBucketTest::PrintToStringParamName);
+
+// No data stored in this test - only need a persistent bucket config
+class AccessLogKVBucketParamTest : public KVBucketParamTest {
+public:
+    void SetUp() override {
+        KVBucketParamTest::SetUp();
+    }
+    void TearDown() override {
+        KVBucketParamTest::TearDown();
+    }
+};
+
+// Coverage for MB-69134
+TEST_P(AccessLogKVBucketParamTest, NoLogsWhenNoVBucketsMapToShard) {
+    ASSERT_EQ(store->getVBuckets().getNumShards(), 2);
+    engine->getConfiguration().setAlogPath(
+            test_dbname + cb::io::DirectorySeparator + "access.log");
+    engine->getConfiguration().setAlogResidentRatioThreshold(100);
+    auto as = std::make_unique<MockAccessScanner>(*(engine->getKVBucket()),
+                                                  engine->getConfiguration(),
+                                                  engine->getEpStats());
+
+    auto& auxIoQ = *task_executor->getLpTaskQ(TaskType::AuxIO);
+    auto count = auxIoQ.getFutureQueueSize();
+    as->run();
+    // Only one task gets scheduled
+    EXPECT_EQ(count + 1, auxIoQ.getFutureQueueSize())
+            << "Expected one task to be scheduled as only one shard has "
+               "vbuckets";
+
+    // Need to run the task so it destructs before the 'as' object is destroyed.
+    runNextTask(auxIoQ, "Item Access Scanner no vbucket assigned");
+}
+
+INSTANTIATE_TEST_SUITE_P(Persistent,
+                         AccessLogKVBucketParamTest,
+                         STParameterizedBucketTest::couchstoreBucket(),
                          STParameterizedBucketTest::PrintToStringParamName);
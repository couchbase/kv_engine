--- conflicted
+++ resolved
@@ -346,21 +346,11 @@
     const auto& stats = engine->getEpStats();
     const auto pre = stats.itemsRemovedFromCheckpoints;
     auto& manager = *vb.checkpointManager;
-<<<<<<< HEAD
-    ASSERT_EQ(1, manager.getNumCheckpoints());
-    // Note: open items + checkpoint_end
-    const auto expectedRemoved = manager.getNumOpenChkItems() + 1;
-    vb.checkpointManager->createNewCheckpoint();
-    flushVBucketToDiskIfPersistent(vb.getId(), 0);
-    EXPECT_EQ(pre + expectedRemoved, stats.itemsRemovedFromCheckpoints);
-=======
     manager.createNewCheckpoint();
     if (persistent()) {
         flushVBucket(vb.getId());
     }
-    manager.removeClosedUnrefCheckpoints();
     EXPECT_GT(stats.itemsRemovedFromCheckpoints, pre);
->>>>>>> 87dd4209
 }
 
 void KVBucketTest::flushAndRemoveCheckpoints(Vbid vbid) {

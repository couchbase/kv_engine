/* -*- Mode: C++; tab-width: 4; c-basic-offset: 4; indent-tabs-mode: nil -*- */
/*
 *     Copyright 2018-Present Couchbase, Inc.
 *
 *   Use of this software is governed by the Business Source License included
 *   in the file licenses/BSL-Couchbase.txt.  As of the Change Date specified
 *   in that file, in accordance with the Business Source License, use of this
 *   software will be governed by the Apache License, Version 2.0, included in
 *   the file licenses/APL2.txt.
 */

#include "dcp_stream_test.h"

#include "checkpoint_manager.h"
#include "checkpoint_utils.h"
#include "collections/collections_test_helpers.h"
#include "collections/events_generated.h"
#include "collections/vbucket_manifest_handles.h"
#include "dcp/active_stream_checkpoint_processor_task.h"
#include "dcp/backfill_disk.h"
#include "dcp/response.h"
#include "dcp_utils.h"
#include "ep_bucket.h"
#include "ep_time.h"
#include "failover-table.h"
#include "kv_bucket.h"
#include "kvstore/couch-kvstore/couch-kvstore-config.h"
#include "kvstore/kvstore.h"
#include "test_helpers.h"
#include "tests/test_fileops.h"
#include "thread_gate.h"
#include "vbucket.h"
#include "vbucket_state.h"
#include <executor/executorpool.h>

#include "../couchstore/src/internal.h"
#include "../mock/gmock_dcp_msg_producers.h"
#include "../mock/mock_checkpoint_manager.h"
#include "../mock/mock_dcp.h"
#include "../mock/mock_dcp_conn_map.h"
#include "../mock/mock_dcp_consumer.h"
#include "../mock/mock_dcp_producer.h"
#include "../mock/mock_kvstore.h"
#include "../mock/mock_stream.h"
#include "../mock/mock_synchronous_ep_engine.h"

#include <engines/ep/tests/mock/mock_dcp_backfill_mgr.h>
#include <folly/portability/GMock.h>
#include <folly/synchronization/Baton.h>
#include <memcached/dcp_stream_id.h>
#include <platform/timeutils.h>
#include <programs/engine_testapp/mock_cookie.h>
#include <programs/engine_testapp/mock_server.h>
#include <xattr/blob.h>
#include <xattr/utils.h>
#include <memory>
#include <thread>

using FlushResult = EPBucket::FlushResult;
using MoreAvailable = EPBucket::MoreAvailable;

using namespace std::string_view_literals;

using ::testing::ElementsAre;

void StreamTest::SetUp() {
    bucketType = GetParam();
    DCPTest::SetUp();
    vb0 = engine->getVBucket(Vbid(0));
    EXPECT_TRUE(vb0) << "Failed to get valid VBucket object for id 0";
}

void StreamTest::TearDown() {
    if (producer) {
        producer->cancelCheckpointCreatorTask();
    }
    // Destroy various engine objects
    vb0.reset();
    stream.reset();
    producer.reset();
    DCPTest::TearDown();
}

/*
 * Test that when have a producer with IncludeValue and IncludeXattrs both set
 * to No an active stream created via a streamRequest returns true for
 * isKeyOnly.
 */
TEST_P(StreamTest, test_streamIsKeyOnlyTrue) {
    setup_dcp_stream(0, IncludeValue::No, IncludeXattrs::No);
    ASSERT_EQ(cb::engine_errc::success, doStreamRequest(*producer).status)
            << "stream request did not return cb::engine_errc::success";

    auto activeStream = std::dynamic_pointer_cast<ActiveStream>(
            producer->findStream(Vbid(0)));
    ASSERT_NE(nullptr, activeStream);
    EXPECT_TRUE(activeStream->isKeyOnly());
    EXPECT_EQ(cb::engine_errc::success, destroy_dcp_stream());
}

// Test the compression control error case
TEST_P(StreamTest, validate_compression_control_message_denied) {
    setup_dcp_stream();
    std::string compressCtrlMsg("force_value_compression");
    std::string compressCtrlValue("true");
    EXPECT_FALSE(producer->isCompressionEnabled());

    // Sending a control message without actually enabling SNAPPY must fail
    EXPECT_EQ(cb::engine_errc::invalid_arguments,
              producer->control(0, compressCtrlMsg, compressCtrlValue));
    EXPECT_EQ(cb::engine_errc::no_such_key, destroy_dcp_stream());
}

void StreamTest::setupProducerCompression() {
    VBucketPtr vb = engine->getKVBucket()->getVBucket(vbid);

    std::string compressibleValue(
            "{\"product\": \"car\",\"price\": \"100\"},"
            "{\"product\": \"bus\",\"price\": \"1000\"},"
            "{\"product\": \"Train\",\"price\": \"100000\"}");
    std::string regularValue(R"({"product": "car","price": "100"})");

    store_item(vbid, "key1", compressibleValue.c_str());
    store_item(vbid, "key2", regularValue.c_str());
}

void StreamTest::registerCursorAtCMStart() {
    auto vb = engine->getKVBucket()->getVBucket(vbid);
    ASSERT_TRUE(vb);
    auto& manager = static_cast<CheckpointManager&>(*vb->checkpointManager);
    const auto dcpCursor =
            manager.registerCursorBySeqno(
                           "a cursor", 0, CheckpointCursor::Droppable::Yes)
                    .takeCursor()
                    .lock();
    ASSERT_TRUE(dcpCursor);
}

/*
 * Test to verify the number of items, total bytes sent and total data size
 * by the producer when DCP compression is enabled
 */
TEST_P(StreamTest, test_verifyProducerCompressionStats) {
    setupProducerCompression();

    cookie->setDatatypeSupport(PROTOCOL_BINARY_DATATYPE_SNAPPY);
    setup_dcp_stream();

    ASSERT_EQ(cb::engine_errc::success,
              producer->control(0, "force_value_compression", "true"));
    ASSERT_TRUE(producer->isForceValueCompressionEnabled());

    ASSERT_EQ(cb::engine_errc::success, doStreamRequest(*producer).status);

    MockDcpMessageProducers producers;
    VBucketPtr vb = engine->getKVBucket()->getVBucket(vbid);
    prepareCheckpointItemsForStep(producers, *producer, *vb);

    /* Stream the snapshot marker first */
    EXPECT_EQ(cb::engine_errc::success, producer->step(false, producers));
    EXPECT_EQ(0, producer->getItemsSent());

    uint64_t totalBytesSent = producer->getTotalBytesSent();
    uint64_t totalUncompressedDataSize =
            producer->getTotalUncompressedDataSize();
    EXPECT_GT(totalBytesSent, 0);
    EXPECT_GT(totalUncompressedDataSize, 0);

    /* Stream the first mutation. This should increment the
     * number of items, total bytes sent and total data size.
     * Since this is a compressible document, the total bytes
     * sent should be incremented by a lesser value than the
     * total data size.
     */
    EXPECT_EQ(cb::engine_errc::success, producer->step(false, producers));
    EXPECT_EQ(1, producer->getItemsSent());
    EXPECT_GT(producer->getTotalBytesSent(), totalBytesSent);
    EXPECT_GT(producer->getTotalUncompressedDataSize(),
              totalUncompressedDataSize);
    EXPECT_LT(producer->getTotalBytesSent() - totalBytesSent,
              producer->getTotalUncompressedDataSize() -
                      totalUncompressedDataSize);

    totalBytesSent = producer->getTotalBytesSent();
    totalUncompressedDataSize = producer->getTotalUncompressedDataSize();

    /*
     * Now stream the second mutation. This should increment the
     * number of items and the total bytes sent. In this case,
     * the total data size should be incremented by exactly the
     * same amount as the total bytes sent
     */
    EXPECT_EQ(cb::engine_errc::success, producer->step(false, producers));
    EXPECT_EQ(2, producer->getItemsSent());
    EXPECT_GT(producer->getTotalBytesSent(), totalBytesSent);
    EXPECT_GT(producer->getTotalUncompressedDataSize(),
              totalUncompressedDataSize);
    EXPECT_EQ(producer->getTotalBytesSent() - totalBytesSent,
              producer->getTotalUncompressedDataSize() -
                      totalUncompressedDataSize);

    EXPECT_EQ(cb::engine_errc::success, destroy_dcp_stream());
}

/*
 * Test to verify the number of items, total bytes sent and total data size
 * by the producer when DCP compression is disabled
 */
TEST_P(StreamTest, test_verifyProducerCompressionDisabledStats) {
    setupProducerCompression();

    cookie->setDatatypeSupport(PROTOCOL_BINARY_RAW_BYTES);
    setup_dcp_stream();

    ASSERT_EQ(cb::engine_errc::success, doStreamRequest(*producer).status);

    MockDcpMessageProducers producers;
    VBucketPtr vb = engine->getKVBucket()->getVBucket(vbid);
    prepareCheckpointItemsForStep(producers, *producer, *vb);

    /* Stream the snapshot marker first */
    EXPECT_EQ(cb::engine_errc::success, producer->step(false, producers));
    EXPECT_EQ(0, producer->getItemsSent());

    uint64_t totalBytesSent = producer->getTotalBytesSent();
    uint64_t totalUncompressedDataSize =
            producer->getTotalUncompressedDataSize();
    EXPECT_GT(totalBytesSent, 0);
    EXPECT_GT(totalUncompressedDataSize, 0);

    /*
     * With value compression on the producer side disabled, stream a
     * compressible document. This should result in an increase in
     * total bytes. Even though the document is compressible, the
     * total data size and the total bytes sent would be incremented
     * by exactly the same amount
     */
    EXPECT_EQ(cb::engine_errc::success, producer->step(false, producers));
    EXPECT_EQ(1, producer->getItemsSent());
    EXPECT_GT(producer->getTotalBytesSent(), totalBytesSent);
    EXPECT_GT(producer->getTotalUncompressedDataSize(),
              totalUncompressedDataSize);
    EXPECT_EQ(producer->getTotalBytesSent() - totalBytesSent,
              producer->getTotalUncompressedDataSize() -
                      totalUncompressedDataSize);

    EXPECT_EQ(cb::engine_errc::success, destroy_dcp_stream());
}

/*
 * Test to verify the number of items and the total bytes sent by the producer
 * under normal and error conditions
 */
TEST_P(StreamTest, VerifyProducerStats) {
    // Prevent checkpoint removal for verifying a number of in-memory snapshots
    registerCursorAtCMStart();

    VBucketPtr vb = engine->getKVBucket()->getVBucket(vbid);
    nlohmann::json meta = {
            {"topology", nlohmann::json::array({{"active", "replica"}})}};
    vb->setState(vbucket_state_active, &meta);
    setup_dcp_stream(0,
                     IncludeValue::No,
                     IncludeXattrs::No,
                     {{"enable_sync_writes", "true"},
                      {"consumer_name", "test_consumer"}});
    store_item(vbid, "key1", "value1");
    store_item(vbid, "key2", "value2");
    using namespace cb::durability;
    auto reqs = Requirements{Level::Majority, Timeout()};
    auto prepareToCommit = store_pending_item(vbid, "pending1", "value3", reqs);

    {
        folly::SharedMutex::ReadHolder rlh(vb->getStateLock());
        ASSERT_EQ(cb::engine_errc::success,
                  vb->commit(rlh,
                             prepareToCommit->getKey(),
                             prepareToCommit->getBySeqno(),
                             {},
                             vb->lockCollections(prepareToCommit->getKey()),
                             cookie));
    }

    // Clear our cookie, we don't actually care about the cas of the item but
    // this is necessary to allow us to enqueue our next abort (which uses the
    // same cookie)
    engine->clearEngineSpecific(*cookie);

    auto prepareToAbort = store_pending_item(vbid, "pending2", "value4", reqs);
    {
        folly::SharedMutex::ReadHolder rlh(vb->getStateLock());
        ASSERT_EQ(cb::engine_errc::success,
                  vb->abort(rlh,
                            prepareToAbort->getKey(),
                            prepareToAbort->getBySeqno(),
                            {},
                            vb->lockCollections(prepareToAbort->getKey())));
    }

    MockDcpMessageProducers producers;

    EXPECT_EQ(cb::engine_errc::success, doStreamRequest(*producer).status);

    prepareCheckpointItemsForStep(producers, *producer, *vb);

    /* Stream the snapshot marker first */
    EXPECT_EQ(cb::engine_errc::success, producer->step(false, producers));
    EXPECT_EQ(0, producer->getItemsSent());

    uint64_t totalBytes = producer->getTotalBytesSent();
    EXPECT_GT(totalBytes, 0);

    /* Stream the first mutation. This should increment the
     * number of items and the total bytes sent.
     */
    EXPECT_EQ(cb::engine_errc::success, producer->step(false, producers));
    EXPECT_EQ(1, producer->getItemsSent());
    EXPECT_GT(producer->getTotalBytesSent(), totalBytes);
    totalBytes = producer->getTotalBytesSent();

    /* Now simulate a failure while trying to stream the next
     * mutation.
     */
    producers.setMutationStatus(cb::engine_errc::too_big);

    EXPECT_EQ(cb::engine_errc::too_big, producer->step(false, producers));

    /* The number of items total bytes sent should remain the same */
    EXPECT_EQ(1, producer->getItemsSent());
    EXPECT_EQ(producer->getTotalBytesSent(), totalBytes);
    totalBytes = producer->getTotalBytesSent();

    /* Now stream the mutation again and the stats should have incremented */
    producers.setMutationStatus(cb::engine_errc::success);

    EXPECT_EQ(cb::engine_errc::success, producer->step(false, producers));
    EXPECT_EQ(2, producer->getItemsSent());
    EXPECT_GT(producer->getTotalBytesSent(), totalBytes);
    totalBytes = producer->getTotalBytesSent();

    // Prepare
    EXPECT_EQ(cb::engine_errc::success, producer->step(false, producers));
    EXPECT_EQ(3, producer->getItemsSent());
    EXPECT_GT(producer->getTotalBytesSent(), totalBytes);
    totalBytes = producer->getTotalBytesSent();

    // Commit
    EXPECT_EQ(cb::engine_errc::success, producer->step(false, producers));
    EXPECT_EQ(4, producer->getItemsSent());
    EXPECT_GT(producer->getTotalBytesSent(), totalBytes);
    totalBytes = producer->getTotalBytesSent();

    // Prepare
    EXPECT_EQ(cb::engine_errc::success, producer->step(false, producers));
    EXPECT_EQ(5, producer->getItemsSent());
    EXPECT_GT(producer->getTotalBytesSent(), totalBytes);
    totalBytes = producer->getTotalBytesSent();

    // SnapshotMarker - doesn't bump items sent
    EXPECT_EQ(cb::engine_errc::success, producer->step(false, producers));
    EXPECT_EQ(5, producer->getItemsSent());
    EXPECT_GT(producer->getTotalBytesSent(), totalBytes);
    totalBytes = producer->getTotalBytesSent();

    // Abort
    EXPECT_EQ(cb::engine_errc::success, producer->step(false, producers));
    EXPECT_EQ(6, producer->getItemsSent());
    EXPECT_GT(producer->getTotalBytesSent(), totalBytes);

    EXPECT_EQ(cb::engine_errc::success, destroy_dcp_stream());
}

/*
 * Test that when have a producer with IncludeValue set to Yes and IncludeXattrs
 * set to No an active stream created via a streamRequest returns false for
 * isKeyOnly.
 */
TEST_P(StreamTest, test_streamIsKeyOnlyFalseBecauseOfIncludeValue) {
    setup_dcp_stream(0, IncludeValue::Yes, IncludeXattrs::No);
    ASSERT_EQ(cb::engine_errc::success, doStreamRequest(*producer).status)
            << "stream request did not return cb::engine_errc::success";

    auto activeStream = std::dynamic_pointer_cast<ActiveStream>(
            producer->findStream(Vbid(0)));
    ASSERT_NE(nullptr, activeStream);
    EXPECT_FALSE(activeStream->isKeyOnly());
    EXPECT_EQ(cb::engine_errc::success, destroy_dcp_stream());
}

/*
 * Test that when have a producer with IncludeValue set to No and IncludeXattrs
 * set to Yes an active stream created via a streamRequest returns false for
 * isKeyOnly.
 */
TEST_P(StreamTest, test_streamIsKeyOnlyFalseBecauseOfIncludeXattrs) {
    setup_dcp_stream(0, IncludeValue::No, IncludeXattrs::Yes);
    ASSERT_EQ(cb::engine_errc::success, doStreamRequest(*producer).status)
            << "stream request did not return cb::engine_errc::success";

    auto activeStream = std::dynamic_pointer_cast<ActiveStream>(
            producer->findStream(Vbid(0)));
    ASSERT_NE(nullptr, activeStream);
    EXPECT_FALSE(activeStream->isKeyOnly());
    EXPECT_EQ(cb::engine_errc::success, destroy_dcp_stream());
}

/*
 * Test for a dcpResponse retrieved from a stream where IncludeValue and
 * IncludeXattrs are both No, that the message size does not include the size of
 * the body.
 */
TEST_P(StreamTest, test_keyOnlyMessageSize) {
    auto item = makeItemWithXattrs();
    auto keyOnlyMessageSize =
            MutationResponse::mutationBaseMsgBytes +
            item->getKey().makeDocKeyWithoutCollectionID().size();
    queued_item qi(std::move(item));

    setup_dcp_stream(0, IncludeValue::No, IncludeXattrs::No);
    std::unique_ptr<DcpResponse> dcpResponse =
            stream->public_makeResponseFromItem(qi,
                                                SendCommitSyncWriteAs::Commit);

    /**
     * Create a DCP response and check that a new item is created
     */
    auto mutProdResponse = dynamic_cast<MutationResponse*>(dcpResponse.get());
    ASSERT_NE(qi.get(), mutProdResponse->getItem().get());

    EXPECT_EQ(keyOnlyMessageSize, dcpResponse->getMessageSize());
    EXPECT_EQ(cb::engine_errc::no_such_key, destroy_dcp_stream());
}

/*
 * Test for a dcpResponse retrieved from a stream where
 * IncludeValue==NoWithUnderlyingDatatype and IncludeXattrs==No, that the
 * message size does not include the size of the body.
 */
TEST_P(StreamTest, test_keyOnlyMessageSizeUnderlyingDatatype) {
    auto item = makeItemWithXattrs();
    auto keyOnlyMessageSize =
            MutationResponse::mutationBaseMsgBytes +
            item->getKey().makeDocKeyWithoutCollectionID().size();
    queued_item qi(std::move(item));

    setup_dcp_stream(
            0, IncludeValue::NoWithUnderlyingDatatype, IncludeXattrs::No);
    std::unique_ptr<DcpResponse> dcpResponse =
            stream->public_makeResponseFromItem(qi,
                                                SendCommitSyncWriteAs::Commit);

    /**
     * Create a DCP response and check that a new item is created
     */
    auto mutProdResponse = dynamic_cast<MutationResponse*>(dcpResponse.get());
    ASSERT_NE(qi.get(), mutProdResponse->getItem().get());

    EXPECT_EQ(keyOnlyMessageSize, dcpResponse->getMessageSize());
    EXPECT_EQ(cb::engine_errc::no_such_key, destroy_dcp_stream());
}

/*
 * Test for a dcpResponse retrieved from a stream where IncludeValue and
 * IncludeXattrs are both Yes, that the message size includes the size of the
 * body.
 */
TEST_P(StreamTest, test_keyValueAndXattrsMessageSize) {
    auto item = makeItemWithXattrs();
    auto keyAndValueMessageSize =
            MutationResponse::mutationBaseMsgBytes +
            item->getKey().makeDocKeyWithoutCollectionID().size() +
            item->getNBytes();
    queued_item qi(std::move(item));

    setup_dcp_stream(0, IncludeValue::Yes, IncludeXattrs::Yes);
    std::unique_ptr<DcpResponse> dcpResponse =
            stream->public_makeResponseFromItem(qi,
                                                SendCommitSyncWriteAs::Commit);

    /**
     * Create a DCP response and check that a new item is not created
     */
    auto mutProdResponse = dynamic_cast<MutationResponse*>(dcpResponse.get());
    ASSERT_EQ(qi.get(), mutProdResponse->getItem().get());
    EXPECT_EQ(keyAndValueMessageSize, dcpResponse->getMessageSize());
    EXPECT_EQ(cb::engine_errc::no_such_key, destroy_dcp_stream());
}

/*
 * Test for a dcpResponse retrieved from a stream where IncludeValue and
 * IncludeXattrs are both Yes, however the document does not have any xattrs
 * and so the message size should equal the size of the value.
 */
TEST_P(StreamTest, test_keyAndValueMessageSize) {
    auto item = makeItemWithoutXattrs();
    auto keyAndValueMessageSize =
            MutationResponse::mutationBaseMsgBytes +
            item->getKey().makeDocKeyWithoutCollectionID().size() +
            item->getNBytes();
    queued_item qi(std::move(item));

    setup_dcp_stream(0, IncludeValue::Yes, IncludeXattrs::Yes);
    std::unique_ptr<DcpResponse> dcpResponse =
            stream->public_makeResponseFromItem(qi,
                                                SendCommitSyncWriteAs::Commit);

    /**
     * Create a DCP response and check that a new item is not created
     */
    auto mutProdResponse = dynamic_cast<MutationResponse*>(dcpResponse.get());
    ASSERT_EQ(qi.get(), mutProdResponse->getItem().get());
    EXPECT_EQ(keyAndValueMessageSize, dcpResponse->getMessageSize());
    EXPECT_EQ(cb::engine_errc::no_such_key, destroy_dcp_stream());
}

/*
 * Test for a dcpResponse retrieved from a stream where IncludeValue is Yes and
 * IncludeXattrs is No, that the message size includes the size of only the
 * value (excluding the xattrs).
 */
TEST_P(StreamTest, test_keyAndValueExcludingXattrsMessageSize) {
    auto item = makeItemWithXattrs();
    auto root = const_cast<char*>(item->getData());
    cb::byte_buffer buffer{(uint8_t*)root, item->getValue()->valueSize()};
    auto sz = cb::xattr::get_body_offset(
            {reinterpret_cast<char*>(buffer.data()), buffer.size()});
    auto keyAndValueMessageSize =
            MutationResponse::mutationBaseMsgBytes +
            item->getKey().makeDocKeyWithoutCollectionID().size() +
            item->getNBytes() - sz;
    queued_item qi(std::move(item));

    setup_dcp_stream(0, IncludeValue::Yes, IncludeXattrs::No);
    std::unique_ptr<DcpResponse> dcpResponse =
            stream->public_makeResponseFromItem(qi,
                                                SendCommitSyncWriteAs::Commit);

    /**
     * Create a DCP response and check that a new item is created
     */
    auto mutProdResponse = dynamic_cast<MutationResponse*>(dcpResponse.get());
    ASSERT_NE(qi.get(), mutProdResponse->getItem().get());
    EXPECT_EQ(keyAndValueMessageSize, dcpResponse->getMessageSize());
    EXPECT_EQ(cb::engine_errc::no_such_key, destroy_dcp_stream());
}

/*
 * Test for a dcpResponse retrieved from a stream where IncludeValue is Yes and
 * IncludeXattrs are No, and the document does not have any xattrs.  So again
 * the message size should equal the size of the value.
 */
TEST_P(StreamTest,
       test_keyAndValueExcludingXattrsAndNotContainXattrMessageSize) {
    auto item = makeItemWithoutXattrs();
    auto keyAndValueMessageSize =
            MutationResponse::mutationBaseMsgBytes +
            item->getKey().makeDocKeyWithoutCollectionID().size() +
            item->getNBytes();
    queued_item qi(std::move(item));

    setup_dcp_stream(0, IncludeValue::Yes, IncludeXattrs::No);
    std::unique_ptr<DcpResponse> dcpResponse =
            stream->public_makeResponseFromItem(qi,
                                                SendCommitSyncWriteAs::Commit);
    /**
     * Create a DCP response and check that a new item is not created
     */
    auto mutProdResponse = dynamic_cast<MutationResponse*>(dcpResponse.get());
    ASSERT_EQ(qi.get(), mutProdResponse->getItem().get());
    EXPECT_EQ(keyAndValueMessageSize, dcpResponse->getMessageSize());
    EXPECT_EQ(cb::engine_errc::no_such_key, destroy_dcp_stream());
}

/*
 * Test for a dcpResponse retrieved from a stream where IncludeValue is No and
 * IncludeXattrs is Yes, that the message size includes the size of only the
 * xattrs (excluding the value).
 */
TEST_P(StreamTest, test_keyAndValueExcludingValueDataMessageSize) {
    auto item = makeItemWithXattrs();
    auto root = const_cast<char*>(item->getData());
    cb::byte_buffer buffer{(uint8_t*)root, item->getValue()->valueSize()};
    auto sz = cb::xattr::get_body_offset(
            {reinterpret_cast<char*>(buffer.data()), buffer.size()});
    auto keyAndValueMessageSize =
            MutationResponse::mutationBaseMsgBytes +
            item->getKey().makeDocKeyWithoutCollectionID().size() + sz;
    queued_item qi(std::move(item));

    setup_dcp_stream(0, IncludeValue::No, IncludeXattrs::Yes);
    std::unique_ptr<DcpResponse> dcpResponse =
            stream->public_makeResponseFromItem(qi,
                                                SendCommitSyncWriteAs::Commit);

    /**
     * Create a DCP response and check that a new item is created
     */
    auto mutProdResponse = dynamic_cast<MutationResponse*>(dcpResponse.get());
    ASSERT_NE(qi.get(), mutProdResponse->getItem().get());
    EXPECT_EQ(keyAndValueMessageSize, dcpResponse->getMessageSize());
    EXPECT_EQ(cb::engine_errc::no_such_key, destroy_dcp_stream());
}

/*
 * Test for a dcpResponse retrieved from a stream where IncludeValue is
 * NoWithUnderlyingDatatype and IncludeXattrs is Yes, that the message size
 * includes the size of only the xattrs (excluding the value), and the
 * datatype is the same as the original tiem.
 */
TEST_P(StreamTest, test_keyAndValueExcludingValueWithDatatype) {
    auto item = makeItemWithXattrs();
    auto root = const_cast<char*>(item->getData());
    cb::byte_buffer buffer{(uint8_t*)root, item->getValue()->valueSize()};
    auto sz = cb::xattr::get_body_offset(
            {reinterpret_cast<char*>(buffer.data()), buffer.size()});
    auto keyAndValueMessageSize =
            MutationResponse::mutationBaseMsgBytes +
            item->getKey().makeDocKeyWithoutCollectionID().size() + sz;
    queued_item qi(std::move(item));

    setup_dcp_stream(
            0, IncludeValue::NoWithUnderlyingDatatype, IncludeXattrs::Yes);
    std::unique_ptr<DcpResponse> dcpResponse =
            stream->public_makeResponseFromItem(qi,
                                                SendCommitSyncWriteAs::Commit);

    /**
     * Create a DCP response and check that a new item is created
     */
    auto mutProdResponse = dynamic_cast<MutationResponse*>(dcpResponse.get());
    auto& responseItem = mutProdResponse->getItem();
    EXPECT_EQ(qi->getDataType(), responseItem->getDataType());
    EXPECT_EQ(keyAndValueMessageSize, dcpResponse->getMessageSize());
    EXPECT_EQ(cb::engine_errc::no_such_key, destroy_dcp_stream());
}

/*
 * Test for a dcpResponse without XATTRS retrieved from a stream where
 * IncludeValue is NoWithUnderlyingDatatype and IncludeXattrs is Yes, that the
 * message size includes the size of only the key (excluding the value &
 * XATTRs), and the datatype is the same as the original item.
 */
TEST_P(StreamTest, test_keyAndValueWithoutXattrExcludingValueWithDatatype) {
    auto item = makeItemWithoutXattrs();
    auto root = const_cast<char*>(item->getData());
    cb::byte_buffer buffer{(uint8_t*)root, item->getValue()->valueSize()};
    auto keyAndValueMessageSize =
            MutationResponse::mutationBaseMsgBytes +
            item->getKey().makeDocKeyWithoutCollectionID().size();
    queued_item qi(std::move(item));

    setup_dcp_stream(
            0, IncludeValue::NoWithUnderlyingDatatype, IncludeXattrs::Yes);
    std::unique_ptr<DcpResponse> dcpResponse =
            stream->public_makeResponseFromItem(qi,
                                                SendCommitSyncWriteAs::Commit);

    /**
     * Create a DCP response and check that a new item is created
     */
    auto mutProdResponse = dynamic_cast<MutationResponse*>(dcpResponse.get());
    auto& responseItem = mutProdResponse->getItem();
    EXPECT_EQ(qi->getDataType(), responseItem->getDataType());
    EXPECT_EQ(keyAndValueMessageSize, dcpResponse->getMessageSize());
    EXPECT_EQ(cb::engine_errc::no_such_key, destroy_dcp_stream());
}

/* Regression test for MB-17766 - ensure that when an ActiveStream is preparing
 * queued items to be sent out via a DCP consumer, that nextCheckpointItem()
 * doesn't incorrectly return false (meaning that there are no more checkpoint
 * items to send).
 */
TEST_P(StreamTest, test_mb17766) {
    // Add an item.
    store_item(vbid, "key", "value");

    setup_dcp_stream();

    // Should start with nextCheckpointItem() returning true.
    EXPECT_TRUE(stream->public_nextCheckpointItem(*producer))
            << "nextCheckpointItem() should initially be true.";

    // Get the set of outstanding items
    auto items = stream->public_getOutstandingItems(*vb0);

    // REGRESSION CHECK: nextCheckpointItem() should still return true
    EXPECT_TRUE(stream->public_nextCheckpointItem(*producer))
            << "nextCheckpointItem() after getting outstanding items should be "
               "true.";

    // Process the set of items
    stream->public_processItems(items);

    // Should finish with nextCheckpointItem() returning false.
    EXPECT_FALSE(stream->public_nextCheckpointItem(*producer))
            << "nextCheckpointItem() after processing items should be false.";
    EXPECT_EQ(cb::engine_errc::no_such_key, destroy_dcp_stream());
}

// Check that the items remaining statistic is accurate and is unaffected
// by de-duplication.
TEST_P(StreamTest, MB17653_ItemsRemaining) {
    auto& manager =
            *(engine->getKVBucket()->getVBucket(vbid)->checkpointManager);
    // cs, vbs
    ASSERT_EQ(2, manager.getNumOpenChkItems());

    // Create 10 mutations to the same key which, while increasing the high
    // seqno by 10 will result in de-duplication and hence only one actual
    // mutation being added to the checkpoint items.
    const int set_op_count = 10;
    for (unsigned int ii = 0; ii < set_op_count; ii++) {
        store_item(vbid, "key", "value");
    }

    ASSERT_EQ(3, manager.getNumOpenChkItems())
            << "Expected 3 items after population (cs, vbs, set)";

    setup_dcp_stream();

    ASSERT_TRUE(stream->isInMemory());

    EXPECT_EQ(3, stream->getItemsRemaining())
            << "Unexpected initial stream item count";

    // Populate the streams' ready queue with items from the checkpoint,
    // advancing the streams' cursor. Should result in no change in items
    // remaining (they still haven't been send out of the stream).
    stream->nextCheckpointItemTask();
    EXPECT_EQ(2, stream->getItemsRemaining())
            << "Mismatch after moving items to ready queue";

    // Add another mutation. As we have already iterated over all checkpoint
    // items and put into the streams' ready queue, de-duplication of this new
    // mutation (from the point of view of the stream) isn't possible, so items
    // remaining should increase by one.
    store_item(vbid, "key", "value");
    EXPECT_EQ(3, stream->getItemsRemaining())
            << "Mismatch after populating readyQ and storing 1 more item";

    // Now actually drain the items from the readyQ and see how many we
    // received, excluding meta items. This will result in all but one of the
    // checkpoint items (the one we added just above) being drained.
    std::unique_ptr<DcpResponse> response(
            stream->public_nextQueuedItem(*producer));
    ASSERT_NE(nullptr, response);
    EXPECT_TRUE(response->isMetaEvent()) << "Expected 1st item to be meta";

    response = stream->public_nextQueuedItem(*producer);
    ASSERT_NE(nullptr, response);
    EXPECT_FALSE(response->isMetaEvent()) << "Expected 2nd item to be non-meta";

    response = stream->public_nextQueuedItem(*producer);
    EXPECT_EQ(nullptr, response) << "Expected there to not be a 3rd item.";

    EXPECT_EQ(1, stream->getItemsRemaining()) << "Expected to have 1 item "
                                                 "remaining (in checkpoint) "
                                                 "after draining readyQ";

    // Add another 10 mutations on a different key. This should only result in
    // us having one more item (not 10) due to de-duplication in
    // checkpoints.
    for (unsigned int ii = 0; ii < set_op_count; ii++) {
        store_item(vbid, "key_2", "value");
    }

    EXPECT_EQ(2, stream->getItemsRemaining())
            << "Expected two items after adding 1 more to existing checkpoint";

    // Copy items into readyQ a second time, and drain readyQ so we should
    // have no items left.
    stream->nextCheckpointItemTask();
    do {
        response = stream->public_nextQueuedItem(*producer);
    } while (response);
    EXPECT_EQ(0, stream->getItemsRemaining()) << "Should have 0 items "
                                                 "remaining after advancing "
                                                 "cursor and draining readyQ";
    EXPECT_EQ(cb::engine_errc::no_such_key, destroy_dcp_stream());
}

/* Stream items from a DCP backfill */
TEST_P(StreamTest, BackfillOnly) {
    /* Add 3 items */
    const size_t numItems = 3;
    addItemsAndRemoveCheckpoint(numItems);

    /* Set up a DCP stream for the backfill */
    setup_dcp_stream();

    /* We want the backfill task to run in a background thread */
    ExecutorPool::get()->setNumAuxIO(ThreadPoolConfig::AuxIoThreadCount{1});
    stream->transitionStateToBackfilling();

    // MB-27199: Just stir things up by doing some front-end ops whilst
    // backfilling. This would trigger a number of TSAN warnings
    std::thread thr([this]() {
        int i = 0;
        while (i < 100) {
            engine->getAndTouchInner(
                    *cookie, makeStoredDocKey("key1"), vbid, i);
            i++;
        }
    });

    // Ensure all GATs are done before evaluating the stream below
    thr.join();

    // Wait for the backfill task to have pushed all items to the Stream::readyQ
    // Note: we expect 1 SnapshotMarker + numItems in the readyQ
    // Note: we need to access the readyQ under streamLock while the backfill
    //     task is running
    cb::waitForPredicate(
            [&] { return stream->public_readyQSize() == numItems + 1; });

    // Check the content of readyQ
    auto front = stream->public_nextQueuedItem(*producer);
    EXPECT_EQ(DcpResponse::Event::SnapshotMarker, front->getEvent());
    auto snapMarker = dynamic_cast<SnapshotMarker&>(*front);
    while (stream->public_readyQSize() > 0) {
        auto item = stream->public_nextQueuedItem(*producer);
        EXPECT_EQ(DcpResponse::Event::Mutation, item->getEvent());
        auto seqno = item->getBySeqno().value();
        EXPECT_GE(seqno, snapMarker.getStartSeqno());
        EXPECT_LE(seqno, snapMarker.getEndSeqno());
    }

    // Check that backfill stats have been updated correctly. There will be at
    // least numItems but may be higher if those GAT mutations/expirations
    // got flushed and are in the backfill
    EXPECT_GE(numItems, stream->getNumBackfillItems());
    EXPECT_GE(numItems, *stream->getNumBackfillItemsRemaining());

    EXPECT_EQ(cb::engine_errc::no_such_key, destroy_dcp_stream());
}

/* Negative test case that checks whether the stream gracefully goes to
   'dead' state upon disk backfill failure */
TEST_P(StreamTest, DiskBackfillFail) {
    if (bucketType == "ephemeral") {
        /* Ephemeral buckets don't do disk backfill */
        return;
    }

    /* Add 3 items */
    int numItems = 3;
    addItemsAndRemoveCheckpoint(numItems);

    /* Delete the vb file so that the backfill would fail */
    engine->getKVBucket()->getRWUnderlying(vbid)->delVBucket(
            vbid,
            /* file rev */ std::make_unique<KVStoreRevision>(1));

    /* Set up a DCP stream for the backfill */
    setup_dcp_stream();

    /* Run the backfill task in a background thread */
    ExecutorPool::get()->setNumAuxIO(ThreadPoolConfig::AuxIoThreadCount{1});

    /* Wait for the backfill task to fail and stream to transition to dead
       state */
    cb::waitForPredicate([&] { return stream->isDead(); });

    EXPECT_EQ(cb::engine_errc::no_such_key, destroy_dcp_stream());
}

/* Stream items from a DCP backfill with very small backfill buffer.
   However small the backfill buffer is, backfill must not stop, it must
   proceed to completion eventually */
TEST_P(StreamTest, BackfillSmallBuffer) {
    GTEST_SKIP_("Skipping due to MB-53543");
    if (bucketType == "ephemeral") {
        /* Ephemeral buckets is not memory managed for now. Will be memory
           managed soon and then this test will be enabled */
        return;
    }

    /* Add 2 items */
    uint64_t numItems = 2;
    addItemsAndRemoveCheckpoint(numItems);

    /* Set up a DCP stream for the backfill */
    setup_dcp_stream();

    /* set the DCP backfill buffer size to a value that is smaller than the
       size of a mutation */
    producer->setBackfillBufferSize(1);

    ASSERT_TRUE(stream->isBackfilling());
    ASSERT_EQ(stream->getNumBackfillPauses(), 0);

    /* We want the backfill task to run in a background thread */
    ExecutorPool::get()->setNumAuxIO(ThreadPoolConfig::AuxIoThreadCount{1});

    /* Backfill can only read 1 as its buffer will become full after that */
    cb::waitForPredicate(
            [&] { return (numItems - 1) == stream->getLastBackfilledSeqno(); });

    /* Wait until backfill is paused to assert the pause count */
    cb::waitForPredicate([&] { return stream->getNumBackfillPauses() != 0; });

    EXPECT_EQ(stream->getNumBackfillPauses(), 1);

    /* Consume the backfill item(s) */
    stream->consumeBackfillItems(*producer, /*snapshot*/ 1 + /*mutation*/ 1);

    /* We should see that buffer full status must be false as we have read
       the item in the backfill buffer */
    EXPECT_FALSE(producer->getBackfillBufferFullStatus());

    /* Finish up with the backilling of the remaining item */
    cb::waitForPredicate(
            [&] { return numItems == stream->getLastReadSeqno(); });

    /* Read the other item */
    stream->consumeBackfillItems(*producer, 1);

    EXPECT_EQ(stream->getNumBackfillPauses(), 1);

    // Ensure next backfill starts off with a 0 pause count.
    stream->handleSlowStream();
    stream->next(*producer);
    EXPECT_EQ(stream->getNumBackfillPauses(), 0);

    EXPECT_EQ(cb::engine_errc::no_such_key, destroy_dcp_stream());
}

TEST_P(StreamTest, CursorDroppingBasicBackfillState) {
    /* Add 2 items; we need this to keep stream in backfill state */
    const uint64_t numItems = 2;
    addItemsAndRemoveCheckpoint(numItems);

    /* Set up a DCP stream */
    setup_dcp_stream();

    /* Transition stream to backfill state and expect cursor dropping call to
       succeed */
    stream->transitionStateToBackfilling();
    EXPECT_TRUE(stream->public_handleSlowStream());

    /* Run the backfill task in background thread to run so that it can
       complete/cancel itself */
    ExecutorPool::get()->setNumAuxIO(ThreadPoolConfig::AuxIoThreadCount{1});
    /* Finish up with the backilling of the remaining item */
    cb::waitForPredicate(
            [&] { return numItems == stream->getLastReadSeqno(); });
    EXPECT_EQ(cb::engine_errc::no_such_key, destroy_dcp_stream());
}

/*
 * Tests that when a cursor is dropped the associated stream's pointer
 * to the cursor is set to nullptr.
 */
TEST_P(StreamTest, MB_32329CursorDroppingResetCursor) {
    /* Add 2 items; we need this to keep stream in backfill state */
    const uint64_t numItems = 2;
    addItemsAndRemoveCheckpoint(numItems);

    /* Set up a DCP stream */
    setup_dcp_stream();

    /* Transition stream to backfill state and expect cursor dropping call to
       succeed */
    stream->transitionStateToBackfilling();

    /*
     * Increase the use_count of the cursor shared pointer, this replicates
     * the behaviour of the CheckpointMemRecoveryTask (see
     * cursorDroppingIfNeeded) which calls lock() on the cursor before
     * calling DcpConnMap::handleSlowStream.
     */
    auto cursorSP = stream->getCursor().lock();
    /*
     * The cursor shared_ptr has a reference count of 2. One is from the
     * reference from the cursor map, the other is the reference from taking
     * the lock (in the code above).
     */
    ASSERT_EQ(2, cursorSP.use_count());

    ASSERT_TRUE(stream->public_handleSlowStream());
    /*
     * The cursor should now be removed from the map and therefore the
     * reference count should have reduced to 1.
     */
    ASSERT_EQ(1, cursorSP.use_count());

    /*
     * Key part of the test to check that even though the cursor has a
     * reference count of 1, the dcp stream's pointer to the cursor has
     * now been set to nullptr, as it has been removed from the cursor map.
     */
    EXPECT_EQ(nullptr, stream->getCursor().lock());

    /* Run the backfill task in background thread to run so that it can
       complete/cancel itself */
    ExecutorPool::get()->setNumAuxIO(ThreadPoolConfig::AuxIoThreadCount{1});
    /* Finish up with the backilling of the remaining item */
    cb::waitForPredicate(
            [&] { return numItems == stream->getLastReadSeqno(); });
    EXPECT_EQ(cb::engine_errc::no_such_key, destroy_dcp_stream());
}

TEST_P(StreamTest, CursorDroppingBasicInMemoryState) {
    /* Set up a DCP stream */
    setup_dcp_stream();

    /* Transition stream to in-memory state and expect cursor dropping call to
       succeed */
    EXPECT_TRUE(stream->public_handleSlowStream());
    EXPECT_EQ(cb::engine_errc::no_such_key, destroy_dcp_stream());
}

TEST_P(StreamTest, CursorDroppingBasicNotAllowedStates) {
    /* Set up a DCP stream */
    setup_dcp_stream(DCP_ADD_STREAM_FLAG_TAKEOVER);

    /* Transition stream to takeoverSend state and expect cursor dropping call
       to fail */
    stream->transitionStateToTakeoverSend();
    EXPECT_FALSE(stream->public_handleSlowStream());

    /* Transition stream to takeoverWait state and expect cursor dropping call
       to fail */
    stream->transitionStateToTakeoverWait();
    EXPECT_FALSE(stream->public_handleSlowStream());

    /* Transition stream to dead state and expect cursor dropping call
       to fail */
    stream->transitionStateToDead();
    EXPECT_FALSE(stream->public_handleSlowStream());
    EXPECT_EQ(cb::engine_errc::no_such_key, destroy_dcp_stream());
}

TEST_P(StreamTest, RollbackDueToPurge) {
    setup_dcp_stream(0, IncludeValue::No, IncludeXattrs::No);

    /* Store 4 items */
    const int numItems = 4;
    for (int i = 0; i <= numItems; ++i) {
        store_item(vbid, std::string("key" + std::to_string(i)), "value");
    }
    uint64_t vbUuid = vb0->failovers->getLatestUUID();
    auto result = doStreamRequest(*producer,
                                  vb0->getId(),
                                  numItems - 2,
                                  numItems,
                                  numItems - 2,
                                  numItems - 2,
                                  vbUuid);
    EXPECT_EQ(cb::engine_errc::success, result.status);
    EXPECT_EQ(cb::engine_errc::success,
              producer->closeStream(/*opaque*/ 0, vb0->getId()));

    /* Set a start_seqno > purge_seqno > snap_start_seqno */
    engine->getKVBucket()->getLockedVBucket(vbid)->setPurgeSeqno(numItems - 3);

    /* We don't expect a rollback for this */
    result = doStreamRequest(
            *producer, vbid, numItems - 2, numItems, 0, numItems - 2, vbUuid);
    EXPECT_EQ(cb::engine_errc::success, result.status);
    EXPECT_EQ(cb::engine_errc::success,
              producer->closeStream(/*opaque*/ 0, vb0->getId()));

    /* Set a purge_seqno > start_seqno */
    engine->getKVBucket()->getLockedVBucket(vbid)->setPurgeSeqno(numItems - 1);

    /* Now we expect a rollback to 0 */
    result = doStreamRequest(
            *producer, vbid, numItems - 2, numItems, 0, numItems - 2, vbUuid);
    EXPECT_EQ(cb::engine_errc::rollback, result.status);
    EXPECT_EQ(0, result.rollbackSeqno);
    EXPECT_EQ(cb::engine_errc::no_such_key, destroy_dcp_stream());
}

/*
 * Test to ensure that when a streamRequest is made to a dead vbucket, we
 * (1) return not my vbucket.
 * (2) do not invoke the callback function (which is passed as parameter).
 * The reason we don't want to invoke the callback function is that it will
 * invoke mcbp_response_handler and so generate a response
 * (cb::engine_errc::success) and then when we continue the execution of the
 * streamRequest function we generate a second response
 * (cb::engine_errc::not_my_vbucket).
 */
TEST_P(StreamTest, MB_25820_callback_not_invoked_on_dead_vb_stream_request) {
    setup_dcp_stream(0, IncludeValue::No, IncludeXattrs::No);
    ASSERT_EQ(cb::engine_errc::success,
              engine->getKVBucket()->setVBucketState(
                      vbid, vbucket_state_dead, {}, TransferVB::Yes));
    uint64_t vbUuid = vb0->failovers->getLatestUUID();
    // Given the vbucket state is dead we should return not my vbucket.
    EXPECT_EQ(cb::engine_errc::not_my_vbucket,
              doStreamRequest(*producer, vbid, 0, 0, 0, 0, vbUuid).status);
    // The callback function past to streamRequest should not be invoked.
    ASSERT_EQ(0, callbackCount);
}

// Test the compression control success case
TEST_P(StreamTest, validate_compression_control_message_allowed) {
    // For success enable the snappy datatype on the connection
    cookie->setDatatypeSupport(PROTOCOL_BINARY_DATATYPE_SNAPPY);
    setup_dcp_stream();
    std::string compressCtrlMsg("force_value_compression");
    std::string compressCtrlValue("true");
    EXPECT_TRUE(producer->isCompressionEnabled());

    // Sending a control message after enabling SNAPPY should succeed
    EXPECT_EQ(cb::engine_errc::success,
              producer->control(0, compressCtrlMsg, compressCtrlValue));
    EXPECT_EQ(cb::engine_errc::no_such_key, destroy_dcp_stream());
}

// Test that ActiveStream::processItems correctly encodes a Snapshot marker
// (with CHK flag set) when processItems() is called with a single
// checkpoint_start item.
TEST_P(StreamTest, ProcessItemsSingleCheckpointStart) {
    setup_dcp_stream();

    // Setup - put a single checkpoint_start item into a vector to be passed
    // to ActiveStream::processItems()
    ActiveStream::OutstandingItemsResult result;
    result.items.push_back(queued_item(new Item(makeStoredDocKey("start"),
                                                vbid,
                                                queue_op::checkpoint_start,
                                                2,
                                                1)));
    result.ranges.push_back({{0, 1}, {}, {}});

    // Test - call processItems() twice: once with a single checkpoint_start
    // item, then with a single mutation.
    // (We need the single mutation to actually cause a SnapshotMarker to be
    // generated, as SnapshotMarkers cannot represent an empty snapshot).
    stream->public_processItems(result);

    result.items.clear();
    auto mutation = makeCommittedItem(makeStoredDocKey("mutation"), "value");
    mutation->setBySeqno(2);
    result.items.push_back(mutation);
    stream->public_processItems(result);

    // Validate - check that we have two items in the readyQ (SnapshotMarker &
    // DcpMutation), and that the SnapshotMarker is correctly encoded (should
    // have CHK flag set).
    const auto& readyQ = stream->public_readyQ();
    ASSERT_EQ(2, readyQ.size());
    ASSERT_EQ(DcpResponse::Event::SnapshotMarker, readyQ.front()->getEvent());
    auto& snapMarker = dynamic_cast<SnapshotMarker&>(*readyQ.front());
    EXPECT_EQ(MARKER_FLAG_MEMORY | MARKER_FLAG_CHK, snapMarker.getFlags());

    EXPECT_EQ(DcpResponse::Event::Mutation, readyQ.back()->getEvent());
}

// Variation on ProcessItemsSingleCheckpointStart - test that
// ActiveStream::processItems correctly encodes a Snapshot marker (with CHK
// flag set) when processItems() is called with multiple items but
// checkpoint_start item is the last item in the batch.
TEST_P(StreamTest, ProcessItemsCheckpointStartIsLastItem) {
    setup_dcp_stream();

    // Setup - Create and discard the initial in-memory snapshot (it always has
    // the CKPT flag set, we just want to ignore this first one as are
    // testing behaviour of subsequent checkpoints).
    ActiveStream::OutstandingItemsResult result;
    result.items.emplace_back(new Item(
            makeStoredDocKey("start"), vbid, queue_op::checkpoint_start, 1, 1));
    auto dummy = makeCommittedItem(makeStoredDocKey("ignore"), "value");
    dummy->setBySeqno(9);
    result.items.push_back(dummy);
    result.items.emplace_back(new Item(
            makeStoredDocKey("end"), vbid, queue_op::checkpoint_end, 1, 10));
    result.ranges.push_back({{0, 9}, {}, {}});

    stream->public_processItems(result);
    result.items.clear();
    stream->public_popFromReadyQ();
    stream->public_popFromReadyQ();

    // Setup - call ActiveStream::processItems() with the end of one checkpoint
    // and the beginning of the next:
    //     muatation, checkpoint_end, checkpoint_start
    auto mutation1 = makeCommittedItem(makeStoredDocKey("M1"), "value");
    mutation1->setBySeqno(10);
    result.items.push_back(mutation1);
    result.items.push_back(queued_item(new Item(makeStoredDocKey("end"),
                                                vbid,
                                                queue_op::checkpoint_end,
                                                1,
                                                /*seqno*/ 11)));
    result.ranges.push_back({{10, 10}, {}, {}});
    result.items.push_back(queued_item(new Item(makeStoredDocKey("start"),
                                                vbid,
                                                queue_op::checkpoint_start,
                                                2,
                                                /*seqno*/ 11)));
    result.ranges.push_back({{11, 11}, {}, {}});

    // Test - call processItems() twice: once with the items above, then with
    // a single mutation.
    stream->public_processItems(result);

    result.items.clear();
    auto mutation2 = makeCommittedItem(makeStoredDocKey("M2"), "value");
    mutation2->setBySeqno(11);
    result.items.push_back(mutation2);
    stream->public_processItems(result);

    // Validate - check that we have four items in the readyQ with the correct
    // state:
    //    1. SnapshotMarker(10,10)
    //    2. Mutation(M1, 10)
    //    3. SnapshotMarker(11, 11, CHK)
    //    4. Mutation(M2, 11)
    const auto& readyQ = stream->public_readyQ();
    ASSERT_EQ(4, readyQ.size());

    // First snapshotMarker should be for seqno 10 and _not_ have the CHK flag
    // set.
    ASSERT_EQ(DcpResponse::Event::SnapshotMarker, readyQ.front()->getEvent());
    auto& snapMarker1 = dynamic_cast<SnapshotMarker&>(*readyQ.front());
    EXPECT_EQ(MARKER_FLAG_MEMORY, snapMarker1.getFlags());
    // Don't care about startSeqno for this snapshot...
    EXPECT_EQ(10, snapMarker1.getEndSeqno());

    stream->public_nextQueuedItem(*producer);
    EXPECT_EQ(DcpResponse::Event::Mutation, readyQ.front()->getEvent());

    // Second snapshotMarker should be for seqno 11 and have the CHK flag set.
    stream->public_nextQueuedItem(*producer);
    ASSERT_EQ(DcpResponse::Event::SnapshotMarker, readyQ.front()->getEvent());
    auto& snapMarker2 = dynamic_cast<SnapshotMarker&>(*readyQ.front());
    EXPECT_EQ(MARKER_FLAG_MEMORY | MARKER_FLAG_CHK, snapMarker2.getFlags());
    EXPECT_EQ(11, snapMarker2.getStartSeqno());
    EXPECT_EQ(11, snapMarker2.getEndSeqno());

    stream->public_nextQueuedItem(*producer);
    EXPECT_EQ(DcpResponse::Event::Mutation, readyQ.front()->getEvent());
}

TEST_P(StreamTest, ProducerReceivesSeqnoAckForErasedStream) {
    create_dcp_producer(0, /*flags*/
                        IncludeValue::Yes,
                        IncludeXattrs::Yes,
                        {{"send_stream_end_on_client_close_stream", "true"},
                         {"enable_sync_writes", "true"},
                         {"consumer_name", "replica1"}});

    // Need to do a stream request to put the stream in the producers map
    ASSERT_EQ(cb::engine_errc::success, doStreamRequest(*producer).status);

    // Close the stream to start the removal process
    EXPECT_EQ(cb::engine_errc::success,
              producer->closeStream(0 /*opaque*/, vbid));

    // Stream should still exist, but should be dead
    auto stream = producer->findStream(vbid);
    EXPECT_TRUE(stream);
    EXPECT_FALSE(stream->isActive());

    // Step the stream on, this should remove the stream from the producer's
    // StreamsMap
    MockDcpMessageProducers producers;
    EXPECT_EQ(cb::engine_errc::success, producer->step(false, producers));
    EXPECT_EQ(cb::mcbp::ClientOpcode::DcpStreamEnd, producers.last_op);

    // Stream should no longer exist in the map
    EXPECT_FALSE(producer->findStream(vbid));

    EXPECT_EQ(cb::engine_errc::success,
              producer->seqno_acknowledged(
                      0 /*opaque*/, vbid, 1 /*prepareSeqno*/));
}

MATCHER_P(HasOperation, op, "") {
    return arg.getOperation() == op;
}

/**
 * Regression test for MB-38356 - if a DCP consumer sends a stream request for
 * a Vbid which it is already streaming, then the second request should fail,
 * leaving the first stream as it was.
 * (In the case of MB-38356 the first stream incorrectly lost it's cursor).
 */
TEST_P(StreamTest, MB38356_DuplicateStreamRequest) {
    setup_dcp_stream(0, IncludeValue::No, IncludeXattrs::No);
    ASSERT_EQ(cb::engine_errc::success, doStreamRequest(*producer).status);

    // Second request to same vbid should fail.
    EXPECT_EQ(cb::engine_errc::key_already_exists,
              doStreamRequest(*producer).status);

    // Original stream should still be established and allow items to be
    // streamed.
    auto stream = producer->findStream(vbid);
    ASSERT_TRUE(stream);
    const auto cursor = stream->getCursor();
    auto cursorPtr = cursor.lock();
    EXPECT_TRUE(cursorPtr);
    auto& vb = *engine->getVBucket(vbid);
    auto& cm = *vb.checkpointManager;
    std::vector<queued_item> qis;
    cm.getNextItemsForDcp(*cursorPtr, qis);
    // Copy to plain Item vector to aid in checking expected value.
    std::vector<Item> items;
    std::transform(qis.begin(),
                   qis.end(),
                   std::back_inserter(items),
                   [](const auto& rcptr) { return *rcptr; });

    EXPECT_THAT(items,
                ElementsAre(HasOperation(queue_op::checkpoint_start),
                            HasOperation(queue_op::set_vbucket_state)));

    EXPECT_EQ(cb::engine_errc::success, destroy_dcp_stream());
}

// Test which demonstrates how a DcpProducer streams from multiple vBuckets.
// Test creates three vBuckets and adds two mutations to each vb, then creates
// a DcpProducer which streams all three vBuckets.
// When stepping the producer this results in all three ActiveStreams
// fetching items into their readyQs, and then items are returned in
// round-robin order (vb:0, vb:1, vb:2, vb:0, vb:1, ...)
//
// Note: There's an open question if this is the ideal behavior - we end up
// populating multiple readyQs with items which we don't have any way to
// recover that memory aside from the consumer reading it. If the consumer is
// slow to read compared to mutation rate; this can result in a significant
// amount of memory being consumed by readyQs.
// See also: MB-46740 (ActiveStream may queue items while above quota)
TEST_P(StreamTest, MultipleVBucketsRoundRobin) {
    // Setup DCP streams for vb:0, 1 and 2.
    engine->getKVBucket()->setVBucketState(Vbid{1}, vbucket_state_active);
    engine->getKVBucket()->setVBucketState(Vbid{2}, vbucket_state_active);
    create_dcp_producer();

    std::vector<VBucketPtr> vbs;
    for (auto vbid : {Vbid{0}, Vbid{1}, Vbid{2}}) {
        auto vb = engine->getVBucket(vbid);
        ASSERT_TRUE(vb);
        ASSERT_EQ(cb::engine_errc::success,
                  doStreamRequest(*producer, vb->getId()).status)
                << "stream request for " << to_string(vbid) << " failed";
        vbs.push_back(vb);
    }

    // Add two mutations to each VBucket.
    for (int i = 0; i < 2; ++i) {
        std::string key("key" + std::to_string(i));
        for (auto& vb : vbs) {
            store_item(vb->getId(), key, "value");
        }
    }

    EXPECT_EQ(3, producer->getReadyQueue().size());

    GMockDcpMsgProducers mockProducers;
    {
        // Setup expected DCP sequence.
        ::testing::InSequence sequence;
        using ::testing::_;

        EXPECT_CALL(mockProducers, marker(_, Vbid(0), _, _, _, _, _, _, _));
        EXPECT_CALL(mockProducers, marker(_, Vbid(1), _, _, _, _, _, _, _));
        EXPECT_CALL(mockProducers, marker(_, Vbid(2), _, _, _, _, _, _, _));

        EXPECT_CALL(mockProducers, mutation(_, _, Vbid(0), _, _, _, _, _));
        EXPECT_CALL(mockProducers, mutation(_, _, Vbid(1), _, _, _, _, _));
        EXPECT_CALL(mockProducers, mutation(_, _, Vbid(2), _, _, _, _, _));

        EXPECT_CALL(mockProducers, mutation(_, _, Vbid(0), _, _, _, _, _));
        EXPECT_CALL(mockProducers, mutation(_, _, Vbid(1), _, _, _, _, _));
        EXPECT_CALL(mockProducers, mutation(_, _, Vbid(2), _, _, _, _, _));
    }

    // Step the DCP producer (running ActiveStreamCheckpointProcessorTask)
    // until all items have been processed.

    EXPECT_EQ(cb::engine_errc::would_block,
              producer->step(false, mockProducers));
    EXPECT_EQ(3, producer->getCheckpointSnapshotTask()->queueSize());
    producer->getCheckpointSnapshotTask()->run();
    // After running ASCPT, expect all readyQs are populated with marker and
    // mutations
    for (const auto& vb : vbs) {
        auto stream = producer->findStream(vb->getId());
        ASSERT_TRUE(stream);
        EXPECT_EQ(3, stream->getItemsRemaining());
    }

    // 3x snapshot markers, 6x mutations.
    for (int items = 0; items < 9; items++) {
        EXPECT_EQ(cb::engine_errc::success,
                  producer->step(false, mockProducers));
    }

    // Should be nothing more.
    EXPECT_EQ(cb::engine_errc::would_block,
              producer->step(false, mockProducers));

    EXPECT_EQ(cb::engine_errc::success, destroy_dcp_stream());
}

class CacheCallbackTest : public StreamTest {
protected:
    void SetUp() override {
        StreamTest::SetUp();
        store_item(vbid, key, "value");

        removeCheckpoint();

        /* Set up a DCP stream for the backfill */
        setup_dcp_stream();
    }

    void TearDown() override {
        producer->closeAllStreams();
        StreamTest::TearDown();
    }

    const size_t numItems = 1;
    const std::string key = "key";
    const DiskDocKey diskKey = makeDiskDocKey(key);
};

/*
 * Tests the callback member function of the CacheCallback class.  This
 * particular test should result in the CacheCallback having a status of
 * cb::engine_errc::key_already_exists.
 */
TEST_P(CacheCallbackTest, CacheCallback_key_eexists) {
    CacheCallback callback(*engine->getKVBucket(), stream);

    stream->transitionStateToBackfilling();
    CacheLookup lookup(diskKey, /*BySeqno*/ 1, vbid);
    callback.callback(lookup);

    /* Invoking callback should result in backfillReceived being called on
     * activeStream, which should return true and hence set the callback status
     * to cb::engine_errc::key_already_exists.
     */
    EXPECT_EQ(cb::engine_errc::key_already_exists, callback.getStatus());

    /* Verify that the item is read in the backfill */
    EXPECT_EQ(numItems, stream->getNumBackfillItems());

    /* Verify have the backfill item sitting in the readyQ */
    EXPECT_EQ(numItems, stream->public_readyQ().size());
}

/*
 * Tests the callback member function of the CacheCallback class.  This
 * particular test should result in the CacheCallback having a status of
 * cb::engine_errc::success.
 */
TEST_P(CacheCallbackTest, CacheCallback_engine_success) {
    CacheCallback callback(*engine->getKVBucket(), stream);

    stream->transitionStateToBackfilling();
    // Passing in wrong BySeqno - should be 1, but passing in 0
    CacheLookup lookup(diskKey, /*BySeqno*/ 0, vbid);
    callback.callback(lookup);

    /* Invoking callback should result in backfillReceived NOT being called on
     * activeStream, and hence the callback status should be set to
     * cb::engine_errc::success.
     */
    EXPECT_EQ(cb::engine_errc::success, callback.getStatus());

    /* Verify that the item is not read in the backfill */
    EXPECT_EQ(0, stream->getNumBackfillItems());

    /* Verify do not have the backfill item sitting in the readyQ */
    EXPECT_EQ(0, stream->public_readyQ().size());
}

/*
 * Tests the callback member function of the CacheCallback class.  Due to the
 * key being evicted the test should result in the CacheCallback having a status
 * of cb::engine_errc::success.
 */
TEST_P(CacheCallbackTest, CacheCallback_engine_success_not_resident) {
    if (bucketType == "ephemeral") {
        /* The test relies on being able to evict a key from memory.
         * Eviction is not supported with empherial buckets.
         */
        return;
    }
    CacheCallback callback(*engine->getKVBucket(), stream);

    stream->transitionStateToBackfilling();
    CacheLookup lookup(diskKey, /*BySeqno*/ 1, vbid);
    // Make the key non-resident by evicting the key
    const char* msg;
    engine->getKVBucket()->evictKey(diskKey.getDocKey(), vbid, &msg);
    callback.callback(lookup);

    /* With the key evicted, invoking callback should result in backfillReceived
     * NOT being called on activeStream, and hence the callback status should be
     * set to cb::engine_errc::success
     */
    EXPECT_EQ(cb::engine_errc::success, callback.getStatus());

    /* Verify that the item is not read in the backfill */
    EXPECT_EQ(0, stream->getNumBackfillItems());

    /* Verify do not have the backfill item sitting in the readyQ */
    EXPECT_EQ(0, stream->public_readyQ().size());
}

/*
 * Tests the callback member function of the CacheCallback class.  This
 * particular test should result in the CacheCallback having a status of
 * cb::engine_errc::temporary_failure (no memory available). This would then
 * normally cause backfill to yield
 */
TEST_P(CacheCallbackTest, CacheCallback_engine_enomem) {
    /*
     * Ensure that DcpProducer::recordBackfillManagerBytesRead returns false
     * by setting the backfill buffer size to zero, and then setting bytes read
     * to one.
     */
    producer->setBackfillBufferSize(0);
    producer->setBackfillBufferBytesRead(1);

    CacheCallback callback(*engine->getKVBucket(), stream);

    stream->transitionStateToBackfilling();
    CacheLookup lookup(diskKey, /*BySeqno*/ 1, vbid);
    callback.callback(lookup);

    /* Invoking callback should result in backfillReceived being called on
     * activeStream, which should return false (due to
     * DcpProducer::recordBackfillManagerBytesRead returning false), and hence
     * set the callback status to cb::engine_errc::temporary_failure.
     */
    EXPECT_EQ(cb::engine_errc::temporary_failure, callback.getStatus());

    // This is the same test
    EXPECT_TRUE(callback.shouldYield());

    // Callback yields after processing the item
    EXPECT_EQ(1, stream->getNumBackfillItems());
    EXPECT_EQ(1, stream->public_readyQ().size());
}

// Test cases which run in both Full and Value eviction
INSTANTIATE_TEST_SUITE_P(
        PersistentAndEphemeral,
        StreamTest,
        ::testing::Values("persistent_couchstore", "ephemeral"),
        [](const ::testing::TestParamInfo<std::string>& testInfo) {
            return testInfo.param;
        });

// Test cases which run in both Full and Value eviction
INSTANTIATE_TEST_SUITE_P(
        PersistentAndEphemeral,
        CacheCallbackTest,
        ::testing::Values("persistent_couchstore", "ephemeral"),
        [](const ::testing::TestParamInfo<std::string>& testInfo) {
            return testInfo.param;
        });

void SingleThreadedActiveStreamTest::SetUp() {
    STParameterizedBucketTest::SetUp();
    setVBucketStateAndRunPersistTask(vbid, vbucket_state_active);
    setupProducer();
}

void SingleThreadedActiveStreamTest::TearDown() {
    stream.reset();
    producer.reset();
    STParameterizedBucketTest::TearDown();
}

void SingleThreadedActiveStreamTest::setupProducer(
        const std::vector<std::pair<std::string, std::string>>& controls) {
    uint32_t flags = 0;

    // We don't set the startTask flag here because we will create the task
    // manually. We do this because the producer actually creates the task on
    // StreamRequest which we do not do because we want a MockActiveStream.
    producer = std::make_shared<MockDcpProducer>(*engine,
                                                 cookie,
                                                 "test_producer->test_consumer",
                                                 flags,
                                                 false /*startTask*/);
    producer->createCheckpointProcessorTask();
    producer->scheduleCheckpointProcessorTask();

    for (const auto& c : controls) {
        EXPECT_EQ(cb::engine_errc::success,
                  producer->control(0 /*opaque*/, c.first, c.second));
    }

    auto vb = engine->getVBucket(vbid);

    stream = std::make_shared<MockActiveStream>(
            engine.get(), producer, flags, 0 /*opaque*/, *vb);

    stream->setActive();
}

void SingleThreadedActiveStreamTest::recreateProducerAndStream(
        VBucket& vb,
        uint32_t flags,
        std::optional<std::string_view> jsonFilter) {
    producer = std::make_shared<MockDcpProducer>(*engine,
                                                 cookie,
                                                 "test_producer->test_consumer",
                                                 flags,
                                                 false /*startTask*/);
    producer->createCheckpointProcessorTask();
    producer->setSyncReplication(SyncReplication::SyncReplication);
    recreateStream(vb, true /*enforceProducerFlags*/, jsonFilter);
}

void SingleThreadedActiveStreamTest::recreateStream(
        VBucket& vb,
        bool enforceProducerFlags,
        std::optional<std::string_view> jsonFilter,
        uint32_t addStreamFlags) {
    if (enforceProducerFlags) {
        stream = producer->mockActiveStreamRequest(
                addStreamFlags,
                0 /*opaque*/,
                vb,
                0 /*st_seqno*/,
                ~0 /*en_seqno*/,
                0x0 /*vb_uuid*/,
                0 /*snap_start_seqno*/,
                ~0 /*snap_end_seqno*/,
                producer->public_getIncludeValue(),
                producer->public_getIncludeXattrs(),
                producer->public_getIncludeDeletedUserXattrs(),
                jsonFilter);
    } else {
        stream = producer->mockActiveStreamRequest(addStreamFlags,
                                                   0 /*opaque*/,
                                                   vb,
                                                   0 /*st_seqno*/,
                                                   ~0 /*en_seqno*/,
                                                   0x0 /*vb_uuid*/,
                                                   0 /*snap_start_seqno*/,
                                                   ~0 /*snap_end_seqno*/);
    }
}

void SingleThreadedPassiveStreamTest::SetUp() {
    STParameterizedBucketTest::SetUp();

    if (!startAsReplica) {
        return;
    }

    setVBucketStateAndRunPersistTask(vbid, vbucket_state_replica);

    setupConsumerAndPassiveStream();
}

void SingleThreadedPassiveStreamTest::TearDown() {
    ASSERT_NE(cb::engine_errc::disconnect,
              consumer->closeStream(0 /*opaque*/, vbid));
    consumer.reset();
    STParameterizedBucketTest::TearDown();
}

void SingleThreadedPassiveStreamTest::setupConsumer() {
    // In the normal DCP protocol flow, ns_server issues an AddStream request
    // to the DcpConsumer before DCP Control messages are necessarily
    // negotiated.
    // As such, create the PassiveStream *before* enabling SyncReplication
    // (normally done using DCP_CONTROL negotiation with the Producer) to
    // accurately reflect how these classes are used in the real flow.
    consumer =
            std::make_shared<MockDcpConsumer>(*engine, cookie, "test_consumer");
    ASSERT_EQ(cb::engine_errc::success,
              consumer->addStream(0 /*opaque*/, vbid, 0 /*flags*/));

    if (enableSyncReplication) {
        consumer->enableSyncReplication();
    }

    EXPECT_FALSE(static_cast<MockPassiveStream*>(
                         (consumer->getVbucketStream(vbid)).get())
                         ->public_areFlatBuffersSystemEventsEnabled());

    // Similar to sync-repl, FlatBuffer enablement follows the same pattern.
    // PassiveStream can be created before control negotiation completes, the
    // FlatBuffer setting at construction time could be wrong, it is corrected
    // when the PassiveStream processes the AddStream (::acceptStream)
    consumer->enableFlatBuffersSystemEvents();
}

void SingleThreadedPassiveStreamTest::setupPassiveStream() {
    stream = static_cast<MockPassiveStream*>(
            (consumer->getVbucketStream(vbid)).get());
    ASSERT_TRUE(stream->isActive());
}

void SingleThreadedPassiveStreamTest::consumePassiveStreamStreamReq() {
    // Consume the StreamRequest message on the PassiveStreams' readyQ,
    // and simulate the producer responding to it.
    const auto& readyQ = stream->public_readyQ();
    ASSERT_EQ(1, readyQ.size());
    auto msg = stream->public_popFromReadyQ();
    ASSERT_TRUE(msg);
    ASSERT_EQ(DcpResponse::Event::StreamReq, msg->getEvent());
    stream->acceptStream(cb::mcbp::Status::Success, 0);
    ASSERT_TRUE(stream->isActive());
    EXPECT_TRUE(stream->public_areFlatBuffersSystemEventsEnabled());
}

void SingleThreadedPassiveStreamTest::consumePassiveStreamAddStream() {
    auto msg = stream->public_popFromReadyQ();
    ASSERT_EQ(DcpResponse::Event::AddStream, msg->getEvent());
}

void SingleThreadedPassiveStreamTest::maybeConsumePassiveStreamSeqnoAck() {
    auto msg = stream->public_popFromReadyQ();
    if (msg) {
        ASSERT_EQ(DcpResponse::Event::SeqnoAcknowledgement, msg->getEvent());
    }
}

void SingleThreadedPassiveStreamTest::setupConsumerAndPassiveStream() {
    setupConsumer();
    setupPassiveStream();

    consumePassiveStreamStreamReq();

    // PassiveStream should have sent an AddStream response back to ns_server,
    // plus an optional SeqnoAcknowledgement (if SyncReplication enabled and
    // necessary to Ack back to producer).
    consumePassiveStreamAddStream();
    maybeConsumePassiveStreamSeqnoAck();
}

TEST_P(SingleThreadedPassiveStreamTest, StreamStats) {
    nlohmann::json stats;
    AddStatFn add_stat = [&stats](auto key, auto value, auto&) {
        stats[std::string(key)] = std::string(value);
    };
    stream->addStats(add_stat, *cookie);

    auto expectStreamStat = [&](auto& stat) {
        EXPECT_TRUE(stats.erase(stat)) << "Expected " << stat;
    };

    // PassiveStream stats
    expectStreamStat("unacked_bytes");
    expectStreamStat("cur_snapshot_prepare");
    expectStreamStat("cur_snapshot_type");
    expectStreamStat("end_seqno");
    expectStreamStat("flags");
    expectStreamStat("items_ready");
    expectStreamStat("last_received_seqno");
    expectStreamStat("opaque");
    expectStreamStat("readyQ_items");
    expectStreamStat("ready_queue_memory");
    expectStreamStat("snap_end_seqno");
    expectStreamStat("snap_start_seqno");
    expectStreamStat("start_seqno");
    expectStreamStat("state");
    expectStreamStat("vb_manifest_uid");
    expectStreamStat("vb_uuid");

    EXPECT_TRUE(stats.empty());
    if (HasFailure()) {
        std::cerr << "Unexpected stats " << stats.dump(2);
    }
}

TEST_P(SingleThreadedPassiveStreamTest, ConsumerStatsLegacy) {
    nlohmann::json stats;
    AddStatFn add_stat = [&stats](auto key, auto value, auto&) {
        stats[std::string(key)] = std::string(value);
    };

    // Collect per-stream stats.
    consumer->addStreamStats(
            add_stat, *cookie, ConnHandler::StreamStatsFormat::Legacy);

    EXPECT_TRUE(stats["test_consumer:stream_0_opaque"].is_string());

    if (HasFailure()) {
        std::cerr << "Unexpected stats " << stats.dump(2);
    }
}

TEST_P(SingleThreadedPassiveStreamTest, ConsumerStatsJson) {
    nlohmann::json stats;
    AddStatFn add_stat = [&stats](auto key, auto value, auto&) {
        stats[std::string(key)] = std::string(value);
    };

    // Collect per-stream stats.
    consumer->addStreamStats(
            add_stat, *cookie, ConnHandler::StreamStatsFormat::Json);

    ASSERT_EQ(1, stats.size());

    auto streamJson = stats["test_consumer:stream_0"].get<std::string>();

    // Make sure it parses fine.
    auto streamStats = nlohmann::json::parse(streamJson);
    EXPECT_TRUE(streamStats.contains("opaque"));

    if (HasFailure()) {
        std::cerr << "Unexpected stats " << stats.dump(2);
    }
}

TEST_P(SingleThreadedActiveStreamTest, StreamStats) {
    nlohmann::json stats;
    AddStatFn add_stat = [&stats](auto key, auto value, auto&) {
        stats[std::string(key)] = std::string(value);
    };
    stream->addStats(add_stat, *cookie);

    auto expectStreamStat = [&](auto& stat) {
        EXPECT_TRUE(stats.erase(stat)) << "Expected " << stat;
    };

    // ActiveStream stats
    expectStreamStat("backfill_buffer_bytes");
    expectStreamStat("backfill_buffer_items");
    expectStreamStat("backfill_disk_items");
    expectStreamStat("backfill_mem_items");
    expectStreamStat("backfill_sent");
    expectStreamStat("change_streams_enabled");
    expectStreamStat("cursor_registered");
    expectStreamStat("end_seqno");
    expectStreamStat("flags");
    expectStreamStat("items_ready");
    expectStreamStat("last_read_seqno");
    expectStreamStat("last_sent_seqno");
    expectStreamStat("last_sent_seqno_advance");
    expectStreamStat("last_sent_snap_end_seqno");
    expectStreamStat("memory_phase");
    expectStreamStat("opaque");
    expectStreamStat("readyQ_items");
    expectStreamStat("ready_queue_memory");
    expectStreamStat("snap_end_seqno");
    expectStreamStat("snap_start_seqno");
    expectStreamStat("start_seqno");
    expectStreamStat("state");
    expectStreamStat("vb_uuid");

    // Filter stats
    expectStreamStat("filter_cids");
    expectStreamStat("filter_default_allowed");
    expectStreamStat("filter_type");
    expectStreamStat("filter_sid");
    expectStreamStat("filter_size");

    EXPECT_TRUE(stats.empty());
    if (HasFailure()) {
        std::cerr << "Unexpected stats " << stats.dump(2);
    }
}

TEST_P(SingleThreadedActiveStreamTest, ProducerStatsLegacy) {
    nlohmann::json stats;
    AddStatFn add_stat = [&stats](auto key, auto value, auto&) {
        stats[std::string(key)] = std::string(value);
    };

    // Put the stream in the producer's stream map.
    auto streamPtr = std::static_pointer_cast<ActiveStream>(stream);
    producer->updateStreamsMap(Vbid(0), cb::mcbp::DcpStreamId(1), streamPtr);
    // Collect per-stream stats.
    producer->addStreamStats(
            add_stat, *cookie, ConnHandler::StreamStatsFormat::Legacy);

    EXPECT_TRUE(
            stats["test_producer->test_consumer:stream_0_opaque"].is_string());

    if (HasFailure()) {
        std::cerr << "Unexpected stats " << stats.dump(2);
    }
}

TEST_P(SingleThreadedActiveStreamTest, ProducerStatsJson) {
    nlohmann::json stats;
    AddStatFn add_stat = [&stats](auto key, auto value, auto&) {
        stats[std::string(key)] = std::string(value);
    };

    // Put the stream in the producer's stream map.
    auto streamPtr = std::static_pointer_cast<ActiveStream>(stream);
    producer->updateStreamsMap(Vbid(0), cb::mcbp::DcpStreamId(1), streamPtr);
    // Collect per-stream stats.
    producer->addStreamStats(
            add_stat, *cookie, ConnHandler::StreamStatsFormat::Json);
    ASSERT_EQ(1, stats.size());

    auto streamJson =
            stats["test_producer->test_consumer:stream_0"].get<std::string>();

    // Make sure it parses fine.
    auto streamStats = nlohmann::json::parse(streamJson);
    EXPECT_TRUE(streamStats.contains("opaque"));

    if (HasFailure()) {
        std::cerr << "Unexpected stats " << stats.dump(2);
    }
}

TEST_P(SingleThreadedActiveStreamTest, DiskSnapshotSendsChkMarker) {
    auto vb = engine->getVBucket(vbid);
    auto& ckptMgr = *vb->checkpointManager;
    // Get rid of set_vb_state and any other queue_op we are not interested in
    ckptMgr.clear(0 /*seqno*/);

    // Remove the initial stream, we want to force it to backfill.
    stream.reset();

    const auto key = makeStoredDocKey("key");
    const std::string value = "value";
    auto item = make_item(vbid, key, value);

    EXPECT_EQ(
            MutationStatus::WasClean,
            public_processSet(*vb, item, VBQueueItemCtx(CanDeduplicate::Yes)));

    // Ensure mutation is on disk; no longer present in CheckpointManager.
    vb->checkpointManager->createNewCheckpoint();
    flushVBucketToDiskIfPersistent(vbid, 1);
    ASSERT_EQ(1, vb->checkpointManager->getNumCheckpoints());

    recreateStream(*vb);
    ASSERT_TRUE(stream->isBackfilling());

    // Run the backfill we scheduled when we transitioned to the backfilling
    // state. Only run the backfill task once because we only care about the
    // snapshot marker.
    auto& bfm = producer->getBFM();
    bfm.backfill();

    // No message processed, BufferLog empty
    ASSERT_EQ(0, producer->getBytesOutstanding());

    // readyQ must contain a SnapshotMarker
    ASSERT_GE(stream->public_readyQSize(), 1);
    auto resp = stream->public_nextQueuedItem(*producer);
    ASSERT_TRUE(resp);
    EXPECT_EQ(DcpResponse::Event::SnapshotMarker, resp->getEvent());

    auto& marker = dynamic_cast<SnapshotMarker&>(*resp);
    EXPECT_TRUE(marker.getFlags() & MARKER_FLAG_CHK);
    EXPECT_TRUE(marker.getFlags() & MARKER_FLAG_DISK);
    EXPECT_FALSE(marker.getHighCompletedSeqno());

    producer->cancelCheckpointCreatorTask();
}

/// Test that disk backfill remaining isn't prematurely zero (before counts
/// read from disk by backfill task).
TEST_P(SingleThreadedActiveStreamTest, DiskBackfillInitializingItemsRemaining) {
    auto vb = engine->getVBucket(vbid);
    auto& manager = *vb->checkpointManager;

    // Delete initial stream (so we can re-create after items are only available
    // from disk.
    stream.reset();

    // Store 3 items (to check backfill remaining counts).
    // Add items, flush it to disk, then clear checkpoint to force backfill.
    store_item(vbid, makeStoredDocKey("key1"), "value");
    store_item(vbid, makeStoredDocKey("key2"), "value");
    store_item(vbid, makeStoredDocKey("key3"), "value");

    const auto openId = manager.getOpenCheckpointId();
    manager.createNewCheckpoint();
    ASSERT_GT(manager.getOpenCheckpointId(), openId);
    flushVBucketToDiskIfPersistent(vbid, 3 /*expected_num_flushed*/);
    ASSERT_EQ(1, manager.getNumCheckpoints());
    ASSERT_EQ(1, manager.getNumOpenChkItems());

    // Re-create producer now we have items only on disk.
    setupProducer();
    ASSERT_TRUE(stream->isBackfilling());

    // Should report empty itemsRemaining as that would mislead
    // ns_server if they asked for stats before the backfill task runs (they
    // would think backfill is complete).
    EXPECT_FALSE(stream->getNumBackfillItemsRemaining());

    bool statusFound = false;
    std::string expectedKey;
    auto checkStatusFn = [&statusFound, &expectedKey](std::string_view key,
                                                      std::string_view value,
                                                      CookieIface&) {
        if (key == "status"sv) {
            EXPECT_EQ(expectedKey, std::string(value.data(), value.size()));
            statusFound = true;
        }
    };

    // Should report status == "calculating_item_count" before backfill
    // scan has occurred.
    expectedKey = "calculating-item-count";
    auto* cookie = create_mock_cookie();
    stream->addTakeoverStats(checkStatusFn, *cookie, *vb);
    EXPECT_TRUE(statusFound);

    // Run the backfill we scheduled when we transitioned to the backfilling
    // state. Run the backfill task once to get initial item counts.
    auto& bfm = producer->getBFM();
    bfm.backfill();
    EXPECT_EQ(3, *stream->getNumBackfillItemsRemaining());
    // Should report status == "backfilling"
    statusFound = false;
    expectedKey = "backfilling";
    stream->addTakeoverStats(checkStatusFn, *cookie, *vb);
    EXPECT_TRUE(statusFound);

    // Run again to actually scan (items remaining unchanged).
    bfm.backfill();
    EXPECT_EQ(3, *stream->getNumBackfillItemsRemaining());
    statusFound = false;
    expectedKey = "backfilling";
    stream->addTakeoverStats(checkStatusFn, *cookie, *vb);
    EXPECT_TRUE(statusFound);

    // Finally run again to complete backfill (so it is shutdown in a clean
    // fashion).
    bfm.backfill();

    // Consume the items from backfill; should update items remaining.
    // Actually need to consume 4 items (snapshot_marker + 3x mutation).
    stream->consumeBackfillItems(*producer, 4);
    EXPECT_EQ(0, *stream->getNumBackfillItemsRemaining());
    statusFound = false;
    expectedKey = "in-memory";
    stream->addTakeoverStats(checkStatusFn, *cookie, *vb);
    EXPECT_TRUE(statusFound);
    destroy_mock_cookie(cookie);
}

/// Test that backfill is correctly cancelled if the VBucket is deleted
/// part-way through the backfill.
TEST_P(SingleThreadedActiveStreamTest, BackfillDeletedVBucket) {
    {
        // Setup: Store items then remove them from checkpoint manager, forcing
        // DCP Producer to backfill from disk.
        // In own scope as we don't want to keep VBucketPtr alive
        // past when we call deleteVBucket.
        auto vb = engine->getVBucket(vbid);
        auto& manager = *vb->checkpointManager;

        // Delete initial stream (so we can re-create after items are only
        // available from disk.
        stream.reset();

        // Store some items, create new checkpoint and flush so we have
        // something to backfill from disk
        store_item(vbid, makeStoredDocKey("key1"), "value");
        store_item(vbid, makeStoredDocKey("key2"), "value");

        const auto openId = manager.getOpenCheckpointId();
        manager.createNewCheckpoint();
        ASSERT_GT(manager.getOpenCheckpointId(), openId);
        flushVBucketToDiskIfPersistent(vbid, 2 /*expected_num_flushed*/);
        ASSERT_EQ(1, manager.getNumCheckpoints());
        ASSERT_EQ(1, manager.getNumOpenChkItems());
    }

    auto* kvstore = engine->getKVBucket()->getRWUnderlying(vbid);
    if (persistent()) {
        ASSERT_TRUE(kvstore);
        // Sanity check - expected number of items are indeed on disk:
        ASSERT_EQ(2, kvstore->getItemCount(vbid));
    }

    // Re-create producer now we have items only on disk, setting a buffer which
    // can only hold 1 item (so backfill doesn't complete in one scan).
    setupProducer();
    producer->setBackfillBufferSize(1);
    ASSERT_TRUE(stream->isBackfilling());

    // Initialise the backfill of this VBucket (performs initial scan but
    // doesn't read any data yet).
    auto& bfm = producer->getBFM();
    ASSERT_EQ(backfill_success, bfm.backfill());
    ASSERT_EQ(2, *stream->getNumBackfillItemsRemaining());

    // Now delete the VBucket.
    ASSERT_EQ(cb::engine_errc::success,
              engine->getKVBucket()->deleteVBucket(vbid));

    // Normally done by DcpConnMap::vBucketStateChanged(), but the producer
    // isn't tracked in DcpConnMap here.
    stream->setDead(cb::mcbp::DcpStreamEndStatus::StateChanged);

    // Ensure background AuxIO task to actually delete VBucket from disk is run.
    if (persistent()) {
        auto& auxIoQ = *task_executor->getLpTaskQ()[AUXIO_TASK_IDX];
        runNextTask(auxIoQ, "Removing (dead) vb:0 from memory and disk");

        // vBucket should be gone from disk - attempts to read should fail.
        EXPECT_THROW(kvstore->getItemCount(vbid), std::system_error);
    }

    // Test: run backfillMgr again to actually attempt to read items from disk.
    // Given vBucket has been deleted this should result in the backfill
    // finishing early instead of snoozing.
    ASSERT_EQ(1, bfm.getNumBackfills());
    EXPECT_EQ(backfill_success, bfm.backfill());
    EXPECT_EQ(0, bfm.getNumBackfills());
}

/// Test that backfills are scheduled in sequential order when
/// "stream_backfill_order" is set to "sequential"
TEST_P(SingleThreadedActiveStreamTest, BackfillSequential) {
    // Delete initial stream (so we can re-create after items are only available
    // from disk.
    stream.reset();

    // Set maximum number of in-progress backfills per connection to 3, so we
    // can have all of the backfills in progress at once.
    engine->getConfiguration().setDcpBackfillInProgressPerConnectionLimit(3);

    // Create on-disk items for three vBuckets. These will be used to backfill
    // from below.
    for (auto vbid : {Vbid{0}, Vbid{1}, Vbid{2}}) {
        setVBucketStateAndRunPersistTask(vbid, vbucket_state_active);
        store_item(vbid, makeStoredDocKey("key1"), "value");
        store_item(vbid, makeStoredDocKey("key2"), "value");
        auto vb = engine->getVBucket(vbid);
        auto& manager = *vb->checkpointManager;

        // To ensure that a backfill is required, must ensure items are no
        // longer present in CheckpointManager. Achieve this by creating a
        // new checkpoint, flushing the (now-closed) one and removing it.
        const auto openId = manager.getOpenCheckpointId();
        manager.createNewCheckpoint();
        ASSERT_GT(manager.getOpenCheckpointId(), openId);
        flushVBucketToDiskIfPersistent(vbid, 2 /*expected_num_flushed*/);
        ASSERT_EQ(1, manager.getNumCheckpoints());
        ASSERT_EQ(1, manager.getNumOpenChkItems());
    }

    // Re-create producer now we have items only on disk, setting a scan buffer
    // which can only hold 1 item (so backfill doesn't complete a VB in one
    // scan).
    setupProducer({{"backfill_order", "sequential"}});
    producer->public_getBackfillScanBuffer().maxItems = 1;

    // setupProducer creates a stream for vb0. Also need streams for vb1 and
    // vb2.
    auto stream1 =
            std::make_shared<MockActiveStream>(engine.get(),
                                               producer,
                                               0,
                                               0 /*opaque*/,
                                               *engine->getVBucket(Vbid{1}));
    auto stream2 =
            std::make_shared<MockActiveStream>(engine.get(),
                                               producer,
                                               0,
                                               0 /*opaque*/,
                                               *engine->getVBucket(Vbid{2}));
    stream1->setActive();
    stream2->setActive();

    ASSERT_TRUE(stream->isBackfilling());
    ASSERT_TRUE(stream1->isBackfilling());
    ASSERT_TRUE(stream2->isBackfilling());

    // Test - Drive the BackfillManager forward. We expect to see:
    // 1. The snapshot marker from each vbucket
    // 2. All of the mutations from vb0
    // 3. All of the mutations from vb1
    // 4. All of the mutations from vb2
    auto& bfm = producer->getBFM();
    ASSERT_EQ(3, bfm.getNumBackfills());

    // 1. snapshot markers
    auto& readyQ0 = stream->public_readyQ();
    auto& readyQ1 = stream1->public_readyQ();
    auto& readyQ2 = stream2->public_readyQ();

    ASSERT_EQ(backfill_success, bfm.backfill());
    ASSERT_EQ(backfill_success, bfm.backfill());
    ASSERT_EQ(backfill_success, bfm.backfill());
    EXPECT_EQ(1, readyQ0.size());
    EXPECT_EQ(DcpResponse::Event::SnapshotMarker, readyQ0.back()->getEvent());
    EXPECT_EQ(1, readyQ1.size());
    EXPECT_EQ(DcpResponse::Event::SnapshotMarker, readyQ1.back()->getEvent());
    EXPECT_EQ(1, readyQ2.size());
    EXPECT_EQ(DcpResponse::Event::SnapshotMarker, readyQ2.back()->getEvent());

    // To drive a single vBucket's backfill to completion in this test requires
    // further 3 steps:
    // 1. For pushing the first item over the stream
    // 2. For pushing the second item over the stream
    // 3. For settling, as the backfill yields after (2)
    const int backfillSteps = 3;
    for (int i = 0; i < backfillSteps; i++) {
        ASSERT_EQ(backfill_success, bfm.backfill());
    }

    // 2. Verify that all of the first VB has now backfilled.
    EXPECT_EQ(3, readyQ0.size());
    EXPECT_EQ(DcpResponse::Event::Mutation, readyQ0.back()->getEvent());
    EXPECT_EQ(1, readyQ1.size());
    EXPECT_EQ(DcpResponse::Event::SnapshotMarker, readyQ1.back()->getEvent());
    EXPECT_EQ(1, readyQ2.size());
    EXPECT_EQ(DcpResponse::Event::SnapshotMarker, readyQ2.back()->getEvent());
    for (int i = 0; i < backfillSteps; i++) {
        ASSERT_EQ(backfill_success, bfm.backfill());
    }

    // 3. Verify that all of the second VB has now been backfilled.
    EXPECT_EQ(3, readyQ0.size());
    EXPECT_EQ(DcpResponse::Event::Mutation, readyQ0.back()->getEvent());
    EXPECT_EQ(3, readyQ1.size());
    EXPECT_EQ(DcpResponse::Event::Mutation, readyQ1.back()->getEvent());
    EXPECT_EQ(1, readyQ2.size());
    EXPECT_EQ(DcpResponse::Event::SnapshotMarker, readyQ2.back()->getEvent());
    for (int i = 0; i < backfillSteps; i++) {
        ASSERT_EQ(backfill_success, bfm.backfill());
    }

    // 4. Verify that all 3 VBs have now been backfilled.
    EXPECT_EQ(3, readyQ0.size());
    EXPECT_EQ(DcpResponse::Event::Mutation, readyQ0.back()->getEvent());
    EXPECT_EQ(3, readyQ1.size());
    EXPECT_EQ(DcpResponse::Event::Mutation, readyQ1.back()->getEvent());
    EXPECT_EQ(3, readyQ2.size());
    EXPECT_EQ(DcpResponse::Event::Mutation, readyQ2.back()->getEvent());

    EXPECT_EQ(backfill_finished, bfm.backfill());
    EXPECT_EQ(backfill_finished, bfm.backfill());
    EXPECT_EQ(backfill_finished, bfm.backfill());
    EXPECT_EQ(backfill_finished, bfm.backfill());
    EXPECT_EQ(backfill_finished, bfm.backfill());
}

TEST_P(SingleThreadedActiveStreamTest, BackfillSkipsScanIfStreamInWrongState) {
    auto vb = engine->getVBucket(vbid);
    auto& ckptMgr = *vb->checkpointManager;

    const auto key = makeStoredDocKey("key");
    const std::string value = "value";
    auto item = make_item(vbid, key, value);

    {
        folly::SharedMutex::ReadHolder rlh(vb->getStateLock());
        auto cHandle = vb->lockCollections(item.getKey());
        EXPECT_EQ(cb::engine_errc::success,
                  vb->set(rlh, item, cookie, *engine, {}, cHandle));
    }
    ckptMgr.createNewCheckpoint();
    EXPECT_EQ(2, ckptMgr.getOpenCheckpointId());

    if (persistent()) {
        flush_vbucket_to_disk(vbid);
    }
    producer->closeStream(stream->getOpaque(), vbid, stream->getStreamId());
    stream.reset();
    ASSERT_EQ(1, vb->checkpointManager->getNumCheckpoints());

    auto& bfm = dynamic_cast<MockDcpBackfillManager&>(producer->getBFM());
    // Normal flow if stream in correct state
    {
        // confirm no backfills scheduled
        EXPECT_EQ(0, bfm.getNumBackfills());

        // creating the stream will schedule backfill
        recreateStream(*vb);
        EXPECT_EQ(backfill_success, bfm.backfill()); // create and scan
        EXPECT_EQ(backfill_finished, bfm.backfill()); // nothing else to do
        EXPECT_EQ(0, bfm.getNumBackfills());

        producer->closeStream(stream->getOpaque(), vbid, stream->getStreamId());
        stream.reset();
    }

    // Test stream *not* in expected backfill state when creating the backfill
    {
        // confirm no backfills scheduled
        EXPECT_EQ(0, bfm.getNumBackfills());

        // creating the stream will schedule backfill
        recreateStream(*vb);

        stream->transitionStateToInMemory();

        EXPECT_EQ(backfill_success, bfm.backfill()); // create -> complete
        EXPECT_EQ(backfill_finished, bfm.backfill()); // nothing else to do
        EXPECT_EQ(0, bfm.getNumBackfills());
    }
}

/**
 * Test to ensure that the ActiveStream doesn't see a seqno out of order
 * from the checkpoint manager.
 * To do that simulate the behaviour observed in MB-53100 when a takeover stream
 * created a checkpoint with only meta items in. Then try and register a cursor
 * against a seqno that matches the seqno of the meta items.
 */
TEST_P(SingleThreadedActiveStreamTest, MB_53100_Check_Monotonicity) {
    auto& vb = *store->getVBucket(vbid);
    auto& ckptMgr = *vb.checkpointManager;

    // Create a checkpoint that only contains meta items
    ASSERT_EQ(1, ckptMgr.getNumCheckpoints());
    setVBucketState(
            vbid, vbucket_state_pending, {}, TransferVB::Yes); // seqno: 1

    // Set the vbucket to active which will create a new checkpoint but not
    // change the high seqno
    setVBucketState(
            vbid, vbucket_state_active, {}, TransferVB::Yes); // seqno: 1
    ASSERT_EQ(2, ckptMgr.getNumCheckpoints());
    // Mimic takeover behaviour and set the topology of the active vbucket
    setVBucketState(
            vbid,
            vbucket_state_active,
            {{"topology",
              nlohmann::json::array({{"active", "replica"}})}}); // seqno: 1
    ASSERT_EQ(0, vb.getHighSeqno());
    // Write a few docs to the vbucket so we have some mutations to process
    store_item(vbid,
               makeStoredDocKey("keyA"),
               "value"); // seqno: 1 (Mutation makes seqno visible)
    auto keyASeqno = vb.getHighSeqno();
    // Ensure the high seqno has now changed
    ASSERT_EQ(1, vb.getHighSeqno());
    store_item(vbid, makeStoredDocKey("keyB"), "value"); // seqno: 2
    ASSERT_EQ(2, vb.getHighSeqno());

    // Create a stream from keyA's seqno, this will register the cursor in the
    // checkpoint
    producer->createCheckpointProcessorTask();
    auto newStream = std::make_shared<MockActiveStream>(
            engine.get(),
            producer,
            0,
            1 /*opaque*/,
            vb,
            keyASeqno,
            std::numeric_limits<uint64_t>::max(),
            0,
            keyASeqno,
            keyASeqno);
    newStream->setActive();
    // Now ask the stream to process any items in the checkpoint manager and
    // ensure we don't throw while processing them.
    auto items = newStream->public_getOutstandingItems(vb);
    EXPECT_NO_THROW(newStream->public_processItems(items));
}

TEST_P(SingleThreadedActiveStreamTest,
       MB_53100_RegisterCursorForFixLengthStream) {
    auto& vb = *store->getVBucket(vbid);
    auto& ckptMgr = *vb.checkpointManager;

    // Fill the current open checkpoint with meta items
    setVBucketState(
            vbid,
            vbucket_state_active,
            {{"topology", nlohmann::json::array({{"active", "replica"}})}});
    setVBucketState(
            vbid,
            vbucket_state_active,
            {{"topology", nlohmann::json::array({{"active", "replica2"}})}});

    // Create a checkpoint, so we have a checkpoint with only meta items
    // e.g. id:1 [ e:1, cs:1, vbs:1, vbs:1, ce:1]
    ckptMgr.createNewCheckpoint();
    ASSERT_EQ(2, ckptMgr.getNumCheckpoints());

    // Then write two items to the new checkpoint so we have items that an
    // active stream can read
    store_item(vbid, makeStoredDocKey("keyA"), "value");
    store_item(vbid, makeStoredDocKey("keyB"), "value");
    ASSERT_EQ(2, vb.getHighSeqno());

    stream.reset();
    ASSERT_FALSE(stream);

    // Now create a stream from seqno 1 -> 2. Effectively asking
    // to just steam seqno:2. Streaming from seqno:1 will cause us to register a
    // cursor at seqno:1, this is important as we should register the cursor at
    // the mutation for keyA that makes seqno:1 visible and not at any of the
    // meta items that have their seqno set to 1 e.g. the set vbucket states.
    producer->createCheckpointProcessorTask();
    uint64_t rollbackSeqno = -1;
    ASSERT_EQ(cb::engine_errc::success,
              producer->streamRequest(0,
                                      2,
                                      vb.getId(),
                                      1,
                                      2,
                                      vb.failovers->getLatestUUID(),
                                      1,
                                      1,
                                      &rollbackSeqno,
                                      mock_dcp_add_failover_log,
                                      std::nullopt));

    MockDcpMessageProducers producers;
    notifyAndRunToCheckpoint(*producer, producers);
    // The stream should return snapshot: 1 -> 2, with keyB and then an end
    // stream
    EXPECT_EQ(cb::engine_errc::success,
              producer->stepAndExpect(
                      producers, cb::mcbp::ClientOpcode::DcpSnapshotMarker));
    EXPECT_EQ(1, producers.last_snap_start_seqno);
    EXPECT_EQ(2, producers.last_snap_end_seqno);

    EXPECT_EQ(cb::engine_errc::success,
              producer->stepAndExpect(producers,
                                      cb::mcbp::ClientOpcode::DcpMutation));
    EXPECT_EQ(2, producers.last_byseqno);
    EXPECT_EQ("keyB", producers.last_key);

    EXPECT_EQ(cb::engine_errc::success,
              producer->stepAndExpect(producers,
                                      cb::mcbp::ClientOpcode::DcpStreamEnd));
    EXPECT_EQ(cb::mcbp::DcpStreamEndStatus::Ok, producers.last_end_status);
}

// MB-35061 - Check that closing a stream and opening a new one does not leave
// multiple entries for the same consumer in vbConns for a particular vb.
TEST_P(SingleThreadedPassiveStreamTest,
       ConsumerRemovedFromVBConnsWhenStreamReplaced) {
    auto& connMap = static_cast<MockDcpConnMap&>(engine->getDcpConnMap());
    std::string streamName = "test_consumer";
    // consumer and stream created in SetUp
    ASSERT_TRUE(connMap.doesVbConnExist(vbid, streamName));

    // close stream
    EXPECT_EQ(cb::engine_errc::success, consumer->closeStream(0, vbid));

    EXPECT_TRUE(connMap.doesVbConnExist(vbid, streamName));

    // add new stream
    uint32_t opaque = 999;
    ASSERT_EQ(cb::engine_errc::success,
              consumer->addStream(opaque /*opaque*/, vbid, 0 /*flags*/));
    stream = static_cast<MockPassiveStream*>(
            (consumer->getVbucketStream(vbid)).get());

    ASSERT_TRUE(stream);
    EXPECT_TRUE(connMap.doesVbConnExist(vbid, streamName));

    // end the second stream
    EXPECT_EQ(cb::engine_errc::success,
              consumer->streamEnd(stream->getOpaque(),
                                  vbid,
                                  cb::mcbp::DcpStreamEndStatus::Ok));

    // expect the consumer is no longer in vbconns
    EXPECT_FALSE(connMap.doesVbConnExist(vbid, streamName));

    // re-add stream for teardown to close
    ASSERT_EQ(cb::engine_errc::success,
              consumer->addStream(opaque /*opaque*/, vbid, 0 /*flags*/));
}

// This test covers a "race" where the streamEnd code would use the return value
// from removeStream - which was a nullptr. This test simulates that race by
// injecting a closeStream into the streamDead path.
TEST_P(SingleThreadedPassiveStreamTest, MB_56675) {
    // Create a hook which will remove the stream during the steamEnd code.
    // With MB-56675 this leads to a crash because the streamEnd code would
    // assume removeStream returns a valid stream.
    std::function<void()> hook = [this]() {
        consumer->closeStreamDueToVbStateChange(vbid, vbucket_state_active);
    };
    stream->setStreamDeadHook(hook);
    consumer->streamEnd(1, vbid, cb::mcbp::DcpStreamEndStatus::StateChanged);
    EXPECT_EQ(StreamEndResponse::baseMsgBytes,
              consumer->getFlowControl().getFreedBytes());
}

void SingleThreadedPassiveStreamTest::
        testInitialDiskSnapshotFlagClearedOnTransitionToActive(
                vbucket_state_t initialState) {
    // Test that a vbucket changing state to active clears the initial disk
    // snapshot flag
    setVBucketStateAndRunPersistTask(vbid, initialState);

    // receive snapshot
    SnapshotMarker marker(0 /*opaque*/,
                          vbid,
                          1 /*snapStart*/,
                          100 /*snapEnd*/,
                          dcp_marker_flag_t::MARKER_FLAG_DISK | MARKER_FLAG_CHK,
                          0 /*HCS*/,
                          {} /*maxVisibleSeqno*/,
                          {}, // timestamp
                          {} /*streamId*/);

    stream->processMarker(&marker);

    auto vb = engine->getVBucket(vbid);
    ASSERT_TRUE(vb->isReceivingInitialDiskSnapshot());
    ASSERT_TRUE(stream->isActive());

    // set stream to dead - modelling stream being unexpectedly "disconnected"
    stream->setDead(cb::mcbp::DcpStreamEndStatus::Disconnected);
    ASSERT_FALSE(stream->isActive());

    // flag not cleared yet, the replica might reconnect to the active, don't
    // want to momentarily clear the flag
    EXPECT_TRUE(vb->isReceivingInitialDiskSnapshot());

    // change state
    setVBucketState(vbid, vbucket_state_active);
    flushVBucketToDiskIfPersistent(vbid, 0);

    // check that the initial disk snapshot flag was cleared
    EXPECT_FALSE(vb->isReceivingInitialDiskSnapshot());
}

TEST_P(SingleThreadedPassiveStreamTest,
       InitialDiskSnapshotFlagClearedOnStateTransition_Pending) {
    testInitialDiskSnapshotFlagClearedOnTransitionToActive(
            vbucket_state_pending);
}

TEST_P(SingleThreadedPassiveStreamTest,
       InitialDiskSnapshotFlagClearedOnStateTransition_Replica) {
    testInitialDiskSnapshotFlagClearedOnTransitionToActive(
            vbucket_state_replica);
}

/**
 * Note: this test does not cover any issue, it just shows what happens at
 * Replica if the Active misses to set the MARKER_FLAG_CHK in SnapshotMarker.
 */
TEST_P(SingleThreadedPassiveStreamTest, ReplicaNeverMergesDiskSnapshot) {
    auto vb = engine->getVBucket(vbid);
    ASSERT_TRUE(vb);
    auto& ckptMgr = static_cast<MockCheckpointManager&>(*vb->checkpointManager);
    ckptMgr.clear(0 /*seqno*/);
    ASSERT_EQ(1, ckptMgr.getNumCheckpoints());
    ASSERT_EQ(CheckpointType::Memory, ckptMgr.getOpenCheckpointType());

    const uint32_t opaque = 0;
    const auto receiveSnapshot =
            [this, opaque, &ckptMgr](
                    uint64_t snapStart,
                    uint64_t snapEnd,
                    uint32_t flags,
                    size_t expectedNumCheckpoint,
                    CheckpointType expectedOpenCkptType) -> void {
        cb::mcbp::DcpStreamId streamId{};
        SnapshotMarker marker(opaque,
                              vbid,
                              snapStart,
                              snapEnd,
                              flags,
                              0 /*HCS*/,
                              {} /*maxVisibleSeqno*/,
                              {}, // timestamp
                              streamId);
        stream->processMarker(&marker);

        auto item = makeCommittedItem(makeStoredDocKey("key"), "value");
        item->setBySeqno(snapStart);

        EXPECT_EQ(cb::engine_errc::success,
                  stream->messageReceived(
                          std::make_unique<MutationConsumerMessage>(
                                  std::move(item),
                                  opaque,
                                  IncludeValue::Yes,
                                  IncludeXattrs::Yes,
                                  IncludeDeleteTime::No,
                                  IncludeDeletedUserXattrs::Yes,
                                  DocKeyEncodesCollectionId::No,
                                  nullptr /*ext-metadata*/,
                                  streamId)));

        EXPECT_EQ(expectedNumCheckpoint, ckptMgr.getNumCheckpoints());
        EXPECT_EQ(expectedOpenCkptType, ckptMgr.getOpenCheckpointType());
    };
    auto initalNumberOfCheckpoints = vb->checkpointManager->getNumCheckpoints();
    {
        CB_SCOPED_TRACE("");
        receiveSnapshot(1 /*snapStart*/,
                        1 /*snapEnd*/,
                        dcp_marker_flag_t::MARKER_FLAG_MEMORY | MARKER_FLAG_CHK,
                        initalNumberOfCheckpoints + 1 /*expectedNumCheckpoint*/,
                        CheckpointType::Memory /*expectedOpenCkptType*/);
    }

    // Merged with the previous snapshot
    {
        CB_SCOPED_TRACE("");
        receiveSnapshot(2 /*snapStart*/,
                        2 /*snapEnd*/,
                        dcp_marker_flag_t::MARKER_FLAG_MEMORY,
                        initalNumberOfCheckpoints + 1 /*expectedNumCheckpoint*/,
                        CheckpointType::Memory /*expectedOpenCkptType*/);
    }

    // Disk + we miss the MARKER_FLAG_CHK, still not merged
    {
        CB_SCOPED_TRACE("");
        receiveSnapshot(3 /*snapStart*/,
                        3 /*snapEnd*/,
                        dcp_marker_flag_t::MARKER_FLAG_DISK,
                        initalNumberOfCheckpoints + 2 /*expectedNumCheckpoint*/,
                        CheckpointType::Disk /*expectedOpenCkptType*/);
    }

    {
        CB_SCOPED_TRACE("");
        receiveSnapshot(4 /*snapStart*/,
                        4 /*snapEnd*/,
                        dcp_marker_flag_t::MARKER_FLAG_DISK | MARKER_FLAG_CHK,
                        initalNumberOfCheckpoints + 3 /*expectedNumCheckpoint*/,
                        CheckpointType::Disk /*expectedOpenCkptType*/);
    }

    // From Disk to Disk + we miss the MARKER_FLAG_CHK, still not merged
    {
        CB_SCOPED_TRACE("");
        receiveSnapshot(5 /*snapStart*/,
                        5 /*snapEnd*/,
                        dcp_marker_flag_t::MARKER_FLAG_DISK,
                        initalNumberOfCheckpoints + 4 /*expectedNumCheckpoint*/,
                        CheckpointType::Disk /*expectedOpenCkptType*/);
    }

    // Memory snap but previous snap is Disk -> no merge
    {
        CB_SCOPED_TRACE("");
        receiveSnapshot(6 /*snapStart*/,
                        6 /*snapEnd*/,
                        dcp_marker_flag_t::MARKER_FLAG_MEMORY,
                        initalNumberOfCheckpoints + 5 /*expectedNumCheckpoint*/,
                        CheckpointType::Memory /*expectedOpenCkptType*/);
    }

    {
        CB_SCOPED_TRACE("");
        receiveSnapshot(7 /*snapStart*/,
                        7 /*snapEnd*/,
                        dcp_marker_flag_t::MARKER_FLAG_MEMORY | MARKER_FLAG_CHK,
                        initalNumberOfCheckpoints + 6 /*expectedNumCheckpoint*/,
                        CheckpointType::Memory /*expectedOpenCkptType*/);
    }
}

void SingleThreadedPassiveStreamTest::testConsumerRejectsBodyInDeletion(
        const std::optional<cb::durability::Requirements>& durReqs) {
    auto& connMap = static_cast<MockDcpConnMap&>(engine->getDcpConnMap());
    connMap.addConn(cookie, consumer);
    ASSERT_TRUE(consumer->isAllowSanitizeValueInDeletion());
    engine->getConfiguration().setAllowSanitizeValueInDeletion(false);
    ASSERT_FALSE(consumer->isAllowSanitizeValueInDeletion());

    consumer->public_setIncludeDeletedUserXattrs(IncludeDeletedUserXattrs::Yes);

    // Send deletion in a single seqno snapshot
    EXPECT_EQ(cb::engine_errc::success,
              consumer->snapshotMarker(1 /*opaque*/,
                                       vbid,
                                       1 /*startSeqno*/,
                                       1 /*endSeqno*/,
                                       MARKER_FLAG_CHK,
                                       {} /*HCS*/,
                                       {} /*maxVisibleSeqno*/));

    const auto verifyDCPFailure =
            [this, &durReqs](const cb::const_byte_buffer& value,
                             protocol_binary_datatype_t datatype) -> void {
        const uint32_t opaque = 1;
        int64_t bySeqno = 1;
        if (durReqs) {
            EXPECT_EQ(cb::engine_errc::invalid_arguments,
                      consumer->prepare(opaque,
                                        {"key", DocKeyEncodesCollectionId::No},
                                        value,
                                        datatype,
                                        0 /*cas*/,
                                        vbid,
                                        0 /*flags*/,
                                        bySeqno,
                                        0 /*revSeqno*/,
                                        0 /*exp*/,
                                        0 /*lockTime*/,
                                        0 /*nru*/,
                                        DocumentState::Deleted,
                                        durReqs->getLevel()));
        } else {
            EXPECT_EQ(cb::engine_errc::invalid_arguments,
                      consumer->deletion(opaque,
                                         {"key", DocKeyEncodesCollectionId::No},
                                         value,
                                         datatype,
                                         0 /*cas*/,
                                         vbid,
                                         bySeqno,
                                         0 /*revSeqno*/,
                                         {} /*meta*/));
        }
    };

    // Build up a value with just raw body and verify DCP failure
    const std::string body = "body";
    cb::const_byte_buffer value{reinterpret_cast<const uint8_t*>(body.data()),
                                body.size()};
    {
        CB_SCOPED_TRACE("");
        verifyDCPFailure(value, PROTOCOL_BINARY_RAW_BYTES);
    }

    // Verify the same for body + xattrs
    const auto xattrValue = createXattrValue(body);
    value = {reinterpret_cast<const uint8_t*>(xattrValue.data()),
             xattrValue.size()};
    {
        CB_SCOPED_TRACE("");
        verifyDCPFailure(
                value,
                PROTOCOL_BINARY_RAW_BYTES | PROTOCOL_BINARY_DATATYPE_XATTR);
    }

    connMap.removeConn(cookie);
}

TEST_P(SingleThreadedPassiveStreamTest, ConsumerRejectsBodyInDeletion) {
    testConsumerRejectsBodyInDeletion({});
}

TEST_P(SingleThreadedPassiveStreamTest, ConsumerRejectsBodyInSyncDeletion) {
    testConsumerRejectsBodyInDeletion(cb::durability::Requirements());
}

void SingleThreadedPassiveStreamTest::testConsumerSanitizesBodyInDeletion(
        const std::optional<cb::durability::Requirements>& durReqs) {
    ASSERT_TRUE(consumer->isAllowSanitizeValueInDeletion());
    consumer->public_setIncludeDeletedUserXattrs(IncludeDeletedUserXattrs::Yes);

    auto& vb = *store->getVBucket(vbid);
    ASSERT_EQ(0, vb.getHighSeqno());

    // If using durability, we'll send a second snapshot (as prepare's and
    // commits of the same key can't be in the same checkpoint) so just set this
    // snapshot's range for the prepare
    const uint64_t initialEndSeqno = durReqs ? 1 : 10;
    EXPECT_EQ(cb::engine_errc::success,
              consumer->snapshotMarker(1 /*opaque*/,
                                       vbid,
                                       1 /*startSeqno*/,
                                       initialEndSeqno,
                                       MARKER_FLAG_CHK,
                                       {} /*HCS*/,
                                       {} /*maxVisibleSeqno*/));

    const auto key = makeStoredDocKey("key");
    const auto verifyDCPSuccess = [this, &key, &durReqs](
                                          const cb::const_byte_buffer& value,
                                          protocol_binary_datatype_t datatype,
                                          int64_t bySeqno) -> void {
        const uint32_t opaque = 1;
        if (durReqs) {
            EXPECT_EQ(cb::engine_errc::success,
                      consumer->prepare(opaque,
                                        key,
                                        value,
                                        datatype,
                                        0 /*cas*/,
                                        vbid,
                                        0 /*flags*/,
                                        bySeqno,
                                        0 /*revSeqno*/,
                                        0 /*exp*/,
                                        0 /*lockTime*/,
                                        0 /*nru*/,
                                        DocumentState::Deleted,
                                        durReqs->getLevel()));
        } else {
            EXPECT_EQ(cb::engine_errc::success,
                      consumer->deletion(opaque,
                                         key,
                                         value,
                                         datatype,
                                         0 /*cas*/,
                                         vbid,
                                         bySeqno,
                                         0 /*revSeqno*/,
                                         {} /*meta*/));
        }
    };

    // Build up a value with just raw body and verify that DCP deletion succeeds
    // and the Body has been removed from the payload.
    const std::string body = "body";
    cb::const_byte_buffer value{reinterpret_cast<const uint8_t*>(body.data()),
                                body.size()};
    {
        CB_SCOPED_TRACE("");
        verifyDCPSuccess(value, PROTOCOL_BINARY_RAW_BYTES, 1 /*bySeqno*/);
    }
    auto& ht = vb.ht;
    {
        auto res = ht.findForUpdate(key);
        const auto* sv = durReqs ? res.pending.getSV() : res.committed;
        EXPECT_TRUE(sv);
        EXPECT_EQ(1, sv->getBySeqno());
        if (durReqs) {
            EXPECT_EQ(0, sv->getValue()->valueSize());
        } else {
            // Note: Normal deletion with 0-size value goes through DelWithMeta
            // that sets the value to nullptr.
            EXPECT_FALSE(sv->getValue().get());
        }
    }

    int64_t nextSeqno = 2;
    if (durReqs) {
        // Need to commit the first prepare for queuing a new one in the next
        // steps.
        {
            folly::SharedMutex::ReadHolder rlh(vb.getStateLock());
            EXPECT_EQ(cb::engine_errc::success,
                      vb.commit(rlh, key, 1, {}, vb.lockCollections(key)));
        }
        // Replica doesn't like 2 prepares for the same key into the same
        // checkpoint.
        const int64_t newStartSeqno = initialEndSeqno + 2;
        EXPECT_EQ(cb::engine_errc::success,
                  consumer->snapshotMarker(1 /*opaque*/,
                                           vbid,
                                           newStartSeqno,
                                           newStartSeqno + 10 /*endSeqno*/,
                                           MARKER_FLAG_CHK,
                                           {} /*HCS*/,
                                           {} /*maxVisibleSeqno*/));
        nextSeqno = newStartSeqno;
    }

    // Verify the same for body + user-xattrs + sys-xattrs
    const auto xattrValue = createXattrValue(body);
    value = {reinterpret_cast<const uint8_t*>(xattrValue.data()),
             xattrValue.size()};
    {
        CB_SCOPED_TRACE("");
        verifyDCPSuccess(
                value,
                PROTOCOL_BINARY_RAW_BYTES | PROTOCOL_BINARY_DATATYPE_XATTR,
                nextSeqno);
    }
    {
        auto res = ht.findForUpdate(key);
        const auto* sv = durReqs ? res.pending.getSV() : res.committed;
        EXPECT_TRUE(sv);
        EXPECT_EQ(nextSeqno, sv->getBySeqno());
        EXPECT_TRUE(sv->getValue().get());
        EXPECT_LT(sv->getValue()->valueSize(), xattrValue.size());

        // No body
        const auto finalValue =
                std::string_view(const_cast<char*>(sv->getValue()->getData()),
                                 sv->getValue()->valueSize());
        EXPECT_EQ(0, cb::xattr::get_body_size(sv->getDatatype(), finalValue));

        // Must have user/sys xattrs (created at createXattrValue())
        const auto finalValueBuf =
                cb::char_buffer(const_cast<char*>(sv->getValue()->getData()),
                                sv->getValue()->valueSize());
        cb::xattr::Blob blob(finalValueBuf, false /*compressed*/);
        for (uint8_t i = 1; i <= 6; ++i) {
            EXPECT_FALSE(blob.get("ABCuser" + std::to_string(i)).empty());
        }
        EXPECT_FALSE(blob.get("meta").empty());
        EXPECT_FALSE(blob.get("_sync").empty());
    }
}

TEST_P(SingleThreadedPassiveStreamTest, ConsumerSanitizesBodyInDeletion) {
    testConsumerSanitizesBodyInDeletion({});
}

TEST_P(SingleThreadedPassiveStreamTest, ConsumerSanitizesBodyInSyncDeletion) {
    testConsumerSanitizesBodyInDeletion(cb::durability::Requirements());
}

void SingleThreadedPassiveStreamTest::testConsumerReceivesUserXattrsInDelete(
        bool sysXattrs,
        const std::optional<cb::durability::Requirements>& durReqs,
        bool compressed) {
    // UserXattrs in deletion are valid only for connections that enable it
    consumer->public_setIncludeDeletedUserXattrs(IncludeDeletedUserXattrs::Yes);

    // Send deletion in a single seqno snapshot
    const uint32_t opaque = 1;
    int64_t bySeqno = 1;
    EXPECT_EQ(cb::engine_errc::success,
              consumer->snapshotMarker(opaque,
                                       vbid,
                                       bySeqno,
                                       bySeqno,
                                       MARKER_FLAG_CHK,
                                       {} /*HCS*/,
                                       {} /*maxVisibleSeqno*/));

    // Build up a value composed of:
    // - no body
    // - some user-xattrs ("ABCUser[1..6]" + "meta")
    // - maybe the "_sync" sys-xattr
    auto value = createXattrValue("", sysXattrs, compressed);
    cb::const_byte_buffer valueBuf{
            reinterpret_cast<const uint8_t*>(value.data()), value.size()};
    auto datatype = PROTOCOL_BINARY_DATATYPE_XATTR;
    if (compressed) {
        datatype |= PROTOCOL_BINARY_DATATYPE_SNAPPY;
    }

    if (durReqs) {
        EXPECT_EQ(cb::engine_errc::success,
                  consumer->prepare(opaque,
                                    {"key", DocKeyEncodesCollectionId::No},
                                    valueBuf,
                                    datatype,
                                    0 /*cas*/,
                                    vbid,
                                    0 /*flags*/,
                                    bySeqno,
                                    0 /*revSeqno*/,
                                    0 /*exp*/,
                                    0 /*lockTime*/,
                                    0 /*nru*/,
                                    DocumentState::Deleted,
                                    durReqs->getLevel()));
    } else {
        EXPECT_EQ(cb::engine_errc::success,
                  consumer->deletion(opaque,
                                     {"key", DocKeyEncodesCollectionId::No},
                                     valueBuf,
                                     datatype,
                                     0 /*cas*/,
                                     vbid,
                                     bySeqno,
                                     0 /*revSeqno*/,
                                     {} /*meta*/));
    }

    auto& epBucket = dynamic_cast<EPBucket&>(*store);
    EXPECT_EQ(FlushResult(MoreAvailable::No, 1), epBucket.flushVBucket(vbid));

    // Check item persisted

    auto& kvstore = *store->getRWUnderlying(vbid);
    const auto isPrepare = durReqs.has_value();

    // Test expects the datatype to remain the same.
    // Provide the correct filter to read back the item compressed/uncompressed
    // to match how it was stored.
    auto filter = compressed ? ValueFilter::VALUES_COMPRESSED
                             : ValueFilter::VALUES_DECOMPRESSED;
    auto doc = kvstore.get(makeDiskDocKey("key", isPrepare), vbid, filter);
    EXPECT_EQ(cb::engine_errc::success, doc.getStatus());
    ASSERT_TRUE(doc.item);
    EXPECT_TRUE(doc.item->isDeleted());

    if (durReqs) {
        EXPECT_EQ(CommittedState::Pending, doc.item->getCommitted());
    } else {
        EXPECT_EQ(CommittedState::CommittedViaMutation,
                  doc.item->getCommitted());
    }

    ASSERT_EQ(datatype, doc.item->getDataType());
    const auto* data = doc.item->getData();
    const auto nBytes = doc.item->getNBytes();

    // Checkout on-disk value

    // No body
    ASSERT_EQ(0,
              cb::xattr::get_body_size(
                      datatype,
                      std::string_view(const_cast<char*>(data), nBytes)));

    // Must have user-xattrs
    cb::xattr::Blob blob(cb::char_buffer(const_cast<char*>(data), nBytes),
                         compressed);
    for (uint8_t i = 1; i <= 6; ++i) {
        EXPECT_FALSE(blob.get("ABCuser" + std::to_string(i)).empty());
    }
    EXPECT_FALSE(blob.get("meta").empty());

    if (sysXattrs) {
        EXPECT_FALSE(blob.get("_sync").empty());
    } else {
        EXPECT_TRUE(blob.get("_sync").empty());
    }
}

TEST_P(SingleThreadedPassiveStreamTest, ConsumerReceivesUserXattrsInDelete) {
    testConsumerReceivesUserXattrsInDelete(true, {});
}

TEST_P(SingleThreadedPassiveStreamTest,
       ConsumerReceivesUserXattrsInDelete_NoSysXattr) {
    testConsumerReceivesUserXattrsInDelete(false, {});
}

TEST_P(SingleThreadedPassiveStreamTest,
       ConsumerReceivesUserXattrsInSyncDelete) {
    testConsumerReceivesUserXattrsInDelete(true,
                                           cb::durability::Requirements());
}

TEST_P(SingleThreadedPassiveStreamTest,
       ConsumerReceivesUserXattrsInSyncDelete_NoSysXattr) {
    testConsumerReceivesUserXattrsInDelete(false,
                                           cb::durability::Requirements());
}

TEST_P(SingleThreadedPassiveStreamTest,
       ConsumerReceivesUserXattrsInDelete_Compressed) {
    testConsumerReceivesUserXattrsInDelete(true, {}, true);
}

TEST_P(SingleThreadedPassiveStreamTest,
       ConsumerReceivesUserXattrsInSyncDelete_Compressed) {
    testConsumerReceivesUserXattrsInDelete(
            true, cb::durability::Requirements(), true);
}

TEST_P(SingleThreadedPassiveStreamTest, ConsumerHandlesSeqnoAckResponse) {
    cb::mcbp::Response resp{};
    resp.setMagic(cb::mcbp::Magic::AltClientResponse);
    resp.setOpcode(cb::mcbp::ClientOpcode::DcpSeqnoAcknowledged);
    resp.setStatus(cb::mcbp::Status::NotMyVbucket);
    EXPECT_TRUE(consumer->handleResponse(resp));
}

TEST_P(SingleThreadedPassiveStreamTest, InvalidMarkerVisibleSnapEndThrows) {
    const uint64_t snapEnd = 10;
    const uint64_t visibleSnapEnd = snapEnd + 1;
    SnapshotMarker marker(0 /*opaque*/,
                          vbid,
                          1 /*snapStart*/,
                          snapEnd,
                          dcp_marker_flag_t::MARKER_FLAG_MEMORY,
                          0 /*HCS*/,
                          visibleSnapEnd,
                          {}, // timestamp
                          {} /*streamId*/);

    try {
        stream->processMarker(&marker);
    } catch (const std::logic_error& e) {
        const auto substring = "PassiveStream::processMarker: snapEnd:" +
                               std::to_string(snapEnd) + " < visibleSnapEnd:" +
                               std::to_string(visibleSnapEnd);
        EXPECT_THAT(e.what(), testing::HasSubstr(substring));
        return;
    }
    FAIL();
}

/**
 * Fixture for tests which start out as active and switch to replica to assert
 * we setup the PassiveStream correctly.
 */
class SingleThreadedActiveToPassiveStreamTest
    : public SingleThreadedPassiveStreamTest {
public:
    void SetUp() override {
        startAsReplica = false;
        SingleThreadedPassiveStreamTest::SetUp();
        setVBucketStateAndRunPersistTask(vbid, vbucket_state_active);
    }

    void TearDown() override {
        SingleThreadedPassiveStreamTest::TearDown();
    }

    std::unique_ptr<StreamRequest> startPassiveStream() {
        setupConsumer();
        setupPassiveStream();

        const auto& readyQ = stream->public_readyQ();
        EXPECT_EQ(1, readyQ.size());
        auto msg = stream->public_popFromReadyQ();
        EXPECT_TRUE(msg);
        EXPECT_EQ(DcpResponse::Event::StreamReq, msg->getEvent());

        // Cast the message pointer to the correct type.
        std::unique_ptr<StreamRequest> sr(
                dynamic_cast<StreamRequest*>(msg.get()));
        EXPECT_TRUE(sr);
        msg.release();

        stream->acceptStream(cb::mcbp::Status::Success, 0);
        EXPECT_TRUE(stream->isActive());

        return sr;
    }
};

/**
 * If the node changes to replica, and the last checkpoint only contains meta
 * items, check that the stream requests has startSeqno of the last mutation
 * (the current CheckpointManager::lastBySeqno).
 */
TEST_P(SingleThreadedActiveToPassiveStreamTest,
       ReplicaStreamRequestUsesLastMutationSeqno) {
    auto& vb = *store->getVBucket(vbid);
    auto& cm = *vb.checkpointManager;

    cm.registerCursorBySeqno("keep", 0, CheckpointCursor::Droppable::No)
            .takeCursor()
            .lock();

    store_item(vbid, makeStoredDocKey("item 1"), "value"); // seqno 1
    store_item(vbid, makeStoredDocKey("item 2"), "value"); // seqno 2
    flushVBucketToDiskIfPersistent(vbid, 2);

    // Flip back to replica, but make sure the set_vbucket_state is in its
    // own snapshot.
    cm.createNewCheckpoint();
    // The set_vbucket_state{replica} will have seqno 3.
    setVBucketStateAndRunPersistTask(vbid, vbucket_state_replica);

    const auto& list =
            CheckpointManagerTestIntrospector::public_getCheckpointList(cm);
    EXPECT_EQ(2, list.size());

    auto& first = list.front();
    EXPECT_EQ(0, first->getSnapshotStartSeqno());
    EXPECT_EQ(2, first->getSnapshotEndSeqno());

    auto& second = list.back();
    EXPECT_EQ(3, second->getSnapshotStartSeqno());
    EXPECT_EQ(3, second->getSnapshotEndSeqno());

    // The StreamRequest on the PassiveStream's readyQ has a snapshot startSeqno
    // lower than the last checkpoint snapshot startSeqno.
    auto streamReq = startPassiveStream();
    EXPECT_EQ(2, streamReq->getStartSeqno());
    EXPECT_EQ(2, streamReq->getSnapStartSeqno());
}

/**
 * Check that the first snapshot marker returned for a stream has startSnapSeqno
 * equal to the one specified in the stream request.
 */
TEST_P(SingleThreadedActiveStreamTest,
       FirstSnapshotHasRequestedStartSnapSeqno) {
    // Replace initial stream with one registered with DCP producer.
    setupProducer({});

    auto& vb = *store->getVBucket(vbid);
    auto& cm = *vb.checkpointManager;
    // Prevent checkpoint destruction on ephemeral
    const auto keepCursor =
            cm.registerCursorBySeqno(
                      "cursor", 0, CheckpointCursor::Droppable::No)
                    .takeCursor()
                    .lock();

    store_item(vbid, makeStoredDocKey("item 1"), "value"); // seqno 1
    store_item(vbid, makeStoredDocKey("item 2"), "value"); // seqno 2
    cm.createNewCheckpoint();
    store_item(vbid, makeStoredDocKey("item 3"), "value"); // seqno 3
    store_item(vbid, makeStoredDocKey("item 4"), "value"); // seqno 4
    cm.createNewCheckpoint();

    stream = producer->mockActiveStreamRequest(
            0,
            /*opaque*/ 0,
            vb,
            /*st_seqno*/ 2,
            /*en_seqno*/ ~0,
            /*vb_uuid*/ vb.failovers->getFailoverLog().back().uuid,
            /*snap_start_seqno*/ 2,
            /*snap_end_seqno*/ 2);

    MockDcpMessageProducers producers;
    runCheckpointProcessor(*producer, producers);

    EXPECT_EQ(cb::engine_errc::success, producer->step(false, producers));

    EXPECT_EQ(cb::mcbp::ClientOpcode::DcpSnapshotMarker, producers.last_op);
    EXPECT_EQ(2, producers.last_snap_start_seqno);
    EXPECT_EQ(4, producers.last_snap_end_seqno);

    EXPECT_EQ(cb::engine_errc::success, producer->step(false, producers));
    EXPECT_EQ(cb::mcbp::ClientOpcode::DcpMutation, producers.last_op);
    EXPECT_EQ(3, producers.last_byseqno);
}

/**
 * processItems should skip meta-only checkpoints and they should never
 * be seen by the ActiveStream.
 *
 * In MB-57767, we saw a crash because while the meta-only checkpoint is ignored
 * for replication and no SnapshotMarker is sent, we updated the nextSnapStart
 * during processItems, resulting in invariant breaking once we moved on
 * from the meta-only checkpoint.
 */
TEST_P(SingleThreadedActiveStreamTest, MetaOnlyCheckpointsSkipped) {
    // Replace initial stream with one registered with DCP producer.
    setupProducer({});

    auto& vb = *store->getVBucket(vbid);
    auto& cm = *vb.checkpointManager;

    store_item(vbid, makeStoredDocKey("item 1"), "value"); // seqno 1
    store_item(vbid, makeStoredDocKey("item 2"), "value"); // seqno 2

    cm.createNewCheckpoint();
    // CM: [1, 2]

    // Simulate set_vbucket_state{replica}.
    cm.queueSetVBState();
    // CM: [1, 2] [3, 3]

    // And a snapshot received from active.
    cm.createSnapshot(2, 3, {}, CheckpointType::Memory, 3);
    // CM: [1, 2] [3, 3] [2, ]

    // CM: [1, 2] [3, 3] [2, 3]
    store_item(vbid, makeStoredDocKey("item 3"), "value"); // seqno 3

    auto items = stream->getOutstandingItems(vb);
    // getOutstandingItems will return 3 ranges, including the
    // [3, 3] meta-only snapshot. processItems should ignore it, as it doesn't
    // need to be replicated over DCP.
    ASSERT_EQ(3, items.ranges.size());
    ASSERT_EQ(0, items.ranges[0].getStart());
    ASSERT_EQ(3, items.ranges[1].getStart());
    ASSERT_EQ(2, items.ranges[2].getStart());

    // Make sure we don't crash here, processing [2, 3] after [3, 3].
    EXPECT_NO_THROW(stream->public_processItems(items));

    auto& readyQ = stream->public_readyQ();
    EXPECT_EQ(5, readyQ.size());

    // Ready queue shouldn't have a snapshot marker for the meta-only checkpoint
    // (with the set_vbucket_state).
    EXPECT_EQ(DcpResponse::Event::SnapshotMarker, readyQ.front()->getEvent());
    readyQ.pop();
    EXPECT_EQ(DcpResponse::Event::Mutation, readyQ.front()->getEvent());
    readyQ.pop();
    EXPECT_EQ(DcpResponse::Event::Mutation, readyQ.front()->getEvent());
    readyQ.pop();
    EXPECT_EQ(DcpResponse::Event::SnapshotMarker, readyQ.front()->getEvent());
    readyQ.pop();
    EXPECT_EQ(DcpResponse::Event::Mutation, readyQ.front()->getEvent());
    readyQ.pop();
}

/**
 * @todo: Spotted invalid during the work for MB-51295.
 * The test expects that, before the related fix, it fails as some queued items
 * is removed from checkpoints during a small time window between cursor-drop
 * and cursor re-registering when backfill is setup. That item removal never
 * happens in the test though.
 *
 * Convert to eager checkpoint removal (if possible) and re-enable.
 */
TEST_P(SingleThreadedActiveStreamTest,
       DISABLED_CursorReregisteredBeforeBackfillAfterCursorDrop) {
    // MB-37150: test that, after cursor dropping, cursors are registered before
    // checking whether to backfill. This ensures that checkpoints cannot be
    // removed/expelled from _after_ determining the backfill range, but before
    // registering the cursor.
    auto& vb = *engine->getVBucket(vbid);
    auto& cm = *vb.checkpointManager;

    producer->createCheckpointProcessorTask();

    stream = producer->mockActiveStreamRequest(0,
                                               /*opaque*/ 0,
                                               vb,
                                               /*st_seqno*/ 0,
                                               /*en_seqno*/ ~0,
                                               /*vb_uuid*/ 0xabcd,
                                               /*snap_start_seqno*/ 0,
                                               /*snap_end_seqno*/ ~0);

    auto key1 = makeStoredDocKey("key1");
    auto key2 = makeStoredDocKey("key2");
    // Store Mutation
    auto mutation = store_item(vbid, key1, "value");
    cm.createNewCheckpoint();
    auto mutation2 = store_item(vbid, key2, "value");

    // no items to backfill when created, stream will have transitioned to in
    // memory
    EXPECT_EQ(ActiveStream::StreamState::InMemory, stream->getState());

    stream->handleSlowStream();

    producer->setBeforeScheduleBackfillCB(
            [& stream = stream](uint64_t backfillEnd) {
                // check cursor exists before backfill is registered
                auto cursor = stream->getCursor().lock();
                EXPECT_TRUE(cursor);

                // check that the cursor was registered immediately after the
                // end of the backfill prior to MB-37150 this could fail as the
                // cursor would be _later_ than backfillEnd+1 as the checkpoint
                // has been removed.
                auto pos = CheckpointCursorIntrospector::getCurrentPos(*cursor);
                EXPECT_EQ(backfillEnd + 1, (*pos)->getBySeqno());
            });

    auto resp = stream->next(*producer);
    EXPECT_FALSE(resp);

    // backfill not needed
    EXPECT_EQ(ActiveStream::StreamState::InMemory, stream->getState());

    EXPECT_EQ(0, stream->public_readyQSize());

    MockDcpMessageProducers producers;
    runCheckpointProcessor(*producer, producers);

    EXPECT_EQ(4, stream->public_readyQSize());

    // NB: This first snapshot will actually be _skipped_ as the checkpoint was
    // removed but the active stream did not backfill to "catch up"
    // snap marker
    resp = stream->next(*producer);
    EXPECT_EQ(DcpResponse::Event::SnapshotMarker, resp->getEvent());
    auto snapMarker = dynamic_cast<SnapshotMarker&>(*resp);
    EXPECT_EQ(0, snapMarker.getStartSeqno());
    EXPECT_EQ(1, snapMarker.getEndSeqno());

    // receive mutation 1
    resp = stream->next(*producer);
    EXPECT_TRUE(resp);
    EXPECT_EQ(DcpResponse::Event::Mutation, resp->getEvent());

    {
        const auto& set = dynamic_cast<MutationResponse&>(*resp);
        EXPECT_EQ(key1, set.getItem()->getKey());
        EXPECT_EQ(1, set.getItem()->getBySeqno());
    }

    // snap marker
    resp = stream->next(*producer);
    EXPECT_EQ(DcpResponse::Event::SnapshotMarker, resp->getEvent());
    snapMarker = dynamic_cast<SnapshotMarker&>(*resp);
    EXPECT_EQ(2, snapMarker.getStartSeqno());
    EXPECT_EQ(2, snapMarker.getEndSeqno());

    // receive mutation 2
    resp = stream->next(*producer);
    EXPECT_TRUE(resp);
    EXPECT_EQ(DcpResponse::Event::Mutation, resp->getEvent());
    {
        const auto& set = dynamic_cast<MutationResponse&>(*resp);
        EXPECT_EQ(key2, set.getItem()->getKey());
        EXPECT_EQ(2, set.getItem()->getBySeqno());
    }

    EXPECT_EQ(ActiveStream::StreamState::InMemory, stream->getState());
}

// When the very first snapshot is to be filtered away (no items to be sent), we
// send a SnapshotMarker with the snapStartSeqno and snapEndSeqno of the
// StreamRequest + a SeqnoAdvanced to the snapEndSeqno. This completes the
// snapshot the consumer is streaming.
// However, since we apply this logic to the original requested snapshot range,
// we need to validate that this range does not extend beyond the vBucket
// highSeqno. The requested range may extend past the vb highSeqno only if the
// startSeqno and snapStartSeqno are the same (the consumer is a the begninning
// of a snapshot) in which case we don't rollback (as there is no data to
// rollback).
// The consumer may send a range which extends past the highSeqno if it saw a
// SnapshotMarker before a crash or failover, and the range that was going to be
// sent with that SnapshotMarker was lost. The consumer is allowed to reconnect
// with the received SnapshotMarker. This is the case where the consumer
// reconnects "in the middle" of a snapshot, only "the middle" is actually the
// start.
TEST_P(SingleThreadedActiveStreamTest, ConsumerSnapEndLimitedByHighSeqno) {
    // This only applies to connections supporting collections.
    cookie_to_mock_cookie(cookie)->setCollectionsSupport(true);
    setupProducer({});

    setVBucketStateAndRunPersistTask(vbid, vbucket_state_active);
    stream.reset();
    auto& vb = *engine->getVBucket(vbid);
    auto& manager = *vb.checkpointManager;

    store_item(vbid, makeStoredDocKey("key1"), "value");
    manager.createNewCheckpoint();
    flushVBucketToDiskIfPersistent(vbid, 1 /*expected_num_flushed*/);

    const uint64_t highSeqno = manager.getHighSeqno();
    const uint64_t snapStartSeqno = highSeqno;
    const uint64_t snapEndSeqno = highSeqno + 1;
    uint64_t rollbackSeqno;

    // Sanity checks
    ASSERT_EQ(cb::engine_errc::out_of_range,
              producer->streamRequest(0,
                                      0,
                                      vbid,
                                      snapStartSeqno,
                                      ~0,
                                      vb.failovers->getLatestUUID(),
                                      snapEndSeqno,
                                      snapEndSeqno,
                                      &rollbackSeqno,
                                      mock_dcp_add_failover_log,
                                      {}));
    ASSERT_EQ(cb::engine_errc::rollback,
              producer->streamRequest(0,
                                      0,
                                      vbid,
                                      snapEndSeqno,
                                      ~0,
                                      vb.failovers->getLatestUUID(),
                                      snapEndSeqno,
                                      snapEndSeqno,
                                      &rollbackSeqno,
                                      mock_dcp_add_failover_log,
                                      {}));

    // Succeed with highSeqno == startSeqno == snapStartSeqno but snapEndSeqno
    // "in the future".
    EXPECT_EQ(cb::engine_errc::success,
              producer->streamRequest(0,
                                      0,
                                      vbid,
                                      highSeqno,
                                      ~0,
                                      vb.failovers->getLatestUUID(),
                                      snapStartSeqno,
                                      snapEndSeqno,
                                      &rollbackSeqno,
                                      mock_dcp_add_failover_log,
                                      {}));

    auto stream = producer->findStream(vbid);
    EXPECT_EQ(highSeqno, stream->getSnapEndSeqno())
            << "Expected that the snapEndSeqno is ignored";
}

// We decided to not apply the logic tested by ConsumerSnapEndLimitedByHighSeqno
// to replication streams.
TEST_P(SingleThreadedActiveStreamTest,
       ConsumerSnapEndLimitedByHighSeqno_Replication) {
    cookie_to_mock_cookie(cookie)->setCollectionsSupport(false);
    setupProducer({});

    setVBucketStateAndRunPersistTask(vbid, vbucket_state_active);
    stream.reset();
    auto& vb = *engine->getVBucket(vbid);
    auto& manager = *vb.checkpointManager;

    store_item(vbid, makeStoredDocKey("key1"), "value");
    manager.createNewCheckpoint();
    flushVBucketToDiskIfPersistent(vbid, 1 /*expected_num_flushed*/);

    const uint64_t highSeqno = manager.getHighSeqno();
    const uint64_t snapStartSeqno = highSeqno;
    const uint64_t snapEndSeqno = highSeqno + 1;
    uint64_t rollbackSeqno;

    // Succeed with highSeqno == startSeqno == snapStartSeqno but snapEndSeqno
    // "in the future".
    EXPECT_EQ(cb::engine_errc::success,
              producer->streamRequest(0,
                                      0,
                                      vbid,
                                      highSeqno,
                                      ~0,
                                      vb.failovers->getLatestUUID(),
                                      snapStartSeqno,
                                      snapEndSeqno,
                                      &rollbackSeqno,
                                      mock_dcp_add_failover_log,
                                      {}));

    auto stream = producer->findStream(vbid);
    EXPECT_EQ(snapEndSeqno, stream->getSnapEndSeqno())
            << "Expected that the snapEndSeqno is preserved when SeqnoAdvanced "
               "is not available";
}

// MB-37468: A stepping producer that has found no items (backfill fully
// processed can race with a completing backfill in such a way that we fail to
// notify the producer that the stream needs further processing. This causes us
// to fail to send a StreamEnd message. A similar case exists for transitioning
// state to TakeoverSend or InMemory.
TEST_P(SingleThreadedActiveStreamTest, CompleteBackfillRaceNoStreamEnd) {
    auto vb = engine->getVBucket(vbid);
    auto& ckptMgr = *vb->checkpointManager;

    // Delete initial stream (so we can re-create after items are available
    // from backing store).
    stream.reset();

    // Add items, flush it to disk, then clear checkpoint to force backfill.
    store_item(vbid, makeStoredDocKey("key1"), "value");

    const auto openId = ckptMgr.getOpenCheckpointId();
    ckptMgr.createNewCheckpoint();
    ASSERT_GT(ckptMgr.getOpenCheckpointId(), openId);
    flushVBucketToDiskIfPersistent(vbid, 1 /*expected_num_flushed*/);
    ASSERT_EQ(1, ckptMgr.getNumCheckpoints());
    ASSERT_EQ(1, ckptMgr.getNumOpenChkItems());

    // Re-create producer now we have items only on disk. We want to stream up
    // to seqno 1 (our only item) to test that we get the StreamEnd message.
    stream = producer->mockActiveStreamRequest(0 /*flags*/,
                                               0 /*opaque*/,
                                               *vb,
                                               0 /*st_seqno*/,
                                               1 /*en_seqno*/,
                                               0x0 /*vb_uuid*/,
                                               0 /*snap_start_seqno*/,
                                               ~0 /*snap_end_seqno*/);
    ASSERT_TRUE(stream->isBackfilling());

    MockDcpMessageProducers producers;

    // Step to schedule our backfill
    EXPECT_EQ(cb::engine_errc::would_block, producer->step(false, producers));
    EXPECT_EQ(0, stream->public_readyQ().size());

    auto& bfm = producer->getBFM();

    ThreadGate tg1(2);
    ThreadGate tg2(2);
    std::thread t1;
    stream->setCompleteBackfillHook([this, &t1, &tg1, &tg2, &producers]() {
        // Step past our normal items to expose the race with backfill complete
        // and an empty readyQueue.

        EXPECT_EQ(1, *stream->getNumBackfillItemsRemaining());
        EXPECT_EQ(2, stream->public_readyQ().size());

        // Step snapshot marker
        EXPECT_EQ(cb::engine_errc::success, producer->step(false, producers));
        EXPECT_EQ(cb::mcbp::ClientOpcode::DcpSnapshotMarker, producers.last_op);

        // Step mutation
        EXPECT_EQ(cb::engine_errc::success, producer->step(false, producers));
        EXPECT_EQ(cb::mcbp::ClientOpcode::DcpMutation, producers.last_op);

        stream->setNextHook([&tg1, &tg2](const DcpResponse* response) {
            if (!tg1.isComplete()) {
                tg1.threadUp();

                // Wait for the completeBackfill thread to have attempted to
                // notify that the stream is ready before exiting the hook and
                // setting itemsReady.
                tg2.threadUp();
            }
        });

        // Run the step in a different thread
        t1 = std::thread{[this, &producers]() {
            // This step should produce the stream end
            EXPECT_EQ(cb::engine_errc::success,
                      producer->step(false, producers));
            EXPECT_EQ(cb::mcbp::ClientOpcode::DcpStreamEnd, producers.last_op);
        }};

        // Wait for the stepping thread to have reached the point at which it is
        // about to set itemsReady before we attempt to set itemsReady after we
        // exit this hook.
        tg1.threadUp();
    });

    // Complete the backfill to expose the race condition
    bfm.backfill();

    // Unblock the stepping thread to now find the stream end
    tg2.threadUp();

    t1.join();

    // Should have sent StreamEnd but vbucket still in queue
    EXPECT_FALSE(producer->findStream(vbid));
    EXPECT_FALSE(producer->getReadyQueue().empty());

    // Step to remove stream from queue
    EXPECT_EQ(cb::engine_errc::would_block, producer->step(false, producers));
    EXPECT_FALSE(producer->findStream(vbid));
    EXPECT_TRUE(producer->getReadyQueue().empty());
}

// MB-54591: An ActiveStream can lose a notification of a new seqno if
// the notification occurs while the frontend DCP thread is finishing processing
// the previous item(s) via ActiveStream::next(). Specifically if
// notifyStreamReady() is called before itemsReady is cleared at the end of
// ActiveStream::next().
// This results in the DCP stream not waking and not sending out the affected
// seqno(s) until another mutation for that vBucket occurs.
TEST_P(SingleThreadedActiveStreamTest,
       RaceBetweenNotifyAndProcessingExistingItems) {
    auto vb = engine->getVBucket(vbid);
    stream = producer->mockActiveStreamRequest(0,
                                               /*opaque*/ 0,
                                               *vb,
                                               /*st_seqno*/ 0,
                                               /*en_seqno*/ ~0,
                                               /*vb_uuid*/ 0xabcd,
                                               /*snap_start_seqno*/ 0,
                                               /*snap_end_seqno*/ ~0);
    auto& connMap = static_cast<MockDcpConnMap&>(engine->getDcpConnMap());
    connMap.addConn(cookie, producer);
    connMap.addVBConnByVBId(*producer, vbid);

    // Add an initial item which we will correctly process.
    store_item(vbid, makeStoredDocKey("key1"), "value");

    // step() the producer to schedule ActiveStreamCheckpointProcessorTask and
    // run it once to process the items from CkptManager into the Streams'
    // readyQ.
    GMockDcpMsgProducers producers;
    ASSERT_EQ(cb::engine_errc::would_block, producer->step(false, producers));
    auto& nonIO = *task_executor->getLpTaskQ()[NONIO_TASK_IDX];
    runNextTask(nonIO,
                "Process checkpoint(s) for DCP producer "
                "test_producer->test_consumer");

    // Setup Mock Producer expectations - we should see two snapshot
    // markers with one mutation each:
    {
        ::testing::InSequence dummy;
        using ::testing::_;
        using ::testing::Return;

        EXPECT_CALL(producers, marker(_, vbid, _, _, _, _, _, _, _))
                .WillOnce(Return(cb::engine_errc::success));

        EXPECT_CALL(producers, mutation(_, _, vbid, /*seqno*/ 1, _, _, _, _))
                .WillOnce(Return(cb::engine_errc::success));

        EXPECT_CALL(producers, marker(_, vbid, _, _, _, _, _, _, _))
                .WillOnce(Return(cb::engine_errc::success));

        EXPECT_CALL(producers, mutation(_, _, vbid, /*seqno*/ 2, _, _, _, _))
                .WillOnce(Return(cb::engine_errc::success));
    }

    // Step DCP producer twice to generate the initial snapshot marker and
    // mutation to "key1"
    ASSERT_EQ(cb::engine_errc::success, producer->step(false, producers));
    ASSERT_EQ(cb::engine_errc::success, producer->step(false, producers));

    // Step again - but this time configure a callback in ActiveStream::next()
    // which will perform another front-end store(). This _should_ result in
    // ActiveStream::notifyStreamReady() notifying the Producer via
    // Producer::notifyStreamReady() and waking up the front-end again - but in
    // the case of the bug this wakeup was missed.

    // Note we must perform the store() on a different thread (instead of
    // directly inside the hook) otherwise we will encounter lock inversions.
    folly::Baton baton;
    auto frontEndThread = std::thread([&] {
        baton.wait();
        store_item(vbid, makeStoredDocKey("key2"), "value");
    });

    bool extraStoreIssued = false;
    stream->setNextHook([&](const DcpResponse* response) {
        // Only want to add one extra mutation.
        if (extraStoreIssued) {
            return;
        }
        EXPECT_FALSE(response)
                << "ActiveStream::next() hook expected to only be called for "
                   "nullptr response when all previous items processed.";

        baton.post();
        frontEndThread.join();
        extraStoreIssued = true;
    });

    // Call step - this calls ActiveStream::next() which initially returns
    // nullptr as CkptManager has no more items, but our callback above adds
    // another mutation to CM at the end of ActiveStream::next(). With the bug
    // we miss the wakeup and producer->step() returns without scheduling
    // any more work - so runNextTask below fails.
    // With the bug fixed it will call ActiveStream::next() again, spot there's
    // a new item in CM and schedule the ActiveStreamCheckpointProcessorTask.
    ASSERT_EQ(cb::engine_errc::would_block, producer->step(false, producers));

    producer->getCheckpointSnapshotTask()->run();

    // Once the task has run then it should have notified the producer again.
    EXPECT_TRUE(producer->getReadyQueue().exists(vbid));

    // Step the producer to consume the second snapshot marker and key2.
    // Should finish with would_block to indicate no more data ready.
    EXPECT_EQ(cb::engine_errc::success, producer->step(false, producers));
    EXPECT_EQ(cb::engine_errc::success, producer->step(false, producers));
    EXPECT_EQ(cb::engine_errc::would_block, producer->step(false, producers));

    // Cleanup
    connMap.removeVBConnByVBId(cookie, vbid);
    connMap.removeConn(cookie);
}

void SingleThreadedActiveStreamTest::testProducerIncludesUserXattrsInDelete(
        const std::optional<cb::durability::Requirements>& durReqs) {
    using DcpOpenFlag = cb::mcbp::request::DcpOpenPayload;

    // Test is executed also for SyncDelete
    setVBucketStateAndRunPersistTask(
            vbid,
            vbucket_state_active,
            {{"topology", nlohmann::json::array({{"active", "replica"}})}});

    auto vb = engine->getVBucket(vbid);
    // Note: we require IncludeXattr::Yes for IncludeDeletedUserXattrs::Yes
    recreateProducerAndStream(
            *vb,
            DcpOpenFlag::IncludeXattrs | DcpOpenFlag::IncludeDeletedUserXattrs);
    ASSERT_EQ(IncludeDeletedUserXattrs::Yes,
              producer->public_getIncludeDeletedUserXattrs());
    ASSERT_EQ(IncludeDeletedUserXattrs::Yes,
              stream->public_getIncludeDeletedUserXattrs());
    ASSERT_EQ(IncludeXattrs::Yes, producer->public_getIncludeXattrs());
    ASSERT_EQ(IncludeXattrs::Yes, stream->public_getIncludeXattrs());
    ASSERT_EQ(IncludeValue::Yes, producer->public_getIncludeValue());
    ASSERT_EQ(IncludeValue::Yes, stream->public_getIncludeValue());

    // Create a value that contains some user-xattrs + the "_sync" sys-xattr
    const auto value = createXattrValue("");

    const protocol_binary_datatype_t dtJsonXattr =
            PROTOCOL_BINARY_DATATYPE_JSON | PROTOCOL_BINARY_DATATYPE_XATTR;

    auto* cookie = create_mock_cookie();

    // Store a Deleted doc
    auto item = makeCommittedItem(makeStoredDocKey("keyD"), value);
    item->setDataType(dtJsonXattr);
    uint64_t cas = 0;
    const auto expectedStoreRes =
            durReqs ? cb::engine_errc::would_block : cb::engine_errc::success;
    ASSERT_EQ(expectedStoreRes,
              engine->store(*cookie,
                            *item.get(),
                            cas,
                            StoreSemantics::Set,
                            durReqs,
                            DocumentState::Deleted,
                            false));

    if (persistent()) {
        // Flush and ensure docs on disk
        flush_vbucket_to_disk(vbid, 1 /*expectedNumFlushed*/);
        auto kvstore = store->getRWUnderlying(vbid);
        const auto isPrepare = durReqs.has_value();
        const auto doc = kvstore->get(makeDiskDocKey("keyD", isPrepare), vbid);
        EXPECT_EQ(cb::engine_errc::success, doc.getStatus());
        EXPECT_TRUE(doc.item->isDeleted());
        EXPECT_EQ(isPrepare, doc.item->isPending());
        // Check that we have persisted the expected value to disk
        ASSERT_TRUE(doc.item);
        ASSERT_GT(doc.item->getNBytes(), 0);
        EXPECT_EQ(std::string_view(value.c_str(), value.size()),
                  std::string_view(doc.item->getData(), doc.item->getNBytes()));
    }

    auto& readyQ = stream->public_readyQ();
    ASSERT_EQ(0, readyQ.size());

    // Push items to the readyQ and check what we get
    stream->nextCheckpointItemTask();
    ASSERT_EQ(2, readyQ.size());

    auto resp = stream->public_nextQueuedItem(*producer);
    ASSERT_TRUE(resp);
    ASSERT_EQ(DcpResponse::Event::SnapshotMarker, resp->getEvent());

    // Inspect payload for DCP deletion

    resp = stream->public_nextQueuedItem(*producer);
    ASSERT_TRUE(resp);

    const auto& deletion = dynamic_cast<MutationResponse&>(*resp);
    if (durReqs) {
        ASSERT_EQ(DcpResponse::Event::Prepare, deletion.getEvent());
    } else {
        ASSERT_EQ(DcpResponse::Event::Deletion, deletion.getEvent());
    }

    ASSERT_TRUE(deletion.getItem()->isDeleted());
    ASSERT_EQ(IncludeValue::Yes, deletion.getIncludeValue());
    ASSERT_EQ(IncludeXattrs::Yes, deletion.getIncludeXattrs());
    ASSERT_EQ(IncludeDeletedUserXattrs::Yes,
              deletion.getIncludeDeletedUserXattrs());

    // The value must contain all xattrs (user+sys)
    ASSERT_EQ(dtJsonXattr, deletion.getItem()->getDataType());
    const auto* data = deletion.getItem()->getData();
    const auto nBytes = deletion.getItem()->getNBytes();

    const auto valueBuf = cb::char_buffer(const_cast<char*>(data), nBytes);

    // Check that we have no body (bodySize=0)
    std::string_view body{data, nBytes};
    body.remove_prefix(cb::xattr::get_body_offset(body));
    ASSERT_EQ(0, body.size());

    // Check that we have all the expected xattrs
    cb::xattr::Blob blob(valueBuf, false);
    // Must have user-xattrs
    for (uint8_t i = 1; i <= 6; ++i) {
        EXPECT_FALSE(blob.get("ABCuser" + std::to_string(i)).empty());
    }
    EXPECT_FALSE(blob.get("meta").empty());
    // Must have sys-xattr
    EXPECT_FALSE(blob.get("_sync").empty());

    destroy_mock_cookie(cookie);
}

TEST_P(SingleThreadedActiveStreamTest,
       ProducerIncludesUserXattrsInNormalDelete) {
    testProducerIncludesUserXattrsInDelete({});
}

TEST_P(SingleThreadedActiveStreamTest, ProducerIncludesUserXattrsInSyncDelete) {
    testProducerIncludesUserXattrsInDelete(cb::durability::Requirements());
}

void SingleThreadedActiveStreamTest::testProducerPrunesUserXattrsForDelete(
        uint32_t flags,
        const std::optional<cb::durability::Requirements>& durReqs) {
    using DcpOpenFlag = cb::mcbp::request::DcpOpenPayload;

    // Test is executed also for SyncDelete
    setVBucketStateAndRunPersistTask(
            vbid,
            vbucket_state_active,
            {{"topology", nlohmann::json::array({{"active", "replica"}})}});

    // Check that we are testing a valid configuration: here we want to test
    // only configurations that trigger user-xattr pruning in deletes.
    ASSERT_TRUE((flags & DcpOpenFlag::IncludeDeletedUserXattrs) == 0);

    auto& vb = *engine->getVBucket(vbid);
    recreateProducerAndStream(vb, flags);

    const auto currIncDelUserXattr =
            (flags & DcpOpenFlag::IncludeDeletedUserXattrs) != 0
                    ? IncludeDeletedUserXattrs::Yes
                    : IncludeDeletedUserXattrs::No;
    ASSERT_EQ(currIncDelUserXattr,
              producer->public_getIncludeDeletedUserXattrs());
    ASSERT_EQ(currIncDelUserXattr,
              stream->public_getIncludeDeletedUserXattrs());

    const auto currIncXattr = (flags & DcpOpenFlag::IncludeXattrs) != 0
                                      ? IncludeXattrs::Yes
                                      : IncludeXattrs::No;
    ASSERT_EQ(currIncXattr, producer->public_getIncludeXattrs());
    ASSERT_EQ(currIncXattr, stream->public_getIncludeXattrs());

    ASSERT_EQ(IncludeValue::Yes, producer->public_getIncludeValue());
    ASSERT_EQ(IncludeValue::Yes, stream->public_getIncludeValue());

    // Create a value that contains some user-xattrs + the "_sync" sys-xattr
    const auto value = createXattrValue("");

    // Note: this body DT can be any type, but I set it to something != than RAW
    // to test that if we prune everything we end up with DT RAW. See below.
    const auto bodyType = PROTOCOL_BINARY_DATATYPE_JSON;

    auto* cookie = create_mock_cookie();

    struct Sizes {
        Sizes(const Item& item) {
            value = item.getNBytes();

            cb::char_buffer valBuf{const_cast<char*>(item.getData()),
                                   item.getNBytes()};
            cb::xattr::Blob xattrBlob(valBuf, false);
            xattrs = xattrBlob.size();
            userXattrs = xattrBlob.get_user_size();
            sysXattrs = xattrBlob.get_system_size();
            body = item.getNBytes() -
                   cb::xattr::get_body_offset({valBuf.data(), valBuf.size()});
        }

        size_t value;
        size_t xattrs;
        size_t userXattrs;
        size_t sysXattrs;
        size_t body;
    };

    // Make an item..
    auto item = makeCommittedItem(makeStoredDocKey("keyD"), value);
    item->setDataType(bodyType | PROTOCOL_BINARY_DATATYPE_XATTR);
    // .. and save the payload sizes for later checks.
    const auto originalValue = value;
    const auto originalSizes = Sizes(*item);

    // Store the item as deleted
    uint64_t cas = 0;
    const auto expectedStoreRes =
            durReqs ? cb::engine_errc::would_block : cb::engine_errc::success;
    ASSERT_EQ(expectedStoreRes,
              engine->store(*cookie,
                            *item.get(),
                            cas,
                            StoreSemantics::Set,
                            durReqs,
                            DocumentState::Deleted,
                            false));

    auto& readyQ = stream->public_readyQ();
    ASSERT_EQ(0, readyQ.size());

    // Verfies that the payload pointed by the item in CM is the same as the
    // original one
    const auto checkPayloadInCM =
            [&vb, &originalValue, &originalSizes, &durReqs]() -> void {
        const auto& manager = *vb.checkpointManager;
        const auto& ckptList =
                CheckpointManagerTestIntrospector::public_getCheckpointList(
                        manager);
        // 1 checkpoint
        ASSERT_EQ(1, ckptList.size());
        const auto* ckpt = ckptList.front().get();
        ASSERT_EQ(checkpoint_state::CHECKPOINT_OPEN, ckpt->getState());
        // empty-item
        auto it = ckpt->begin();
        ASSERT_EQ(queue_op::empty, (*it)->getOperation());
        // 1 metaitem (checkpoint-start)
        it++;
        ASSERT_EQ(4, ckpt->getNumItems());
        EXPECT_EQ(queue_op::checkpoint_start, (*it)->getOperation());
        it++;
        EXPECT_EQ(queue_op::set_vbucket_state, (*it)->getOperation());
        it++;
        EXPECT_EQ(queue_op::set_vbucket_state, (*it)->getOperation());
        // 1 non-metaitem is our deletion
        it++;
        ASSERT_TRUE((*it)->isDeleted());
        const auto expectedOp =
                durReqs ? queue_op::pending_sync_write : queue_op::mutation;
        EXPECT_EQ(expectedOp, (*it)->getOperation());

        // Byte-by-byte comparison
        EXPECT_EQ(originalValue, (*it)->getValue()->to_s());

        // The latest check should already fail if even a single byte in the
        // payload has changed, but check also the sizes of the specific value
        // chunks.
        const auto cmSizes = Sizes(**it);
        EXPECT_EQ(originalSizes.value, cmSizes.value);
        EXPECT_EQ(originalSizes.xattrs, cmSizes.xattrs);
        EXPECT_EQ(originalSizes.userXattrs, cmSizes.userXattrs);
        EXPECT_EQ(originalSizes.sysXattrs, cmSizes.sysXattrs);
        ASSERT_EQ(originalSizes.body, cmSizes.body);
    };

    // Verify that the value of the item in CM has not changed
    {
        CB_SCOPED_TRACE("");
        checkPayloadInCM();
    }

    // Push items to the readyQ and check what we get
    stream->nextCheckpointItemTask();
    ASSERT_EQ(2, readyQ.size());

    // MB-41944: The call to Stream::nextCheckpointItemTask() has removed
    // UserXattrs from the payload. Before the fix we modified the item's value
    // (which is a reference-counted object in memory) rather that a copy of it.
    // So here we check that the item's value in CM is still untouched.
    {
        CB_SCOPED_TRACE("");
        checkPayloadInCM();
    }

    // Note: Doing this check after Stream::nextCheckpointItemTask() is another
    //  coverage for MB-41944, so I move it here.
    if (persistent()) {
        // Flush and ensure docs on disk
        flush_vbucket_to_disk(vbid, 1 /*expectedNumFlushed*/);
        auto kvstore = store->getRWUnderlying(vbid);
        const auto isPrepare = durReqs.has_value();
        const auto doc = kvstore->get(makeDiskDocKey("keyD", isPrepare), vbid);
        EXPECT_EQ(cb::engine_errc::success, doc.getStatus());
        EXPECT_TRUE(doc.item->isDeleted());
        // Check that we have persisted the expected value to disk
        ASSERT_TRUE(doc.item);
        ASSERT_GT(doc.item->getNBytes(), 0);
        EXPECT_EQ(value,
                  std::string_view(doc.item->getData(), doc.item->getNBytes()));
    }

    auto resp = stream->public_nextQueuedItem(*producer);
    ASSERT_TRUE(resp);
    ASSERT_EQ(DcpResponse::Event::SnapshotMarker, resp->getEvent());

    // Inspect payload for DCP deletion

    resp = stream->public_nextQueuedItem(*producer);
    ASSERT_TRUE(resp);

    const auto& deletion = dynamic_cast<MutationResponse&>(*resp);
    if (durReqs) {
        ASSERT_EQ(DcpResponse::Event::Prepare, deletion.getEvent());
    } else {
        ASSERT_EQ(DcpResponse::Event::Deletion, deletion.getEvent());
    }

    ASSERT_TRUE(deletion.getItem()->isDeleted());
    ASSERT_EQ(IncludeValue::Yes, deletion.getIncludeValue());
    ASSERT_EQ(currIncXattr, deletion.getIncludeXattrs());
    ASSERT_EQ(currIncDelUserXattr, deletion.getIncludeDeletedUserXattrs());

    // Check that we stream the expected value.
    // What value we stream depends on the current configuration:
    // - if the test flags=0, then we want to prune everything, so no value
    // - else if the test flags=IncludeXattr, then we want only sys-xattrs as
    //   IncludeDeleteUserXattrs::No

    const auto* data = deletion.getItem()->getData();
    const auto nBytes = deletion.getItem()->getNBytes();

    const auto valueBuf = cb::char_buffer(const_cast<char*>(data), nBytes);

    // If we have a value..
    if (valueBuf.size() > 0) {
        // Check that we have no body (bodySize=0)
        std::string_view body{data, nBytes};
        body.remove_prefix(cb::xattr::get_body_offset(body));
        ASSERT_EQ(0, body.size());
    }

    // Check that we have the expected value
    if (flags == 0) {
        ASSERT_EQ(IncludeXattrs::No, deletion.getIncludeXattrs());
        ASSERT_EQ(IncludeDeletedUserXattrs::No,
                  deletion.getIncludeDeletedUserXattrs());
        // No value
        // Note: DT for no-value must be RAW
        ASSERT_EQ(PROTOCOL_BINARY_RAW_BYTES, deletion.getItem()->getDataType());
        // Note: I would expect valueBuf.data()==nullptr, but was not the case
        //  before my see Item::setData
        ASSERT_EQ(0, valueBuf.size());
    } else {
        ASSERT_EQ(IncludeXattrs::Yes, deletion.getIncludeXattrs());
        ASSERT_EQ(IncludeDeletedUserXattrs::No,
                  deletion.getIncludeDeletedUserXattrs());

        // Only xattrs in deletion, dt must be XATTR only
        ASSERT_EQ(PROTOCOL_BINARY_DATATYPE_XATTR,
                  deletion.getItem()->getDataType());

        cb::xattr::Blob blob(valueBuf, false);
        // Must have NO user-xattrs
        for (uint8_t i = 1; i <= 6; ++i) {
            EXPECT_TRUE(blob.get("ABCuser" + std::to_string(i)).empty());
        }
        EXPECT_TRUE(blob.get("meta").empty());
        // Must have sys-xattr
        EXPECT_FALSE(blob.get("_sync").empty());
    }

    destroy_mock_cookie(cookie);
}

TEST_P(SingleThreadedActiveStreamTest,
       ProducerPrunesUserXattrsForNormalDelete_NoDeleteUserXattrs) {
    testProducerPrunesUserXattrsForDelete(
            cb::mcbp::request::DcpOpenPayload::IncludeXattrs, {});
}

TEST_P(SingleThreadedActiveStreamTest,
       ProducerPrunesUserXattrsForSyncDelete_NoDeleteUserXattrs) {
    testProducerPrunesUserXattrsForDelete(
            cb::mcbp::request::DcpOpenPayload::IncludeXattrs,
            cb::durability::Requirements());
}

TEST_P(SingleThreadedActiveStreamTest,
       ProducerPrunesUserXattrsForNormalDelete_NoXattrs) {
    testProducerPrunesUserXattrsForDelete(0, {});
}

TEST_P(SingleThreadedActiveStreamTest,
       ProducerPrunesUserXattrsForSyncDelete_NoXattrs) {
    testProducerPrunesUserXattrsForDelete(0, cb::durability::Requirements());
}

void SingleThreadedActiveStreamTest::testExpirationRemovesBody(
        uint32_t flags, Xattrs xattrs, ExpiryPath path) {
    using DcpOpenFlag = cb::mcbp::request::DcpOpenPayload;

    auto& vb = *engine->getVBucket(vbid);
    recreateProducerAndStream(vb, DcpOpenFlag::IncludeXattrs | flags);

    const auto currIncDelUserXattr =
            (flags & DcpOpenFlag::IncludeDeletedUserXattrs) != 0
                    ? IncludeDeletedUserXattrs::Yes
                    : IncludeDeletedUserXattrs::No;
    ASSERT_EQ(currIncDelUserXattr,
              producer->public_getIncludeDeletedUserXattrs());
    ASSERT_EQ(currIncDelUserXattr,
              stream->public_getIncludeDeletedUserXattrs());
    ASSERT_EQ(IncludeXattrs::Yes, producer->public_getIncludeXattrs());
    ASSERT_EQ(IncludeXattrs::Yes, stream->public_getIncludeXattrs());
    ASSERT_EQ(IncludeValue::Yes, producer->public_getIncludeValue());
    ASSERT_EQ(IncludeValue::Yes, stream->public_getIncludeValue());

    std::string value;
    switch (xattrs) {
    case Xattrs::None:
        value = "body";
        break;
    case Xattrs::User:
        value = createXattrValue("body", false);
        break;
    case Xattrs::UserAndSys:
        value = createXattrValue("body", true);
        break;
    }

    auto datatype = PROTOCOL_BINARY_DATATYPE_JSON;
    if (xattrs != Xattrs::None) {
        datatype |= PROTOCOL_BINARY_DATATYPE_XATTR;
    }

    // Store an item with exptime != 0
    const std::string key = "key";
    const auto docKey = DocKey{key, DocKeyEncodesCollectionId::No};
    store_item(vbid,
               docKey,
               value,
               ep_real_time() + 1 /*1 second TTL*/,
               {cb::engine_errc::success} /*expected*/,
               datatype);

    auto& manager = *vb.checkpointManager;
    const auto& list =
            CheckpointManagerTestIntrospector::public_getCheckpointList(
                    manager);
    ASSERT_EQ(1, list.size());
    auto* ckpt = list.front().get();
    ASSERT_EQ(checkpoint_state::CHECKPOINT_OPEN, ckpt->getState());
    ASSERT_EQ(3, ckpt->getNumItems());
    auto it = ckpt->begin(); // empty-item
    it++; // checkpoint-start
    it++; // set-vbstate
    it++;
    EXPECT_EQ(queue_op::mutation, (*it)->getOperation());
    EXPECT_FALSE((*it)->isDeleted());
    EXPECT_EQ(value, (*it)->getValue()->to_s());

    TimeTraveller tt(5000);

    manager.createNewCheckpoint();

    // Trigger the expiration
    switch (path) {
    case ExpiryPath::Access: {
        // Frontend access (cmd GET)
        GetValue gv = store->get(docKey, vbid, cookie, get_options_t::NONE);
        EXPECT_EQ(cb::engine_errc::no_such_key, gv.getStatus());
        break;
    }
    case ExpiryPath::Deletion: {
        // Explicit deletion (cmd DEL), which processes the TTL (if any) before
        // proceeding with the explicit deletion
        delete_item(vbid, docKey, cb::engine_errc::no_such_key);
        break;
    }
    }

    // MB-41989: Expiration removes UserXattrs (if any), but it must do that on
    // a copy of the payload that is then enqueued in the new expired item. So,
    // the payload of the original mutation must be untouched here.
    // Note: 'it' still points to the original mutation in the first checkpoint
    // in CM.
    EXPECT_EQ(queue_op::mutation, (*it)->getOperation());
    EXPECT_FALSE((*it)->isDeleted());
    EXPECT_EQ(std::string_view(value.c_str(), value.size()),
              std::string_view((*it)->getData(), (*it)->getNBytes()));

    ASSERT_EQ(2, list.size());
    ckpt = list.back().get();
    ASSERT_EQ(checkpoint_state::CHECKPOINT_OPEN, ckpt->getState());
    it = ckpt->begin(); // empty-item
    it++; // checkpoint-start
    it++;
    EXPECT_EQ(queue_op::mutation, (*it)->getOperation());
    EXPECT_TRUE((*it)->isDeleted());

    // Note: I inspect the Expiration payload directly by looking at the message
    // in the ActiveStream::readyQ, see below

    auto& readyQ = stream->public_readyQ();
    ASSERT_EQ(0, readyQ.size());

    // Push items to the readyQ and check what we get
    stream->nextCheckpointItemTask();
    ASSERT_EQ(4, readyQ.size());

    auto resp = stream->public_nextQueuedItem(*producer);
    ASSERT_TRUE(resp);
    ASSERT_EQ(DcpResponse::Event::SnapshotMarker, resp->getEvent());
    resp = stream->public_nextQueuedItem(*producer);
    ASSERT_TRUE(resp);
    auto* msg = dynamic_cast<MutationResponse*>(resp.get());
    ASSERT_TRUE(msg);
    ASSERT_EQ(DcpResponse::Event::Mutation, msg->getEvent());

    // Inspect payload for DCP Expiration
    resp = stream->public_nextQueuedItem(*producer);
    ASSERT_TRUE(resp);
    ASSERT_EQ(DcpResponse::Event::SnapshotMarker, resp->getEvent());
    resp = stream->public_nextQueuedItem(*producer);
    ASSERT_TRUE(resp);
    msg = dynamic_cast<MutationResponse*>(resp.get());
    ASSERT_TRUE(msg);
    ASSERT_EQ(DcpResponse::Event::Expiration, msg->getEvent());
    ASSERT_TRUE(msg->getItem()->isDeleted());
    ASSERT_EQ(currIncDelUserXattr, msg->getIncludeDeletedUserXattrs());

    const auto& item = *msg->getItem();
    const auto* data = item.getData();
    const auto nBytes = item.getNBytes();

    if (xattrs == Xattrs::UserAndSys) {
        // No body
        EXPECT_EQ(0,
                  cb::xattr::get_body_size(item.getDataType(), {data, nBytes}));

        // Only xattrs in deletion, dt must be XATTR only
        ASSERT_EQ(PROTOCOL_BINARY_DATATYPE_XATTR, item.getDataType());
        // We must keep only SysXa
        const auto valueBuf = cb::char_buffer(const_cast<char*>(data), nBytes);
        cb::xattr::Blob blob(valueBuf, false);
        EXPECT_EQ(blob.size(), blob.get_system_size());
        // Note: "_sync" sys-xattr created by createXattrValue()
        EXPECT_FALSE(blob.get("_sync").empty());
    } else {
        // We must remove everything
        // Note: DT for no-value must be RAW
        ASSERT_EQ(PROTOCOL_BINARY_RAW_BYTES, item.getDataType());
        EXPECT_EQ(0, nBytes);
    }
}

TEST_P(SingleThreadedActiveStreamTest, ExpirationRemovesBody_Pre66) {
    testExpirationRemovesBody(0, Xattrs::None, ExpiryPath::Access);
}

TEST_P(SingleThreadedActiveStreamTest, ExpirationRemovesBody_Pre66_UserXa) {
    testExpirationRemovesBody(0, Xattrs::User, ExpiryPath::Access);
}

TEST_P(SingleThreadedActiveStreamTest,
       ExpirationRemovesBody_Pre66_UserXa_SysXa) {
    testExpirationRemovesBody(0, Xattrs::UserAndSys, ExpiryPath::Access);
}

TEST_P(SingleThreadedActiveStreamTest, ExpirationRemovesBody) {
    using DcpOpenFlag = cb::mcbp::request::DcpOpenPayload;
    testExpirationRemovesBody(DcpOpenFlag::IncludeDeletedUserXattrs,
                              Xattrs::None,
                              ExpiryPath::Access);
}

TEST_P(SingleThreadedActiveStreamTest, ExpirationRemovesBody_UserXa) {
    using DcpOpenFlag = cb::mcbp::request::DcpOpenPayload;
    testExpirationRemovesBody(DcpOpenFlag::IncludeDeletedUserXattrs,
                              Xattrs::User,
                              ExpiryPath::Access);
}

TEST_P(SingleThreadedActiveStreamTest, ExpirationRemovesBody_UserXa_SysXa) {
    using DcpOpenFlag = cb::mcbp::request::DcpOpenPayload;
    testExpirationRemovesBody(DcpOpenFlag::IncludeDeletedUserXattrs,
                              Xattrs::UserAndSys,
                              ExpiryPath::Access);
}

TEST_P(SingleThreadedActiveStreamTest, ExpByDel_ExpirationRemovesBody) {
    using DcpOpenFlag = cb::mcbp::request::DcpOpenPayload;
    testExpirationRemovesBody(DcpOpenFlag::IncludeDeletedUserXattrs,
                              Xattrs::None,
                              ExpiryPath::Deletion);
}

TEST_P(SingleThreadedActiveStreamTest, ExpByDel_ExpirationRemovesBody_UserXa) {
    using DcpOpenFlag = cb::mcbp::request::DcpOpenPayload;
    testExpirationRemovesBody(DcpOpenFlag::IncludeDeletedUserXattrs,
                              Xattrs::User,
                              ExpiryPath::Deletion);
}

TEST_P(SingleThreadedActiveStreamTest,
       ExpByDel_ExpirationRemovesBody_UserXa_SysXa) {
    using DcpOpenFlag = cb::mcbp::request::DcpOpenPayload;
    testExpirationRemovesBody(DcpOpenFlag::IncludeDeletedUserXattrs,
                              Xattrs::UserAndSys,
                              ExpiryPath::Deletion);
}

/**
 * This test covers starting a stream at seqno X from a checkpoint with start
 * seqno X-N, where the first N items have been expelled. In this case, since
 * the next mutation will be X+1 and that has not been expelled, we don't have
 * to backfill. The first snapshot marker should have a snap_start_seqno of X,
 * and not X-N (the start seqno of the checkpoint).
 */
TEST_P(SingleThreadedActiveStreamTest, SnapshotForCheckpointWithExpelledItems) {
    // We need to re-create the stream with a specific startSeqno
    stream.reset();

    auto& vb = *engine->getVBucket(vbid);
    auto& manager = *vb.checkpointManager;
    ASSERT_EQ(1, manager.getOpenCheckpointId());
    manager.createNewCheckpoint();

    const auto& checkpoint =
            CheckpointManagerTestIntrospector::public_getOpenCheckpoint(
                    manager);
    ASSERT_EQ(checkpoint.getNumberOfElements(), 2);

    store_item(vbid, makeStoredDocKey("seqno-1"), "");
    store_item(vbid, makeStoredDocKey("seqno-2"), "");
    store_item(vbid, makeStoredDocKey("seqno-3"), "");

    ASSERT_EQ(checkpoint.getHighSeqno(), 3);
    ASSERT_EQ(checkpoint.getNumberOfElements(), 5);

    // Unexpelled items at seqno:4
    store_item(vbid, makeStoredDocKey("seqno-4"), "");
    store_item(vbid, makeStoredDocKey("seqno-5"), "");

    flushVBucketToDiskIfPersistent(vbid, 5);

    const auto stopExpelCursor =
        manager.registerCursorBySeqno(
                        "test-cursor", 3, CheckpointCursor::Droppable::Yes)
                .takeCursor()
                .lock();
    // Expel up to seqno:3
    EXPECT_EQ(3, manager.expelUnreferencedCheckpointItems().count);
    ASSERT_EQ(checkpoint.getNumberOfElements(), 4);

    // Simulate client reconnecting at seqno:3.
    stream = producer->mockActiveStreamRequest(0 /*flags*/,
                                               0 /*opaque*/,
                                               vb,
                                               3 /*st_seqno*/,
                                               ~0 /*en_seqno*/,
                                               vb.failovers->getLatestUUID(),
                                               3 /*snap_start_seqno*/,
                                               3 /*snap_end_seqno*/);
    auto outstandingItems = stream->public_getOutstandingItems(vb);
    stream->public_processItems(outstandingItems);

    const auto& readyQ = stream->public_readyQ();
    ASSERT_EQ(3, readyQ.size());

    auto resp = stream->next(*producer);
    ASSERT_TRUE(resp);
    EXPECT_EQ(DcpResponse::Event::SnapshotMarker, resp->getEvent());
    auto snapMarker = dynamic_cast<SnapshotMarker&>(*resp);
    EXPECT_EQ(3, snapMarker.getStartSeqno())
            << "Snapshot start seqno should be that of the first mutation";

    resp = stream->next(*producer);
    ASSERT_TRUE(resp);
    EXPECT_EQ(DcpResponse::Event::Mutation, resp->getEvent());
    auto mutation = dynamic_cast<MutationResponse&>(*resp);
    EXPECT_EQ(4, mutation.getBySeqno())
            << "Unexpected seqno for first mutation response";
}

/**
 * Verifies that streams that set NO_VALUE still backfill the full payload for
 * SystemEvents and succeed in making the DCP message from that.
 */
TEST_P(SingleThreadedActiveStreamTest, NoValueStreamBackfillsFullSystemEvent) {
    // We need to re-create the stream in a condition that triggers a backfill
    stream.reset();
    producer.reset();

    auto& vb = *engine->getVBucket(vbid);
    ASSERT_EQ(0, vb.getHighSeqno());
    auto& manager = *vb.checkpointManager;
    const auto& list =
            CheckpointManagerTestIntrospector::public_getCheckpointList(
                    manager);
    ASSERT_EQ(1, list.size());

    const auto key = makeStoredDocKey("key");
    const std::string value = "value";
    store_item(vbid, key, value);
    EXPECT_EQ(1, vb.getHighSeqno());

    CollectionsManifest cm;
    const auto& collection = CollectionEntry::fruit;
    cm.add(collection);
    vb.updateFromManifest(folly::SharedMutex::ReadHolder(vb.getStateLock()),
                          makeManifest(cm));
    EXPECT_EQ(2, vb.getHighSeqno());

    // Ensure backfill
    const auto openId = manager.getOpenCheckpointId();
    manager.createNewCheckpoint();
    ASSERT_GT(manager.getOpenCheckpointId(), openId);
    flushVBucketToDiskIfPersistent(vbid, 2 /*expected_num_flushed*/);
    ASSERT_EQ(1, manager.getNumCheckpoints());
    ASSERT_EQ(1, manager.getNumOpenChkItems());

    // Re-create producer and stream
    const std::string jsonFilter =
            fmt::format(R"({{"collections":["{}", "{}"]}})",
                        uint32_t(CollectionEntry::defaultC.getId()),
                        uint32_t(collection.getId()));
    const std::optional<std::string_view> json(jsonFilter);
    recreateProducerAndStream(
            vb, cb::mcbp::request::DcpOpenPayload::NoValue, json);
    ASSERT_TRUE(producer);
    producer->createCheckpointProcessorTask();
    ASSERT_TRUE(stream);
    ASSERT_TRUE(stream->isBackfilling());
    ASSERT_EQ(IncludeValue::No, stream->public_getIncludeValue());
    auto resp = stream->next(*producer);
    EXPECT_FALSE(resp);

    auto& bfm = producer->getBFM();
    EXPECT_EQ(1, bfm.getNumBackfills());
    // Before the fix this step throws with:
    //     Collections::VB::Manifest::verifyFlatbuffersData: getCreateEventData
    //     data invalid, .., size:0"
    EXPECT_EQ(backfill_success, bfm.backfill()); // create->scan

    const auto& readyQ = stream->public_readyQ();
    ASSERT_EQ(3, readyQ.size());
    resp = stream->next(*producer);
    ASSERT_TRUE(resp);
    EXPECT_EQ(DcpResponse::Event::SnapshotMarker, resp->getEvent());
    ASSERT_EQ(2, readyQ.size());
    resp = stream->next(*producer);
    ASSERT_TRUE(resp);
    EXPECT_EQ(DcpResponse::Event::Mutation, resp->getEvent());
    ASSERT_EQ(1, readyQ.size());
    resp = stream->next(*producer);
    ASSERT_TRUE(resp);
    EXPECT_EQ(DcpResponse::Event::SystemEvent, resp->getEvent());
    const auto& event = dynamic_cast<CollectionCreateProducerMessage&>(*resp);
    EXPECT_GT(event.getEventData().size(), 0);
}

class SingleThreadedBackfillTest : public SingleThreadedActiveStreamTest {
protected:
    void testBackfill() {
        auto vb = engine->getVBucket(vbid);
        auto& ckptMgr = *vb->checkpointManager;

        // Delete initial stream (so we can re-create after items are only
        // available from disk.
        stream.reset();

        // Store 3 items (to check backfill remaining counts).
        // Add items, flush it to disk, then clear checkpoint to force backfill.
        store_item(vbid, makeStoredDocKey("key1"), "value");
        store_item(vbid, makeStoredDocKey("key2"), "value");
        store_item(vbid, makeStoredDocKey("key3"), "value");
        ASSERT_EQ(3, vb->getHighSeqno());
        ckptMgr.createNewCheckpoint();

        const auto& stats = engine->getEpStats();
        if (isPersistent()) {
            ASSERT_EQ(0, stats.itemsRemovedFromCheckpoints);
            flushVBucketToDiskIfPersistent(vbid, 3);
        }
        // cs, vbs, 3 mut(s), ce
        ASSERT_EQ(6, stats.itemsRemovedFromCheckpoints);

        // Re-create the stream now we have items only on disk.
        stream = producer->mockActiveStreamRequest(0 /*flags*/,
                                                   0 /*opaque*/,
                                                   *vb,
                                                   0 /*st_seqno*/,
                                                   ~0 /*en_seqno*/,
                                                   0x0 /*vb_uuid*/,
                                                   0 /*snap_start_seqno*/,
                                                   ~0 /*snap_end_seqno*/);
        ASSERT_TRUE(stream->isBackfilling());

        // Should report empty itemsRemaining as that would mislead
        // ns_server if they asked for stats before the backfill task runs (they
        // would think backfill is complete).
        EXPECT_FALSE(stream->getNumBackfillItemsRemaining());

        // Run the backfill we scheduled when we transitioned to the backfilling
        // state.
        auto& bfm = producer->getBFM();

        // First item
        EXPECT_EQ(backfill_status_t::backfill_success, bfm.backfill());
        EXPECT_EQ(1, stream->getNumBackfillItems());

        // Step the snapshot marker and first mutation
        MockDcpMessageProducers producers;
        EXPECT_EQ(cb::engine_errc::success, producer->step(false, producers));
        EXPECT_EQ(cb::mcbp::ClientOpcode::DcpSnapshotMarker, producers.last_op);
        EXPECT_EQ(cb::engine_errc::success, producer->step(false, producers));
        EXPECT_EQ(cb::mcbp::ClientOpcode::DcpMutation, producers.last_op);
        EXPECT_EQ(1, producers.last_byseqno);

        // Second item
        EXPECT_EQ(backfill_status_t::backfill_success, bfm.backfill());
        EXPECT_EQ(2, stream->getNumBackfillItems());

        // Step the second mutation
        EXPECT_EQ(cb::engine_errc::success, producer->step(false, producers));
        EXPECT_EQ(cb::mcbp::ClientOpcode::DcpMutation, producers.last_op);
        EXPECT_EQ(2, producers.last_byseqno);

        // Third item
        EXPECT_EQ(backfill_status_t::backfill_success, bfm.backfill());
        EXPECT_EQ(3, stream->getNumBackfillItems());

        // Step the third mutation
        EXPECT_EQ(cb::engine_errc::success, producer->step(false, producers));
        EXPECT_EQ(cb::mcbp::ClientOpcode::DcpMutation, producers.last_op);
        EXPECT_EQ(3, producers.last_byseqno);

        // By MB-53806 backfill first pushes over the stream then yields. So,
        // we need an extra run after the last item for settling.
        EXPECT_EQ(backfill_status_t::backfill_success, bfm.backfill());

        // No more backfills
        EXPECT_EQ(backfill_status_t::backfill_finished, bfm.backfill());

        // Nothing more to step in the producer
        EXPECT_EQ(cb::engine_errc::would_block,
                  producer->step(false, producers));
    }
};

TEST_P(SingleThreadedActiveStreamTest,
       OSOBackfillResumesFromNextItemAfterPause) {
    if (ephemeral()) {
        GTEST_SKIP();
    }
    // require an OSO backfill for this test, using "auto" will skip and fail
    engine->getConfiguration().setDcpOsoBackfill("enabled");

    auto vb = engine->getVBucket(vbid);
    auto& ckptMgr = *vb->checkpointManager;
    // Get rid of set_vb_state and any other queue_op we are not interested in
    ckptMgr.clear(0 /*seqno*/);

    // Remove the initial stream, we want to force it to backfill.
    stream.reset();

    producer->setOutOfOrderSnapshots(OutOfOrderSnapshots::Yes);
    producer->setBackfillBufferSize(1);

    const auto keyA = makeStoredDocKey("keyA");
    const auto keyB = makeStoredDocKey("keyB");
    for (const auto& key : {keyA, keyB}) {
        auto item = make_item(vbid, key, "value");
        EXPECT_EQ(MutationStatus::WasClean,
                  public_processSet(
                          *vb, item, VBQueueItemCtx(CanDeduplicate::Yes)));
    }

    // Ensure mutation is on disk; no longer present in CheckpointManager.
    vb->checkpointManager->createNewCheckpoint();
    flushVBucketToDiskIfPersistent(vbid, 2);

    recreateStream(*vb);
    ASSERT_TRUE(stream->isBackfilling());

    // Run the backfill we scheduled when we transitioned to the backfilling
    // state. Only run the backfill task once because we only care about the
    // snapshot marker.
    auto& bfm = producer->getBFM();
    bfm.backfill();

    // No message processed, BufferLog empty
    ASSERT_EQ(0, producer->getBytesOutstanding());

    // readyQ must contain a OSOSnapshot message.
    // Plus, scan runs and pushes 1 item to the readyQ and yields by max scan
    // buffer full. That happens because (differently from Neo) in Trinity
    // backfill yields by OOM after processing the item at ::backfillReceived().
    ASSERT_EQ(stream->public_readyQSize(), 2);
    auto resp = stream->public_backfillPhase(*producer);
    ASSERT_TRUE(resp);
    EXPECT_EQ(DcpResponse::Event::OSOSnapshot, resp->getEvent());
    auto& marker = dynamic_cast<OSOSnapshot&>(*resp);
    EXPECT_TRUE(marker.isStart());

    ASSERT_EQ(stream->public_readyQSize(), 1);
    // Note: This call releases bytes from scan buffer. The next scan() will
    // push the next item to the readyQ
    resp = stream->public_backfillPhase(*producer);
    ASSERT_TRUE(resp);
    EXPECT_EQ(DcpResponse::Event::Mutation, resp->getEvent());
    auto* mutation = dynamic_cast<MutationResponse*>(resp.get());
    EXPECT_EQ(keyA, mutation->getItem()->getKey());

    // Resume backfill - That must resume from the next item (keyB)
    // Before the fix for MB-57106, at this step scan() pushes keyA to readyQ
    // again.
    EXPECT_EQ(backfill_success, bfm.backfill());
    EXPECT_EQ(stream->public_readyQSize(), 1);
    resp = stream->public_nextQueuedItem(*producer);
    ASSERT_TRUE(resp);
    EXPECT_EQ(DcpResponse::Event::Mutation, resp->getEvent());
    mutation = dynamic_cast<MutationResponse*>(resp.get());
    EXPECT_EQ(keyB, mutation->getItem()->getKey());

    producer->cancelCheckpointCreatorTask();
}

class SingleThreadedBackfillScanBufferTest : public SingleThreadedBackfillTest {
public:
    void SetUp() override {
        config_string += "dcp_scan_byte_limit=100";
        SingleThreadedActiveStreamTest::SetUp();
    }

    void TearDown() override {
        SingleThreadedActiveStreamTest::TearDown();
    }
};

TEST_P(SingleThreadedBackfillScanBufferTest, SingleItemScanBuffer) {
    testBackfill();
}

class SingleThreadedBackfillBufferTest : public SingleThreadedBackfillTest {
public:
    void SetUp() override {
        config_string += "dcp_backfill_byte_limit=1";
        SingleThreadedActiveStreamTest::SetUp();
    }

    void TearDown() override {
        SingleThreadedActiveStreamTest::TearDown();
    }
};

TEST_P(SingleThreadedBackfillBufferTest, SingleItemBuffer) {
    testBackfill();
}

TEST_P(SingleThreadedPassiveStreamTest, MB42780_DiskToMemoryFromPre65) {
    // Note: We need at least one cursor in the replica checkpoint to hit the
    //  issue. Given that in Ephemeral (a) there is no persistence cursor and
    //  (b) we cannot have any outbound stream / DCP cursor from replica
    //  vbuckets, then we cannot hit the issue in Ephemeral.
    if (ephemeral()) {
        return;
    }

    auto& vb = *store->getVBucket(vbid);
    auto& manager = static_cast<MockCheckpointManager&>(*vb.checkpointManager);
    const auto& ckptList = manager.getCheckpointList();
    ASSERT_EQ(1, ckptList.size());
    ASSERT_EQ(CheckpointType::Memory, ckptList.front()->getCheckpointType());
    ASSERT_EQ(0, ckptList.front()->getSnapshotStartSeqno());
    ASSERT_EQ(0, ckptList.front()->getSnapshotEndSeqno());
    // cs, vbs
    ASSERT_EQ(2, ckptList.front()->getNumItems());
    ASSERT_EQ(0, manager.getHighSeqno());

    // Replica receives a complete disk snapshot {keyA:1, keyB:2}
    const uint32_t opaque = 1;
    const uint64_t snapStart = 1;
    const uint64_t snapEnd = 2;
    EXPECT_EQ(cb::engine_errc::success,
              consumer->snapshotMarker(opaque,
                                       vbid,
                                       snapStart,
                                       snapEnd,
                                       MARKER_FLAG_DISK | MARKER_FLAG_CHK,
                                       {} /*HCS*/,
                                       {} /*maxVisibleSeqno*/));
    ASSERT_EQ(1, ckptList.size());
    ASSERT_TRUE(ckptList.front()->isDiskCheckpoint());
    ASSERT_EQ(1, ckptList.front()->getSnapshotStartSeqno());
    ASSERT_EQ(2, ckptList.front()->getSnapshotEndSeqno());
    // cs
    ASSERT_EQ(1, ckptList.front()->getNumItems());
    ASSERT_EQ(0, manager.getHighSeqno());

    const auto keyA = makeStoredDocKey("keyA");
    EXPECT_EQ(cb::engine_errc::success,
              consumer->mutation(opaque,
                                 keyA,
                                 {},
                                 0,
                                 0,
                                 vbid,
                                 0,
                                 snapStart,
                                 0,
                                 0,
                                 0,
                                 {},
                                 0));
    const auto keyB = makeStoredDocKey("keyB");
    EXPECT_EQ(cb::engine_errc::success,
              consumer->mutation(opaque,
                                 keyB,
                                 {},
                                 0,
                                 0,
                                 vbid,
                                 0,
                                 snapEnd,
                                 0,
                                 0,
                                 0,
                                 {},
                                 0));

    ASSERT_EQ(1, ckptList.size());
    ASSERT_TRUE(ckptList.front()->isDiskCheckpoint());
    ASSERT_EQ(1, ckptList.front()->getSnapshotStartSeqno());
    ASSERT_EQ(2, ckptList.front()->getSnapshotEndSeqno());
    ASSERT_EQ(3, ckptList.front()->getNumItems());
    ASSERT_EQ(2, manager.getHighSeqno());

    // Move the persistence cursor to point to keyB:2.
    flush_vbucket_to_disk(vbid, 2 /*expected_num_flushed*/);
    const auto pCursorPos = manager.getPersistenceCursorPos();
    ASSERT_EQ(keyB, (*pCursorPos)->getKey());
    ASSERT_EQ(2, (*pCursorPos)->getBySeqno());

    auto openId = manager.getOpenCheckpointId();

    // Simulate a possible behaviour in pre-6.5: Producer may send a SnapMarker
    // and miss to set the MARKER_FLAG_CHK, eg MB-32862
    EXPECT_EQ(cb::engine_errc::success,
              consumer->snapshotMarker(opaque,
                                       vbid,
                                       3 /*snapStart*/,
                                       3 /*snapEnd*/,
                                       MARKER_FLAG_MEMORY,
                                       {} /*HCS*/,
                                       {} /*maxVisibleSeqno*/));

    // 6.6.1 PassiveStream is resilient to any Active misbehaviour with regard
    // to MARKER_FLAG_CHK. Even if Active missed to set the flag, Replica closes
    // the checkpoint and creates a new one for queueing the new Memory
    // snapshot.
    // This is an important step in the test. Essentially here we verify that
    // the fix eliminates one of the preconditions for hitting the issue:
    // snapshots cannot be merged into the same checkpoint if the merge involves
    // Disk snapshots.
    ASSERT_EQ(1, ckptList.size());
    ASSERT_GT(manager.getOpenCheckpointId(), openId);
    openId = manager.getOpenCheckpointId();
    ASSERT_EQ(CheckpointType::Memory, ckptList.front()->getCheckpointType());
    ASSERT_EQ(CHECKPOINT_OPEN, ckptList.front()->getState());
    ASSERT_EQ(3, ckptList.front()->getSnapshotStartSeqno());
    ASSERT_EQ(3, ckptList.front()->getSnapshotEndSeqno());
    // cs
    ASSERT_EQ(1, ckptList.front()->getNumItems());
    ASSERT_EQ(2, manager.getHighSeqno());

    // Now replica receives a doc within the new Memory snapshot.
    // Note: This step queues keyC into the checkpoint. Given that it is a
    //  Memory checkpoint, then keyC is added to the keyIndex too.
    //  That is a precondition for executing the deduplication path that throws
    //  in Checkpoint::queueDirty before the fix.
    const auto keyC = makeStoredDocKey("keyC");
    EXPECT_EQ(cb::engine_errc::success,
              consumer->mutation(opaque,
                                 keyC,
                                 {},
                                 0,
                                 0,
                                 vbid,
                                 0,
                                 3 /*seqno*/,
                                 0,
                                 0,
                                 0,
                                 {},
                                 0));

    ASSERT_EQ(1, ckptList.size());
    ASSERT_EQ(CheckpointType::Memory, ckptList.back()->getCheckpointType());
    ASSERT_EQ(CHECKPOINT_OPEN, ckptList.back()->getState());
    ASSERT_EQ(3, ckptList.back()->getSnapshotStartSeqno());
    ASSERT_EQ(3, ckptList.back()->getSnapshotEndSeqno());
    ASSERT_EQ(2, ckptList.back()->getNumItems());
    ASSERT_EQ(3, manager.getHighSeqno());

    // Another SnapMarker with no MARKER_FLAG_CHK
    // Note: This is not due to any pre-6.5 bug, this is legal also in 6.6.x and
    //  7.x. The active may generate multiple Memory snapshots from the same
    //  physical checkpoint. Those snapshots may contain duplicates of the same
    //  key.
    EXPECT_EQ(cb::engine_errc::success,
              consumer->snapshotMarker(opaque,
                                       vbid,
                                       4 /*snapStart*/,
                                       4 /*snapEnd*/,
                                       MARKER_FLAG_MEMORY,
                                       {} /*HCS*/,
                                       {} /*maxVisibleSeqno*/));
    // The new snapshot will be queued into the existing checkpoint.
    // Note: It is important that Memory snapshots still are queued into the
    //  same checkpoint if the active requires so. Otherwise, by generating
    //  many checkpoints we would probably hit again perf regressions already
    //  seen in the CheckpointManager.
    ASSERT_EQ(1, ckptList.size());
    ASSERT_EQ(openId, manager.getOpenCheckpointId());
    ASSERT_EQ(CheckpointType::Memory, ckptList.back()->getCheckpointType());
    ASSERT_EQ(CHECKPOINT_OPEN, ckptList.back()->getState());
    ASSERT_EQ(3, ckptList.back()->getSnapshotStartSeqno());
    ASSERT_EQ(4, ckptList.back()->getSnapshotEndSeqno());
    ASSERT_EQ(2, ckptList.back()->getNumItems());
    ASSERT_EQ(3, manager.getHighSeqno());

    // Now replica receives again keyC. KeyC is in the KeyIndex of the
    // open/Memory checkpoint and triggers deduplication checks. Note that dedup
    // checks involve accessing the key-entry in the KeyIndex for the mutation
    // pointed by cursors within that checkpoint.
    //
    // Before the fix, we merged a Disk snapshot and a Memory snapshot into the
    // same checkpoint. The persistence cursor points to a mutation that
    // was received within the Disk checkpoint, so there is no entry in the
    // KeyIndex for that mutation and we fail with:
    //
    //   libc++abi.dylib: terminating with uncaught exception of type
    //   std::logic_error: Checkpoint::queueDirty: Unable to find key in
    //   keyIndex with op:mutation seqno:2 for cursor:persistence in current
    //   checkpoint.
    //
    // At fix, the Memory snapshot is in its own checkpoint. The persistence
    // cursor is in the old (closed) checkpoint, so we don't even try to access
    // the KeyIndex for that cursor.
    EXPECT_EQ(cb::engine_errc::success,
              consumer->mutation(opaque,
                                 keyC,
                                 {},
                                 0,
                                 0,
                                 vbid,
                                 0,
                                 4 /*seqno*/,
                                 0,
                                 0,
                                 0,
                                 {},
                                 0));

    // Check that we have executed the deduplication path, the test is invalid
    // otherwise.
    ASSERT_EQ(1, ckptList.size());
    ASSERT_EQ(openId, manager.getOpenCheckpointId());
    ASSERT_EQ(CheckpointType::Memory, ckptList.back()->getCheckpointType());
    ASSERT_EQ(CHECKPOINT_OPEN, ckptList.back()->getState());
    ASSERT_EQ(3, ckptList.back()->getSnapshotStartSeqno());
    ASSERT_EQ(4, ckptList.back()->getSnapshotEndSeqno());
    ASSERT_EQ(2, ckptList.back()->getNumItems());
    ASSERT_EQ(4, manager.getHighSeqno());
}

TEST_P(SingleThreadedPassiveStreamTest, GetSnapshotInfo) {
    auto& vb = *store->getVBucket(vbid);
    ASSERT_EQ(0, vb.getHighSeqno());
    auto& manager = static_cast<MockCheckpointManager&>(*vb.checkpointManager);
    ASSERT_EQ(1, manager.getNumCheckpoints());
    ASSERT_EQ(2, manager.getNumOpenChkItems()); // cs, vbs

    removeCheckpoint(vb);
    ASSERT_EQ(0, vb.getHighSeqno());
    ASSERT_EQ(1, manager.getNumCheckpoints());
    ASSERT_EQ(1, manager.getNumOpenChkItems()); // cs
    const auto& list = manager.getCheckpointList();
    ASSERT_FALSE(list.back()->modifiedByExpel());

    // The stream isn't in any snapshot (no data received)
    auto snapInfo = manager.getSnapshotInfo();
    EXPECT_EQ(0, snapInfo.start);
    EXPECT_EQ(snapshot_range_t(0, 0), snapInfo.range);

    const uint64_t opaque = 1;
    EXPECT_EQ(cb::engine_errc::success,
              consumer->snapshotMarker(opaque,
                                       vbid,
                                       1, // start
                                       2, // end
                                       MARKER_FLAG_MEMORY | MARKER_FLAG_CHK,
                                       {},
                                       {}));

    const auto key = makeStoredDocKey("key");
    EXPECT_EQ(cb::engine_errc::success,
              consumer->mutation(opaque,
                                 key,
                                 {},
                                 0,
                                 0,
                                 vbid,
                                 0,
                                 1, // seqno
                                 0,
                                 0,
                                 0,
                                 {},
                                 0));

    EXPECT_EQ(1, vb.getHighSeqno());
    EXPECT_EQ(2, manager.getNumOpenChkItems()); // cs, mut

    // The stream is in a partial snapshot here
    snapInfo = manager.getSnapshotInfo();
    EXPECT_EQ(1, snapInfo.start);
    EXPECT_EQ(snapshot_range_t(1, 2), snapInfo.range);

    // Move cursors to allow Expel
    flushVBucket(vbid);

    // Now Expel everything from the open checkpoint
    {
        EXPECT_EQ(0, manager.getNumItemsForPersistence());
        const auto res = manager.expelUnreferencedCheckpointItems();
        ASSERT_EQ(1, res.count); // mut
        ASSERT_TRUE(list.back()->modifiedByExpel());
        EXPECT_EQ(1, manager.getNumItems()); // 1 for checkpoint_start
        EXPECT_EQ(0, manager.getNumItemsForPersistence());
    }

    // Crucial test: We have expelled everything from the checkpoint and that
    // doesn't have to change the PassiveStream snapshot information.
    // Note: There were no production changes required for holding this
    // invariant.
    snapInfo = manager.getSnapshotInfo();
    EXPECT_EQ(1, snapInfo.start);
    EXPECT_EQ(snapshot_range_t(1, 2), snapInfo.range);

    // In the following we verify the snapshot-info behaviour in the case where
    // the open checkpoint contains only meta-items

    EXPECT_EQ(cb::engine_errc::success,
              consumer->mutation(opaque,
                                 key,
                                 {},
                                 0,
                                 0,
                                 vbid,
                                 0,
                                 2, // seqno
                                 0,
                                 0,
                                 0,
                                 {},
                                 0));

    snapInfo = manager.getSnapshotInfo();
    EXPECT_EQ(2, snapInfo.start);
    EXPECT_EQ(snapshot_range_t(1, 2), snapInfo.range);
    EXPECT_EQ(2, manager.getNumItems()); // cs and mutation
    EXPECT_EQ(1, manager.getNumItemsForPersistence());

    // Create a new empty checkpoint
    EXPECT_EQ(cb::engine_errc::success,
              consumer->snapshotMarker(opaque,
                                       vbid,
                                       3, // start
                                       4, // end
                                       MARKER_FLAG_MEMORY | MARKER_FLAG_CHK,
                                       {},
                                       {}));

    // No mutation in the new empty checkpoint, snapshot info is from the
    // previous checkpoint.
    EXPECT_EQ(2, manager.getNumCheckpoints());
    EXPECT_EQ(1, manager.getNumOpenChkItems()); // cs
    EXPECT_EQ(3, list.back()->getSnapshotStartSeqno());
    EXPECT_EQ(4, list.back()->getSnapshotEndSeqno());

    snapInfo = manager.getSnapshotInfo();
    EXPECT_EQ(2, snapInfo.start);
    EXPECT_EQ(snapshot_range_t(2, 2), snapInfo.range);

    // Now queue a meta-item
    consumer->setVBucketState(opaque, vbid, vbucket_state_pending);
    EXPECT_EQ(2, manager.getNumOpenChkItems()); // cs, vbs

    snapInfo = manager.getSnapshotInfo();
    EXPECT_EQ(2, snapInfo.start);
    EXPECT_EQ(snapshot_range_t(2, 2), snapInfo.range);

    // Try to expel the vbs meta-item.
    flushVBucket(vbid);
    {
        const auto res = manager.expelUnreferencedCheckpointItems();
        // Nothing expelled, ItemExpel doesn't touch checkpoints that store only
        // meta items.
        EXPECT_EQ(0, res.count); // vbs
        EXPECT_FALSE(list.back()->modifiedByExpel());
    }

    snapInfo = manager.getSnapshotInfo();
    EXPECT_EQ(2, snapInfo.start);
    EXPECT_EQ(snapshot_range_t(2, 2), snapInfo.range);
}

// Note: At the moment this test's purpose is to show how outbound DCP behaves
// at replica.
// @todo MB-59288
TEST_P(SingleThreadedPassiveStreamTest, BackfillSnapshotFromPartialReplica) {
    auto& vb = *store->getVBucket(vbid);
    ASSERT_EQ(0, vb.getHighSeqno());
    auto& manager = static_cast<MockCheckpointManager&>(*vb.checkpointManager);
    ASSERT_EQ(1, manager.getNumCheckpoints());
    ASSERT_EQ(2, manager.getNumOpenChkItems()); // cs, vbs
    removeCheckpoint(vb);
    ASSERT_EQ(0, vb.getHighSeqno());
    ASSERT_EQ(1, manager.getNumCheckpoints());
    ASSERT_EQ(1, manager.getNumOpenChkItems()); // cs
    const auto& list = manager.getCheckpointList();
    ASSERT_FALSE(list.back()->modifiedByExpel());

    // The stream isn't in any snapshot (no data received)
    auto snapInfo = manager.getSnapshotInfo();
    EXPECT_EQ(0, snapInfo.start);
    EXPECT_EQ(snapshot_range_t(0, 0), snapInfo.range);
    // Same on disk
    auto& underlying = *store->getRWUnderlying(vbid);
    ASSERT_EQ(0, underlying.getLastPersistedSeqno(vbid));
    auto vbstate = underlying.getPersistedVBucketState(vbid);
    ASSERT_EQ(0, vbstate.state.lastSnapStart);
    ASSERT_EQ(0, vbstate.state.lastSnapEnd);

    const uint64_t opaque = 1;
    EXPECT_EQ(cb::engine_errc::success,
              consumer->snapshotMarker(opaque,
                                       vbid,
                                       1, // start
                                       2, // end
                                       MARKER_FLAG_MEMORY | MARKER_FLAG_CHK,
                                       {},
                                       {}));
    ASSERT_EQ(0, underlying.getLastPersistedSeqno(vbid));
    vbstate = underlying.getPersistedVBucketState(vbid);
    ASSERT_EQ(0, vbstate.state.lastSnapStart);
    ASSERT_EQ(0, vbstate.state.lastSnapEnd);
    const auto key = makeStoredDocKey("key");
    EXPECT_EQ(cb::engine_errc::success,
              consumer->mutation(opaque,
                                 key,
                                 {},
                                 0,
                                 0,
                                 vbid,
                                 0,
                                 1, // seqno
                                 0,
                                 0,
                                 0,
                                 {},
                                 0));
    EXPECT_EQ(1, vb.getHighSeqno());
    EXPECT_EQ(2, manager.getNumOpenChkItems()); // cs, mut

    // The stream is in a partial snapshot here
    snapInfo = manager.getSnapshotInfo();
    EXPECT_EQ(1, snapInfo.start);
    EXPECT_EQ(snapshot_range_t(1, 2), snapInfo.range);
    // Disk too
    flushVBucketToDiskIfPersistent(vbid);
    ASSERT_EQ(1, underlying.getLastPersistedSeqno(vbid));
    vbstate = underlying.getPersistedVBucketState(vbid);
    ASSERT_EQ(0, vbstate.state.lastSnapStart);
    ASSERT_EQ(2, vbstate.state.lastSnapEnd);

    // Trigger an outbound backfill
    removeCheckpoint(vb);
    auto producer = std::make_shared<MockDcpProducer>(
            *engine, cookie, "test_producer->test_consumer", 0, false);
    producer->createCheckpointProcessorTask();
    producer->scheduleCheckpointProcessorTask();
    auto activeStream = std::make_shared<MockActiveStream>(
            engine.get(), producer, 0, 0, vb);
    activeStream->setActive();
    ASSERT_TRUE(activeStream->isBackfilling());
    auto& readyQ = activeStream->public_readyQ();
    ASSERT_EQ(0, readyQ.size());

    // Core test
    // Backfill generates a [0, 1] complete snapshot even if on disk replica is
    // in a partial [0, 2] snapshot.
    auto& lpAuxioQ = *task_executor->getLpTaskQ()[AUXIO_TASK_IDX];
    runNextTask(lpAuxioQ); // init + scan
    ASSERT_EQ(2, readyQ.size());
    // marker
    auto resp = activeStream->next(*producer);
    ASSERT_TRUE(resp);
    EXPECT_EQ(DcpResponse::Event::SnapshotMarker, resp->getEvent());
    auto snapMarker = dynamic_cast<SnapshotMarker&>(*resp);
    EXPECT_EQ(0, snapMarker.getStartSeqno());
    EXPECT_EQ(1, snapMarker.getEndSeqno());
    // mutation
    resp = activeStream->next(*producer);
    ASSERT_TRUE(resp);
    EXPECT_EQ(DcpResponse::Event::Mutation, resp->getEvent());
    EXPECT_EQ(1, resp->getBySeqno());
}

// Note: At the moment this test's purpose is to show how outbound DCP behaves
// at replica.
// @todo MB-59288
TEST_P(SingleThreadedPassiveStreamTest, MemorySnapshotFromPartialReplica) {
    auto& vb = *store->getVBucket(vbid);
    ASSERT_EQ(0, vb.getHighSeqno());
    auto& manager = static_cast<MockCheckpointManager&>(*vb.checkpointManager);
    ASSERT_EQ(1, manager.getNumCheckpoints());
    ASSERT_EQ(2, manager.getNumOpenChkItems()); // cs, vbs

    removeCheckpoint(vb);
    ASSERT_EQ(0, vb.getHighSeqno());
    ASSERT_EQ(1, manager.getNumCheckpoints());
    ASSERT_EQ(1, manager.getNumOpenChkItems()); // cs
    const auto& list = manager.getCheckpointList();
    ASSERT_FALSE(list.back()->modifiedByExpel());

    // The stream isn't in any snapshot (no data received)
    auto snapInfo = manager.getSnapshotInfo();
    EXPECT_EQ(0, snapInfo.start);
    EXPECT_EQ(snapshot_range_t(0, 0), snapInfo.range);

    const uint64_t opaque = 1;
    EXPECT_EQ(cb::engine_errc::success,
              consumer->snapshotMarker(opaque,
                                       vbid,
                                       1, // start
                                       2, // end
                                       MARKER_FLAG_MEMORY | MARKER_FLAG_CHK,
                                       {},
                                       {}));

    const auto key = makeStoredDocKey("key");
    EXPECT_EQ(cb::engine_errc::success,
              consumer->mutation(opaque,
                                 key,
                                 {},
                                 0,
                                 0,
                                 vbid,
                                 0,
                                 1, // seqno
                                 0,
                                 0,
                                 0,
                                 {},
                                 0));

    EXPECT_EQ(1, vb.getHighSeqno());
    EXPECT_EQ(2, manager.getNumOpenChkItems()); // cs, mut

    // The stream is in a partial snapshot here
    snapInfo = manager.getSnapshotInfo();
    EXPECT_EQ(1, snapInfo.start);
    EXPECT_EQ(snapshot_range_t(1, 2), snapInfo.range);

    // Open an outbound stream from replica.
    auto producer = std::make_shared<MockDcpProducer>(
            *engine, cookie, "test_producer->test_consumer", 0, false);
    producer->createCheckpointProcessorTask();
    producer->scheduleCheckpointProcessorTask();
    auto activeStream = std::make_shared<MockActiveStream>(
            engine.get(), producer, 0, 0, vb);
    activeStream->setActive();
    ASSERT_TRUE(activeStream->isInMemory());
    auto& readyQ = activeStream->public_readyQ();
    ASSERT_EQ(0, readyQ.size());

    // Core test
    // I would expect that checkpoint generates a [0, 2] partial snapshot, only
    // seqno:1 in checkpoint.
    activeStream->nextCheckpointItemTask();
    ASSERT_EQ(2, readyQ.size());
    // marker
    auto resp = activeStream->next(*producer);
    ASSERT_TRUE(resp);
    EXPECT_EQ(DcpResponse::Event::SnapshotMarker, resp->getEvent());
    auto* snapMarker = dynamic_cast<SnapshotMarker*>(resp.get());
    EXPECT_EQ(0, snapMarker->getStartSeqno());
    EXPECT_EQ(1, snapMarker->getEndSeqno()); // @todo ??? I would expect 2
    // seqno:1
    resp = activeStream->next(*producer);
    ASSERT_TRUE(resp);
    EXPECT_EQ(DcpResponse::Event::Mutation, resp->getEvent());
    auto* mut = dynamic_cast<MutationResponse*>(resp.get());
    EXPECT_EQ(1, mut->getBySeqno());

    // Now replica receives the snapEnd mutation
    EXPECT_EQ(cb::engine_errc::success,
              consumer->mutation(opaque,
                                 key,
                                 {},
                                 0,
                                 0,
                                 vbid,
                                 0,
                                 2, // seqno
                                 0,
                                 0,
                                 0,
                                 {},
                                 0));

    // Core test
    // There's only seqno:2 remaining for the stream in checkpoint. I would
    // expect that just that mutation is sent for completing the snapshot that
    // we have partially sent to the peer.
    activeStream->nextCheckpointItemTask();
    ASSERT_EQ(2, readyQ.size()); // @todo ??? I would expect 1
    // marker @todo ??? I would expect no marker
    resp = activeStream->next(*producer);
    ASSERT_TRUE(resp);
    EXPECT_EQ(DcpResponse::Event::SnapshotMarker, resp->getEvent());
    snapMarker = dynamic_cast<SnapshotMarker*>(resp.get());
    EXPECT_EQ(2, snapMarker->getStartSeqno());
    EXPECT_EQ(2, snapMarker->getEndSeqno());
    // seqno:2
    resp = activeStream->next(*producer);
    ASSERT_TRUE(resp);
    EXPECT_EQ(DcpResponse::Event::Mutation, resp->getEvent());
    mut = dynamic_cast<MutationResponse*>(resp.get());
    EXPECT_EQ(2, mut->getBySeqno());
}

TEST_P(SingleThreadedPassiveStreamTest,
       EmptyDiskSnapshotFromReplicaCheckpoint) {
    auto& vb = *store->getVBucket(vbid);
    ASSERT_EQ(0, vb.getHighSeqno());
    auto& manager = static_cast<MockCheckpointManager&>(*vb.checkpointManager);
    ASSERT_EQ(1, manager.getNumCheckpoints());
    ASSERT_EQ(2, manager.getNumOpenChkItems()); // cs, vbs

    removeCheckpoint(vb);
    ASSERT_EQ(0, vb.getHighSeqno());
    ASSERT_EQ(1, manager.getNumCheckpoints());
    ASSERT_EQ(1, manager.getNumOpenChkItems()); // cs
    const auto& list = manager.getCheckpointList();
    ASSERT_FALSE(list.back()->modifiedByExpel());

    // The stream isn't in any snapshot (no data received)
    auto snapInfo = manager.getSnapshotInfo();
    EXPECT_EQ(0, snapInfo.start);
    EXPECT_EQ(snapshot_range_t(0, 0), snapInfo.range);

    const uint64_t opaque = 1;
    EXPECT_EQ(cb::engine_errc::success,
              consumer->snapshotMarker(opaque,
                                       vbid,
                                       1, // start
                                       2, // end
                                       MARKER_FLAG_DISK | MARKER_FLAG_CHK,
                                       {},
                                       {}));

    // Open an outbound stream from replica.
    auto producer = std::make_shared<MockDcpProducer>(
            *engine, cookie, "test_producer->test_consumer", 0, false);
    producer->createCheckpointProcessorTask();
    producer->scheduleCheckpointProcessorTask();

    auto activeStream =
            producer->mockActiveStreamRequest(0, 0, vb, 0, ~0, 0xabcd, 0, ~0);

    ASSERT_TRUE(activeStream->isInMemory());
    auto& readyQ = activeStream->public_readyQ();
    ASSERT_EQ(0, readyQ.size());

    // Only checkpoint_start item processed
    activeStream->nextCheckpointItemTask();
    EXPECT_EQ(0, readyQ.size());

    // Extra task execution triggers an exception before the fix for MB-59310:
    //
    // libc++abi: terminating due to uncaught exception of type
    // std::logic_error: ActiveStream::getOutstandingItems:
    // stream:test_producer->test_consumer vb:0 processing checkpoint
    // type:InitialDisk, CheckpointHistorical::No, ranges:0, HCS:0, MVS:2,
    // items:0
    activeStream->nextCheckpointItemTask();

    EXPECT_FALSE(activeStream->isChkExtractionInProgress());
}

/**
 * MB-38444: We fix an Ephemeral-only bug, but test covers Persistent bucket too
 */
TEST_P(SingleThreadedActiveStreamTest, BackfillRangeCoversAllDataInTheStorage) {
    // We need to re-create the stream in a condition that triggers a backfill
    stream.reset();
    producer.reset();

    auto& vb = *engine->getVBucket(vbid);
    ASSERT_EQ(0, vb.getHighSeqno());
    auto& manager = *vb.checkpointManager;
    const auto& list =
            CheckpointManagerTestIntrospector::public_getCheckpointList(
                    manager);
    ASSERT_EQ(1, list.size());

    const auto keyA = makeStoredDocKey("keyA");
    const std::string value = "value";
    store_item(vbid, keyA, value);
    EXPECT_EQ(1, vb.getHighSeqno());
    EXPECT_EQ(1, vb.getMaxVisibleSeqno());
    const auto keyB = makeStoredDocKey("keyB");
    store_item(vbid, keyB, value);
    EXPECT_EQ(2, vb.getHighSeqno());
    EXPECT_EQ(2, vb.getMaxVisibleSeqno());

    // Steps to ensure backfill when we re-create the stream in the following
    const auto openId = manager.getOpenCheckpointId();
    manager.createNewCheckpoint();
    ASSERT_GT(manager.getOpenCheckpointId(), openId);
    flushVBucketToDiskIfPersistent(vbid, 2 /*expected_num_flushed*/);
    ASSERT_EQ(1, manager.getNumCheckpoints());
    ASSERT_EQ(1, manager.getNumOpenChkItems());

    // Move high-seqno to 4
    const auto keyC = makeStoredDocKey("keyC");
    store_item(vbid, keyC, value);
    EXPECT_EQ(3, vb.getHighSeqno());
    EXPECT_EQ(3, vb.getMaxVisibleSeqno());
    const auto keyD = makeStoredDocKey("keyD");
    store_item(vbid, keyD, value);
    EXPECT_EQ(4, vb.getHighSeqno());
    EXPECT_EQ(4, vb.getMaxVisibleSeqno());

    // At this point we havehigh-seqno=4 but only seqnos 3 and 4 in the CM, so
    // we'll backfill.

    // Note: The aim here is to verify that Backfill picks up everything from
    // the storage even in the case where some seqnos are in the CM. So, we need
    // to ensure that all seqnos are on-disk for Persistent.
    flushVBucketToDiskIfPersistent(vbid, 2 /*expected_num_flushed*/);

    // Re-create producer and stream
    recreateProducerAndStream(vb, 0 /*flags*/);
    ASSERT_TRUE(producer);
    producer->createCheckpointProcessorTask();
    ASSERT_TRUE(stream);
    ASSERT_TRUE(stream->isBackfilling());
    ASSERT_TRUE(stream->public_supportSyncReplication());
    auto resp = stream->next(*producer);
    EXPECT_FALSE(resp);

    // Drive the backfill - execute
    auto& bfm = producer->getBFM();
    ASSERT_EQ(1, bfm.getNumBackfills());

    // Before the fix this steps generates SnapMarker{start:0, end:2, mvs:4},
    // while we want SnapMarker{start:0, end:4, mvs:4}
    ASSERT_EQ(backfill_success, bfm.backfill());
    const auto& readyQ = stream->public_readyQ();
    ASSERT_EQ(5, readyQ.size());
    resp = stream->next(*producer);
    ASSERT_TRUE(resp);
    EXPECT_EQ(DcpResponse::Event::SnapshotMarker, resp->getEvent());
    auto snapMarker = dynamic_cast<SnapshotMarker&>(*resp);
    EXPECT_EQ(0, snapMarker.getStartSeqno());
    EXPECT_EQ(4, snapMarker.getEndSeqno());
    EXPECT_EQ(4, *snapMarker.getMaxVisibleSeqno());

    // Verify that all seqnos are sent from the backfill
    ASSERT_EQ(4, readyQ.size());
    resp = stream->next(*producer);
    ASSERT_TRUE(resp);
    EXPECT_EQ(DcpResponse::Event::Mutation, resp->getEvent());
    EXPECT_EQ(1, *resp->getBySeqno());
    ASSERT_EQ(3, readyQ.size());
    resp = stream->next(*producer);
    ASSERT_TRUE(resp);
    EXPECT_EQ(DcpResponse::Event::Mutation, resp->getEvent());
    EXPECT_EQ(2, *resp->getBySeqno());
    ASSERT_EQ(2, readyQ.size());
    resp = stream->next(*producer);
    ASSERT_TRUE(resp);
    EXPECT_EQ(DcpResponse::Event::Mutation, resp->getEvent());
    EXPECT_EQ(3, *resp->getBySeqno());
    ASSERT_EQ(1, readyQ.size());
    resp = stream->next(*producer);
    ASSERT_TRUE(resp);
    EXPECT_EQ(DcpResponse::Event::Mutation, resp->getEvent());
    EXPECT_EQ(4, *resp->getBySeqno());
    ASSERT_EQ(0, readyQ.size());
}

TEST_P(SingleThreadedActiveStreamTest, MB_45757) {
    auto& vb = *engine->getVBucket(vbid);
    ASSERT_EQ(0, vb.getHighSeqno());
    auto& manager = *vb.checkpointManager;
    const auto& list =
            CheckpointManagerTestIntrospector::public_getCheckpointList(
                    manager);
    ASSERT_EQ(1, list.size());

    const auto key = makeStoredDocKey("key");
    const std::string value = "value";
    store_item(vbid, key, value);
    EXPECT_EQ(1, vb.getHighSeqno());

    // In the test we need to re-create streams in a condition that triggers
    // backfill. So get rid of the DCP cursor and move the persistence cursor to
    // a new checkpoint, then remove checkpoints.
    stream.reset();
    producer.reset();
    const auto openId = manager.getOpenCheckpointId();
    manager.createNewCheckpoint();
    ASSERT_GT(manager.getOpenCheckpointId(), openId);
    flushVBucketToDiskIfPersistent(vbid, 1 /*expected_num_flushed*/);
    ASSERT_EQ(1, manager.getNumCheckpoints());
    ASSERT_EQ(1, manager.getNumOpenChkItems());

    // Re-create the old producer and stream
    recreateProducerAndStream(vb, 0 /*flags*/);
    ASSERT_TRUE(producer);
    producer->createCheckpointProcessorTask();
    ASSERT_TRUE(stream);

    // Initiate disconnection of the old producer, but block it in
    // CM::removeCursor() just before it acquires the CM::lock.
    ThreadGate gate(2);
    stream->removeCursorPreLockHook = [&gate]() { gate.threadUp(); };
    auto threadCrash = std::thread(
            [stream = this->stream]() { stream->transitionStateToDead(); });

    // The same DCP client reconnects and creates a new producer, so same name
    // as the old producer.
    auto newProd = std::make_shared<MockDcpProducer>(*engine,
                                                     cookie,
                                                     producer->getName(),
                                                     0 /*flags*/,
                                                     false /*startTask*/);
    ASSERT_TRUE(newProd);
    newProd->createCheckpointProcessorTask();
    // StreamReq from the client on the same vbucket -> This stream has the same
    // name as the one that is transitioning to dead in threadCrash
    auto newStream = newProd->mockActiveStreamRequest(0 /*flags*/,
                                                      0 /*opaque*/,
                                                      vb,
                                                      0 /*st_seqno*/,
                                                      ~0 /*en_seqno*/,
                                                      0x0 /*vb_uuid*/,
                                                      0 /*snap_start_seqno*/,
                                                      ~0 /*snap_end_seqno*/);
    ASSERT_TRUE(newStream);
    ASSERT_TRUE(newStream->isBackfilling());

    // New connection backfills and registers cursor.
    // This step invalidates the old stream from the CM::cursors map as it has
    // the same name as the new stream.
    auto& bfm = newProd->getBFM();
    ASSERT_EQ(1, bfm.getNumBackfills());
    ASSERT_EQ(backfill_success, bfm.backfill());
    const auto& readyQ = newStream->public_readyQ();
    ASSERT_EQ(2, readyQ.size());
    const auto resp = newStream->next(*newProd);
    ASSERT_TRUE(resp);
    EXPECT_EQ(DcpResponse::Event::SnapshotMarker, resp->getEvent());

    // Unblock threadCrash. It tries to invalidate the old stream that is
    // already invalid. This step throws before the fix.
    gate.threadUp();

    threadCrash.join();
}

TEST_P(SingleThreadedActiveStreamTest,
       StreamTaskMovesCursorToLastItemInEmptyCheckpoint) {
    auto& vb = *engine->getVBucket(vbid);
    ASSERT_EQ(0, vb.getHighSeqno());
    auto& manager = *vb.checkpointManager;
    const auto& list =
            CheckpointManagerTestIntrospector::public_getCheckpointList(
                    manager);
    ASSERT_EQ(1, list.size());
    ASSERT_EQ(2, manager.getNumOpenChkItems()); // cs, vbs

    // Note: The first in-memory snapshot is special with regard to the CHK
    // flag.. We force nextSnapshotIsCheckpoint=true at (some) state transition
    // in ActiveStream. Given that in this test we need to verify that the CHK
    // flag is set by processing checkpoint_start messages, then here I make the
    // stream process a first snapshot for clearing nextSnapshotIsCheckpoint
    // before proceeding.
    EXPECT_TRUE(stream->public_nextSnapshotIsCheckpoint());
    store_item(vbid, makeStoredDocKey("key"), "value");
    ASSERT_EQ(1, vb.getHighSeqno());
    // Push from checkpoint to readyQ
    stream->public_nextCheckpointItemTask();
    // Drain readyQ
    auto& readyQ = stream->public_readyQ();
    while (readyQ.size() > 0) {
        readyQ.pop();
    }
    // We want just a new open checkpoint
    manager.createNewCheckpoint();
    if (isPersistent()) {
        flushVBucket(vbid);
    }
    ASSERT_EQ(1, manager.getNumCheckpoints());
    ASSERT_EQ(1, manager.getNumOpenChkItems());

    // Verify that the stream doesn't know of any checkpoint so far
    ASSERT_FALSE(stream->public_nextSnapshotIsCheckpoint());

    // Verify 1 items for cursor (checkpoint_start)
    auto cursor = stream->getCursor().lock();
    EXPECT_TRUE(manager.hasItemsForCursor(*cursor));
    EXPECT_EQ(1, cursor->getRemainingItemsInCurrentCheckpoint());

    // Run the StreamTask
    ASSERT_EQ(0, readyQ.size());
    stream->public_nextCheckpointItemTask();

    // Verify nothing in the stream readyQ yet, as no mutations in checkpoints
    ASSERT_EQ(0, readyQ.size());

    // But, cursor already moved to the last item in checkpoint (set-vbstate at
    // this point)
    EXPECT_FALSE(manager.hasItemsForCursor(*cursor));
    EXPECT_EQ(0, cursor->getRemainingItemsInCurrentCheckpoint());

    // Now we want to verify that ActiveStream has already processed the 2 meta
    // items. In particular, we need to ensure that the checkpoint_start item
    // has updates the ActiveStream state to make it ready for streaming a
    // proper SnapMarker later (ie, as soon as a mutation is queued and
    // streamed). Here "proper" means that the CHK_FLAG must be set in the
    // marker.

    // checkpoint_start already processed
    EXPECT_TRUE(stream->public_nextSnapshotIsCheckpoint());

    // So now queue some mutations
    store_item(vbid, makeStoredDocKey("key"), "value");
    store_item(vbid, makeStoredDocKey("other-key"), "value");
    EXPECT_EQ(3, vb.getHighSeqno());

    // Run the StreamTask again
    stream->public_nextCheckpointItemTask();

    // Verify that we have two items in the readyQ (SnapshotMarker and two
    // DcpMutations), and that the SnapshotMarker is correctly encoded (should
    // have CHK flag set and the expected seqno-range).
    ASSERT_EQ(3, readyQ.size());
    ASSERT_EQ(DcpResponse::Event::SnapshotMarker, readyQ.front()->getEvent());
    auto& snapMarker = dynamic_cast<SnapshotMarker&>(*readyQ.front());
    EXPECT_EQ(MARKER_FLAG_MEMORY | MARKER_FLAG_CHK, snapMarker.getFlags());
    EXPECT_EQ(2, snapMarker.getStartSeqno());
    EXPECT_EQ(3, snapMarker.getEndSeqno());
    EXPECT_EQ(DcpResponse::Event::Mutation, readyQ.back()->getEvent());
}

TEST_P(SingleThreadedActiveStreamTest, MB_53806) {
    auto& vb = *engine->getVBucket(vbid);
    ASSERT_EQ(0, vb.getHighSeqno());

    const auto keyA = makeStoredDocKey("keyA");
    const auto keyB = makeStoredDocKey("keyB");
    const auto keyC = makeStoredDocKey("keyC");
    for (const auto& key : {keyA, keyB, keyC}) {
        store_item(vbid, key, "value");
    }
    ASSERT_EQ(3, vb.getHighSeqno());

    // In the test we need to re-create streams in a condition that triggers
    // backfill. So get rid of the DCP cursor and move the persistence cursor to
    // a new checkpoint, that removes the old checkpoint that contains items.
    stream.reset();
    producer.reset();
    auto& manager = *vb.checkpointManager;
    ASSERT_EQ(5, manager.getNumOpenChkItems()); // cs, vbs, 3 muts
    manager.createNewCheckpoint();
    flushVBucketToDiskIfPersistent(vbid, 3 /*expected_num_flushed*/);
    ASSERT_EQ(1, manager.getNumCheckpoints());
    ASSERT_EQ(1, manager.getNumOpenChkItems());

    // We need backfill flowing in the DiskCallback path, so ensure no cache hit
    // by ejecting everything from the HashTable
    if (persistent()) {
        for (const auto& key : {keyA, keyB, keyC}) {
            evict_key(vbid, key);
        }
    }

    // Re-create the old producer and stream
    recreateProducerAndStream(vb, 0 /*flags*/);
    ASSERT_TRUE(producer);
    producer->createCheckpointProcessorTask();
    ASSERT_TRUE(stream);
    ASSERT_TRUE(stream->isBackfilling());

    // Simulate backfill buffer full for triggering backfill-yield
    auto& bfm = dynamic_cast<MockDcpBackfillManager&>(producer->getBFM());
    ASSERT_EQ(1, bfm.getNumBackfills());
    bfm.setBackfillBufferSize(1);

    // Run backfill.
    // First call pushes the SnapMarker + Mut:1, then the backfill yields.
    // Note: Backfill buffer guarantees that the first item is always pushed to
    //   the readyQ. See BackfillManager for details.
    ASSERT_EQ(backfill_success, bfm.backfill());
    const auto& readyQ = stream->public_readyQ();
    ASSERT_EQ(2, readyQ.size());
    auto resp = stream->next(*producer);
    ASSERT_TRUE(resp);
    EXPECT_EQ(DcpResponse::Event::SnapshotMarker, resp->getEvent());
    EXPECT_EQ(1, readyQ.size());
    resp = stream->next(*producer);
    ASSERT_TRUE(resp);
    EXPECT_EQ(DcpResponse::Event::Mutation, resp->getEvent());
    EXPECT_EQ(1, resp->getBySeqno());
    EXPECT_EQ(0, readyQ.size());

    // Time to run again for the backfill.
    // We expect Mut:2 and Mut:3 pushed to the stream.
    // Before the fix we skip seqno:2 and proceed to seqno:3.
    bfm.setBackfillBufferSize(1024 * 1024);
    ASSERT_EQ(backfill_success, bfm.backfill());

    EXPECT_EQ(2, readyQ.size());
    resp = stream->next(*producer);
    ASSERT_TRUE(resp);
    EXPECT_EQ(DcpResponse::Event::Mutation, resp->getEvent());
    EXPECT_EQ(2, resp->getBySeqno());

    EXPECT_EQ(1, readyQ.size());
    resp = stream->next(*producer);
    ASSERT_TRUE(resp);
    EXPECT_EQ(DcpResponse::Event::Mutation, resp->getEvent());
    EXPECT_EQ(3, resp->getBySeqno());

    EXPECT_EQ(0, readyQ.size());

    EXPECT_EQ(backfill_finished, bfm.backfill());
}

TEST_P(SingleThreadedActiveStreamTest, ReadyQLimit) {
    auto& vb = *engine->getVBucket(vbid);
    ASSERT_EQ(0, vb.getHighSeqno());

    const size_t checkpointMaxSize = 1024 * 1024;
    engine->getCheckpointConfig().setCheckpointMaxSize(checkpointMaxSize);
    auto& manager = *vb.checkpointManager;
    ASSERT_EQ(checkpointMaxSize,
              manager.getCheckpointConfig().getCheckpointMaxSize());

    const auto value = std::string(checkpointMaxSize / 2, 'v');
    size_t numItems = 6;
    for (size_t i = 0; i < numItems; ++i) {
        store_item(vbid, makeStoredDocKey("key" + std::to_string(i)), value);
    }
    ASSERT_EQ(numItems, vb.getHighSeqno());
    const auto numCheckpoints = manager.getNumCheckpoints();
    ASSERT_EQ(numItems / 2, numCheckpoints);
    const size_t numMutationsPerCkpt = numItems / numCheckpoints;
    ASSERT_EQ(numMutationsPerCkpt + 1, manager.getNumOpenChkItems()); // cs + ..

    // Stream in memory and readYQ empty
    ASSERT_TRUE(stream->isInMemory());
    const auto& readyQ = stream->public_readyQ();
    ASSERT_EQ(0, readyQ.size());

    // Test - StreamTask pulls from CM and pushes into the readyQ
    // At each run the task is allowed to push checkpoint_max_size_bytes into
    // the readyQ. In the scenario under test that means 1 full checkpoint at a
    // time.
    for (size_t i = 0; i < numCheckpoints; ++i) {
        stream->nextCheckpointItemTask();

        ASSERT_EQ(3, readyQ.size());
        auto resp = stream->next(*producer);
        ASSERT_TRUE(resp);
        EXPECT_EQ(DcpResponse::Event::SnapshotMarker, resp->getEvent());

        ASSERT_EQ(2, readyQ.size());
        resp = stream->next(*producer);
        ASSERT_TRUE(resp);
        EXPECT_EQ(DcpResponse::Event::Mutation, resp->getEvent());
        EXPECT_EQ(i * numMutationsPerCkpt + 1, resp->getBySeqno());

        ASSERT_EQ(1, readyQ.size());
        resp = stream->next(*producer);
        ASSERT_TRUE(resp);
        EXPECT_EQ(DcpResponse::Event::Mutation, resp->getEvent());
        EXPECT_EQ(i * numMutationsPerCkpt + 2, resp->getBySeqno());

        ASSERT_EQ(0, readyQ.size());
    }

    // All streamed
    stream->nextCheckpointItemTask();
    ASSERT_EQ(0, readyQ.size());
}

/// Check handling of Checkpoint Cursors if a Cursor is not successfully
/// assigned to ActiveStream - e.g. due to an exception being thrown.
/// In the original bug this resulted in the cursor being orphaned - it existed
/// in CheckpointManager but was not associated with any Stream, and hence
/// was not advanced (via getItemsForCursor) - but also was not subject to
/// cursor-dropping so resulted in the CheckpointManager getting stuck at the
/// checkpoint high watermark.
TEST_P(SingleThreadedActiveStreamTest,
       MB55391_DcpStepExceptionShouldRemoveCursor) {
    // Setup to require backfill, which involves re-registering a cursor in
    // ActiveStream::scheduleBackfill_UNLOCKED. To do this we reset the
    // initially created producer and stream, store an item then flush and
    // create new checkpoint, then re-create the stream.

    stream.reset();
    producer->closeStream(0, vbid);

    auto& vb = *engine->getVBucket(vbid);
    const auto initialCursors = vb.checkpointManager->getNumCursors();

    // Ensure mutation is on disk and  no longer present in CheckpointManager so
    // stream will trigger backfill.
    store_item(vbid, makeStoredDocKey("key"), "value");
    vb.checkpointManager->createNewCheckpoint();
    flushVBucketToDiskIfPersistent(vbid, 1);
    ASSERT_EQ(1, vb.checkpointManager->getNumCheckpoints());

    // Re-create the stream, but using the preSetActiveHook to set a callback
    // to run in ActiveStream::scheduleBackfill after the cursor is registered.
    struct TestException : public std::invalid_argument {
        using std::invalid_argument::invalid_argument;
    };

    auto throwExceptionFn = []() {
        throw TestException("Injecting exception");
    };
    try {
        stream = producer->mockActiveStreamRequest(
                0, 0, vb, 0, ~0, 0x0, 0, ~0, {}, {}, {}, {}, [&](auto& stream) {
                    stream.scheduleBackfillRegisterCursorHook =
                            throwExceptionFn;
                });
    } catch (TestException&) {
        // In full-stack, exception thown from DcpProducer::step() will tear
        // down the connection, including destroying the DcpProducer. Simulate
        // that here.
        stream.reset();
        producer.reset();

        // Test: We _should_ be back to the original number of cursors.
        EXPECT_EQ(initialCursors, vb.checkpointManager->getNumCursors());
        return;
    }

    FAIL() << "Expected TestException to be thrown during "
              "mockActiveStreamRequest";
}

// Each cycle of stream create/stream closed (when the stream needs a backfill)
// creates a DCPBackfill and leaves it in the backfill manager. MB-57772 showed
// that there can be conditions (high memory) where the path to deleting the
// orphaned DCPBackfill (from the closed stream) is blocked. In the case where
// the backfill queues themselves are the dominant user of memory leaves the
// system live-locked and way way over quota. The fix is to have closeStream
// (or ~ActiveStream) directly free the DCPBackfill it created.
TEST_P(SingleThreadedActiveStreamTest, MB_57772) {
    store_item(vbid, makeStoredDocKey("key"), "value");
    flushVBucketToDiskIfPersistent(vbid);
    auto& vb = *engine->getVBucket(vbid);
    vb.checkpointManager->clear();

    auto& bfm = producer->getBFM();
    EXPECT_EQ(0, bfm.getNumBackfills());
    EXPECT_EQ(0, store->getKVStoreScanTracker().getNumRunningBackfills());
    stream.reset();
    recreateStream(vb);
    ASSERT_TRUE(stream->isBackfilling());

    EXPECT_EQ(1, bfm.getNumBackfills());
    // backfill makes it into the initializing list, classed as running
    EXPECT_EQ(1, store->getKVStoreScanTracker().getNumRunningBackfills());

    for (int cycles = 0; cycles < 2; ++cycles) {
        // In MB-57772 it doesn't look like a cycle of streamRequest/closeStream
        // grew the backfill queues (we don't actually know the true sequence),
        // but for this test closeStream reproduces an ever growing backfill
        // queue.
        stream.reset(); // we want the ActiveStream to destruct
        producer->closeStream(0, vbid);

        // closeStream has explicitly removed the backfill, no need to wait for
        // an I/O task to run.
        EXPECT_EQ(0, bfm.getNumBackfills());
        EXPECT_EQ(0, store->getKVStoreScanTracker().getNumRunningBackfills());

        recreateStream(vb);
        ASSERT_TRUE(stream->isBackfilling());

        // Now expect only 1 backfill in the queue (this would keep increasing
        // prior to fixing the issue).
        EXPECT_EQ(1, bfm.getNumBackfills());
        // backfill makes it into the initializing list, classed as running
        EXPECT_EQ(1, store->getKVStoreScanTracker().getNumRunningBackfills());
    }

    // Force close - now the stream will remove its backfill without the task
    // needing to run.
    stream.reset(); // we want the ActiveStream to destruct
    producer->closeStream(0, vbid);

    EXPECT_EQ(0, store->getKVStoreScanTracker().getNumRunningBackfills());
    EXPECT_EQ(0, bfm.getNumBackfills());
}

TEST_P(SingleThreadedActiveStreamTest, MB_58961) {
    // No OSOBackfill in Ephemeral
    if (ephemeral()) {
        GTEST_SKIP();
    }

    // Create a collection
    CollectionsManifest manifest;
    const auto& cFruit = CollectionEntry::fruit;
    manifest.add(
            cFruit, cb::NoExpiryLimit, true /*history*/, ScopeEntry::defaultS);
    auto& vb = *store->getVBucket(vbid);
    vb.updateFromManifest(folly::SharedMutex::ReadHolder(vb.getStateLock()),
                          Collections::Manifest{std::string{manifest}});
    ASSERT_EQ(1, vb.getHighSeqno());

    // seqno:2 in cFruit
    const std::string value("value");
    store_item(vbid, makeStoredDocKey("keyF", cFruit), value);
    ASSERT_EQ(2, vb.getHighSeqno());

    // Add some data to the default collection
    const auto& cDefault = CollectionEntry::defaultC;
    store_item(vbid, makeStoredDocKey("keyD", cDefault), value);
    ASSERT_EQ(3, vb.getHighSeqno());

    // [e:1 cs:1 se:1 m(keyF):2 m(keyD):3)

    // Ensure new stream will backfill
    stream->public_getOutstandingItems(vb);
    removeCheckpoint(vb);

    // [e:4 cs:4)

    // Ensure OSOBackfill is triggered
    engine->getConfiguration().setDcpOsoBackfill("enabled");
    producer->setOutOfOrderSnapshots(OutOfOrderSnapshots::YesWithSeqnoAdvanced);

    // Stream filters on cFruit
    recreateStream(
            vb,
            true,
            fmt::format(R"({{"collections":["{:x}"]}})", uint32_t(cFruit.uid)));
    ASSERT_TRUE(stream);
    // Pushed to backfill
    ASSERT_TRUE(stream->isBackfilling());

    // [e:4 cs:4)
    //  ^

    auto& readyQ = stream->public_readyQ();
    ASSERT_EQ(0, readyQ.size());

    // Run the OSO backfill
    runBackfill(); // push markers and data
    ASSERT_EQ(5, readyQ.size());

    auto resp = stream->public_nextQueuedItem(*producer);
    EXPECT_EQ(DcpResponse::Event::OSOSnapshot, resp->getEvent());

    resp = stream->public_nextQueuedItem(*producer);
    EXPECT_EQ(DcpResponse::Event::SystemEvent, resp->getEvent());
    EXPECT_EQ(1, resp->getBySeqno());

    resp = stream->public_nextQueuedItem(*producer);
    EXPECT_EQ(DcpResponse::Event::Mutation, resp->getEvent());
    EXPECT_EQ(2, resp->getBySeqno());

    // Note: seqno:3 is in cDefault, filtered out, SeqnoAdvance(3) sent
    resp = stream->public_nextQueuedItem(*producer);
    EXPECT_EQ(DcpResponse::Event::SeqnoAdvanced, resp->getEvent());
    EXPECT_EQ(3, resp->getBySeqno());

    resp = stream->public_nextQueuedItem(*producer);
    EXPECT_EQ(DcpResponse::Event::OSOSnapshot, resp->getEvent());

    EXPECT_EQ(0, stream->getLastSentSnapEndSeqno());
    EXPECT_EQ(2, stream->getLastBackfilledSeqno());
    EXPECT_EQ(3, stream->getLastSentSeqno());
    EXPECT_EQ(3, stream->getLastReadSeqno());
    EXPECT_EQ(4, stream->getCurChkSeqno());

    ASSERT_FALSE(stream->public_nextQueuedItem(*producer));
    GMockDcpMsgProducers producers;
    EXPECT_EQ(cb::engine_errc::would_block, producer->step(false, producers));
    ASSERT_TRUE(stream->isInMemory());

    // [e:4 cs:4)
    //  ^

    store_item(vbid, makeStoredDocKey("keyD4", cDefault), value);
    ASSERT_EQ(4, vb.getHighSeqno());
    store_item(vbid, makeStoredDocKey("keyD5", cDefault), value);
    ASSERT_EQ(5, vb.getHighSeqno());

    // [e:4 cs:4 m(keyD4):4 m(keyD5):5)
    //  ^

    // Move inMemory stream.
    // Note: Before the fix we do move the cursor but we miss to advance the
    // stream
    ASSERT_EQ(0, readyQ.size());
    runCheckpointProcessor(*producer, producers);
    // Note: We don't send any snapshot when all items are filtrered out
    EXPECT_EQ(0, readyQ.size());

    // [e:4 cs:4 m(keyD4):4 m(keyD5):5)
    //                      ^

    EXPECT_EQ(0, stream->getLastSentSnapEndSeqno());
    EXPECT_EQ(2, stream->getLastBackfilledSeqno());
    EXPECT_EQ(3, stream->getLastSentSeqno());
    EXPECT_EQ(5, stream->getLastReadSeqno()); // Before the fix: 3
    EXPECT_EQ(5, stream->getCurChkSeqno());

    // CursorDrop + backfill
    ASSERT_TRUE(stream->handleSlowStream());
    ASSERT_TRUE(stream->isInMemory());

    // [e:4 cs:4 m(keyD4):4 m(keyD5):5)
    //                      x

    // Before the fix for MB-58961 this step triggers:
    //
    // libc++abi: terminating due to uncaught exception of type
    // boost::exception_detail::error_info_injector<std::logic_error>:Monotonic<y>
    // (ActiveStream(test_producer->test_consumer (vb:0))::curChkSeqno)
    // invariant failed: new value (4) breaks invariant on current value (5)
    //
    // The reason for the failure in MB-58961 is that we miss to update
    // AS::lastReadSeqno when we process the "empty-by-filter" snapshot before
    // CursorDrop.
    // By that:
    // (a) lastReadSeqno stays at 3
    // (b) In the subsequent AS::scheduleBackfill(lastReadSeqno:3) call we
    //     re-register the cursor at cs:4 and we try to reset curChkSeqno (5) by
    //     (4).
    EXPECT_EQ(cb::engine_errc::would_block, producer->step(false, producers));
    EXPECT_FALSE(stream->isBackfilling());
}

<<<<<<< HEAD
TEST_P(SingleThreadedActiveStreamTest, StreamRequestMemoryQuota) {
    const auto& vb = *store->getVBucket(vbid);
    auto& config = engine->getConfiguration();
    const auto initVal = config.getBackfillMemThreshold();
    for (const size_t newVal : {size_t{0}, size_t{91}, initVal}) {
        config.setBackfillMemThreshold(newVal);
        ASSERT_EQ(newVal, config.getBackfillMemThreshold());
        ASSERT_FLOAT_EQ(newVal / 100.0f, store->getBackfillMemoryThreshold());
        uint64_t rollbackSeqno = -1;
        auto ret = producer->streamRequest(0,
                                           2,
                                           vbid,
                                           0,
                                           -1,
                                           vb.failovers->getLatestUUID(),
                                           0,
                                           0,
                                           &rollbackSeqno,
                                           mock_dcp_add_failover_log,
                                           std::nullopt);
        if (newVal == 0) {
            EXPECT_EQ(cb::engine_errc::no_memory, ret);
        } else {
            EXPECT_EQ(cb::engine_errc::success, ret);
        }
        auto activeStream = std::dynamic_pointer_cast<ActiveStream>(
                producer->findStream(vbid));
        if (activeStream) {
            activeStream->setDead(cb::mcbp::DcpStreamEndStatus::Closed);
        }
    }
}

TEST_P(SingleThreadedActiveStreamTest, MB_65581) {
    // Just start with a blank checkpoint
    stream.reset();
    auto& vb = *store->getVBucket(vbid);
    removeCheckpoint(vb);
    auto& manager = *vb.checkpointManager;
    ASSERT_EQ(1, manager.getNumCheckpoints());

    // Create a collection
    CollectionsManifest manifest;
    const auto& cFruit = CollectionEntry::fruit;
    manifest.add(
            cFruit, cb::NoExpiryLimit, true /*history*/, ScopeEntry::defaultS);
    vb.updateFromManifest(folly::SharedMutex::ReadHolder(vb.getStateLock()),
                          Collections::Manifest{std::string{manifest}});
    ASSERT_EQ(1, manager.getHighSeqno());

    // seqno:2 in cFruit
    const std::string value("value");
    store_item(vbid, makeStoredDocKey("keyF", cFruit), value);
    ASSERT_EQ(2, manager.getHighSeqno());

    // Add some data to the default collection
    const auto& cDefault = CollectionEntry::defaultC;
    store_item(vbid, makeStoredDocKey("keyD", cDefault), value);
    ASSERT_EQ(3, manager.getHighSeqno());

    // [e:1 cs:1 se:1 m(keyF):2 m(keyD):3)

    // Other mutations queued in the same checkpoint
    store_item(vbid, makeStoredDocKey("keyDD", cDefault), value);
    ASSERT_EQ(4, manager.getHighSeqno());

    // [e:1 cs:1 se:1 m(keyF):2 m(keyD):3) m(keyDD):4)

    ASSERT_EQ(1, manager.getNumCheckpoints());
    ASSERT_EQ(5, manager.getNumItems());

    // Note: Placing a dummy cursor in the first checkpoint on ephemeral for
    // preventing that closed checkpoints are removed during the test.
    // Not necessary for persistent bucket as we just don't move the persistence
    // cursor.
    std::shared_ptr<CheckpointCursor> dummyCursor;
    if (ephemeral()) {
        dummyCursor =
                manager.registerCursorBySeqno("dummy-cursor",
                                              0,
                                              CheckpointCursor::Droppable::Yes)
                        .takeCursor()
                        .lock();
    }

    // Other mutations queued in new checkpoint
    manager.createNewCheckpoint();
    ASSERT_EQ(2, manager.getNumCheckpoints());

    // [e:1 cs:1 se:1 m(keyF):2 m(keyD):3) m(keyDD):4 ce:5]
    //
    // [e:5 cs:5)

    store_item(vbid, makeStoredDocKey("keyFF", cFruit), value);
    ASSERT_EQ(2, manager.getNumCheckpoints());
    ASSERT_EQ(5, manager.getHighSeqno());

    // [e:1 cs:1 se:1 m(keyF):2 m(keyD):3) m(keyDD):4 ce:5]
    //
    // [e:5 cs:5 m(keyFF):5)

    store_item(vbid, makeStoredDocKey("keyDDD", cDefault), value);
    ASSERT_EQ(2, manager.getNumCheckpoints());
    ASSERT_EQ(6, manager.getHighSeqno());

    // [e:1 cs:1 se:1 m(keyF):2 m(keyD):3) m(keyDD):4 ce:5]
    //
    // [e:5 cs:5 m(keyFF):5 m(keyDDD):6)

    // Now we simulate all data persisted (ie up to s:6), s:1 expelled and a DCP
    // client that:
    // - connects for the first time
    // - filters on collection fruits
    // - start:0 -> backfill as s:1 expelled
    // - gets SnapMarker(Disk, 1, 6)
    // - gets up to seqno:2
    // - disconnect BEFORE getting SeqnoAdvance(3)
    //
    // At reconnecting that DCP client will issue a
    // StreamReq(start:2, snap:[1, 6])

    stream = producer->mockActiveStreamRequest(
            0 /*flags*/,
            0 /*opaque*/,
            vb,
            2 /*st_seqno*/,
            ~0 /*en_seqno*/,
            0x0 /*vb_uuid*/,
            1 /*snap_start_seqno*/,
            6 /*snap_end_seqno*/,
            producer->public_getIncludeValue(),
            producer->public_getIncludeXattrs(),
            producer->public_getIncludeDeletedUserXattrs(),
            fmt::format(R"({{"collections":["{:x}"]}})", uint32_t(cFruit.uid)));
    ASSERT_TRUE(stream);

    auto& cursor = stream->getCursor();
    EXPECT_EQ(2, (*cursor.lock()->getPos())->getBySeqno());
    EXPECT_EQ(6, manager.getNumItemsForCursor(*cursor.lock()));
    EXPECT_EQ(2, stream->getLastReadSeqno());
    EXPECT_EQ(6, stream->getSnapEndSeqno());
    // Note: At registerCursor this is set to the seqno of the next item for
    // cursor.
    EXPECT_EQ(3, stream->getCurChkSeqno());

    // [e:1 cs:1 se:1 m(keyF):2 m(keyD):3) m(keyDD):4 ce:5]
    //                        ^
    // [e:5 cs:5 m(keyFF):5 m(keyDDD):6)

    // Note: Purpose here is forcing a behaviour where DCP pulls 1 checkpoint
    // a time. That is for reproducing the real scenario where at reconnect DCP
    // manages to process a first checkpoint in isolation and sets lastReadSeqno
    // to some value. Then DCP processes a second checkpoint that triggers the
    // monotonic invariant on lastReadSeqno. See next steps for details.
    auto& config = engine->getConfiguration();
    config.setCheckpointMaxSize(1);
    ASSERT_EQ(1, manager.getCheckpointConfig().getCheckpointMaxSize());

    auto& readyQ = stream->public_readyQ();
    ASSERT_EQ(0, readyQ.size());

    // DCP gets only the first checkpoint
    stream->nextCheckpointItemTask();
    EXPECT_EQ(3, manager.getNumItemsForCursor(*cursor.lock()));
    EXPECT_EQ(queue_op::empty, (*cursor.lock()->getPos())->getOperation());
    EXPECT_EQ(5, (*cursor.lock()->getPos())->getBySeqno());

    // Before the fix: lastReadSeqno=6 as we sent SeqnoAdvance(6)
    // EXPECT_EQ(6, stream->getLastReadSeqno());
    // At fix the last nextCheckpointItemTask() hasn't produced any data:
    EXPECT_EQ(4, stream->getLastReadSeqno());

    // Checks on DCP readyQ
    //
    // Before the fix, at this point we have queued SnapMarker(1, 6) +
    // SeqnoAdvance(6).
    // While at fix:
    ASSERT_EQ(0, readyQ.size());

    // This is the current state in checkpoint:
    //
    // [e:1 cs:1 se:1 m(keyF):2 m(keyD):3) m(keyDD):4 ce:5]
    //
    // [e:5 cs:5 m(keyFF):5 m(keyDDD):6)
    //    ^

    // DCP moves and gets the second checkpoint.
    //
    // ActiveStream processes the snapshot and tries to update lastReadSeqno.
    //
    // Before the fix this call throws by monotonic invariant failure on
    // lastReadSeqno.
    stream->nextCheckpointItemTask();
    EXPECT_EQ(0, manager.getNumItemsForCursor(*cursor.lock()));

    // At fix:
    {
        ASSERT_EQ(2, readyQ.size());
        // SnapMarker(1, 5)
        auto resp = stream->public_nextQueuedItem(*producer);
        EXPECT_EQ(DcpResponse::Event::SnapshotMarker, resp->getEvent());
        auto* marker = dynamic_cast<SnapshotMarker*>(resp.get());
        EXPECT_EQ(1, marker->getStartSeqno());
        EXPECT_EQ(5, marker->getEndSeqno());
        // Mutation(5)
        resp = stream->public_nextQueuedItem(*producer);
        EXPECT_EQ(DcpResponse::Event::Mutation, resp->getEvent());
        EXPECT_EQ(5, resp->getBySeqno());
    }
}

void SingleThreadedActiveStreamTest::pushStreamToTakeoverBackupPhase() {
    // Note: The test runs a full takeover phase on an empty vbucket, no need
    // for data.

    // Prepare for recreating a ActiveStream that pushes the vbucket into a
    // takeover-backup state at the very first TakeoverSend phase
    auto& config = engine->getConfiguration();
    ASSERT_NE(0, config.getDcpTakeoverMaxTime());
    config.setDcpTakeoverMaxTime(0);
    ASSERT_EQ(0, config.getDcpTakeoverMaxTime());

    // Ensure ActiveStream::takeoverStart > 0 at stream creation. The stream
    // would miss to set the VBucket::takeover_backed_up flag in the subsequent
    // TakeoverSend phase otherwise.
    TimeTraveller t1(1);

    // Note: dcp_takeover_max_time applied to newly create streams
    EXPECT_NE(0, stream->getTakeoverSendMaxTime());
    auto& vb = *store->getVBucket(vbid);
    recreateStream(vb, true, {}, DCP_ADD_STREAM_FLAG_TAKEOVER);
    ASSERT_TRUE(stream);
    ASSERT_EQ(0, stream->getTakeoverSendMaxTime());
    ASSERT_TRUE(stream->isTakeoverStream());
    ASSERT_TRUE(stream->isTakeoverSend());

    // Vbucket clear, still accepting frontend traffic
    ASSERT_FALSE(vb.isTakeoverBackedUp());

    // Ensure that at least 1sec has past since takeoverStart. The stream might
    // miss to set the VBucket::takeover_backed_up flag in the subsequent
    // TakeoverSend phase otherwise.
    TimeTraveller t2(1);

    // Just move the stream's cursor at the end of checkpoint for avoiding some
    // additional TakeoverSend calls in the next steps.
    stream->nextCheckpointItemTask();

    // First TakeoverSend call. That just sends a SetVBState(pending) message to
    // the peer.
    auto resp = stream->next(*producer);
    ASSERT_TRUE(resp);
    EXPECT_EQ(DcpResponse::Event::SetVbucket, resp->getEvent());
    EXPECT_EQ(vbucket_state_pending,
              dynamic_cast<const SetVBucketState&>(*resp).getState());

    // The stream's TakeoverSend phase has already pushed the vbucket into a
    // takeover-backup state.
    EXPECT_TRUE(vb.isTakeoverBackedUp());
}

TEST_P(SingleThreadedActiveStreamTest, TakeoverBackupPhase) {
    pushStreamToTakeoverBackupPhase();

    // At TakeoverSend the stream has sent a SetVBState(pending) message to the
    // peer. Now the stream is in TakeoverWait, waiting for the SetVBState ACK
    // from the peer.
    EXPECT_TRUE(stream->isTakeoverWait());
    // The vbucket is still active
    auto& vb = *store->getVBucket(vbid);
    EXPECT_EQ(vbucket_state_active, vb.getState());

    // Ensure ActiveStream::takeoverStart is reset to > 0 when the stream
    // transitions back to TakeoverSend. The stream would miss to set the
    // VBucket::takeover_backed_up flag in the subsequent TakeoverSend phase
    // otherwise.
    TimeTraveller t1(1);

    // Now the stream received the ACK
    stream->setVBucketStateAckRecieved(*producer);
    // The stream has moved back into TakeoverSend
    ASSERT_TRUE(stream->isTakeoverSend());
    // The vbucket has been set to dead
    EXPECT_EQ(vbucket_state_dead, vb.getState());
    // VBucket::takeover_backed_up flag cleared as the vbucket has transitioned
    // to !active
    EXPECT_FALSE(vb.isTakeoverBackedUp());

    // Ensure that at least 1sec has past since takeoverStart. The stream might
    // miss to set the VBucket::takeover_backed_up flag in the subsequent
    // TakeoverSend phase otherwise.
    TimeTraveller t2(1);

    // Again, the vbstate transition has created a new checkpoint. Just move the
    // stream's cursor at the end of checkpoint for avoiding some additional
    // TakeoverSend calls in the next steps.
    stream->nextCheckpointItemTask();

    // TakeoverSend sends a SetVBState(active) to the peer
    const auto resp = stream->next(*producer);
    ASSERT_TRUE(resp);
    EXPECT_EQ(DcpResponse::Event::SetVbucket, resp->getEvent());
    EXPECT_EQ(vbucket_state_active,
              dynamic_cast<const SetVBucketState&>(*resp).getState());

    // Stream back to TakeoverWait, waiting for the SetVBState ACK from the peer
    EXPECT_TRUE(stream->isTakeoverWait());
    // VBucket::takeover_backed_up flag set again
    EXPECT_TRUE(vb.isTakeoverBackedUp());

    // Now the stream received the ACK
    stream->setVBucketStateAckRecieved(*producer);
    // The stream has been set to dead
    EXPECT_TRUE(stream->isDead());
    // IMPORTANT:
    // The VBucket::takeover_backed_up flag must be cleared at the end of the
    // takeover procedure. Before MB-66609 we miss to do that and we leave the
    // vbucket in a endless takeover-backup state.
    EXPECT_FALSE(vb.isTakeoverBackedUp());
}

TEST_P(SingleThreadedActiveStreamTest, TakeoverBackupPhase_EarlyStreamEnd) {
    pushStreamToTakeoverBackupPhase();

    // Simulate disconnection
    producer->closeAllStreams();

    // The stream has been set to dead
    EXPECT_TRUE(stream->isDead());
    // IMPORTANT:
    // The VBucket::takeover_backed_up flag must be cleared at the end of the
    // takeover procedure. Before MB-66609 we miss to do that and we leave the
    // vbucket in a endless takeover-backup state.
    auto& vb = *store->getVBucket(vbid);
    EXPECT_FALSE(vb.isTakeoverBackedUp());
=======
TEST_P(SingleThreadedActiveStreamTest,
       ProcessStreamsExceptionDisconnectsConnection) {
    // Set the producer to catch exceptions - new behaviour
    engine->getConfiguration().setDcpProducerCatchExceptions(true);

    // Recreate stream
    auto& vb = *store->getVBucket(vbid);
    MockDcpMessageProducers producers;
    recreateStream(vb, false);

    // Add an item
    store_item(vbid, makeStoredDocKey("key"), "value");

    // Confirm ActiveStream::processItems will throw an exception
    stream->processItemsHook = []() {
        throw std::runtime_error("processItemsHook throw");
    };
    auto items = stream->public_getOutstandingItems(vb);
    EXPECT_THROW(stream->public_processItems(items), std::exception);

    // Call producer->step() to execute ActiveStream::nextCheckpointItemTask()
    // which will catch the exception thrown by processItems().
    ASSERT_EQ(cb::engine_errc::would_block, producer->step(producers));
    auto& nonIO = *task_executor->getLpTaskQ()[NONIO_TASK_IDX];
    EXPECT_NO_THROW(runNextTask(nonIO,
                                "Process checkpoint(s) for DCP producer "
                                "test_producer->test_consumer"));

    // Producer should disconnect connection now
    EXPECT_EQ(cb::engine_errc::disconnect, producer->step(producers));
}

TEST_P(SingleThreadedActiveStreamTest, ProcessStreamsExceptionCrashes) {
    // Set the producer to crash on failure - old behaviour
    engine->getConfiguration().setDcpProducerCatchExceptions(false);

    // Add an item
    store_item(vbid, makeStoredDocKey("key"), "value");

    // Create stream
    auto& vb = *store->getVBucket(vbid);
    MockDcpMessageProducers producers;
    recreateStream(vb, false);

    // Confirm ActiveStream::processItems will throw an exception
    stream->processItemsHook = []() {
        throw std::runtime_error("processItemsHook throw");
    };
    auto items = stream->public_getOutstandingItems(vb);
    EXPECT_THROW(stream->public_processItems(items), std::exception);

    // Call producer->step() to execute ActiveStream::nextCheckpointItemTask()
    // Exception will not be caught
    ASSERT_EQ(cb::engine_errc::would_block, producer->step(producers));
    auto& nonIO = *task_executor->getLpTaskQ()[NONIO_TASK_IDX];
    EXPECT_THROW(runNextTask(nonIO,
                             "Process checkpoint(s) for DCP producer "
                             "test_producer->test_consumer"),
                 std::exception);

    // Producer should NOT disconnect connection
    EXPECT_NE(cb::engine_errc::disconnect, producer->step(producers));
}

TEST_P(SingleThreadedActiveStreamTest,
       backfillReceivedExceptionDisconnectsConnection) {
    engine->getConfiguration().setDcpProducerCatchExceptions(true);
    stream.reset();

    // Add an item and flush to disk
    store_item(vbid, makeStoredDocKey("key"), "value");
    flushAndRemoveCheckpoints(vbid);

    // Create stream
    auto& vb = *store->getVBucket(vbid);
    MockDcpMessageProducers producers;
    recreateStream(vb, false);

    // Set the backfillReceivedHook to throw an exception
    stream->backfillReceivedHook = []() {
        throw std::runtime_error("backfillReceivedHook throw");
    };

    stream->transitionStateToBackfilling();
    ASSERT_TRUE(stream->isBackfilling());

    // Run the backfill task once to get initial item counts.
    producer->getBFM().backfill();

    // Perform backfill - which will throw an exception
    // Exception will be caught and connection will be disconnected
    EXPECT_NO_THROW(producer->getBFM().backfill());

    // Producer should disconnect connection now
    EXPECT_EQ(cb::engine_errc::disconnect, producer->step(producers));
}

TEST_P(SingleThreadedActiveStreamTest, backfillReceivedExceptionCrashes) {
    // This test has a memory leak on couchstore - test only issue
    // AS::BackfillReceivedHook is called from backfillCallback()
    // When we EXPECT_THROW, we will continue running even after the exception
    // has not been handled and so couchstore has remaining memory allocated
    // that is not released. In GA memcached will crash and so this allocation
    // will not be the major issue...
    if (isCouchstore() || isNexus()) {
        GTEST_SKIP();
    }

    engine->getConfiguration().setDcpProducerCatchExceptions(false);
    stream.reset();

    // Add an item and flush to disk
    store_item(vbid, makeStoredDocKey("key"), "value");
    flushAndRemoveCheckpoints(vbid);

    // Create stream
    auto& vb = *store->getVBucket(vbid);
    MockDcpMessageProducers producers;
    recreateStream(vb, false);

    // Set the backfillReceivedHook to throw an exception
    stream->backfillReceivedHook = []() {
        throw std::runtime_error("backfillReceivedHook throw");
    };

    stream->transitionStateToBackfilling();
    ASSERT_TRUE(stream->isBackfilling());

    // Run the backfill task once to get initial item counts.
    producer->getBFM().backfill();

    // Perform backfill - which will throw an exception
    EXPECT_THROW(producer->getBFM().backfill(), std::exception);

    // Producer will NOT disconnect connection
    EXPECT_NE(cb::engine_errc::disconnect, producer->step(producers));
>>>>>>> 59b7bcab
}

INSTANTIATE_TEST_SUITE_P(AllBucketTypes,
                         SingleThreadedActiveStreamTest,
                         STParameterizedBucketTest::allConfigValues(),
                         STParameterizedBucketTest::PrintToStringParamName);

INSTANTIATE_TEST_SUITE_P(
        AllBucketTypes,
        SingleThreadedPassiveStreamTest,
        STParameterizedBucketTest::persistentAllBackendsConfigValues(),
        STParameterizedBucketTest::PrintToStringParamName);

INSTANTIATE_TEST_SUITE_P(
        AllBucketTypes,
        SingleThreadedActiveToPassiveStreamTest,
        STParameterizedBucketTest::persistentAllBackendsConfigValues(),
        STParameterizedBucketTest::PrintToStringParamName);

INSTANTIATE_TEST_SUITE_P(AllBucketTypes,
                         SingleThreadedBackfillScanBufferTest,
                         STParameterizedBucketTest::allConfigValues(),
                         STParameterizedBucketTest::PrintToStringParamName);

INSTANTIATE_TEST_SUITE_P(AllBucketTypes,
                         SingleThreadedBackfillBufferTest,
                         STParameterizedBucketTest::allConfigValues(),
                         STParameterizedBucketTest::PrintToStringParamName);

void STPassiveStreamPersistentTest::SetUp() {
    // Test class is not specific for SyncRepl, but some tests check SR
    // quantities too.
    enableSyncReplication = true;
    SingleThreadedPassiveStreamTest::SetUp();
    ASSERT_TRUE(consumer->isSyncReplicationEnabled());
}

#ifdef EP_USE_MAGMA
// Test that we issue Magma insert operations for items streamed in initial disk
// snapshot.
TEST_P(STPassiveStreamMagmaTest, InsertOpForInitialDiskSnapshot) {
    const std::string value("value");

    // Receive initial disk snapshot. Expect inserts for items in this snapshot.
    SnapshotMarker marker(0 /*opaque*/,
                          vbid,
                          0 /*snapStart*/,
                          3 /*snapEnd*/,
                          dcp_marker_flag_t::MARKER_FLAG_DISK | MARKER_FLAG_CHK,
                          0 /*HCS*/,
                          {} /*maxVisibleSeqno*/,
                          {}, // timestamp
                          {} /*streamId*/);

    stream->processMarker(&marker);
    auto vb = engine->getVBucket(vbid);
    ASSERT_TRUE(vb->checkpointManager->isOpenCheckpointInitialDisk());

    for (uint64_t seqno = 1; seqno <= 2; seqno++) {
        auto ret = stream->messageReceived(
                makeMutationConsumerMessage(seqno, vbid, value, 0));
        ASSERT_EQ(cb::engine_errc::success, ret);
    }

    flushVBucketToDiskIfPersistent(vbid, 2);
    EXPECT_EQ(vb->getNumItems(), 2);

    size_t inserts = 0;
    size_t upserts = 0;
    store->getKVStoreStat("magma_NInserts", inserts);
    store->getKVStoreStat("magma_NSets", upserts);
    EXPECT_EQ(inserts, 2);
    EXPECT_EQ(upserts, 0);

    // Simulate backfill interruption. Reconnect and receive a disk snapshot
    // with snap_start_seqno=0. However this is not an initial disk snapshot as
    // we've already received items before i.e. vb->getHighSeqno() > 0. Hence
    // expect upserts for items in this snapshot.
    stream->reconnectStream(vb, 0, 2);
    stream->processMarker(&marker);

    ASSERT_FALSE(vb->checkpointManager->isOpenCheckpointInitialDisk());
    auto ret = stream->messageReceived(
            makeMutationConsumerMessage(3, vbid, value, 0));
    ASSERT_EQ(cb::engine_errc::success, ret);

    flushVBucketToDiskIfPersistent(vbid, 1);
    EXPECT_EQ(vb->getNumItems(), 3);

    inserts = 0;
    upserts = 0;
    store->getKVStoreStat("magma_NInserts", inserts);
    store->getKVStoreStat("magma_NSets", upserts);
    EXPECT_EQ(inserts, 2);
    EXPECT_EQ(upserts, 1);

    // Receive next disk snapshot. Expect upserts for items in this snapshot.
    marker = SnapshotMarker(
            0 /*opaque*/,
            vbid,
            4 /*snapStart*/,
            6 /*snapEnd*/,
            dcp_marker_flag_t::MARKER_FLAG_DISK | MARKER_FLAG_CHK,
            0 /*HCS*/,
            {} /*maxVisibleSeqno*/,
            {}, // timestamp
            {} /*streamId*/);

    stream->processMarker(&marker);
    ASSERT_FALSE(vb->checkpointManager->isOpenCheckpointInitialDisk());

    for (uint64_t seqno = 4; seqno <= 6; seqno++) {
        auto ret = stream->messageReceived(
                makeMutationConsumerMessage(seqno, vbid, value, 0));
        ASSERT_EQ(cb::engine_errc::success, ret);
    }

    flushVBucketToDiskIfPersistent(vbid, 3);
    EXPECT_EQ(vb->getNumItems(), 6);

    inserts = 0;
    upserts = 0;
    store->getKVStoreStat("magma_NInserts", inserts);
    store->getKVStoreStat("magma_NSets", upserts);
    EXPECT_EQ(inserts, 2);
    EXPECT_EQ(upserts, 4);
}
#endif /*EP_USE_MAGMA*/

/**
 * The test checks that we do not lose any SnapRange information when at Replica
 * we re-attempt the flush of Disk Snapshot after a storage failure.
 */
TEST_P(STPassiveStreamPersistentTest, VBStateNotLostAfterFlushFailure) {
    using namespace testing;
    // Gmock helps us with simulating a flush failure.
    // In the test we want that the first attempt to flush fails, while the
    // second attempts succeeds (forwards the call on to the real KVStore).
    // The purpose of the test is to check that we have stored all the SnapRange
    // info (together with items) when the second flush succeeds.
    auto& mockKVStore = MockKVStore::replaceRWKVStoreWithMock(*store, 0);
    EXPECT_CALL(mockKVStore, commit(_, _))
            .WillOnce(Return(false))
            .WillRepeatedly(DoDefault());

    // Replica receives Snap{{1, 3, Disk}, {PRE:1, M:2, D:3}}
    // Note that the shape of the snapshot is just functional to testing
    // that we write to disk all the required vbstate entries at flush

    // snapshot-marker [1, 3]
    uint32_t opaque = 0;
    SnapshotMarker snapshotMarker(opaque,
                                  vbid,
                                  1 /*snapStart*/,
                                  3 /*snapEnd*/,
                                  dcp_marker_flag_t::MARKER_FLAG_DISK,
                                  std::optional<uint64_t>(1) /*HCS*/,
                                  {} /*maxVisibleSeqno*/,
                                  {}, // timestamp
                                  {} /*streamId*/);
    stream->processMarker(&snapshotMarker);

    // PRE:1
    const std::string value("value");
    using namespace cb::durability;
    ASSERT_EQ(cb::engine_errc::success,
              stream->messageReceived(makeMutationConsumerMessage(
                      1 /*seqno*/,
                      vbid,
                      value,
                      opaque,
                      {},
                      Requirements(Level::Majority, Timeout::Infinity()))));

    // M:2 - Logic Commit for PRE:1
    // Note: implicit revSeqno=1
    ASSERT_EQ(cb::engine_errc::success,
              stream->messageReceived(makeMutationConsumerMessage(
                      2 /*seqno*/, vbid, value, opaque)));

    // D:3
    ASSERT_EQ(cb::engine_errc::success,
              stream->messageReceived(
                      makeMutationConsumerMessage(3 /*seqno*/,
                                                  vbid,
                                                  value,
                                                  opaque,
                                                  {},
                                                  {} /*DurReqs*/,
                                                  DeleteSource::Explicit,
                                                  2 /*revSeqno*/)));

    auto& kvStore = *store->getRWUnderlying(vbid);
    auto& vbs = *kvStore.getCachedVBucketState(vbid);
    // Check the vbstate entries that are set by SnapRange info
    const auto checkVBState = [&vbs](uint64_t lastSnapStart,
                                     uint64_t lastSnapEnd,
                                     CheckpointType type,
                                     uint64_t hps,
                                     uint64_t hcs,
                                     uint64_t maxDelRevSeqno) {
        EXPECT_EQ(lastSnapStart, vbs.lastSnapStart);
        EXPECT_EQ(lastSnapEnd, vbs.lastSnapEnd);
        EXPECT_EQ(type, vbs.checkpointType);
        EXPECT_EQ(hps, vbs.highPreparedSeqno);
        EXPECT_EQ(hcs, vbs.persistedCompletedSeqno);
        EXPECT_EQ(maxDelRevSeqno, vbs.maxDeletedSeqno);
    };

    auto& vb = *store->getVBucket(vbid);
    EXPECT_EQ(3, vb.dirtyQueueSize);

    // This flush fails, we have not written HCS to disk
    auto& epBucket = dynamic_cast<EPBucket&>(*store);
    EXPECT_EQ(FlushResult(MoreAvailable::Yes, 0), epBucket.flushVBucket(vbid));
    EXPECT_EQ(3, vb.dirtyQueueSize);
    {
        CB_SCOPED_TRACE("");
        checkVBState(0 /*lastSnapStart*/,
                     0 /*lastSnapEnd*/,
                     CheckpointType::Memory,
                     0 /*HPS*/,
                     0 /*HCS*/,
                     0 /*maxDelRevSeqno*/);
    }

    // This flush succeeds, we must write all the expected SnapRange info in
    // vbstate on disk
    EXPECT_EQ(FlushResult(MoreAvailable::No, 3), epBucket.flushVBucket(vbid));
    EXPECT_EQ(0, vb.dirtyQueueSize);
    {
        CB_SCOPED_TRACE("");
        // Notes:
        //   1) expected (snapStart = snapEnd) for complete snap flushed
        //   2) expected (HPS = snapEnd) for complete Disk snap flushed
        checkVBState(3 /*lastSnapStart*/,
                     3 /*lastSnapEnd*/,
                     CheckpointType::InitialDisk,
                     3 /*HPS*/,
                     1 /*HCS*/,
                     2 /*maxDelRevSeqno*/);
    }

    // MB-41747: Make sure that we don't have a an on-disk-prepare as
    // part of the internal database handle used by the underlying storage
    // which will be written to disk (and purged as part of commit)
    auto res = store->getLockedVBucket(vbid);
    ASSERT_TRUE(res.owns_lock());
    auto& underlying = *store->getRWUnderlying(vbid);

    CompactionConfig cc;
    auto context =
            std::make_shared<CompactionContext>(store->getVBucket(vbid), cc, 1);
    underlying.compactDB(res.getLock(), context);
    EXPECT_EQ(0, underlying.getCachedVBucketState(vbid)->onDiskPrepares);
}

/**
 * MB-37948: Flusher wrongly computes the new persisted snapshot by using the
 * last persisted vbstate info.
 */
TEST_P(STPassiveStreamPersistentTest, MB_37948) {
    // Set vbucket active on disk
    // Note: TransferVB::Yes is just to prevent that the existing passive stream
    // is released. We sporadically segfault when we access this->stream below
    // otherwise.
    setVBucketStateAndRunPersistTask(
            vbid, vbucket_state_active, {}, TransferVB::Yes);

    // VBucket state changes to replica.
    // Note: The new state is not persisted yet.
    EXPECT_EQ(cb::engine_errc::success,
              store->setVBucketState(vbid, vbucket_state_replica));

    // Replica receives a partial Snap{1, 3, Memory}
    uint32_t opaque = 0;
    SnapshotMarker snapshotMarker(opaque,
                                  vbid,
                                  1 /*snapStart*/,
                                  3 /*snapEnd*/,
                                  dcp_marker_flag_t::MARKER_FLAG_MEMORY,
                                  {} /*HCS*/,
                                  {} /*maxVisibleSeqno*/,
                                  {}, // timestamp
                                  {} /*streamId*/);
    stream->processMarker(&snapshotMarker);
    // M:1
    const std::string value("value");
    ASSERT_EQ(cb::engine_errc::success,
              stream->messageReceived(makeMutationConsumerMessage(
                      1 /*seqno*/, vbid, value, opaque)));
    // M:2
    ASSERT_EQ(cb::engine_errc::success,
              stream->messageReceived(makeMutationConsumerMessage(
                      2 /*seqno*/, vbid, value, opaque)));
    // Note: snap is partial, seqno:3 not received yet

    auto& vb = *store->getVBucket(vbid);
    const auto checkPersistedSnapshot = [&vb](uint64_t lastSnapStart,
                                              uint64_t lastSnapEnd) {
        const auto snap = vb.getPersistedSnapshot();
        EXPECT_EQ(lastSnapStart, snap.getStart());
        EXPECT_EQ(lastSnapEnd, snap.getEnd());
    };

    // We have not persisted any item yet
    checkPersistedSnapshot(0, 0);

    // Flush. The new state=replica is not persisted yet; this is where
    // the flusher wrongly uses the state on disk (state=active) for computing
    // the new snapshot range to be persisted.
    auto& epBucket = dynamic_cast<EPBucket&>(*store);
    EXPECT_EQ(FlushResult(MoreAvailable::No, 2), epBucket.flushVBucket(vbid));

    // Before the fix this fails because we have persisted snapEnd=2
    // Note: We have persisted a partial snapshot at replica, snapStart must
    //  still be 0
    checkPersistedSnapshot(1, 3);

    // The core of the test has been already executed, just check that
    // everything behaves as expected when the full snapshot is persisted.

    // M:3 (snap-end mutation)
    ASSERT_EQ(cb::engine_errc::success,
              stream->messageReceived(makeMutationConsumerMessage(
                      3 /*seqno*/, vbid, value, opaque)));

    EXPECT_EQ(FlushResult(MoreAvailable::No, 1), epBucket.flushVBucket(vbid));

    checkPersistedSnapshot(3, 3);
}

// Check stream-id and sync-repl cannot be enabled
TEST_P(StreamTest, multi_stream_control_denied) {
    setup_dcp_stream();
    EXPECT_EQ(cb::engine_errc::success,
              producer->control(0, "enable_sync_writes", "true"));
    EXPECT_TRUE(producer->isSyncWritesEnabled());
    EXPECT_FALSE(producer->isMultipleStreamEnabled());

    EXPECT_EQ(cb::engine_errc::not_supported,
              producer->control(0, "enable_stream_id", "true"));
    EXPECT_TRUE(producer->isSyncWritesEnabled());
    EXPECT_FALSE(producer->isMultipleStreamEnabled());
    EXPECT_EQ(cb::engine_errc::no_such_key, destroy_dcp_stream());
}

TEST_P(StreamTest, sync_writes_denied) {
    setup_dcp_stream();
    EXPECT_EQ(cb::engine_errc::success,
              producer->control(0, "enable_stream_id", "true"));
    EXPECT_FALSE(producer->isSyncWritesEnabled());
    EXPECT_TRUE(producer->isMultipleStreamEnabled());

    EXPECT_EQ(cb::engine_errc::not_supported,
              producer->control(0, "enable_sync_writes", "true"));
    EXPECT_FALSE(producer->isSyncWritesEnabled());
    EXPECT_TRUE(producer->isMultipleStreamEnabled());
    EXPECT_EQ(cb::engine_errc::dcp_streamid_invalid, destroy_dcp_stream());
}

/**
 * Test to ensure that V7 dcp status codes are returned when they have
 * been enabled.
 */
TEST_P(STPassiveStreamPersistentTest, enusre_extended_dcp_status_work) {
    uint32_t opaque = 0;
    const std::string keyStr("key");
    DocKey key(keyStr, DocKeyEncodesCollectionId::No);

    // check error code when stream isn't present for vbucket 99
    EXPECT_EQ(cb::engine_errc::no_such_key,
              consumer->mutation(
                      opaque, key, {}, 0, 0, Vbid(99), 0, 1, 0, 0, 0, {}, 0));
    // check error code when using a non matching opaque
    opaque = 99999;
    EXPECT_EQ(cb::engine_errc::key_already_exists,
              consumer->mutation(
                      opaque, key, {}, 0, 0, vbid, 0, 1, 0, 0, 0, {}, 0));

    // enable V7 dcp status codes
    consumer->enableV7DcpStatus();
    // check error code when stream isn't present for vbucket 99
    opaque = 0;
    EXPECT_EQ(cb::engine_errc::stream_not_found,
              consumer->mutation(
                      opaque, key, {}, 0, 0, Vbid(99), 0, 1, 0, 0, 0, {}, 0));
    // check error code when using a non matching opaque
    opaque = 99999;
    EXPECT_EQ(cb::engine_errc::opaque_no_match,
              consumer->mutation(
                      opaque, key, {}, 0, 0, vbid, 0, 1, 0, 0, 0, {}, 0));
}

void STPassiveStreamPersistentTest::checkVBState(uint64_t lastSnapStart,
                                                 uint64_t lastSnapEnd,
                                                 CheckpointType type,
                                                 uint64_t hps,
                                                 uint64_t hcs,
                                                 uint64_t maxDelRevSeqno) {
    auto& kvStore = *store->getRWUnderlying(vbid);
    auto& vbs = *kvStore.getCachedVBucketState(vbid);
    EXPECT_EQ(lastSnapStart, vbs.lastSnapStart);
    EXPECT_EQ(lastSnapEnd, vbs.lastSnapEnd);
    EXPECT_EQ(type, vbs.checkpointType);
    EXPECT_EQ(hps, vbs.highPreparedSeqno);
    EXPECT_EQ(hcs, vbs.persistedCompletedSeqno);
    EXPECT_EQ(maxDelRevSeqno, vbs.maxDeletedSeqno);
}

/**
 * Test that the HPS value on disk is set appropriately when we receive a Disk
 * snapshot that does not contain a prepare.
 *
 * This tests the scenario as described in MB-51639, an active sending a disk
 * snapshot for the following items: [1:Pre, 2:Pre, 3:Commit, 4:Commit] which
 * is received as [3:Mutation, 4:Mutation] as completed prepares are not sent
 * and commits are stored as mutations on disk. Whilst the in-memory HPS value
 * is set to an appropriate value (4 - the snapshot end) the on disk HPS value
 * was left at 0 before the change for MB-51639 was made. This meant that after
 * a restart the HPS value was loaded from disk as 0, rather than 4, and it was
 * possible for ns_server to select a replica having only received [1:Pre as the
 * new active (resulting in a loss of committed prepare 2:Pre).
 */
TEST_P(STPassiveStreamPersistentTest, DiskSnapWithoutPrepareSetsDiskHPS) {
    uint32_t opaque = 0;
    SnapshotMarker snapshotMarker(opaque,
                                  vbid,
                                  1 /*snapStart*/,
                                  4 /*snapEnd*/,
                                  dcp_marker_flag_t::MARKER_FLAG_DISK,
                                  std::optional<uint64_t>(2) /*HCS*/,
                                  {} /*maxVisibleSeqno*/,
                                  {}, // timestamp
                                  {} /*streamId*/);
    stream->processMarker(&snapshotMarker);

    const std::string value("value");

    // M:3 - Logic Commit for PRE:1
    ASSERT_EQ(cb::engine_errc::success,
              stream->messageReceived(makeMutationConsumerMessage(
                      3 /*seqno*/, vbid, value, opaque)));

    // M:4 - Logic Commit for PRE:2
    ASSERT_EQ(cb::engine_errc::success,
              stream->messageReceived(makeMutationConsumerMessage(
                      4 /*seqno*/, vbid, value, opaque)));

    flushVBucketToDiskIfPersistent(vbid, 2);

    // Notes: HPS would ideally equal the highest logically completed prepare
    // (2) in this case, but that is not possible without a protocol change to
    // send it from the active. We instead move the HPS to the snapshot end
    // (both on disk and in memory) which is 4 in this case due to changes made
    // as part of MB-34873.
    {
        CB_SCOPED_TRACE("");
        checkVBState(4 /*lastSnapStart*/,
                     4 /*lastSnapEnd*/,
                     CheckpointType::InitialDisk,
                     4 /*HPS*/,
                     2 /*HCS*/,
                     0 /*maxDelRevSeqno*/);
    }

    EXPECT_EQ(4, store->getVBucket(vbid)->getHighPreparedSeqno());

    ASSERT_NE(cb::engine_errc::disconnect,
              consumer->closeStream(0 /*opaque*/, vbid));
    consumer.reset();

    resetEngineAndWarmup();
    setupConsumerAndPassiveStream();

    EXPECT_EQ(4, store->getVBucket(vbid)->getHighPreparedSeqno());
}

/**
 * Test that the HPS value on disk is set appropriately when we receive a Disk
 * snapshot that does contain a prepare.
 *
 * This tests the scenario:
 * [1:Pre, 2:Pre, 3:Commit, 4:Commit, 5:Pre, 6:Mutation]
 *
 * Whilst one might expect that that HPS value is set to 5, it is in fact set to
 * the snapshot end (6) due to the changes made for MB-34873.
 */
TEST_P(STPassiveStreamPersistentTest, DiskSnapWithPrepareSetsHPSToSnapEnd) {
    uint32_t opaque = 0;
    SnapshotMarker snapshotMarker(opaque,
                                  vbid,
                                  1 /*snapStart*/,
                                  6 /*snapEnd*/,
                                  dcp_marker_flag_t::MARKER_FLAG_DISK,
                                  std::optional<uint64_t>(2) /*HCS*/,
                                  {} /*maxVisibleSeqno*/,
                                  {}, // timestamp
                                  {} /*streamId*/);
    stream->processMarker(&snapshotMarker);

    const std::string value("value");

    // M:3 - Logic Commit for PRE:1
    ASSERT_EQ(cb::engine_errc::success,
              stream->messageReceived(makeMutationConsumerMessage(
                      3 /*seqno*/, vbid, value, opaque)));

    // M:4 - Logic Commit for PRE:2
    ASSERT_EQ(cb::engine_errc::success,
              stream->messageReceived(makeMutationConsumerMessage(
                      4 /*seqno*/, vbid, value, opaque)));

    // PRE:5
    using namespace cb::durability;
    ASSERT_EQ(cb::engine_errc::success,
              stream->messageReceived(makeMutationConsumerMessage(
                      5 /*seqno*/,
                      vbid,
                      value,
                      opaque,
                      {},
                      Requirements(Level::Majority, Timeout::Infinity()))));

    // M:6
    ASSERT_EQ(cb::engine_errc::success,
              stream->messageReceived(makeMutationConsumerMessage(
                      6 /*seqno*/, vbid, value, opaque)));

    flushVBucketToDiskIfPersistent(vbid, 4);

    {
        CB_SCOPED_TRACE("");
        checkVBState(6 /*lastSnapStart*/,
                     6 /*lastSnapEnd*/,
                     CheckpointType::InitialDisk,
                     6 /*HPS*/,
                     2 /*HCS*/,
                     0 /*maxDelRevSeqno*/);
    }
}

INSTANTIATE_TEST_SUITE_P(Persistent,
                         STPassiveStreamPersistentTest,
                         STParameterizedBucketTest::persistentConfigValues(),
                         STParameterizedBucketTest::PrintToStringParamName);

#ifdef EP_USE_MAGMA
INSTANTIATE_TEST_SUITE_P(Persistent,
                         STPassiveStreamMagmaTest,
                         STParameterizedBucketTest::magmaConfigValues(),
                         STParameterizedBucketTest::PrintToStringParamName);

void CDCActiveStreamTest::SetUp() {
    if (!config_string.empty()) {
        config_string += ";";
    }
    // Enable history retention
    config_string +=
            "history_retention_bytes=10485760;history_retention_seconds=3600";
    STActiveStreamPersistentTest::SetUp();

    // @todo CDC: Can remove as soon as magma enables history
    replaceMagmaKVStore();

    manifest.add(CollectionEntry::historical,
                 cb::NoExpiryLimit,
                 true /*history*/,
                 ScopeEntry::defaultS);

    setVBucketState(vbid, vbucket_state_active);
    auto vb = store->getVBucket(vbid);
    vb->updateFromManifest(folly::SharedMutex::ReadHolder(vb->getStateLock()),
                           Collections::Manifest{std::string{manifest}});
    ASSERT_EQ(1, vb->getHighSeqno());

    ASSERT_TRUE(producer);
    ASSERT_FALSE(producer->areChangeStreamsEnabled());
    ASSERT_EQ(cb::engine_errc::success,
              producer->control(0, DcpControlKeys::ChangeStreams, "true"));
    ASSERT_TRUE(producer->areChangeStreamsEnabled());
    producer->public_enableSyncReplication();

    recreateStream(*vb,
                   true,
                   fmt::format(R"({{"collections":["{:x}"]}})",
                               uint32_t(CollectionEntry::historical.uid)));
    ASSERT_TRUE(stream);
    ASSERT_TRUE(stream->areChangeStreamsEnabled());

    // Control data: Add some mutations into the non-CDC collection
    for (size_t i : {1, 2, 3}) {
        store_item(vbid,
                   makeStoredDocKey("key" + std::to_string(i),
                                    CollectionEntry::defaultC),
                   "value");
    }

    ASSERT_EQ(4, vb->getHighSeqno());
}

void CDCActiveStreamTest::clearCMAndPersistenceAndReplication() {
    auto& vb = *store->getVBucket(vbid);
    auto& manager = *vb.checkpointManager;
    manager.createNewCheckpoint();

    // Move the persistence and stream cursor to the end of the open checkpoint
    const auto& readyQ = stream->public_readyQ();
    const auto cursor = stream->getCursor().lock();
    while (manager.getNumCheckpoints() > 1) {
        stream->nextCheckpointItemTask();
        while (readyQ.size() > 0) {
            stream->public_nextQueuedItem(*producer);
        }
        flushVBucket(vbid);
    }

    // Eager checkpoint removal ensures 1 empty checkpoint at this point
    ASSERT_EQ(1, manager.getNumCheckpoints());
    ASSERT_EQ(1, manager.getNumOpenChkItems()); // cs
}

TEST_P(CDCActiveStreamTest, CollectionNotDeduped_InMemory) {
    auto& vb = *store->getVBucket(vbid);
    const auto initHighSeqno = vb.getHighSeqno();
    ASSERT_GT(initHighSeqno, 0); // From SetUp

    // Mutate the same key some times into the CDC collection
    const auto key = makeStoredDocKey("key", CollectionEntry::historical);
    for (size_t i : {1, 2, 3}) {
        store_item(vbid, key, "value" + std::to_string(i));
    }
    ASSERT_EQ(initHighSeqno + 3, vb.getHighSeqno());

    // Stream must send 3 snapshots, 1 per mutation

    const auto& readyQ = stream->public_readyQ();
    ASSERT_EQ(0, readyQ.size());

    stream->nextCheckpointItemTask();
    ASSERT_EQ(7, readyQ.size());

    // Marker + Sysevent + Mutation
    auto resp = stream->public_nextQueuedItem(*producer);
    ASSERT_TRUE(resp);
    EXPECT_EQ(DcpResponse::Event::SnapshotMarker, resp->getEvent());
    auto* marker = dynamic_cast<SnapshotMarker*>(resp.get());
    const uint32_t expectedMarkerFlags =
            MARKER_FLAG_MEMORY | MARKER_FLAG_CHK | MARKER_FLAG_HISTORY;
    EXPECT_EQ(expectedMarkerFlags, marker->getFlags());
    EXPECT_EQ(0, marker->getStartSeqno());
    EXPECT_EQ(initHighSeqno + 1, marker->getEndSeqno());

    resp = stream->public_nextQueuedItem(*producer);
    ASSERT_TRUE(resp);
    EXPECT_EQ(DcpResponse::Event::SystemEvent, resp->getEvent());
    EXPECT_EQ(1, resp->getBySeqno());

    resp = stream->public_nextQueuedItem(*producer);
    ASSERT_TRUE(resp);
    EXPECT_EQ(DcpResponse::Event::Mutation, resp->getEvent());
    EXPECT_EQ(initHighSeqno + 1, resp->getBySeqno());
    auto* mut = dynamic_cast<const MutationResponse*>(resp.get());
    EXPECT_EQ(key, mut->getItem()->getKey());

    // Marker + Mutation
    resp = stream->public_nextQueuedItem(*producer);
    ASSERT_TRUE(resp);
    EXPECT_EQ(DcpResponse::Event::SnapshotMarker, resp->getEvent());
    marker = dynamic_cast<SnapshotMarker*>(resp.get());
    EXPECT_EQ(expectedMarkerFlags, marker->getFlags());
    EXPECT_EQ(initHighSeqno + 2, marker->getStartSeqno());
    EXPECT_EQ(initHighSeqno + 2, marker->getEndSeqno());

    resp = stream->public_nextQueuedItem(*producer);
    ASSERT_TRUE(resp);
    EXPECT_EQ(DcpResponse::Event::Mutation, resp->getEvent());
    EXPECT_EQ(initHighSeqno + 2, resp->getBySeqno());
    mut = dynamic_cast<const MutationResponse*>(resp.get());
    EXPECT_EQ(key, mut->getItem()->getKey());

    // Marker + Mutation
    resp = stream->public_nextQueuedItem(*producer);
    ASSERT_TRUE(resp);
    EXPECT_EQ(DcpResponse::Event::SnapshotMarker, resp->getEvent());
    marker = dynamic_cast<SnapshotMarker*>(resp.get());
    EXPECT_EQ(expectedMarkerFlags, marker->getFlags());
    EXPECT_EQ(initHighSeqno + 3, marker->getStartSeqno());
    EXPECT_EQ(initHighSeqno + 3, marker->getEndSeqno());

    resp = stream->public_nextQueuedItem(*producer);
    ASSERT_TRUE(resp);
    EXPECT_EQ(DcpResponse::Event::Mutation, resp->getEvent());
    EXPECT_EQ(initHighSeqno + 3, resp->getBySeqno());
    mut = dynamic_cast<const MutationResponse*>(resp.get());
    EXPECT_EQ(key, mut->getItem()->getKey());

    EXPECT_EQ(0, readyQ.size());
}

TEST_P(CDCActiveStreamTest, MarkerHistoryFlagClearIfCheckpointNotHistorical) {
    auto& config = engine->getConfiguration();
    config.setHistoryRetentionBytes(0);
    config.setHistoryRetentionSeconds(0);
    ASSERT_FALSE(store->isHistoryRetentionEnabled());

    auto& vb = *store->getVBucket(vbid);
    const auto initHighSeqno = vb.getHighSeqno();
    ASSERT_GT(initHighSeqno, 0); // From SetUp

    // Move the stream cursor to the end of checkpoint
    clearCMAndPersistenceAndReplication();

    auto& manager = *vb.checkpointManager;
    ASSERT_EQ(1, manager.getNumCheckpoints());
    ASSERT_EQ(1, manager.getNumOpenChkItems()); // cs
    // Main precondition
    ASSERT_EQ(CheckpointHistorical::No, manager.getOpenCheckpointHistorical());

    // Write a doc into the historical collection
    const auto key = makeStoredDocKey("key", CollectionEntry::historical);
    store_item(vbid, key, "value");
    ASSERT_EQ(initHighSeqno + 1, vb.getHighSeqno());

    // Check the outbound stream
    const auto& readyQ = stream->public_readyQ();
    ASSERT_EQ(0, readyQ.size());

    stream->nextCheckpointItemTask();
    ASSERT_EQ(2, readyQ.size()); // Marker + Mutation

    auto resp = stream->public_nextQueuedItem(*producer);
    ASSERT_TRUE(resp);
    EXPECT_EQ(DcpResponse::Event::SnapshotMarker, resp->getEvent());
    auto* marker = dynamic_cast<SnapshotMarker*>(resp.get());
    // Core of the test: MARKER_FLAG_HISTORY isn't set in the marker
    const uint32_t expectedMarkerFlags = MARKER_FLAG_MEMORY | MARKER_FLAG_CHK;
    EXPECT_EQ(expectedMarkerFlags, marker->getFlags());
    EXPECT_EQ(initHighSeqno + 1, marker->getStartSeqno());
    EXPECT_EQ(initHighSeqno + 1, marker->getEndSeqno());

    // Verify the rest of the stream for completeness
    resp = stream->public_nextQueuedItem(*producer);
    ASSERT_TRUE(resp);
    EXPECT_EQ(DcpResponse::Event::Mutation, resp->getEvent());
    EXPECT_EQ(initHighSeqno + 1, resp->getBySeqno());
    auto* mut = dynamic_cast<const MutationResponse*>(resp.get());
    EXPECT_EQ(key, mut->getItem()->getKey());

    EXPECT_EQ(0, readyQ.size());
}

void CDCActiveStreamTest::testResilientToRetentionConfigChanges(
        HistoryRetentionMetric metric) {
    // SetUp enables history (both bytes/seconds > 0) and creates an historical
    // collection.
    // Here we need to test bytes/seconds selectively for ensuring the correct
    // behaviour of each.
    auto& config = engine->getConfiguration();
    switch (metric) {
    case HistoryRetentionMetric::BYTES: {
        ASSERT_GT(store->getHistoryRetentionBytes(), 0);
        config.setHistoryRetentionSeconds(0);
        break;
    }
    case HistoryRetentionMetric::SECONDS: {
        ASSERT_GT(store->getHistoryRetentionSeconds().count(), 0);
        config.setHistoryRetentionBytes(0);
        break;
    }
    }
    ASSERT_TRUE(store->isHistoryRetentionEnabled());

    clearCMAndPersistenceAndReplication();

    // Now we write a doc into the historical collection
    auto& vb = *store->getVBucket(vbid);
    const auto initHighSeqno = vb.getHighSeqno();
    ASSERT_GT(initHighSeqno, 0); // From SetUp
    const auto key = makeStoredDocKey("key", CollectionEntry::historical);
    const auto value = "value";
    store_item(vbid, key, value);
    ASSERT_EQ(initHighSeqno + 1, vb.getHighSeqno());
    // 1 historical checkpoint contains the mutation
    const auto& manager = *vb.checkpointManager;
    ASSERT_EQ(1, manager.getNumCheckpoints());
    ASSERT_EQ(2, manager.getNumOpenChkItems()); // cs, m
    ASSERT_EQ(CheckpointHistorical::Yes, manager.getOpenCheckpointHistorical());
    // Save the current checkpoint id for later in the test
    const auto prevCkptId = manager.getOpenCheckpointId();
    // The the stream makes a History snapshot from that checkpoint
    const auto& readyQ = stream->public_readyQ();
    ASSERT_EQ(0, readyQ.size());
    stream->nextCheckpointItemTask();
    ASSERT_EQ(2, readyQ.size()); // Marker + Mutation
    // Marker
    auto resp = stream->public_nextQueuedItem(*producer);
    ASSERT_TRUE(resp);
    EXPECT_EQ(DcpResponse::Event::SnapshotMarker, resp->getEvent());
    auto* marker = dynamic_cast<SnapshotMarker*>(resp.get());
    // Core test: MARKER_FLAG_HISTORY is set in the marker
    EXPECT_EQ(MARKER_FLAG_MEMORY | MARKER_FLAG_CHK | MARKER_FLAG_HISTORY,
              marker->getFlags());
    EXPECT_EQ(initHighSeqno + 1, marker->getStartSeqno());
    EXPECT_EQ(initHighSeqno + 1, marker->getEndSeqno());
    // Mutation
    resp = stream->public_nextQueuedItem(*producer);
    ASSERT_TRUE(resp);
    EXPECT_EQ(DcpResponse::Event::Mutation, resp->getEvent());
    EXPECT_EQ(initHighSeqno + 1, resp->getBySeqno());
    auto* mut = dynamic_cast<const MutationResponse*>(resp.get());
    EXPECT_EQ(key, mut->getItem()->getKey());
    // readyQ drained
    ASSERT_EQ(0, readyQ.size());

    // Move persistence to the end of checkpoint
    flushVBucket(vbid);

    // Now the user disables history retention
    switch (metric) {
    case HistoryRetentionMetric::BYTES: {
        config.setHistoryRetentionBytes(0);
        break;
    }
    case HistoryRetentionMetric::SECONDS: {
        config.setHistoryRetentionSeconds(0);
        break;
    }
    }
    ASSERT_FALSE(store->isHistoryRetentionEnabled());

    // Core test: The existing historical checkpoint is closed and a new open
    // non-historical checkpoint must be created
    ASSERT_EQ(1, manager.getNumCheckpoints());
    ASSERT_GT(manager.getOpenCheckpointId(), prevCkptId);
    ASSERT_EQ(1, manager.getNumOpenChkItems());
    ASSERT_EQ(CheckpointHistorical::No, manager.getOpenCheckpointHistorical());

    // Now store another mutation into the historical collection
    store_item(vbid, key, value);

    // This time DCP produces a non-historical snapshot from the non-historical
    // checkpoint
    ASSERT_EQ(0, readyQ.size());
    stream->nextCheckpointItemTask();
    ASSERT_EQ(2, readyQ.size()); // Marker + Mutation
    // Marker
    resp = stream->public_nextQueuedItem(*producer);
    ASSERT_TRUE(resp);
    EXPECT_EQ(DcpResponse::Event::SnapshotMarker, resp->getEvent());
    marker = dynamic_cast<SnapshotMarker*>(resp.get());
    // Core test: MARKER_FLAG_HISTORY isn't set in the marker
    EXPECT_EQ(MARKER_FLAG_MEMORY | MARKER_FLAG_CHK, marker->getFlags());
    EXPECT_EQ(initHighSeqno + 2, marker->getStartSeqno());
    EXPECT_EQ(initHighSeqno + 2, marker->getEndSeqno());
    // Mutation
    resp = stream->public_nextQueuedItem(*producer);
    ASSERT_TRUE(resp);
    EXPECT_EQ(DcpResponse::Event::Mutation, resp->getEvent());
    EXPECT_EQ(initHighSeqno + 2, resp->getBySeqno());
    mut = dynamic_cast<const MutationResponse*>(resp.get());
    EXPECT_EQ(key, mut->getItem()->getKey());
    // readyQ drained
    ASSERT_EQ(0, readyQ.size());
}

TEST_P(CDCActiveStreamTest, ResilientToRetentionConfigChanges_Bytes) {
    testResilientToRetentionConfigChanges(HistoryRetentionMetric::BYTES);
}

TEST_P(CDCActiveStreamTest, ResilientToRetentionConfigChanges_Seconds) {
    testResilientToRetentionConfigChanges(HistoryRetentionMetric::SECONDS);
}

TEST_P(CDCActiveStreamTest, SnapshotAndSeqnoAdvanceCorrectHistoryFlag) {
    ASSERT_TRUE(store->isHistoryRetentionEnabled());

    // The SetUp step creates the historical collection and stores a bunch of
    // items into the default collection. In this particular test we just need
    // to start from a clean CM and stream.
    manifest.remove(CollectionEntry::historical);
    auto& vb = *store->getVBucket(vbid);
    vb.updateFromManifest(folly::SharedMutex::ReadHolder(vb.getStateLock()),
                          Collections::Manifest{std::string{manifest}});
    clearCMAndPersistenceAndReplication();

    producer->closeStream(0, vbid, stream->getStreamId());

    // Open a stream directly in a in-memory state
    const auto highSeqno = vb.getHighSeqno();
    stream = producer->mockActiveStreamRequest(
            0 /*flags*/,
            0 /*opaque*/,
            vb,
            highSeqno /*start_seqno*/,
            ~0 /*end_seqno*/,
            0x0 /*vb_uuid*/,
            highSeqno /*snap_start_seqno*/,
            ~0 /*snap_end_seqno*/,
            producer->public_getIncludeValue(),
            producer->public_getIncludeXattrs(),
            producer->public_getIncludeDeletedUserXattrs(),
            std::string_view{} /*jsonFilter*/);
    ASSERT_TRUE(stream->isInMemory());

    // FlatBuffers disabled makes the test flow in the path that is under
    // verification in this test. Ie, at some point a SysEvent(modify) is
    // generated, but the stream receives a SeqnoAdvance in place of the
    // SysEvent.
    ASSERT_TRUE(stream->areChangeStreamsEnabled());
    ASSERT_FALSE(stream->isFlatBuffersSystemEventEnabled());

    // Add a collection
    manifest.add(CollectionEntry::historical,
                 cb::NoExpiryLimit,
                 true /*history*/,
                 ScopeEntry::defaultS);
    vb.updateFromManifest(folly::SharedMutex::ReadHolder(vb.getStateLock()),
                          Collections::Manifest{std::string{manifest}});

    const auto& readyQ = stream->public_readyQ();
    ASSERT_EQ(0, readyQ.size());
    stream->nextCheckpointItemTask();
    ASSERT_EQ(2, readyQ.size()); // SnapshotMarker + SysEvent

    auto resp = stream->public_nextQueuedItem(*producer);
    ASSERT_TRUE(resp);
    EXPECT_EQ(DcpResponse::Event::SnapshotMarker, resp->getEvent());
    auto* marker = dynamic_cast<SnapshotMarker*>(resp.get());
    // MARKER_FLAG_HISTORY is set in the marker
    EXPECT_EQ(MARKER_FLAG_MEMORY | MARKER_FLAG_CHK | MARKER_FLAG_HISTORY,
              marker->getFlags());
    resp = stream->public_nextQueuedItem(*producer);
    ASSERT_TRUE(resp);
    EXPECT_EQ(DcpResponse::Event::SystemEvent, resp->getEvent());
    EXPECT_EQ(vb.getHighSeqno(), resp->getBySeqno());

    EXPECT_EQ(0, readyQ.size());

    // Modify the collection
    manifest.update(CollectionEntry::historical,
                    cb::NoExpiryLimit,
                    {} /*history*/,
                    ScopeEntry::defaultS);
    vb.updateFromManifest(folly::SharedMutex::ReadHolder(vb.getStateLock()),
                          Collections::Manifest{std::string{manifest}});

    stream->nextCheckpointItemTask();
    ASSERT_EQ(2, readyQ.size()); // SnapshotMarker + SeqnoAdvance

    resp = stream->public_nextQueuedItem(*producer);
    ASSERT_TRUE(resp);
    EXPECT_EQ(DcpResponse::Event::SnapshotMarker, resp->getEvent());
    marker = dynamic_cast<SnapshotMarker*>(resp.get());
    // Core of the test: MARKER_FLAG_HISTORY is set in the marker
    EXPECT_EQ(MARKER_FLAG_MEMORY | MARKER_FLAG_CHK | MARKER_FLAG_HISTORY,
              marker->getFlags());
    // Verify the string representation of marker's flags
    EXPECT_EQ("[MEMORY,CHK,HISTORY]",
              dcpMarkerFlagsToString(marker->getFlags()));
    // SeqnoAdvance in place of SysEvent(modify), as flatbuffers sys-events are
    // disabled
    resp = stream->public_nextQueuedItem(*producer);
    ASSERT_TRUE(resp);
    EXPECT_EQ(DcpResponse::Event::SeqnoAdvanced, resp->getEvent());
    EXPECT_EQ(vb.getHighSeqno(), resp->getBySeqno());

    EXPECT_EQ(0, readyQ.size());
}

TEST_P(CDCActiveStreamTest, DeduplicationDisabledForAbort) {
    ASSERT_TRUE(store->isHistoryRetentionEnabled());
    ASSERT_TRUE(stream->public_supportSyncReplication());

    setVBucketState(
            vbid,
            vbucket_state_active,
            {{"topology", nlohmann::json::array({{"active", "replica"}})}});

    auto& vb = *store->getVBucket(vbid);
    const auto initHighSeqno = vb.getHighSeqno();
    ASSERT_GT(initHighSeqno, 0); // From SetUp

    clearCMAndPersistenceAndReplication();
    // Note: stream filters on historical collection, so only the CreateColl
    // sysevent has been processed so far. See SetUp for details.
    ASSERT_EQ(1, stream->getLastSentSeqno());

    // Sequence of pre, abr, pre, cmt for the same key
    const auto key = makeStoredDocKey("key", CollectionEntry::historical);

    // PRE
    using namespace cb::durability;
    const auto reqs = Requirements{Level::Majority, Timeout()};
    const auto pre1 = store_item(vbid,
                                 key,
                                 "value_p1",
                                 0,
                                 {cb::engine_errc::sync_write_pending},
                                 PROTOCOL_BINARY_RAW_BYTES,
                                 reqs);
    EXPECT_EQ(initHighSeqno + 1, vb.getHighSeqno());

    // ABORT
    {
        folly::SharedMutex::ReadHolder rlh(vb.getStateLock());
        ASSERT_EQ(cb::engine_errc::success,
                  vb.abort(rlh,
                           pre1.getKey(),
                           pre1.getBySeqno(),
                           {},
                           vb.lockCollections(pre1.getKey()),
                           nullptr));
    }
    EXPECT_EQ(initHighSeqno + 2, vb.getHighSeqno());

    // PRE
    const auto pre2 = store_item(vbid,
                                 key,
                                 "value_p2",
                                 0,
                                 {cb::engine_errc::sync_write_pending},
                                 PROTOCOL_BINARY_RAW_BYTES,
                                 reqs);
    EXPECT_EQ(initHighSeqno + 3, vb.getHighSeqno());

    // COMMIT
    {
        folly::SharedMutex::ReadHolder rlh(vb.getStateLock());
        ASSERT_EQ(cb::engine_errc::success,
                  vb.commit(rlh,
                            pre2.getKey(),
                            pre2.getBySeqno(),
                            {},
                            vb.lockCollections(pre2.getKey()),
                            nullptr));
    }
    EXPECT_EQ(initHighSeqno + 4, vb.getHighSeqno());

    // Note: First step where checks begin to fail before the fix for MB-55919.
    // Before the fix, only 3 items are persisted as the Abort is wrongly
    // deduplicated.
    flush_vbucket_to_disk(vbid, 4);

    // Force stream to backfilling from disk
    stream->handleSlowStream();
    GMockDcpMsgProducers producers;
    EXPECT_EQ(cb::engine_errc::would_block, producer->step(false, producers));
    EXPECT_TRUE(stream->isBackfilling());

    // Note this test was added for MB-55919, but has been modified to account
    // for changes made by /MB-56654, there is still value in this test so it
    // remains but with modified expectations.
    //
    // Must see 1 historical snapshot with [abr, cmt]
    // Before the fix for MB-55919 we get only [pre, pre, cmt].
    const auto& readyQ = stream->public_readyQ();
    EXPECT_EQ(0, readyQ.size());
    runBackfill();
    EXPECT_EQ(3, readyQ.size());

    auto resp = stream->public_nextQueuedItem(*producer);
    EXPECT_TRUE(resp);
    EXPECT_EQ(DcpResponse::Event::SnapshotMarker, resp->getEvent());
    auto* marker = dynamic_cast<SnapshotMarker*>(resp.get());
    const uint32_t expectedMarkerFlags = MARKER_FLAG_DISK | MARKER_FLAG_CHK |
                                         MARKER_FLAG_HISTORY |
                                         MARKER_FLAG_MAY_CONTAIN_DUPLICATE_KEYS;
    EXPECT_EQ(expectedMarkerFlags, marker->getFlags());
    EXPECT_EQ(initHighSeqno + 1, marker->getStartSeqno());
    EXPECT_EQ(initHighSeqno + 4, marker->getEndSeqno());

    resp = stream->public_nextQueuedItem(*producer);
    ASSERT_TRUE(resp);
    EXPECT_EQ(DcpResponse::Event::Abort, resp->getEvent());
    EXPECT_EQ(initHighSeqno + 2, resp->getBySeqno());

    resp = stream->public_nextQueuedItem(*producer);
    ASSERT_TRUE(resp);
    EXPECT_EQ(DcpResponse::Event::Mutation, resp->getEvent());
    EXPECT_EQ(initHighSeqno + 4, resp->getBySeqno());
}

INSTANTIATE_TEST_SUITE_P(Persistent,
                         CDCActiveStreamTest,
                         STParameterizedBucketTest::magmaConfigValues(),
                         STParameterizedBucketTest::PrintToStringParamName);

void CDCPassiveStreamTest::SetUp() {
    if (!config_string.empty()) {
        config_string += ";";
    }
    // Enable history retention
    config_string += "history_retention_bytes=10485760";

    STPassiveStreamPersistentTest::SetUp();
}

void CDCPassiveStreamTest::createHistoricalCollection(CheckpointType snapType,
                                                      uint64_t snapStart,
                                                      uint64_t snapEnd) {
    const uint8_t snapSource = snapType == CheckpointType::Memory
                                       ? MARKER_FLAG_MEMORY
                                       : MARKER_FLAG_DISK;

    const uint32_t opaque = 1;
    ASSERT_EQ(cb::engine_errc::success,
              consumer->snapshotMarker(
                      opaque,
                      vbid,
                      snapStart,
                      snapEnd,
                      snapSource | MARKER_FLAG_CHK | MARKER_FLAG_HISTORY,
                      {0},
                      {}));

    const auto& vb = *store->getVBucket(vbid);
    auto& manager = *vb.checkpointManager;
    ASSERT_EQ(CheckpointHistorical::Yes, manager.getOpenCheckpointHistorical());
    switch (snapType) {
    case CheckpointType::Memory:
        ASSERT_EQ(snapType, manager.getOpenCheckpointType());
        break;
    case CheckpointType::Disk:
    case CheckpointType::InitialDisk:
        ASSERT_EQ((vb.getHighSeqno() == 0 ? CheckpointType::InitialDisk
                                          : CheckpointType::Disk),
                  manager.getOpenCheckpointType());
        break;
    }

    flatbuffers::FlatBufferBuilder fb;
    Collections::ManifestUid manifestUid;
    const auto collection = CollectionEntry::historical;
    auto fbPayload = Collections::VB::CreateCollection(
            fb,
            manifestUid,
            uint32_t(ScopeEntry::defaultS.getId()),
            uint32_t(collection.getId()),
            false,
            0,
            fb.CreateString(collection.name.data(), collection.name.size()),
            true /*history*/);
    fb.Finish(fbPayload);
    ASSERT_EQ(cb::engine_errc::success,
              consumer->systemEvent(
                      1 /*opaque*/,
                      vbid,
                      mcbp::systemevent::id::CreateCollection,
                      snapStart,
                      mcbp::systemevent::version::version2,
                      {reinterpret_cast<const uint8_t*>(collection.name.data()),
                       collection.name.size()},
                      {fb.GetBufferPointer(), fb.GetSize()}));

    ASSERT_EQ(0, vb.getNumTotalItems());
    ASSERT_EQ(snapStart, vb.getHighSeqno());
    ASSERT_EQ(2, manager.getNumOpenChkItems());
}

/*
 * HistorySnapshotReceived tests verify (on different scenarios) that:
 * - replica stream is resilient to duplicates on disk snapshot
 * - duplicates are queued in checkpoint (ie, not deduplicated)
 * - duplicates are persisted on disk (again, not deduplicated)
 * - stats (eg item-count) are updated correctly
 */

TEST_P(CDCPassiveStreamTest, HistorySnapshotReceived_Disk) {
    // Replica receives Snap{start, end, Disk|History}, with start->end
    // mutations for the same key.

    createHistoricalCollection(CheckpointType::Disk, 1, 1);
    flush_vbucket_to_disk(vbid, 1);

    // Clear CM
    const auto& vb = *store->getVBucket(vbid);
    const auto initialHighSeqno = vb.getHighSeqno();
    ASSERT_EQ(1, initialHighSeqno);
    auto& manager = *vb.checkpointManager;
    manager.createNewCheckpoint();
    ASSERT_EQ(1, manager.getNumCheckpoints());
    ASSERT_EQ(1, manager.getNumOpenChkItems());

    const uint32_t opaque = 1;
    SnapshotMarker snapshotMarker(
            opaque,
            vbid,
            initialHighSeqno + 1 /*start*/,
            initialHighSeqno + 3 /*end*/,
            MARKER_FLAG_CHK | MARKER_FLAG_DISK | MARKER_FLAG_HISTORY,
            std::optional<uint64_t>(0), /*HCS*/
            {}, /*maxVisibleSeqno*/
            {}, /*timestamp*/
            {} /*streamId*/);
    stream->processMarker(&snapshotMarker);
    ASSERT_EQ(2, manager.getNumCheckpoints());
    ASSERT_EQ(1, manager.getNumOpenChkItems());
    ASSERT_EQ(CheckpointType::Disk, manager.getOpenCheckpointType());
    ASSERT_EQ(CheckpointHistorical::Yes, manager.getOpenCheckpointHistorical());

    const auto collection = CollectionEntry::historical;
    const std::string key("key");
    const std::string value("value");
    const size_t numItems = 3;
    for (size_t seqno = initialHighSeqno + 1;
         seqno <= initialHighSeqno + numItems;
         ++seqno) {
        EXPECT_EQ(
                cb::engine_errc::success,
                stream->messageReceived(makeMutationConsumerMessage(
                        opaque, seqno, vbid, value, key, collection.getId())));
    }

    EXPECT_EQ(initialHighSeqno + numItems, vb.getHighSeqno());
    EXPECT_EQ(2, manager.getNumCheckpoints());
    EXPECT_EQ(1 + numItems, manager.getNumOpenChkItems());

    // All duplicates persisted
    flush_vbucket_to_disk(vbid, numItems);

    // Item count doesn't account for historical revisions
    EXPECT_EQ(1, vb.getNumTotalItems());
}

TEST_P(CDCPassiveStreamTest, HistorySnapshotReceived_InitialDisk) {
    // Replica receives Snap{start, end, InitialDisk|History}, with start->end
    // mutations for the same key.

    createHistoricalCollection(CheckpointType::Disk, 1, 10);
    flush_vbucket_to_disk(vbid, 1);

    const auto& vb = *store->getVBucket(vbid);
    const auto initialHighSeqno = vb.getHighSeqno();
    ASSERT_EQ(1, initialHighSeqno);
    auto& manager = *vb.checkpointManager;
    ASSERT_EQ(1, manager.getNumCheckpoints());
    ASSERT_EQ(2, manager.getNumOpenChkItems());

    // Historical items received within the same snapshot
    const auto collection = CollectionEntry::historical;
    const std::string key("key");
    const std::string value("value");
    const size_t numItems = 3;
    for (size_t seqno = initialHighSeqno + 1;
         seqno <= initialHighSeqno + numItems;
         ++seqno) {
        EXPECT_EQ(cb::engine_errc::success,
                  stream->messageReceived(
                          makeMutationConsumerMessage(1 /*opaque*/,
                                                      seqno,
                                                      vbid,
                                                      value,
                                                      key,
                                                      collection.getId())));
    }

    // Important: In this scenario historical mutations are queued into the
    // Initial disk checkpoint
    ASSERT_EQ(CheckpointType::InitialDisk, manager.getOpenCheckpointType());
    ASSERT_EQ(CheckpointHistorical::Yes, manager.getOpenCheckpointHistorical());

    EXPECT_EQ(initialHighSeqno + numItems, vb.getHighSeqno());
    EXPECT_EQ(1, manager.getNumCheckpoints());
    EXPECT_EQ(1 + initialHighSeqno + numItems, manager.getNumOpenChkItems());

    // All duplicates persisted
    flush_vbucket_to_disk(vbid, numItems);

    // Item count doesn't account for historical revisions
    EXPECT_EQ(1, vb.getNumTotalItems());
}

TEST_P(CDCPassiveStreamTest, MemorySnapshotTransitionToHistory) {
    const auto& vb = *store->getVBucket(vbid);
    ASSERT_EQ(0, vb.getHighSeqno());
    auto& manager = *vb.checkpointManager;
    ASSERT_EQ(1, manager.getNumCheckpoints());
    ASSERT_EQ(2, manager.getNumOpenChkItems()); // cs + vbs
    ASSERT_EQ(CheckpointType::Memory, manager.getOpenCheckpointType());
    // Note: 7.2 vbucket sets itself to History mode when created.
    ASSERT_EQ(CheckpointHistorical::Yes, manager.getOpenCheckpointHistorical());

    // Replica receives a Snap{Memory}.
    const uint32_t opaque = 1;
    SnapshotMarker snapshotMarker(opaque,
                                  vbid,
                                  1 /*start*/,
                                  1 /*end*/,
                                  MARKER_FLAG_CHK | MARKER_FLAG_MEMORY,
                                  std::optional<uint64_t>(0), /*HCS*/
                                  {}, /*maxVisibleSeqno*/
                                  {}, /*timestamp*/
                                  {} /*streamId*/);
    stream->processMarker(&snapshotMarker);
    ASSERT_EQ(cb::engine_errc::success,
              stream->messageReceived(makeMutationConsumerMessage(
                      opaque,
                      1 /*seqno*/,
                      vbid,
                      "some-value",
                      "some-key",
                      CollectionEntry::defaultC.getId())));
    ASSERT_EQ(1, manager.getNumCheckpoints());
    ASSERT_EQ(2, manager.getNumOpenChkItems());
    ASSERT_EQ(CheckpointType::Memory, manager.getOpenCheckpointType());
    ASSERT_EQ(CheckpointHistorical::No, manager.getOpenCheckpointHistorical());
    ASSERT_EQ(1, vb.getHighSeqno());

    // Replica receives a Snap{Memory|History}.
    createHistoricalCollection(CheckpointType::Memory, 2, 10);
    ASSERT_EQ(2, manager.getNumCheckpoints());
    ASSERT_EQ(2, manager.getNumOpenChkItems()); // cs + sysevent
    ASSERT_EQ(CheckpointType::Memory, manager.getOpenCheckpointType());
    ASSERT_EQ(CheckpointHistorical::Yes, manager.getOpenCheckpointHistorical());
    ASSERT_EQ(2, vb.getHighSeqno()); // sysevent bumped the seqno

    // Historical items received within the same snapshot
    const auto collection = CollectionEntry::historical;
    EXPECT_EQ(cb::engine_errc::success,
              stream->messageReceived(
                      makeMutationConsumerMessage(opaque,
                                                  3 /*seqno*/,
                                                  vbid,
                                                  "value",
                                                  "key",
                                                  collection.getId())));

    EXPECT_EQ(3, vb.getHighSeqno());
    EXPECT_EQ(3, manager.getNumOpenChkItems());
    EXPECT_EQ(2, manager.getNumCheckpoints());

    // Test: The flusher must process one checkpoint at a time, as we can't
    // merge checkpoints with different history configuration
    std::vector<queued_item> items;
    auto res =
            manager.getItemsForPersistence(items,
                                           std::numeric_limits<size_t>::max(),
                                           std::numeric_limits<size_t>::max());
    EXPECT_EQ(1, res.ranges.size());

    // Coverage for MB-55337 from now on.

    // Note: The previous step simulates the flusher in the middle of execution,
    // the backup cursor is still registered into the first (closed) checkpoint.
    EXPECT_EQ(CHECKPOINT_CLOSED,
              (*manager.getBackupPersistenceCursor()->getCheckpoint())
                      ->getState());
    EXPECT_EQ(2, manager.getNumCheckpoints());

    // Simulate a new DCP Producer connection
    const auto outboundDcpCursor =
            manager.registerCursorBySeqno(
                           "dcp-cursor", 0, CheckpointCursor::Droppable::Yes)
                    .takeCursor()
                    .lock();
    // Registered into the first/closed checkpoint
    EXPECT_EQ(CHECKPOINT_CLOSED,
              (*outboundDcpCursor->getCheckpoint())->getState());

    // Flusher completes and removes the backup cursor from the first
    res.flushHandle.reset();

    // State here is
    // [ .. ] [ .. )
    // ^      ^
    // dcp    persistence

    // Now move the dcp cursor.
    // Before the fix for MB-55337:
    //  1. The DCP cursor is moved to the open checkpoint
    //  2. The closed checkpoint becomes unreferenced and it's removed (detached
    //     to the CheckpointDestroyer.
    //  3. Our code tries to access the removed checkpoint by
    //     std::prev(CM::checkpointList::begin()), which is undefined behaviour.
    items.clear();
    manager.getItemsForCursor(*outboundDcpCursor, items, 1000, 1000);
}

TEST_P(CDCPassiveStreamTest, TouchedByExpelCheckpointNotReused) {
    auto& vb = *store->getVBucket(vbid);
    ASSERT_EQ(0, vb.getHighSeqno());
    auto& manager = static_cast<MockCheckpointManager&>(*vb.checkpointManager);
    ASSERT_EQ(1, manager.getNumCheckpoints());
    ASSERT_EQ(2, manager.getNumOpenChkItems()); // cs, vbs
    const auto& list = manager.getCheckpointList();
    ASSERT_FALSE(list.back()->modifiedByExpel());

    createHistoricalCollection(CheckpointType::Memory, 1, 1);
    ASSERT_EQ(2, manager.getNumOpenChkItems()); // cs, sys
    ASSERT_EQ(1, vb.getHighSeqno());
    removeCheckpoint(vb);
    ASSERT_EQ(1, manager.getNumCheckpoints());
    ASSERT_EQ(1, manager.getNumOpenChkItems()); // cs

    const auto initialId = manager.getOpenCheckpointId();

    const uint64_t opaque = 1;
    EXPECT_EQ(cb::engine_errc::success,
              consumer->snapshotMarker(opaque,
                                       vbid,
                                       2, // start
                                       2, // end
                                       MARKER_FLAG_MEMORY | MARKER_FLAG_CHK |
                                               MARKER_FLAG_HISTORY,
                                       {},
                                       {}));
    // We never reuse a checkpoint.
    // Note that at this point the open checkpoint is empty as it stores only
    // the checkpoint_start meta-item
    EXPECT_EQ(1, manager.getNumCheckpoints());
    EXPECT_EQ(initialId + 1, manager.getOpenCheckpointId());

    const auto key = makeStoredDocKey("key", CollectionEntry::historical);
    EXPECT_EQ(cb::engine_errc::success,
              consumer->mutation(opaque,
                                 key,
                                 {},
                                 0,
                                 0,
                                 vbid,
                                 0,
                                 2, // seqno
                                 0,
                                 0,
                                 0,
                                 {},
                                 0));

    EXPECT_EQ(2, manager.getNumOpenChkItems()); // cs, mut

    // Move cursors to allow Expel
    if (isPersistent()) {
        flushVBucket(vbid);
    }

    // Now Expel everything from the open checkpoint
    {
        const auto res = manager.expelUnreferencedCheckpointItems();
        ASSERT_EQ(1, res.count); // mut
        ASSERT_TRUE(list.back()->modifiedByExpel());
    }

    EXPECT_EQ(cb::engine_errc::success,
              consumer->snapshotMarker(opaque,
                                       vbid,
                                       3, // start
                                       3, // end
                                       MARKER_FLAG_MEMORY | MARKER_FLAG_CHK |
                                               MARKER_FLAG_HISTORY,
                                       {},
                                       {}));
    // Again, we can never reuse a checkpoint. That applies to touched-by-expel
    // checkpoints too.
    EXPECT_EQ(1, manager.getNumCheckpoints());
    EXPECT_EQ(initialId + 2, manager.getOpenCheckpointId());

    // Note: This was a fix in the Neo branch. At the time of merging, Trinity
    // already resilient to this.
    //
    // Before the fix this step throws an exception:
    //
    // libc++abi: terminating due to uncaught exception of type
    // std::logic_error: CheckpointManager::queueDirty: Got
    // status:failure:duplicate item when vb:0 is non-active:2,
    // item:[op:mutation, seqno:3, key:<ud>cid:0xf:key</ud>], lastBySeqno:2,
    // openCkpt:[start:3, end:3]
    EXPECT_EQ(cb::engine_errc::success,
              consumer->mutation(opaque,
                                 key,
                                 {},
                                 0,
                                 0,
                                 vbid,
                                 0,
                                 3, // seqno
                                 0,
                                 0,
                                 0,
                                 {},
                                 0));
}

void SingleThreadedPassiveStreamTest::testProcessMessageBypassMemCheck(
        DcpResponse::Event event, bool hasValue, OOMLevel oomLevel) {
    auto& vb = *store->getVBucket(vbid);
    ASSERT_EQ(0, vb.getHighSeqno());
    auto& manager = *vb.checkpointManager;
    removeCheckpoint(vb);
    ASSERT_EQ(1, manager.getNumCheckpoints());
    ASSERT_EQ(1, manager.getNumOpenChkItems()); // cs

    // Force OOM
    switch (oomLevel) {
    case OOMLevel::Bucket:
        engine->getConfiguration().setMutationMemRatio(0);
        break;
    case OOMLevel::Checkpoint:
        engine->getConfiguration().setCheckpointMemoryRatio(0);
        break;
    }

    const uint32_t opaque = 1;
    const size_t seqno = 1;
    SnapshotMarker snapshotMarker(opaque,
                                  vbid,
                                  seqno,
                                  seqno,
                                  MARKER_FLAG_MEMORY,
                                  std::optional<uint64_t>(0),
                                  {},
                                  {},
                                  {});
    stream->processMarker(&snapshotMarker);

    const std::string key = "key";
    const auto value = hasValue ? std::string(1024 * 1024, 'v') : std::string();
    size_t messageBytes = key.size() + value.size();

    using namespace cb::durability;
    std::optional<Requirements> reqs;
    std::optional<DeleteSource> deletion;
    switch (event) {
    case DcpResponse::Event::Mutation:
        messageBytes += MutationResponse::mutationBaseMsgBytes;
        break;
    case DcpResponse::Event::Prepare: {
        reqs = Requirements(Level::Majority, Timeout::Infinity());
        messageBytes += MutationResponse::prepareBaseMsgBytes;
        break;
    }
    case DcpResponse::Event::Deletion: {
        deletion = DeleteSource::Explicit;
        messageBytes += MutationResponse::deletionBaseMsgBytes;
        break;
    }
    case DcpResponse::Event::Expiration: {
        deletion = DeleteSource::TTL;
        messageBytes += MutationResponse::expirationBaseMsgBytes;
        break;
    }
    default:
        GTEST_FAIL();
    }

    ASSERT_EQ(0, stream->getUnackedBytes());

    auto message = makeMutationConsumerMessage(
            1, vbid, value, opaque, key, reqs, deletion);
    const auto res = stream->messageReceived(std::move(message));

    EXPECT_EQ(cb::engine_errc::temporary_failure, res);
    EXPECT_EQ(vb.getHighSeqno(), 1);
    EXPECT_EQ(messageBytes, stream->getUnackedBytes());

    // Still OOM, DcpConsumerTask can't process unacked bytes
    uint32_t processedBytes = 0;
    EXPECT_EQ(cannot_process, stream->processUnackedBytes(processedBytes));
    EXPECT_EQ(0, processedBytes);
    EXPECT_EQ(messageBytes, stream->getUnackedBytes());

    // System recovers from OOM
    switch (oomLevel) {
    case OOMLevel::Bucket:
        engine->getConfiguration().setMutationMemRatio(1);
        break;
    case OOMLevel::Checkpoint:
        engine->getConfiguration().setCheckpointMemoryRatio(0.5);
        break;
    }
    EXPECT_EQ(all_processed, stream->processUnackedBytes(processedBytes));
    EXPECT_EQ(messageBytes, processedBytes);
    EXPECT_EQ(0, stream->getUnackedBytes());
}

TEST_P(SingleThreadedPassiveStreamTest, ProcessMessageBypassMemCheck_Mutation) {
    testProcessMessageBypassMemCheck(
            DcpResponse::Event::Mutation, true, OOMLevel::Bucket);
}

TEST_P(SingleThreadedPassiveStreamTest, ProcessMessageBypassMemCheck_Prepare) {
    testProcessMessageBypassMemCheck(
            DcpResponse::Event::Prepare, true, OOMLevel::Bucket);
}

TEST_P(SingleThreadedPassiveStreamTest,
       ProcessMessageBypassMemCheck_Deletion_WithValue) {
    testProcessMessageBypassMemCheck(
            DcpResponse::Event::Deletion, true, OOMLevel::Bucket);
}

TEST_P(SingleThreadedPassiveStreamTest,
       ProcessMessageBypassMemCheck_Deletion_NoValue) {
    testProcessMessageBypassMemCheck(
            DcpResponse::Event::Deletion, false, OOMLevel::Bucket);
}

TEST_P(SingleThreadedPassiveStreamTest,
       ProcessMessageBypassMemCheck_Expiration_WithValue) {
    testProcessMessageBypassMemCheck(
            DcpResponse::Event::Expiration, true, OOMLevel::Bucket);
}

TEST_P(SingleThreadedPassiveStreamTest,
       ProcessMessageBypassMemCheck_Expiration_NoValue) {
    testProcessMessageBypassMemCheck(
            DcpResponse::Event::Expiration, false, OOMLevel::Bucket);
}

TEST_P(SingleThreadedPassiveStreamTest,
       ProcessMessageBypassMemCheck_Mutation_CheckppintOOM) {
    testProcessMessageBypassMemCheck(
            DcpResponse::Event::Mutation, true, OOMLevel::Checkpoint);
}

TEST_P(SingleThreadedPassiveStreamTest,
       ProcessMessageBypassMemCheck_Prepare_CheckppintOOM) {
    testProcessMessageBypassMemCheck(
            DcpResponse::Event::Prepare, true, OOMLevel::Checkpoint);
}

TEST_P(SingleThreadedPassiveStreamTest,
       ProcessMessageBypassMemCheck_Deletion_WithValue_CheckppintOOM) {
    testProcessMessageBypassMemCheck(
            DcpResponse::Event::Deletion, true, OOMLevel::Checkpoint);
}

TEST_P(SingleThreadedPassiveStreamTest,
       ProcessMessageBypassMemCheck_Deletion_NoValue_CheckppintOOM) {
    testProcessMessageBypassMemCheck(
            DcpResponse::Event::Deletion, false, OOMLevel::Checkpoint);
}

TEST_P(SingleThreadedPassiveStreamTest,
       ProcessMessageBypassMemCheck_Expiration_WithValue_CheckppintOOM) {
    testProcessMessageBypassMemCheck(
            DcpResponse::Event::Expiration, true, OOMLevel::Checkpoint);
}

TEST_P(SingleThreadedPassiveStreamTest,
       ProcessMessageBypassMemCheck_Expiration_NoValue_CheckppintOOM) {
    testProcessMessageBypassMemCheck(
            DcpResponse::Event::Expiration, false, OOMLevel::Checkpoint);
}

TEST_P(SingleThreadedPassiveStreamTest, ProcessUnackedBytes_StreamEnd) {
    auto& vb = *store->getVBucket(vbid);
    ASSERT_EQ(0, vb.getHighSeqno());
    auto& manager = *vb.checkpointManager;
    removeCheckpoint(vb);
    ASSERT_EQ(1, manager.getNumCheckpoints());
    ASSERT_EQ(1, manager.getNumOpenChkItems()); // cs

    // Force OOM
    engine->getConfiguration().setMutationMemRatio(0);

    const uint32_t opaque = 1;
    const size_t seqno = 1;
    SnapshotMarker snapshotMarker(opaque,
                                  vbid,
                                  seqno,
                                  seqno,
                                  MARKER_FLAG_MEMORY,
                                  std::optional<uint64_t>(0),
                                  {},
                                  {},
                                  {});
    stream->processMarker(&snapshotMarker);

    const std::string key = "key";
    const auto value = std::string(1024 * 1024, 'v');
    const auto messageBytes =
            MutationResponse::mutationBaseMsgBytes + key.size() + value.size();

    ASSERT_EQ(0, stream->getUnackedBytes());

    queued_item qi(makeCommittedItem(makeStoredDocKey(key), value));
    qi->setBySeqno(seqno);
    const auto docKey = qi->getDocKey();
    const auto res = consumer->public_processMutationOrPrepare(
            vbid, opaque, docKey, std::move(qi), {}, messageBytes);

    // Note: PassiveStream returns temporary_failure but DcpConsumer turns it
    // into success.
    EXPECT_EQ(cb::engine_errc::success, res);
    EXPECT_EQ(vb.getHighSeqno(), 1);
    // Evidence of executing the OOM path is given by counters though
    EXPECT_EQ(messageBytes, stream->getUnackedBytes());

    auto& control = consumer->getFlowControl();
    ASSERT_EQ(0, control.getFreedBytes());

    // Still OOM, DcpConsumerTask can't process unacked bytes
    EXPECT_EQ(more_to_process, consumer->processUnackedBytes());
    EXPECT_EQ(0, control.getFreedBytes());
    EXPECT_EQ(messageBytes, stream->getUnackedBytes());

    std::function<void()> hook = [this, &control, messageBytes]() {
        // Close the stream. That processes all unacked bytes and clears
        // counters
        consumer->closeStreamDueToVbStateChange(vbid, vbucket_state_active);
        EXPECT_EQ(messageBytes, control.getFreedBytes());
    };
    stream->setProcessUnackedBytes_TestHook(hook);

    // System recovers from OOM
    engine->getConfiguration().setMutationMemRatio(1);
    EXPECT_EQ(more_to_process, consumer->processUnackedBytes());
    // All uncaked bytes already processed at stream close, we shouldn't be
    // seeing any variation on counters.
    // Note: Before the fix this fails as (freedBytes = 2 * messageBytes)
    EXPECT_EQ(messageBytes, control.getFreedBytes());
}

// MB-62847
TEST_P(STParameterizedBucketTest, EmptySnapshotMustNotTriggerSeqnoAdvance) {
    // Begin with an active vbucket and do some work to ensure that DCP will
    // backfill when we start it.
    store->setVBucketState(vbid, vbucket_state_active);
    VBucketPtr vb = store->getVBucket(vbid);
    store_item(vbid, makeStoredDocKey("k1"), "v1");
    flushVBucketToDiskIfPersistent(vbid, 1);
    // Using expel to clear memory item to force backfill.
    vb->checkpointManager->expelUnreferencedCheckpointItems();

    // Critical step - ensure replica and ensure a set_vbucket_state meta-item
    // is in the checkpoint
    store->setVBucketState(vbid, vbucket_state_replica);

    ASSERT_EQ(1, vb->checkpointManager->getSnapshotInfo().range.getEnd());
    // Next extend the open-checkpoint and verify it is returned as the end of
    // the range. DCP backfill will Merge and return a range 0, 2
    vb->checkpointManager->extendOpenCheckpoint(2, 2);
    ASSERT_EQ(2, vb->checkpointManager->getSnapshotInfo().range.getEnd());

    // Now begin DCP. This is a bucket stream which does not enable sync-repl
    // this means it will enable SeqnoAdvance.
    auto cookie = create_mock_cookie(engine.get());
    auto producer = std::make_shared<MockDcpProducer>(*engine,
                                                      cookie,
                                                      "MB_62847",
                                                      /*flags*/ 0);
    producer->setSyncReplication(SyncReplication::No);
    producer->setNoopEnabled(MockDcpProducer::NoopMode::EnabledButNeverSent);
    MockDcpMessageProducers producers;

    // Create with an empty config, which enables seqno-advance
    createDcpStream(*producer, vbid, std::string_view{});

    using namespace cb::mcbp;

    // Step DCP from disk, backfill runs and creates a merged snapshot 0:2
    notifyAndStepToCheckpoint(
            *producer, producers, ClientOpcode::DcpSnapshotMarker, false);
    EXPECT_EQ(0, producers.last_snap_start_seqno);
    EXPECT_EQ(2, producers.last_snap_end_seqno);
    // Drain readyQ which will schedule in-memory processing
    EXPECT_EQ(cb::engine_errc::success,
              producer->stepAndExpect(producers, ClientOpcode::DcpMutation));

    // Step, with bug this processes the set_vbucket_state and incorrectly
    // triggered SeqnoAdvance. Without bug nothing happens
    notifyAndStepToCheckpoint(*producer, producers, ClientOpcode::Invalid);

    // Now along comes the actual seqno:2 mutation
    writeDocToReplica(vbid, makeStoredDocKey("k1"), 2, false);

    // With MB-62847 this next step throws Monotonic exception.
    notifyAndStepToCheckpoint(*producer, producers, ClientOpcode::DcpMutation);
    destroy_mock_cookie(cookie);
}

INSTANTIATE_TEST_SUITE_P(Persistent,
                         CDCPassiveStreamTest,
                         STParameterizedBucketTest::magmaConfigValues(),
                         STParameterizedBucketTest::PrintToStringParamName);

#endif /*EP_USE_MAGMA*/

class TestStuckProducer : public SingleThreadedActiveStreamTest {
public:
    void SetUp() override {
        // Set the timeout to 0 and regex to only match a specific name
        mock_set_dcp_disconnect_when_stuck_timeout(std::chrono::seconds{0});
        mock_set_dcp_disconnect_when_stuck_name_regex(".*:disconnect-me:.*");
        SingleThreadedActiveStreamTest::SetUp();

        store_item(vbid, makeStoredDocKey("keyA"), "value");
        store_item(vbid, makeStoredDocKey("keyB"), "value");
    }
};

TEST_P(TestStuckProducer, producerDisconnected) {
    auto& vb = *store->getVBucket(vbid);
    // The name of this producer will match the configured regex.
    auto producer = std::make_shared<MockDcpProducer>(
            *engine, cookie, "dcp:disconnect-me:p->c", 0, false);
    producer->createCheckpointProcessorTask();
    producer->scheduleCheckpointProcessorTask();

    // Set a small connection buffer size to force the producer to pause
    // The snapshot and first mutation will fill the buffer, the 2nd mutation
    // (final step) will then trigger the producer to disconnect when the flow
    // control is seen to be in the paused state with no change for 0 seconds
    EXPECT_EQ(cb::engine_errc::success,
              producer->control(0 /*opaque*/, "connection_buffer_size", "100"));

    producer->mockActiveStreamRequest(0, 0, vb, 0, ~0, 0x0, 0, ~0)->setActive();

    MockDcpMessageProducers producers;
    notifyAndRunToCheckpoint(*producer, producers);
    EXPECT_EQ(cb::engine_errc::success,
              producer->stepAndExpect(
                      producers, cb::mcbp::ClientOpcode::DcpSnapshotMarker));
    EXPECT_EQ(0, producers.last_snap_start_seqno);
    EXPECT_EQ(2, producers.last_snap_end_seqno);

    EXPECT_EQ(cb::engine_errc::success,
              producer->stepAndExpect(producers,
                                      cb::mcbp::ClientOpcode::DcpMutation));
    EXPECT_EQ(1, producers.last_byseqno);
    EXPECT_EQ("keyA", producers.last_key);

    EXPECT_EQ(cb::engine_errc::disconnect, producer->step(false, producers));
}

TEST_P(TestStuckProducer, producerNotDisconnected) {
    auto& vb = *store->getVBucket(vbid);
    // The name of this producer will not match the configured regex.
    auto producer = std::make_shared<MockDcpProducer>(
            *engine, cookie, "dcp:connected:p->c", 0, false);
    producer->createCheckpointProcessorTask();
    producer->scheduleCheckpointProcessorTask();

    // Set a small connection buffer size to force the producer to pause
    // The snapshot and first mutation will fill the buffer, the 2nd mutation
    // (final step) will then trigger the producer to disconnect when the flow
    // control is seen to be in the paused state with no change for 0 seconds
    EXPECT_EQ(cb::engine_errc::success,
              producer->control(0 /*opaque*/, "connection_buffer_size", "100"));

    producer->mockActiveStreamRequest(0, 0, vb, 0, ~0, 0x0, 0, ~0)->setActive();

    MockDcpMessageProducers producers;
    notifyAndRunToCheckpoint(*producer, producers);
    EXPECT_EQ(cb::engine_errc::success,
              producer->stepAndExpect(
                      producers, cb::mcbp::ClientOpcode::DcpSnapshotMarker));
    EXPECT_EQ(0, producers.last_snap_start_seqno);
    EXPECT_EQ(2, producers.last_snap_end_seqno);

    EXPECT_EQ(cb::engine_errc::success,
              producer->stepAndExpect(producers,
                                      cb::mcbp::ClientOpcode::DcpMutation));
    EXPECT_EQ(1, producers.last_byseqno);
    EXPECT_EQ("keyA", producers.last_key);

    // No data, but stays connected
    EXPECT_EQ(cb::engine_errc::would_block, producer->step(false, producers));
}

// This is a variation of the disconnect test - here we ACK some bytes and avoid
// a disconnect!
TEST_P(TestStuckProducer, producerNotDisconnectedClientAcked) {
    auto& vb = *store->getVBucket(vbid);
    // The name of this producer will match the configured regex.
    auto producer = std::make_shared<MockDcpProducer>(
            *engine, cookie, "dcp:disconnect-me:p->c", 0, false);
    producer->createCheckpointProcessorTask();
    producer->scheduleCheckpointProcessorTask();

    // Set a small connection buffer size to force the producer to pause
    // The snapshot and first mutation will fill the buffer, the 2nd mutation
    // (final step) will then trigger the producer to disconnect when the flow
    // control is seen to be in the paused state with no change for 0 seconds
    EXPECT_EQ(cb::engine_errc::success,
              producer->control(0 /*opaque*/, "connection_buffer_size", "100"));

    producer->mockActiveStreamRequest(0, 0, vb, 0, ~0, 0x0, 0, ~0)->setActive();

    MockDcpMessageProducers producers;
    notifyAndRunToCheckpoint(*producer, producers);
    EXPECT_EQ(cb::engine_errc::success,
              producer->stepAndExpect(
                      producers, cb::mcbp::ClientOpcode::DcpSnapshotMarker));
    EXPECT_EQ(0, producers.last_snap_start_seqno);
    EXPECT_EQ(2, producers.last_snap_end_seqno);

    EXPECT_EQ(cb::engine_errc::success,
              producer->stepAndExpect(producers,
                                      cb::mcbp::ClientOpcode::DcpMutation));
    EXPECT_EQ(1, producers.last_byseqno);
    EXPECT_EQ("keyA", producers.last_key);

    // Acknowledge some bytes so the next step doesn't disconnect
    producer->ackBytesOutstanding(100);

    // Unpaused, no disconnect and the next mutation is processed
    EXPECT_EQ(cb::engine_errc::success,
              producer->stepAndExpect(producers,
                                      cb::mcbp::ClientOpcode::DcpMutation));
    EXPECT_EQ(2, producers.last_byseqno);
    EXPECT_EQ("keyB", producers.last_key);
}

INSTANTIATE_TEST_SUITE_P(AllBucketTypes,
                         TestStuckProducer,
                         STParameterizedBucketTest::allConfigValues(),
                         STParameterizedBucketTest::PrintToStringParamName);<|MERGE_RESOLUTION|>--- conflicted
+++ resolved
@@ -5971,7 +5971,6 @@
     EXPECT_FALSE(stream->isBackfilling());
 }
 
-<<<<<<< HEAD
 TEST_P(SingleThreadedActiveStreamTest, StreamRequestMemoryQuota) {
     const auto& vb = *store->getVBucket(vbid);
     auto& config = engine->getConfiguration();
@@ -6307,7 +6306,8 @@
     // vbucket in a endless takeover-backup state.
     auto& vb = *store->getVBucket(vbid);
     EXPECT_FALSE(vb.isTakeoverBackedUp());
-=======
+}
+
 TEST_P(SingleThreadedActiveStreamTest,
        ProcessStreamsExceptionDisconnectsConnection) {
     // Set the producer to catch exceptions - new behaviour
@@ -6330,14 +6330,14 @@
 
     // Call producer->step() to execute ActiveStream::nextCheckpointItemTask()
     // which will catch the exception thrown by processItems().
-    ASSERT_EQ(cb::engine_errc::would_block, producer->step(producers));
+    ASSERT_EQ(cb::engine_errc::would_block, producer->step(false, producers));
     auto& nonIO = *task_executor->getLpTaskQ()[NONIO_TASK_IDX];
     EXPECT_NO_THROW(runNextTask(nonIO,
                                 "Process checkpoint(s) for DCP producer "
                                 "test_producer->test_consumer"));
 
     // Producer should disconnect connection now
-    EXPECT_EQ(cb::engine_errc::disconnect, producer->step(producers));
+    EXPECT_EQ(cb::engine_errc::disconnect, producer->step(false, producers));
 }
 
 TEST_P(SingleThreadedActiveStreamTest, ProcessStreamsExceptionCrashes) {
@@ -6361,7 +6361,7 @@
 
     // Call producer->step() to execute ActiveStream::nextCheckpointItemTask()
     // Exception will not be caught
-    ASSERT_EQ(cb::engine_errc::would_block, producer->step(producers));
+    ASSERT_EQ(cb::engine_errc::would_block, producer->step(false, producers));
     auto& nonIO = *task_executor->getLpTaskQ()[NONIO_TASK_IDX];
     EXPECT_THROW(runNextTask(nonIO,
                              "Process checkpoint(s) for DCP producer "
@@ -6369,7 +6369,7 @@
                  std::exception);
 
     // Producer should NOT disconnect connection
-    EXPECT_NE(cb::engine_errc::disconnect, producer->step(producers));
+    EXPECT_NE(cb::engine_errc::disconnect, producer->step(false, producers));
 }
 
 TEST_P(SingleThreadedActiveStreamTest,
@@ -6394,15 +6394,12 @@
     stream->transitionStateToBackfilling();
     ASSERT_TRUE(stream->isBackfilling());
 
-    // Run the backfill task once to get initial item counts.
-    producer->getBFM().backfill();
-
     // Perform backfill - which will throw an exception
     // Exception will be caught and connection will be disconnected
     EXPECT_NO_THROW(producer->getBFM().backfill());
 
     // Producer should disconnect connection now
-    EXPECT_EQ(cb::engine_errc::disconnect, producer->step(producers));
+    EXPECT_EQ(cb::engine_errc::disconnect, producer->step(false, producers));
 }
 
 TEST_P(SingleThreadedActiveStreamTest, backfillReceivedExceptionCrashes) {
@@ -6436,15 +6433,11 @@
     stream->transitionStateToBackfilling();
     ASSERT_TRUE(stream->isBackfilling());
 
-    // Run the backfill task once to get initial item counts.
-    producer->getBFM().backfill();
-
     // Perform backfill - which will throw an exception
     EXPECT_THROW(producer->getBFM().backfill(), std::exception);
 
     // Producer will NOT disconnect connection
-    EXPECT_NE(cb::engine_errc::disconnect, producer->step(producers));
->>>>>>> 59b7bcab
+    EXPECT_NE(cb::engine_errc::disconnect, producer->step(false, producers));
 }
 
 INSTANTIATE_TEST_SUITE_P(AllBucketTypes,

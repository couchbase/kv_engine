/* -*- Mode: C++; tab-width: 4; c-basic-offset: 4; indent-tabs-mode: nil -*- */
/*
 *     Copyright 2018-Present Couchbase, Inc.
 *
 *   Use of this software is governed by the Business Source License included
 *   in the file licenses/BSL-Couchbase.txt.  As of the Change Date specified
 *   in that file, in accordance with the Business Source License, use of this
 *   software will be governed by the Apache License, Version 2.0, included in
 *   the file licenses/APL2.txt.
 */

#include "dcp_stream_test.h"

#include "checkpoint_manager.h"
#include "checkpoint_utils.h"
#include "collections/collections_test_helpers.h"
#include "collections/events_generated.h"
#include "collections/vbucket_manifest_handles.h"
#include "dcp/active_stream_checkpoint_processor_task.h"
#include "dcp/backfill_disk.h"
#include "dcp/response.h"
#include "dcp_utils.h"
#include "ep_bucket.h"
#include "ep_time.h"
#include "failover-table.h"
#include "kv_bucket.h"
#include "kvstore/couch-kvstore/couch-kvstore-config.h"
#include "kvstore/kvstore.h"
#include "test_helpers.h"
#include "tests/test_fileops.h"
#include "thread_gate.h"
#include "vbucket.h"
#include "vbucket_state.h"
#include <executor/executorpool.h>

#include "../couchstore/src/internal.h"
#include "../mock/gmock_dcp_msg_producers.h"
#include "../mock/mock_checkpoint_manager.h"
#include "../mock/mock_dcp.h"
#include "../mock/mock_dcp_conn_map.h"
#include "../mock/mock_dcp_consumer.h"
#include "../mock/mock_dcp_producer.h"
#include "../mock/mock_kvstore.h"
#include "../mock/mock_paging_visitor.h"
#include "../mock/mock_stream.h"
#include "../mock/mock_synchronous_ep_engine.h"

#include <engines/ep/tests/mock/mock_dcp_backfill_mgr.h>
#include <folly/portability/GMock.h>
#include <folly/synchronization/Baton.h>
#include <memcached/dcp_stream_id.h>
#include <platform/json_log.h>
#include <platform/timeutils.h>
#include <programs/engine_testapp/mock_cookie.h>
#include <programs/engine_testapp/mock_server.h>
#include <xattr/blob.h>
#include <xattr/utils.h>
#include <memory>
#include <thread>

using FlushResult = EPBucket::FlushResult;
using MoreAvailable = EPBucket::MoreAvailable;

using namespace std::string_view_literals;

using ::testing::ElementsAre;

void StreamTest::SetUp() {
    bucketType = GetParam();
    DCPTest::SetUp();
    vb0 = engine->getVBucket(Vbid(0));
    EXPECT_TRUE(vb0) << "Failed to get valid VBucket object for id 0";
}

void StreamTest::TearDown() {
    if (producer) {
        producer->cancelCheckpointCreatorTask();
    }
    // Destroy various engine objects
    vb0.reset();
    stream.reset();
    producer.reset();
    DCPTest::TearDown();
}

/*
 * Test that when have a producer with IncludeValue and IncludeXattrs both set
 * to No an active stream created via a streamRequest returns true for
 * isKeyOnly.
 */
TEST_P(StreamTest, test_streamIsKeyOnlyTrue) {
    setup_dcp_stream(cb::mcbp::DcpAddStreamFlag::None,
                     IncludeValue::No,
                     IncludeXattrs::No);
    ASSERT_EQ(cb::engine_errc::success, doStreamRequest(*producer).status)
            << "stream request did not return cb::engine_errc::success";

    auto activeStream = std::dynamic_pointer_cast<ActiveStream>(
            producer->findStream(Vbid(0)));
    ASSERT_NE(nullptr, activeStream);
    EXPECT_TRUE(activeStream->isKeyOnly());
    EXPECT_EQ(cb::engine_errc::success, destroy_dcp_stream());
}

// Test the compression control error case
TEST_P(StreamTest, validate_compression_control_message_denied) {
    setup_dcp_stream();
    std::string compressCtrlMsg("force_value_compression");
    std::string compressCtrlValue("true");
    EXPECT_FALSE(producer->isCompressionEnabled());

    // Sending a control message without actually enabling SNAPPY must fail
    EXPECT_EQ(cb::engine_errc::invalid_arguments,
              producer->control(0, compressCtrlMsg, compressCtrlValue));
    EXPECT_EQ(cb::engine_errc::no_such_key, destroy_dcp_stream());
}

void StreamTest::setupProducerCompression() {
    VBucketPtr vb = engine->getKVBucket()->getVBucket(vbid);

    std::string compressibleValue(
            "{\"product\": \"car\",\"price\": \"100\"},"
            "{\"product\": \"bus\",\"price\": \"1000\"},"
            "{\"product\": \"Train\",\"price\": \"100000\"}");
    std::string regularValue(R"({"product": "car","price": "100"})");

    store_item(vbid, "key1", compressibleValue);
    store_item(vbid, "key2", regularValue);
}

void StreamTest::registerCursorAtCMStart() {
    auto vb = engine->getKVBucket()->getVBucket(vbid);
    ASSERT_TRUE(vb);
    auto& manager = static_cast<CheckpointManager&>(*vb->checkpointManager);
    const auto dcpCursor =
            manager.registerCursorBySeqno(
                           "a cursor", 0, CheckpointCursor::Droppable::Yes)
                    .takeCursor()
                    .lock();
    ASSERT_TRUE(dcpCursor);
}

/*
 * Test to verify the number of items, total bytes sent and total data size
 * by the producer when DCP compression is enabled
 */
TEST_P(StreamTest, test_verifyProducerCompressionStats) {
    setupProducerCompression();

    cookie->setDatatypeSupport(PROTOCOL_BINARY_DATATYPE_SNAPPY);
    setup_dcp_stream();

    ASSERT_EQ(cb::engine_errc::success,
              producer->control(0, "force_value_compression", "true"));
    ASSERT_TRUE(producer->isForceValueCompressionEnabled());

    ASSERT_EQ(cb::engine_errc::success, doStreamRequest(*producer).status);

    MockDcpMessageProducers producers;
    VBucketPtr vb = engine->getKVBucket()->getVBucket(vbid);
    prepareCheckpointItemsForStep(producers, *producer, *vb);

    /* Stream the snapshot marker first */
    EXPECT_EQ(cb::engine_errc::success, producer->step(false, producers));
    EXPECT_EQ(0, producer->getItemsSent());

    uint64_t totalBytesSent = producer->getTotalBytesSent();
    uint64_t totalUncompressedDataSize =
            producer->getTotalUncompressedDataSize();
    EXPECT_GT(totalBytesSent, 0);
    EXPECT_GT(totalUncompressedDataSize, 0);

    /* Stream the first mutation. This should increment the
     * number of items, total bytes sent and total data size.
     * Since this is a compressible document, the total bytes
     * sent should be incremented by a lesser value than the
     * total data size.
     */
    EXPECT_EQ(cb::engine_errc::success, producer->step(false, producers));
    EXPECT_EQ(1, producer->getItemsSent());
    EXPECT_GT(producer->getTotalBytesSent(), totalBytesSent);
    EXPECT_GT(producer->getTotalUncompressedDataSize(),
              totalUncompressedDataSize);
    EXPECT_LT(producer->getTotalBytesSent() - totalBytesSent,
              producer->getTotalUncompressedDataSize() -
                      totalUncompressedDataSize);

    totalBytesSent = producer->getTotalBytesSent();
    totalUncompressedDataSize = producer->getTotalUncompressedDataSize();

    /*
     * Now stream the second mutation. This should increment the
     * number of items and the total bytes sent. In this case,
     * the total data size should be incremented by exactly the
     * same amount as the total bytes sent
     */
    EXPECT_EQ(cb::engine_errc::success, producer->step(false, producers));
    EXPECT_EQ(2, producer->getItemsSent());
    EXPECT_GT(producer->getTotalBytesSent(), totalBytesSent);
    EXPECT_GT(producer->getTotalUncompressedDataSize(),
              totalUncompressedDataSize);
    EXPECT_EQ(producer->getTotalBytesSent() - totalBytesSent,
              producer->getTotalUncompressedDataSize() -
                      totalUncompressedDataSize);

    EXPECT_EQ(cb::engine_errc::success, destroy_dcp_stream());
}

/*
 * Test to verify the number of items, total bytes sent and total data size
 * by the producer when DCP compression is disabled
 */
TEST_P(StreamTest, test_verifyProducerCompressionDisabledStats) {
    setupProducerCompression();

    cookie->setDatatypeSupport(PROTOCOL_BINARY_RAW_BYTES);
    setup_dcp_stream();

    ASSERT_EQ(cb::engine_errc::success, doStreamRequest(*producer).status);

    MockDcpMessageProducers producers;
    VBucketPtr vb = engine->getKVBucket()->getVBucket(vbid);
    prepareCheckpointItemsForStep(producers, *producer, *vb);

    /* Stream the snapshot marker first */
    EXPECT_EQ(cb::engine_errc::success, producer->step(false, producers));
    EXPECT_EQ(0, producer->getItemsSent());

    uint64_t totalBytesSent = producer->getTotalBytesSent();
    uint64_t totalUncompressedDataSize =
            producer->getTotalUncompressedDataSize();
    EXPECT_GT(totalBytesSent, 0);
    EXPECT_GT(totalUncompressedDataSize, 0);

    /*
     * With value compression on the producer side disabled, stream a
     * compressible document. This should result in an increase in
     * total bytes. Even though the document is compressible, the
     * total data size and the total bytes sent would be incremented
     * by exactly the same amount
     */
    EXPECT_EQ(cb::engine_errc::success, producer->step(false, producers));
    EXPECT_EQ(1, producer->getItemsSent());
    EXPECT_GT(producer->getTotalBytesSent(), totalBytesSent);
    EXPECT_GT(producer->getTotalUncompressedDataSize(),
              totalUncompressedDataSize);
    EXPECT_EQ(producer->getTotalBytesSent() - totalBytesSent,
              producer->getTotalUncompressedDataSize() -
                      totalUncompressedDataSize);

    EXPECT_EQ(cb::engine_errc::success, destroy_dcp_stream());
}

/*
 * Test to verify the number of items and the total bytes sent by the producer
 * under normal and error conditions
 */
TEST_P(StreamTest, VerifyProducerStats) {
    // Prevent checkpoint removal for verifying a number of in-memory snapshots
    registerCursorAtCMStart();

    VBucketPtr vb = engine->getKVBucket()->getVBucket(vbid);
    nlohmann::json meta = {
            {"topology", nlohmann::json::array({{"active", "replica"}})}};
    vb->setState(vbucket_state_active, &meta);
    setup_dcp_stream(cb::mcbp::DcpAddStreamFlag::None,
                     IncludeValue::No,
                     IncludeXattrs::No,
                     {{"enable_sync_writes", "true"},
                      {"consumer_name", "test_consumer"}});
    store_item(vbid, "key1", "value1");
    store_item(vbid, "key2", "value2");
    using namespace cb::durability;
    auto reqs = Requirements{Level::Majority, Timeout()};
    auto prepareToCommit = store_pending_item(vbid, "pending1", "value3", reqs);

    {
        std::shared_lock rlh(vb->getStateLock());
        ASSERT_EQ(cb::engine_errc::success,
                  vb->commit(rlh,
                             prepareToCommit->getKey(),
                             prepareToCommit->getBySeqno(),
                             {},
                             CommitType::Majority,
                             vb->lockCollections(prepareToCommit->getKey()),
                             cookie));
    }

    // Clear our cookie, we don't actually care about the cas of the item but
    // this is necessary to allow us to enqueue our next abort (which uses the
    // same cookie)
    engine->clearEngineSpecific(*cookie);

    auto prepareToAbort = store_pending_item(vbid, "pending2", "value4", reqs);
    {
        std::shared_lock rlh(vb->getStateLock());
        ASSERT_EQ(cb::engine_errc::success,
                  vb->abort(rlh,
                            prepareToAbort->getKey(),
                            prepareToAbort->getBySeqno(),
                            {},
                            vb->lockCollections(prepareToAbort->getKey())));
    }

    MockDcpMessageProducers producers;

    EXPECT_EQ(cb::engine_errc::success, doStreamRequest(*producer).status);

    prepareCheckpointItemsForStep(producers, *producer, *vb);

    /* Stream the snapshot marker first */
    EXPECT_EQ(cb::engine_errc::success, producer->step(false, producers));
    EXPECT_EQ(0, producer->getItemsSent());

    uint64_t totalBytes = producer->getTotalBytesSent();
    EXPECT_GT(totalBytes, 0);

    /* Stream the first mutation. This should increment the
     * number of items and the total bytes sent.
     */
    EXPECT_EQ(cb::engine_errc::success, producer->step(false, producers));
    EXPECT_EQ(1, producer->getItemsSent());
    EXPECT_GT(producer->getTotalBytesSent(), totalBytes);
    totalBytes = producer->getTotalBytesSent();

    /* Now simulate a failure while trying to stream the next
     * mutation.
     */
    producers.setMutationStatus(cb::engine_errc::too_big);

    EXPECT_EQ(cb::engine_errc::too_big, producer->step(false, producers));

    /* The number of items total bytes sent should remain the same */
    EXPECT_EQ(1, producer->getItemsSent());
    EXPECT_EQ(producer->getTotalBytesSent(), totalBytes);
    totalBytes = producer->getTotalBytesSent();

    /* Now stream the mutation again and the stats should have incremented */
    producers.setMutationStatus(cb::engine_errc::success);

    EXPECT_EQ(cb::engine_errc::success, producer->step(false, producers));
    EXPECT_EQ(2, producer->getItemsSent());
    EXPECT_GT(producer->getTotalBytesSent(), totalBytes);
    totalBytes = producer->getTotalBytesSent();

    // Prepare
    EXPECT_EQ(cb::engine_errc::success, producer->step(false, producers));
    EXPECT_EQ(3, producer->getItemsSent());
    EXPECT_GT(producer->getTotalBytesSent(), totalBytes);
    totalBytes = producer->getTotalBytesSent();

    // Commit
    EXPECT_EQ(cb::engine_errc::success, producer->step(false, producers));
    EXPECT_EQ(4, producer->getItemsSent());
    EXPECT_GT(producer->getTotalBytesSent(), totalBytes);
    totalBytes = producer->getTotalBytesSent();

    // Prepare
    EXPECT_EQ(cb::engine_errc::success, producer->step(false, producers));
    EXPECT_EQ(5, producer->getItemsSent());
    EXPECT_GT(producer->getTotalBytesSent(), totalBytes);
    totalBytes = producer->getTotalBytesSent();

    // SnapshotMarker - doesn't bump items sent
    EXPECT_EQ(cb::engine_errc::success, producer->step(false, producers));
    EXPECT_EQ(5, producer->getItemsSent());
    EXPECT_GT(producer->getTotalBytesSent(), totalBytes);
    totalBytes = producer->getTotalBytesSent();

    // Abort
    EXPECT_EQ(cb::engine_errc::success, producer->step(false, producers));
    EXPECT_EQ(6, producer->getItemsSent());
    EXPECT_GT(producer->getTotalBytesSent(), totalBytes);

    EXPECT_EQ(cb::engine_errc::success, destroy_dcp_stream());
}

/*
 * Test that when have a producer with IncludeValue set to Yes and IncludeXattrs
 * set to No an active stream created via a streamRequest returns false for
 * isKeyOnly.
 */
TEST_P(StreamTest, test_streamIsKeyOnlyFalseBecauseOfIncludeValue) {
    setup_dcp_stream(cb::mcbp::DcpAddStreamFlag::None,
                     IncludeValue::Yes,
                     IncludeXattrs::No);
    ASSERT_EQ(cb::engine_errc::success, doStreamRequest(*producer).status)
            << "stream request did not return cb::engine_errc::success";

    auto activeStream = std::dynamic_pointer_cast<ActiveStream>(
            producer->findStream(Vbid(0)));
    ASSERT_NE(nullptr, activeStream);
    EXPECT_FALSE(activeStream->isKeyOnly());
    EXPECT_EQ(cb::engine_errc::success, destroy_dcp_stream());
}

/*
 * Test that when have a producer with IncludeValue set to No and IncludeXattrs
 * set to Yes an active stream created via a streamRequest returns false for
 * isKeyOnly.
 */
TEST_P(StreamTest, test_streamIsKeyOnlyFalseBecauseOfIncludeXattrs) {
    setup_dcp_stream(cb::mcbp::DcpAddStreamFlag::None,
                     IncludeValue::No,
                     IncludeXattrs::Yes);
    ASSERT_EQ(cb::engine_errc::success, doStreamRequest(*producer).status)
            << "stream request did not return cb::engine_errc::success";

    auto activeStream = std::dynamic_pointer_cast<ActiveStream>(
            producer->findStream(Vbid(0)));
    ASSERT_NE(nullptr, activeStream);
    EXPECT_FALSE(activeStream->isKeyOnly());
    EXPECT_EQ(cb::engine_errc::success, destroy_dcp_stream());
}

/*
 * Test for a dcpResponse retrieved from a stream where IncludeValue and
 * IncludeXattrs are both No, that the message size does not include the size of
 * the body.
 */
TEST_P(StreamTest, test_keyOnlyMessageSize) {
    auto item = makeItemWithXattrs();
    auto keyOnlyMessageSize =
            MutationResponse::mutationBaseMsgBytes +
            item->getKey().makeDocKeyWithoutCollectionID().size();
    queued_item qi(std::move(item));

    setup_dcp_stream(cb::mcbp::DcpAddStreamFlag::None,
                     IncludeValue::No,
                     IncludeXattrs::No);
    std::unique_ptr<DcpResponse> dcpResponse =
            stream->public_makeResponseFromItem(qi,
                                                SendCommitSyncWriteAs::Commit);

    /**
     * Create a DCP response and check that a new item is created
     */
    auto mutProdResponse = dynamic_cast<MutationResponse*>(dcpResponse.get());
    ASSERT_NE(qi.get(), mutProdResponse->getItem().get());

    EXPECT_EQ(keyOnlyMessageSize, dcpResponse->getMessageSize());
    EXPECT_EQ(cb::engine_errc::no_such_key, destroy_dcp_stream());
}

/*
 * Test for a dcpResponse retrieved from a stream where
 * IncludeValue==NoWithUnderlyingDatatype and IncludeXattrs==No, that the
 * message size does not include the size of the body.
 */
TEST_P(StreamTest, test_keyOnlyMessageSizeUnderlyingDatatype) {
    auto item = makeItemWithXattrs();
    auto keyOnlyMessageSize =
            MutationResponse::mutationBaseMsgBytes +
            item->getKey().makeDocKeyWithoutCollectionID().size();
    queued_item qi(std::move(item));

    setup_dcp_stream(cb::mcbp::DcpAddStreamFlag::None,
                     IncludeValue::NoWithUnderlyingDatatype,
                     IncludeXattrs::No);
    std::unique_ptr<DcpResponse> dcpResponse =
            stream->public_makeResponseFromItem(qi,
                                                SendCommitSyncWriteAs::Commit);

    /**
     * Create a DCP response and check that a new item is created
     */
    auto mutProdResponse = dynamic_cast<MutationResponse*>(dcpResponse.get());
    ASSERT_NE(qi.get(), mutProdResponse->getItem().get());

    EXPECT_EQ(keyOnlyMessageSize, dcpResponse->getMessageSize());
    EXPECT_EQ(cb::engine_errc::no_such_key, destroy_dcp_stream());
}

/*
 * Test for a dcpResponse retrieved from a stream where IncludeValue and
 * IncludeXattrs are both Yes, that the message size includes the size of the
 * body.
 */
TEST_P(StreamTest, test_keyValueAndXattrsMessageSize) {
    auto item = makeItemWithXattrs();
    auto keyAndValueMessageSize =
            MutationResponse::mutationBaseMsgBytes +
            item->getKey().makeDocKeyWithoutCollectionID().size() +
            item->getNBytes();
    queued_item qi(std::move(item));

    setup_dcp_stream(cb::mcbp::DcpAddStreamFlag::None,
                     IncludeValue::Yes,
                     IncludeXattrs::Yes);
    std::unique_ptr<DcpResponse> dcpResponse =
            stream->public_makeResponseFromItem(qi,
                                                SendCommitSyncWriteAs::Commit);

    /**
     * Create a DCP response and check that a new item is not created
     */
    auto mutProdResponse = dynamic_cast<MutationResponse*>(dcpResponse.get());
    ASSERT_EQ(qi.get(), mutProdResponse->getItem().get());
    EXPECT_EQ(keyAndValueMessageSize, dcpResponse->getMessageSize());
    EXPECT_EQ(cb::engine_errc::no_such_key, destroy_dcp_stream());
}

/*
 * Test for a dcpResponse retrieved from a stream where IncludeValue and
 * IncludeXattrs are both Yes, however the document does not have any xattrs
 * and so the message size should equal the size of the value.
 */
TEST_P(StreamTest, test_keyAndValueMessageSize) {
    auto item = makeItemWithoutXattrs();
    auto keyAndValueMessageSize =
            MutationResponse::mutationBaseMsgBytes +
            item->getKey().makeDocKeyWithoutCollectionID().size() +
            item->getNBytes();
    queued_item qi(std::move(item));

    setup_dcp_stream(cb::mcbp::DcpAddStreamFlag::None,
                     IncludeValue::Yes,
                     IncludeXattrs::Yes);
    std::unique_ptr<DcpResponse> dcpResponse =
            stream->public_makeResponseFromItem(qi,
                                                SendCommitSyncWriteAs::Commit);

    /**
     * Create a DCP response and check that a new item is not created
     */
    auto mutProdResponse = dynamic_cast<MutationResponse*>(dcpResponse.get());
    ASSERT_EQ(qi.get(), mutProdResponse->getItem().get());
    EXPECT_EQ(keyAndValueMessageSize, dcpResponse->getMessageSize());
    EXPECT_EQ(cb::engine_errc::no_such_key, destroy_dcp_stream());
}

/*
 * Test for a dcpResponse retrieved from a stream where IncludeValue is Yes and
 * IncludeXattrs is No, that the message size includes the size of only the
 * value (excluding the xattrs).
 */
TEST_P(StreamTest, test_keyAndValueExcludingXattrsMessageSize) {
    auto item = makeItemWithXattrs();
    auto root = const_cast<char*>(item->getData());
    cb::byte_buffer buffer{(uint8_t*)root, item->getValue()->valueSize()};
    auto sz = cb::xattr::get_body_offset(
            {reinterpret_cast<char*>(buffer.data()), buffer.size()});
    auto keyAndValueMessageSize =
            MutationResponse::mutationBaseMsgBytes +
            item->getKey().makeDocKeyWithoutCollectionID().size() +
            item->getNBytes() - sz;
    queued_item qi(std::move(item));

    setup_dcp_stream(cb::mcbp::DcpAddStreamFlag::None,
                     IncludeValue::Yes,
                     IncludeXattrs::No);
    std::unique_ptr<DcpResponse> dcpResponse =
            stream->public_makeResponseFromItem(qi,
                                                SendCommitSyncWriteAs::Commit);

    /**
     * Create a DCP response and check that a new item is created
     */
    auto mutProdResponse = dynamic_cast<MutationResponse*>(dcpResponse.get());
    ASSERT_NE(qi.get(), mutProdResponse->getItem().get());
    EXPECT_EQ(keyAndValueMessageSize, dcpResponse->getMessageSize());
    EXPECT_EQ(cb::engine_errc::no_such_key, destroy_dcp_stream());
}

/*
 * Test for a dcpResponse retrieved from a stream where IncludeValue is Yes and
 * IncludeXattrs are No, and the document does not have any xattrs.  So again
 * the message size should equal the size of the value.
 */
TEST_P(StreamTest,
       test_keyAndValueExcludingXattrsAndNotContainXattrMessageSize) {
    auto item = makeItemWithoutXattrs();
    auto keyAndValueMessageSize =
            MutationResponse::mutationBaseMsgBytes +
            item->getKey().makeDocKeyWithoutCollectionID().size() +
            item->getNBytes();
    queued_item qi(std::move(item));

    setup_dcp_stream(cb::mcbp::DcpAddStreamFlag::None,
                     IncludeValue::Yes,
                     IncludeXattrs::No);
    std::unique_ptr<DcpResponse> dcpResponse =
            stream->public_makeResponseFromItem(qi,
                                                SendCommitSyncWriteAs::Commit);
    /**
     * Create a DCP response and check that a new item is not created
     */
    auto mutProdResponse = dynamic_cast<MutationResponse*>(dcpResponse.get());
    ASSERT_EQ(qi.get(), mutProdResponse->getItem().get());
    EXPECT_EQ(keyAndValueMessageSize, dcpResponse->getMessageSize());
    EXPECT_EQ(cb::engine_errc::no_such_key, destroy_dcp_stream());
}

/*
 * Test for a dcpResponse retrieved from a stream where IncludeValue is No and
 * IncludeXattrs is Yes, that the message size includes the size of only the
 * xattrs (excluding the value).
 */
TEST_P(StreamTest, test_keyAndValueExcludingValueDataMessageSize) {
    auto item = makeItemWithXattrs();
    auto root = const_cast<char*>(item->getData());
    cb::byte_buffer buffer{(uint8_t*)root, item->getValue()->valueSize()};
    auto sz = cb::xattr::get_body_offset(
            {reinterpret_cast<char*>(buffer.data()), buffer.size()});
    auto keyAndValueMessageSize =
            MutationResponse::mutationBaseMsgBytes +
            item->getKey().makeDocKeyWithoutCollectionID().size() + sz;
    queued_item qi(std::move(item));

    setup_dcp_stream(cb::mcbp::DcpAddStreamFlag::None,
                     IncludeValue::No,
                     IncludeXattrs::Yes);
    std::unique_ptr<DcpResponse> dcpResponse =
            stream->public_makeResponseFromItem(qi,
                                                SendCommitSyncWriteAs::Commit);

    /**
     * Create a DCP response and check that a new item is created
     */
    auto mutProdResponse = dynamic_cast<MutationResponse*>(dcpResponse.get());
    ASSERT_NE(qi.get(), mutProdResponse->getItem().get());
    EXPECT_EQ(keyAndValueMessageSize, dcpResponse->getMessageSize());
    EXPECT_EQ(cb::engine_errc::no_such_key, destroy_dcp_stream());
}

/*
 * Test for a dcpResponse retrieved from a stream where IncludeValue is
 * NoWithUnderlyingDatatype and IncludeXattrs is Yes, that the message size
 * includes the size of only the xattrs (excluding the value), and the
 * datatype is the same as the original tiem.
 */
TEST_P(StreamTest, test_keyAndValueExcludingValueWithDatatype) {
    auto item = makeItemWithXattrs();
    auto root = const_cast<char*>(item->getData());
    cb::byte_buffer buffer{(uint8_t*)root, item->getValue()->valueSize()};
    auto sz = cb::xattr::get_body_offset(
            {reinterpret_cast<char*>(buffer.data()), buffer.size()});
    auto keyAndValueMessageSize =
            MutationResponse::mutationBaseMsgBytes +
            item->getKey().makeDocKeyWithoutCollectionID().size() + sz;
    queued_item qi(std::move(item));

    setup_dcp_stream(cb::mcbp::DcpAddStreamFlag::None,
                     IncludeValue::NoWithUnderlyingDatatype,
                     IncludeXattrs::Yes);
    std::unique_ptr<DcpResponse> dcpResponse =
            stream->public_makeResponseFromItem(qi,
                                                SendCommitSyncWriteAs::Commit);

    /**
     * Create a DCP response and check that a new item is created
     */
    auto mutProdResponse = dynamic_cast<MutationResponse*>(dcpResponse.get());
    auto& responseItem = mutProdResponse->getItem();
    EXPECT_EQ(qi->getDataType(), responseItem->getDataType());
    EXPECT_EQ(keyAndValueMessageSize, dcpResponse->getMessageSize());
    EXPECT_EQ(cb::engine_errc::no_such_key, destroy_dcp_stream());
}

/*
 * Test for a dcpResponse without XATTRS retrieved from a stream where
 * IncludeValue is NoWithUnderlyingDatatype and IncludeXattrs is Yes, that the
 * message size includes the size of only the key (excluding the value &
 * XATTRs), and the datatype is the same as the original item.
 */
TEST_P(StreamTest, test_keyAndValueWithoutXattrExcludingValueWithDatatype) {
    auto item = makeItemWithoutXattrs();
    auto root = const_cast<char*>(item->getData());
    cb::byte_buffer buffer{(uint8_t*)root, item->getValue()->valueSize()};
    auto keyAndValueMessageSize =
            MutationResponse::mutationBaseMsgBytes +
            item->getKey().makeDocKeyWithoutCollectionID().size();
    queued_item qi(std::move(item));

    setup_dcp_stream(cb::mcbp::DcpAddStreamFlag::None,
                     IncludeValue::NoWithUnderlyingDatatype,
                     IncludeXattrs::Yes);
    std::unique_ptr<DcpResponse> dcpResponse =
            stream->public_makeResponseFromItem(qi,
                                                SendCommitSyncWriteAs::Commit);

    /**
     * Create a DCP response and check that a new item is created
     */
    auto mutProdResponse = dynamic_cast<MutationResponse*>(dcpResponse.get());
    auto& responseItem = mutProdResponse->getItem();
    EXPECT_EQ(qi->getDataType(), responseItem->getDataType());
    EXPECT_EQ(keyAndValueMessageSize, dcpResponse->getMessageSize());
    EXPECT_EQ(cb::engine_errc::no_such_key, destroy_dcp_stream());
}

/* Regression test for MB-17766 - ensure that when an ActiveStream is preparing
 * queued items to be sent out via a DCP consumer, that nextCheckpointItem()
 * doesn't incorrectly return false (meaning that there are no more checkpoint
 * items to send).
 */
TEST_P(StreamTest, test_mb17766) {
    // Add an item.
    store_item(vbid, "key", "value");

    setup_dcp_stream();

    // Should start with nextCheckpointItem() returning true.
    EXPECT_TRUE(stream->public_nextCheckpointItem(*producer))
            << "nextCheckpointItem() should initially be true.";

    // Get the set of outstanding items
    auto items = stream->public_getOutstandingItems(*vb0);

    // REGRESSION CHECK: nextCheckpointItem() should still return true
    EXPECT_TRUE(stream->public_nextCheckpointItem(*producer))
            << "nextCheckpointItem() after getting outstanding items should be "
               "true.";

    // Process the set of items
    stream->public_processItems(items);

    // Should finish with nextCheckpointItem() returning false.
    EXPECT_FALSE(stream->public_nextCheckpointItem(*producer))
            << "nextCheckpointItem() after processing items should be false.";
    EXPECT_EQ(cb::engine_errc::no_such_key, destroy_dcp_stream());
}

// Check that the items remaining statistic is accurate and is unaffected
// by de-duplication.
TEST_P(StreamTest, MB17653_ItemsRemaining) {
    auto& manager =
            *(engine->getKVBucket()->getVBucket(vbid)->checkpointManager);
    // cs, vbs
    ASSERT_EQ(2, manager.getNumOpenChkItems());

    // Create 10 mutations to the same key which, while increasing the high
    // seqno by 10 will result in de-duplication and hence only one actual
    // mutation being added to the checkpoint items.
    const int set_op_count = 10;
    for (unsigned int ii = 0; ii < set_op_count; ii++) {
        store_item(vbid, "key", "value");
    }

    ASSERT_EQ(3, manager.getNumOpenChkItems())
            << "Expected 3 items after population (cs, vbs, set)";

    setup_dcp_stream();

    ASSERT_TRUE(stream->isInMemory());

    EXPECT_EQ(3, stream->getItemsRemaining())
            << "Unexpected initial stream item count";

    // Populate the streams' ready queue with items from the checkpoint,
    // advancing the streams' cursor. Should result in no change in items
    // remaining (they still haven't been send out of the stream).
    stream->nextCheckpointItemTask();
    EXPECT_EQ(2, stream->getItemsRemaining())
            << "Mismatch after moving items to ready queue";

    // Add another mutation. As we have already iterated over all checkpoint
    // items and put into the streams' ready queue, de-duplication of this new
    // mutation (from the point of view of the stream) isn't possible, so items
    // remaining should increase by one.
    store_item(vbid, "key", "value");
    EXPECT_EQ(3, stream->getItemsRemaining())
            << "Mismatch after populating readyQ and storing 1 more item";

    // Now actually drain the items from the readyQ and see how many we
    // received, excluding meta items. This will result in all but one of the
    // checkpoint items (the one we added just above) being drained.
    std::unique_ptr<DcpResponse> response(
            stream->public_nextQueuedItem(*producer));
    ASSERT_NE(nullptr, response);
    EXPECT_TRUE(response->isMetaEvent()) << "Expected 1st item to be meta";

    response = stream->public_nextQueuedItem(*producer);
    ASSERT_NE(nullptr, response);
    EXPECT_FALSE(response->isMetaEvent()) << "Expected 2nd item to be non-meta";

    response = stream->public_nextQueuedItem(*producer);
    EXPECT_EQ(nullptr, response) << "Expected there to not be a 3rd item.";

    EXPECT_EQ(1, stream->getItemsRemaining()) << "Expected to have 1 item "
                                                 "remaining (in checkpoint) "
                                                 "after draining readyQ";

    // Add another 10 mutations on a different key. This should only result in
    // us having one more item (not 10) due to de-duplication in
    // checkpoints.
    for (unsigned int ii = 0; ii < set_op_count; ii++) {
        store_item(vbid, "key_2", "value");
    }

    EXPECT_EQ(2, stream->getItemsRemaining())
            << "Expected two items after adding 1 more to existing checkpoint";

    // Copy items into readyQ a second time, and drain readyQ so we should
    // have no items left.
    stream->nextCheckpointItemTask();
    do {
        response = stream->public_nextQueuedItem(*producer);
    } while (response);
    EXPECT_EQ(0, stream->getItemsRemaining()) << "Should have 0 items "
                                                 "remaining after advancing "
                                                 "cursor and draining readyQ";
    EXPECT_EQ(cb::engine_errc::no_such_key, destroy_dcp_stream());
}

/* Stream items from a DCP backfill */
TEST_P(StreamTest, BackfillOnly) {
    /* Add 3 items */
    const size_t numItems = 3;
    addItemsAndRemoveCheckpoint(numItems);

    /* Set up a DCP stream for the backfill */
    setup_dcp_stream();

    /* We want the backfill task to run in a background thread */
    ExecutorPool::get()->setNumAuxIO(ThreadPoolConfig::AuxIoThreadCount{1});
    stream->transitionStateToBackfilling();

    // MB-27199: Just stir things up by doing some front-end ops whilst
    // backfilling. This would trigger a number of TSAN warnings
    std::thread thr([this]() {
        int i = 0;
        while (i < 100) {
            engine->getAndTouchInner(
                    *cookie, makeStoredDocKey("key1"), vbid, i);
            i++;
        }
    });

    // Ensure all GATs are done before evaluating the stream below
    thr.join();

    // Wait for the backfill task to have pushed all items to the Stream::readyQ
    // Note: we expect 1 SnapshotMarker + numItems in the readyQ
    // Note: we need to access the readyQ under streamLock while the backfill
    //     task is running
    cb::waitForPredicate(
            [&] { return stream->public_readyQSize() == numItems + 1; });

    // Check the content of readyQ
    auto front = stream->public_nextQueuedItem(*producer);
    EXPECT_EQ(DcpResponse::Event::SnapshotMarker, front->getEvent());
    auto snapMarker = dynamic_cast<SnapshotMarker&>(*front);
    while (stream->public_readyQSize() > 0) {
        auto item = stream->public_nextQueuedItem(*producer);
        EXPECT_EQ(DcpResponse::Event::Mutation, item->getEvent());
        auto seqno = item->getBySeqno().value();
        EXPECT_GE(seqno, snapMarker.getStartSeqno());
        EXPECT_LE(seqno, snapMarker.getEndSeqno());
    }

    // Check that backfill stats have been updated correctly. There will be at
    // least numItems but may be higher if those GAT mutations/expirations
    // got flushed and are in the backfill
    EXPECT_GE(numItems, stream->getNumBackfillItems());
    EXPECT_GE(numItems, *stream->getNumBackfillItemsRemaining());

    EXPECT_EQ(cb::engine_errc::no_such_key, destroy_dcp_stream());
}

/* Negative test case that checks whether the stream gracefully goes to
   'dead' state upon disk backfill failure */
TEST_P(StreamTest, DiskBackfillFail) {
    if (bucketType == "ephemeral") {
        /* Ephemeral buckets don't do disk backfill */
        return;
    }

    /* Add 3 items */
    int numItems = 3;
    addItemsAndRemoveCheckpoint(numItems);

    /* Delete the vb file so that the backfill would fail */
    engine->getKVBucket()->getRWUnderlying(vbid)->delVBucket(
            vbid,
            /* file rev */ std::make_unique<KVStoreRevision>(1));

    /* Set up a DCP stream for the backfill */
    setup_dcp_stream();

    /* Run the backfill task in a background thread */
    ExecutorPool::get()->setNumAuxIO(ThreadPoolConfig::AuxIoThreadCount{1});

    /* Wait for the backfill task to fail and stream to transition to dead
       state */
    cb::waitForPredicate([&] { return stream->isDead(); });

    EXPECT_EQ(cb::engine_errc::no_such_key, destroy_dcp_stream());
}

/* Stream items from a DCP backfill with very small backfill buffer.
   However small the backfill buffer is, backfill must not stop, it must
   proceed to completion eventually */
TEST_P(StreamTest, BackfillSmallBuffer) {
    GTEST_SKIP_("Skipping due to MB-53543");
    if (bucketType == "ephemeral") {
        /* Ephemeral buckets is not memory managed for now. Will be memory
           managed soon and then this test will be enabled */
        return;
    }

    /* Add 2 items */
    uint64_t numItems = 2;
    addItemsAndRemoveCheckpoint(numItems);

    /* Set up a DCP stream for the backfill */
    setup_dcp_stream();

    /* set the DCP backfill buffer size to a value that is smaller than the
       size of a mutation */
    producer->setBackfillBufferSize(1);

    ASSERT_TRUE(stream->isBackfilling());
    ASSERT_EQ(stream->getNumBackfillPauses(), 0);

    /* We want the backfill task to run in a background thread */
    ExecutorPool::get()->setNumAuxIO(ThreadPoolConfig::AuxIoThreadCount{1});

    /* Backfill can only read 1 as its buffer will become full after that */
    cb::waitForPredicate(
            [&] { return (numItems - 1) == stream->getLastBackfilledSeqno(); });

    /* Wait until backfill is paused to assert the pause count */
    cb::waitForPredicate([&] { return stream->getNumBackfillPauses() != 0; });

    EXPECT_EQ(stream->getNumBackfillPauses(), 1);

    /* Consume the backfill item(s) */
    stream->consumeBackfillItems(*producer, /*snapshot*/ 1 + /*mutation*/ 1);

    /* We should see that buffer full status must be false as we have read
       the item in the backfill buffer */
    EXPECT_FALSE(producer->getBackfillBufferFullStatus());

    /* Finish up with the backilling of the remaining item */
    cb::waitForPredicate(
            [&] { return numItems == stream->getLastReadSeqno(); });

    /* Read the other item */
    stream->consumeBackfillItems(*producer, 1);

    EXPECT_EQ(stream->getNumBackfillPauses(), 1);

    // Ensure next backfill starts off with a 0 pause count.
    stream->handleSlowStream();
    stream->next(*producer);
    EXPECT_EQ(stream->getNumBackfillPauses(), 0);

    EXPECT_EQ(cb::engine_errc::no_such_key, destroy_dcp_stream());
}

TEST_P(StreamTest, CursorDroppingBasicBackfillState) {
    /* Add 2 items; we need this to keep stream in backfill state */
    const uint64_t numItems = 2;
    addItemsAndRemoveCheckpoint(numItems);

    /* Set up a DCP stream */
    setup_dcp_stream();

    /* Transition stream to backfill state and expect cursor dropping call to
       succeed */
    stream->transitionStateToBackfilling();
    EXPECT_TRUE(stream->public_handleSlowStream());

    /* Run the backfill task in background thread to run so that it can
       complete/cancel itself */
    ExecutorPool::get()->setNumAuxIO(ThreadPoolConfig::AuxIoThreadCount{1});
    /* Finish up with the backilling of the remaining item */
    cb::waitForPredicate(
            [&] { return numItems == stream->getLastReadSeqno(); });
    EXPECT_EQ(cb::engine_errc::no_such_key, destroy_dcp_stream());
}

/*
 * Tests that when a cursor is dropped the associated stream's pointer
 * to the cursor is set to nullptr.
 */
TEST_P(StreamTest, MB_32329CursorDroppingResetCursor) {
    /* Add 2 items; we need this to keep stream in backfill state */
    const uint64_t numItems = 2;
    addItemsAndRemoveCheckpoint(numItems);

    /* Set up a DCP stream */
    setup_dcp_stream();

    /* Transition stream to backfill state and expect cursor dropping call to
       succeed */
    stream->transitionStateToBackfilling();

    /*
     * Increase the use_count of the cursor shared pointer, this replicates
     * the behaviour of the CheckpointMemRecoveryTask (see
     * cursorDroppingIfNeeded) which calls lock() on the cursor before
     * calling DcpConnMap::handleSlowStream.
     */
    auto cursorSP = stream->getCursor().lock();
    /*
     * The cursor shared_ptr has a reference count of 2. One is from the
     * reference from the cursor map, the other is the reference from taking
     * the lock (in the code above).
     */
    ASSERT_EQ(2, cursorSP.use_count());

    ASSERT_TRUE(stream->public_handleSlowStream());
    /*
     * The cursor should now be removed from the map and therefore the
     * reference count should have reduced to 1.
     */
    ASSERT_EQ(1, cursorSP.use_count());

    /*
     * Key part of the test to check that even though the cursor has a
     * reference count of 1, the dcp stream's pointer to the cursor has
     * now been set to nullptr, as it has been removed from the cursor map.
     */
    EXPECT_EQ(nullptr, stream->getCursor().lock());

    /* Run the backfill task in background thread to run so that it can
       complete/cancel itself */
    ExecutorPool::get()->setNumAuxIO(ThreadPoolConfig::AuxIoThreadCount{1});
    /* Finish up with the backilling of the remaining item */
    cb::waitForPredicate(
            [&] { return numItems == stream->getLastReadSeqno(); });
    EXPECT_EQ(cb::engine_errc::no_such_key, destroy_dcp_stream());
}

TEST_P(StreamTest, CursorDroppingBasicInMemoryState) {
    /* Set up a DCP stream */
    setup_dcp_stream();

    /* Transition stream to in-memory state and expect cursor dropping call to
       succeed */
    EXPECT_TRUE(stream->public_handleSlowStream());
    EXPECT_EQ(cb::engine_errc::no_such_key, destroy_dcp_stream());
}

TEST_P(StreamTest, CursorDroppingBasicNotAllowedStates) {
    /* Set up a DCP stream */
    setup_dcp_stream(cb::mcbp::DcpAddStreamFlag::TakeOver);

    /* Transition stream to takeoverSend state and expect cursor dropping call
       to fail */
    stream->transitionStateToTakeoverSend();
    EXPECT_FALSE(stream->public_handleSlowStream());

    /* Transition stream to takeoverWait state and expect cursor dropping call
       to fail */
    stream->transitionStateToTakeoverWait();
    EXPECT_FALSE(stream->public_handleSlowStream());

    /* Transition stream to dead state and expect cursor dropping call
       to fail */
    stream->transitionStateToDead();
    EXPECT_FALSE(stream->public_handleSlowStream());
    EXPECT_EQ(cb::engine_errc::no_such_key, destroy_dcp_stream());
}

TEST_P(StreamTest, RollbackDueToPurge) {
    setup_dcp_stream(cb::mcbp::DcpAddStreamFlag::None,
                     IncludeValue::No,
                     IncludeXattrs::No,
                     {{"enable_noop", "true"}});

    /* Store 4 items */
    const int numItems = 4;
    for (int i = 0; i <= numItems; ++i) {
        store_item(vbid, std::string("key" + std::to_string(i)), "value");
    }
    uint64_t vbUuid = vb0->failovers->getLatestUUID();
    auto result = doStreamRequest(*producer,
                                  vb0->getId(),
                                  numItems - 2,
                                  numItems,
                                  numItems - 2,
                                  numItems - 2,
                                  vbUuid);
    EXPECT_EQ(cb::engine_errc::success, result.status);
    EXPECT_EQ(cb::engine_errc::success,
              producer->closeStream(/*opaque*/ 0, vb0->getId()));

    /* Set a start_seqno > purge_seqno > snap_start_seqno */
    engine->getKVBucket()->getLockedVBucket(vbid)->setPurgeSeqno(numItems - 3);

    /* We don't expect a rollback for this */
    result = doStreamRequest(
            *producer, vbid, numItems - 2, numItems, 0, numItems - 2, vbUuid);
    EXPECT_EQ(cb::engine_errc::success, result.status);
    EXPECT_EQ(cb::engine_errc::success,
              producer->closeStream(/*opaque*/ 0, vb0->getId()));

    /* Set a purge_seqno > start_seqno */
    engine->getKVBucket()->getLockedVBucket(vbid)->setPurgeSeqno(numItems - 1);

    /* Now we expect a rollback to 0 */
    result = doStreamRequest(
            *producer, vbid, numItems - 2, numItems, 0, numItems - 2, vbUuid);
    EXPECT_EQ(cb::engine_errc::rollback, result.status);
    EXPECT_EQ(0, result.rollbackSeqno);

    // local_purge_seqno > start_seqno, but remote_purge_seqno ==
    // local_purge_seqno. We don't expect a rollback.
    result = doStreamRequest(
            *producer,
            vbid,
            numItems - 2, // startSeqno
            numItems, // endSeqno
            0, // snapStartSeqno
            numItems - 2, // snapEndSeqno
            vbUuid,
            fmt::format(R"({{"purge_seqno":"{}"}})", numItems - 1));

    EXPECT_EQ(cb::engine_errc::success, result.status);
    EXPECT_EQ(cb::engine_errc::success,
              producer->closeStream(/*opaque*/ 0, vb0->getId()));

    // local_purge_seqno > start_seqno, but remote_purge_seqno !=
    // local_purge_seqno. We expect a rollback.
    result = doStreamRequest(
            *producer,
            vbid,
            numItems - 2, // startSeqno
            numItems, // endSeqno
            0, // snapStartSeqno
            numItems - 2, // snapEndSeqno
            vbUuid,
            fmt::format(R"({{"purge_seqno":"{}"}})", numItems - 2));

    EXPECT_EQ(cb::engine_errc::rollback, result.status);
    EXPECT_EQ(0, result.rollbackSeqno);

    EXPECT_EQ(cb::engine_errc::no_such_key, destroy_dcp_stream());
}

/*
 * Test to ensure that when a streamRequest is made to a dead vbucket, we
 * (1) return not my vbucket.
 * (2) do not invoke the callback function (which is passed as parameter).
 * The reason we don't want to invoke the callback function is that it will
 * invoke mcbp_response_handler and so generate a response
 * (cb::engine_errc::success) and then when we continue the execution of the
 * streamRequest function we generate a second response
 * (cb::engine_errc::not_my_vbucket).
 */
TEST_P(StreamTest, MB_25820_callback_not_invoked_on_dead_vb_stream_request) {
    setup_dcp_stream(cb::mcbp::DcpAddStreamFlag::None,
                     IncludeValue::No,
                     IncludeXattrs::No);
    ASSERT_EQ(cb::engine_errc::success,
              engine->getKVBucket()->setVBucketState(
                      vbid, vbucket_state_dead, {}, TransferVB::Yes));
    uint64_t vbUuid = vb0->failovers->getLatestUUID();
    // Given the vbucket state is dead we should return not my vbucket.
    EXPECT_EQ(cb::engine_errc::not_my_vbucket,
              doStreamRequest(*producer, vbid, 0, 0, 0, 0, vbUuid).status);
    // The callback function past to streamRequest should not be invoked.
    ASSERT_EQ(0, callbackCount);
}

// Test the compression control success case
TEST_P(StreamTest, validate_compression_control_message_allowed) {
    // For success enable the snappy datatype on the connection
    cookie->setDatatypeSupport(PROTOCOL_BINARY_DATATYPE_SNAPPY);
    setup_dcp_stream();
    std::string compressCtrlMsg("force_value_compression");
    std::string compressCtrlValue("true");
    EXPECT_TRUE(producer->isCompressionEnabled());

    // Sending a control message after enabling SNAPPY should succeed
    EXPECT_EQ(cb::engine_errc::success,
              producer->control(0, compressCtrlMsg, compressCtrlValue));
    EXPECT_EQ(cb::engine_errc::no_such_key, destroy_dcp_stream());
}

// Test that ActiveStream::processItems correctly encodes a Snapshot marker
// (with CHK flag set) when processItems() is called with a single
// checkpoint_start item.
TEST_P(StreamTest, ProcessItemsSingleCheckpointStart) {
    setup_dcp_stream();

    // Setup - put a single checkpoint_start item into a vector to be passed
    // to ActiveStream::processItems()
    ActiveStream::OutstandingItemsResult result;
    result.items.push_back(queued_item(new Item(makeStoredDocKey("start"),
                                                vbid,
                                                queue_op::checkpoint_start,
                                                2,
                                                1)));
    result.ranges.push_back({{0, 1}, {}, {}});

    // Test - call processItems() twice: once with a single checkpoint_start
    // item, then with a single mutation.
    // (We need the single mutation to actually cause a SnapshotMarker to be
    // generated, as SnapshotMarkers cannot represent an empty snapshot).
    stream->public_processItems(result);

    result.items.clear();
    auto mutation = makeCommittedItem(makeStoredDocKey("mutation"), "value");
    mutation->setBySeqno(2);
    result.items.push_back(mutation);
    stream->public_processItems(result);

    // Validate - check that we have two items in the readyQ (SnapshotMarker &
    // DcpMutation), and that the SnapshotMarker is correctly encoded (should
    // have CHK flag set).
    const auto& readyQ = stream->public_readyQ();
    ASSERT_EQ(2, readyQ.size());
    ASSERT_EQ(DcpResponse::Event::SnapshotMarker, readyQ.front()->getEvent());
    auto& snapMarker = dynamic_cast<SnapshotMarker&>(*readyQ.front());
    EXPECT_EQ(DcpSnapshotMarkerFlag::Memory | DcpSnapshotMarkerFlag::Checkpoint,
              snapMarker.getFlags());

    EXPECT_EQ(DcpResponse::Event::Mutation, readyQ.back()->getEvent());
}

// Variation on ProcessItemsSingleCheckpointStart - test that
// ActiveStream::processItems correctly encodes a Snapshot marker (with CHK
// flag set) when processItems() is called with multiple items but
// checkpoint_start item is the last item in the batch.
TEST_P(StreamTest, ProcessItemsCheckpointStartIsLastItem) {
    setup_dcp_stream();

    // Setup - Create and discard the initial in-memory snapshot (it always has
    // the CKPT flag set, we just want to ignore this first one as are
    // testing behaviour of subsequent checkpoints).
    ActiveStream::OutstandingItemsResult result;
    result.items.emplace_back(new Item(
            makeStoredDocKey("start"), vbid, queue_op::checkpoint_start, 1, 1));
    auto dummy = makeCommittedItem(makeStoredDocKey("ignore"), "value");
    dummy->setBySeqno(9);
    result.items.push_back(dummy);
    result.items.emplace_back(new Item(
            makeStoredDocKey("end"), vbid, queue_op::checkpoint_end, 1, 10));
    result.ranges.push_back({{0, 9}, {}, {}});

    stream->public_processItems(result);
    result.items.clear();
    stream->public_popFromReadyQ();
    stream->public_popFromReadyQ();

    // Setup - call ActiveStream::processItems() with the end of one checkpoint
    // and the beginning of the next:
    //     muatation, checkpoint_end, checkpoint_start
    auto mutation1 = makeCommittedItem(makeStoredDocKey("M1"), "value");
    mutation1->setBySeqno(10);
    result.items.push_back(mutation1);
    result.items.push_back(queued_item(new Item(makeStoredDocKey("end"),
                                                vbid,
                                                queue_op::checkpoint_end,
                                                1,
                                                /*seqno*/ 11)));
    result.ranges.push_back({{10, 10}, {}, {}});
    result.items.push_back(queued_item(new Item(makeStoredDocKey("start"),
                                                vbid,
                                                queue_op::checkpoint_start,
                                                2,
                                                /*seqno*/ 11)));
    result.ranges.push_back({{11, 11}, {}, {}});

    // Test - call processItems() twice: once with the items above, then with
    // a single mutation.
    stream->public_processItems(result);

    result.items.clear();
    auto mutation2 = makeCommittedItem(makeStoredDocKey("M2"), "value");
    mutation2->setBySeqno(11);
    result.items.push_back(mutation2);
    stream->public_processItems(result);

    // Validate - check that we have four items in the readyQ with the correct
    // state:
    //    1. SnapshotMarker(10,10)
    //    2. Mutation(M1, 10)
    //    3. SnapshotMarker(11, 11, CHK)
    //    4. Mutation(M2, 11)
    const auto& readyQ = stream->public_readyQ();
    ASSERT_EQ(4, readyQ.size());

    // First snapshotMarker should be for seqno 10 and _not_ have the CHK flag
    // set.
    ASSERT_EQ(DcpResponse::Event::SnapshotMarker, readyQ.front()->getEvent());
    auto& snapMarker1 = dynamic_cast<SnapshotMarker&>(*readyQ.front());
    EXPECT_EQ(DcpSnapshotMarkerFlag::Memory, snapMarker1.getFlags());
    // Don't care about startSeqno for this snapshot...
    EXPECT_EQ(10, snapMarker1.getEndSeqno());

    stream->public_nextQueuedItem(*producer);
    EXPECT_EQ(DcpResponse::Event::Mutation, readyQ.front()->getEvent());

    // Second snapshotMarker should be for seqno 11 and have the CHK flag set.
    stream->public_nextQueuedItem(*producer);
    ASSERT_EQ(DcpResponse::Event::SnapshotMarker, readyQ.front()->getEvent());
    auto& snapMarker2 = dynamic_cast<SnapshotMarker&>(*readyQ.front());
    EXPECT_EQ(DcpSnapshotMarkerFlag::Memory | DcpSnapshotMarkerFlag::Checkpoint,
              snapMarker2.getFlags());
    EXPECT_EQ(11, snapMarker2.getStartSeqno());
    EXPECT_EQ(11, snapMarker2.getEndSeqno());

    stream->public_nextQueuedItem(*producer);
    EXPECT_EQ(DcpResponse::Event::Mutation, readyQ.front()->getEvent());
}

TEST_P(StreamTest, ProducerReceivesSeqnoAckForErasedStream) {
    create_dcp_producer(cb::mcbp::DcpOpenFlag::None,
                        IncludeValue::Yes,
                        IncludeXattrs::Yes,
                        {{"send_stream_end_on_client_close_stream", "true"},
                         {"enable_sync_writes", "true"},
                         {"consumer_name", "replica1"}});

    // Need to do a stream request to put the stream in the producers map
    ASSERT_EQ(cb::engine_errc::success, doStreamRequest(*producer).status);

    // Close the stream to start the removal process
    EXPECT_EQ(cb::engine_errc::success,
              producer->closeStream(0 /*opaque*/, vbid));

    // Stream should still exist, but should be dead
    auto stream = producer->findStream(vbid);
    EXPECT_TRUE(stream);
    EXPECT_FALSE(stream->isActive());

    // Step the stream on, this should remove the stream from the producer's
    // StreamsMap
    MockDcpMessageProducers producers;
    EXPECT_EQ(cb::engine_errc::success, producer->step(false, producers));
    EXPECT_EQ(cb::mcbp::ClientOpcode::DcpStreamEnd, producers.last_op);

    // Stream should no longer exist in the map
    EXPECT_FALSE(producer->findStream(vbid));

    EXPECT_EQ(cb::engine_errc::success,
              producer->seqno_acknowledged(
                      0 /*opaque*/, vbid, 1 /*prepareSeqno*/));
}

MATCHER_P(HasOperation, op, "") {
    return arg.getOperation() == op;
}

/**
 * Regression test for MB-38356 - if a DCP consumer sends a stream request for
 * a Vbid which it is already streaming, then the second request should fail,
 * leaving the first stream as it was.
 * (In the case of MB-38356 the first stream incorrectly lost it's cursor).
 */
TEST_P(StreamTest, MB38356_DuplicateStreamRequest) {
    setup_dcp_stream(cb::mcbp::DcpAddStreamFlag::None,
                     IncludeValue::No,
                     IncludeXattrs::No);
    ASSERT_EQ(cb::engine_errc::success, doStreamRequest(*producer).status);

    // Second request to same vbid should fail.
    EXPECT_EQ(cb::engine_errc::key_already_exists,
              doStreamRequest(*producer).status);

    // Original stream should still be established and allow items to be
    // streamed.
    auto stream = producer->findStream(vbid);
    ASSERT_TRUE(stream);
    const auto cursor = stream->getCursor();
    auto cursorPtr = cursor.lock();
    EXPECT_TRUE(cursorPtr);
    auto& vb = *engine->getVBucket(vbid);
    auto& cm = *vb.checkpointManager;
    std::vector<queued_item> qis;
    cm.getNextItemsForDcp(*cursorPtr, qis);
    // Copy to plain Item vector to aid in checking expected value.
    std::vector<Item> items;
    std::transform(qis.begin(),
                   qis.end(),
                   std::back_inserter(items),
                   [](const auto& rcptr) { return *rcptr; });

    EXPECT_THAT(items,
                ElementsAre(HasOperation(queue_op::checkpoint_start),
                            HasOperation(queue_op::set_vbucket_state)));

    EXPECT_EQ(cb::engine_errc::success, destroy_dcp_stream());
}

// Test which demonstrates how a DcpProducer streams from multiple vBuckets.
// Test creates three vBuckets and adds two mutations to each vb, then creates
// a DcpProducer which streams all three vBuckets.
// When stepping the producer this results in all three ActiveStreams
// fetching items into their readyQs, and then items are returned in
// round-robin order (vb:0, vb:1, vb:2, vb:0, vb:1, ...)
//
// Note: There's an open question if this is the ideal behavior - we end up
// populating multiple readyQs with items which we don't have any way to
// recover that memory aside from the consumer reading it. If the consumer is
// slow to read compared to mutation rate; this can result in a significant
// amount of memory being consumed by readyQs.
// See also: MB-46740 (ActiveStream may queue items while above quota)
TEST_P(StreamTest, MultipleVBucketsRoundRobin) {
    // Setup DCP streams for vb:0, 1 and 2.
    engine->getKVBucket()->setVBucketState(Vbid{1}, vbucket_state_active);
    engine->getKVBucket()->setVBucketState(Vbid{2}, vbucket_state_active);
    create_dcp_producer();

    std::vector<VBucketPtr> vbs;
    for (auto vbid : {Vbid{0}, Vbid{1}, Vbid{2}}) {
        auto vb = engine->getVBucket(vbid);
        ASSERT_TRUE(vb);
        ASSERT_EQ(cb::engine_errc::success,
                  doStreamRequest(*producer, vb->getId()).status)
                << "stream request for " << to_string(vbid) << " failed";
        vbs.push_back(vb);
    }

    // Add two mutations to each VBucket.
    for (int i = 0; i < 2; ++i) {
        std::string key("key" + std::to_string(i));
        for (auto& vb : vbs) {
            store_item(vb->getId(), key, "value");
        }
    }

    EXPECT_EQ(3, producer->getReadyQueue().size());

    GMockDcpMsgProducers mockProducers;
    {
        // Setup expected DCP sequence.
        ::testing::InSequence sequence;
        using ::testing::_;

        EXPECT_CALL(mockProducers, marker(_, Vbid(0), _, _, _, _, _, _, _, _));
        EXPECT_CALL(mockProducers, marker(_, Vbid(1), _, _, _, _, _, _, _, _));
        EXPECT_CALL(mockProducers, marker(_, Vbid(2), _, _, _, _, _, _, _, _));

        EXPECT_CALL(mockProducers, mutation(_, _, Vbid(0), _, _, _, _, _));
        EXPECT_CALL(mockProducers, mutation(_, _, Vbid(1), _, _, _, _, _));
        EXPECT_CALL(mockProducers, mutation(_, _, Vbid(2), _, _, _, _, _));

        EXPECT_CALL(mockProducers, mutation(_, _, Vbid(0), _, _, _, _, _));
        EXPECT_CALL(mockProducers, mutation(_, _, Vbid(1), _, _, _, _, _));
        EXPECT_CALL(mockProducers, mutation(_, _, Vbid(2), _, _, _, _, _));
    }

    // Step the DCP producer (running ActiveStreamCheckpointProcessorTask)
    // until all items have been processed.

    EXPECT_EQ(cb::engine_errc::would_block,
              producer->step(false, mockProducers));
    EXPECT_EQ(3, producer->getCheckpointSnapshotTask()->queueSize());
    producer->getCheckpointSnapshotTask()->run();
    // After running ASCPT, expect all readyQs are populated with marker and
    // mutations
    for (const auto& vb : vbs) {
        auto stream = producer->findStream(vb->getId());
        ASSERT_TRUE(stream);
        EXPECT_EQ(3, stream->getItemsRemaining());
    }

    // 3x snapshot markers, 6x mutations.
    for (int items = 0; items < 9; items++) {
        EXPECT_EQ(cb::engine_errc::success,
                  producer->step(false, mockProducers));
    }

    // Should be nothing more.
    EXPECT_EQ(cb::engine_errc::would_block,
              producer->step(false, mockProducers));

    EXPECT_EQ(cb::engine_errc::success, destroy_dcp_stream());
}

class CacheCallbackTest : public StreamTest {
protected:
    void SetUp() override {
        StreamTest::SetUp();
        store_item(vbid, key, "value");

        removeCheckpoint();

        /* Set up a DCP stream for the backfill */
        setup_dcp_stream();
    }

    void TearDown() override {
        producer->closeAllStreams();
        StreamTest::TearDown();
    }

    const size_t numItems = 1;
    const std::string key = "key";
    const DiskDocKey diskKey = makeDiskDocKey(key);
};

/*
 * Tests the callback member function of the CacheCallback class.  This
 * particular test should result in the CacheCallback having a status of
 * cb::engine_errc::key_already_exists.
 */
TEST_P(CacheCallbackTest, CacheCallback_key_eexists) {
    CacheCallback callback(*engine->getKVBucket(),
                           stream,
                           static_cast<std::chrono::milliseconds>(
                                   engine->getConfiguration()
                                           .getDcpBackfillRunDurationLimit()));
    stream->transitionStateToBackfilling();
    CacheLookup lookup(diskKey, /*BySeqno*/ 1, vbid);
    callback.callback(lookup);

    /* Invoking callback should result in backfillReceived being called on
     * activeStream, which should return true and hence set the callback status
     * to cb::engine_errc::key_already_exists.
     */
    EXPECT_EQ(cb::engine_errc::key_already_exists, callback.getStatus());

    /* Verify that the item is read in the backfill */
    EXPECT_EQ(numItems, stream->getNumBackfillItems());

    /* Verify have the backfill item sitting in the readyQ */
    EXPECT_EQ(numItems, stream->public_readyQ().size());
}

/*
 * Tests the callback member function of the CacheCallback class.  This
 * particular test should result in the CacheCallback having a status of
 * cb::engine_errc::success.
 */
TEST_P(CacheCallbackTest, CacheCallback_engine_success) {
    CacheCallback callback(*engine->getKVBucket(),
                           stream,
                           static_cast<std::chrono::milliseconds>(
                                   engine->getConfiguration()
                                           .getDcpBackfillRunDurationLimit()));

    stream->transitionStateToBackfilling();
    // Passing in wrong BySeqno - should be 1, but passing in 0
    CacheLookup lookup(diskKey, /*BySeqno*/ 0, vbid);
    callback.callback(lookup);

    /* Invoking callback should result in backfillReceived NOT being called on
     * activeStream, and hence the callback status should be set to
     * cb::engine_errc::success.
     */
    EXPECT_EQ(cb::engine_errc::success, callback.getStatus());

    /* Verify that the item is not read in the backfill */
    EXPECT_EQ(0, stream->getNumBackfillItems());

    /* Verify do not have the backfill item sitting in the readyQ */
    EXPECT_EQ(0, stream->public_readyQ().size());
}

/*
 * Tests the callback member function of the CacheCallback class.  Due to the
 * key being evicted the test should result in the CacheCallback having a status
 * of cb::engine_errc::success.
 */
TEST_P(CacheCallbackTest, CacheCallback_engine_success_not_resident) {
    if (bucketType == "ephemeral") {
        /* The test relies on being able to evict a key from memory.
         * Eviction is not supported with empherial buckets.
         */
        return;
    }
    CacheCallback callback(*engine->getKVBucket(),
                           stream,
                           static_cast<std::chrono::milliseconds>(
                                   engine->getConfiguration()
                                           .getDcpBackfillRunDurationLimit()));

    stream->transitionStateToBackfilling();
    CacheLookup lookup(diskKey, /*BySeqno*/ 1, vbid);
    // Make the key non-resident by evicting the key
    const char* msg;
    engine->getKVBucket()->evictKey(diskKey.getDocKey(), vbid, &msg);
    callback.callback(lookup);

    /* With the key evicted, invoking callback should result in backfillReceived
     * NOT being called on activeStream, and hence the callback status should be
     * set to cb::engine_errc::success
     */
    EXPECT_EQ(cb::engine_errc::success, callback.getStatus());

    /* Verify that the item is not read in the backfill */
    EXPECT_EQ(0, stream->getNumBackfillItems());

    /* Verify do not have the backfill item sitting in the readyQ */
    EXPECT_EQ(0, stream->public_readyQ().size());
}

/*
 * Tests the callback member function of the CacheCallback class.  This
 * particular test should result in the CacheCallback having a status of
 * cb::engine_errc::temporary_failure (no memory available). This would then
 * normally cause backfill to yield
 */
TEST_P(CacheCallbackTest, CacheCallback_engine_enomem) {
    /*
     * Ensure that DcpProducer::recordBackfillManagerBytesRead returns false
     * by setting the backfill buffer size to zero, and then setting bytes read
     * to one.
     */
    producer->setBackfillBufferSize(0);
    producer->setBackfillBufferBytesRead(1);

    CacheCallback callback(*engine->getKVBucket(),
                           stream,
                           static_cast<std::chrono::milliseconds>(
                                   engine->getConfiguration()
                                           .getDcpBackfillRunDurationLimit()));

    stream->transitionStateToBackfilling();
    CacheLookup lookup(diskKey, /*BySeqno*/ 1, vbid);
    callback.callback(lookup);

    /* Invoking callback should result in backfillReceived being called on
     * activeStream, which should return false (due to
     * DcpProducer::recordBackfillManagerBytesRead returning false), and hence
     * set the callback status to cb::engine_errc::temporary_failure.
     */
    EXPECT_EQ(cb::engine_errc::temporary_failure, callback.getStatus());

    // This is the same test
    EXPECT_TRUE(callback.shouldYield());

    // Callback yields after processing the item
    EXPECT_EQ(1, stream->getNumBackfillItems());
    EXPECT_EQ(1, stream->public_readyQ().size());
}

// Test cases which run in both Full and Value eviction
INSTANTIATE_TEST_SUITE_P(
        PersistentAndEphemeral,
        StreamTest,
        ::testing::Values("persistent_couchstore", "ephemeral"),
        [](const ::testing::TestParamInfo<std::string>& testInfo) {
            return testInfo.param;
        });

// Test cases which run in both Full and Value eviction
INSTANTIATE_TEST_SUITE_P(
        PersistentAndEphemeral,
        CacheCallbackTest,
        ::testing::Values("persistent_couchstore", "ephemeral"),
        [](const ::testing::TestParamInfo<std::string>& testInfo) {
            return testInfo.param;
        });

void SingleThreadedActiveStreamTest::SetUp() {
    STParameterizedBucketTest::SetUp();
    setVBucketStateAndRunPersistTask(vbid, vbucket_state_active);
    setupProducer();
    cookie_to_mock_cookie(cookie)->setCollectionsSupport(true);
}

void SingleThreadedActiveStreamTest::TearDown() {
    stream.reset();
    producer.reset();
    STParameterizedBucketTest::TearDown();
}

void SingleThreadedActiveStreamTest::setupProducer(
        const std::vector<std::pair<std::string, std::string>>& controls,
        cb::mcbp::DcpOpenFlag flags) {
    // We don't set the startTask flag here because we will create the task
    // manually. We do this because the producer actually creates the task on
    // StreamRequest which we do not do because we want a MockActiveStream.
    producer = std::make_shared<MockDcpProducer>(*engine,
                                                 cookie,
                                                 "test_producer->test_consumer",
                                                 flags,
                                                 false /*startTask*/);
    producer->createCheckpointProcessorTask();
    producer->scheduleCheckpointProcessorTask();

    for (const auto& c : controls) {
        EXPECT_EQ(cb::engine_errc::success,
                  producer->control(0 /*opaque*/, c.first, c.second));
    }

    auto vb = engine->getVBucket(vbid);

    stream =
            std::make_shared<MockActiveStream>(engine.get(),
                                               producer,
                                               cb::mcbp::DcpAddStreamFlag::None,
                                               0 /*opaque*/,
                                               *vb);

    stream->setActive();
}

void SingleThreadedActiveStreamTest::recreateProducerAndStream(
        VBucket& vb,
        cb::mcbp::DcpOpenFlag flags,
        std::optional<std::string_view> jsonFilter,
        const std::vector<std::pair<std::string, std::string>>& controls) {
    producer = std::make_shared<MockDcpProducer>(*engine,
                                                 cookie,
                                                 "test_producer->test_consumer",
                                                 flags,
                                                 false /*startTask*/);
    producer->createCheckpointProcessorTask();
    producer->setSyncReplication(SyncReplication::SyncReplication);

    for (const auto& c : controls) {
        EXPECT_EQ(cb::engine_errc::success,
                  producer->control(0 /*opaque*/, c.first, c.second)) << c.first << "=" << c.second;
    }

    recreateStream(vb, true /*enforceProducerFlags*/, jsonFilter);
}

void SingleThreadedActiveStreamTest::recreateStream(
        VBucket& vb,
        bool enforceProducerFlags,
        std::optional<std::string_view> jsonFilter,
        cb::mcbp::DcpAddStreamFlag flags) {
    if (enforceProducerFlags) {
        stream = producer->mockActiveStreamRequest(
                flags,
                0 /*opaque*/,
                vb,
                0 /*st_seqno*/,
                ~0 /*en_seqno*/,
                0x0 /*vb_uuid*/,
                0 /*snap_start_seqno*/,
                ~0 /*snap_end_seqno*/,
                producer->public_getIncludeValue(),
                producer->public_getIncludeXattrs(),
                producer->public_getIncludeDeletedUserXattrs(),
                producer->public_getMaxMarkerVersion(),
                jsonFilter);
    } else {
        stream = producer->mockActiveStreamRequest(flags,
                                                   0 /*opaque*/,
                                                   vb,
                                                   0 /*st_seqno*/,
                                                   ~0 /*en_seqno*/,
                                                   0x0 /*vb_uuid*/,
                                                   0 /*snap_start_seqno*/,
                                                   ~0 /*snap_end_seqno*/);
    }
}

void SingleThreadedPassiveStreamTest::SetUp() {
    STParameterizedBucketTest::SetUp();

    if (!startAsReplica) {
        return;
    }

    setVBucketStateAndRunPersistTask(vbid, vbucket_state_replica);

    setupConsumerAndPassiveStream();
}

void SingleThreadedPassiveStreamTest::TearDown() {
    ASSERT_NE(cb::engine_errc::disconnect,
              consumer->closeStream(0 /*opaque*/, vbid));
    consumer.reset();
    STParameterizedBucketTest::TearDown();
}

void SingleThreadedPassiveStreamTest::setupConsumer() {
    // In the normal DCP protocol flow, ns_server issues an AddStream request
    // to the DcpConsumer before DCP Control messages are necessarily
    // negotiated.
    // As such, create the PassiveStream *before* enabling SyncReplication
    // (normally done using DCP_CONTROL negotiation with the Producer) to
    // accurately reflect how these classes are used in the real flow.
    consumer =
            std::make_shared<MockDcpConsumer>(*engine, cookie, "test_consumer");
    ASSERT_EQ(cb::engine_errc::success,
              consumer->addStream(0 /*opaque*/, vbid, {} /*flags*/));

    if (enableSyncReplication) {
        consumer->enableSyncReplication();
    }

    EXPECT_FALSE(static_cast<MockPassiveStream*>(
                         (consumer->getVbucketStream(vbid)).get())
                         ->public_areFlatBuffersSystemEventsEnabled());

    // Similar to sync-repl, FlatBuffer enablement follows the same pattern.
    // PassiveStream can be created before control negotiation completes, the
    // FlatBuffer setting at construction time could be wrong, it is corrected
    // when the PassiveStream processes the AddStream (::acceptStream)
    consumer->enableFlatBuffersSystemEvents();
}

void SingleThreadedPassiveStreamTest::setupPassiveStream() {
    stream = static_cast<MockPassiveStream*>(
            (consumer->getVbucketStream(vbid)).get());
    ASSERT_TRUE(stream->isActive());
}

void SingleThreadedPassiveStreamTest::consumePassiveStreamStreamReq() {
    // Consume the StreamRequest message on the PassiveStreams' readyQ,
    // and simulate the producer responding to it.
    const auto& readyQ = stream->public_readyQ();
    ASSERT_EQ(1, readyQ.size());
    auto msg = stream->public_popFromReadyQ();
    ASSERT_TRUE(msg);
    ASSERT_EQ(DcpResponse::Event::StreamReq, msg->getEvent());
    stream->acceptStream(cb::mcbp::Status::Success, 0);
    ASSERT_TRUE(stream->isActive());
    EXPECT_TRUE(stream->public_areFlatBuffersSystemEventsEnabled());
}

void SingleThreadedPassiveStreamTest::consumePassiveStreamAddStream() {
    auto msg = stream->public_popFromReadyQ();
    ASSERT_EQ(DcpResponse::Event::AddStream, msg->getEvent());
}

void SingleThreadedPassiveStreamTest::maybeConsumePassiveStreamSeqnoAck() {
    auto msg = stream->public_popFromReadyQ();
    if (msg) {
        ASSERT_EQ(DcpResponse::Event::SeqnoAcknowledgement, msg->getEvent());
    }
}

void SingleThreadedPassiveStreamTest::setupConsumerAndPassiveStream() {
    setupConsumer();
    setupPassiveStream();

    consumePassiveStreamStreamReq();

    // PassiveStream should have sent an AddStream response back to ns_server,
    // plus an optional SeqnoAcknowledgement (if SyncReplication enabled and
    // necessary to Ack back to producer).
    consumePassiveStreamAddStream();
    maybeConsumePassiveStreamSeqnoAck();
}

TEST_P(SingleThreadedPassiveStreamTest, StreamStats) {
    nlohmann::json stats;
    AddStatFn add_stat = [&stats](auto key, auto value, auto&) {
        stats[std::string(key)] = std::string(value);
    };
    stream->addStats(add_stat, *cookie);

    auto expectStreamStat = [&](auto& stat) {
        EXPECT_TRUE(stats.erase(stat)) << "Expected " << stat;
    };

    // PassiveStream stats
    expectStreamStat("unacked_bytes");
    expectStreamStat("cur_snapshot_prepare");
    expectStreamStat("cur_snapshot_type");
    expectStreamStat("end_seqno");
    expectStreamStat("flags");
    expectStreamStat("items_ready");
    expectStreamStat("last_received_seqno");
    expectStreamStat("opaque");
    expectStreamStat("readyQ_items");
    expectStreamStat("ready_queue_memory");
    expectStreamStat("snap_end_seqno");
    expectStreamStat("snap_start_seqno");
    expectStreamStat("start_seqno");
    expectStreamStat("state");
    expectStreamStat("vb_manifest_uid");
    expectStreamStat("vb_uuid");

    EXPECT_TRUE(stats.empty());
    if (HasFailure()) {
        std::cerr << "Unexpected stats " << stats.dump(2);
    }
}

TEST_P(SingleThreadedPassiveStreamTest, ConsumerStatsLegacy) {
    nlohmann::json stats;
    AddStatFn add_stat = [&stats](auto key, auto value, auto&) {
        stats[std::string(key)] = std::string(value);
    };

    // Collect per-stream stats.
    consumer->addStreamStats(
            add_stat, *cookie, ConnHandler::StreamStatsFormat::Legacy);

    EXPECT_TRUE(stats["test_consumer:stream_0_opaque"].is_string());

    if (HasFailure()) {
        std::cerr << "Unexpected stats " << stats.dump(2);
    }
}

TEST_P(SingleThreadedPassiveStreamTest, ConsumerStatsJson) {
    nlohmann::json stats;
    AddStatFn add_stat = [&stats](auto key, auto value, auto&) {
        stats[std::string(key)] = std::string(value);
    };

    // Collect per-stream stats.
    consumer->addStreamStats(
            add_stat, *cookie, ConnHandler::StreamStatsFormat::Json);

    ASSERT_EQ(1, stats.size());

    auto streamJson = stats["test_consumer:stream_0"].get<std::string>();

    // Make sure it parses fine.
    auto streamStats = nlohmann::json::parse(streamJson);
    EXPECT_TRUE(streamStats.contains("opaque"));

    if (HasFailure()) {
        std::cerr << "Unexpected stats " << stats.dump(2);
    }
}

TEST_P(SingleThreadedActiveStreamTest, StreamStats) {
    nlohmann::json stats;
    AddStatFn add_stat = [&stats](auto key, auto value, auto&) {
        stats[std::string(key)] = std::string(value);
    };
    stream->addStats(add_stat, *cookie);

    auto expectStreamStat = [&](auto& stat) {
        EXPECT_TRUE(stats.erase(stat)) << "Expected " << stat;
    };

    // ActiveStream stats
    expectStreamStat("backfill_buffer_bytes");
    expectStreamStat("backfill_buffer_items");
    expectStreamStat("backfill_disk_items");
    expectStreamStat("backfill_mem_items");
    expectStreamStat("backfill_sent");
    expectStreamStat("change_streams_enabled");
    expectStreamStat("cursor_registered");
    expectStreamStat("end_seqno");
    expectStreamStat("flags");
    expectStreamStat("items_ready");
    expectStreamStat("last_read_seqno");
    expectStreamStat("last_sent_seqno");
    expectStreamStat("last_sent_seqno_advance");
    expectStreamStat("last_sent_snap_end_seqno");
    expectStreamStat("memory_phase");
    expectStreamStat("opaque");
    expectStreamStat("readyQ_items");
    expectStreamStat("ready_queue_memory");
    expectStreamStat("snap_end_seqno");
    expectStreamStat("snap_start_seqno");
    expectStreamStat("start_seqno");
    expectStreamStat("state");
    expectStreamStat("vb_uuid");

    // Filter stats
    expectStreamStat("filter_cids");
    expectStreamStat("filter_default_allowed");
    expectStreamStat("filter_type");
    expectStreamStat("filter_sid");
    expectStreamStat("filter_size");

    EXPECT_TRUE(stats.empty());
    if (HasFailure()) {
        std::cerr << "Unexpected stats " << stats.dump(2);
    }
}

TEST_P(SingleThreadedActiveStreamTest,
       SkipMagmaBFilterWhenBackfillingFromDisk) {
    if (!isMagma()) {
        GTEST_SKIP() << "Magma specific test";
    }
    /* Test Setup - begin */

    // 1. Add an item.
    // 2. Flush the item to disk & clear all checkpoints to force the backfill
    //    from disk.
    // 3. Adjust the low-watermarks & force the item pager to run.

    auto vb = engine->getVBucket(vbid);
    auto& ckptMgr = *vb->checkpointManager;
    ckptMgr.clear(0 /*seqno*/);

    stream.reset();

    const auto key = makeStoredDocKey("key");
    const std::string value = "value";
    auto item = make_item(vbid, key, value);

    EXPECT_EQ(
            MutationStatus::WasClean,
            public_processSet(*vb, item, VBQueueItemCtx(CanDeduplicate::Yes)));

    // Ensure mutation is on disk; no longer present in CheckpointManager.
    vb->checkpointManager->createNewCheckpoint();
    flushVBucketToDiskIfPersistent(vbid, 1);
    ASSERT_EQ(1, vb->checkpointManager->getNumCheckpoints());

    vb->ht.clear();

    const auto numResidentItems =
            vb->getNumItems() - vb->getNumNonResidentItems();

    // Ensure there are no resident item.
    ASSERT_EQ(0, numResidentItems);
    /* Test Setup - end */

    //! Set the expectation keyMayExist is never called for Magma.
    using namespace ::testing;
    auto& mockKVStore = MockKVStore::replaceRWKVStoreWithMock(*store, 0);
    EXPECT_CALL(mockKVStore, keyMayExist(_, _)).Times(0);

    const std::string jsonFilter =
            fmt::format(R"({{"collections":["{}"]}})",
                        uint32_t(CollectionEntry::defaultC.getId()));

    recreateStream(*vb, true, jsonFilter);
    ASSERT_TRUE(stream->isBackfilling());

    auto& bfm = producer->getBFM();
    bfm.backfill();

    // Note the following assert just make sure the backfill scan indeed ran &
    // we received all the items we expect.

    // readyQ must contain a SnapshotMarker & a single mutation.
    ASSERT_EQ(stream->public_readyQSize(), 2);
    auto resp = stream->public_nextQueuedItem(*producer);
    ASSERT_TRUE(resp);
    EXPECT_EQ(DcpResponse::Event::SnapshotMarker, resp->getEvent());

    resp = stream->public_nextQueuedItem(*producer);
    EXPECT_EQ(DcpResponse::Event::Mutation, resp->getEvent());
}

TEST_P(SingleThreadedActiveStreamTest, ProducerStatsLegacy) {
    nlohmann::json stats;
    AddStatFn add_stat = [&stats](auto key, auto value, auto&) {
        stats[std::string(key)] = std::string(value);
    };

    // Put the stream in the producer's stream map.
    auto streamPtr = std::static_pointer_cast<ActiveStream>(stream);
    producer->updateStreamsMap(Vbid(0), cb::mcbp::DcpStreamId(1), streamPtr);
    // Collect per-stream stats.
    producer->addStreamStats(
            add_stat, *cookie, ConnHandler::StreamStatsFormat::Legacy);

    EXPECT_TRUE(
            stats["test_producer->test_consumer:stream_0_opaque"].is_string());

    if (HasFailure()) {
        std::cerr << "Unexpected stats " << stats.dump(2);
    }
}

TEST_P(SingleThreadedActiveStreamTest, ProducerStatsJson) {
    nlohmann::json stats;
    AddStatFn add_stat = [&stats](auto key, auto value, auto&) {
        stats[std::string(key)] = std::string(value);
    };

    // Put the stream in the producer's stream map.
    auto streamPtr = std::static_pointer_cast<ActiveStream>(stream);
    producer->updateStreamsMap(Vbid(0), cb::mcbp::DcpStreamId(1), streamPtr);
    // Collect per-stream stats.
    producer->addStreamStats(
            add_stat, *cookie, ConnHandler::StreamStatsFormat::Json);
    ASSERT_EQ(1, stats.size());

    auto streamJson =
            stats["test_producer->test_consumer:stream_0"].get<std::string>();

    // Make sure it parses fine.
    auto streamStats = nlohmann::json::parse(streamJson);
    EXPECT_TRUE(streamStats.contains("opaque"));

    if (HasFailure()) {
        std::cerr << "Unexpected stats " << stats.dump(2);
    }
}

TEST_P(SingleThreadedActiveStreamTest, DiskSnapshotSendsChkMarker) {
    auto vb = engine->getVBucket(vbid);
    auto& ckptMgr = *vb->checkpointManager;
    // Get rid of set_vb_state and any other queue_op we are not interested in
    ckptMgr.clear(0 /*seqno*/);

    // Remove the initial stream, we want to force it to backfill.
    stream.reset();

    const auto key = makeStoredDocKey("key");
    const std::string value = "value";
    auto item = make_item(vbid, key, value);

    EXPECT_EQ(
            MutationStatus::WasClean,
            public_processSet(*vb, item, VBQueueItemCtx(CanDeduplicate::Yes)));

    // Ensure mutation is on disk; no longer present in CheckpointManager.
    vb->checkpointManager->createNewCheckpoint();
    flushVBucketToDiskIfPersistent(vbid, 1);
    ASSERT_EQ(1, vb->checkpointManager->getNumCheckpoints());

    recreateStream(*vb);
    ASSERT_TRUE(stream->isBackfilling());

    // Run the backfill we scheduled when we transitioned to the backfilling
    // state. Only run the backfill task once because we only care about the
    // snapshot marker.
    auto& bfm = producer->getBFM();
    bfm.backfill();

    // No message processed, BufferLog empty
    ASSERT_EQ(0, producer->getBytesOutstanding());

    // readyQ must contain a SnapshotMarker
    ASSERT_GE(stream->public_readyQSize(), 1);
    auto resp = stream->public_nextQueuedItem(*producer);
    ASSERT_TRUE(resp);
    EXPECT_EQ(DcpResponse::Event::SnapshotMarker, resp->getEvent());

    auto& marker = dynamic_cast<SnapshotMarker&>(*resp);
    EXPECT_TRUE(
            isFlagSet(marker.getFlags(), DcpSnapshotMarkerFlag::Checkpoint));
    EXPECT_TRUE(isFlagSet(marker.getFlags(), DcpSnapshotMarkerFlag::Disk));
    EXPECT_FALSE(marker.getHighCompletedSeqno());

    producer->cancelCheckpointCreatorTask();
}

/// Test that disk backfill remaining isn't prematurely zero (before counts
/// read from disk by backfill task).
TEST_P(SingleThreadedActiveStreamTest, DiskBackfillInitializingItemsRemaining) {
    auto vb = engine->getVBucket(vbid);
    auto& manager = *vb->checkpointManager;

    // Delete initial stream (so we can re-create after items are only available
    // from disk.
    stream.reset();

    // Store 3 items (to check backfill remaining counts).
    // Add items, flush it to disk, then clear checkpoint to force backfill.
    store_item(vbid, makeStoredDocKey("key1"), "value");
    store_item(vbid, makeStoredDocKey("key2"), "value");
    store_item(vbid, makeStoredDocKey("key3"), "value");

    const auto openId = manager.getOpenCheckpointId();
    manager.createNewCheckpoint();
    ASSERT_GT(manager.getOpenCheckpointId(), openId);
    flushVBucketToDiskIfPersistent(vbid, 3 /*expected_num_flushed*/);
    ASSERT_EQ(1, manager.getNumCheckpoints());
    ASSERT_EQ(1, manager.getNumOpenChkItems());

    // Re-create producer now we have items only on disk.
    setupProducer();
    ASSERT_TRUE(stream->isBackfilling());

    // Should report empty itemsRemaining as that would mislead
    // ns_server if they asked for stats before the backfill task runs (they
    // would think backfill is complete).
    EXPECT_FALSE(stream->getNumBackfillItemsRemaining());

    bool statusFound = false;
    std::string expectedKey;
    auto checkStatusFn = [&statusFound, &expectedKey](std::string_view key,
                                                      std::string_view value,
                                                      CookieIface&) {
        if (key == "status"sv) {
            EXPECT_EQ(expectedKey, std::string(value.data(), value.size()));
            statusFound = true;
        }
    };

    // Should report status == "calculating_item_count" before backfill
    // scan has occurred.
    expectedKey = "calculating-item-count";
    auto* cookie = create_mock_cookie();
    stream->addTakeoverStats(checkStatusFn, *cookie, *vb);
    EXPECT_TRUE(statusFound);

    // Run the backfill we scheduled when we transitioned to the backfilling
    // state. Run the backfill task once to get initial item counts.
    auto& bfm = producer->getBFM();
    bfm.backfill();
    EXPECT_EQ(3, *stream->getNumBackfillItemsRemaining());
    // Should report status == "backfilling"
    statusFound = false;
    expectedKey = "backfilling";
    stream->addTakeoverStats(checkStatusFn, *cookie, *vb);
    EXPECT_TRUE(statusFound);

    // Run again to actually scan (items remaining unchanged).
    bfm.backfill();
    EXPECT_EQ(3, *stream->getNumBackfillItemsRemaining());
    statusFound = false;
    expectedKey = "backfilling";
    stream->addTakeoverStats(checkStatusFn, *cookie, *vb);
    EXPECT_TRUE(statusFound);

    // Finally run again to complete backfill (so it is shutdown in a clean
    // fashion).
    bfm.backfill();

    // Consume the items from backfill; should update items remaining.
    // Actually need to consume 4 items (snapshot_marker + 3x mutation).
    stream->consumeBackfillItems(*producer, 4);
    EXPECT_EQ(0, *stream->getNumBackfillItemsRemaining());
    statusFound = false;
    expectedKey = "in-memory";
    stream->addTakeoverStats(checkStatusFn, *cookie, *vb);
    EXPECT_TRUE(statusFound);
    destroy_mock_cookie(cookie);
}

/// Test that backfill is correctly cancelled if the VBucket is deleted
/// part-way through the backfill.
TEST_P(SingleThreadedActiveStreamTest, BackfillDeletedVBucket) {
    {
        // Setup: Store items then remove them from checkpoint manager, forcing
        // DCP Producer to backfill from disk.
        // In own scope as we don't want to keep VBucketPtr alive
        // past when we call deleteVBucket.
        auto vb = engine->getVBucket(vbid);
        auto& manager = *vb->checkpointManager;

        // Delete initial stream (so we can re-create after items are only
        // available from disk.
        stream.reset();

        // Store some items, create new checkpoint and flush so we have
        // something to backfill from disk
        store_item(vbid, makeStoredDocKey("key1"), "value");
        store_item(vbid, makeStoredDocKey("key2"), "value");

        const auto openId = manager.getOpenCheckpointId();
        manager.createNewCheckpoint();
        ASSERT_GT(manager.getOpenCheckpointId(), openId);
        flushVBucketToDiskIfPersistent(vbid, 2 /*expected_num_flushed*/);
        ASSERT_EQ(1, manager.getNumCheckpoints());
        ASSERT_EQ(1, manager.getNumOpenChkItems());
    }

    auto* kvstore = engine->getKVBucket()->getRWUnderlying(vbid);
    if (persistent()) {
        ASSERT_TRUE(kvstore);
        // Sanity check - expected number of items are indeed on disk:
        ASSERT_EQ(2, kvstore->getItemCount(vbid));
    }

    // Re-create producer now we have items only on disk, setting a buffer which
    // can only hold 1 item (so backfill doesn't complete in one scan).
    setupProducer();
    producer->setBackfillBufferSize(1);
    ASSERT_TRUE(stream->isBackfilling());

    // Initialise the backfill of this VBucket (performs initial scan but
    // doesn't read any data yet).
    auto& bfm = producer->getBFM();
    ASSERT_EQ(backfill_success, bfm.backfill());
    ASSERT_EQ(2, *stream->getNumBackfillItemsRemaining());

    // Now delete the VBucket.
    ASSERT_EQ(cb::engine_errc::success,
              engine->getKVBucket()->deleteVBucket(vbid));

    // Normally done by DcpConnMap::vBucketStateChanged(), but the producer
    // isn't tracked in DcpConnMap here.
    stream->setDead(cb::mcbp::DcpStreamEndStatus::StateChanged);

    // Ensure background AuxIO task to actually delete VBucket from disk is run.
    if (persistent()) {
        auto& auxIoQ = *task_executor->getLpTaskQ(TaskType::AuxIO);
        runNextTask(auxIoQ, "Removing (dead) vb:0 from memory and disk");

        // vBucket should be gone from disk - attempts to read should fail.
        EXPECT_THROW(kvstore->getItemCount(vbid), std::system_error);
    }

    // Test: run backfillMgr again to actually attempt to read items from disk.
    // Given vBucket has been deleted this should result in the backfill
    // finishing early instead of snoozing.
    ASSERT_EQ(1, bfm.getNumBackfills());
    EXPECT_EQ(backfill_success, bfm.backfill());
    EXPECT_EQ(0, bfm.getNumBackfills());
}

/// Test that backfills are scheduled in sequential order when
/// "stream_backfill_order" is set to "sequential"
TEST_P(SingleThreadedActiveStreamTest, BackfillSequential) {
    // Delete initial stream (so we can re-create after items are only available
    // from disk.
    stream.reset();

    // Set maximum number of in-progress backfills per connection to 3, so we
    // can have all of the backfills in progress at once.
    engine->getConfiguration().setDcpBackfillInProgressPerConnectionLimit(3);

    // Create on-disk items for three vBuckets. These will be used to backfill
    // from below.
    for (auto vbid : {Vbid{0}, Vbid{1}, Vbid{2}}) {
        setVBucketStateAndRunPersistTask(vbid, vbucket_state_active);
        store_item(vbid, makeStoredDocKey("key1"), "value");
        store_item(vbid, makeStoredDocKey("key2"), "value");
        auto vb = engine->getVBucket(vbid);
        auto& manager = *vb->checkpointManager;

        // To ensure that a backfill is required, must ensure items are no
        // longer present in CheckpointManager. Achieve this by creating a
        // new checkpoint, flushing the (now-closed) one and removing it.
        const auto openId = manager.getOpenCheckpointId();
        manager.createNewCheckpoint();
        ASSERT_GT(manager.getOpenCheckpointId(), openId);
        flushVBucketToDiskIfPersistent(vbid, 2 /*expected_num_flushed*/);
        ASSERT_EQ(1, manager.getNumCheckpoints());
        ASSERT_EQ(1, manager.getNumOpenChkItems());
    }

    // Re-create producer now we have items only on disk, setting a scan buffer
    // which can only hold 1 item (so backfill doesn't complete a VB in one
    // scan).
    setupProducer({{"backfill_order", "sequential"}});
    producer->public_getBackfillScanBuffer().maxItems = 1;

    // setupProducer creates a stream for vb0. Also need streams for vb1 and
    // vb2.
    auto stream1 =
            std::make_shared<MockActiveStream>(engine.get(),
                                               producer,
                                               cb::mcbp::DcpAddStreamFlag::None,
                                               0 /*opaque*/,
                                               *engine->getVBucket(Vbid{1}));
    auto stream2 =
            std::make_shared<MockActiveStream>(engine.get(),
                                               producer,
                                               cb::mcbp::DcpAddStreamFlag::None,
                                               0 /*opaque*/,
                                               *engine->getVBucket(Vbid{2}));
    stream1->setActive();
    stream2->setActive();

    ASSERT_TRUE(stream->isBackfilling());
    ASSERT_TRUE(stream1->isBackfilling());
    ASSERT_TRUE(stream2->isBackfilling());

    // Test - Drive the BackfillManager forward. We expect to see:
    // 1. The snapshot marker from each vbucket
    // 2. All of the mutations from vb0
    // 3. All of the mutations from vb1
    // 4. All of the mutations from vb2
    auto& bfm = producer->getBFM();
    ASSERT_EQ(3, bfm.getNumBackfills());

    // 1. snapshot markers
    auto& readyQ0 = stream->public_readyQ();
    auto& readyQ1 = stream1->public_readyQ();
    auto& readyQ2 = stream2->public_readyQ();

    ASSERT_EQ(backfill_success, bfm.backfill());
    ASSERT_EQ(backfill_success, bfm.backfill());
    ASSERT_EQ(backfill_success, bfm.backfill());
    EXPECT_EQ(1, readyQ0.size());
    EXPECT_EQ(DcpResponse::Event::SnapshotMarker, readyQ0.back()->getEvent());
    EXPECT_EQ(1, readyQ1.size());
    EXPECT_EQ(DcpResponse::Event::SnapshotMarker, readyQ1.back()->getEvent());
    EXPECT_EQ(1, readyQ2.size());
    EXPECT_EQ(DcpResponse::Event::SnapshotMarker, readyQ2.back()->getEvent());

    // To drive a single vBucket's backfill to completion in this test requires
    // further 3 steps:
    // 1. For pushing the first item over the stream
    // 2. For pushing the second item over the stream
    // 3. For settling, as the backfill yields after (2)
    const int backfillSteps = 3;
    for (int i = 0; i < backfillSteps; i++) {
        ASSERT_EQ(backfill_success, bfm.backfill());
    }

    // 2. Verify that all of the first VB has now backfilled.
    EXPECT_EQ(3, readyQ0.size());
    EXPECT_EQ(DcpResponse::Event::Mutation, readyQ0.back()->getEvent());
    EXPECT_EQ(1, readyQ1.size());
    EXPECT_EQ(DcpResponse::Event::SnapshotMarker, readyQ1.back()->getEvent());
    EXPECT_EQ(1, readyQ2.size());
    EXPECT_EQ(DcpResponse::Event::SnapshotMarker, readyQ2.back()->getEvent());
    for (int i = 0; i < backfillSteps; i++) {
        ASSERT_EQ(backfill_success, bfm.backfill());
    }

    // 3. Verify that all of the second VB has now been backfilled.
    EXPECT_EQ(3, readyQ0.size());
    EXPECT_EQ(DcpResponse::Event::Mutation, readyQ0.back()->getEvent());
    EXPECT_EQ(3, readyQ1.size());
    EXPECT_EQ(DcpResponse::Event::Mutation, readyQ1.back()->getEvent());
    EXPECT_EQ(1, readyQ2.size());
    EXPECT_EQ(DcpResponse::Event::SnapshotMarker, readyQ2.back()->getEvent());
    for (int i = 0; i < backfillSteps; i++) {
        ASSERT_EQ(backfill_success, bfm.backfill());
    }

    // 4. Verify that all 3 VBs have now been backfilled.
    EXPECT_EQ(3, readyQ0.size());
    EXPECT_EQ(DcpResponse::Event::Mutation, readyQ0.back()->getEvent());
    EXPECT_EQ(3, readyQ1.size());
    EXPECT_EQ(DcpResponse::Event::Mutation, readyQ1.back()->getEvent());
    EXPECT_EQ(3, readyQ2.size());
    EXPECT_EQ(DcpResponse::Event::Mutation, readyQ2.back()->getEvent());

    EXPECT_EQ(backfill_finished, bfm.backfill());
    EXPECT_EQ(backfill_finished, bfm.backfill());
    EXPECT_EQ(backfill_finished, bfm.backfill());
    EXPECT_EQ(backfill_finished, bfm.backfill());
    EXPECT_EQ(backfill_finished, bfm.backfill());
}

TEST_P(SingleThreadedActiveStreamTest, BackfillSkipsScanIfStreamInWrongState) {
    auto vb = engine->getVBucket(vbid);
    auto& ckptMgr = *vb->checkpointManager;

    const auto key = makeStoredDocKey("key");
    const std::string value = "value";
    auto item = make_item(vbid, key, value);

    {
        std::shared_lock rlh(vb->getStateLock());
        auto cHandle = vb->lockCollections(item.getKey());
        EXPECT_EQ(cb::engine_errc::success,
                  vb->set(rlh, item, cookie, *engine, {}, cHandle));
    }
    ckptMgr.createNewCheckpoint();
    EXPECT_EQ(2, ckptMgr.getOpenCheckpointId());

    if (persistent()) {
        flush_vbucket_to_disk(vbid);
    }
    producer->closeStream(stream->getOpaque(), vbid, stream->getStreamId());
    stream.reset();
    ASSERT_EQ(1, vb->checkpointManager->getNumCheckpoints());

    auto& bfm = dynamic_cast<MockDcpBackfillManager&>(producer->getBFM());
    // Normal flow if stream in correct state
    {
        // confirm no backfills scheduled
        EXPECT_EQ(0, bfm.getNumBackfills());

        // creating the stream will schedule backfill
        recreateStream(*vb);
        EXPECT_EQ(backfill_success, bfm.backfill()); // create and scan
        EXPECT_EQ(backfill_finished, bfm.backfill()); // nothing else to do
        EXPECT_EQ(0, bfm.getNumBackfills());

        producer->closeStream(stream->getOpaque(), vbid, stream->getStreamId());
        stream.reset();
    }

    // Test stream *not* in expected backfill state when creating the backfill
    {
        // confirm no backfills scheduled
        EXPECT_EQ(0, bfm.getNumBackfills());

        // creating the stream will schedule backfill
        recreateStream(*vb);

        stream->transitionStateToInMemory();

        EXPECT_EQ(backfill_success, bfm.backfill()); // create -> complete
        EXPECT_EQ(backfill_finished, bfm.backfill()); // nothing else to do
        EXPECT_EQ(0, bfm.getNumBackfills());
    }
}

/**
 * Test to ensure that the ActiveStream doesn't see a seqno out of order
 * from the checkpoint manager.
 * To do that simulate the behaviour observed in MB-53100 when a takeover stream
 * created a checkpoint with only meta items in. Then try and register a cursor
 * against a seqno that matches the seqno of the meta items.
 */
TEST_P(SingleThreadedActiveStreamTest, MB_53100_Check_Monotonicity) {
    auto& vb = *store->getVBucket(vbid);
    auto& ckptMgr = *vb.checkpointManager;

    // Create a checkpoint that only contains meta items
    ASSERT_EQ(1, ckptMgr.getNumCheckpoints());
    setVBucketState(
            vbid, vbucket_state_pending, {}, TransferVB::Yes); // seqno: 1

    // Set the vbucket to active which will create a new checkpoint but not
    // change the high seqno
    setVBucketState(
            vbid, vbucket_state_active, {}, TransferVB::Yes); // seqno: 1
    ASSERT_EQ(2, ckptMgr.getNumCheckpoints());
    // Mimic takeover behaviour and set the topology of the active vbucket
    setVBucketState(
            vbid,
            vbucket_state_active,
            {{"topology",
              nlohmann::json::array({{"active", "replica"}})}}); // seqno: 1
    ASSERT_EQ(0, vb.getHighSeqno());
    // Write a few docs to the vbucket so we have some mutations to process
    store_item(vbid,
               makeStoredDocKey("keyA"),
               "value"); // seqno: 1 (Mutation makes seqno visible)
    auto keyASeqno = vb.getHighSeqno();
    // Ensure the high seqno has now changed
    ASSERT_EQ(1, vb.getHighSeqno());
    store_item(vbid, makeStoredDocKey("keyB"), "value"); // seqno: 2
    ASSERT_EQ(2, vb.getHighSeqno());

    // Create a stream from keyA's seqno, this will register the cursor in the
    // checkpoint
    producer->createCheckpointProcessorTask();
    auto newStream = std::make_shared<MockActiveStream>(
            engine.get(),
            producer,
            cb::mcbp::DcpAddStreamFlag::None,
            1 /*opaque*/,
            vb,
            keyASeqno,
            std::numeric_limits<uint64_t>::max(),
            0,
            keyASeqno,
            keyASeqno);
    newStream->setActive();
    // Now ask the stream to process any items in the checkpoint manager and
    // ensure we don't throw while processing them.
    auto items = newStream->public_getOutstandingItems(vb);
    EXPECT_NO_THROW(newStream->public_processItems(items));
}

TEST_P(SingleThreadedActiveStreamTest,
       MB_53100_RegisterCursorForFixLengthStream) {
    auto& vb = *store->getVBucket(vbid);
    auto& ckptMgr = *vb.checkpointManager;

    // Fill the current open checkpoint with meta items
    setVBucketState(
            vbid,
            vbucket_state_active,
            {{"topology", nlohmann::json::array({{"active", "replica"}})}});
    setVBucketState(
            vbid,
            vbucket_state_active,
            {{"topology", nlohmann::json::array({{"active", "replica2"}})}});

    // Create a checkpoint, so we have a checkpoint with only meta items
    // e.g. id:1 [ e:1, cs:1, vbs:1, vbs:1, ce:1]
    ckptMgr.createNewCheckpoint();
    ASSERT_EQ(2, ckptMgr.getNumCheckpoints());

    // Then write two items to the new checkpoint so we have items that an
    // active stream can read
    store_item(vbid, makeStoredDocKey("keyA"), "value");
    store_item(vbid, makeStoredDocKey("keyB"), "value");
    ASSERT_EQ(2, vb.getHighSeqno());

    stream.reset();
    ASSERT_FALSE(stream);

    // Now create a stream from seqno 1 -> 2. Effectively asking
    // to just steam seqno:2. Streaming from seqno:1 will cause us to register a
    // cursor at seqno:1, this is important as we should register the cursor at
    // the mutation for keyA that makes seqno:1 visible and not at any of the
    // meta items that have their seqno set to 1 e.g. the set vbucket states.
    producer->createCheckpointProcessorTask();
    uint64_t rollbackSeqno = -1;
    ASSERT_EQ(cb::engine_errc::success,
              producer->streamRequest({},
                                      2,
                                      vb.getId(),
                                      1,
                                      2,
                                      vb.failovers->getLatestUUID(),
                                      1,
                                      1,
                                      &rollbackSeqno,
                                      mock_dcp_add_failover_log,
                                      std::nullopt));

    MockDcpMessageProducers producers;
    notifyAndRunToCheckpoint(*producer, producers);
    // The stream should return snapshot: 1 -> 2, with keyB and then an end
    // stream
    EXPECT_EQ(cb::engine_errc::success,
              producer->stepAndExpect(
                      producers, cb::mcbp::ClientOpcode::DcpSnapshotMarker));
    EXPECT_EQ(1, producers.last_snap_start_seqno);
    EXPECT_EQ(2, producers.last_snap_end_seqno);

    EXPECT_EQ(cb::engine_errc::success,
              producer->stepAndExpect(producers,
                                      cb::mcbp::ClientOpcode::DcpMutation));
    EXPECT_EQ(2, producers.last_byseqno);
    EXPECT_EQ("keyB", producers.last_key);

    EXPECT_EQ(cb::engine_errc::success,
              producer->stepAndExpect(producers,
                                      cb::mcbp::ClientOpcode::DcpStreamEnd));
    EXPECT_EQ(cb::mcbp::DcpStreamEndStatus::Ok, producers.last_end_status);
}

// MB-35061 - Check that closing a stream and opening a new one does not leave
// multiple entries for the same consumer in vbConns for a particular vb.
TEST_P(SingleThreadedPassiveStreamTest,
       ConsumerRemovedFromVBConnsWhenStreamReplaced) {
    auto& connMap = static_cast<MockDcpConnMap&>(engine->getDcpConnMap());
    std::string streamName = "test_consumer";
    // consumer and stream created in SetUp
    ASSERT_TRUE(connMap.doesVbConnExist(vbid, streamName));

    // close stream
    EXPECT_EQ(cb::engine_errc::success, consumer->closeStream(0, vbid));

    EXPECT_TRUE(connMap.doesVbConnExist(vbid, streamName));

    // add new stream
    uint32_t opaque = 999;
    ASSERT_EQ(cb::engine_errc::success,
              consumer->addStream(opaque /*opaque*/, vbid, {} /*flags*/));
    stream = static_cast<MockPassiveStream*>(
            (consumer->getVbucketStream(vbid)).get());

    ASSERT_TRUE(stream);
    EXPECT_TRUE(connMap.doesVbConnExist(vbid, streamName));

    // end the second stream
    EXPECT_EQ(cb::engine_errc::success,
              consumer->streamEnd(stream->getOpaque(),
                                  vbid,
                                  cb::mcbp::DcpStreamEndStatus::Ok));

    // expect the consumer is no longer in vbconns
    EXPECT_FALSE(connMap.doesVbConnExist(vbid, streamName));

    // re-add stream for teardown to close
    ASSERT_EQ(cb::engine_errc::success,
              consumer->addStream(opaque /*opaque*/, vbid, {} /*flags*/));
}

// This test covers a "race" where the streamEnd code would use the return value
// from removeStream - which was a nullptr. This test simulates that race by
// injecting a closeStream into the streamDead path.
TEST_P(SingleThreadedPassiveStreamTest, MB_56675) {
    // Create a hook which will remove the stream during the steamEnd code.
    // With MB-56675 this leads to a crash because the streamEnd code would
    // assume removeStream returns a valid stream.
    std::function<void()> hook = [this]() {
        consumer->closeStreamDueToVbStateChange(vbid, vbucket_state_active);
    };
    stream->setStreamDeadHook(hook);
    consumer->streamEnd(1, vbid, cb::mcbp::DcpStreamEndStatus::StateChanged);
    EXPECT_EQ(StreamEndResponse::baseMsgBytes,
              consumer->getFlowControl().getFreedBytes());
}

void SingleThreadedPassiveStreamTest::
        testInitialDiskSnapshotFlagClearedOnTransitionToActive(
                vbucket_state_t initialState) {
    // Test that a vbucket changing state to active clears the initial disk
    // snapshot flag
    setVBucketStateAndRunPersistTask(vbid, initialState);

    // receive snapshot
    SnapshotMarker marker(
            0 /*opaque*/,
            vbid,
            1 /*snapStart*/,
            100 /*snapEnd*/,
            DcpSnapshotMarkerFlag::Disk | DcpSnapshotMarkerFlag::Checkpoint,
            0 /*HCS*/,
            {},
            {} /*maxVisibleSeqno*/,
            std::nullopt,
            {} /*streamId*/);

    stream->processMarker(&marker);

    auto vb = engine->getVBucket(vbid);
    ASSERT_TRUE(vb->isReceivingInitialDiskSnapshot());
    ASSERT_TRUE(stream->isActive());

    // set stream to dead - modelling stream being unexpectedly "disconnected"
    stream->setDead(cb::mcbp::DcpStreamEndStatus::Disconnected);
    ASSERT_FALSE(stream->isActive());

    // flag not cleared yet, the replica might reconnect to the active, don't
    // want to momentarily clear the flag
    EXPECT_TRUE(vb->isReceivingInitialDiskSnapshot());

    // change state
    setVBucketState(vbid, vbucket_state_active);
    flushVBucketToDiskIfPersistent(vbid, 0);

    // check that the initial disk snapshot flag was cleared
    EXPECT_FALSE(vb->isReceivingInitialDiskSnapshot());
}

TEST_P(SingleThreadedPassiveStreamTest,
       InitialDiskSnapshotFlagClearedOnStateTransition_Pending) {
    testInitialDiskSnapshotFlagClearedOnTransitionToActive(
            vbucket_state_pending);
}

TEST_P(SingleThreadedPassiveStreamTest,
       InitialDiskSnapshotFlagClearedOnStateTransition_Replica) {
    testInitialDiskSnapshotFlagClearedOnTransitionToActive(
            vbucket_state_replica);
}

/**
 * Note: this test does not cover any issue, it just shows what happens at
 * Replica if the Active misses to set the
 * DcpSnapshotMarkerFlag::Checkpoint in SnapshotMarker.
 */
TEST_P(SingleThreadedPassiveStreamTest, ReplicaNeverMergesDiskSnapshot) {
    auto vb = engine->getVBucket(vbid);
    ASSERT_TRUE(vb);
    auto& ckptMgr = static_cast<MockCheckpointManager&>(*vb->checkpointManager);
    ckptMgr.clear(0 /*seqno*/);
    ASSERT_EQ(1, ckptMgr.getNumCheckpoints());
    ASSERT_EQ(CheckpointType::Memory, ckptMgr.getOpenCheckpointType());

    const uint32_t opaque = 0;
    const auto receiveSnapshot =
            [this, opaque, &ckptMgr](
                    uint64_t snapStart,
                    uint64_t snapEnd,
                    DcpSnapshotMarkerFlag flags,
                    size_t expectedNumCheckpoint,
                    CheckpointType expectedOpenCkptType) -> void {
        cb::mcbp::DcpStreamId streamId{};
        SnapshotMarker marker(opaque,
                              vbid,
                              snapStart,
                              snapEnd,
                              flags,
                              0 /*HCS*/,
                              {},
                              {} /*maxVisibleSeqno*/,
                              std::nullopt,
                              streamId);
        stream->processMarker(&marker);

        auto item = makeCommittedItem(makeStoredDocKey("key"), "value");
        item->setBySeqno(snapStart);

        EXPECT_EQ(cb::engine_errc::success,
                  stream->messageReceived(
                          std::make_unique<MutationConsumerMessage>(
                                  std::move(item),
                                  opaque,
                                  IncludeValue::Yes,
                                  IncludeXattrs::Yes,
                                  IncludeDeleteTime::No,
                                  IncludeDeletedUserXattrs::Yes,
                                  DocKeyEncodesCollectionId::No,
                                  nullptr /*ext-metadata*/,
                                  streamId)));

        EXPECT_EQ(expectedNumCheckpoint, ckptMgr.getNumCheckpoints());
        EXPECT_EQ(expectedOpenCkptType, ckptMgr.getOpenCheckpointType());
    };
    auto initalNumberOfCheckpoints = vb->checkpointManager->getNumCheckpoints();
    {
        CB_SCOPED_TRACE("");
        receiveSnapshot(1 /*snapStart*/,
                        1 /*snapEnd*/,
                        DcpSnapshotMarkerFlag::Memory |
                                DcpSnapshotMarkerFlag::Checkpoint,
                        initalNumberOfCheckpoints + 1 /*expectedNumCheckpoint*/,
                        CheckpointType::Memory /*expectedOpenCkptType*/);
    }

    // Merged with the previous snapshot
    {
        CB_SCOPED_TRACE("");
        receiveSnapshot(2 /*snapStart*/,
                        2 /*snapEnd*/,
                        DcpSnapshotMarkerFlag::Memory,
                        initalNumberOfCheckpoints + 1 /*expectedNumCheckpoint*/,
                        CheckpointType::Memory /*expectedOpenCkptType*/);
    }

    // Disk + we miss the DcpSnapshotMarkerFlag::Checkpoint,
    // still not merged
    {
        CB_SCOPED_TRACE("");
        receiveSnapshot(3 /*snapStart*/,
                        3 /*snapEnd*/,
                        DcpSnapshotMarkerFlag::Disk,
                        initalNumberOfCheckpoints + 2 /*expectedNumCheckpoint*/,
                        CheckpointType::Disk /*expectedOpenCkptType*/);
    }

    {
        CB_SCOPED_TRACE("");
        receiveSnapshot(
                4 /*snapStart*/,
                4 /*snapEnd*/,
                DcpSnapshotMarkerFlag::Disk | DcpSnapshotMarkerFlag::Checkpoint,
                initalNumberOfCheckpoints + 3 /*expectedNumCheckpoint*/,
                CheckpointType::Disk /*expectedOpenCkptType*/);
    }

    // From Disk to Disk + we miss the
    // DcpSnapshotMarkerFlag::Checkpoint, still not merged
    {
        CB_SCOPED_TRACE("");
        receiveSnapshot(5 /*snapStart*/,
                        5 /*snapEnd*/,
                        DcpSnapshotMarkerFlag::Disk,
                        initalNumberOfCheckpoints + 4 /*expectedNumCheckpoint*/,
                        CheckpointType::Disk /*expectedOpenCkptType*/);
    }

    // Memory snap but previous snap is Disk -> no merge
    {
        CB_SCOPED_TRACE("");
        receiveSnapshot(6 /*snapStart*/,
                        6 /*snapEnd*/,
                        DcpSnapshotMarkerFlag::Memory,
                        initalNumberOfCheckpoints + 5 /*expectedNumCheckpoint*/,
                        CheckpointType::Memory /*expectedOpenCkptType*/);
    }

    {
        CB_SCOPED_TRACE("");
        receiveSnapshot(7 /*snapStart*/,
                        7 /*snapEnd*/,
                        DcpSnapshotMarkerFlag::Memory |
                                DcpSnapshotMarkerFlag::Checkpoint,
                        initalNumberOfCheckpoints + 6 /*expectedNumCheckpoint*/,
                        CheckpointType::Memory /*expectedOpenCkptType*/);
    }
}

void SingleThreadedPassiveStreamTest::testConsumerRejectsBodyInDeletion(
        const std::optional<cb::durability::Requirements>& durReqs) {
    auto& connMap = static_cast<MockDcpConnMap&>(engine->getDcpConnMap());
    connMap.addConn(cookie, consumer);
    ASSERT_TRUE(consumer->isAllowSanitizeValueInDeletion());
    engine->getConfiguration().setAllowSanitizeValueInDeletion(false);
    ASSERT_FALSE(consumer->isAllowSanitizeValueInDeletion());

    consumer->public_setIncludeDeletedUserXattrs(IncludeDeletedUserXattrs::Yes);

    // Send deletion in a single seqno snapshot
    EXPECT_EQ(cb::engine_errc::success,
              consumer->snapshotMarker(1 /*opaque*/,
                                       vbid,
                                       1 /*startSeqno*/,
                                       1 /*endSeqno*/,
                                       DcpSnapshotMarkerFlag::Checkpoint,
                                       {} /*HCS*/,
                                       {} /*HPS*/,
                                       {} /*maxVisibleSeqno*/,
                                       {} /*purgeSeqno*/));

    const auto verifyDCPFailure =
            [this, &durReqs](const cb::const_byte_buffer& value,
                             protocol_binary_datatype_t datatype) -> void {
        const uint32_t opaque = 1;
        int64_t bySeqno = 1;
        if (durReqs) {
            EXPECT_EQ(cb::engine_errc::invalid_arguments,
                      consumer->prepare(opaque,
                                        {"key", DocKeyEncodesCollectionId::No},
                                        value,
                                        datatype,
                                        0 /*cas*/,
                                        vbid,
                                        0 /*flags*/,
                                        bySeqno,
                                        0 /*revSeqno*/,
                                        0 /*exp*/,
                                        0 /*lockTime*/,
                                        0 /*nru*/,
                                        DocumentState::Deleted,
                                        durReqs->getLevel()));
        } else {
            EXPECT_EQ(cb::engine_errc::invalid_arguments,
                      consumer->deletion(opaque,
                                         {"key", DocKeyEncodesCollectionId::No},
                                         value,
                                         datatype,
                                         0 /*cas*/,
                                         vbid,
                                         bySeqno,
                                         0 /*revSeqno*/,
                                         {} /*meta*/));
        }
    };

    // Build up a value with just raw body and verify DCP failure
    const std::string body = "body";
    cb::const_byte_buffer value{reinterpret_cast<const uint8_t*>(body.data()),
                                body.size()};
    {
        CB_SCOPED_TRACE("");
        verifyDCPFailure(value, PROTOCOL_BINARY_RAW_BYTES);
    }

    // Verify the same for body + xattrs
    const auto xattrValue = createXattrValue(body);
    value = {reinterpret_cast<const uint8_t*>(xattrValue.data()),
             xattrValue.size()};
    {
        CB_SCOPED_TRACE("");
        verifyDCPFailure(
                value,
                PROTOCOL_BINARY_RAW_BYTES | PROTOCOL_BINARY_DATATYPE_XATTR);
    }

    connMap.removeConn(cookie);
}

TEST_P(SingleThreadedPassiveStreamTest, ConsumerRejectsBodyInDeletion) {
    testConsumerRejectsBodyInDeletion({});
}

TEST_P(SingleThreadedPassiveStreamTest, ConsumerRejectsBodyInSyncDeletion) {
    testConsumerRejectsBodyInDeletion(cb::durability::Requirements());
}

void SingleThreadedPassiveStreamTest::testConsumerSanitizesBodyInDeletion(
        const std::optional<cb::durability::Requirements>& durReqs) {
    ASSERT_TRUE(consumer->isAllowSanitizeValueInDeletion());
    consumer->public_setIncludeDeletedUserXattrs(IncludeDeletedUserXattrs::Yes);

    auto& vb = *store->getVBucket(vbid);
    ASSERT_EQ(0, vb.getHighSeqno());

    // If using durability, we'll send a second snapshot (as prepare's and
    // commits of the same key can't be in the same checkpoint) so just set this
    // snapshot's range for the prepare
    const uint64_t initialEndSeqno = durReqs ? 1 : 10;
    EXPECT_EQ(cb::engine_errc::success,
              consumer->snapshotMarker(1 /*opaque*/,
                                       vbid,
                                       1 /*startSeqno*/,
                                       initialEndSeqno,
                                       DcpSnapshotMarkerFlag::Checkpoint,
                                       {} /*HCS*/,
                                       {} /*HPS*/,
                                       {} /*maxVisibleSeqno*/,
                                       {} /*purgeSeqno*/));

    const auto key = makeStoredDocKey("key");
    const auto verifyDCPSuccess = [this, &key, &durReqs](
                                          const cb::const_byte_buffer& value,
                                          protocol_binary_datatype_t datatype,
                                          int64_t bySeqno) -> void {
        const uint32_t opaque = 1;
        if (durReqs) {
            EXPECT_EQ(cb::engine_errc::success,
                      consumer->prepare(opaque,
                                        key,
                                        value,
                                        datatype,
                                        0 /*cas*/,
                                        vbid,
                                        0 /*flags*/,
                                        bySeqno,
                                        0 /*revSeqno*/,
                                        0 /*exp*/,
                                        0 /*lockTime*/,
                                        0 /*nru*/,
                                        DocumentState::Deleted,
                                        durReqs->getLevel()));
        } else {
            EXPECT_EQ(cb::engine_errc::success,
                      consumer->deletion(opaque,
                                         key,
                                         value,
                                         datatype,
                                         0 /*cas*/,
                                         vbid,
                                         bySeqno,
                                         0 /*revSeqno*/,
                                         {} /*meta*/));
        }
    };

    // Build up a value with just raw body and verify that DCP deletion succeeds
    // and the Body has been removed from the payload.
    const std::string body = "body";
    cb::const_byte_buffer value{reinterpret_cast<const uint8_t*>(body.data()),
                                body.size()};
    {
        CB_SCOPED_TRACE("");
        verifyDCPSuccess(value, PROTOCOL_BINARY_RAW_BYTES, 1 /*bySeqno*/);
    }
    auto& ht = vb.ht;
    {
        auto res = ht.findForUpdate(key);
        const auto* sv = durReqs ? res.pending.getSV() : res.committed;
        EXPECT_TRUE(sv);
        EXPECT_EQ(1, sv->getBySeqno());
        if (durReqs) {
            EXPECT_EQ(0, sv->getValue()->valueSize());
        } else {
            // Note: Normal deletion with 0-size value goes through DelWithMeta
            // that sets the value to nullptr.
            EXPECT_FALSE(sv->getValue().get());
        }
    }

    int64_t nextSeqno = 2;
    if (durReqs) {
        // Need to commit the first prepare for queuing a new one in the next
        // steps.
        {
            std::shared_lock rlh(vb.getStateLock());
            EXPECT_EQ(cb::engine_errc::success,
                      vb.commit(rlh,
                                key,
                                1,
                                {},
                                CommitType::Majority,
                                vb.lockCollections(key)));
        }
        // Replica doesn't like 2 prepares for the same key into the same
        // checkpoint.
        const int64_t newStartSeqno = initialEndSeqno + 2;
        EXPECT_EQ(cb::engine_errc::success,
                  consumer->snapshotMarker(1 /*opaque*/,
                                           vbid,
                                           newStartSeqno,
                                           newStartSeqno + 10 /*endSeqno*/,
                                           DcpSnapshotMarkerFlag::Checkpoint,
                                           {} /*HCS*/,
                                           {} /*HPS*/,
                                           {} /*maxVisibleSeqno*/,
                                           {} /*purgeSeqno*/));
        nextSeqno = newStartSeqno;
    }

    // Verify the same for body + user-xattrs + sys-xattrs
    const auto xattrValue = createXattrValue(body);
    value = {reinterpret_cast<const uint8_t*>(xattrValue.data()),
             xattrValue.size()};
    {
        CB_SCOPED_TRACE("");
        verifyDCPSuccess(
                value,
                PROTOCOL_BINARY_RAW_BYTES | PROTOCOL_BINARY_DATATYPE_XATTR,
                nextSeqno);
    }
    {
        auto res = ht.findForUpdate(key);
        const auto* sv = durReqs ? res.pending.getSV() : res.committed;
        EXPECT_TRUE(sv);
        EXPECT_EQ(nextSeqno, sv->getBySeqno());
        EXPECT_TRUE(sv->getValue().get());
        EXPECT_LT(sv->getValue()->valueSize(), xattrValue.size());

        // No body
        const auto finalValue =
                std::string_view(const_cast<char*>(sv->getValue()->getData()),
                                 sv->getValue()->valueSize());
        EXPECT_EQ(0, cb::xattr::get_body_size(sv->getDatatype(), finalValue));

        // Must have user/sys xattrs (created at createXattrValue())
        const auto finalValueBuf =
                cb::char_buffer(const_cast<char*>(sv->getValue()->getData()),
                                sv->getValue()->valueSize());
        cb::xattr::Blob blob(finalValueBuf, false /*compressed*/);
        for (uint8_t i = 1; i <= 6; ++i) {
            EXPECT_FALSE(blob.get("ABCuser" + std::to_string(i)).empty());
        }
        EXPECT_FALSE(blob.get("meta").empty());
        EXPECT_FALSE(blob.get("_sync").empty());
    }
}

TEST_P(SingleThreadedPassiveStreamTest, ConsumerSanitizesBodyInDeletion) {
    testConsumerSanitizesBodyInDeletion({});
}

TEST_P(SingleThreadedPassiveStreamTest, ConsumerSanitizesBodyInSyncDeletion) {
    testConsumerSanitizesBodyInDeletion(cb::durability::Requirements());
}

void SingleThreadedPassiveStreamTest::testConsumerReceivesUserXattrsInDelete(
        bool sysXattrs,
        const std::optional<cb::durability::Requirements>& durReqs,
        bool compressed) {
    // UserXattrs in deletion are valid only for connections that enable it
    consumer->public_setIncludeDeletedUserXattrs(IncludeDeletedUserXattrs::Yes);

    // Send deletion in a single seqno snapshot
    const uint32_t opaque = 1;
    int64_t bySeqno = 1;
    EXPECT_EQ(cb::engine_errc::success,
              consumer->snapshotMarker(opaque,
                                       vbid,
                                       bySeqno,
                                       bySeqno,
                                       DcpSnapshotMarkerFlag::Checkpoint,
                                       {} /*HCS*/,
                                       {}, /*HPS*/
                                       {} /*maxVisibleSeqno*/,
                                       {} /*purgeSeqno*/));

    // Build up a value composed of:
    // - no body
    // - some user-xattrs ("ABCUser[1..6]" + "meta")
    // - maybe the "_sync" sys-xattr
    auto value = createXattrValue("", sysXattrs, compressed);
    cb::const_byte_buffer valueBuf{
            reinterpret_cast<const uint8_t*>(value.data()), value.size()};
    auto datatype = PROTOCOL_BINARY_DATATYPE_XATTR;
    if (compressed) {
        datatype |= PROTOCOL_BINARY_DATATYPE_SNAPPY;
    }

    if (durReqs) {
        EXPECT_EQ(cb::engine_errc::success,
                  consumer->prepare(opaque,
                                    {"key", DocKeyEncodesCollectionId::No},
                                    valueBuf,
                                    datatype,
                                    0 /*cas*/,
                                    vbid,
                                    0 /*flags*/,
                                    bySeqno,
                                    0 /*revSeqno*/,
                                    0 /*exp*/,
                                    0 /*lockTime*/,
                                    0 /*nru*/,
                                    DocumentState::Deleted,
                                    durReqs->getLevel()));
    } else {
        EXPECT_EQ(cb::engine_errc::success,
                  consumer->deletion(opaque,
                                     {"key", DocKeyEncodesCollectionId::No},
                                     valueBuf,
                                     datatype,
                                     0 /*cas*/,
                                     vbid,
                                     bySeqno,
                                     0 /*revSeqno*/,
                                     {} /*meta*/));
    }

    auto& epBucket = dynamic_cast<EPBucket&>(*store);
    EXPECT_EQ(FlushResult(MoreAvailable::No, 1), epBucket.flushVBucket(vbid));

    // Check item persisted

    auto& kvstore = *store->getRWUnderlying(vbid);
    const auto isPrepare = durReqs.has_value();

    // Test expects the datatype to remain the same.
    // Provide the correct filter to read back the item compressed/uncompressed
    // to match how it was stored.
    auto filter = compressed ? ValueFilter::VALUES_COMPRESSED
                             : ValueFilter::VALUES_DECOMPRESSED;
    auto doc = kvstore.get(makeDiskDocKey("key", isPrepare), vbid, filter);
    EXPECT_EQ(cb::engine_errc::success, doc.getStatus());
    ASSERT_TRUE(doc.item);
    EXPECT_TRUE(doc.item->isDeleted());

    if (durReqs) {
        EXPECT_EQ(CommittedState::Pending, doc.item->getCommitted());
    } else {
        EXPECT_EQ(CommittedState::CommittedViaMutation,
                  doc.item->getCommitted());
    }

    ASSERT_EQ(datatype, doc.item->getDataType());
    const auto* data = doc.item->getData();
    const auto nBytes = doc.item->getNBytes();

    // Checkout on-disk value

    // No body
    ASSERT_EQ(0,
              cb::xattr::get_body_size(
                      datatype,
                      std::string_view(const_cast<char*>(data), nBytes)));

    // Must have user-xattrs
    cb::xattr::Blob blob(cb::char_buffer(const_cast<char*>(data), nBytes),
                         compressed);
    for (uint8_t i = 1; i <= 6; ++i) {
        EXPECT_FALSE(blob.get("ABCuser" + std::to_string(i)).empty());
    }
    EXPECT_FALSE(blob.get("meta").empty());

    if (sysXattrs) {
        EXPECT_FALSE(blob.get("_sync").empty());
    } else {
        EXPECT_TRUE(blob.get("_sync").empty());
    }
}

TEST_P(SingleThreadedPassiveStreamTest, ConsumerReceivesUserXattrsInDelete) {
    testConsumerReceivesUserXattrsInDelete(true, {});
}

TEST_P(SingleThreadedPassiveStreamTest,
       ConsumerReceivesUserXattrsInDelete_NoSysXattr) {
    testConsumerReceivesUserXattrsInDelete(false, {});
}

TEST_P(SingleThreadedPassiveStreamTest,
       ConsumerReceivesUserXattrsInSyncDelete) {
    testConsumerReceivesUserXattrsInDelete(true,
                                           cb::durability::Requirements());
}

TEST_P(SingleThreadedPassiveStreamTest,
       ConsumerReceivesUserXattrsInSyncDelete_NoSysXattr) {
    testConsumerReceivesUserXattrsInDelete(false,
                                           cb::durability::Requirements());
}

TEST_P(SingleThreadedPassiveStreamTest,
       ConsumerReceivesUserXattrsInDelete_Compressed) {
    testConsumerReceivesUserXattrsInDelete(true, {}, true);
}

TEST_P(SingleThreadedPassiveStreamTest,
       ConsumerReceivesUserXattrsInSyncDelete_Compressed) {
    testConsumerReceivesUserXattrsInDelete(
            true, cb::durability::Requirements(), true);
}

TEST_P(SingleThreadedPassiveStreamTest, ConsumerHandlesSeqnoAckResponse) {
    cb::mcbp::Response resp{};
    resp.setMagic(cb::mcbp::Magic::AltClientResponse);
    resp.setOpcode(cb::mcbp::ClientOpcode::DcpSeqnoAcknowledged);
    resp.setStatus(cb::mcbp::Status::NotMyVbucket);
    EXPECT_TRUE(consumer->handleResponse(resp));
}

TEST_P(SingleThreadedPassiveStreamTest, InvalidMarkerVisibleSnapEndThrows) {
    const uint64_t snapEnd = 10;
    const uint64_t visibleSnapEnd = snapEnd + 1;
    SnapshotMarker marker(0 /*opaque*/,
                          vbid,
                          1 /*snapStart*/,
                          snapEnd,
                          DcpSnapshotMarkerFlag::Memory,
                          0 /*HCS*/,
                          {},
                          visibleSnapEnd,
                          std::nullopt,
                          {} /*streamId*/);

    try {
        stream->processMarker(&marker);
    } catch (const std::logic_error& e) {
        const auto substring = "PassiveStream::processMarker: snapEnd:" +
                               std::to_string(snapEnd) + " < visibleSnapEnd:" +
                               std::to_string(visibleSnapEnd);
        EXPECT_THAT(e.what(), testing::HasSubstr(substring));
        return;
    }
    FAIL();
}

void SingleThreadedPassiveStreamTest::mutation(uint32_t opaque,
                                               const DocKeyView& key,
                                               Vbid vbid,
                                               uint64_t bySeqno) {
    EXPECT_EQ(cb::engine_errc::success,
              consumer->mutation(
                      opaque, key, {}, 0, 1, vbid, 0, bySeqno, 0, 0, 0, {}, 0));
}

void SingleThreadedPassiveStreamTest::deletion(uint32_t opaque,
                                               const DocKeyView& key,
                                               Vbid vbid,
                                               uint64_t bySeqno) {
    EXPECT_EQ(cb::engine_errc::success,
              consumer->deletionV2(opaque, key, {}, 0, 1, vbid, bySeqno, 0, 0));
}

// Test covers functionality of MB_63977, a disk snapshot which is received
// with a purge-seqno ensures that the disk snapshot is given that purge-seqno.
// The test writes a "sparse" snapshot in two flushes and checks that the purge
// seqno moves correctly.
void SingleThreadedPassiveStreamTest::purgeSeqnoReplicated(bool flushTwice) {
    // Setup a disk snapshot
    SnapshotMarker marker(0 /*opaque*/,
                          vbid,
                          1 /*snapStart*/,
                          10,
                          DcpSnapshotMarkerFlag::Disk,
                          0 /*HCS*/,
                          0, /*HPS*/
                          10, /*MVS*/
                          5, /* purge */
                          cb::mcbp::DcpStreamId{});
    stream->processMarker(&marker);

    // Write seqno 4.
    mutation(1, makeStoredDocKey("keyA"), vbid, 4);

    if (flushTwice) {
        flushVBucketToDiskIfPersistent(vbid, 1);

        // The first flush has only flushed seqno:4, the purgeSeqno of our
        // snapshot is 5. We must ensure the purgeSeqno only moved to the
        // high-seqno (4)
        EXPECT_EQ(4, store->getVBucket(vbid)->getPurgeSeqno());
        EXPECT_EQ(4, store->getRWUnderlying(vbid)->getPurgeSeqno(vbid));
    }

    // Write seqno 10.
    mutation(1, makeStoredDocKey("keyB"), vbid, 10);
    flushVBucketToDiskIfPersistent(vbid, flushTwice ? 1 : 2);

    // And flushed seqno:10, the purgeSeqno of the marker was 5. We must
    // ensure the purgeSeqno only moved to 5
    EXPECT_EQ(5, store->getVBucket(vbid)->getPurgeSeqno());
    EXPECT_EQ(5, store->getRWUnderlying(vbid)->getPurgeSeqno(vbid));
}

TEST_P(SingleThreadedPassiveStreamTest, purgeSeqnoReplicated) {
    purgeSeqnoReplicated(false);
}

TEST_P(SingleThreadedPassiveStreamTest, purgeSeqnoReplicatedFlushTwice) {
    purgeSeqnoReplicated(true);
}

// Test some cases where we drop a cursor (disk snapshot arrives)
// The active/replica purge independenly of each other, the replica cannot just
// accept an incoming purge-seqno without some checks.
TEST_P(SingleThreadedPassiveStreamTest, cursorDroppedPurgeSeqnoReplicated) {
    SnapshotMarker marker(0 /*opaque*/,
                          vbid,
                          1 /*snapStart*/,
                          10,
                          DcpSnapshotMarkerFlag::Disk,
                          0 /*HCS*/,
                          0 /*HPS*/,
                          10, /*MVS*/
                          0, /* purge */
                          cb::mcbp::DcpStreamId{});
    stream->processMarker(&marker);
    // We could imagine that key1@seq1 is deleted at seq2
    deletion(1, makeStoredDocKey("key1"), vbid, 2);
    deletion(1, makeStoredDocKey("key2"), vbid, 9);
    deletion(1, makeStoredDocKey("key3"), vbid, 10);
    flushVBucketToDiskIfPersistent(vbid, 3);
    EXPECT_EQ(0, store->getVBucket(vbid)->getPurgeSeqno());
    EXPECT_EQ(0, store->getRWUnderlying(vbid)->getPurgeSeqno(vbid));

    // Replica runs tombstone purge, cannot purge high-seqno. But seq2,9 gone
    purgeTombstonesBefore(10);
    EXPECT_EQ(9, store->getVBucket(vbid)->getPurgeSeqno());
    EXPECT_EQ(9, store->getRWUnderlying(vbid)->getPurgeSeqno(vbid));

    // Next interesting case is a drop cursor, a second disk checkpoint.
    // The active has indpendently purged, but the timing meant the active
    // drops 2 but retains 9 and 10, i.e. the incoming purge-seqno is 2, which
    // is lower than the replica purge - it must have no effect on the replica
    SnapshotMarker marker2(0 /*opaque*/,
                           vbid,
                           10 /*snapStart*/,
                           11,
                           DcpSnapshotMarkerFlag::Disk,
                           0 /*HCS*/,
                           0 /*HPS*/,
                           11, /*MVS*/
                           2, /* purge */
                           cb::mcbp::DcpStreamId{});
    stream->processMarker(&marker2);
    mutation(1, makeStoredDocKey("key4"), vbid, 11);
    flushVBucketToDiskIfPersistent(vbid, 1);
    // local purge is still 9.
    EXPECT_EQ(9, store->getVBucket(vbid)->getPurgeSeqno());
    EXPECT_EQ(9, store->getRWUnderlying(vbid)->getPurgeSeqno(vbid));

    // Next case is another disk snapshot, this time the active has purged.
    // It has actually purged ahead of the replica, but the replica still stores
    // the purged tombstone (seq:10). Because the purge-seqno is outside of the
    // range, we ignore it.
    SnapshotMarker marker3(0 /*opaque*/,
                           vbid,
                           12 /*snapStart*/,
                           13,
                           DcpSnapshotMarkerFlag::Disk,
                           0 /*HCS*/,
                           0 /*HPS*/,
                           13, /*MVS*/
                           10, /* purge */
                           cb::mcbp::DcpStreamId{});
    stream->processMarker(&marker3);
    mutation(1, makeStoredDocKey("key4"), vbid, 13);
    flushVBucketToDiskIfPersistent(vbid, 1);
    // local purge is still 9.
    EXPECT_EQ(9, store->getVBucket(vbid)->getPurgeSeqno());
    EXPECT_EQ(9, store->getRWUnderlying(vbid)->getPurgeSeqno(vbid));

    // Next case, new disk snapshot which has purge seqno within it. We must
    // use that purge seqno to avoid inconsitency problems with clients.
    SnapshotMarker marker4(0 /*opaque*/,
                           vbid,
                           14 /*snapStart*/,
                           20,
                           DcpSnapshotMarkerFlag::Disk,
                           0 /*HCS*/,
                           0 /*HPS*/,
                           20, /*MVS*/
                           15, /* purge */
                           cb::mcbp::DcpStreamId{});
    stream->processMarker(&marker4);
    mutation(1, makeStoredDocKey("key4"), vbid, 20);
    flushVBucketToDiskIfPersistent(vbid, 1);
    // local purge is now 15
    EXPECT_EQ(15, store->getVBucket(vbid)->getPurgeSeqno());
    EXPECT_EQ(15, store->getRWUnderlying(vbid)->getPurgeSeqno(vbid));
}

/**
 * Fixture for tests which start out as active and switch to replica to assert
 * we setup the PassiveStream correctly.
 */
class SingleThreadedActiveToPassiveStreamTest
    : public SingleThreadedPassiveStreamTest {
public:
    void SetUp() override {
        startAsReplica = false;
        SingleThreadedPassiveStreamTest::SetUp();
        setVBucketStateAndRunPersistTask(vbid, vbucket_state_active);
    }

    void TearDown() override {
        SingleThreadedPassiveStreamTest::TearDown();
    }

    std::unique_ptr<StreamRequest> startPassiveStream() {
        setupConsumer();
        setupPassiveStream();

        const auto& readyQ = stream->public_readyQ();
        EXPECT_EQ(1, readyQ.size());
        auto msg = stream->public_popFromReadyQ();
        EXPECT_TRUE(msg);
        EXPECT_EQ(DcpResponse::Event::StreamReq, msg->getEvent());

        // Cast the message pointer to the correct type.
        std::unique_ptr<StreamRequest> sr(
                dynamic_cast<StreamRequest*>(msg.get()));
        EXPECT_TRUE(sr);
        msg.release();

        stream->acceptStream(cb::mcbp::Status::Success, 0);
        EXPECT_TRUE(stream->isActive());

        return sr;
    }
};

/**
 * If the node changes to replica, and the last checkpoint only contains meta
 * items, check that the stream requests has startSeqno of the last mutation
 * (the current CheckpointManager::lastBySeqno).
 */
TEST_P(SingleThreadedActiveToPassiveStreamTest,
       ReplicaStreamRequestUsesLastMutationSeqno) {
    auto& vb = *store->getVBucket(vbid);
    auto& cm = *vb.checkpointManager;

    cm.registerCursorBySeqno("keep", 0, CheckpointCursor::Droppable::No)
            .takeCursor()
            .lock();

    store_item(vbid, makeStoredDocKey("item 1"), "value"); // seqno 1
    store_item(vbid, makeStoredDocKey("item 2"), "value"); // seqno 2
    flushVBucketToDiskIfPersistent(vbid, 2);

    // Flip back to replica, but make sure the set_vbucket_state is in its
    // own snapshot.
    cm.createNewCheckpoint();
    // The set_vbucket_state{replica} will have seqno 3.
    setVBucketStateAndRunPersistTask(vbid, vbucket_state_replica);

    const auto& list =
            CheckpointManagerTestIntrospector::public_getCheckpointList(cm);
    EXPECT_EQ(2, list.size());

    auto& first = list.front();
    EXPECT_EQ(0, first->getSnapshotStartSeqno());
    EXPECT_EQ(2, first->getSnapshotEndSeqno());

    auto& second = list.back();
    EXPECT_EQ(3, second->getSnapshotStartSeqno());
    EXPECT_EQ(3, second->getSnapshotEndSeqno());

    // The StreamRequest on the PassiveStream's readyQ has a snapshot startSeqno
    // lower than the last checkpoint snapshot startSeqno.
    auto streamReq = startPassiveStream();
    EXPECT_EQ(2, streamReq->getStartSeqno());
    EXPECT_EQ(2, streamReq->getSnapStartSeqno());
}

/**
 * Check that the first snapshot marker returned for a stream has startSnapSeqno
 * equal to the one specified in the stream request.
 */
TEST_P(SingleThreadedActiveStreamTest,
       FirstSnapshotHasRequestedStartSnapSeqno) {
    // Replace initial stream with one registered with DCP producer.
    setupProducer({});

    auto& vb = *store->getVBucket(vbid);
    auto& cm = *vb.checkpointManager;
    // Prevent checkpoint destruction on ephemeral
    const auto keepCursor =
            cm.registerCursorBySeqno(
                      "cursor", 0, CheckpointCursor::Droppable::No)
                    .takeCursor()
                    .lock();

    store_item(vbid, makeStoredDocKey("item 1"), "value"); // seqno 1
    store_item(vbid, makeStoredDocKey("item 2"), "value"); // seqno 2
    cm.createNewCheckpoint();
    store_item(vbid, makeStoredDocKey("item 3"), "value"); // seqno 3
    store_item(vbid, makeStoredDocKey("item 4"), "value"); // seqno 4
    cm.createNewCheckpoint();

    stream = producer->mockActiveStreamRequest(
            {},
            /*opaque*/ 0,
            vb,
            /*st_seqno*/ 2,
            /*en_seqno*/ ~0,
            /*vb_uuid*/ vb.failovers->getFailoverLog().back().uuid,
            /*snap_start_seqno*/ 2,
            /*snap_end_seqno*/ 2);

    MockDcpMessageProducers producers;
    runCheckpointProcessor(*producer, producers);

    EXPECT_EQ(cb::engine_errc::success, producer->step(false, producers));

    EXPECT_EQ(cb::mcbp::ClientOpcode::DcpSnapshotMarker, producers.last_op);
    EXPECT_EQ(2, producers.last_snap_start_seqno);
    EXPECT_EQ(4, producers.last_snap_end_seqno);

    EXPECT_EQ(cb::engine_errc::success, producer->step(false, producers));
    EXPECT_EQ(cb::mcbp::ClientOpcode::DcpMutation, producers.last_op);
    EXPECT_EQ(3, producers.last_byseqno);
}

/**
 * processItems should skip meta-only checkpoints and they should never
 * be seen by the ActiveStream.
 *
 * In MB-57767, we saw a crash because while the meta-only checkpoint is ignored
 * for replication and no SnapshotMarker is sent, we updated the nextSnapStart
 * during processItems, resulting in invariant breaking once we moved on
 * from the meta-only checkpoint.
 */
TEST_P(SingleThreadedActiveStreamTest, MetaOnlyCheckpointsSkipped) {
    // Replace initial stream with one registered with DCP producer.
    setupProducer({});

    auto& vb = *store->getVBucket(vbid);
    auto& cm = *vb.checkpointManager;

    store_item(vbid, makeStoredDocKey("item 1"), "value"); // seqno 1
    store_item(vbid, makeStoredDocKey("item 2"), "value"); // seqno 2

    cm.createNewCheckpoint();
    // CM: [1, 2]

    // Simulate set_vbucket_state{replica}.
    cm.queueSetVBState();
    // CM: [1, 2] [3, 3]

    // And a snapshot received from active.
    cm.createSnapshot(2, 3, {}, {}, CheckpointType::Memory, 3);
    // CM: [1, 2] [3, 3] [2, ]

    // CM: [1, 2] [3, 3] [2, 3]
    store_item(vbid, makeStoredDocKey("item 3"), "value"); // seqno 3

    auto items = stream->getOutstandingItems(vb);
    // getOutstandingItems will return 3 ranges, including the
    // [3, 3] meta-only snapshot. processItems should ignore it, as it doesn't
    // need to be replicated over DCP.
    ASSERT_EQ(3, items.ranges.size());
    ASSERT_EQ(0, items.ranges[0].getStart());
    ASSERT_EQ(3, items.ranges[1].getStart());
    ASSERT_EQ(2, items.ranges[2].getStart());

    // Make sure we don't crash here, processing [2, 3] after [3, 3].
    EXPECT_NO_THROW(stream->public_processItems(items));

    auto& readyQ = stream->public_readyQ();
    EXPECT_EQ(5, readyQ.size());

    // Ready queue shouldn't have a snapshot marker for the meta-only checkpoint
    // (with the set_vbucket_state).
    EXPECT_EQ(DcpResponse::Event::SnapshotMarker, readyQ.front()->getEvent());
    readyQ.pop();
    EXPECT_EQ(DcpResponse::Event::Mutation, readyQ.front()->getEvent());
    readyQ.pop();
    EXPECT_EQ(DcpResponse::Event::Mutation, readyQ.front()->getEvent());
    readyQ.pop();
    EXPECT_EQ(DcpResponse::Event::SnapshotMarker, readyQ.front()->getEvent());
    readyQ.pop();
    EXPECT_EQ(DcpResponse::Event::Mutation, readyQ.front()->getEvent());
    readyQ.pop();
}

/**
 * @todo: Spotted invalid during the work for MB-51295.
 * The test expects that, before the related fix, it fails as some queued items
 * is removed from checkpoints during a small time window between cursor-drop
 * and cursor re-registering when backfill is setup. That item removal never
 * happens in the test though.
 *
 * Convert to eager checkpoint removal (if possible) and re-enable.
 */
TEST_P(SingleThreadedActiveStreamTest,
       DISABLED_CursorReregisteredBeforeBackfillAfterCursorDrop) {
    // MB-37150: test that, after cursor dropping, cursors are registered before
    // checking whether to backfill. This ensures that checkpoints cannot be
    // removed/expelled from _after_ determining the backfill range, but before
    // registering the cursor.
    auto& vb = *engine->getVBucket(vbid);
    auto& cm = *vb.checkpointManager;

    producer->createCheckpointProcessorTask();

    stream = producer->mockActiveStreamRequest({},
                                               /*opaque*/ 0,
                                               vb,
                                               /*st_seqno*/ 0,
                                               /*en_seqno*/ ~0,
                                               /*vb_uuid*/ 0xabcd,
                                               /*snap_start_seqno*/ 0,
                                               /*snap_end_seqno*/ ~0);

    auto key1 = makeStoredDocKey("key1");
    auto key2 = makeStoredDocKey("key2");
    // Store Mutation
    auto mutation = store_item(vbid, key1, "value");
    cm.createNewCheckpoint();
    auto mutation2 = store_item(vbid, key2, "value");

    // no items to backfill when created, stream will have transitioned to in
    // memory
    EXPECT_EQ(ActiveStream::StreamState::InMemory, stream->getState());

    stream->handleSlowStream();

    producer->setBeforeScheduleBackfillCB(
            [& stream = stream](uint64_t backfillEnd) {
                // check cursor exists before backfill is registered
                auto cursor = stream->getCursor().lock();
                EXPECT_TRUE(cursor);

                // check that the cursor was registered immediately after the
                // end of the backfill prior to MB-37150 this could fail as the
                // cursor would be _later_ than backfillEnd+1 as the checkpoint
                // has been removed.
                auto pos = CheckpointCursorIntrospector::getCurrentPos(*cursor);
                EXPECT_EQ(backfillEnd + 1, (*pos)->getBySeqno());
            });

    auto resp = stream->next(*producer);
    EXPECT_FALSE(resp);

    // backfill not needed
    EXPECT_EQ(ActiveStream::StreamState::InMemory, stream->getState());

    EXPECT_EQ(0, stream->public_readyQSize());

    MockDcpMessageProducers producers;
    runCheckpointProcessor(*producer, producers);

    EXPECT_EQ(4, stream->public_readyQSize());

    // NB: This first snapshot will actually be _skipped_ as the checkpoint was
    // removed but the active stream did not backfill to "catch up"
    // snap marker
    resp = stream->next(*producer);
    EXPECT_EQ(DcpResponse::Event::SnapshotMarker, resp->getEvent());
    auto snapMarker = dynamic_cast<SnapshotMarker&>(*resp);
    EXPECT_EQ(0, snapMarker.getStartSeqno());
    EXPECT_EQ(1, snapMarker.getEndSeqno());

    // receive mutation 1
    resp = stream->next(*producer);
    EXPECT_TRUE(resp);
    EXPECT_EQ(DcpResponse::Event::Mutation, resp->getEvent());

    {
        const auto& set = dynamic_cast<MutationResponse&>(*resp);
        EXPECT_EQ(key1, set.getItem()->getKey());
        EXPECT_EQ(1, set.getItem()->getBySeqno());
    }

    // snap marker
    resp = stream->next(*producer);
    EXPECT_EQ(DcpResponse::Event::SnapshotMarker, resp->getEvent());
    snapMarker = dynamic_cast<SnapshotMarker&>(*resp);
    EXPECT_EQ(2, snapMarker.getStartSeqno());
    EXPECT_EQ(2, snapMarker.getEndSeqno());

    // receive mutation 2
    resp = stream->next(*producer);
    EXPECT_TRUE(resp);
    EXPECT_EQ(DcpResponse::Event::Mutation, resp->getEvent());
    {
        const auto& set = dynamic_cast<MutationResponse&>(*resp);
        EXPECT_EQ(key2, set.getItem()->getKey());
        EXPECT_EQ(2, set.getItem()->getBySeqno());
    }

    EXPECT_EQ(ActiveStream::StreamState::InMemory, stream->getState());
}

// When the very first snapshot is to be filtered away (no items to be sent), we
// send a SnapshotMarker with the snapStartSeqno and snapEndSeqno of the
// StreamRequest + a SeqnoAdvanced to the snapEndSeqno. This completes the
// snapshot the consumer is streaming.
// However, since we apply this logic to the original requested snapshot range,
// we need to validate that this range does not extend beyond the vBucket
// highSeqno. The requested range may extend past the vb highSeqno only if the
// startSeqno and snapStartSeqno are the same (the consumer is a the begninning
// of a snapshot) in which case we don't rollback (as there is no data to
// rollback).
// The consumer may send a range which extends past the highSeqno if it saw a
// SnapshotMarker before a crash or failover, and the range that was going to be
// sent with that SnapshotMarker was lost. The consumer is allowed to reconnect
// with the received SnapshotMarker. This is the case where the consumer
// reconnects "in the middle" of a snapshot, only "the middle" is actually the
// start.
TEST_P(SingleThreadedActiveStreamTest, ConsumerSnapEndLimitedByHighSeqno) {
    // This only applies to connections supporting collections.
    cookie_to_mock_cookie(cookie)->setCollectionsSupport(true);
    setupProducer({});

    setVBucketStateAndRunPersistTask(vbid, vbucket_state_active);
    stream.reset();
    auto& vb = *engine->getVBucket(vbid);
    auto& manager = *vb.checkpointManager;

    store_item(vbid, makeStoredDocKey("key1"), "value");
    manager.createNewCheckpoint();
    flushVBucketToDiskIfPersistent(vbid, 1 /*expected_num_flushed*/);

    const uint64_t highSeqno = manager.getHighSeqno();
    const uint64_t snapStartSeqno = highSeqno;
    const uint64_t snapEndSeqno = highSeqno + 1;
    uint64_t rollbackSeqno;

    // Sanity checks
    ASSERT_EQ(cb::engine_errc::out_of_range,
              producer->streamRequest(cb::mcbp::DcpAddStreamFlag::None,
                                      0,
                                      vbid,
                                      snapStartSeqno,
                                      ~0,
                                      vb.failovers->getLatestUUID(),
                                      snapEndSeqno,
                                      snapEndSeqno,
                                      &rollbackSeqno,
                                      mock_dcp_add_failover_log,
                                      {}));
    ASSERT_EQ(cb::engine_errc::rollback,
              producer->streamRequest(cb::mcbp::DcpAddStreamFlag::None,
                                      0,
                                      vbid,
                                      snapEndSeqno,
                                      ~0,
                                      vb.failovers->getLatestUUID(),
                                      snapEndSeqno,
                                      snapEndSeqno,
                                      &rollbackSeqno,
                                      mock_dcp_add_failover_log,
                                      {}));

    // Succeed with highSeqno == startSeqno == snapStartSeqno but snapEndSeqno
    // "in the future".
    EXPECT_EQ(cb::engine_errc::success,
              producer->streamRequest(cb::mcbp::DcpAddStreamFlag::None,
                                      0,
                                      vbid,
                                      highSeqno,
                                      ~0,
                                      vb.failovers->getLatestUUID(),
                                      snapStartSeqno,
                                      snapEndSeqno,
                                      &rollbackSeqno,
                                      mock_dcp_add_failover_log,
                                      {}));

    auto stream = producer->findStream(vbid);
    EXPECT_EQ(highSeqno, stream->getSnapEndSeqno())
            << "Expected that the snapEndSeqno is ignored";
}

// We decided to not apply the logic tested by ConsumerSnapEndLimitedByHighSeqno
// to replication streams.
TEST_P(SingleThreadedActiveStreamTest,
       ConsumerSnapEndLimitedByHighSeqno_Replication) {
    cookie_to_mock_cookie(cookie)->setCollectionsSupport(false);
    setupProducer({});

    setVBucketStateAndRunPersistTask(vbid, vbucket_state_active);
    stream.reset();
    auto& vb = *engine->getVBucket(vbid);
    auto& manager = *vb.checkpointManager;

    store_item(vbid, makeStoredDocKey("key1"), "value");
    manager.createNewCheckpoint();
    flushVBucketToDiskIfPersistent(vbid, 1 /*expected_num_flushed*/);

    const uint64_t highSeqno = manager.getHighSeqno();
    const uint64_t snapStartSeqno = highSeqno;
    const uint64_t snapEndSeqno = highSeqno + 1;
    uint64_t rollbackSeqno;

    // Succeed with highSeqno == startSeqno == snapStartSeqno but snapEndSeqno
    // "in the future".
    EXPECT_EQ(cb::engine_errc::success,
              producer->streamRequest(cb::mcbp::DcpAddStreamFlag::None,
                                      0,
                                      vbid,
                                      highSeqno,
                                      ~0,
                                      vb.failovers->getLatestUUID(),
                                      snapStartSeqno,
                                      snapEndSeqno,
                                      &rollbackSeqno,
                                      mock_dcp_add_failover_log,
                                      {}));

    auto stream = producer->findStream(vbid);
    EXPECT_EQ(snapEndSeqno, stream->getSnapEndSeqno())
            << "Expected that the snapEndSeqno is preserved when SeqnoAdvanced "
               "is not available";
}

// MB-37468: A stepping producer that has found no items (backfill fully
// processed can race with a completing backfill in such a way that we fail to
// notify the producer that the stream needs further processing. This causes us
// to fail to send a StreamEnd message. A similar case exists for transitioning
// state to TakeoverSend or InMemory.
TEST_P(SingleThreadedActiveStreamTest, CompleteBackfillRaceNoStreamEnd) {
    auto vb = engine->getVBucket(vbid);
    auto& ckptMgr = *vb->checkpointManager;

    // Delete initial stream (so we can re-create after items are available
    // from backing store).
    stream.reset();

    // Add items, flush it to disk, then clear checkpoint to force backfill.
    store_item(vbid, makeStoredDocKey("key1"), "value");

    const auto openId = ckptMgr.getOpenCheckpointId();
    ckptMgr.createNewCheckpoint();
    ASSERT_GT(ckptMgr.getOpenCheckpointId(), openId);
    flushVBucketToDiskIfPersistent(vbid, 1 /*expected_num_flushed*/);
    ASSERT_EQ(1, ckptMgr.getNumCheckpoints());
    ASSERT_EQ(1, ckptMgr.getNumOpenChkItems());

    // Re-create producer now we have items only on disk. We want to stream up
    // to seqno 1 (our only item) to test that we get the StreamEnd message.
    stream = producer->mockActiveStreamRequest({} /*flags*/,
                                               0 /*opaque*/,
                                               *vb,
                                               0 /*st_seqno*/,
                                               1 /*en_seqno*/,
                                               0x0 /*vb_uuid*/,
                                               0 /*snap_start_seqno*/,
                                               ~0 /*snap_end_seqno*/);
    ASSERT_TRUE(stream->isBackfilling());

    MockDcpMessageProducers producers;

    // Step to schedule our backfill
    EXPECT_EQ(cb::engine_errc::would_block, producer->step(false, producers));
    EXPECT_EQ(0, stream->public_readyQ().size());

    auto& bfm = producer->getBFM();

    ThreadGate tg1(2);
    ThreadGate tg2(2);
    std::thread t1;
    stream->setCompleteBackfillHook([this, &t1, &tg1, &tg2, &producers]() {
        // Step past our normal items to expose the race with backfill complete
        // and an empty readyQueue.

        EXPECT_EQ(1, *stream->getNumBackfillItemsRemaining());
        EXPECT_EQ(2, stream->public_readyQ().size());

        // Step snapshot marker
        EXPECT_EQ(cb::engine_errc::success, producer->step(false, producers));
        EXPECT_EQ(cb::mcbp::ClientOpcode::DcpSnapshotMarker, producers.last_op);

        // Step mutation
        EXPECT_EQ(cb::engine_errc::success, producer->step(false, producers));
        EXPECT_EQ(cb::mcbp::ClientOpcode::DcpMutation, producers.last_op);

        stream->setNextHook([&tg1, &tg2](const DcpResponse* response) {
            if (!tg1.isComplete()) {
                tg1.threadUp();

                // Wait for the completeBackfill thread to have attempted to
                // notify that the stream is ready before exiting the hook and
                // setting itemsReady.
                tg2.threadUp();
            }
        });

        // Run the step in a different thread
        t1 = std::thread{[this, &producers]() {
            // This step should produce the stream end
            EXPECT_EQ(cb::engine_errc::success,
                      producer->step(false, producers));
            EXPECT_EQ(cb::mcbp::ClientOpcode::DcpStreamEnd, producers.last_op);
        }};

        // Wait for the stepping thread to have reached the point at which it is
        // about to set itemsReady before we attempt to set itemsReady after we
        // exit this hook.
        tg1.threadUp();
    });

    // Complete the backfill to expose the race condition
    bfm.backfill();

    // Unblock the stepping thread to now find the stream end
    tg2.threadUp();

    t1.join();

    // Should have sent StreamEnd but vbucket still in queue
    EXPECT_FALSE(producer->findStream(vbid));
    EXPECT_FALSE(producer->getReadyQueue().empty());

    // Step to remove stream from queue
    EXPECT_EQ(cb::engine_errc::would_block, producer->step(false, producers));
    EXPECT_FALSE(producer->findStream(vbid));
    EXPECT_TRUE(producer->getReadyQueue().empty());
}

// MB-54591: An ActiveStream can lose a notification of a new seqno if
// the notification occurs while the frontend DCP thread is finishing processing
// the previous item(s) via ActiveStream::next(). Specifically if
// notifyStreamReady() is called before itemsReady is cleared at the end of
// ActiveStream::next().
// This results in the DCP stream not waking and not sending out the affected
// seqno(s) until another mutation for that vBucket occurs.
TEST_P(SingleThreadedActiveStreamTest,
       RaceBetweenNotifyAndProcessingExistingItems) {
    auto vb = engine->getVBucket(vbid);
    stream = producer->mockActiveStreamRequest({},
                                               /*opaque*/ 0,
                                               *vb,
                                               /*st_seqno*/ 0,
                                               /*en_seqno*/ ~0,
                                               /*vb_uuid*/ 0xabcd,
                                               /*snap_start_seqno*/ 0,
                                               /*snap_end_seqno*/ ~0);
    auto& connMap = static_cast<MockDcpConnMap&>(engine->getDcpConnMap());
    connMap.addConn(cookie, producer);
    connMap.addVBConnByVBId(*producer, vbid);

    // Add an initial item which we will correctly process.
    store_item(vbid, makeStoredDocKey("key1"), "value");

    // step() the producer to schedule ActiveStreamCheckpointProcessorTask and
    // run it once to process the items from CkptManager into the Streams'
    // readyQ.
    GMockDcpMsgProducers producers;
    ASSERT_EQ(cb::engine_errc::would_block, producer->step(false, producers));
    auto& nonIO = *task_executor->getLpTaskQ(TaskType::NonIO);
    runNextTask(nonIO,
                "Process checkpoint(s) for DCP producer "
                "test_producer->test_consumer");

    // Setup Mock Producer expectations - we should see two snapshot
    // markers with one mutation each:
    {
        ::testing::InSequence dummy;
        using ::testing::_;
        using ::testing::Return;

        EXPECT_CALL(producers, marker(_, vbid, _, _, _, _, _, _, _, _))
                .WillOnce(Return(cb::engine_errc::success));

        EXPECT_CALL(producers, mutation(_, _, vbid, /*seqno*/ 1, _, _, _, _))
                .WillOnce(Return(cb::engine_errc::success));

        EXPECT_CALL(producers, marker(_, vbid, _, _, _, _, _, _, _, _))
                .WillOnce(Return(cb::engine_errc::success));

        EXPECT_CALL(producers, mutation(_, _, vbid, /*seqno*/ 2, _, _, _, _))
                .WillOnce(Return(cb::engine_errc::success));
    }

    // Step DCP producer twice to generate the initial snapshot marker and
    // mutation to "key1"
    ASSERT_EQ(cb::engine_errc::success, producer->step(false, producers));
    ASSERT_EQ(cb::engine_errc::success, producer->step(false, producers));

    // Step again - but this time configure a callback in ActiveStream::next()
    // which will perform another front-end store(). This _should_ result in
    // ActiveStream::notifyStreamReady() notifying the Producer via
    // Producer::notifyStreamReady() and waking up the front-end again - but in
    // the case of the bug this wakeup was missed.

    // Note we must perform the store() on a different thread (instead of
    // directly inside the hook) otherwise we will encounter lock inversions.
    folly::Baton baton;
    auto frontEndThread = std::thread([&] {
        baton.wait();
        store_item(vbid, makeStoredDocKey("key2"), "value");
    });

    bool extraStoreIssued = false;
    stream->setNextHook([&](const DcpResponse* response) {
        // Only want to add one extra mutation.
        if (extraStoreIssued) {
            return;
        }
        EXPECT_FALSE(response)
                << "ActiveStream::next() hook expected to only be called for "
                   "nullptr response when all previous items processed.";

        baton.post();
        frontEndThread.join();
        extraStoreIssued = true;
    });

    // Call step - this calls ActiveStream::next() which initially returns
    // nullptr as CkptManager has no more items, but our callback above adds
    // another mutation to CM at the end of ActiveStream::next(). With the bug
    // we miss the wakeup and producer->step() returns without scheduling
    // any more work - so runNextTask below fails.
    // With the bug fixed it will call ActiveStream::next() again, spot there's
    // a new item in CM and schedule the ActiveStreamCheckpointProcessorTask.
    ASSERT_EQ(cb::engine_errc::would_block, producer->step(false, producers));

    producer->getCheckpointSnapshotTask()->run();

    // Once the task has run then it should have notified the producer again.
    EXPECT_TRUE(producer->getReadyQueue().exists(vbid));

    // Step the producer to consume the second snapshot marker and key2.
    // Should finish with would_block to indicate no more data ready.
    EXPECT_EQ(cb::engine_errc::success, producer->step(false, producers));
    EXPECT_EQ(cb::engine_errc::success, producer->step(false, producers));
    EXPECT_EQ(cb::engine_errc::would_block, producer->step(false, producers));

    // Cleanup
    connMap.removeVBConnByVBId(cookie, vbid);
    connMap.removeConn(cookie);
}

void SingleThreadedActiveStreamTest::testProducerIncludesUserXattrsInDelete(
        const std::optional<cb::durability::Requirements>& durReqs) {
    using cb::mcbp::DcpOpenFlag;

    // Test is executed also for SyncDelete
    setVBucketStateAndRunPersistTask(
            vbid,
            vbucket_state_active,
            {{"topology", nlohmann::json::array({{"active", "replica"}})}});

    auto vb = engine->getVBucket(vbid);
    // Note: we require IncludeXattr::Yes for IncludeDeletedUserXattrs::Yes
    recreateProducerAndStream(
            *vb,
            DcpOpenFlag::IncludeXattrs | DcpOpenFlag::IncludeDeletedUserXattrs);
    ASSERT_EQ(IncludeDeletedUserXattrs::Yes,
              producer->public_getIncludeDeletedUserXattrs());
    ASSERT_EQ(IncludeDeletedUserXattrs::Yes,
              stream->public_getIncludeDeletedUserXattrs());
    ASSERT_EQ(IncludeXattrs::Yes, producer->public_getIncludeXattrs());
    ASSERT_EQ(IncludeXattrs::Yes, stream->public_getIncludeXattrs());
    ASSERT_EQ(IncludeValue::Yes, producer->public_getIncludeValue());
    ASSERT_EQ(IncludeValue::Yes, stream->public_getIncludeValue());

    // Create a value that contains some user-xattrs + the "_sync" sys-xattr
    const auto value = createXattrValue("");

    const protocol_binary_datatype_t dtJsonXattr =
            PROTOCOL_BINARY_DATATYPE_JSON | PROTOCOL_BINARY_DATATYPE_XATTR;

    auto* cookie = create_mock_cookie();

    // Store a Deleted doc
    auto item = makeCommittedItem(makeStoredDocKey("keyD"), value);
    item->setDataType(dtJsonXattr);
    uint64_t cas = 0;
    const auto expectedStoreRes =
            durReqs ? cb::engine_errc::would_block : cb::engine_errc::success;
    ASSERT_EQ(expectedStoreRes,
              engine->store(*cookie,
                            *item.get(),
                            cas,
                            StoreSemantics::Set,
                            durReqs,
                            DocumentState::Deleted,
                            false));

    if (persistent()) {
        // Flush and ensure docs on disk
        flush_vbucket_to_disk(vbid, 1 /*expectedNumFlushed*/);
        auto kvstore = store->getRWUnderlying(vbid);
        const auto isPrepare = durReqs.has_value();
        const auto doc = kvstore->get(makeDiskDocKey("keyD", isPrepare), vbid);
        EXPECT_EQ(cb::engine_errc::success, doc.getStatus());
        EXPECT_TRUE(doc.item->isDeleted());
        EXPECT_EQ(isPrepare, doc.item->isPending());
        // Check that we have persisted the expected value to disk
        ASSERT_TRUE(doc.item);
        ASSERT_GT(doc.item->getNBytes(), 0);
        EXPECT_EQ(std::string_view(value.c_str(), value.size()),
                  std::string_view(doc.item->getData(), doc.item->getNBytes()));
    }

    auto& readyQ = stream->public_readyQ();
    ASSERT_EQ(0, readyQ.size());

    // Push items to the readyQ and check what we get
    stream->nextCheckpointItemTask();
    ASSERT_EQ(2, readyQ.size());

    auto resp = stream->public_nextQueuedItem(*producer);
    ASSERT_TRUE(resp);
    ASSERT_EQ(DcpResponse::Event::SnapshotMarker, resp->getEvent());

    // Inspect payload for DCP deletion

    resp = stream->public_nextQueuedItem(*producer);
    ASSERT_TRUE(resp);

    const auto& deletion = dynamic_cast<MutationResponse&>(*resp);
    if (durReqs) {
        ASSERT_EQ(DcpResponse::Event::Prepare, deletion.getEvent());
    } else {
        ASSERT_EQ(DcpResponse::Event::Deletion, deletion.getEvent());
    }

    ASSERT_TRUE(deletion.getItem()->isDeleted());
    ASSERT_EQ(IncludeValue::Yes, deletion.getIncludeValue());
    ASSERT_EQ(IncludeXattrs::Yes, deletion.getIncludeXattrs());
    ASSERT_EQ(IncludeDeletedUserXattrs::Yes,
              deletion.getIncludeDeletedUserXattrs());

    // The value must contain all xattrs (user+sys)
    ASSERT_EQ(dtJsonXattr, deletion.getItem()->getDataType());
    const auto* data = deletion.getItem()->getData();
    const auto nBytes = deletion.getItem()->getNBytes();

    const auto valueBuf = cb::char_buffer(const_cast<char*>(data), nBytes);

    // Check that we have no body (bodySize=0)
    std::string_view body{data, nBytes};
    body.remove_prefix(cb::xattr::get_body_offset(body));
    ASSERT_EQ(0, body.size());

    // Check that we have all the expected xattrs
    cb::xattr::Blob blob(valueBuf, false);
    // Must have user-xattrs
    for (uint8_t i = 1; i <= 6; ++i) {
        EXPECT_FALSE(blob.get("ABCuser" + std::to_string(i)).empty());
    }
    EXPECT_FALSE(blob.get("meta").empty());
    // Must have sys-xattr
    EXPECT_FALSE(blob.get("_sync").empty());

    destroy_mock_cookie(cookie);
}

TEST_P(SingleThreadedActiveStreamTest,
       ProducerIncludesUserXattrsInNormalDelete) {
    testProducerIncludesUserXattrsInDelete({});
}

TEST_P(SingleThreadedActiveStreamTest, ProducerIncludesUserXattrsInSyncDelete) {
    testProducerIncludesUserXattrsInDelete(cb::durability::Requirements());
}

void SingleThreadedActiveStreamTest::testProducerPrunesUserXattrsForDelete(
        cb::mcbp::DcpOpenFlag flags,
        const std::optional<cb::durability::Requirements>& durReqs) {
    using DcpOpenFlag = cb::mcbp::DcpOpenFlag;

    // Test is executed also for SyncDelete
    setVBucketStateAndRunPersistTask(
            vbid,
            vbucket_state_active,
            {{"topology", nlohmann::json::array({{"active", "replica"}})}});

    // Check that we are testing a valid configuration: here we want to test
    // only configurations that trigger user-xattr pruning in deletes.
    ASSERT_FALSE(isFlagSet(flags, DcpOpenFlag::IncludeDeletedUserXattrs));

    auto& vb = *engine->getVBucket(vbid);
    recreateProducerAndStream(vb, flags);

    const auto currIncDelUserXattr =
            isFlagSet(flags, DcpOpenFlag::IncludeDeletedUserXattrs)
                    ? IncludeDeletedUserXattrs::Yes
                    : IncludeDeletedUserXattrs::No;
    ASSERT_EQ(currIncDelUserXattr,
              producer->public_getIncludeDeletedUserXattrs());
    ASSERT_EQ(currIncDelUserXattr,
              stream->public_getIncludeDeletedUserXattrs());

    const auto currIncXattr = isFlagSet(flags, DcpOpenFlag::IncludeXattrs)
                                      ? IncludeXattrs::Yes
                                      : IncludeXattrs::No;
    ASSERT_EQ(currIncXattr, producer->public_getIncludeXattrs());
    ASSERT_EQ(currIncXattr, stream->public_getIncludeXattrs());

    ASSERT_EQ(IncludeValue::Yes, producer->public_getIncludeValue());
    ASSERT_EQ(IncludeValue::Yes, stream->public_getIncludeValue());

    // Create a value that contains some user-xattrs + the "_sync" sys-xattr
    const auto value = createXattrValue("");

    // Note: this body DT can be any type, but I set it to something != than RAW
    // to test that if we prune everything we end up with DT RAW. See below.
    const auto bodyType = PROTOCOL_BINARY_DATATYPE_JSON;

    auto* cookie = create_mock_cookie();

    struct Sizes {
        Sizes(const Item& item) {
            value = item.getNBytes();

            cb::char_buffer valBuf{const_cast<char*>(item.getData()),
                                   item.getNBytes()};
            cb::xattr::Blob xattrBlob(valBuf, false);
            xattrs = xattrBlob.size();
            userXattrs = xattrBlob.get_user_size();
            sysXattrs = xattrBlob.get_system_size();
            body = item.getNBytes() -
                   cb::xattr::get_body_offset({valBuf.data(), valBuf.size()});
        }

        size_t value;
        size_t xattrs;
        size_t userXattrs;
        size_t sysXattrs;
        size_t body;
    };

    // Make an item..
    auto item = makeCommittedItem(makeStoredDocKey("keyD"), value);
    item->setDataType(bodyType | PROTOCOL_BINARY_DATATYPE_XATTR);
    // .. and save the payload sizes for later checks.
    const auto originalValue = value;
    const auto originalSizes = Sizes(*item);

    // Store the item as deleted
    uint64_t cas = 0;
    const auto expectedStoreRes =
            durReqs ? cb::engine_errc::would_block : cb::engine_errc::success;
    ASSERT_EQ(expectedStoreRes,
              engine->store(*cookie,
                            *item.get(),
                            cas,
                            StoreSemantics::Set,
                            durReqs,
                            DocumentState::Deleted,
                            false));

    auto& readyQ = stream->public_readyQ();
    ASSERT_EQ(0, readyQ.size());

    // Verfies that the payload pointed by the item in CM is the same as the
    // original one
    const auto checkPayloadInCM =
            [&vb, &originalValue, &originalSizes, &durReqs]() -> void {
        const auto& manager = *vb.checkpointManager;
        const auto& ckptList =
                CheckpointManagerTestIntrospector::public_getCheckpointList(
                        manager);
        // 1 checkpoint
        ASSERT_EQ(1, ckptList.size());
        const auto* ckpt = ckptList.front().get();
        ASSERT_EQ(checkpoint_state::CHECKPOINT_OPEN, ckpt->getState());
        // empty-item
        auto it = ckpt->begin();
        ASSERT_EQ(queue_op::empty, (*it)->getOperation());
        // 1 metaitem (checkpoint-start)
        it++;
        ASSERT_EQ(4, ckpt->getNumItems());
        EXPECT_EQ(queue_op::checkpoint_start, (*it)->getOperation());
        it++;
        EXPECT_EQ(queue_op::set_vbucket_state, (*it)->getOperation());
        it++;
        EXPECT_EQ(queue_op::set_vbucket_state, (*it)->getOperation());
        // 1 non-metaitem is our deletion
        it++;
        ASSERT_TRUE((*it)->isDeleted());
        const auto expectedOp =
                durReqs ? queue_op::pending_sync_write : queue_op::mutation;
        EXPECT_EQ(expectedOp, (*it)->getOperation());

        // Byte-by-byte comparison
        EXPECT_EQ(originalValue, (*it)->getValue()->to_string_view());

        // The latest check should already fail if even a single byte in the
        // payload has changed, but check also the sizes of the specific value
        // chunks.
        const auto cmSizes = Sizes(**it);
        EXPECT_EQ(originalSizes.value, cmSizes.value);
        EXPECT_EQ(originalSizes.xattrs, cmSizes.xattrs);
        EXPECT_EQ(originalSizes.userXattrs, cmSizes.userXattrs);
        EXPECT_EQ(originalSizes.sysXattrs, cmSizes.sysXattrs);
        ASSERT_EQ(originalSizes.body, cmSizes.body);
    };

    // Verify that the value of the item in CM has not changed
    {
        CB_SCOPED_TRACE("");
        checkPayloadInCM();
    }

    // Push items to the readyQ and check what we get
    stream->nextCheckpointItemTask();
    ASSERT_EQ(2, readyQ.size());

    // MB-41944: The call to Stream::nextCheckpointItemTask() has removed
    // UserXattrs from the payload. Before the fix we modified the item's value
    // (which is a reference-counted object in memory) rather that a copy of it.
    // So here we check that the item's value in CM is still untouched.
    {
        CB_SCOPED_TRACE("");
        checkPayloadInCM();
    }

    // Note: Doing this check after Stream::nextCheckpointItemTask() is another
    //  coverage for MB-41944, so I move it here.
    if (persistent()) {
        // Flush and ensure docs on disk
        flush_vbucket_to_disk(vbid, 1 /*expectedNumFlushed*/);
        auto kvstore = store->getRWUnderlying(vbid);
        const auto isPrepare = durReqs.has_value();
        const auto doc = kvstore->get(makeDiskDocKey("keyD", isPrepare), vbid);
        EXPECT_EQ(cb::engine_errc::success, doc.getStatus());
        EXPECT_TRUE(doc.item->isDeleted());
        // Check that we have persisted the expected value to disk
        ASSERT_TRUE(doc.item);
        ASSERT_GT(doc.item->getNBytes(), 0);
        EXPECT_EQ(value,
                  std::string_view(doc.item->getData(), doc.item->getNBytes()));
    }

    auto resp = stream->public_nextQueuedItem(*producer);
    ASSERT_TRUE(resp);
    ASSERT_EQ(DcpResponse::Event::SnapshotMarker, resp->getEvent());

    // Inspect payload for DCP deletion

    resp = stream->public_nextQueuedItem(*producer);
    ASSERT_TRUE(resp);

    const auto& deletion = dynamic_cast<MutationResponse&>(*resp);
    if (durReqs) {
        ASSERT_EQ(DcpResponse::Event::Prepare, deletion.getEvent());
    } else {
        ASSERT_EQ(DcpResponse::Event::Deletion, deletion.getEvent());
    }

    ASSERT_TRUE(deletion.getItem()->isDeleted());
    ASSERT_EQ(IncludeValue::Yes, deletion.getIncludeValue());
    ASSERT_EQ(currIncXattr, deletion.getIncludeXattrs());
    ASSERT_EQ(currIncDelUserXattr, deletion.getIncludeDeletedUserXattrs());

    // Check that we stream the expected value.
    // What value we stream depends on the current configuration:
    // - if the test flags=0, then we want to prune everything, so no value
    // - else if the test flags=IncludeXattr, then we want only sys-xattrs as
    //   IncludeDeleteUserXattrs::No

    const auto* data = deletion.getItem()->getData();
    const auto nBytes = deletion.getItem()->getNBytes();

    const auto valueBuf = cb::char_buffer(const_cast<char*>(data), nBytes);

    // If we have a value..
    if (!valueBuf.empty()) {
        // Check that we have no body (bodySize=0)
        std::string_view body{data, nBytes};
        body.remove_prefix(cb::xattr::get_body_offset(body));
        ASSERT_EQ(0, body.size());
    }

    // Check that we have the expected value
    if (flags == cb::mcbp::DcpOpenFlag::None) {
        ASSERT_EQ(IncludeXattrs::No, deletion.getIncludeXattrs());
        ASSERT_EQ(IncludeDeletedUserXattrs::No,
                  deletion.getIncludeDeletedUserXattrs());
        // No value
        // Note: DT for no-value must be RAW
        ASSERT_EQ(PROTOCOL_BINARY_RAW_BYTES, deletion.getItem()->getDataType());
        // Note: I would expect valueBuf.data()==nullptr, but was not the case
        //  before my see Item::setData
        ASSERT_EQ(0, valueBuf.size());
    } else {
        ASSERT_EQ(IncludeXattrs::Yes, deletion.getIncludeXattrs());
        ASSERT_EQ(IncludeDeletedUserXattrs::No,
                  deletion.getIncludeDeletedUserXattrs());

        // Only xattrs in deletion, dt must be XATTR only
        ASSERT_EQ(PROTOCOL_BINARY_DATATYPE_XATTR,
                  deletion.getItem()->getDataType());

        cb::xattr::Blob blob(valueBuf, false);
        // Must have NO user-xattrs
        for (uint8_t i = 1; i <= 6; ++i) {
            EXPECT_TRUE(blob.get("ABCuser" + std::to_string(i)).empty());
        }
        EXPECT_TRUE(blob.get("meta").empty());
        // Must have sys-xattr
        EXPECT_FALSE(blob.get("_sync").empty());
    }

    destroy_mock_cookie(cookie);
}

TEST_P(SingleThreadedActiveStreamTest,
       ProducerPrunesUserXattrsForNormalDelete_NoDeleteUserXattrs) {
    testProducerPrunesUserXattrsForDelete(cb::mcbp::DcpOpenFlag::IncludeXattrs,
                                          {});
}

TEST_P(SingleThreadedActiveStreamTest,
       ProducerPrunesUserXattrsForSyncDelete_NoDeleteUserXattrs) {
    testProducerPrunesUserXattrsForDelete(cb::mcbp::DcpOpenFlag::IncludeXattrs,
                                          cb::durability::Requirements());
}

TEST_P(SingleThreadedActiveStreamTest,
       ProducerPrunesUserXattrsForNormalDelete_NoXattrs) {
    testProducerPrunesUserXattrsForDelete(cb::mcbp::DcpOpenFlag::None, {});
}

TEST_P(SingleThreadedActiveStreamTest,
       ProducerPrunesUserXattrsForSyncDelete_NoXattrs) {
    testProducerPrunesUserXattrsForDelete(cb::mcbp::DcpOpenFlag::None,
                                          cb::durability::Requirements());
}

using cb::mcbp::DcpOpenFlag;

void SingleThreadedActiveStreamTest::testExpirationRemovesBody(
        DcpOpenFlag flags, Xattrs xattrs, ExpiryPath path) {
    auto& vb = *engine->getVBucket(vbid);
    recreateProducerAndStream(vb, DcpOpenFlag::IncludeXattrs | flags);

    const auto currIncDelUserXattr =
            isFlagSet(flags, DcpOpenFlag::IncludeDeletedUserXattrs)
                    ? IncludeDeletedUserXattrs::Yes
                    : IncludeDeletedUserXattrs::No;
    ASSERT_EQ(currIncDelUserXattr,
              producer->public_getIncludeDeletedUserXattrs());
    ASSERT_EQ(currIncDelUserXattr,
              stream->public_getIncludeDeletedUserXattrs());
    ASSERT_EQ(IncludeXattrs::Yes, producer->public_getIncludeXattrs());
    ASSERT_EQ(IncludeXattrs::Yes, stream->public_getIncludeXattrs());
    ASSERT_EQ(IncludeValue::Yes, producer->public_getIncludeValue());
    ASSERT_EQ(IncludeValue::Yes, stream->public_getIncludeValue());

    std::string value;
    switch (xattrs) {
    case Xattrs::None:
        value = "body";
        break;
    case Xattrs::User:
        value = createXattrValue("body", false);
        break;
    case Xattrs::UserAndSys:
        value = createXattrValue("body", true);
        break;
    }

    auto datatype = PROTOCOL_BINARY_DATATYPE_JSON;
    if (xattrs != Xattrs::None) {
        datatype |= PROTOCOL_BINARY_DATATYPE_XATTR;
    }

    // Store an item with exptime != 0
    const std::string key = "key";
    const auto docKey = DocKeyView{key, DocKeyEncodesCollectionId::No};
    store_item(vbid,
               docKey,
               value,
               ep_real_time() + 1 /*1 second TTL*/,
               {cb::engine_errc::success} /*expected*/,
               datatype);

    auto& manager = *vb.checkpointManager;
    const auto& list =
            CheckpointManagerTestIntrospector::public_getCheckpointList(
                    manager);
    ASSERT_EQ(1, list.size());
    auto* ckpt = list.front().get();
    ASSERT_EQ(checkpoint_state::CHECKPOINT_OPEN, ckpt->getState());
    ASSERT_EQ(3, ckpt->getNumItems());
    auto it = ckpt->begin(); // empty-item
    it++; // checkpoint-start
    it++; // set-vbstate
    it++;
    EXPECT_EQ(queue_op::mutation, (*it)->getOperation());
    EXPECT_FALSE((*it)->isDeleted());
    EXPECT_EQ(value, (*it)->getValue()->to_string_view());

    TimeTraveller tt(5000);

    manager.createNewCheckpoint();

    // Trigger the expiration
    switch (path) {
    case ExpiryPath::Access: {
        // Frontend access (cmd GET)
        GetValue gv = store->get(docKey, vbid, cookie, get_options_t::NONE);
        EXPECT_EQ(cb::engine_errc::no_such_key, gv.getStatus());
        break;
    }
    case ExpiryPath::Deletion: {
        // Explicit deletion (cmd DEL), which processes the TTL (if any) before
        // proceeding with the explicit deletion
        delete_item(vbid, docKey, cb::engine_errc::no_such_key);
        break;
    }
    }

    // MB-41989: Expiration removes UserXattrs (if any), but it must do that on
    // a copy of the payload that is then enqueued in the new expired item. So,
    // the payload of the original mutation must be untouched here.
    // Note: 'it' still points to the original mutation in the first checkpoint
    // in CM.
    EXPECT_EQ(queue_op::mutation, (*it)->getOperation());
    EXPECT_FALSE((*it)->isDeleted());
    EXPECT_EQ(std::string_view(value.c_str(), value.size()),
              std::string_view((*it)->getData(), (*it)->getNBytes()));

    ASSERT_EQ(2, list.size());
    ckpt = list.back().get();
    ASSERT_EQ(checkpoint_state::CHECKPOINT_OPEN, ckpt->getState());
    it = ckpt->begin(); // empty-item
    it++; // checkpoint-start
    it++;
    EXPECT_EQ(queue_op::mutation, (*it)->getOperation());
    EXPECT_TRUE((*it)->isDeleted());

    // Note: I inspect the Expiration payload directly by looking at the message
    // in the ActiveStream::readyQ, see below

    auto& readyQ = stream->public_readyQ();
    ASSERT_EQ(0, readyQ.size());

    // Push items to the readyQ and check what we get
    stream->nextCheckpointItemTask();
    ASSERT_EQ(4, readyQ.size());

    auto resp = stream->public_nextQueuedItem(*producer);
    ASSERT_TRUE(resp);
    ASSERT_EQ(DcpResponse::Event::SnapshotMarker, resp->getEvent());
    resp = stream->public_nextQueuedItem(*producer);
    ASSERT_TRUE(resp);
    auto* msg = dynamic_cast<MutationResponse*>(resp.get());
    ASSERT_TRUE(msg);
    ASSERT_EQ(DcpResponse::Event::Mutation, msg->getEvent());

    // Inspect payload for DCP Expiration
    resp = stream->public_nextQueuedItem(*producer);
    ASSERT_TRUE(resp);
    ASSERT_EQ(DcpResponse::Event::SnapshotMarker, resp->getEvent());
    resp = stream->public_nextQueuedItem(*producer);
    ASSERT_TRUE(resp);
    msg = dynamic_cast<MutationResponse*>(resp.get());
    ASSERT_TRUE(msg);
    ASSERT_EQ(DcpResponse::Event::Expiration, msg->getEvent());
    ASSERT_TRUE(msg->getItem()->isDeleted());
    ASSERT_EQ(currIncDelUserXattr, msg->getIncludeDeletedUserXattrs());

    const auto& item = *msg->getItem();
    const auto* data = item.getData();
    const auto nBytes = item.getNBytes();

    if (xattrs == Xattrs::UserAndSys) {
        // No body
        EXPECT_EQ(0,
                  cb::xattr::get_body_size(item.getDataType(), {data, nBytes}));

        // Only xattrs in deletion, dt must be XATTR only
        ASSERT_EQ(PROTOCOL_BINARY_DATATYPE_XATTR, item.getDataType());
        // We must keep only SysXa
        const auto valueBuf = cb::char_buffer(const_cast<char*>(data), nBytes);
        cb::xattr::Blob blob(valueBuf, false);
        EXPECT_EQ(blob.size(), blob.get_system_size());
        // Note: "_sync" sys-xattr created by createXattrValue()
        EXPECT_FALSE(blob.get("_sync").empty());
    } else {
        // We must remove everything
        // Note: DT for no-value must be RAW
        ASSERT_EQ(PROTOCOL_BINARY_RAW_BYTES, item.getDataType());
        EXPECT_EQ(0, nBytes);
    }
}

TEST_P(SingleThreadedActiveStreamTest, ExpirationRemovesBody_Pre66) {
    testExpirationRemovesBody(
            DcpOpenFlag::None, Xattrs::None, ExpiryPath::Access);
}

TEST_P(SingleThreadedActiveStreamTest, ExpirationRemovesBody_Pre66_UserXa) {
    testExpirationRemovesBody(
            DcpOpenFlag::None, Xattrs::User, ExpiryPath::Access);
}

TEST_P(SingleThreadedActiveStreamTest,
       ExpirationRemovesBody_Pre66_UserXa_SysXa) {
    testExpirationRemovesBody(
            DcpOpenFlag::None, Xattrs::UserAndSys, ExpiryPath::Access);
}

TEST_P(SingleThreadedActiveStreamTest, ExpirationRemovesBody) {
    testExpirationRemovesBody(DcpOpenFlag::IncludeDeletedUserXattrs,
                              Xattrs::None,
                              ExpiryPath::Access);
}

TEST_P(SingleThreadedActiveStreamTest, ExpirationRemovesBody_UserXa) {
    testExpirationRemovesBody(DcpOpenFlag::IncludeDeletedUserXattrs,
                              Xattrs::User,
                              ExpiryPath::Access);
}

TEST_P(SingleThreadedActiveStreamTest, ExpirationRemovesBody_UserXa_SysXa) {
    testExpirationRemovesBody(DcpOpenFlag::IncludeDeletedUserXattrs,
                              Xattrs::UserAndSys,
                              ExpiryPath::Access);
}

TEST_P(SingleThreadedActiveStreamTest, ExpByDel_ExpirationRemovesBody) {
    testExpirationRemovesBody(DcpOpenFlag::IncludeDeletedUserXattrs,
                              Xattrs::None,
                              ExpiryPath::Deletion);
}

TEST_P(SingleThreadedActiveStreamTest, ExpByDel_ExpirationRemovesBody_UserXa) {
    testExpirationRemovesBody(DcpOpenFlag::IncludeDeletedUserXattrs,
                              Xattrs::User,
                              ExpiryPath::Deletion);
}

TEST_P(SingleThreadedActiveStreamTest,
       ExpByDel_ExpirationRemovesBody_UserXa_SysXa) {
    testExpirationRemovesBody(DcpOpenFlag::IncludeDeletedUserXattrs,
                              Xattrs::UserAndSys,
                              ExpiryPath::Deletion);
}

/**
 * This test covers starting a stream at seqno X from a checkpoint with start
 * seqno X-N, where the first N items have been expelled. In this case, since
 * the next mutation will be X+1 and that has not been expelled, we don't have
 * to backfill. The first snapshot marker should have a snap_start_seqno of X,
 * and not X-N (the start seqno of the checkpoint).
 */
TEST_P(SingleThreadedActiveStreamTest, SnapshotForCheckpointWithExpelledItems) {
    // We need to re-create the stream with a specific startSeqno
    stream.reset();

    auto& vb = *engine->getVBucket(vbid);
    auto& manager = *vb.checkpointManager;
    ASSERT_EQ(1, manager.getOpenCheckpointId());
    manager.createNewCheckpoint();

    const auto& checkpoint =
            CheckpointManagerTestIntrospector::public_getOpenCheckpoint(
                    manager);
    ASSERT_EQ(checkpoint.getNumberOfElements(), 2);

    store_item(vbid, makeStoredDocKey("seqno-1"), "");
    store_item(vbid, makeStoredDocKey("seqno-2"), "");
    store_item(vbid, makeStoredDocKey("seqno-3"), "");

    ASSERT_EQ(checkpoint.getHighSeqno(), 3);
    ASSERT_EQ(checkpoint.getNumberOfElements(), 5);

    // Unexpelled items at seqno:4
    store_item(vbid, makeStoredDocKey("seqno-4"), "");
    store_item(vbid, makeStoredDocKey("seqno-5"), "");

    flushVBucketToDiskIfPersistent(vbid, 5);

    const auto stopExpelCursor =
        manager.registerCursorBySeqno(
                        "test-cursor", 3, CheckpointCursor::Droppable::Yes)
                .takeCursor()
                .lock();
    EXPECT_EQ(2, manager.getNumItemsForCursor(*stopExpelCursor));
    // Expel up to seqno:3
    EXPECT_EQ(3, manager.expelUnreferencedCheckpointItems().count);
    EXPECT_EQ(2, manager.getNumItemsForCursor(*stopExpelCursor));

    ASSERT_EQ(checkpoint.getNumberOfElements(), 4);

    // Simulate client reconnecting at seqno:3.
    stream = producer->mockActiveStreamRequest({} /*flags*/,
                                               0 /*opaque*/,
                                               vb,
                                               3 /*st_seqno*/,
                                               ~0 /*en_seqno*/,
                                               vb.failovers->getLatestUUID(),
                                               3 /*snap_start_seqno*/,
                                               3 /*snap_end_seqno*/);
    EXPECT_EQ(3, stream->getItemsRemaining());

    auto outstandingItems = stream->public_getOutstandingItems(vb);
    stream->public_processItems(outstandingItems);

    const auto& readyQ = stream->public_readyQ();
    ASSERT_EQ(3, readyQ.size());

    auto resp = stream->next(*producer);
    ASSERT_TRUE(resp);
    EXPECT_EQ(DcpResponse::Event::SnapshotMarker, resp->getEvent());
    auto snapMarker = dynamic_cast<SnapshotMarker&>(*resp);
    EXPECT_EQ(3, snapMarker.getStartSeqno())
            << "Snapshot start seqno should be that of the first mutation";

    resp = stream->next(*producer);
    ASSERT_TRUE(resp);
    EXPECT_EQ(DcpResponse::Event::Mutation, resp->getEvent());
    auto mutation = dynamic_cast<MutationResponse&>(*resp);
    EXPECT_EQ(4, mutation.getBySeqno())
            << "Unexpected seqno for first mutation response";
}

/**
 * Verifies that streams that set NO_VALUE still backfill the full payload for
 * SystemEvents and succeed in making the DCP message from that.
 */
TEST_P(SingleThreadedActiveStreamTest, NoValueStreamBackfillsFullSystemEvent) {
    // We need to re-create the stream in a condition that triggers a backfill
    stream.reset();
    producer.reset();

    auto& vb = *engine->getVBucket(vbid);
    ASSERT_EQ(0, vb.getHighSeqno());
    auto& manager = *vb.checkpointManager;
    const auto& list =
            CheckpointManagerTestIntrospector::public_getCheckpointList(
                    manager);
    ASSERT_EQ(1, list.size());

    const auto key = makeStoredDocKey("key");
    const std::string value = "value";
    store_item(vbid, key, value);
    EXPECT_EQ(1, vb.getHighSeqno());

    CollectionsManifest cm;
    const auto& collection = CollectionEntry::fruit;
    cm.add(collection);
    vb.updateFromManifest(
            std::shared_lock<folly::SharedMutex>(vb.getStateLock()),
            makeManifest(cm));
    EXPECT_EQ(2, vb.getHighSeqno());

    // Ensure backfill
    const auto openId = manager.getOpenCheckpointId();
    manager.createNewCheckpoint();
    ASSERT_GT(manager.getOpenCheckpointId(), openId);
    flushVBucketToDiskIfPersistent(vbid, 2 /*expected_num_flushed*/);
    ASSERT_EQ(1, manager.getNumCheckpoints());
    ASSERT_EQ(1, manager.getNumOpenChkItems());

    // Re-create producer and stream
    const std::string jsonFilter =
            fmt::format(R"({{"collections":["{}", "{}"]}})",
                        uint32_t(CollectionEntry::defaultC.getId()),
                        uint32_t(collection.getId()));
    const std::optional<std::string_view> json(jsonFilter);
    recreateProducerAndStream(vb, cb::mcbp::DcpOpenFlag::NoValue, json);
    ASSERT_TRUE(producer);
    producer->createCheckpointProcessorTask();
    ASSERT_TRUE(stream);
    ASSERT_TRUE(stream->isBackfilling());
    ASSERT_EQ(IncludeValue::No, stream->public_getIncludeValue());
    auto resp = stream->next(*producer);
    EXPECT_FALSE(resp);

    auto& bfm = producer->getBFM();
    EXPECT_EQ(1, bfm.getNumBackfills());
    // Before the fix this step throws with:
    //     Collections::VB::Manifest::verifyFlatbuffersData:
    //     getCollectionEventData data invalid, .., size:0"
    EXPECT_EQ(backfill_success, bfm.backfill()); // create->scan

    const auto& readyQ = stream->public_readyQ();
    ASSERT_EQ(3, readyQ.size());
    resp = stream->next(*producer);
    ASSERT_TRUE(resp);
    EXPECT_EQ(DcpResponse::Event::SnapshotMarker, resp->getEvent());
    ASSERT_EQ(2, readyQ.size());
    resp = stream->next(*producer);
    ASSERT_TRUE(resp);
    EXPECT_EQ(DcpResponse::Event::Mutation, resp->getEvent());
    ASSERT_EQ(1, readyQ.size());
    resp = stream->next(*producer);
    ASSERT_TRUE(resp);
    EXPECT_EQ(DcpResponse::Event::SystemEvent, resp->getEvent());
    const auto& event = dynamic_cast<CollectionCreateProducerMessage&>(*resp);
    EXPECT_GT(event.getEventData().size(), 0);
}

class SingleThreadedBackfillTest : public SingleThreadedActiveStreamTest {
protected:
    void testBackfill() {
        auto vb = engine->getVBucket(vbid);
        auto& ckptMgr = *vb->checkpointManager;

        // Delete initial stream (so we can re-create after items are only
        // available from disk.
        stream.reset();

        // Store 3 items (to check backfill remaining counts).
        // Add items, flush it to disk, then clear checkpoint to force backfill.
        store_item(vbid, makeStoredDocKey("key1"), "value");
        store_item(vbid, makeStoredDocKey("key2"), "value");
        store_item(vbid, makeStoredDocKey("key3"), "value");
        ASSERT_EQ(3, vb->getHighSeqno());
        ckptMgr.createNewCheckpoint();

        const auto& stats = engine->getEpStats();
        if (isPersistent()) {
            ASSERT_EQ(0, stats.itemsRemovedFromCheckpoints);
            flushVBucketToDiskIfPersistent(vbid, 3);
        }
        // cs, vbs, 3 mut(s), ce
        ASSERT_EQ(6, stats.itemsRemovedFromCheckpoints);

        // Re-create the stream now we have items only on disk.
        stream = producer->mockActiveStreamRequest({} /*flags*/,
                                                   0 /*opaque*/,
                                                   *vb,
                                                   0 /*st_seqno*/,
                                                   ~0 /*en_seqno*/,
                                                   0x0 /*vb_uuid*/,
                                                   0 /*snap_start_seqno*/,
                                                   ~0 /*snap_end_seqno*/);
        ASSERT_TRUE(stream->isBackfilling());

        // Should report empty itemsRemaining as that would mislead
        // ns_server if they asked for stats before the backfill task runs (they
        // would think backfill is complete).
        EXPECT_FALSE(stream->getNumBackfillItemsRemaining());

        // Run the backfill we scheduled when we transitioned to the backfilling
        // state.
        auto& bfm = producer->getBFM();

        // First item
        EXPECT_EQ(backfill_status_t::backfill_success, bfm.backfill());
        EXPECT_EQ(1, stream->getNumBackfillItems());

        // Step the snapshot marker and first mutation
        MockDcpMessageProducers producers;
        EXPECT_EQ(cb::engine_errc::success, producer->step(false, producers));
        EXPECT_EQ(cb::mcbp::ClientOpcode::DcpSnapshotMarker, producers.last_op);
        EXPECT_EQ(cb::engine_errc::success, producer->step(false, producers));
        EXPECT_EQ(cb::mcbp::ClientOpcode::DcpMutation, producers.last_op);
        EXPECT_EQ(1, producers.last_byseqno);

        // Second item
        EXPECT_EQ(backfill_status_t::backfill_success, bfm.backfill());
        EXPECT_EQ(2, stream->getNumBackfillItems());

        // Step the second mutation
        EXPECT_EQ(cb::engine_errc::success, producer->step(false, producers));
        EXPECT_EQ(cb::mcbp::ClientOpcode::DcpMutation, producers.last_op);
        EXPECT_EQ(2, producers.last_byseqno);

        // Third item
        EXPECT_EQ(backfill_status_t::backfill_success, bfm.backfill());
        EXPECT_EQ(3, stream->getNumBackfillItems());

        // Step the third mutation
        EXPECT_EQ(cb::engine_errc::success, producer->step(false, producers));
        EXPECT_EQ(cb::mcbp::ClientOpcode::DcpMutation, producers.last_op);
        EXPECT_EQ(3, producers.last_byseqno);

        // By MB-53806 backfill first pushes over the stream then yields. So,
        // we need an extra run after the last item for settling.
        EXPECT_EQ(backfill_status_t::backfill_success, bfm.backfill());

        // No more backfills
        EXPECT_EQ(backfill_status_t::backfill_finished, bfm.backfill());

        // Nothing more to step in the producer
        EXPECT_EQ(cb::engine_errc::would_block,
                  producer->step(false, producers));
    }
};

TEST_P(SingleThreadedActiveStreamTest,
       OSOBackfillResumesFromNextItemAfterPause) {
    if (ephemeral()) {
        GTEST_SKIP();
    }
    // require an OSO backfill for this test, using "auto" will skip and fail
    engine->getConfiguration().setDcpOsoBackfill("enabled");

    auto vb = engine->getVBucket(vbid);
    auto& ckptMgr = *vb->checkpointManager;
    // Get rid of set_vb_state and any other queue_op we are not interested in
    ckptMgr.clear(0 /*seqno*/);

    // Remove the initial stream, we want to force it to backfill.
    stream.reset();

    producer->setOutOfOrderSnapshots(OutOfOrderSnapshots::Yes);
    producer->setBackfillBufferSize(1);

    const auto keyA = makeStoredDocKey("keyA");
    const auto keyB = makeStoredDocKey("keyB");
    for (const auto& key : {keyA, keyB}) {
        auto item = make_item(vbid, key, "value");
        EXPECT_EQ(MutationStatus::WasClean,
                  public_processSet(
                          *vb, item, VBQueueItemCtx(CanDeduplicate::Yes)));
    }

    // Ensure mutation is on disk; no longer present in CheckpointManager.
    vb->checkpointManager->createNewCheckpoint();
    flushVBucketToDiskIfPersistent(vbid, 2);

    recreateStream(*vb);
    ASSERT_TRUE(stream->isBackfilling());

    // Run the backfill we scheduled when we transitioned to the backfilling
    // state. Only run the backfill task once because we only care about the
    // snapshot marker.
    auto& bfm = producer->getBFM();
    bfm.backfill();

    // No message processed, BufferLog empty
    ASSERT_EQ(0, producer->getBytesOutstanding());

    // readyQ must contain a OSOSnapshot message.
    // Plus, scan runs and pushes 1 item to the readyQ and yields by max scan
    // buffer full. That happens because (differently from Neo) in Trinity
    // backfill yields by OOM after processing the item at ::backfillReceived().
    ASSERT_EQ(stream->public_readyQSize(), 2);
    auto resp = stream->public_backfillPhase(*producer);
    ASSERT_TRUE(resp);
    EXPECT_EQ(DcpResponse::Event::OSOSnapshot, resp->getEvent());
    auto& marker = dynamic_cast<OSOSnapshot&>(*resp);
    EXPECT_TRUE(marker.isStart());

    ASSERT_EQ(stream->public_readyQSize(), 1);
    // Note: This call releases bytes from scan buffer. The next scan() will
    // push the next item to the readyQ
    resp = stream->public_backfillPhase(*producer);
    ASSERT_TRUE(resp);
    EXPECT_EQ(DcpResponse::Event::Mutation, resp->getEvent());
    auto* mutation = dynamic_cast<MutationResponse*>(resp.get());
    EXPECT_EQ(keyA, mutation->getItem()->getKey());

    // Resume backfill - That must resume from the next item (keyB)
    // Before the fix for MB-57106, at this step scan() pushes keyA to readyQ
    // again.
    EXPECT_EQ(backfill_success, bfm.backfill());
    EXPECT_EQ(stream->public_readyQSize(), 1);
    resp = stream->public_nextQueuedItem(*producer);
    ASSERT_TRUE(resp);
    EXPECT_EQ(DcpResponse::Event::Mutation, resp->getEvent());
    mutation = dynamic_cast<MutationResponse*>(resp.get());
    EXPECT_EQ(keyB, mutation->getItem()->getKey());

    producer->cancelCheckpointCreatorTask();
}

class SingleThreadedBackfillScanBufferTest : public SingleThreadedBackfillTest {
public:
    void SetUp() override {
        config_string += "dcp_scan_byte_limit=100";
        SingleThreadedActiveStreamTest::SetUp();
    }

    void TearDown() override {
        SingleThreadedActiveStreamTest::TearDown();
    }
};

TEST_P(SingleThreadedBackfillScanBufferTest, SingleItemScanBuffer) {
    testBackfill();
}

class SingleThreadedBackfillBufferTest : public SingleThreadedBackfillTest {
public:
    void SetUp() override {
        config_string += "dcp_backfill_byte_limit=1";
        SingleThreadedActiveStreamTest::SetUp();
    }

    void TearDown() override {
        SingleThreadedActiveStreamTest::TearDown();
    }
};

TEST_P(SingleThreadedBackfillBufferTest, SingleItemBuffer) {
    testBackfill();
}

TEST_P(SingleThreadedPassiveStreamTest, MB42780_DiskToMemoryFromPre65) {
    // Note: We need at least one cursor in the replica checkpoint to hit the
    //  issue. Given that in Ephemeral (a) there is no persistence cursor and
    //  (b) we cannot have any outbound stream / DCP cursor from replica
    //  vbuckets, then we cannot hit the issue in Ephemeral.
    if (ephemeral()) {
        return;
    }

    auto& vb = *store->getVBucket(vbid);
    auto& manager = static_cast<MockCheckpointManager&>(*vb.checkpointManager);
    const auto& ckptList = manager.getCheckpointList();
    ASSERT_EQ(1, ckptList.size());
    ASSERT_EQ(CheckpointType::Memory, ckptList.front()->getCheckpointType());
    ASSERT_EQ(0, ckptList.front()->getSnapshotStartSeqno());
    ASSERT_EQ(0, ckptList.front()->getSnapshotEndSeqno());
    // cs, vbs
    ASSERT_EQ(2, ckptList.front()->getNumItems());
    ASSERT_EQ(0, manager.getHighSeqno());

    // Replica receives a complete disk snapshot {keyA:1, keyB:2}
    const uint32_t opaque = 1;
    const uint64_t snapStart = 1;
    const uint64_t snapEnd = 2;
    EXPECT_EQ(
            cb::engine_errc::success,
            consumer->snapshotMarker(opaque,
                                     vbid,
                                     snapStart,
                                     snapEnd,
                                     DcpSnapshotMarkerFlag::Disk |
                                             DcpSnapshotMarkerFlag::Checkpoint,
                                     {} /*HCS*/,
                                     {}, /*HPS*/
                                     {} /*maxVisibleSeqno*/,
                                     {} /*purgeSeqno*/));
    ASSERT_EQ(1, ckptList.size());
    ASSERT_TRUE(ckptList.front()->isDiskCheckpoint());
    ASSERT_EQ(1, ckptList.front()->getSnapshotStartSeqno());
    ASSERT_EQ(2, ckptList.front()->getSnapshotEndSeqno());
    // cs
    ASSERT_EQ(1, ckptList.front()->getNumItems());
    ASSERT_EQ(0, manager.getHighSeqno());

    const auto keyA = makeStoredDocKey("keyA");
    EXPECT_EQ(cb::engine_errc::success,
              consumer->mutation(opaque,
                                 keyA,
                                 {},
                                 0,
                                 0,
                                 vbid,
                                 0,
                                 snapStart,
                                 0,
                                 0,
                                 0,
                                 {},
                                 0));
    const auto keyB = makeStoredDocKey("keyB");
    EXPECT_EQ(cb::engine_errc::success,
              consumer->mutation(opaque,
                                 keyB,
                                 {},
                                 0,
                                 0,
                                 vbid,
                                 0,
                                 snapEnd,
                                 0,
                                 0,
                                 0,
                                 {},
                                 0));

    ASSERT_EQ(1, ckptList.size());
    ASSERT_TRUE(ckptList.front()->isDiskCheckpoint());
    ASSERT_EQ(1, ckptList.front()->getSnapshotStartSeqno());
    ASSERT_EQ(2, ckptList.front()->getSnapshotEndSeqno());
    ASSERT_EQ(3, ckptList.front()->getNumItems());
    ASSERT_EQ(2, manager.getHighSeqno());

    // Move the persistence cursor to point to keyB:2.
    flush_vbucket_to_disk(vbid, 2 /*expected_num_flushed*/);
    const auto pCursorPos = manager.getPersistenceCursorPos();
    ASSERT_EQ(keyB, (*pCursorPos)->getKey());
    ASSERT_EQ(2, (*pCursorPos)->getBySeqno());

    auto openId = manager.getOpenCheckpointId();

    // Simulate a possible behaviour in pre-6.5: Producer may send a SnapMarker
    // and miss to set the DcpSnapshotMarkerFlag::Checkpoint,
    // eg MB-32862
    EXPECT_EQ(cb::engine_errc::success,
              consumer->snapshotMarker(opaque,
                                       vbid,
                                       3 /*snapStart*/,
                                       3 /*snapEnd*/,
                                       DcpSnapshotMarkerFlag::Memory,
                                       {} /*HCS*/,
                                       {}, /*HPS*/
                                       {} /*maxVisibleSeqno*/,
                                       {} /*purgeSeqno*/));

    // 6.6.1 PassiveStream is resilient to any Active misbehaviour with regard
    // to DcpSnapshotMarkerFlag::Checkpoint. Even if Active
    // missed to set the flag, Replica closes the checkpoint and creates a new
    // one for queueing the new Memory snapshot. This is an important step in
    // the test. Essentially here we verify that the fix eliminates one of the
    // preconditions for hitting the issue: snapshots cannot be merged into the
    // same checkpoint if the merge involves Disk snapshots.
    ASSERT_EQ(1, ckptList.size());
    ASSERT_GT(manager.getOpenCheckpointId(), openId);
    openId = manager.getOpenCheckpointId();
    ASSERT_EQ(CheckpointType::Memory, ckptList.front()->getCheckpointType());
    ASSERT_EQ(CHECKPOINT_OPEN, ckptList.front()->getState());
    ASSERT_EQ(3, ckptList.front()->getSnapshotStartSeqno());
    ASSERT_EQ(3, ckptList.front()->getSnapshotEndSeqno());
    // cs
    ASSERT_EQ(1, ckptList.front()->getNumItems());
    ASSERT_EQ(2, manager.getHighSeqno());

    // Now replica receives a doc within the new Memory snapshot.
    // Note: This step queues keyC into the checkpoint. Given that it is a
    //  Memory checkpoint, then keyC is added to the keyIndex too.
    //  That is a precondition for executing the deduplication path that throws
    //  in Checkpoint::queueDirty before the fix.
    const auto keyC = makeStoredDocKey("keyC");
    EXPECT_EQ(cb::engine_errc::success,
              consumer->mutation(opaque,
                                 keyC,
                                 {},
                                 0,
                                 0,
                                 vbid,
                                 0,
                                 3 /*seqno*/,
                                 0,
                                 0,
                                 0,
                                 {},
                                 0));

    ASSERT_EQ(1, ckptList.size());
    ASSERT_EQ(CheckpointType::Memory, ckptList.back()->getCheckpointType());
    ASSERT_EQ(CHECKPOINT_OPEN, ckptList.back()->getState());
    ASSERT_EQ(3, ckptList.back()->getSnapshotStartSeqno());
    ASSERT_EQ(3, ckptList.back()->getSnapshotEndSeqno());
    ASSERT_EQ(2, ckptList.back()->getNumItems());
    ASSERT_EQ(3, manager.getHighSeqno());

    // Another SnapMarker with no
    // DcpSnapshotMarkerFlag::Checkpoint Note: This is not
    // due to any pre-6.5 bug, this is legal also in 6.6.x and
    //  7.x. The active may generate multiple Memory snapshots from the same
    //  physical checkpoint. Those snapshots may contain duplicates of the same
    //  key.
    EXPECT_EQ(cb::engine_errc::success,
              consumer->snapshotMarker(opaque,
                                       vbid,
                                       4 /*snapStart*/,
                                       4 /*snapEnd*/,
                                       DcpSnapshotMarkerFlag::Memory,
                                       {} /*HCS*/,
                                       {} /*HPS*/,
                                       {} /*maxVisibleSeqno*/,
                                       {} /*purgeSeqno*/));
    // The new snapshot will be queued into the existing checkpoint.
    // Note: It is important that Memory snapshots still are queued into the
    //  same checkpoint if the active requires so. Otherwise, by generating
    //  many checkpoints we would probably hit again perf regressions already
    //  seen in the CheckpointManager.
    ASSERT_EQ(1, ckptList.size());
    ASSERT_EQ(openId, manager.getOpenCheckpointId());
    ASSERT_EQ(CheckpointType::Memory, ckptList.back()->getCheckpointType());
    ASSERT_EQ(CHECKPOINT_OPEN, ckptList.back()->getState());
    ASSERT_EQ(3, ckptList.back()->getSnapshotStartSeqno());
    ASSERT_EQ(4, ckptList.back()->getSnapshotEndSeqno());
    ASSERT_EQ(2, ckptList.back()->getNumItems());
    ASSERT_EQ(3, manager.getHighSeqno());

    // Now replica receives again keyC. KeyC is in the KeyIndex of the
    // open/Memory checkpoint and triggers deduplication checks. Note that dedup
    // checks involve accessing the key-entry in the KeyIndex for the mutation
    // pointed by cursors within that checkpoint.
    //
    // Before the fix, we merged a Disk snapshot and a Memory snapshot into the
    // same checkpoint. The persistence cursor points to a mutation that
    // was received within the Disk checkpoint, so there is no entry in the
    // KeyIndex for that mutation and we fail with:
    //
    //   libc++abi.dylib: terminating with uncaught exception of type
    //   std::logic_error: Checkpoint::queueDirty: Unable to find key in
    //   keyIndex with op:mutation seqno:2 for cursor:persistence in current
    //   checkpoint.
    //
    // At fix, the Memory snapshot is in its own checkpoint. The persistence
    // cursor is in the old (closed) checkpoint, so we don't even try to access
    // the KeyIndex for that cursor.
    EXPECT_EQ(cb::engine_errc::success,
              consumer->mutation(opaque,
                                 keyC,
                                 {},
                                 0,
                                 0,
                                 vbid,
                                 0,
                                 4 /*seqno*/,
                                 0,
                                 0,
                                 0,
                                 {},
                                 0));

    // Check that we have executed the deduplication path, the test is invalid
    // otherwise.
    ASSERT_EQ(1, ckptList.size());
    ASSERT_EQ(openId, manager.getOpenCheckpointId());
    ASSERT_EQ(CheckpointType::Memory, ckptList.back()->getCheckpointType());
    ASSERT_EQ(CHECKPOINT_OPEN, ckptList.back()->getState());
    ASSERT_EQ(3, ckptList.back()->getSnapshotStartSeqno());
    ASSERT_EQ(4, ckptList.back()->getSnapshotEndSeqno());
    ASSERT_EQ(2, ckptList.back()->getNumItems());
    ASSERT_EQ(4, manager.getHighSeqno());
}

TEST_P(SingleThreadedPassiveStreamTest, GetSnapshotInfo) {
    auto& vb = *store->getVBucket(vbid);
    ASSERT_EQ(0, vb.getHighSeqno());
    auto& manager = static_cast<MockCheckpointManager&>(*vb.checkpointManager);
    ASSERT_EQ(1, manager.getNumCheckpoints());
    ASSERT_EQ(2, manager.getNumOpenChkItems()); // cs, vbs

    removeCheckpoint(vb);
    ASSERT_EQ(0, vb.getHighSeqno());
    ASSERT_EQ(1, manager.getNumCheckpoints());
    ASSERT_EQ(1, manager.getNumOpenChkItems()); // cs
    const auto& list = manager.getCheckpointList();
    ASSERT_FALSE(list.back()->modifiedByExpel());

    // The stream isn't in any snapshot (no data received)
    auto snapInfo = manager.getSnapshotInfo();
    EXPECT_EQ(0, snapInfo.start);
    EXPECT_EQ(snapshot_range_t(0, 0), snapInfo.range);

    const uint64_t opaque = 1;
    EXPECT_EQ(
            cb::engine_errc::success,
            consumer->snapshotMarker(opaque,
                                     vbid,
                                     1, // start
                                     2, // end
                                     DcpSnapshotMarkerFlag::Memory |
                                             DcpSnapshotMarkerFlag::Checkpoint,
                                     {},
                                     {},
                                     {},
                                     {}));

    const auto key = makeStoredDocKey("key");
    EXPECT_EQ(cb::engine_errc::success,
              consumer->mutation(opaque,
                                 key,
                                 {},
                                 0,
                                 0,
                                 vbid,
                                 0,
                                 1, // seqno
                                 0,
                                 0,
                                 0,
                                 {},
                                 0));

    EXPECT_EQ(1, vb.getHighSeqno());
    EXPECT_EQ(2, manager.getNumOpenChkItems()); // cs, mut

    // The stream is in a partial snapshot here
    snapInfo = manager.getSnapshotInfo();
    EXPECT_EQ(1, snapInfo.start);
    EXPECT_EQ(snapshot_range_t(1, 2), snapInfo.range);

    // Move cursors to allow Expel
    flushVBucket(vbid);

    // Now Expel everything from the open checkpoint
    {
        EXPECT_EQ(0, manager.getNumItemsForPersistence());
        const auto res = manager.expelUnreferencedCheckpointItems();
        ASSERT_EQ(1, res.count); // mut
        ASSERT_TRUE(list.back()->modifiedByExpel());
        EXPECT_EQ(1, manager.getNumItems()); // 1 for checkpoint_start
        EXPECT_EQ(0, manager.getNumItemsForPersistence());
    }
    // Crucial test: We have expelled everything from the checkpoint and that
    // doesn't have to change the PassiveStream snapshot information.
    // Note: There were no production changes required for holding this
    // invariant.
    snapInfo = manager.getSnapshotInfo();
    EXPECT_EQ(1, snapInfo.start);
    EXPECT_EQ(snapshot_range_t(1, 2), snapInfo.range);

    // In the following we verify the snapshot-info behaviour in the case where
    // the open checkpoint contains only meta-items

    EXPECT_EQ(cb::engine_errc::success,
              consumer->mutation(opaque,
                                 key,
                                 {},
                                 0,
                                 0,
                                 vbid,
                                 0,
                                 2, // seqno
                                 0,
                                 0,
                                 0,
                                 {},
                                 0));

    snapInfo = manager.getSnapshotInfo();
    EXPECT_EQ(2, snapInfo.start);
    EXPECT_EQ(snapshot_range_t(1, 2), snapInfo.range);
    EXPECT_EQ(2, manager.getNumItems()); // cs and mutation
    EXPECT_EQ(1, manager.getNumItemsForPersistence());

    EXPECT_EQ(
            cb::engine_errc::success,
            consumer->snapshotMarker(opaque,
                                     vbid,
                                     3, // start
                                     4, // end
                                     DcpSnapshotMarkerFlag::Memory |
                                             DcpSnapshotMarkerFlag::Checkpoint,
                                     {},
                                     {},
                                     {},
                                     {}));

    // No mutation in the new empty checkpoint, snapshot info is from the
    // previous checkpoint.
    EXPECT_EQ(2, manager.getNumCheckpoints());
    EXPECT_EQ(1, manager.getNumOpenChkItems()); // cs
    EXPECT_EQ(3, list.back()->getSnapshotStartSeqno());
    EXPECT_EQ(4, list.back()->getSnapshotEndSeqno());

    snapInfo = manager.getSnapshotInfo();
    EXPECT_EQ(2, snapInfo.start);
    EXPECT_EQ(snapshot_range_t(2, 2), snapInfo.range);

    // Now queue a meta-item
    consumer->setVBucketState(opaque, vbid, vbucket_state_pending);
    EXPECT_EQ(2, manager.getNumOpenChkItems()); // cs, vbs

    snapInfo = manager.getSnapshotInfo();
    EXPECT_EQ(2, snapInfo.start);
    EXPECT_EQ(snapshot_range_t(2, 2), snapInfo.range);

    // Try to expel the vbs meta-item.
    flushVBucket(vbid);

    {
        // MB-63341: SetVBState is expellable.
        const auto res = manager.expelUnreferencedCheckpointItems();
        EXPECT_EQ(1, res.count); // vbs gone
        EXPECT_TRUE(list.back()->modifiedByExpel());
    }

    snapInfo = manager.getSnapshotInfo();
    EXPECT_EQ(2, snapInfo.start); // lastBySeqno is still 2, only marker 3,4 rx
    EXPECT_EQ(snapshot_range_t(3, 4), snapInfo.range);
}

// Note: At the moment this test's purpose is to show how outbound DCP behaves
// at replica.
// @todo MB-59288
TEST_P(SingleThreadedPassiveStreamTest, BackfillSnapshotFromPartialReplica) {
    auto& vb = *store->getVBucket(vbid);
    ASSERT_EQ(0, vb.getHighSeqno());
    auto& manager = static_cast<MockCheckpointManager&>(*vb.checkpointManager);
    ASSERT_EQ(1, manager.getNumCheckpoints());
    ASSERT_EQ(2, manager.getNumOpenChkItems()); // cs, vbs
    removeCheckpoint(vb);
    ASSERT_EQ(0, vb.getHighSeqno());
    ASSERT_EQ(1, manager.getNumCheckpoints());
    ASSERT_EQ(1, manager.getNumOpenChkItems()); // cs
    const auto& list = manager.getCheckpointList();
    ASSERT_FALSE(list.back()->modifiedByExpel());

    // The stream isn't in any snapshot (no data received)
    auto snapInfo = manager.getSnapshotInfo();
    EXPECT_EQ(0, snapInfo.start);
    EXPECT_EQ(snapshot_range_t(0, 0), snapInfo.range);
    // Same on disk
    auto& underlying = *store->getRWUnderlying(vbid);
    ASSERT_EQ(0, underlying.getLastPersistedSeqno(vbid));
    auto vbstate = underlying.getPersistedVBucketState(vbid);
    ASSERT_EQ(0, vbstate.state.lastSnapStart);
    ASSERT_EQ(0, vbstate.state.lastSnapEnd);

    const uint64_t opaque = 1;
    EXPECT_EQ(
            cb::engine_errc::success,
            consumer->snapshotMarker(opaque,
                                     vbid,
                                     1, // start
                                     2, // end
                                     DcpSnapshotMarkerFlag::Memory |
                                             DcpSnapshotMarkerFlag::Checkpoint,
                                     {},
                                     {},
                                     {},
                                     {}));
    ASSERT_EQ(0, underlying.getLastPersistedSeqno(vbid));
    vbstate = underlying.getPersistedVBucketState(vbid);
    ASSERT_EQ(0, vbstate.state.lastSnapStart);
    ASSERT_EQ(0, vbstate.state.lastSnapEnd);
    const auto key = makeStoredDocKey("key");
    EXPECT_EQ(cb::engine_errc::success,
              consumer->mutation(opaque,
                                 key,
                                 {},
                                 0,
                                 0,
                                 vbid,
                                 0,
                                 1, // seqno
                                 0,
                                 0,
                                 0,
                                 {},
                                 0));
    EXPECT_EQ(1, vb.getHighSeqno());
    EXPECT_EQ(2, manager.getNumOpenChkItems()); // cs, mut

    // The stream is in a partial snapshot here
    snapInfo = manager.getSnapshotInfo();
    EXPECT_EQ(1, snapInfo.start);
    EXPECT_EQ(snapshot_range_t(1, 2), snapInfo.range);
    // Disk too
    flushVBucketToDiskIfPersistent(vbid);
    ASSERT_EQ(1, underlying.getLastPersistedSeqno(vbid));
    vbstate = underlying.getPersistedVBucketState(vbid);
    ASSERT_EQ(0, vbstate.state.lastSnapStart);
    ASSERT_EQ(2, vbstate.state.lastSnapEnd);

    // Trigger an outbound backfill
    removeCheckpoint(vb);
    auto producer =
            std::make_shared<MockDcpProducer>(*engine,
                                              cookie,
                                              "test_producer->test_consumer",
                                              cb::mcbp::DcpOpenFlag::None,
                                              false);
    producer->createCheckpointProcessorTask();
    producer->scheduleCheckpointProcessorTask();
    auto activeStream = std::make_shared<MockActiveStream>(
            engine.get(), producer, cb::mcbp::DcpAddStreamFlag::None, 0, vb);
    activeStream->setActive();
    ASSERT_TRUE(activeStream->isBackfilling());
    auto& readyQ = activeStream->public_readyQ();
    ASSERT_EQ(0, readyQ.size());

    // Core test
    // Backfill generates a [0, 1] complete snapshot even if on disk replica is
    // in a partial [0, 2] snapshot.
    auto& lpAuxioQ = *task_executor->getLpTaskQ(TaskType::AuxIO);
    runNextTask(lpAuxioQ); // init + scan
    ASSERT_EQ(2, readyQ.size());
    // marker
    auto resp = activeStream->next(*producer);
    ASSERT_TRUE(resp);
    EXPECT_EQ(DcpResponse::Event::SnapshotMarker, resp->getEvent());
    auto snapMarker = dynamic_cast<SnapshotMarker&>(*resp);
    EXPECT_EQ(0, snapMarker.getStartSeqno());
    EXPECT_EQ(1, snapMarker.getEndSeqno());
    // mutation
    resp = activeStream->next(*producer);
    ASSERT_TRUE(resp);
    EXPECT_EQ(DcpResponse::Event::Mutation, resp->getEvent());
    EXPECT_EQ(1, resp->getBySeqno());
}

// Note: At the moment this test's purpose is to show how outbound DCP behaves
// at replica.
// @todo MB-59288
TEST_P(SingleThreadedPassiveStreamTest, MemorySnapshotFromPartialReplica) {
    auto& vb = *store->getVBucket(vbid);
    ASSERT_EQ(0, vb.getHighSeqno());
    auto& manager = static_cast<MockCheckpointManager&>(*vb.checkpointManager);
    ASSERT_EQ(1, manager.getNumCheckpoints());
    ASSERT_EQ(2, manager.getNumOpenChkItems()); // cs, vbs

    removeCheckpoint(vb);
    ASSERT_EQ(0, vb.getHighSeqno());
    ASSERT_EQ(1, manager.getNumCheckpoints());
    ASSERT_EQ(1, manager.getNumOpenChkItems()); // cs
    const auto& list = manager.getCheckpointList();
    ASSERT_FALSE(list.back()->modifiedByExpel());

    // The stream isn't in any snapshot (no data received)
    auto snapInfo = manager.getSnapshotInfo();
    EXPECT_EQ(0, snapInfo.start);
    EXPECT_EQ(snapshot_range_t(0, 0), snapInfo.range);

    const uint64_t opaque = 1;
    EXPECT_EQ(
            cb::engine_errc::success,
            consumer->snapshotMarker(opaque,
                                     vbid,
                                     1, // start
                                     2, // end
                                     DcpSnapshotMarkerFlag::Memory |
                                             DcpSnapshotMarkerFlag::Checkpoint,
                                     {},
                                     {},
                                     {},
                                     {}));

    const auto key = makeStoredDocKey("key");
    EXPECT_EQ(cb::engine_errc::success,
              consumer->mutation(opaque,
                                 key,
                                 {},
                                 0,
                                 0,
                                 vbid,
                                 0,
                                 1, // seqno
                                 0,
                                 0,
                                 0,
                                 {},
                                 0));

    EXPECT_EQ(1, vb.getHighSeqno());
    EXPECT_EQ(2, manager.getNumOpenChkItems()); // cs, mut

    // The stream is in a partial snapshot here
    snapInfo = manager.getSnapshotInfo();
    EXPECT_EQ(1, snapInfo.start);
    EXPECT_EQ(snapshot_range_t(1, 2), snapInfo.range);

    // Open an outbound stream from replica.
    auto producer =
            std::make_shared<MockDcpProducer>(*engine,
                                              cookie,
                                              "test_producer->test_consumer",
                                              cb::mcbp::DcpOpenFlag::None,
                                              false);
    producer->createCheckpointProcessorTask();
    producer->scheduleCheckpointProcessorTask();
    auto activeStream = std::make_shared<MockActiveStream>(
            engine.get(), producer, cb::mcbp::DcpAddStreamFlag::None, 0, vb);
    activeStream->setActive();
    ASSERT_TRUE(activeStream->isInMemory());
    auto& readyQ = activeStream->public_readyQ();
    ASSERT_EQ(0, readyQ.size());

    // Core test
    // I would expect that checkpoint generates a [0, 2] partial snapshot, only
    // seqno:1 in checkpoint.
    activeStream->nextCheckpointItemTask();
    ASSERT_EQ(2, readyQ.size());
    // marker
    auto resp = activeStream->next(*producer);
    ASSERT_TRUE(resp);
    EXPECT_EQ(DcpResponse::Event::SnapshotMarker, resp->getEvent());
    auto* snapMarker = dynamic_cast<SnapshotMarker*>(resp.get());
    EXPECT_EQ(0, snapMarker->getStartSeqno());
    EXPECT_EQ(1, snapMarker->getEndSeqno()); // @todo ??? I would expect 2
    // seqno:1
    resp = activeStream->next(*producer);
    ASSERT_TRUE(resp);
    EXPECT_EQ(DcpResponse::Event::Mutation, resp->getEvent());
    auto* mut = dynamic_cast<MutationResponse*>(resp.get());
    EXPECT_EQ(1, mut->getBySeqno());

    // Now replica receives the snapEnd mutation
    EXPECT_EQ(cb::engine_errc::success,
              consumer->mutation(opaque,
                                 key,
                                 {},
                                 0,
                                 0,
                                 vbid,
                                 0,
                                 2, // seqno
                                 0,
                                 0,
                                 0,
                                 {},
                                 0));

    // Core test
    // There's only seqno:2 remaining for the stream in checkpoint. I would
    // expect that just that mutation is sent for completing the snapshot that
    // we have partially sent to the peer.
    activeStream->nextCheckpointItemTask();
    ASSERT_EQ(2, readyQ.size()); // @todo ??? I would expect 1
    // marker @todo ??? I would expect no marker
    resp = activeStream->next(*producer);
    ASSERT_TRUE(resp);
    EXPECT_EQ(DcpResponse::Event::SnapshotMarker, resp->getEvent());
    snapMarker = dynamic_cast<SnapshotMarker*>(resp.get());
    EXPECT_EQ(2, snapMarker->getStartSeqno());
    EXPECT_EQ(2, snapMarker->getEndSeqno());
    // seqno:2
    resp = activeStream->next(*producer);
    ASSERT_TRUE(resp);
    EXPECT_EQ(DcpResponse::Event::Mutation, resp->getEvent());
    mut = dynamic_cast<MutationResponse*>(resp.get());
    EXPECT_EQ(2, mut->getBySeqno());
}

TEST_P(SingleThreadedPassiveStreamTest,
       EmptyDiskSnapshotFromReplicaCheckpoint) {
    auto& vb = *store->getVBucket(vbid);
    ASSERT_EQ(0, vb.getHighSeqno());
    auto& manager = static_cast<MockCheckpointManager&>(*vb.checkpointManager);
    ASSERT_EQ(1, manager.getNumCheckpoints());
    ASSERT_EQ(2, manager.getNumOpenChkItems()); // cs, vbs

    removeCheckpoint(vb);
    ASSERT_EQ(0, vb.getHighSeqno());
    ASSERT_EQ(1, manager.getNumCheckpoints());
    ASSERT_EQ(1, manager.getNumOpenChkItems()); // cs
    const auto& list = manager.getCheckpointList();
    ASSERT_FALSE(list.back()->modifiedByExpel());

    // The stream isn't in any snapshot (no data received)
    auto snapInfo = manager.getSnapshotInfo();
    EXPECT_EQ(0, snapInfo.start);
    EXPECT_EQ(snapshot_range_t(0, 0), snapInfo.range);

    const uint64_t opaque = 1;
    EXPECT_EQ(
            cb::engine_errc::success,
            consumer->snapshotMarker(opaque,
                                     vbid,
                                     1, // start
                                     2, // end
                                     DcpSnapshotMarkerFlag::Disk |
                                             DcpSnapshotMarkerFlag::Checkpoint,
                                     {},
                                     {},
                                     {},
                                     {}));

    // Open an outbound stream from replica.
    auto producer =
            std::make_shared<MockDcpProducer>(*engine,
                                              cookie,
                                              "test_producer->test_consumer",
                                              cb::mcbp::DcpOpenFlag::None,
                                              false);
    producer->createCheckpointProcessorTask();
    producer->scheduleCheckpointProcessorTask();

    auto activeStream =
            producer->mockActiveStreamRequest({}, 0, vb, 0, ~0, 0xabcd, 0, ~0);

    ASSERT_TRUE(activeStream->isInMemory());
    auto& readyQ = activeStream->public_readyQ();
    ASSERT_EQ(0, readyQ.size());

    // Only checkpoint_start item processed
    activeStream->nextCheckpointItemTask();
    EXPECT_EQ(0, readyQ.size());

    // Extra task execution triggers an exception before the fix for MB-59310:
    //
    // libc++abi: terminating due to uncaught exception of type
    // std::logic_error: ActiveStream::getOutstandingItems:
    // stream:test_producer->test_consumer vb:0 processing checkpoint
    // type:InitialDisk, CheckpointHistorical::No, ranges:0, HCS:0, MVS:2,
    // items:0
    activeStream->nextCheckpointItemTask();

    EXPECT_FALSE(activeStream->isChkExtractionInProgress());
}

/**
 * MB-38444: We fix an Ephemeral-only bug, but test covers Persistent bucket too
 */
TEST_P(SingleThreadedActiveStreamTest, BackfillRangeCoversAllDataInTheStorage) {
    // We need to re-create the stream in a condition that triggers a backfill
    stream.reset();
    producer.reset();

    auto& vb = *engine->getVBucket(vbid);
    ASSERT_EQ(0, vb.getHighSeqno());
    auto& manager = *vb.checkpointManager;
    const auto& list =
            CheckpointManagerTestIntrospector::public_getCheckpointList(
                    manager);
    ASSERT_EQ(1, list.size());

    const auto keyA = makeStoredDocKey("keyA");
    const std::string value = "value";
    store_item(vbid, keyA, value);
    EXPECT_EQ(1, vb.getHighSeqno());
    EXPECT_EQ(1, vb.getMaxVisibleSeqno());
    const auto keyB = makeStoredDocKey("keyB");
    store_item(vbid, keyB, value);
    EXPECT_EQ(2, vb.getHighSeqno());
    EXPECT_EQ(2, vb.getMaxVisibleSeqno());

    // Steps to ensure backfill when we re-create the stream in the following
    const auto openId = manager.getOpenCheckpointId();
    manager.createNewCheckpoint();
    ASSERT_GT(manager.getOpenCheckpointId(), openId);
    flushVBucketToDiskIfPersistent(vbid, 2 /*expected_num_flushed*/);
    ASSERT_EQ(1, manager.getNumCheckpoints());
    ASSERT_EQ(1, manager.getNumOpenChkItems());

    // Move high-seqno to 4
    const auto keyC = makeStoredDocKey("keyC");
    store_item(vbid, keyC, value);
    EXPECT_EQ(3, vb.getHighSeqno());
    EXPECT_EQ(3, vb.getMaxVisibleSeqno());
    const auto keyD = makeStoredDocKey("keyD");
    store_item(vbid, keyD, value);
    EXPECT_EQ(4, vb.getHighSeqno());
    EXPECT_EQ(4, vb.getMaxVisibleSeqno());

    // At this point we havehigh-seqno=4 but only seqnos 3 and 4 in the CM, so
    // we'll backfill.

    // Note: The aim here is to verify that Backfill picks up everything from
    // the storage even in the case where some seqnos are in the CM. So, we need
    // to ensure that all seqnos are on-disk for Persistent.
    flushVBucketToDiskIfPersistent(vbid, 2 /*expected_num_flushed*/);

    // Re-create producer and stream
    recreateProducerAndStream(vb, cb::mcbp::DcpOpenFlag::None);
    ASSERT_TRUE(producer);
    producer->createCheckpointProcessorTask();
    ASSERT_TRUE(stream);
    ASSERT_TRUE(stream->isBackfilling());
    ASSERT_TRUE(stream->public_supportSyncReplication());
    auto resp = stream->next(*producer);
    EXPECT_FALSE(resp);

    // Drive the backfill - execute
    auto& bfm = producer->getBFM();
    ASSERT_EQ(1, bfm.getNumBackfills());

    // Before the fix this steps generates SnapMarker{start:0, end:2, mvs:4},
    // while we want SnapMarker{start:0, end:4, mvs:4}
    ASSERT_EQ(backfill_success, bfm.backfill());
    const auto& readyQ = stream->public_readyQ();
    ASSERT_EQ(5, readyQ.size());
    resp = stream->next(*producer);
    ASSERT_TRUE(resp);
    EXPECT_EQ(DcpResponse::Event::SnapshotMarker, resp->getEvent());
    auto snapMarker = dynamic_cast<SnapshotMarker&>(*resp);
    EXPECT_EQ(0, snapMarker.getStartSeqno());
    EXPECT_EQ(4, snapMarker.getEndSeqno());
    EXPECT_EQ(4, *snapMarker.getMaxVisibleSeqno());

    // Verify that all seqnos are sent from the backfill
    ASSERT_EQ(4, readyQ.size());
    resp = stream->next(*producer);
    ASSERT_TRUE(resp);
    EXPECT_EQ(DcpResponse::Event::Mutation, resp->getEvent());
    EXPECT_EQ(1, *resp->getBySeqno());
    ASSERT_EQ(3, readyQ.size());
    resp = stream->next(*producer);
    ASSERT_TRUE(resp);
    EXPECT_EQ(DcpResponse::Event::Mutation, resp->getEvent());
    EXPECT_EQ(2, *resp->getBySeqno());
    ASSERT_EQ(2, readyQ.size());
    resp = stream->next(*producer);
    ASSERT_TRUE(resp);
    EXPECT_EQ(DcpResponse::Event::Mutation, resp->getEvent());
    EXPECT_EQ(3, *resp->getBySeqno());
    ASSERT_EQ(1, readyQ.size());
    resp = stream->next(*producer);
    ASSERT_TRUE(resp);
    EXPECT_EQ(DcpResponse::Event::Mutation, resp->getEvent());
    EXPECT_EQ(4, *resp->getBySeqno());
    ASSERT_EQ(0, readyQ.size());
}

TEST_P(SingleThreadedActiveStreamTest, MB_45757) {
    auto& vb = *engine->getVBucket(vbid);
    ASSERT_EQ(0, vb.getHighSeqno());
    auto& manager = *vb.checkpointManager;
    const auto& list =
            CheckpointManagerTestIntrospector::public_getCheckpointList(
                    manager);
    ASSERT_EQ(1, list.size());

    const auto key = makeStoredDocKey("key");
    const std::string value = "value";
    store_item(vbid, key, value);
    EXPECT_EQ(1, vb.getHighSeqno());

    // In the test we need to re-create streams in a condition that triggers
    // backfill. So get rid of the DCP cursor and move the persistence cursor to
    // a new checkpoint, then remove checkpoints.
    stream.reset();
    producer.reset();
    const auto openId = manager.getOpenCheckpointId();
    manager.createNewCheckpoint();
    ASSERT_GT(manager.getOpenCheckpointId(), openId);
    flushVBucketToDiskIfPersistent(vbid, 1 /*expected_num_flushed*/);
    ASSERT_EQ(1, manager.getNumCheckpoints());
    ASSERT_EQ(1, manager.getNumOpenChkItems());

    // Re-create the old producer and stream
    recreateProducerAndStream(vb, cb::mcbp::DcpOpenFlag::None);
    ASSERT_TRUE(producer);
    producer->createCheckpointProcessorTask();
    ASSERT_TRUE(stream);

    // Initiate disconnection of the old producer, but block it in
    // CM::removeCursor() just before it acquires the CM::lock.
    ThreadGate gate(2);
    stream->removeCursorPreLockHook = [&gate]() { gate.threadUp(); };
    auto threadCrash = std::thread(
            [stream = this->stream]() { stream->transitionStateToDead(); });

    // The same DCP client reconnects and creates a new producer, so same name
    // as the old producer.
    auto newProd =
            std::make_shared<MockDcpProducer>(*engine,
                                              cookie,
                                              producer->getName(),
                                              cb::mcbp::DcpOpenFlag::None,
                                              false /*startTask*/);
    ASSERT_TRUE(newProd);
    newProd->createCheckpointProcessorTask();
    // StreamReq from the client on the same vbucket -> This stream has the same
    // name as the one that is transitioning to dead in threadCrash
    auto newStream = newProd->mockActiveStreamRequest({} /*flags*/,
                                                      0 /*opaque*/,
                                                      vb,
                                                      0 /*st_seqno*/,
                                                      ~0 /*en_seqno*/,
                                                      0x0 /*vb_uuid*/,
                                                      0 /*snap_start_seqno*/,
                                                      ~0 /*snap_end_seqno*/);
    ASSERT_TRUE(newStream);
    ASSERT_TRUE(newStream->isBackfilling());

    // New connection backfills and registers cursor.
    // This step invalidates the old stream from the CM::cursors map as it has
    // the same name as the new stream.
    auto& bfm = newProd->getBFM();
    ASSERT_EQ(1, bfm.getNumBackfills());
    ASSERT_EQ(backfill_success, bfm.backfill());
    const auto& readyQ = newStream->public_readyQ();
    ASSERT_EQ(2, readyQ.size());
    const auto resp = newStream->next(*newProd);
    ASSERT_TRUE(resp);
    EXPECT_EQ(DcpResponse::Event::SnapshotMarker, resp->getEvent());

    // Unblock threadCrash. It tries to invalidate the old stream that is
    // already invalid. This step throws before the fix.
    gate.threadUp();

    threadCrash.join();
}

TEST_P(SingleThreadedActiveStreamTest,
       StreamTaskMovesCursorToLastItemInEmptyCheckpoint) {
    auto& vb = *engine->getVBucket(vbid);
    ASSERT_EQ(0, vb.getHighSeqno());
    auto& manager = *vb.checkpointManager;
    const auto& list =
            CheckpointManagerTestIntrospector::public_getCheckpointList(
                    manager);
    ASSERT_EQ(1, list.size());
    ASSERT_EQ(2, manager.getNumOpenChkItems()); // cs, vbs

    // Note: The first in-memory snapshot is special with regard to the CHK
    // flag.. We force nextSnapshotIsCheckpoint=true at (some) state transition
    // in ActiveStream. Given that in this test we need to verify that the CHK
    // flag is set by processing checkpoint_start messages, then here I make the
    // stream process a first snapshot for clearing nextSnapshotIsCheckpoint
    // before proceeding.
    EXPECT_TRUE(stream->public_nextSnapshotIsCheckpoint());
    store_item(vbid, makeStoredDocKey("key"), "value");
    ASSERT_EQ(1, vb.getHighSeqno());
    // Push from checkpoint to readyQ
    stream->public_nextCheckpointItemTask();
    // Drain readyQ
    auto& readyQ = stream->public_readyQ();
    while (!readyQ.empty()) {
        readyQ.pop();
    }
    // We want just a new open checkpoint
    manager.createNewCheckpoint();
    if (isPersistent()) {
        flushVBucket(vbid);
    }
    ASSERT_EQ(1, manager.getNumCheckpoints());
    ASSERT_EQ(1, manager.getNumOpenChkItems());

    // Verify that the stream doesn't know of any checkpoint so far
    ASSERT_FALSE(stream->public_nextSnapshotIsCheckpoint());

    // Verify 1 items for cursor (checkpoint_start)
    auto cursor = stream->getCursor().lock();
    EXPECT_TRUE(manager.hasItemsForCursor(*cursor));
    EXPECT_EQ(1, cursor->getRemainingItemsInCurrentCheckpoint());

    // Run the StreamTask
    ASSERT_EQ(0, readyQ.size());
    stream->public_nextCheckpointItemTask();

    // Verify nothing in the stream readyQ yet, as no mutations in checkpoints
    ASSERT_EQ(0, readyQ.size());

    // But, cursor already moved to the last item in checkpoint (set-vbstate at
    // this point)
    EXPECT_FALSE(manager.hasItemsForCursor(*cursor));
    EXPECT_EQ(0, cursor->getRemainingItemsInCurrentCheckpoint());

    // Now we want to verify that ActiveStream has already processed the 2 meta
    // items. In particular, we need to ensure that the checkpoint_start item
    // has updates the ActiveStream state to make it ready for streaming a
    // proper SnapMarker later (ie, as soon as a mutation is queued and
    // streamed). Here "proper" means that the CHK_FLAG must be set in the
    // marker.

    // checkpoint_start already processed
    EXPECT_TRUE(stream->public_nextSnapshotIsCheckpoint());

    // So now queue some mutations
    store_item(vbid, makeStoredDocKey("key"), "value");
    store_item(vbid, makeStoredDocKey("other-key"), "value");
    EXPECT_EQ(3, vb.getHighSeqno());

    // Run the StreamTask again
    stream->public_nextCheckpointItemTask();

    // Verify that we have two items in the readyQ (SnapshotMarker and two
    // DcpMutations), and that the SnapshotMarker is correctly encoded (should
    // have CHK flag set and the expected seqno-range).
    ASSERT_EQ(3, readyQ.size());
    ASSERT_EQ(DcpResponse::Event::SnapshotMarker, readyQ.front()->getEvent());
    auto& snapMarker = dynamic_cast<SnapshotMarker&>(*readyQ.front());
    EXPECT_EQ(DcpSnapshotMarkerFlag::Memory | DcpSnapshotMarkerFlag::Checkpoint,
              snapMarker.getFlags());
    EXPECT_EQ(2, snapMarker.getStartSeqno());
    EXPECT_EQ(3, snapMarker.getEndSeqno());
    EXPECT_EQ(DcpResponse::Event::Mutation, readyQ.back()->getEvent());
}

TEST_P(SingleThreadedActiveStreamTest, MB_53806) {
    auto& vb = *engine->getVBucket(vbid);
    ASSERT_EQ(0, vb.getHighSeqno());

    const auto keyA = makeStoredDocKey("keyA");
    const auto keyB = makeStoredDocKey("keyB");
    const auto keyC = makeStoredDocKey("keyC");
    for (const auto& key : {keyA, keyB, keyC}) {
        store_item(vbid, key, "value");
    }
    ASSERT_EQ(3, vb.getHighSeqno());

    // In the test we need to re-create streams in a condition that triggers
    // backfill. So get rid of the DCP cursor and move the persistence cursor to
    // a new checkpoint, that removes the old checkpoint that contains items.
    stream.reset();
    producer.reset();
    auto& manager = *vb.checkpointManager;
    ASSERT_EQ(5, manager.getNumOpenChkItems()); // cs, vbs, 3 muts
    manager.createNewCheckpoint();
    flushVBucketToDiskIfPersistent(vbid, 3 /*expected_num_flushed*/);
    ASSERT_EQ(1, manager.getNumCheckpoints());
    ASSERT_EQ(1, manager.getNumOpenChkItems());

    // We need backfill flowing in the DiskCallback path, so ensure no cache hit
    // by ejecting everything from the HashTable
    if (persistent()) {
        for (const auto& key : {keyA, keyB, keyC}) {
            evict_key(vbid, key);
        }
    }

    // Re-create the old producer and stream
    recreateProducerAndStream(vb, cb::mcbp::DcpOpenFlag::None);
    ASSERT_TRUE(producer);
    producer->createCheckpointProcessorTask();
    ASSERT_TRUE(stream);
    ASSERT_TRUE(stream->isBackfilling());

    // Simulate backfill buffer full for triggering backfill-yield
    auto& bfm = dynamic_cast<MockDcpBackfillManager&>(producer->getBFM());
    ASSERT_EQ(1, bfm.getNumBackfills());
    bfm.setBackfillBufferSize(1);

    // Run backfill.
    // First call pushes the SnapMarker + Mut:1, then the backfill yields.
    // Note: Backfill buffer guarantees that the first item is always pushed to
    //   the readyQ. See BackfillManager for details.
    ASSERT_EQ(backfill_success, bfm.backfill());
    const auto& readyQ = stream->public_readyQ();
    ASSERT_EQ(2, readyQ.size());
    auto resp = stream->next(*producer);
    ASSERT_TRUE(resp);
    EXPECT_EQ(DcpResponse::Event::SnapshotMarker, resp->getEvent());
    EXPECT_EQ(1, readyQ.size());
    resp = stream->next(*producer);
    ASSERT_TRUE(resp);
    EXPECT_EQ(DcpResponse::Event::Mutation, resp->getEvent());
    EXPECT_EQ(1, resp->getBySeqno());
    EXPECT_EQ(0, readyQ.size());

    // Time to run again for the backfill.
    // We expect Mut:2 and Mut:3 pushed to the stream.
    // Before the fix we skip seqno:2 and proceed to seqno:3.
    bfm.setBackfillBufferSize(1024 * 1024);
    ASSERT_EQ(backfill_success, bfm.backfill());

    EXPECT_EQ(2, readyQ.size());
    resp = stream->next(*producer);
    ASSERT_TRUE(resp);
    EXPECT_EQ(DcpResponse::Event::Mutation, resp->getEvent());
    EXPECT_EQ(2, resp->getBySeqno());

    EXPECT_EQ(1, readyQ.size());
    resp = stream->next(*producer);
    ASSERT_TRUE(resp);
    EXPECT_EQ(DcpResponse::Event::Mutation, resp->getEvent());
    EXPECT_EQ(3, resp->getBySeqno());

    EXPECT_EQ(0, readyQ.size());

    EXPECT_EQ(backfill_finished, bfm.backfill());
}

TEST_P(SingleThreadedActiveStreamTest, ReadyQLimit) {
    auto& vb = *engine->getVBucket(vbid);
    ASSERT_EQ(0, vb.getHighSeqno());

    const size_t checkpointMaxSize = 1024 * 1024;
    engine->getCheckpointConfig().setCheckpointMaxSize(checkpointMaxSize);
    auto& manager = *vb.checkpointManager;
    ASSERT_EQ(checkpointMaxSize,
              manager.getCheckpointConfig().getCheckpointMaxSize());

    const auto value = std::string(checkpointMaxSize / 2, 'v');
    size_t numItems = 6;
    for (size_t i = 0; i < numItems; ++i) {
        store_item(vbid, makeStoredDocKey("key" + std::to_string(i)), value);
    }
    ASSERT_EQ(numItems, vb.getHighSeqno());
    const auto numCheckpoints = manager.getNumCheckpoints();
    ASSERT_EQ(numItems / 2, numCheckpoints);
    const size_t numMutationsPerCkpt = numItems / numCheckpoints;
    ASSERT_EQ(numMutationsPerCkpt + 1, manager.getNumOpenChkItems()); // cs + ..

    // Stream in memory and readYQ empty
    ASSERT_TRUE(stream->isInMemory());
    const auto& readyQ = stream->public_readyQ();
    ASSERT_EQ(0, readyQ.size());

    // Test - StreamTask pulls from CM and pushes into the readyQ
    // At each run the task is allowed to push checkpoint_max_size_bytes into
    // the readyQ. In the scenario under test that means 1 full checkpoint at a
    // time.
    for (size_t i = 0; i < numCheckpoints; ++i) {
        stream->nextCheckpointItemTask();

        ASSERT_EQ(3, readyQ.size());
        auto resp = stream->next(*producer);
        ASSERT_TRUE(resp);
        EXPECT_EQ(DcpResponse::Event::SnapshotMarker, resp->getEvent());

        ASSERT_EQ(2, readyQ.size());
        resp = stream->next(*producer);
        ASSERT_TRUE(resp);
        EXPECT_EQ(DcpResponse::Event::Mutation, resp->getEvent());
        EXPECT_EQ(i * numMutationsPerCkpt + 1, resp->getBySeqno());

        ASSERT_EQ(1, readyQ.size());
        resp = stream->next(*producer);
        ASSERT_TRUE(resp);
        EXPECT_EQ(DcpResponse::Event::Mutation, resp->getEvent());
        EXPECT_EQ(i * numMutationsPerCkpt + 2, resp->getBySeqno());

        ASSERT_EQ(0, readyQ.size());
    }

    // All streamed
    stream->nextCheckpointItemTask();
    ASSERT_EQ(0, readyQ.size());
}

/// Check handling of Checkpoint Cursors if a Cursor is not successfully
/// assigned to ActiveStream - e.g. due to an exception being thrown.
/// In the original bug this resulted in the cursor being orphaned - it existed
/// in CheckpointManager but was not associated with any Stream, and hence
/// was not advanced (via getItemsForCursor) - but also was not subject to
/// cursor-dropping so resulted in the CheckpointManager getting stuck at the
/// checkpoint high watermark.
TEST_P(SingleThreadedActiveStreamTest,
       MB55391_DcpStepExceptionShouldRemoveCursor) {
    // Setup to require backfill, which involves re-registering a cursor in
    // ActiveStream::scheduleBackfill_UNLOCKED. To do this we reset the
    // initially created producer and stream, store an item then flush and
    // create new checkpoint, then re-create the stream.

    stream.reset();
    producer->closeStream(0, vbid);

    auto& vb = *engine->getVBucket(vbid);
    const auto initialCursors = vb.checkpointManager->getNumCursors();

    // Ensure mutation is on disk and  no longer present in CheckpointManager so
    // stream will trigger backfill.
    store_item(vbid, makeStoredDocKey("key"), "value");
    vb.checkpointManager->createNewCheckpoint();
    flushVBucketToDiskIfPersistent(vbid, 1);
    ASSERT_EQ(1, vb.checkpointManager->getNumCheckpoints());

    // Re-create the stream, but using the preSetActiveHook to set a callback
    // to run in ActiveStream::scheduleBackfill after the cursor is registered.
    struct TestException : public std::invalid_argument {
        using std::invalid_argument::invalid_argument;
    };

    auto throwExceptionFn = []() {
        throw TestException("Injecting exception");
    };
    try {
        stream = producer->mockActiveStreamRequest(
                {},
                0,
                vb,
                0,
                ~0,
                0x0,
                0,
                ~0,
                {},
                {},
                {},
                {},
                [&](auto& stream) {
                    stream.scheduleBackfillRegisterCursorHook =
                            throwExceptionFn;
                });
    } catch (TestException&) {
        // In full-stack, exception thown from DcpProducer::step() will tear
        // down the connection, including destroying the DcpProducer. Simulate
        // that here.
        stream.reset();
        producer.reset();

        // Test: We _should_ be back to the original number of cursors.
        EXPECT_EQ(initialCursors, vb.checkpointManager->getNumCursors());
        return;
    }

    FAIL() << "Expected TestException to be thrown during "
              "mockActiveStreamRequest";
}

// Each cycle of stream create/stream closed (when the stream needs a backfill)
// creates a DCPBackfill and leaves it in the backfill manager. MB-57772 showed
// that there can be conditions (high memory) where the path to deleting the
// orphaned DCPBackfill (from the closed stream) is blocked. In the case where
// the backfill queues themselves are the dominant user of memory leaves the
// system live-locked and way way over quota. The fix is to have closeStream
// (or ~ActiveStream) directly free the DCPBackfill it created.
TEST_P(SingleThreadedActiveStreamTest, MB_57772) {
    store_item(vbid, makeStoredDocKey("key"), "value");
    flushVBucketToDiskIfPersistent(vbid);
    auto& vb = *engine->getVBucket(vbid);
    vb.checkpointManager->clear();

    auto& bfm = producer->getBFM();
    EXPECT_EQ(0, bfm.getNumBackfills());
    EXPECT_EQ(0, store->getKVStoreScanTracker().getNumRunningBackfills());
    stream.reset();
    recreateStream(vb);
    ASSERT_TRUE(stream->isBackfilling());

    EXPECT_EQ(1, bfm.getNumBackfills());
    // backfill makes it into the initializing list, classed as running
    EXPECT_EQ(1, store->getKVStoreScanTracker().getNumRunningBackfills());

    for (int cycles = 0; cycles < 2; ++cycles) {
        // In MB-57772 it doesn't look like a cycle of streamRequest/closeStream
        // grew the backfill queues (we don't actually know the true sequence),
        // but for this test closeStream reproduces an ever growing backfill
        // queue.
        stream.reset(); // we want the ActiveStream to destruct
        producer->closeStream(0, vbid);

        // closeStream has explicitly removed the backfill, no need to wait for
        // an I/O task to run.
        EXPECT_EQ(0, bfm.getNumBackfills());
        EXPECT_EQ(0, store->getKVStoreScanTracker().getNumRunningBackfills());

        recreateStream(vb);
        ASSERT_TRUE(stream->isBackfilling());

        // Now expect only 1 backfill in the queue (this would keep increasing
        // prior to fixing the issue).
        EXPECT_EQ(1, bfm.getNumBackfills());
        // backfill makes it into the initializing list, classed as running
        EXPECT_EQ(1, store->getKVStoreScanTracker().getNumRunningBackfills());
    }

    // Force close - now the stream will remove its backfill without the task
    // needing to run.
    stream.reset(); // we want the ActiveStream to destruct
    producer->closeStream(0, vbid);

    EXPECT_EQ(0, store->getKVStoreScanTracker().getNumRunningBackfills());
    EXPECT_EQ(0, bfm.getNumBackfills());
}

TEST_P(SingleThreadedActiveStreamTest, MB_58961) {
    // No OSOBackfill in Ephemeral
    if (ephemeral()) {
        GTEST_SKIP();
    }

    // Create a collection
    CollectionsManifest manifest;
    const auto& cFruit = CollectionEntry::fruit;
    manifest.add(
            cFruit, cb::NoExpiryLimit, true /*history*/, ScopeEntry::defaultS);
    auto& vb = *store->getVBucket(vbid);
    vb.updateFromManifest(
            std::shared_lock<folly::SharedMutex>(vb.getStateLock()),
            Collections::Manifest{std::string{manifest}});
    ASSERT_EQ(1, vb.getHighSeqno());

    // seqno:2 in cFruit
    const std::string value("value");
    store_item(vbid, makeStoredDocKey("keyF", cFruit), value);
    ASSERT_EQ(2, vb.getHighSeqno());

    // Add some data to the default collection
    const auto& cDefault = CollectionEntry::defaultC;
    store_item(vbid, makeStoredDocKey("keyD", cDefault), value);
    ASSERT_EQ(3, vb.getHighSeqno());

    // [e:1 cs:1 se:1 m(keyF):2 m(keyD):3)

    // Ensure new stream will backfill
    stream->public_getOutstandingItems(vb);
    removeCheckpoint(vb);

    // [e:4 cs:4)

    // Ensure OSOBackfill is triggered
    engine->getConfiguration().setDcpOsoBackfill("enabled");
    producer->setOutOfOrderSnapshots(OutOfOrderSnapshots::YesWithSeqnoAdvanced);

    // Stream filters on cFruit
    recreateStream(
            vb,
            true,
            fmt::format(R"({{"collections":["{:x}"]}})", uint32_t(cFruit.uid)));
    ASSERT_TRUE(stream);
    // Pushed to backfill
    ASSERT_TRUE(stream->isBackfilling());

    // [e:4 cs:4)
    //  ^

    auto& readyQ = stream->public_readyQ();
    ASSERT_EQ(0, readyQ.size());

    // Run the OSO backfill
    runBackfill(); // push markers and data
    ASSERT_EQ(5, readyQ.size());

    auto resp = stream->public_nextQueuedItem(*producer);
    EXPECT_EQ(DcpResponse::Event::OSOSnapshot, resp->getEvent());

    resp = stream->public_nextQueuedItem(*producer);
    EXPECT_EQ(DcpResponse::Event::SystemEvent, resp->getEvent());
    EXPECT_EQ(1, resp->getBySeqno());

    resp = stream->public_nextQueuedItem(*producer);
    EXPECT_EQ(DcpResponse::Event::Mutation, resp->getEvent());
    EXPECT_EQ(2, resp->getBySeqno());

    // Note: seqno:3 is in cDefault, filtered out, SeqnoAdvance(3) sent
    resp = stream->public_nextQueuedItem(*producer);
    EXPECT_EQ(DcpResponse::Event::SeqnoAdvanced, resp->getEvent());
    EXPECT_EQ(3, resp->getBySeqno());

    resp = stream->public_nextQueuedItem(*producer);
    EXPECT_EQ(DcpResponse::Event::OSOSnapshot, resp->getEvent());

    EXPECT_EQ(0, stream->getLastSentSnapEndSeqno());
    EXPECT_EQ(2, stream->getLastBackfilledSeqno());
    EXPECT_EQ(3, stream->getLastSentSeqno());
    EXPECT_EQ(3, stream->getLastReadSeqno());
    EXPECT_EQ(4, stream->getCurChkSeqno());

    ASSERT_FALSE(stream->public_nextQueuedItem(*producer));
    GMockDcpMsgProducers producers;
    EXPECT_EQ(cb::engine_errc::would_block, producer->step(false, producers));
    ASSERT_TRUE(stream->isInMemory());

    // [e:4 cs:4)
    //  ^

    store_item(vbid, makeStoredDocKey("keyD4", cDefault), value);
    ASSERT_EQ(4, vb.getHighSeqno());
    store_item(vbid, makeStoredDocKey("keyD5", cDefault), value);
    ASSERT_EQ(5, vb.getHighSeqno());

    // [e:4 cs:4 m(keyD4):4 m(keyD5):5)
    //  ^

    // Move inMemory stream.
    // Note: Before the fix we do move the cursor but we miss to advance the
    // stream
    ASSERT_EQ(0, readyQ.size());
    runCheckpointProcessor(*producer, producers);
    // Note: We don't send any snapshot when all items are filtrered out
    EXPECT_EQ(0, readyQ.size());

    // [e:4 cs:4 m(keyD4):4 m(keyD5):5)
    //                      ^

    EXPECT_EQ(0, stream->getLastSentSnapEndSeqno());
    EXPECT_EQ(2, stream->getLastBackfilledSeqno());
    EXPECT_EQ(3, stream->getLastSentSeqno());
    EXPECT_EQ(5, stream->getLastReadSeqno()); // Before the fix: 3
    EXPECT_EQ(5, stream->getCurChkSeqno());

    // CursorDrop + backfill
    ASSERT_TRUE(stream->handleSlowStream());
    ASSERT_TRUE(stream->isInMemory());

    // [e:4 cs:4 m(keyD4):4 m(keyD5):5)
    //                      x

    // Before the fix for MB-58961 this step triggers:
    //
    // libc++abi: terminating due to uncaught exception of type
    // boost::exception_detail::error_info_injector<std::logic_error>:Monotonic<y>
    // (ActiveStream(test_producer->test_consumer (vb:0))::curChkSeqno)
    // invariant failed: new value (4) breaks invariant on current value (5)
    //
    // The reason for the failure in MB-58961 is that we miss to update
    // AS::lastReadSeqno when we process the "empty-by-filter" snapshot before
    // CursorDrop.
    // By that:
    // (a) lastReadSeqno stays at 3
    // (b) In the subsequent AS::scheduleBackfill(lastReadSeqno:3) call we
    //     re-register the cursor at cs:4 and we try to reset curChkSeqno (5) by
    //     (4).
    EXPECT_EQ(cb::engine_errc::would_block, producer->step(false, producers));
    EXPECT_FALSE(stream->isBackfilling());
}

TEST_P(SingleThreadedActiveStreamTest, StreamRequestMemoryQuota) {
    const auto& vb = *store->getVBucket(vbid);
    auto& config = engine->getConfiguration();
    const auto initVal = config.getBackfillMemThreshold();
    for (const size_t newVal : {size_t{0}, size_t{91}, initVal}) {
        config.setBackfillMemThreshold(newVal);
        ASSERT_EQ(newVal, config.getBackfillMemThreshold());
        ASSERT_FLOAT_EQ(newVal / 100.0f, store->getBackfillMemoryThreshold());
        uint64_t rollbackSeqno = -1;
        auto ret = producer->streamRequest({},
                                           2,
                                           vbid,
                                           0,
                                           -1,
                                           vb.failovers->getLatestUUID(),
                                           0,
                                           0,
                                           &rollbackSeqno,
                                           mock_dcp_add_failover_log,
                                           std::nullopt);
        if (newVal == 0) {
            EXPECT_EQ(cb::engine_errc::no_memory, ret);
        } else {
            EXPECT_EQ(cb::engine_errc::success, ret);
        }
        auto activeStream = std::dynamic_pointer_cast<ActiveStream>(
                producer->findStream(vbid));
        if (activeStream) {
            activeStream->setDead(cb::mcbp::DcpStreamEndStatus::Closed);
        }
    }
}

TEST_P(SingleThreadedActiveStreamTest, PurgeSeqnoInSnapshotMarker_InMemory) {
    // Reset the stream created originally as part of the test setup.
    stream.reset();

    auto& vb = *engine->getVBucket(vbid);
    // Create Stream without MarkerVersion::V2_2.
    recreateProducerAndStream(vb, cb::mcbp::DcpOpenFlag::None);

    // Store a single item.
    store_item(vbid, makeStoredDocKey("foo"), "bar");

    ASSERT_TRUE(stream->isInMemory());
    EXPECT_EQ(0, stream->public_readyQSize());

    MockDcpMessageProducers producers;
    runCheckpointProcessor(*producer, producers);

    // One snapshot marker & one mutation.
    EXPECT_EQ(2, stream->public_readyQSize());

    auto resp = stream->next(*producer);
    EXPECT_EQ(DcpResponse::Event::SnapshotMarker, resp->getEvent());
    auto snapMarker = dynamic_cast<SnapshotMarker&>(*resp);
    EXPECT_FALSE(snapMarker.getPurgeSeqno().has_value());

    recreateProducerAndStream(vb,
                              cb::mcbp::DcpOpenFlag::None,
                              {},
                              {{"max_marker_version", "2.2"}});

    ASSERT_TRUE(stream->isInMemory());
    EXPECT_EQ(0, stream->public_readyQSize());

    runCheckpointProcessor(*producer, producers);

    // One snapshot marker & one mutation.
    EXPECT_EQ(2, stream->public_readyQSize());

    resp = stream->next(*producer);
    EXPECT_EQ(DcpResponse::Event::SnapshotMarker, resp->getEvent());
    snapMarker = dynamic_cast<SnapshotMarker&>(*resp);
    EXPECT_FALSE(snapMarker.getPurgeSeqno().has_value());
}

TEST_P(SingleThreadedActiveStreamTest, PurgeSeqnoInSnapshotMarker_Backfill) {
    // Reset the stream created originally as part of the test setup.
    stream.reset();
    auto& vb = *engine->getVBucket(vbid);

    // Store a single item.
    store_item(vbid, makeStoredDocKey("foo"), "bar");

    // 1. Flush the items to disk.
    // 2. Recreate the producer & stream.
    // 3. Test purge-seqno not included.

    flushAndRemoveCheckpoints(vbid);

    //! 1. Recreate the stream without MarkerVersion::V2_2 & expect the
    //! purgeSeqno is not included.
    recreateProducerAndStream(
            vb,
            cb::mcbp::DcpOpenFlag::None,
            fmt::format(R"({{"collections":["{:x}"]}})",
                        uint32_t(CollectionEntry::defaultC.getId())));

    stream->transitionStateToBackfilling();
    ASSERT_TRUE(stream->isBackfilling());
    EXPECT_EQ(0, stream->public_readyQSize());

    // Perform the actual backfill - fills up the readyQ in the stream.
    producer->getBFM().backfill();

    // One snapshot marker & one mutation.
    EXPECT_EQ(2, stream->public_readyQSize());

    auto resp = stream->next(*producer);
    EXPECT_EQ(DcpResponse::Event::SnapshotMarker, resp->getEvent());
    auto snapMarker = dynamic_cast<SnapshotMarker&>(*resp);
    //! The purgeSeqno shouldn't be present.
    EXPECT_FALSE(snapMarker.getPurgeSeqno().has_value());

    //! 2. Recreate the stream with max_marker_version=2.2 & expect the
    //! purgeSeqno is included.
    recreateProducerAndStream(
            vb,
            cb::mcbp::DcpOpenFlag::None,
            fmt::format(R"({{"collections":["{:x}"]}})",
                        uint32_t(CollectionEntry::defaultC.getId())),
            {{"max_marker_version", "2.2"}});

    stream->transitionStateToBackfilling();
    ASSERT_TRUE(stream->isBackfilling());
    resp = stream->next(*producer);
    EXPECT_FALSE(resp);
    EXPECT_EQ(0, stream->public_readyQSize());

    // Perform the actual backfill - fills up the readyQ in the stream.
    producer->getBFM().backfill();

    // One snapshot marker & one mutation.
    EXPECT_EQ(2, stream->public_readyQSize());

    resp = stream->next(*producer);
    EXPECT_EQ(DcpResponse::Event::SnapshotMarker, resp->getEvent());
    snapMarker = dynamic_cast<SnapshotMarker&>(*resp);
    //! The purgeSeqno should be present.
    EXPECT_EQ(0, snapMarker.getPurgeSeqno());

    // 1. Perform a couple of other mutations.
    // - {"foo": "bar"} is already present.
    // - Add 2 more items & delete "foo".
    // 2. Flush the items & remove the checkpoints to force a bacfill.
    // 2. Purge till seqno 2.

    store_item(vbid, makeStoredDocKey("foo1"), "bar"); // Seqno: 2
    delete_item(vbid, makeStoredDocKey("foo")); // Seqno: 3
    store_item(vbid, makeStoredDocKey("foo2"), "bar"); // Seqno: 4

    flushAndRemoveCheckpoints(vbid);
    // Run compaction for persistent buckets & tombstone purger for ephemeral
    // buckets.
    purgeTombstonesBefore(3);
    const auto purgeSeqno = vb.getPurgeSeqno();
    EXPECT_EQ(3, purgeSeqno);

    //! 3. Recreate the stream with max_marker_version=2.2 & expect the
    //! purgeSeqno is included and it set to 3.
    recreateProducerAndStream(
            vb,
            cb::mcbp::DcpOpenFlag::None,
            fmt::format(R"({{"collections":["{:x}"]}})",
                        uint32_t(CollectionEntry::defaultC.getId())),
            {{"max_marker_version", "2.2"}});

    stream->transitionStateToBackfilling();
    ASSERT_TRUE(stream->isBackfilling());
    EXPECT_EQ(0, stream->public_readyQSize());

    // Perform the actual backfill - fills up the readyQ in the stream.
    producer->getBFM().backfill();

    // One snapshot marker & 2 mutation (keys: foo1 & foo2).
    EXPECT_EQ(3, stream->public_readyQSize());

    resp = stream->next(*producer);
    EXPECT_EQ(DcpResponse::Event::SnapshotMarker, resp->getEvent());
    snapMarker = dynamic_cast<SnapshotMarker&>(*resp);

    EXPECT_TRUE(snapMarker.getPurgeSeqno().has_value());
    EXPECT_EQ(purgeSeqno, snapMarker.getPurgeSeqno());

    // Pop the dcp mutations of the stream readyQ & check we indeed
    // received mutations.
    for (auto i = 0; i < 2; i++) {
        resp = stream->next(*producer);
        EXPECT_EQ(DcpResponse::Event::Mutation, resp->getEvent());
    }

    // Check the stream is in-memory state (should be the state we should
    // have dropped into at the end of a backfill).
    ASSERT_TRUE(stream->isInMemory());

    //! 4. Perform another mutation in memory & check we receive another
    //! snapshot-marker with the purgeSeqno: 3 (since no compaction has run
    //! again).
    store_item(vbid, makeStoredDocKey("foo3"), "bar"); // Seqno: 5
    MockDcpMessageProducers producers;
    runCheckpointProcessor(*producer, producers);

    // One snapshot marker & one mutation (key: "foo3").
    EXPECT_EQ(2, stream->public_readyQSize());

    resp = stream->next(*producer);
    EXPECT_EQ(DcpResponse::Event::SnapshotMarker, resp->getEvent());
    snapMarker = dynamic_cast<SnapshotMarker&>(*resp);
    EXPECT_FALSE(snapMarker.getPurgeSeqno().has_value());
}

TEST_P(SingleThreadedActiveStreamTest,
       PurgeSeqnoInSnapshotMarkerInFilteredStreams_InMemory) {
    // Reset the stream created originally as part of the test setup.
    stream.reset();
    auto& vb = *engine->getVBucket(vbid);

    // Create a collection
    CollectionsManifest manifest;
    const auto& cVegetable = CollectionEntry::vegetable;
    manifest.add(cVegetable,
                 cb::NoExpiryLimit,
                 true /*history*/,
                 ScopeEntry::defaultS);
    vb.updateFromManifest(
            std::shared_lock<folly::SharedMutex>(vb.getStateLock()),
            Collections::Manifest{std::string{manifest}});
    ASSERT_EQ(1, vb.getHighSeqno());

    store_item(vbid, makeStoredDocKey("potato", cVegetable), "value");

    //! 1. Test the snapshot marker does not include the purgeSeqno & advance
    //! seqno message is sent. All the mutations are filtered out.
    recreateProducerAndStream(
            vb,
            cb::mcbp::DcpOpenFlag::None,
            fmt::format(R"({{"collections":["{:x}"]}})",
                        uint32_t(CollectionEntry::defaultC.getId())));

    ASSERT_TRUE(stream->isInMemory());
    EXPECT_EQ(0, stream->public_readyQSize());

    MockDcpMessageProducers producers;
    runCheckpointProcessor(*producer, producers);

    // One snapshot marker & one advance seqno message.
    EXPECT_EQ(2, stream->public_readyQSize());

    auto resp = stream->next(*producer);
    EXPECT_EQ(DcpResponse::Event::SnapshotMarker, resp->getEvent());
    auto snapMarker = dynamic_cast<SnapshotMarker&>(*resp);
    EXPECT_FALSE(snapMarker.getPurgeSeqno().has_value());
    resp = stream->next(*producer);

    EXPECT_EQ(DcpResponse::Event::SeqnoAdvanced, resp->getEvent());

    // This is currently broken - comeback to fix it (or modify the below
    // expecation based on the end conclusion) after MB-63421. We are currently
    // advancing by ~0 (snap end seqno) which seems incorrect - we should be I
    // think be only moving forward by the last item filtered out for this
    // stream.

    // auto seqnoAdvanced = dynamic_cast<SeqnoAdvanced&>(*resp);
    // EXPECT_EQ(1, seqnoAdvanced.getBySeqno());

    //! 2. Test the snapshot marker includes the purgeSeqno & advance seqno
    //! message is sent. All the mutations are filtered out.
    recreateProducerAndStream(
            vb,
            cb::mcbp::DcpOpenFlag::None,
            fmt::format(R"({{"collections":["{:x}"]}})",
                        uint32_t(CollectionEntry::defaultC.getId())),

            {{"max_marker_version", "2.2"}});

    ASSERT_TRUE(stream->isInMemory());
    resp = stream->next(*producer);
    EXPECT_FALSE(resp);
    EXPECT_EQ(0, stream->public_readyQSize());

    runCheckpointProcessor(*producer, producers);

    // One snapshot marker & one advance seqno message.
    EXPECT_EQ(2, stream->public_readyQSize());

    resp = stream->next(*producer);
    EXPECT_EQ(DcpResponse::Event::SnapshotMarker, resp->getEvent());
    snapMarker = dynamic_cast<SnapshotMarker&>(*resp);
    EXPECT_FALSE(snapMarker.getPurgeSeqno().has_value());

    resp = stream->next(*producer);
    EXPECT_EQ(DcpResponse::Event::SeqnoAdvanced, resp->getEvent());

    //! 3. Test the snapshot marker does not include the purgeSeqno & a single
    //! mutation meant for the collection-filtered stream is sent.
    recreateProducerAndStream(
            vb,
            cb::mcbp::DcpOpenFlag::None,
            fmt::format(R"({{"collections":["{:x}"]}})",
                        uint32_t(CollectionEntry::vegetable.getId())));

    ASSERT_TRUE(stream->isInMemory());
    EXPECT_EQ(0, stream->public_readyQSize());

    runCheckpointProcessor(*producer, producers);

    // One snapshot marker, one system-event (collection created) & one mutation
    // message.
    EXPECT_EQ(3, stream->public_readyQSize());

    resp = stream->next(*producer);
    EXPECT_EQ(DcpResponse::Event::SnapshotMarker, resp->getEvent());
    snapMarker = dynamic_cast<SnapshotMarker&>(*resp);
    EXPECT_FALSE(snapMarker.getPurgeSeqno().has_value());

    resp = stream->next(*producer);
    EXPECT_EQ(DcpResponse::Event::SystemEvent, resp->getEvent());
    EXPECT_EQ(1, resp->getBySeqno());

    resp = stream->next(*producer);
    EXPECT_EQ(DcpResponse::Event::Mutation, resp->getEvent());
    auto* mutation = dynamic_cast<MutationResponse*>(resp.get());
    EXPECT_EQ(2, mutation->getBySeqno());

    //! 4. Test the snapshot marker includes the purgeSeqno & a single mutation
    //! meant for the collection-filtered stream is sent.
    recreateProducerAndStream(
            vb,
            cb::mcbp::DcpOpenFlag::None,
            fmt::format(R"({{"collections":["{:x}"]}})",
                        uint32_t(CollectionEntry::vegetable.getId())),

            {{"max_marker_version", "2.2"}});

    ASSERT_TRUE(stream->isInMemory());
    EXPECT_EQ(0, stream->public_readyQSize());

    runCheckpointProcessor(*producer, producers);

    // One snapshot marker, one system-event (collection created) & one mutation
    // message.
    EXPECT_EQ(3, stream->public_readyQSize());

    resp = stream->next(*producer);
    EXPECT_EQ(DcpResponse::Event::SnapshotMarker, resp->getEvent());
    snapMarker = dynamic_cast<SnapshotMarker&>(*resp);
    EXPECT_FALSE(snapMarker.getPurgeSeqno().has_value());

    resp = stream->next(*producer);
    EXPECT_EQ(DcpResponse::Event::SystemEvent, resp->getEvent());
    EXPECT_EQ(1, resp->getBySeqno());

    resp = stream->next(*producer);
    EXPECT_EQ(DcpResponse::Event::Mutation, resp->getEvent());
    mutation = dynamic_cast<MutationResponse*>(resp.get());
    EXPECT_EQ(2, mutation->getBySeqno());

    // Store an item in the default collection.
    store_item(vbid, makeStoredDocKey("foo"), "bar");

    //! 5. Test the snapshot marker does not include the purgeSeqno & a single
    //! mutation meant for the default-collection stream is sent.
    recreateProducerAndStream(
            vb,
            cb::mcbp::DcpOpenFlag::None,
            fmt::format(R"({{"collections":["{:x}"]}})",
                        uint32_t(CollectionEntry::defaultC.getId())));

    ASSERT_TRUE(stream->isInMemory());
    resp = stream->next(*producer);
    EXPECT_FALSE(resp);
    EXPECT_EQ(0, stream->public_readyQSize());

    runCheckpointProcessor(*producer, producers);

    // One snapshot marker & one mutation message.
    EXPECT_EQ(2, stream->public_readyQSize());

    resp = stream->next(*producer);
    EXPECT_EQ(DcpResponse::Event::SnapshotMarker, resp->getEvent());
    snapMarker = dynamic_cast<SnapshotMarker&>(*resp);
    EXPECT_FALSE(snapMarker.getPurgeSeqno().has_value());
    resp = stream->next(*producer);

    EXPECT_EQ(DcpResponse::Event::Mutation, resp->getEvent());
    mutation = dynamic_cast<MutationResponse*>(resp.get());
    EXPECT_EQ(3, mutation->getBySeqno());

    //! 6. Test the snapshot marker does not include the purgeSeqno & a single
    //! mutation meant for the default-collection stream is sent.
    recreateProducerAndStream(
            vb,
            cb::mcbp::DcpOpenFlag::None,
            fmt::format(R"({{"collections":["{:x}"]}})",
                        uint32_t(CollectionEntry::defaultC.getId())),

            {{"max_marker_version", "2.2"}});

    ASSERT_TRUE(stream->isInMemory());
    resp = stream->next(*producer);
    EXPECT_FALSE(resp);
    EXPECT_EQ(0, stream->public_readyQSize());

    runCheckpointProcessor(*producer, producers);

    // One snapshot marker & one mutation message.
    EXPECT_EQ(2, stream->public_readyQSize());

    resp = stream->next(*producer);
    EXPECT_EQ(DcpResponse::Event::SnapshotMarker, resp->getEvent());
    snapMarker = dynamic_cast<SnapshotMarker&>(*resp);
    EXPECT_FALSE(snapMarker.getPurgeSeqno().has_value());

    resp = stream->next(*producer);
    EXPECT_EQ(DcpResponse::Event::Mutation, resp->getEvent());
    mutation = dynamic_cast<MutationResponse*>(resp.get());
    EXPECT_EQ(3, mutation->getBySeqno());
}

TEST_P(SingleThreadedActiveStreamTest,
       PurgeSeqnoInSnapshotMarkerInFilteredStreams_Backfill) {
    // Reset the stream created originally as part of the test setup.
    stream.reset();
    auto& vb = *engine->getVBucket(vbid);

    // Create a collection
    CollectionsManifest manifest;
    const auto& cVegetable = CollectionEntry::vegetable;
    manifest.add(cVegetable,
                 cb::NoExpiryLimit,
                 true /*history*/,
                 ScopeEntry::defaultS);
    vb.updateFromManifest(
            std::shared_lock<folly::SharedMutex>(vb.getStateLock()),
            Collections::Manifest{std::string{manifest}});
    ASSERT_EQ(1, vb.getHighSeqno());

    store_item(vbid, makeStoredDocKey("potato", cVegetable), "value");

    flushAndRemoveCheckpoints(vbid);

    //! 2. Test the snapshot marker does not include the purgeSeqno. All the
    //! mutations should be filtered out.
    recreateProducerAndStream(
            vb,
            cb::mcbp::DcpOpenFlag::None,
            fmt::format(R"({{"collections":["{:x}"]}})",
                        uint32_t(CollectionEntry::defaultC.getId())));

    stream->transitionStateToBackfilling();
    ASSERT_TRUE(stream->isBackfilling());
    EXPECT_EQ(0, stream->public_readyQSize());

    // Perform the actual backfill - fills up the readyQ in the stream.
    producer->getBFM().backfill();

    // The behavior for collection-filtered streams is different for ephemeral
    // buckets & persistent bucket.
    // Looks like a known issue: See MB-62963 for more details.
    if (ephemeral()) {
        auto resp = stream->next(*producer);
        EXPECT_EQ(DcpResponse::Event::SnapshotMarker, resp->getEvent());
        auto snapMarker = dynamic_cast<SnapshotMarker&>(*resp);
        //! The purgeSeqno shouldn't be present.
        EXPECT_FALSE(snapMarker.getPurgeSeqno().has_value());

        resp = stream->next(*producer);
        EXPECT_EQ(DcpResponse::Event::SeqnoAdvanced, resp->getEvent());
    } else {
        // All the documents are filtered out - we shouldn't have queue any
        // items.
        EXPECT_EQ(0, stream->public_readyQSize());
    }

    //! 3. Test the snapshot marker does not include the purgeSeqno. Must
    //! receive the one mutation relevant to this stream.
    recreateProducerAndStream(
            vb,
            cb::mcbp::DcpOpenFlag::None,
            fmt::format(R"({{"collections":["{:x}"]}})",
                        uint32_t(CollectionEntry::vegetable.getId())));

    stream->transitionStateToBackfilling();
    ASSERT_TRUE(stream->isBackfilling());
    auto resp = stream->next(*producer);
    EXPECT_FALSE(resp);
    EXPECT_EQ(0, stream->public_readyQSize());

    // Perform the actual backfill - fills up the readyQ in the stream.
    producer->getBFM().backfill();

    // One snapshot marker, one system-event (collection-created), one mutation.
    EXPECT_EQ(3, stream->public_readyQSize());

    resp = stream->next(*producer);
    EXPECT_EQ(DcpResponse::Event::SnapshotMarker, resp->getEvent());
    auto snapMarker = dynamic_cast<SnapshotMarker&>(*resp);
    //! The purgeSeqno shouldn't be present.
    EXPECT_FALSE(snapMarker.getPurgeSeqno().has_value());
    resp = stream->next(*producer);
    EXPECT_EQ(DcpResponse::Event::SystemEvent, resp->getEvent());
    resp = stream->next(*producer);
    EXPECT_EQ(DcpResponse::Event::Mutation, resp->getEvent());

    //! 4. Test the snapshot marker includes the purgeSeqno. Must receive
    //! the one mutation relevant to this stream.
    recreateProducerAndStream(
            vb,
            cb::mcbp::DcpOpenFlag::None,
            fmt::format(R"({{"collections":["{:x}"]}})",
                        uint32_t(CollectionEntry::vegetable.getId())),

            {{"max_marker_version", "2.2"}});

    stream->transitionStateToBackfilling();
    ASSERT_TRUE(stream->isBackfilling());
    EXPECT_EQ(0, stream->public_readyQSize());

    // Perform the actual backfill - fills up the readyQ in the stream.
    producer->getBFM().backfill();

    // One snapshot marker, one system-event (collection-created), one mutation.
    EXPECT_EQ(3, stream->public_readyQSize());

    resp = stream->next(*producer);
    EXPECT_EQ(DcpResponse::Event::SnapshotMarker, resp->getEvent());
    snapMarker = dynamic_cast<SnapshotMarker&>(*resp);
    //! The purgeSeqno should be present.
    EXPECT_EQ(0, snapMarker.getPurgeSeqno());
    resp = stream->next(*producer);
    EXPECT_EQ(DcpResponse::Event::SystemEvent, resp->getEvent());
    resp = stream->next(*producer);
    EXPECT_EQ(DcpResponse::Event::Mutation, resp->getEvent());

    // delete the item.
    delete_item(vbid, makeStoredDocKey("potato", cVegetable));

    //! Store another document to bump the hiseqno number, to force purging of
    //! the deleted document "vegetable:potato" (seqno: 3). For reasons unknown
    //! to me currently, we don't purge a tombstone who seqno is the hiseqno of
    //! the vbucket.
    store_item(vbid, makeStoredDocKey("foo"), "bar");
    flushAndRemoveCheckpoints(vbid);
    EXPECT_EQ(4, vb.getHighSeqno());
    purgeTombstonesBefore(4);

    const auto purgeSeqno = vb.getPurgeSeqno();
    EXPECT_EQ(3, purgeSeqno);

    //! 5. Test the snapshot marker includes the purgeSeqno is 3. All the
    //! mutations relevant to this stream are filtered out.
    recreateProducerAndStream(
            vb,
            cb::mcbp::DcpOpenFlag::None,
            fmt::format(R"({{"collections":["{:x}"]}})",
                        uint32_t(CollectionEntry::vegetable.getId())),

            {{"max_marker_version", "2.2"}});

    stream->transitionStateToBackfilling();
    ASSERT_TRUE(stream->isBackfilling());
    EXPECT_EQ(0, stream->public_readyQSize());

    // Perform the actual backfill - fills up the readyQ in the stream.
    producer->getBFM().backfill();

    // One snapshot marker, one system-event (collection-created), one sequence
    // number advanced.
    EXPECT_EQ(3, stream->public_readyQSize());

    resp = stream->next(*producer);
    EXPECT_EQ(DcpResponse::Event::SnapshotMarker, resp->getEvent());
    snapMarker = dynamic_cast<SnapshotMarker&>(*resp);
    //! The purgeSeqno should be present.
    EXPECT_EQ(purgeSeqno, snapMarker.getPurgeSeqno());
    resp = stream->next(*producer);
    EXPECT_EQ(DcpResponse::Event::SystemEvent, resp->getEvent());
    resp = stream->next(*producer);
    EXPECT_EQ(DcpResponse::Event::SeqnoAdvanced, resp->getEvent());
}

TEST_P(SingleThreadedActiveStreamTest,
       CollectionFilteredStreamEnds_StartSeqnoGreaterThanEndSeqno) {
    // Reset the stream created originally as part of the test setup.
    stream.reset();
    auto& vb = *engine->getVBucket(vbid);

    store_item(vbid, makeStoredDocKey("foo", CollectionEntry::defaultC), "bar");
    store_item(
            vbid, makeStoredDocKey("foo1", CollectionEntry::defaultC), "bar");

    // Create a collection
    CollectionsManifest manifest;
    const auto& cVegetable = CollectionEntry::vegetable;
    manifest.add(cVegetable,
                 cb::NoExpiryLimit,
                 true /*history*/,
                 ScopeEntry::defaultS);
    vb.updateFromManifest(
            std::shared_lock<folly::SharedMutex>(vb.getStateLock()),
            Collections::Manifest{std::string{manifest}});

    store_item(vbid, makeStoredDocKey("potato", cVegetable), "value");
    store_item(vbid, makeStoredDocKey("carrot", cVegetable), "value");

    ASSERT_EQ(5, vb.getHighSeqno());
    flushAndRemoveCheckpoints(vbid);

    // Request end seqno below what is relevant to the stream.
    stream = producer->mockActiveStreamRequest(
            cb::mcbp::DcpAddStreamFlag::ActiveVbOnly,
            0 /*opaque*/,
            vb,
            0 /*st_seqno*/,
            2 /*en_seqno*/,
            0x0 /*vb_uuid*/,
            0 /*snap_start_seqno*/,
            ~0 /*snap_end_seqno*/,
            producer->public_getIncludeValue(),
            producer->public_getIncludeXattrs(),
            producer->public_getIncludeDeletedUserXattrs(),
            producer->public_getMaxMarkerVersion(),
            fmt::format(R"({{"collections":["{:x}"]}})",
                        uint32_t(cVegetable.getId())));

    auto resp = stream->next(*producer);
    ASSERT_EQ(DcpResponse::Event::StreamEnd, resp->getEvent());

    ASSERT_TRUE(stream->isDead());
}

// MB-65019: Collection filtered stream should not end immediately when
// start seqno is equal to collection's start seqno.
TEST_P(SingleThreadedActiveStreamTest,
       NoRollbackStartSeqnoEqualCollectionStartSeqno) {
    // Reset the stream created originally as part of the test setup
    stream.reset();
    auto& vb = *engine->getVBucket(vbid);

    // Store item in default collection
    store_item(vbid, makeStoredDocKey("foo"), "bar"); // seqno:1

    // Create a collection - seqno:2
    CollectionsManifest manifest;
    const auto& cVegetable = CollectionEntry::vegetable;
    manifest.add(cVegetable,
                 cb::NoExpiryLimit,
                 true /*history*/,
                 ScopeEntry::defaultS);
    vb.updateFromManifest(
            std::shared_lock<folly::SharedMutex>(vb.getStateLock()),
            Collections::Manifest{std::string{manifest}});

    store_item(
            vbid, makeStoredDocKey("potato", cVegetable), "value"); // seqno:3
    store_item(vbid, makeStoredDocKey("foo1"), "bar"); // seqno:4

    // Delete some items and add one to advance seqno
    delete_item(vbid, makeStoredDocKey("foo")); // seqno:5
    delete_item(vbid, makeStoredDocKey("potato", cVegetable)); // seqno:6
    store_item(
            vbid, makeStoredDocKey("lettuce", cVegetable), "value"); // seqno:7

    flushAndRemoveCheckpoints(vbid);

    // Run compaction/purge to advance purge_seqno past collection creation
    // seqno
    purgeTombstonesBefore(6);
    EXPECT_EQ(6, vb.getPurgeSeqno());

    // Request stream with start seqno 0 and collection filter for vegetable
    // Backfill startSeqno should be adjusted to 2 due to collection filter
    stream = producer->mockActiveStreamRequest(
            cb::mcbp::DcpAddStreamFlag::ActiveVbOnly,
            0 /*opaque*/,
            vb,
            0 /*st_seqno*/,
            ~0 /*en_seqno*/,
            0x0 /*vb_uuid*/,
            0 /*snap_start_seqno*/,
            ~0 /*snap_end_seqno*/,
            producer->public_getIncludeValue(),
            producer->public_getIncludeXattrs(),
            producer->public_getIncludeDeletedUserXattrs(),
            producer->public_getMaxMarkerVersion(),
            fmt::format(R"({{"collections":["{:x}"]}})",
                        uint32_t(cVegetable.getId())));

    // Perform the backfill
    producer->getBFM().backfill();

    // Stream should not end immediately as items need to be sent starting at
    // seqno 2 onwards.
    auto resp = stream->next(*producer);
    ASSERT_NE(DcpResponse::Event::StreamEnd, resp->getEvent());
    ASSERT_FALSE(stream->isDead());
}

TEST_P(SingleThreadedActiveStreamTest, backfillYieldsAfterDurationLimit) {
    auto vb = engine->getVBucket(vbid);
    // Remove the initial stream, we want to force it to backfill.
    stream.reset();
    store_item(vbid, makeStoredDocKey("k0"), "v");
    store_item(vbid, makeStoredDocKey("k1"), "v");
    // Ensure mutation is on disk; no longer present in CheckpointManager.
    vb->checkpointManager->createNewCheckpoint();
    flushVBucketToDiskIfPersistent(vbid, 2);
    engine->getConfiguration().setDcpBackfillRunDurationLimit(0);
    recreateStream(*vb);
    ASSERT_TRUE(stream->isBackfilling());
    EXPECT_EQ(0, engine->getConfiguration().getDcpBackfillRunDurationLimit());

    auto& bfm = producer->getBFM();

    // first run will backfill the first item then yield
    EXPECT_EQ(backfill_success, bfm.backfill());
    EXPECT_EQ(1, stream->getNumBackfillItems());
    EXPECT_EQ(2, stream->public_readyQ().size());
    EXPECT_EQ(DcpResponse::Event::SnapshotMarker,
              stream->public_nextQueuedItem(*producer)->getEvent());
    EXPECT_EQ(DcpResponse::Event::Mutation,
              stream->public_nextQueuedItem(*producer)->getEvent());
    EXPECT_EQ(1, stream->getNumBackfillPauses());
}

TEST_P(SingleThreadedPassiveStreamTest, PurgeSeqnoInDiskCheckpoint) {
    auto& vb = *store->getVBucket(vbid);
    auto& manager = static_cast<MockCheckpointManager&>(*vb.checkpointManager);
    const auto& ckptList = manager.getCheckpointList();
    ASSERT_EQ(1, ckptList.size());
    ASSERT_EQ(CheckpointType::Memory, ckptList.front()->getCheckpointType());
    ASSERT_EQ(0, ckptList.front()->getSnapshotStartSeqno());
    ASSERT_EQ(0, ckptList.front()->getSnapshotEndSeqno());
    // cs, vbs
    ASSERT_EQ(2, ckptList.front()->getNumItems());
    ASSERT_EQ(0, manager.getHighSeqno());

    // Replica receives a complete disk snapshot {keyA:1, keyB:2}
    const uint32_t opaque = 1;
    const uint64_t snapStart = 1;
    const uint64_t snapEnd = 3;
    EXPECT_EQ(
            cb::engine_errc::success,
            consumer->snapshotMarker(opaque,
                                     vbid,
                                     snapStart,
                                     snapEnd,
                                     DcpSnapshotMarkerFlag::Disk |
                                             DcpSnapshotMarkerFlag::Checkpoint,
                                     {} /*HCS*/,
                                     {} /*HPS*/,
                                     {} /*maxVisibleSeqno*/,
                                     2));

    const auto keyA = makeStoredDocKey("keyA");
    EXPECT_EQ(cb::engine_errc::success,
              consumer->mutation(opaque,
                                 keyA,
                                 {},
                                 0,
                                 0,
                                 vbid,
                                 0,
                                 snapStart,
                                 0,
                                 0,
                                 0,
                                 {},
                                 0));
    const auto keyB = makeStoredDocKey("keyB");
    EXPECT_EQ(cb::engine_errc::success,
              consumer->mutation(opaque,
                                 keyB,
                                 {},
                                 0,
                                 0,
                                 vbid,
                                 0,
                                 snapEnd,
                                 0,
                                 0,
                                 0,
                                 {},
                                 0));

    ASSERT_EQ(1, ckptList.size());
    ASSERT_TRUE(ckptList.front()->isDiskCheckpoint());
    ASSERT_EQ(1, ckptList.front()->getSnapshotStartSeqno());
    ASSERT_EQ(3, ckptList.front()->getSnapshotEndSeqno());
    ASSERT_EQ(3, ckptList.front()->getNumItems());
    ASSERT_EQ(3, manager.getHighSeqno());

    consumer->closeStream(opaque, vbid);

    setVBucketState(vbid, vbucket_state_active);
    auto* cookie1 = create_mock_cookie();
    cookie1->setCollectionsSupport(true);
    auto producer = std::make_shared<MockDcpProducer>(*engine,
                                                 cookie1,
                                                 "test_producer->test_consumer",
                                                 cb::mcbp::DcpOpenFlag::None,
                                                 false /*startTask*/);

    EXPECT_EQ(cb::engine_errc::success,
              producer->control(0 /*opaque*/, "max_marker_version", "2.2"));

    producer->createCheckpointProcessorTask();
    producer->scheduleCheckpointProcessorTask();

    const auto& activeStream = producer->mockActiveStreamRequest(
            {},
            0 /*opaque*/,
            vb,
            0 /*st_seqno*/,
            ~0 /*en_seqno*/,
            0x0 /*vb_uuid*/,
            0 /*snap_start_seqno*/,
            ~0 /*snap_end_seqno*/,
            producer->public_getIncludeValue(),
            producer->public_getIncludeXattrs(),
            producer->public_getIncludeDeletedUserXattrs(),
            producer->public_getMaxMarkerVersion(),
            {});

    ASSERT_TRUE(activeStream->isInMemory());
    auto& readyQ = activeStream->public_readyQ();
    ASSERT_EQ(0, readyQ.size());

    MockDcpMessageProducers producers;
    runCheckpointProcessor(*producer, producers);

    // One snapshot marker & two mutation.
    EXPECT_EQ(3, activeStream->public_readyQSize());

    auto resp = activeStream->next(*producer);
    EXPECT_EQ(DcpResponse::Event::SnapshotMarker, resp->getEvent());
    auto snapMarker = dynamic_cast<SnapshotMarker&>(*resp);
    // Expect to find the purgeSeqno set on the initial disk checkpoint.
    EXPECT_EQ(2, snapMarker.getPurgeSeqno());
    destroy_mock_cookie(cookie1);
}

TEST_P(SingleThreadedActiveStreamTest, backfillCompletesWithoutYielding) {
    auto vb = engine->getVBucket(vbid);
    // Remove the initial stream, we want to force it to backfill.
    stream.reset();
    store_item(vbid, makeStoredDocKey("k0"), "v");
    store_item(vbid, makeStoredDocKey("k1"), "v");
    // Ensure mutation is on disk; no longer present in CheckpointManager.
    vb->checkpointManager->createNewCheckpoint();
    flushVBucketToDiskIfPersistent(vbid, 2);

    std::chrono::milliseconds maxDuration = std::chrono::milliseconds::max();
    engine->getConfiguration().setDcpBackfillRunDurationLimit(
            maxDuration.count());
    recreateStream(*vb);
    ASSERT_TRUE(stream->isBackfilling());
    EXPECT_EQ(maxDuration.count(),
              engine->getConfiguration().getDcpBackfillRunDurationLimit());

    auto& bfm = producer->getBFM();

    // first run will backfill both items without yielding
    EXPECT_EQ(backfill_success, bfm.backfill());
    EXPECT_EQ(2, stream->getNumBackfillItems());
    EXPECT_EQ(3, stream->public_readyQ().size());
    EXPECT_EQ(DcpResponse::Event::SnapshotMarker,
              stream->public_nextQueuedItem(*producer)->getEvent());
    EXPECT_EQ(DcpResponse::Event::Mutation,
              stream->public_nextQueuedItem(*producer)->getEvent());
    EXPECT_EQ(DcpResponse::Event::Mutation,
              stream->public_nextQueuedItem(*producer)->getEvent());
    EXPECT_EQ(0, stream->getNumBackfillPauses());
}

TEST_P(SingleThreadedActiveStreamTest,
       StreamRequestRollbackWhenPurgeSeqnoChanges) {
    if (ephemeral()) {
        GTEST_SKIP();
    }

    stream.reset();
    auto& vb = *engine->getVBucket(vbid);

    // Store & delete some items.
    store_item(vbid, makeStoredDocKey("foo"), "bar"); // Seqno: 1
    store_item(vbid, makeStoredDocKey("foo1"), "bar"); // Seqno: 2
    delete_item(vbid, makeStoredDocKey("foo")); // Seqno: 3
    store_item(vbid, makeStoredDocKey("foo2"), "bar"); // Seqno: 4

    flushAndRemoveCheckpoints(vbid);
    // Run compaction for persistent buckets & tombstone purger for ephemeral
    // buckets.
    purgeTombstonesBefore(3);
    auto purgeSeqno = vb.getPurgeSeqno();
    EXPECT_EQ(3, purgeSeqno);

    producer = std::make_shared<MockDcpProducer>(*engine,
                                                 cookie,
                                                 "test_producer->test_consumer",
                                                 cb::mcbp::DcpOpenFlag::None,
                                                 false /*startTask*/);

    producer->createCheckpointProcessorTask();
    producer->setSyncReplication(SyncReplication::SyncReplication);
    producer->setMaxMarkerVersion(MarkerVersion::V2_2);

    stream = producer->mockActiveStreamRequest(
            {} /*flags*/,
            0 /*opaque*/,
            vb,
            2 /*st_seqno*/,
            ~0 /*en_seqno*/,
            0x0 /*vb_uuid*/,
            0 /*snap_start_seqno*/,
            ~0 /*snap_end_seqno*/,
            producer->public_getIncludeValue(),
            producer->public_getIncludeXattrs(),
            producer->public_getIncludeDeletedUserXattrs(),
            producer->public_getMaxMarkerVersion(),
            R"({"purge_seqno":"3"})",
            {});

    stream->transitionStateToBackfilling();
    ASSERT_TRUE(stream->isBackfilling());
    EXPECT_EQ(0, stream->public_readyQSize());

    // Perform the actual backfill - fills up the readyQ in the stream.
    producer->getBFM().backfill();

    // One snapshot marker & the mutation at seqno 4 (st_seqno requested above
    // was 2 & compaction removed seqno: 3.)
    EXPECT_EQ(2, stream->public_readyQSize());

    stream.reset();

    producer = std::make_shared<MockDcpProducer>(*engine,
                                                 cookie,
                                                 "test_producer->test_consumer",
                                                 cb::mcbp::DcpOpenFlag::None,
                                                 false /*startTask*/);

    producer->createCheckpointProcessorTask();
    producer->setSyncReplication(SyncReplication::SyncReplication);

    stream = producer->mockActiveStreamRequest(
            {} /*flags*/,
            0 /*opaque*/,
            vb,
            2 /*st_seqno*/,
            ~0 /*en_seqno*/,
            0x0 /*vb_uuid*/,
            0 /*snap_start_seqno*/,
            ~0 /*snap_end_seqno*/,
            producer->public_getIncludeValue(),
            producer->public_getIncludeXattrs(),
            producer->public_getIncludeDeletedUserXattrs(),
            producer->public_getMaxMarkerVersion(),
            R"({"purge_seqno":"3"})",
            {});

    // Before the backfill runs & after the stream request has been processed,
    // process a few more mutations & run compaction. This would move the purge
    // seqno & send stream-end to the client.

    delete_item(vbid, makeStoredDocKey("foo1")); // Seqno: 5
    store_item(vbid, makeStoredDocKey("foo3"), "bar"); // Seqno: 6

    flushAndRemoveCheckpoints(vbid);
    // Run compaction for persistent buckets & tombstone purger for ephemeral
    // buckets.
    purgeTombstonesBefore(5);
    purgeSeqno = vb.getPurgeSeqno();
    EXPECT_EQ(5, purgeSeqno);

    // Perform the actual backfill - fills up the readyQ in the stream.
    producer->getBFM().backfill();

    // One Stream end message.
    // 1. The stream was created when the purge seqno was at 3 & a compaction
    //    ran and changed the purge seqno to 5, and therefore we should
    //    rollback.
    EXPECT_EQ(1, stream->public_readyQSize());

    auto resp = stream->next(*producer);
    EXPECT_EQ(DcpResponse::Event::StreamEnd, resp->getEvent());
}

INSTANTIATE_TEST_SUITE_P(AllBucketTypes,
                         SingleThreadedActiveStreamTest,
                         STParameterizedBucketTest::allConfigValues(),
                         STParameterizedBucketTest::PrintToStringParamName);

INSTANTIATE_TEST_SUITE_P(
        AllBucketTypes,
        SingleThreadedPassiveStreamTest,
        STParameterizedBucketTest::persistentAllBackendsConfigValues(),
        STParameterizedBucketTest::PrintToStringParamName);

INSTANTIATE_TEST_SUITE_P(
        AllBucketTypes,
        SingleThreadedActiveToPassiveStreamTest,
        STParameterizedBucketTest::persistentAllBackendsConfigValues(),
        STParameterizedBucketTest::PrintToStringParamName);

INSTANTIATE_TEST_SUITE_P(AllBucketTypes,
                         SingleThreadedBackfillScanBufferTest,
                         STParameterizedBucketTest::allConfigValues(),
                         STParameterizedBucketTest::PrintToStringParamName);

INSTANTIATE_TEST_SUITE_P(AllBucketTypes,
                         SingleThreadedBackfillBufferTest,
                         STParameterizedBucketTest::allConfigValues(),
                         STParameterizedBucketTest::PrintToStringParamName);

void STPassiveStreamPersistentTest::SetUp() {
    // Test class is not specific for SyncRepl, but some tests check SR
    // quantities too.
    enableSyncReplication = true;
    SingleThreadedPassiveStreamTest::SetUp();
    ASSERT_TRUE(consumer->isSyncReplicationEnabled());
}

#ifdef EP_USE_MAGMA
// Test that we issue Magma insert operations for items streamed in initial disk
// snapshot.
TEST_P(STPassiveStreamMagmaTest, InsertOpForInitialDiskSnapshot) {
    const std::string value("value");

    // Receive initial disk snapshot. Expect inserts for items in this snapshot.
    SnapshotMarker marker(
            0 /*opaque*/,
            vbid,
            0 /*snapStart*/,
            3 /*snapEnd*/,
            DcpSnapshotMarkerFlag::Disk | DcpSnapshotMarkerFlag::Checkpoint,
            0 /*HCS*/,
            {},
            {} /*maxVisibleSeqno*/,
            std::nullopt,
            {} /*streamId*/);

    stream->processMarker(&marker);
    auto vb = engine->getVBucket(vbid);
    ASSERT_TRUE(vb->checkpointManager->isOpenCheckpointInitialDisk());

    for (uint64_t seqno = 1; seqno <= 2; seqno++) {
        auto ret = stream->messageReceived(
                makeMutationConsumerMessage(seqno, vbid, value, 0));
        ASSERT_EQ(cb::engine_errc::success, ret);
    }

    flushVBucketToDiskIfPersistent(vbid, 2);
    EXPECT_EQ(vb->getNumItems(), 2);

    size_t inserts = 0;
    size_t upserts = 0;
    store->getKVStoreStat("magma_NInserts", inserts);
    store->getKVStoreStat("magma_NSets", upserts);
    EXPECT_EQ(inserts, 2);
    EXPECT_EQ(upserts, 0);

    // Simulate backfill interruption. Reconnect and receive a disk snapshot
    // with snap_start_seqno=0. However this is not an initial disk snapshot as
    // we've already received items before i.e. vb->getHighSeqno() > 0. Hence
    // expect upserts for items in this snapshot.
    stream->reconnectStream(vb, 0, 2);
    stream->processMarker(&marker);

    ASSERT_FALSE(vb->checkpointManager->isOpenCheckpointInitialDisk());
    auto ret = stream->messageReceived(
            makeMutationConsumerMessage(3, vbid, value, 0));
    ASSERT_EQ(cb::engine_errc::success, ret);

    flushVBucketToDiskIfPersistent(vbid, 1);
    EXPECT_EQ(vb->getNumItems(), 3);

    inserts = 0;
    upserts = 0;
    store->getKVStoreStat("magma_NInserts", inserts);
    store->getKVStoreStat("magma_NSets", upserts);
    EXPECT_EQ(inserts, 2);
    EXPECT_EQ(upserts, 1);

    // Receive next disk snapshot. Expect upserts for items in this snapshot.
    marker = SnapshotMarker(
            0 /*opaque*/,
            vbid,
            4 /*snapStart*/,
            6 /*snapEnd*/,
            DcpSnapshotMarkerFlag::Disk | DcpSnapshotMarkerFlag::Checkpoint,
            0 /*HCS*/,
            {},
            {} /*maxVisibleSeqno*/,
            std::nullopt,
            {} /*streamId*/);

    stream->processMarker(&marker);
    ASSERT_FALSE(vb->checkpointManager->isOpenCheckpointInitialDisk());

    for (uint64_t seqno = 4; seqno <= 6; seqno++) {
        auto ret = stream->messageReceived(
                makeMutationConsumerMessage(seqno, vbid, value, 0));
        ASSERT_EQ(cb::engine_errc::success, ret);
    }

    flushVBucketToDiskIfPersistent(vbid, 3);
    EXPECT_EQ(vb->getNumItems(), 6);

    inserts = 0;
    upserts = 0;
    store->getKVStoreStat("magma_NInserts", inserts);
    store->getKVStoreStat("magma_NSets", upserts);
    EXPECT_EQ(inserts, 2);
    EXPECT_EQ(upserts, 4);
}
#endif /*EP_USE_MAGMA*/

/**
 * The test checks that we do not lose any SnapRange information when at Replica
 * we re-attempt the flush of Disk Snapshot after a storage failure.
 */
TEST_P(STPassiveStreamPersistentTest, VBStateNotLostAfterFlushFailure) {
    using namespace testing;
    // Gmock helps us with simulating a flush failure.
    // In the test we want that the first attempt to flush fails, while the
    // second attempts succeeds (forwards the call on to the real KVStore).
    // The purpose of the test is to check that we have stored all the SnapRange
    // info (together with items) when the second flush succeeds.
    auto& mockKVStore = MockKVStore::replaceRWKVStoreWithMock(*store, 0);
    EXPECT_CALL(mockKVStore, commit(_, _))
            .WillOnce(Return(false))
            .WillRepeatedly(DoDefault());

    // Replica receives Snap{{1, 3, Disk}, {PRE:1, M:2, D:3}}
    // Note that the shape of the snapshot is just functional to testing
    // that we write to disk all the required vbstate entries at flush

    // snapshot-marker [1, 3]
    uint32_t opaque = 0;
    SnapshotMarker snapshotMarker(opaque,
                                  vbid,
                                  1 /*snapStart*/,
                                  3 /*snapEnd*/,
                                  DcpSnapshotMarkerFlag::Disk,
                                  std::optional<uint64_t>(1) /*HCS*/,
                                  {},
                                  {} /*maxVisibleSeqno*/,
                                  std::nullopt,
                                  {} /*streamId*/);
    stream->processMarker(&snapshotMarker);

    // PRE:1
    const std::string value("value");
    using namespace cb::durability;
    ASSERT_EQ(cb::engine_errc::success,
              stream->messageReceived(makeMutationConsumerMessage(
                      1 /*seqno*/,
                      vbid,
                      value,
                      opaque,
                      {},
                      Requirements(Level::Majority, Timeout::Infinity()))));

    // M:2 - Logic Commit for PRE:1
    // Note: implicit revSeqno=1
    ASSERT_EQ(cb::engine_errc::success,
              stream->messageReceived(makeMutationConsumerMessage(
                      2 /*seqno*/, vbid, value, opaque)));

    // D:3
    ASSERT_EQ(cb::engine_errc::success,
              stream->messageReceived(
                      makeMutationConsumerMessage(3 /*seqno*/,
                                                  vbid,
                                                  value,
                                                  opaque,
                                                  {},
                                                  {} /*DurReqs*/,
                                                  DeleteSource::Explicit,
                                                  2 /*revSeqno*/)));

    auto& kvStore = *store->getRWUnderlying(vbid);
    auto& vbs = *kvStore.getCachedVBucketState(vbid);
    // Check the vbstate entries that are set by SnapRange info
    const auto checkVBState = [&vbs](uint64_t lastSnapStart,
                                     uint64_t lastSnapEnd,
                                     CheckpointType type,
                                     uint64_t hps,
                                     uint64_t hcs,
                                     uint64_t maxDelRevSeqno) {
        EXPECT_EQ(lastSnapStart, vbs.lastSnapStart);
        EXPECT_EQ(lastSnapEnd, vbs.lastSnapEnd);
        EXPECT_EQ(type, vbs.checkpointType);
        EXPECT_EQ(hps, vbs.highPreparedSeqno);
        EXPECT_EQ(hcs, vbs.persistedCompletedSeqno);
        EXPECT_EQ(maxDelRevSeqno, vbs.maxDeletedSeqno);
    };

    auto& vb = *store->getVBucket(vbid);
    EXPECT_EQ(3, vb.dirtyQueueSize);

    // This flush fails, we have not written HCS to disk
    auto& epBucket = dynamic_cast<EPBucket&>(*store);
    EXPECT_EQ(FlushResult(MoreAvailable::Yes, 0), epBucket.flushVBucket(vbid));
    EXPECT_EQ(3, vb.dirtyQueueSize);
    {
        CB_SCOPED_TRACE("");
        checkVBState(0 /*lastSnapStart*/,
                     0 /*lastSnapEnd*/,
                     CheckpointType::Memory,
                     0 /*HPS*/,
                     0 /*HCS*/,
                     0 /*maxDelRevSeqno*/);
    }

    // This flush succeeds, we must write all the expected SnapRange info in
    // vbstate on disk
    EXPECT_EQ(FlushResult(MoreAvailable::No, 3), epBucket.flushVBucket(vbid));
    EXPECT_EQ(0, vb.dirtyQueueSize);
    {
        CB_SCOPED_TRACE("");
        // Notes:
        //   1) expected (snapStart = snapEnd) for complete snap flushed
        //   2) expected (HPS = snapEnd) for complete Disk snap flushed
        checkVBState(3 /*lastSnapStart*/,
                     3 /*lastSnapEnd*/,
                     CheckpointType::InitialDisk,
                     1 /*HPS*/,
                     1 /*HCS*/,
                     2 /*maxDelRevSeqno*/);
    }

    // MB-41747: Make sure that we don't have a an on-disk-prepare as
    // part of the internal database handle used by the underlying storage
    // which will be written to disk (and purged as part of commit)
    auto res = store->getLockedVBucket(vbid);
    ASSERT_TRUE(res.owns_lock());
    auto& underlying = *store->getRWUnderlying(vbid);

    CompactionConfig cc;
    auto context =
            std::make_shared<CompactionContext>(store->getVBucket(vbid), cc, 1);
    underlying.compactDB(res.getLock(), context);
    EXPECT_EQ(0, underlying.getCachedVBucketState(vbid)->onDiskPrepares);
}

/**
 * MB-37948: Flusher wrongly computes the new persisted snapshot by using the
 * last persisted vbstate info.
 */
TEST_P(STPassiveStreamPersistentTest, MB_37948) {
    // Set vbucket active on disk
    // Note: TransferVB::Yes is just to prevent that the existing passive stream
    // is released. We sporadically segfault when we access this->stream below
    // otherwise.
    setVBucketStateAndRunPersistTask(
            vbid, vbucket_state_active, {}, TransferVB::Yes);

    // VBucket state changes to replica.
    // Note: The new state is not persisted yet.
    EXPECT_EQ(cb::engine_errc::success,
              store->setVBucketState(vbid, vbucket_state_replica));

    // Replica receives a partial Snap{1, 3, Memory}
    uint32_t opaque = 0;
    SnapshotMarker snapshotMarker(opaque,
                                  vbid,
                                  1 /*snapStart*/,
                                  3 /*snapEnd*/,
                                  DcpSnapshotMarkerFlag::Memory,
                                  {} /*HCS*/,
                                  {},
                                  {} /*maxVisibleSeqno*/,
                                  std::nullopt,
                                  {} /*streamId*/);
    stream->processMarker(&snapshotMarker);
    // M:1
    const std::string value("value");
    ASSERT_EQ(cb::engine_errc::success,
              stream->messageReceived(makeMutationConsumerMessage(
                      1 /*seqno*/, vbid, value, opaque)));
    // M:2
    ASSERT_EQ(cb::engine_errc::success,
              stream->messageReceived(makeMutationConsumerMessage(
                      2 /*seqno*/, vbid, value, opaque)));
    // Note: snap is partial, seqno:3 not received yet

    auto& vb = *store->getVBucket(vbid);
    const auto checkPersistedSnapshot = [&vb](uint64_t lastSnapStart,
                                              uint64_t lastSnapEnd) {
        const auto snap = vb.getPersistedSnapshot();
        EXPECT_EQ(lastSnapStart, snap.getStart());
        EXPECT_EQ(lastSnapEnd, snap.getEnd());
    };

    // We have not persisted any item yet
    checkPersistedSnapshot(0, 0);

    // Flush. The new state=replica is not persisted yet; this is where
    // the flusher wrongly uses the state on disk (state=active) for computing
    // the new snapshot range to be persisted.
    auto& epBucket = dynamic_cast<EPBucket&>(*store);
    EXPECT_EQ(FlushResult(MoreAvailable::No, 2), epBucket.flushVBucket(vbid));

    // Before the fix this fails because we have persisted snapEnd=2
    // Note: We have persisted a partial snapshot at replica, snapStart must
    //  still be 0
    checkPersistedSnapshot(1, 3);

    // The core of the test has been already executed, just check that
    // everything behaves as expected when the full snapshot is persisted.

    // M:3 (snap-end mutation)
    ASSERT_EQ(cb::engine_errc::success,
              stream->messageReceived(makeMutationConsumerMessage(
                      3 /*seqno*/, vbid, value, opaque)));

    EXPECT_EQ(FlushResult(MoreAvailable::No, 1), epBucket.flushVBucket(vbid));

    checkPersistedSnapshot(3, 3);
}

// Check stream-id and sync-repl cannot be enabled
TEST_P(StreamTest, multi_stream_control_denied) {
    setup_dcp_stream();
    EXPECT_EQ(cb::engine_errc::success,
              producer->control(0, "enable_sync_writes", "true"));
    EXPECT_TRUE(producer->isSyncWritesEnabled());
    EXPECT_FALSE(producer->isMultipleStreamEnabled());

    EXPECT_EQ(cb::engine_errc::not_supported,
              producer->control(0, "enable_stream_id", "true"));
    EXPECT_TRUE(producer->isSyncWritesEnabled());
    EXPECT_FALSE(producer->isMultipleStreamEnabled());
    EXPECT_EQ(cb::engine_errc::no_such_key, destroy_dcp_stream());
}

TEST_P(StreamTest, sync_writes_denied) {
    setup_dcp_stream();
    EXPECT_EQ(cb::engine_errc::success,
              producer->control(0, "enable_stream_id", "true"));
    EXPECT_FALSE(producer->isSyncWritesEnabled());
    EXPECT_TRUE(producer->isMultipleStreamEnabled());

    EXPECT_EQ(cb::engine_errc::not_supported,
              producer->control(0, "enable_sync_writes", "true"));
    EXPECT_FALSE(producer->isSyncWritesEnabled());
    EXPECT_TRUE(producer->isMultipleStreamEnabled());
    EXPECT_EQ(cb::engine_errc::dcp_streamid_invalid, destroy_dcp_stream());
}

/**
 * Test to ensure that V7 dcp status codes are returned when they have
 * been enabled.
 */
TEST_P(STPassiveStreamPersistentTest, enusre_extended_dcp_status_work) {
    uint32_t opaque = 0;
    const std::string keyStr("key");
    DocKeyView key(keyStr, DocKeyEncodesCollectionId::No);

    // check error code when stream isn't present for vbucket 99
    EXPECT_EQ(cb::engine_errc::no_such_key,
              consumer->mutation(
                      opaque, key, {}, 0, 0, Vbid(99), 0, 1, 0, 0, 0, {}, 0));
    // check error code when using a non matching opaque
    opaque = 99999;
    EXPECT_EQ(cb::engine_errc::key_already_exists,
              consumer->mutation(
                      opaque, key, {}, 0, 0, vbid, 0, 1, 0, 0, 0, {}, 0));

    // enable V7 dcp status codes
    consumer->enableV7DcpStatus();
    // check error code when stream isn't present for vbucket 99
    opaque = 0;
    EXPECT_EQ(cb::engine_errc::stream_not_found,
              consumer->mutation(
                      opaque, key, {}, 0, 0, Vbid(99), 0, 1, 0, 0, 0, {}, 0));
    // check error code when using a non matching opaque
    opaque = 99999;
    EXPECT_EQ(cb::engine_errc::opaque_no_match,
              consumer->mutation(
                      opaque, key, {}, 0, 0, vbid, 0, 1, 0, 0, 0, {}, 0));
}

void STPassiveStreamPersistentTest::checkVBState(uint64_t lastSnapStart,
                                                 uint64_t lastSnapEnd,
                                                 CheckpointType type,
                                                 uint64_t hps,
                                                 uint64_t hcs,
                                                 uint64_t maxDelRevSeqno) {
    auto& kvStore = *store->getRWUnderlying(vbid);
    auto& vbs = *kvStore.getCachedVBucketState(vbid);
    EXPECT_EQ(lastSnapStart, vbs.lastSnapStart);
    EXPECT_EQ(lastSnapEnd, vbs.lastSnapEnd);
    EXPECT_EQ(type, vbs.checkpointType);
    EXPECT_EQ(hps, vbs.highPreparedSeqno);
    EXPECT_EQ(hcs, vbs.persistedCompletedSeqno);
    EXPECT_EQ(maxDelRevSeqno, vbs.maxDeletedSeqno);
}

/**
 * Test that the HPS value on disk is set appropriately when we receive a Disk
 * snapshot that does not contain a prepare.
 *
 * This tests the scenario as described in MB-51639, an active sending a disk
 * snapshot for the following items: [1:Pre, 2:Pre, 3:Commit, 4:Commit] which
 * is received as [3:Mutation, 4:Mutation] as completed prepares are not sent
 * and commits are stored as mutations on disk. Whilst the in-memory HPS value
 * is set to an appropriate value (4 - the snapshot end) the on disk HPS value
 * was left at 0 before the change for MB-51639 was made. This meant that after
 * a restart the HPS value was loaded from disk as 0, rather than 4, and it was
 * possible for ns_server to select a replica having only received [1:Pre as the
 * new active (resulting in a loss of committed prepare 2:Pre).
 */
TEST_P(STPassiveStreamPersistentTest, DiskSnapWithoutPrepareSetsDiskHPS) {
    uint32_t opaque = 0;
    SnapshotMarker snapshotMarker(opaque,
                                  vbid,
                                  1 /*snapStart*/,
                                  4 /*snapEnd*/,
                                  DcpSnapshotMarkerFlag::Disk,
                                  std::optional<uint64_t>(2) /*HCS*/,
                                  std::optional<uint64_t>(4) /*HPS*/,
                                  {} /*maxVisibleSeqno*/,
                                  std::nullopt,
                                  {} /*streamId*/);
    stream->processMarker(&snapshotMarker);

    const std::string value("value");

    // M:3 - Logic Commit for PRE:1
    ASSERT_EQ(cb::engine_errc::success,
              stream->messageReceived(makeMutationConsumerMessage(
                      3 /*seqno*/, vbid, value, opaque)));

    // M:4 - Logic Commit for PRE:2
    ASSERT_EQ(cb::engine_errc::success,
              stream->messageReceived(makeMutationConsumerMessage(
                      4 /*seqno*/, vbid, value, opaque)));

    flushVBucketToDiskIfPersistent(vbid, 2);

    // Notes: HPS would ideally equal the highest logically completed prepare
    // (2) in this case, but that is not possible without a protocol change to
    // send it from the active. We instead move the HPS to the snapshot end
    // (both on disk and in memory) which is 4 in this case due to changes made
    // as part of MB-34873.
    {
        CB_SCOPED_TRACE("");
        checkVBState(4 /*lastSnapStart*/,
                     4 /*lastSnapEnd*/,
                     CheckpointType::InitialDisk,
                     4 /*HPS*/,
                     2 /*HCS*/,
                     0 /*maxDelRevSeqno*/);
    }

    EXPECT_EQ(4, store->getVBucket(vbid)->getHighPreparedSeqno());

    ASSERT_NE(cb::engine_errc::disconnect,
              consumer->closeStream(0 /*opaque*/, vbid));
    consumer.reset();

    resetEngineAndWarmup();
    setupConsumerAndPassiveStream();

    EXPECT_EQ(4, store->getVBucket(vbid)->getHighPreparedSeqno());
}

/**
 * Test that the HPS value on disk is set appropriately when we receive a Disk
 * snapshot that does contain a prepare.
 *
 * This tests the scenario:
 * [1:Pre, 2:Pre, 3:Commit, 4:Commit, 5:Pre, 6:Mutation]
 *
 */
TEST_P(STPassiveStreamPersistentTest, DiskSnapWithPrepareSetsHPSToSnapEnd) {
    uint32_t opaque = 0;
    SnapshotMarker snapshotMarker(opaque,
                                  vbid,
                                  1 /*snapStart*/,
                                  6 /*snapEnd*/,
                                  DcpSnapshotMarkerFlag::Disk,
                                  std::optional<uint64_t>(2) /*HCS*/,
                                  {},
                                  {} /*maxVisibleSeqno*/,
                                  std::nullopt,
                                  {} /*streamId*/);
    stream->processMarker(&snapshotMarker);

    const std::string value("value");

    // M:3 - Logic Commit for PRE:1
    ASSERT_EQ(cb::engine_errc::success,
              stream->messageReceived(makeMutationConsumerMessage(
                      3 /*seqno*/, vbid, value, opaque)));

    // M:4 - Logic Commit for PRE:2
    ASSERT_EQ(cb::engine_errc::success,
              stream->messageReceived(makeMutationConsumerMessage(
                      4 /*seqno*/, vbid, value, opaque)));

    // PRE:5
    using namespace cb::durability;
    ASSERT_EQ(cb::engine_errc::success,
              stream->messageReceived(makeMutationConsumerMessage(
                      5 /*seqno*/,
                      vbid,
                      value,
                      opaque,
                      {},
                      Requirements(Level::Majority, Timeout::Infinity()))));

    // M:6
    ASSERT_EQ(cb::engine_errc::success,
              stream->messageReceived(makeMutationConsumerMessage(
                      6 /*seqno*/, vbid, value, opaque)));

    flushVBucketToDiskIfPersistent(vbid, 4);

    {
        CB_SCOPED_TRACE("");
        checkVBState(6 /*lastSnapStart*/,
                     6 /*lastSnapEnd*/,
                     CheckpointType::InitialDisk,
                     5 /*HPS*/,
                     2 /*HCS*/,
                     0 /*maxDelRevSeqno*/);
    }
}

INSTANTIATE_TEST_SUITE_P(Persistent,
                         STPassiveStreamPersistentTest,
                         STParameterizedBucketTest::persistentConfigValues(),
                         STParameterizedBucketTest::PrintToStringParamName);

#ifdef EP_USE_MAGMA
INSTANTIATE_TEST_SUITE_P(Persistent,
                         STPassiveStreamMagmaTest,
                         STParameterizedBucketTest::magmaConfigValues(),
                         STParameterizedBucketTest::PrintToStringParamName);

void CDCActiveStreamTest::SetUp() {
    if (!config_string.empty()) {
        config_string += ";";
    }
    // Enable history retention
    config_string +=
            "history_retention_bytes=10485760;history_retention_seconds=3600";
    STActiveStreamPersistentTest::SetUp();

    // @todo CDC: Can remove as soon as magma enables history
    replaceMagmaKVStore();

    manifest.add(CollectionEntry::historical,
                 cb::NoExpiryLimit,
                 true /*history*/,
                 ScopeEntry::defaultS);

    setVBucketState(vbid, vbucket_state_active);
    auto vb = store->getVBucket(vbid);
    vb->updateFromManifest(
            std::shared_lock<folly::SharedMutex>(vb->getStateLock()),
            Collections::Manifest{std::string{manifest}});
    ASSERT_EQ(1, vb->getHighSeqno());

    ASSERT_TRUE(producer);
    ASSERT_FALSE(producer->areChangeStreamsEnabled());
    ASSERT_EQ(cb::engine_errc::success,
              producer->control(0, DcpControlKeys::ChangeStreams, "true"));
    ASSERT_TRUE(producer->areChangeStreamsEnabled());
    producer->public_enableSyncReplication();

    recreateStream(*vb,
                   true,
                   fmt::format(R"({{"collections":["{:x}"]}})",
                               uint32_t(CollectionEntry::historical.uid)));
    ASSERT_TRUE(stream);
    ASSERT_TRUE(stream->areChangeStreamsEnabled());

    // Control data: Add some mutations into the non-CDC collection
    for (size_t i : {1, 2, 3}) {
        store_item(vbid,
                   makeStoredDocKey("key" + std::to_string(i),
                                    CollectionEntry::defaultC),
                   "value");
    }

    ASSERT_EQ(4, vb->getHighSeqno());
}

void CDCActiveStreamTest::clearCMAndPersistenceAndReplication() {
    auto& vb = *store->getVBucket(vbid);
    auto& manager = *vb.checkpointManager;
    manager.createNewCheckpoint();

    // Move the persistence and stream cursor to the end of the open checkpoint
    const auto& readyQ = stream->public_readyQ();
    const auto cursor = stream->getCursor().lock();
    while (manager.getNumCheckpoints() > 1) {
        stream->nextCheckpointItemTask();
        while (!readyQ.empty()) {
            stream->public_nextQueuedItem(*producer);
        }
        flushVBucket(vbid);
    }

    // Eager checkpoint removal ensures 1 empty checkpoint at this point
    ASSERT_EQ(1, manager.getNumCheckpoints());
    ASSERT_EQ(1, manager.getNumOpenChkItems()); // cs
}

TEST_P(CDCActiveStreamTest, CollectionNotDeduped_InMemory) {
    auto& vb = *store->getVBucket(vbid);
    const auto initHighSeqno = vb.getHighSeqno();
    ASSERT_GT(initHighSeqno, 0); // From SetUp

    // Mutate the same key some times into the CDC collection
    const auto key = makeStoredDocKey("key", CollectionEntry::historical);
    for (size_t i : {1, 2, 3}) {
        store_item(vbid, key, "value" + std::to_string(i));
    }
    ASSERT_EQ(initHighSeqno + 3, vb.getHighSeqno());

    // Stream must send 3 snapshots, 1 per mutation

    const auto& readyQ = stream->public_readyQ();
    ASSERT_EQ(0, readyQ.size());

    stream->nextCheckpointItemTask();
    ASSERT_EQ(7, readyQ.size());

    // Marker + Sysevent + Mutation
    auto resp = stream->public_nextQueuedItem(*producer);
    ASSERT_TRUE(resp);
    EXPECT_EQ(DcpResponse::Event::SnapshotMarker, resp->getEvent());
    auto* marker = dynamic_cast<SnapshotMarker*>(resp.get());
    const auto expectedMarkerFlags = DcpSnapshotMarkerFlag::Memory |
                                     DcpSnapshotMarkerFlag::Checkpoint |
                                     DcpSnapshotMarkerFlag::History;
    EXPECT_EQ(expectedMarkerFlags, marker->getFlags());
    EXPECT_EQ(0, marker->getStartSeqno());
    EXPECT_EQ(initHighSeqno + 1, marker->getEndSeqno());

    resp = stream->public_nextQueuedItem(*producer);
    ASSERT_TRUE(resp);
    EXPECT_EQ(DcpResponse::Event::SystemEvent, resp->getEvent());
    EXPECT_EQ(1, resp->getBySeqno());

    resp = stream->public_nextQueuedItem(*producer);
    ASSERT_TRUE(resp);
    EXPECT_EQ(DcpResponse::Event::Mutation, resp->getEvent());
    EXPECT_EQ(initHighSeqno + 1, resp->getBySeqno());
    auto* mut = dynamic_cast<const MutationResponse*>(resp.get());
    EXPECT_EQ(key, mut->getItem()->getKey());

    // Marker + Mutation
    resp = stream->public_nextQueuedItem(*producer);
    ASSERT_TRUE(resp);
    EXPECT_EQ(DcpResponse::Event::SnapshotMarker, resp->getEvent());
    marker = dynamic_cast<SnapshotMarker*>(resp.get());
    EXPECT_EQ(expectedMarkerFlags, marker->getFlags());
    EXPECT_EQ(initHighSeqno + 2, marker->getStartSeqno());
    EXPECT_EQ(initHighSeqno + 2, marker->getEndSeqno());

    resp = stream->public_nextQueuedItem(*producer);
    ASSERT_TRUE(resp);
    EXPECT_EQ(DcpResponse::Event::Mutation, resp->getEvent());
    EXPECT_EQ(initHighSeqno + 2, resp->getBySeqno());
    mut = dynamic_cast<const MutationResponse*>(resp.get());
    EXPECT_EQ(key, mut->getItem()->getKey());

    // Marker + Mutation
    resp = stream->public_nextQueuedItem(*producer);
    ASSERT_TRUE(resp);
    EXPECT_EQ(DcpResponse::Event::SnapshotMarker, resp->getEvent());
    marker = dynamic_cast<SnapshotMarker*>(resp.get());
    EXPECT_EQ(expectedMarkerFlags, marker->getFlags());
    EXPECT_EQ(initHighSeqno + 3, marker->getStartSeqno());
    EXPECT_EQ(initHighSeqno + 3, marker->getEndSeqno());

    resp = stream->public_nextQueuedItem(*producer);
    ASSERT_TRUE(resp);
    EXPECT_EQ(DcpResponse::Event::Mutation, resp->getEvent());
    EXPECT_EQ(initHighSeqno + 3, resp->getBySeqno());
    mut = dynamic_cast<const MutationResponse*>(resp.get());
    EXPECT_EQ(key, mut->getItem()->getKey());

    EXPECT_EQ(0, readyQ.size());
}

TEST_P(CDCActiveStreamTest, MarkerHistoryFlagClearIfCheckpointNotHistorical) {
    auto& config = engine->getConfiguration();
    config.setHistoryRetentionBytes(0);
    config.setHistoryRetentionSeconds(0);
    ASSERT_FALSE(store->isHistoryRetentionEnabled());

    auto& vb = *store->getVBucket(vbid);
    const auto initHighSeqno = vb.getHighSeqno();
    ASSERT_GT(initHighSeqno, 0); // From SetUp

    // Move the stream cursor to the end of checkpoint
    clearCMAndPersistenceAndReplication();

    auto& manager = *vb.checkpointManager;
    ASSERT_EQ(1, manager.getNumCheckpoints());
    ASSERT_EQ(1, manager.getNumOpenChkItems()); // cs
    // Main precondition
    ASSERT_EQ(CheckpointHistorical::No, manager.getOpenCheckpointHistorical());

    // Write a doc into the historical collection
    const auto key = makeStoredDocKey("key", CollectionEntry::historical);
    store_item(vbid, key, "value");
    ASSERT_EQ(initHighSeqno + 1, vb.getHighSeqno());

    // Check the outbound stream
    const auto& readyQ = stream->public_readyQ();
    ASSERT_EQ(0, readyQ.size());

    stream->nextCheckpointItemTask();
    ASSERT_EQ(2, readyQ.size()); // Marker + Mutation

    auto resp = stream->public_nextQueuedItem(*producer);
    ASSERT_TRUE(resp);
    EXPECT_EQ(DcpResponse::Event::SnapshotMarker, resp->getEvent());
    auto* marker = dynamic_cast<SnapshotMarker*>(resp.get());
    // Core of the test: DcpSnapshotMarkerFlag::History isn't
    // set in the marker
    const auto expectedMarkerFlags =
            DcpSnapshotMarkerFlag::Memory | DcpSnapshotMarkerFlag::Checkpoint;
    EXPECT_EQ(expectedMarkerFlags, marker->getFlags());
    EXPECT_EQ(initHighSeqno + 1, marker->getStartSeqno());
    EXPECT_EQ(initHighSeqno + 1, marker->getEndSeqno());

    // Verify the rest of the stream for completeness
    resp = stream->public_nextQueuedItem(*producer);
    ASSERT_TRUE(resp);
    EXPECT_EQ(DcpResponse::Event::Mutation, resp->getEvent());
    EXPECT_EQ(initHighSeqno + 1, resp->getBySeqno());
    auto* mut = dynamic_cast<const MutationResponse*>(resp.get());
    EXPECT_EQ(key, mut->getItem()->getKey());

    EXPECT_EQ(0, readyQ.size());
}

void CDCActiveStreamTest::testResilientToRetentionConfigChanges(
        HistoryRetentionMetric metric) {
    // SetUp enables history (both bytes/seconds > 0) and creates an historical
    // collection.
    // Here we need to test bytes/seconds selectively for ensuring the correct
    // behaviour of each.
    auto& config = engine->getConfiguration();
    switch (metric) {
    case HistoryRetentionMetric::BYTES: {
        ASSERT_GT(store->getHistoryRetentionBytes(), 0);
        config.setHistoryRetentionSeconds(0);
        break;
    }
    case HistoryRetentionMetric::SECONDS: {
        ASSERT_GT(store->getHistoryRetentionSeconds().count(), 0);
        config.setHistoryRetentionBytes(0);
        break;
    }
    }
    ASSERT_TRUE(store->isHistoryRetentionEnabled());

    clearCMAndPersistenceAndReplication();

    // Now we write a doc into the historical collection
    auto& vb = *store->getVBucket(vbid);
    const auto initHighSeqno = vb.getHighSeqno();
    ASSERT_GT(initHighSeqno, 0); // From SetUp
    const auto key = makeStoredDocKey("key", CollectionEntry::historical);
    const auto value = "value";
    store_item(vbid, key, value);
    ASSERT_EQ(initHighSeqno + 1, vb.getHighSeqno());
    // 1 historical checkpoint contains the mutation
    const auto& manager = *vb.checkpointManager;
    ASSERT_EQ(1, manager.getNumCheckpoints());
    ASSERT_EQ(2, manager.getNumOpenChkItems()); // cs, m
    ASSERT_EQ(CheckpointHistorical::Yes, manager.getOpenCheckpointHistorical());
    // Save the current checkpoint id for later in the test
    const auto prevCkptId = manager.getOpenCheckpointId();
    // The the stream makes a History snapshot from that checkpoint
    const auto& readyQ = stream->public_readyQ();
    ASSERT_EQ(0, readyQ.size());
    stream->nextCheckpointItemTask();
    ASSERT_EQ(2, readyQ.size()); // Marker + Mutation
    // Marker
    auto resp = stream->public_nextQueuedItem(*producer);
    ASSERT_TRUE(resp);
    EXPECT_EQ(DcpResponse::Event::SnapshotMarker, resp->getEvent());
    auto* marker = dynamic_cast<SnapshotMarker*>(resp.get());
    // Core test: DcpSnapshotMarkerFlag::History is set in
    // the marker
    EXPECT_EQ(DcpSnapshotMarkerFlag::Memory |
                      DcpSnapshotMarkerFlag::Checkpoint |
                      DcpSnapshotMarkerFlag::History,
              marker->getFlags());
    EXPECT_EQ(initHighSeqno + 1, marker->getStartSeqno());
    EXPECT_EQ(initHighSeqno + 1, marker->getEndSeqno());
    // Mutation
    resp = stream->public_nextQueuedItem(*producer);
    ASSERT_TRUE(resp);
    EXPECT_EQ(DcpResponse::Event::Mutation, resp->getEvent());
    EXPECT_EQ(initHighSeqno + 1, resp->getBySeqno());
    auto* mut = dynamic_cast<const MutationResponse*>(resp.get());
    EXPECT_EQ(key, mut->getItem()->getKey());
    // readyQ drained
    ASSERT_EQ(0, readyQ.size());

    // Move persistence to the end of checkpoint
    flushVBucket(vbid);

    // Now the user disables history retention
    switch (metric) {
    case HistoryRetentionMetric::BYTES: {
        config.setHistoryRetentionBytes(0);
        break;
    }
    case HistoryRetentionMetric::SECONDS: {
        config.setHistoryRetentionSeconds(0);
        break;
    }
    }
    ASSERT_FALSE(store->isHistoryRetentionEnabled());

    // Core test: The existing historical checkpoint is closed and a new open
    // non-historical checkpoint must be created
    ASSERT_EQ(1, manager.getNumCheckpoints());
    ASSERT_GT(manager.getOpenCheckpointId(), prevCkptId);
    ASSERT_EQ(1, manager.getNumOpenChkItems());
    ASSERT_EQ(CheckpointHistorical::No, manager.getOpenCheckpointHistorical());

    // Now store another mutation into the historical collection
    store_item(vbid, key, value);

    // This time DCP produces a non-historical snapshot from the non-historical
    // checkpoint
    ASSERT_EQ(0, readyQ.size());
    stream->nextCheckpointItemTask();
    ASSERT_EQ(2, readyQ.size()); // Marker + Mutation
    // Marker
    resp = stream->public_nextQueuedItem(*producer);
    ASSERT_TRUE(resp);
    EXPECT_EQ(DcpResponse::Event::SnapshotMarker, resp->getEvent());
    marker = dynamic_cast<SnapshotMarker*>(resp.get());
    // Core test: DcpSnapshotMarkerFlag::History isn't set in
    // the marker
    EXPECT_EQ(DcpSnapshotMarkerFlag::Memory | DcpSnapshotMarkerFlag::Checkpoint,
              marker->getFlags());
    EXPECT_EQ(initHighSeqno + 2, marker->getStartSeqno());
    EXPECT_EQ(initHighSeqno + 2, marker->getEndSeqno());
    // Mutation
    resp = stream->public_nextQueuedItem(*producer);
    ASSERT_TRUE(resp);
    EXPECT_EQ(DcpResponse::Event::Mutation, resp->getEvent());
    EXPECT_EQ(initHighSeqno + 2, resp->getBySeqno());
    mut = dynamic_cast<const MutationResponse*>(resp.get());
    EXPECT_EQ(key, mut->getItem()->getKey());
    // readyQ drained
    ASSERT_EQ(0, readyQ.size());
}

TEST_P(CDCActiveStreamTest, ResilientToRetentionConfigChanges_Bytes) {
    testResilientToRetentionConfigChanges(HistoryRetentionMetric::BYTES);
}

TEST_P(CDCActiveStreamTest, ResilientToRetentionConfigChanges_Seconds) {
    testResilientToRetentionConfigChanges(HistoryRetentionMetric::SECONDS);
}

TEST_P(CDCActiveStreamTest, SnapshotAndSeqnoAdvanceCorrectHistoryFlag) {
    ASSERT_TRUE(store->isHistoryRetentionEnabled());

    // The SetUp step creates the historical collection and stores a bunch of
    // items into the default collection. In this particular test we just need
    // to start from a clean CM and stream.
    manifest.remove(CollectionEntry::historical);
    auto& vb = *store->getVBucket(vbid);
    vb.updateFromManifest(
            std::shared_lock<folly::SharedMutex>(vb.getStateLock()),
            Collections::Manifest{std::string{manifest}});
    clearCMAndPersistenceAndReplication();

    producer->closeStream(0, vbid, stream->getStreamId());

    // Open a stream directly in a in-memory state
    const auto highSeqno = vb.getHighSeqno();
    stream = producer->mockActiveStreamRequest(
            {} /*flags*/,
            0 /*opaque*/,
            vb,
            highSeqno /*start_seqno*/,
            ~0 /*end_seqno*/,
            0x0 /*vb_uuid*/,
            highSeqno /*snap_start_seqno*/,
            ~0 /*snap_end_seqno*/,
            producer->public_getIncludeValue(),
            producer->public_getIncludeXattrs(),
            producer->public_getIncludeDeletedUserXattrs(),
            std::string_view{} /*jsonFilter*/);
    ASSERT_TRUE(stream->isInMemory());

    // FlatBuffers disabled makes the test flow in the path that is under
    // verification in this test. Ie, at some point a SysEvent(modify) is
    // generated, but the stream receives a SeqnoAdvance in place of the
    // SysEvent.
    ASSERT_TRUE(stream->areChangeStreamsEnabled());
    ASSERT_FALSE(stream->isFlatBuffersSystemEventEnabled());

    // Add a collection
    manifest.add(CollectionEntry::historical,
                 cb::NoExpiryLimit,
                 true /*history*/,
                 ScopeEntry::defaultS);
    vb.updateFromManifest(
            std::shared_lock<folly::SharedMutex>(vb.getStateLock()),
            Collections::Manifest{std::string{manifest}});

    const auto& readyQ = stream->public_readyQ();
    ASSERT_EQ(0, readyQ.size());
    stream->nextCheckpointItemTask();
    ASSERT_EQ(2, readyQ.size()); // SnapshotMarker + SysEvent

    auto resp = stream->public_nextQueuedItem(*producer);
    ASSERT_TRUE(resp);
    EXPECT_EQ(DcpResponse::Event::SnapshotMarker, resp->getEvent());
    auto* marker = dynamic_cast<SnapshotMarker*>(resp.get());
    // DcpSnapshotMarkerFlag::History is set in the marker
    EXPECT_EQ(DcpSnapshotMarkerFlag::Memory |
                      DcpSnapshotMarkerFlag::Checkpoint |
                      DcpSnapshotMarkerFlag::History,
              marker->getFlags());
    resp = stream->public_nextQueuedItem(*producer);
    ASSERT_TRUE(resp);
    EXPECT_EQ(DcpResponse::Event::SystemEvent, resp->getEvent());
    EXPECT_EQ(vb.getHighSeqno(), resp->getBySeqno());

    EXPECT_EQ(0, readyQ.size());

    // Modify the collection
    manifest.update(CollectionEntry::historical,
                    cb::NoExpiryLimit,
                    {} /*history*/,
                    ScopeEntry::defaultS);
    vb.updateFromManifest(
            std::shared_lock<folly::SharedMutex>(vb.getStateLock()),
            Collections::Manifest{std::string{manifest}});

    stream->nextCheckpointItemTask();
    ASSERT_EQ(2, readyQ.size()); // SnapshotMarker + SeqnoAdvance

    resp = stream->public_nextQueuedItem(*producer);
    ASSERT_TRUE(resp);
    EXPECT_EQ(DcpResponse::Event::SnapshotMarker, resp->getEvent());
    marker = dynamic_cast<SnapshotMarker*>(resp.get());
    // Core of the test: DcpSnapshotMarkerFlag::History is
    // set in the marker
    EXPECT_EQ(DcpSnapshotMarkerFlag::Memory |
                      DcpSnapshotMarkerFlag::Checkpoint |
                      DcpSnapshotMarkerFlag::History,
              marker->getFlags());
    // Verify the string representation of marker's flags
    EXPECT_EQ(R"(["Memory","Checkpoint","History"])",
              format_as(marker->getFlags()));
    // SeqnoAdvance in place of SysEvent(modify), as flatbuffers sys-events are
    // disabled
    resp = stream->public_nextQueuedItem(*producer);
    ASSERT_TRUE(resp);
    EXPECT_EQ(DcpResponse::Event::SeqnoAdvanced, resp->getEvent());
    EXPECT_EQ(vb.getHighSeqno(), resp->getBySeqno());

    EXPECT_EQ(0, readyQ.size());
}

TEST_P(CDCActiveStreamTest, DeduplicationDisabledForAbort) {
    ASSERT_TRUE(store->isHistoryRetentionEnabled());
    ASSERT_TRUE(stream->public_supportSyncReplication());

    setVBucketState(
            vbid,
            vbucket_state_active,
            {{"topology", nlohmann::json::array({{"active", "replica"}})}});

    auto& vb = *store->getVBucket(vbid);
    const auto initHighSeqno = vb.getHighSeqno();
    ASSERT_GT(initHighSeqno, 0); // From SetUp

    clearCMAndPersistenceAndReplication();
    // Note: stream filters on historical collection, so only the CreateColl
    // sysevent has been processed so far. See SetUp for details.
    ASSERT_EQ(1, stream->getLastSentSeqno());

    // Sequence of pre, abr, pre, cmt for the same key
    const auto key = makeStoredDocKey("key", CollectionEntry::historical);

    // PRE
    using namespace cb::durability;
    const auto reqs = Requirements{Level::Majority, Timeout()};
    const auto pre1 = store_item(vbid,
                                 key,
                                 "value_p1",
                                 0,
                                 {cb::engine_errc::sync_write_pending},
                                 PROTOCOL_BINARY_RAW_BYTES,
                                 reqs);
    EXPECT_EQ(initHighSeqno + 1, vb.getHighSeqno());

    // ABORT
    {
        std::shared_lock rlh(vb.getStateLock());
        ASSERT_EQ(cb::engine_errc::success,
                  vb.abort(rlh,
                           pre1.getKey(),
                           pre1.getBySeqno(),
                           {},
                           vb.lockCollections(pre1.getKey()),
                           nullptr));
    }
    EXPECT_EQ(initHighSeqno + 2, vb.getHighSeqno());

    // PRE
    const auto pre2 = store_item(vbid,
                                 key,
                                 "value_p2",
                                 0,
                                 {cb::engine_errc::sync_write_pending},
                                 PROTOCOL_BINARY_RAW_BYTES,
                                 reqs);
    EXPECT_EQ(initHighSeqno + 3, vb.getHighSeqno());

    // COMMIT
    {
        std::shared_lock rlh(vb.getStateLock());
        ASSERT_EQ(cb::engine_errc::success,
                  vb.commit(rlh,
                            pre2.getKey(),
                            pre2.getBySeqno(),
                            {},
                            CommitType::Majority,
                            vb.lockCollections(pre2.getKey()),
                            nullptr));
    }
    EXPECT_EQ(initHighSeqno + 4, vb.getHighSeqno());

    // Note: First step where checks begin to fail before the fix for MB-55919.
    // Before the fix, only 3 items are persisted as the Abort is wrongly
    // deduplicated.
    flush_vbucket_to_disk(vbid, 4);

    // Force stream to backfilling from disk
    stream->handleSlowStream();
    GMockDcpMsgProducers producers;
    EXPECT_EQ(cb::engine_errc::would_block, producer->step(false, producers));
    EXPECT_TRUE(stream->isBackfilling());

    // Note this test was added for MB-55919, but has been modified to account
    // for changes made by /MB-56654, there is still value in this test so it
    // remains but with modified expectations.
    //
    // Must see 1 historical snapshot with [abr, cmt]
    // Before the fix for MB-55919 we get only [pre, pre, cmt].
    const auto& readyQ = stream->public_readyQ();
    EXPECT_EQ(0, readyQ.size());
    runBackfill();
    EXPECT_EQ(3, readyQ.size());

    auto resp = stream->public_nextQueuedItem(*producer);
    EXPECT_TRUE(resp);
    EXPECT_EQ(DcpResponse::Event::SnapshotMarker, resp->getEvent());
    auto* marker = dynamic_cast<SnapshotMarker*>(resp.get());
    const auto expectedMarkerFlags =
            DcpSnapshotMarkerFlag::Disk | DcpSnapshotMarkerFlag::Checkpoint |
            DcpSnapshotMarkerFlag::History |
            DcpSnapshotMarkerFlag::MayContainDuplicates;
    EXPECT_EQ(expectedMarkerFlags, marker->getFlags());
    EXPECT_EQ(initHighSeqno + 1, marker->getStartSeqno());
    EXPECT_EQ(initHighSeqno + 4, marker->getEndSeqno());

    resp = stream->public_nextQueuedItem(*producer);
    ASSERT_TRUE(resp);
    EXPECT_EQ(DcpResponse::Event::Abort, resp->getEvent());
    EXPECT_EQ(initHighSeqno + 2, resp->getBySeqno());

    resp = stream->public_nextQueuedItem(*producer);
    ASSERT_TRUE(resp);
    EXPECT_EQ(DcpResponse::Event::Mutation, resp->getEvent());
    EXPECT_EQ(initHighSeqno + 4, resp->getBySeqno());
}

INSTANTIATE_TEST_SUITE_P(Persistent,
                         CDCActiveStreamTest,
                         STParameterizedBucketTest::magmaConfigValues(),
                         STParameterizedBucketTest::PrintToStringParamName);

void CDCPassiveStreamTest::SetUp() {
    if (!config_string.empty()) {
        config_string += ";";
    }
    // Enable history retention
    config_string += "history_retention_bytes=10485760";

    STPassiveStreamPersistentTest::SetUp();
}

void CDCPassiveStreamTest::createHistoricalCollection(CheckpointType snapType,
                                                      uint64_t snapStart,
                                                      uint64_t snapEnd) {
    const auto snapSource = snapType == CheckpointType::Memory
                                    ? DcpSnapshotMarkerFlag::Memory
                                    : DcpSnapshotMarkerFlag::Disk;

    const uint32_t opaque = 1;
    ASSERT_EQ(cb::engine_errc::success,
              consumer->snapshotMarker(
                      opaque,
                      vbid,
                      snapStart,
                      snapEnd,
                      snapSource | DcpSnapshotMarkerFlag::Checkpoint |
                              DcpSnapshotMarkerFlag::History,
                      0,
                      {},
                      {},
                      {}));

    const auto& vb = *store->getVBucket(vbid);
    auto& manager = *vb.checkpointManager;
    ASSERT_EQ(CheckpointHistorical::Yes, manager.getOpenCheckpointHistorical());
    switch (snapType) {
    case CheckpointType::Memory:
        ASSERT_EQ(snapType, manager.getOpenCheckpointType());
        break;
    case CheckpointType::Disk:
    case CheckpointType::InitialDisk:
        ASSERT_EQ((vb.getHighSeqno() == 0 ? CheckpointType::InitialDisk
                                          : CheckpointType::Disk),
                  manager.getOpenCheckpointType());
        break;
    }

    flatbuffers::FlatBufferBuilder fb;
    Collections::ManifestUid manifestUid;
    const auto collection = CollectionEntry::historical;
    auto fbPayload = Collections::VB::CreateCollection(
            fb,
            manifestUid,
            uint32_t(ScopeEntry::defaultS.getId()),
            uint32_t(collection.getId()),
            false,
            0,
            fb.CreateString(collection.name.data(), collection.name.size()),
            true /*history*/);
    fb.Finish(fbPayload);
    ASSERT_EQ(cb::engine_errc::success,
              consumer->systemEvent(
                      1 /*opaque*/,
                      vbid,
                      mcbp::systemevent::id::BeginCollection,
                      snapStart,
                      mcbp::systemevent::version::version2,
                      {reinterpret_cast<const uint8_t*>(collection.name.data()),
                       collection.name.size()},
                      {fb.GetBufferPointer(), fb.GetSize()}));

    ASSERT_EQ(0, vb.getNumTotalItems());
    ASSERT_EQ(snapStart, vb.getHighSeqno());
    ASSERT_EQ(2, manager.getNumOpenChkItems());
}

/*
 * HistorySnapshotReceived tests verify (on different scenarios) that:
 * - replica stream is resilient to duplicates on disk snapshot
 * - duplicates are queued in checkpoint (ie, not deduplicated)
 * - duplicates are persisted on disk (again, not deduplicated)
 * - stats (eg item-count) are updated correctly
 */

TEST_P(CDCPassiveStreamTest, HistorySnapshotReceived_Disk) {
    // Replica receives Snap{start, end, Disk|History}, with start->end
    // mutations for the same key.

    createHistoricalCollection(CheckpointType::Disk, 1, 1);
    flush_vbucket_to_disk(vbid, 1);

    // Clear CM
    const auto& vb = *store->getVBucket(vbid);
    const auto initialHighSeqno = vb.getHighSeqno();
    ASSERT_EQ(1, initialHighSeqno);
    auto& manager = *vb.checkpointManager;
    manager.createNewCheckpoint();
    ASSERT_EQ(1, manager.getNumCheckpoints());
    ASSERT_EQ(1, manager.getNumOpenChkItems());

    const uint32_t opaque = 1;
    SnapshotMarker snapshotMarker(opaque,
                                  vbid,
                                  initialHighSeqno + 1 /*start*/,
                                  initialHighSeqno + 3 /*end*/,
                                  DcpSnapshotMarkerFlag::Checkpoint |
                                          DcpSnapshotMarkerFlag::Disk |
                                          DcpSnapshotMarkerFlag::History,
                                  std::optional<uint64_t>(0), /*HCS*/
                                  {},
                                  {}, /*maxVisibleSeqno*/
                                  std::nullopt,
                                  {} /*streamId*/);
    stream->processMarker(&snapshotMarker);
    ASSERT_EQ(2, manager.getNumCheckpoints());
    ASSERT_EQ(1, manager.getNumOpenChkItems());
    ASSERT_EQ(CheckpointType::Disk, manager.getOpenCheckpointType());
    ASSERT_EQ(CheckpointHistorical::Yes, manager.getOpenCheckpointHistorical());

    const auto collection = CollectionEntry::historical;
    const std::string key("key");
    const std::string value("value");
    const size_t numItems = 3;
    for (size_t seqno = initialHighSeqno + 1;
         seqno <= initialHighSeqno + numItems;
         ++seqno) {
        EXPECT_EQ(
                cb::engine_errc::success,
                stream->messageReceived(makeMutationConsumerMessage(
                        opaque, seqno, vbid, value, key, collection.getId())));
    }

    EXPECT_EQ(initialHighSeqno + numItems, vb.getHighSeqno());
    EXPECT_EQ(2, manager.getNumCheckpoints());
    EXPECT_EQ(1 + numItems, manager.getNumOpenChkItems());

    // All duplicates persisted
    flush_vbucket_to_disk(vbid, numItems);

    // Item count doesn't account for historical revisions
    EXPECT_EQ(1, vb.getNumTotalItems());
}

TEST_P(CDCPassiveStreamTest, HistorySnapshotReceived_InitialDisk) {
    // Replica receives Snap{start, end, InitialDisk|History}, with start->end
    // mutations for the same key.

    createHistoricalCollection(CheckpointType::Disk, 1, 10);
    flush_vbucket_to_disk(vbid, 1);

    const auto& vb = *store->getVBucket(vbid);
    const auto initialHighSeqno = vb.getHighSeqno();
    ASSERT_EQ(1, initialHighSeqno);
    auto& manager = *vb.checkpointManager;
    ASSERT_EQ(1, manager.getNumCheckpoints());
    ASSERT_EQ(2, manager.getNumOpenChkItems());

    // Historical items received within the same snapshot
    const auto collection = CollectionEntry::historical;
    const std::string key("key");
    const std::string value("value");
    const size_t numItems = 3;
    for (size_t seqno = initialHighSeqno + 1;
         seqno <= initialHighSeqno + numItems;
         ++seqno) {
        EXPECT_EQ(cb::engine_errc::success,
                  stream->messageReceived(
                          makeMutationConsumerMessage(1 /*opaque*/,
                                                      seqno,
                                                      vbid,
                                                      value,
                                                      key,
                                                      collection.getId())));
    }

    // Important: In this scenario historical mutations are queued into the
    // Initial disk checkpoint
    ASSERT_EQ(CheckpointType::InitialDisk, manager.getOpenCheckpointType());
    ASSERT_EQ(CheckpointHistorical::Yes, manager.getOpenCheckpointHistorical());

    EXPECT_EQ(initialHighSeqno + numItems, vb.getHighSeqno());
    EXPECT_EQ(1, manager.getNumCheckpoints());
    EXPECT_EQ(1 + initialHighSeqno + numItems, manager.getNumOpenChkItems());

    // All duplicates persisted
    flush_vbucket_to_disk(vbid, numItems);

    // Item count doesn't account for historical revisions
    EXPECT_EQ(1, vb.getNumTotalItems());
}

TEST_P(CDCPassiveStreamTest, MemorySnapshotTransitionToHistory) {
    const auto& vb = *store->getVBucket(vbid);
    ASSERT_EQ(0, vb.getHighSeqno());
    auto& manager = *vb.checkpointManager;
    ASSERT_EQ(1, manager.getNumCheckpoints());
    ASSERT_EQ(2, manager.getNumOpenChkItems()); // cs + vbs
    ASSERT_EQ(CheckpointType::Memory, manager.getOpenCheckpointType());
    // Note: 7.2 vbucket sets itself to History mode when created.
    ASSERT_EQ(CheckpointHistorical::Yes, manager.getOpenCheckpointHistorical());

    // Replica receives a Snap{Memory}.
    const uint32_t opaque = 1;
    SnapshotMarker snapshotMarker(
            opaque,
            vbid,
            1 /*start*/,
            1 /*end*/,
            DcpSnapshotMarkerFlag::Checkpoint | DcpSnapshotMarkerFlag::Memory,
            std::optional<uint64_t>(0), /*HCS*/
            {},
            {}, /*maxVisibleSeqno*/
            std::nullopt,
            {} /*streamId*/);
    stream->processMarker(&snapshotMarker);
    ASSERT_EQ(cb::engine_errc::success,
              stream->messageReceived(makeMutationConsumerMessage(
                      opaque,
                      1 /*seqno*/,
                      vbid,
                      "some-value",
                      "some-key",
                      CollectionEntry::defaultC.getId())));
    ASSERT_EQ(1, manager.getNumCheckpoints());
    ASSERT_EQ(2, manager.getNumOpenChkItems());
    ASSERT_EQ(CheckpointType::Memory, manager.getOpenCheckpointType());
    ASSERT_EQ(CheckpointHistorical::No, manager.getOpenCheckpointHistorical());
    ASSERT_EQ(1, vb.getHighSeqno());

    // Replica receives a Snap{Memory|History}.
    createHistoricalCollection(CheckpointType::Memory, 2, 10);
    ASSERT_EQ(2, manager.getNumCheckpoints());
    ASSERT_EQ(2, manager.getNumOpenChkItems()); // cs + sysevent
    ASSERT_EQ(CheckpointType::Memory, manager.getOpenCheckpointType());
    ASSERT_EQ(CheckpointHistorical::Yes, manager.getOpenCheckpointHistorical());
    ASSERT_EQ(2, vb.getHighSeqno()); // sysevent bumped the seqno

    // Historical items received within the same snapshot
    const auto collection = CollectionEntry::historical;
    EXPECT_EQ(cb::engine_errc::success,
              stream->messageReceived(
                      makeMutationConsumerMessage(opaque,
                                                  3 /*seqno*/,
                                                  vbid,
                                                  "value",
                                                  "key",
                                                  collection.getId())));

    EXPECT_EQ(3, vb.getHighSeqno());
    EXPECT_EQ(3, manager.getNumOpenChkItems());
    EXPECT_EQ(2, manager.getNumCheckpoints());

    // Test: The flusher must process one checkpoint at a time, as we can't
    // merge checkpoints with different history configuration
    std::vector<queued_item> items;
    auto res =
            manager.getItemsForPersistence(items,
                                           std::numeric_limits<size_t>::max(),
                                           std::numeric_limits<size_t>::max());
    EXPECT_EQ(1, res.ranges.size());

    // Coverage for MB-55337 from now on.

    // Note: The previous step simulates the flusher in the middle of execution,
    // the backup cursor is still registered into the first (closed) checkpoint.
    EXPECT_EQ(CHECKPOINT_CLOSED,
              (*manager.getBackupPersistenceCursor()->getCheckpoint())
                      ->getState());
    EXPECT_EQ(2, manager.getNumCheckpoints());

    // Simulate a new DCP Producer connection
    const auto outboundDcpCursor =
            manager.registerCursorBySeqno(
                           "dcp-cursor", 0, CheckpointCursor::Droppable::Yes)
                    .takeCursor()
                    .lock();
    // Registered into the first/closed checkpoint
    EXPECT_EQ(CHECKPOINT_CLOSED,
              (*outboundDcpCursor->getCheckpoint())->getState());

    // Flusher completes and removes the backup cursor from the first
    res.flushHandle.reset();

    // State here is
    // [ .. ] [ .. )
    // ^      ^
    // dcp    persistence

    // Now move the dcp cursor.
    // Before the fix for MB-55337:
    //  1. The DCP cursor is moved to the open checkpoint
    //  2. The closed checkpoint becomes unreferenced and it's removed (detached
    //     to the CheckpointDestroyer.
    //  3. Our code tries to access the removed checkpoint by
    //     std::prev(CM::checkpointList::begin()), which is undefined behaviour.
    items.clear();
    manager.getItemsForCursor(*outboundDcpCursor, items, 1000, 1000);
}

TEST_P(CDCPassiveStreamTest, TouchedByExpelCheckpointNotReused) {
    auto& vb = *store->getVBucket(vbid);
    ASSERT_EQ(0, vb.getHighSeqno());
    auto& manager = static_cast<MockCheckpointManager&>(*vb.checkpointManager);
    ASSERT_EQ(1, manager.getNumCheckpoints());
    ASSERT_EQ(2, manager.getNumOpenChkItems()); // cs, vbs
    const auto& list = manager.getCheckpointList();
    ASSERT_FALSE(list.back()->modifiedByExpel());

    createHistoricalCollection(CheckpointType::Memory, 1, 1);
    ASSERT_EQ(2, manager.getNumOpenChkItems()); // cs, sys
    ASSERT_EQ(1, vb.getHighSeqno());
    removeCheckpoint(vb);
    ASSERT_EQ(1, manager.getNumCheckpoints());
    ASSERT_EQ(1, manager.getNumOpenChkItems()); // cs

    const auto initialId = manager.getOpenCheckpointId();

    const uint64_t opaque = 1;
    EXPECT_EQ(
            cb::engine_errc::success,
            consumer->snapshotMarker(opaque,
                                     vbid,
                                     2, // start
                                     2, // end
                                     DcpSnapshotMarkerFlag::Memory |
                                             DcpSnapshotMarkerFlag::Checkpoint |
                                             DcpSnapshotMarkerFlag::History,
                                     {},
                                     {},
                                     {},
                                     {}));
    // We never reuse a checkpoint.
    // Note that at this point the open checkpoint is empty as it stores only
    // the checkpoint_start meta-item
    EXPECT_EQ(1, manager.getNumCheckpoints());
    EXPECT_EQ(initialId + 1, manager.getOpenCheckpointId());

    const auto key = makeStoredDocKey("key", CollectionEntry::historical);
    EXPECT_EQ(cb::engine_errc::success,
              consumer->mutation(opaque,
                                 key,
                                 {},
                                 0,
                                 0,
                                 vbid,
                                 0,
                                 2, // seqno
                                 0,
                                 0,
                                 0,
                                 {},
                                 0));

    EXPECT_EQ(2, manager.getNumOpenChkItems()); // cs, mut

    // Move cursors to allow Expel
    if (isPersistent()) {
        flushVBucket(vbid);
    }

    // Now Expel everything from the open checkpoint
    {
        const auto res = manager.expelUnreferencedCheckpointItems();
        ASSERT_EQ(1, res.count); // mut
        ASSERT_TRUE(list.back()->modifiedByExpel());
    }

    EXPECT_EQ(
            cb::engine_errc::success,
            consumer->snapshotMarker(opaque,
                                     vbid,
                                     3, // start
                                     3, // end
                                     DcpSnapshotMarkerFlag::Memory |
                                             DcpSnapshotMarkerFlag::Checkpoint |
                                             DcpSnapshotMarkerFlag::History,
                                     {},
                                     {},
                                     {},
                                     {}));
    // Again, we can never reuse a checkpoint. That applies to touched-by-expel
    // checkpoints too.
    EXPECT_EQ(1, manager.getNumCheckpoints());
    EXPECT_EQ(initialId + 2, manager.getOpenCheckpointId());

    // Note: This was a fix in the Neo branch. At the time of merging, Trinity
    // already resilient to this.
    //
    // Before the fix this step throws an exception:
    //
    // libc++abi: terminating due to uncaught exception of type
    // std::logic_error: CheckpointManager::queueDirty: Got
    // status:failure:duplicate item when vb:0 is non-active:2,
    // item:[op:mutation, seqno:3, key:<ud>cid:0xf:key</ud>], lastBySeqno:2,
    // openCkpt:[start:3, end:3]
    EXPECT_EQ(cb::engine_errc::success,
              consumer->mutation(opaque,
                                 key,
                                 {},
                                 0,
                                 0,
                                 vbid,
                                 0,
                                 3, // seqno
                                 0,
                                 0,
                                 0,
                                 {},
                                 0));
}

INSTANTIATE_TEST_SUITE_P(Persistent,
                         CDCPassiveStreamTest,
                         STParameterizedBucketTest::magmaConfigValues(),
                         STParameterizedBucketTest::PrintToStringParamName);

#endif /*EP_USE_MAGMA*/

void SingleThreadedPassiveStreamTest::testProcessMessageBypassMemCheck(
        DcpResponse::Event event, bool hasValue, OOMLevel oomLevel) {
    auto& vb = *store->getVBucket(vbid);
    ASSERT_EQ(0, vb.getHighSeqno());
    auto& manager = *vb.checkpointManager;
    removeCheckpoint(vb);
    ASSERT_EQ(1, manager.getNumCheckpoints());
    ASSERT_EQ(1, manager.getNumOpenChkItems()); // cs

    // Force OOM
    switch (oomLevel) {
    case OOMLevel::Bucket:
        engine->getConfiguration().setMutationMemRatio(0);
        break;
    case OOMLevel::Checkpoint:
        engine->getConfiguration().setCheckpointMemoryRatio(0);
        break;
    }

    const uint32_t opaque = 1;
    const size_t seqno = 1;
    SnapshotMarker snapshotMarker(opaque,
                                  vbid,
                                  seqno,
                                  seqno,
                                  DcpSnapshotMarkerFlag::Memory,
                                  std::optional<uint64_t>(0),
                                  {},
                                  {},
                                  std::nullopt,
                                  {});
    stream->processMarker(&snapshotMarker);

    const std::string key = "key";
    const auto value = hasValue ? std::string(1024 * 1024, 'v') : std::string();
    size_t messageBytes = key.size() + value.size();

    using namespace cb::durability;
    std::optional<Requirements> reqs;
    std::optional<DeleteSource> deletion;
    switch (event) {
    case DcpResponse::Event::Mutation:
        messageBytes += MutationResponse::mutationBaseMsgBytes;
        break;
    case DcpResponse::Event::Prepare: {
        reqs = Requirements(Level::Majority, Timeout::Infinity());
        messageBytes += MutationResponse::prepareBaseMsgBytes;
        break;
    }
    case DcpResponse::Event::Deletion: {
        deletion = DeleteSource::Explicit;
        messageBytes += MutationResponse::deletionBaseMsgBytes;
        break;
    }
    case DcpResponse::Event::Expiration: {
        deletion = DeleteSource::TTL;
        messageBytes += MutationResponse::expirationBaseMsgBytes;
        break;
    }
    default:
        GTEST_FAIL();
    }

    ASSERT_EQ(0, stream->getUnackedBytes());

    auto message = makeMutationConsumerMessage(
            1, vbid, value, opaque, key, reqs, deletion);
    const auto res = stream->messageReceived(std::move(message));

    EXPECT_EQ(cb::engine_errc::temporary_failure, res);
    EXPECT_EQ(vb.getHighSeqno(), 1);
    EXPECT_EQ(messageBytes, stream->getUnackedBytes());

    // Still OOM, DcpConsumerTask can't process unacked bytes
    uint32_t processedBytes = 0;
    EXPECT_EQ(more_to_process, stream->processUnackedBytes(processedBytes));
    EXPECT_EQ(0, processedBytes);
    EXPECT_EQ(messageBytes, stream->getUnackedBytes());

    // System recovers from OOM
    switch (oomLevel) {
    case OOMLevel::Bucket:
        engine->getConfiguration().setMutationMemRatio(1);
        break;
    case OOMLevel::Checkpoint:
        engine->getConfiguration().setCheckpointMemoryRatio(0.5);
        break;
    }
    EXPECT_EQ(all_processed, stream->processUnackedBytes(processedBytes));
    EXPECT_EQ(messageBytes, processedBytes);
    EXPECT_EQ(0, stream->getUnackedBytes());
}

TEST_P(SingleThreadedPassiveStreamTest, ProcessMessageBypassMemCheck_Mutation) {
    testProcessMessageBypassMemCheck(
            DcpResponse::Event::Mutation, true, OOMLevel::Bucket);
}

TEST_P(SingleThreadedPassiveStreamTest, ProcessMessageBypassMemCheck_Prepare) {
    testProcessMessageBypassMemCheck(
            DcpResponse::Event::Prepare, true, OOMLevel::Bucket);
}

TEST_P(SingleThreadedPassiveStreamTest,
       ProcessMessageBypassMemCheck_Deletion_WithValue) {
    testProcessMessageBypassMemCheck(
            DcpResponse::Event::Deletion, true, OOMLevel::Bucket);
}

TEST_P(SingleThreadedPassiveStreamTest,
       ProcessMessageBypassMemCheck_Deletion_NoValue) {
    testProcessMessageBypassMemCheck(
            DcpResponse::Event::Deletion, false, OOMLevel::Bucket);
}

TEST_P(SingleThreadedPassiveStreamTest,
       ProcessMessageBypassMemCheck_Expiration_WithValue) {
    testProcessMessageBypassMemCheck(
            DcpResponse::Event::Expiration, true, OOMLevel::Bucket);
}

TEST_P(SingleThreadedPassiveStreamTest,
       ProcessMessageBypassMemCheck_Expiration_NoValue) {
    testProcessMessageBypassMemCheck(
            DcpResponse::Event::Expiration, false, OOMLevel::Bucket);
}

TEST_P(SingleThreadedPassiveStreamTest,
       ProcessMessageBypassMemCheck_Mutation_CheckppintOOM) {
    testProcessMessageBypassMemCheck(
            DcpResponse::Event::Mutation, true, OOMLevel::Checkpoint);
}

TEST_P(SingleThreadedPassiveStreamTest,
       ProcessMessageBypassMemCheck_Prepare_CheckppintOOM) {
    testProcessMessageBypassMemCheck(
            DcpResponse::Event::Prepare, true, OOMLevel::Checkpoint);
}

TEST_P(SingleThreadedPassiveStreamTest,
       ProcessMessageBypassMemCheck_Deletion_WithValue_CheckppintOOM) {
    testProcessMessageBypassMemCheck(
            DcpResponse::Event::Deletion, true, OOMLevel::Checkpoint);
}

TEST_P(SingleThreadedPassiveStreamTest,
       ProcessMessageBypassMemCheck_Deletion_NoValue_CheckppintOOM) {
    testProcessMessageBypassMemCheck(
            DcpResponse::Event::Deletion, false, OOMLevel::Checkpoint);
}

TEST_P(SingleThreadedPassiveStreamTest,
       ProcessMessageBypassMemCheck_Expiration_WithValue_CheckppintOOM) {
    testProcessMessageBypassMemCheck(
            DcpResponse::Event::Expiration, true, OOMLevel::Checkpoint);
}

TEST_P(SingleThreadedPassiveStreamTest,
       ProcessMessageBypassMemCheck_Expiration_NoValue_CheckppintOOM) {
    testProcessMessageBypassMemCheck(
            DcpResponse::Event::Expiration, false, OOMLevel::Checkpoint);
}

TEST_P(SingleThreadedPassiveStreamTest, ProcessUnackedBytes_StreamEnd) {
    auto& vb = *store->getVBucket(vbid);
    ASSERT_EQ(0, vb.getHighSeqno());
    auto& manager = *vb.checkpointManager;
    removeCheckpoint(vb);
    ASSERT_EQ(1, manager.getNumCheckpoints());
    ASSERT_EQ(1, manager.getNumOpenChkItems()); // cs

    // Force OOM
    engine->getConfiguration().setMutationMemRatio(0);

    const uint32_t opaque = 1;
    const size_t seqno = 1;
    SnapshotMarker snapshotMarker(opaque,
                                  vbid,
                                  seqno,
                                  seqno,
                                  DcpSnapshotMarkerFlag::Memory,
                                  std::optional<uint64_t>(0),
                                  {},
                                  {},
                                  std::nullopt,
                                  {});
    stream->processMarker(&snapshotMarker);

    const std::string key = "key";
    const auto value = std::string(1024 * 1024, 'v');
    const auto messageBytes =
            MutationResponse::mutationBaseMsgBytes + key.size() + value.size();

    ASSERT_EQ(0, stream->getUnackedBytes());

    queued_item qi(makeCommittedItem(makeStoredDocKey(key), value));
    qi->setBySeqno(seqno);
    const auto docKey = qi->getDocKey();
    const auto res = consumer->public_processMutationOrPrepare(
            vbid, opaque, docKey, std::move(qi), {}, messageBytes);

    // Note: PassiveStream returns temporary_failure but DcpConsumer turns it
    // into success.
    EXPECT_EQ(cb::engine_errc::success, res);
    EXPECT_EQ(vb.getHighSeqno(), 1);
    // Evidence of executing the OOM path is given by counters though
    EXPECT_EQ(messageBytes, stream->getUnackedBytes());

    auto& control = consumer->getFlowControl();
    ASSERT_EQ(0, control.getFreedBytes());

    // Still OOM, DcpConsumerTask can't process unacked bytes
    EXPECT_EQ(more_to_process, consumer->processUnackedBytes());
    EXPECT_EQ(0, control.getFreedBytes());
    EXPECT_EQ(messageBytes, stream->getUnackedBytes());

    std::function<void()> hook = [this, &control, messageBytes]() {
        // Close the stream. That removes the stream from the Consumer map.
        // Any unprocessed unacked bytes for that stream isn't added to
        // FlowControl counters yet
        consumer->closeStreamDueToVbStateChange(vbid, vbucket_state_active);
        EXPECT_EQ(0, control.getFreedBytes());
    };
    stream->setProcessUnackedBytes_TestHook(hook);

    // System recovers from OOM
    engine->getConfiguration().setMutationMemRatio(1);
    EXPECT_EQ(all_processed, consumer->processUnackedBytes());
    // The last call into processUnackedBytes() releases the last reference to
    // the stream, so the stream is destroyed.
    EXPECT_FALSE(consumer->public_findStream(vbid));
    // At stream destruction the pending unacked bytes are notified to the
    // Consumer's FlowControl.
    EXPECT_EQ(messageBytes, control.getFreedBytes());
}

TEST_P(SingleThreadedPassiveStreamTest, MB_63439) {
    auto& vb = *store->getVBucket(vbid);
    ASSERT_EQ(0, vb.getHighSeqno());
    auto& manager = *vb.checkpointManager;
    removeCheckpoint(vb);
    ASSERT_EQ(1, manager.getNumCheckpoints());
    ASSERT_EQ(1, manager.getNumOpenChkItems()); // cs

    // Force OOM
    engine->getConfiguration().setMutationMemRatio(0);

    const uint32_t opaque = 1;
    const size_t seqno = 1;
    SnapshotMarker snapshotMarker(opaque,
                                  vbid,
                                  seqno,
                                  seqno,
                                  DcpSnapshotMarkerFlag::Memory,
                                  std::optional<uint64_t>(0),
                                  {},
                                  {},
                                  {},
                                  {});
    stream->processMarker(&snapshotMarker);

    const std::string key = "key";
    const auto value = std::string(1024 * 1024, 'v');
    const auto messageBytes =
            MutationResponse::mutationBaseMsgBytes + key.size() + value.size();

    ASSERT_EQ(0, stream->getUnackedBytes());

    queued_item qi(makeCommittedItem(makeStoredDocKey(key), value));
    qi->setBySeqno(seqno);
    const auto docKey = qi->getDocKey();
    const auto res = consumer->public_processMutationOrPrepare(
            vbid, opaque, docKey, std::move(qi), {}, messageBytes);

    // Note: PassiveStream returns temporary_failure but DcpConsumer turns it
    // into success.
    EXPECT_EQ(cb::engine_errc::success, res);
    EXPECT_EQ(vb.getHighSeqno(), 1);
    // Evidence of executing the OOM path is given by counters though
    EXPECT_EQ(messageBytes, stream->getUnackedBytes());

    auto& control = consumer->getFlowControl();
    ASSERT_EQ(0, control.getFreedBytes());

    // Still OOM, DcpConsumerTask can't process unacked bytes
    EXPECT_EQ(more_to_process, consumer->processUnackedBytes());
    EXPECT_EQ(0, control.getFreedBytes());
    EXPECT_EQ(messageBytes, stream->getUnackedBytes());

    // System recovers from OOM..
    engine->getConfiguration().setMutationMemRatio(1);
    // .. but re-enters a OOM phase during the unacked bytes processing
    std::function<void()> hook = [this, &control, messageBytes]() {
        engine->getConfiguration().setMutationMemRatio(0);
    };
    stream->setProcessUnackedBytes_TestHook(hook);

    EXPECT_EQ(more_to_process, consumer->processUnackedBytes());
    EXPECT_EQ(messageBytes, stream->getUnackedBytes());
    EXPECT_EQ(0, control.getFreedBytes());

    // Finally the system recovers from OOM
    engine->getConfiguration().setMutationMemRatio(1);
    stream->setProcessUnackedBytes_TestHook({});

    // Before the fix for MB-63439, in the previous call into
    // processUnackedBytes() the Consumer has missed to add the vbid back into
    // the Consumer::bufferedVBQueue, so at the next call the Consumer doesn't
    // find any vb to process.
    EXPECT_EQ(all_processed, consumer->processUnackedBytes());
    EXPECT_EQ(0, stream->getUnackedBytes());
    EXPECT_EQ(messageBytes, control.getFreedBytes());
}

TEST_P(SingleThreadedPassiveStreamTest, MB_63611) {
    auto& vb0 = *store->getVBucket(vbid);
    ASSERT_EQ(0, vb0.getHighSeqno());
    auto& manager = *vb0.checkpointManager;
    removeCheckpoint(vb0);
    ASSERT_EQ(1, manager.getNumCheckpoints());
    ASSERT_EQ(1, manager.getNumOpenChkItems()); // cs

    // Test connection and stream already exist
    ASSERT_TRUE(consumer);
    ASSERT_TRUE(stream);
    // Setup a second stream under the same connection for a different vbucket
    const auto vbid1 = Vbid(1);
    setVBucketStateAndRunPersistTask(vbid1, vbucket_state_replica);
    ASSERT_EQ(cb::engine_errc::success, consumer->addStream(0, vbid1, {}));
    auto* stream1 = static_cast<MockPassiveStream*>(
            consumer->getVbucketStream(vbid1).get());
    ASSERT_TRUE(stream1->isActive());

    // Force OOM
    engine->getConfiguration().setMutationMemRatio(0);

    const size_t seqno = 1;
    SnapshotMarker snapshotMarker(0, // opaque
                                  vbid,
                                  seqno,
                                  seqno,
                                  DcpSnapshotMarkerFlag::Memory,
                                  std::optional<uint64_t>(0),
                                  {},
                                  {},
                                  {},
                                  {});
    stream->processMarker(&snapshotMarker);
    stream1->processMarker(&snapshotMarker);

    ASSERT_EQ(0, stream->getUnackedBytes());
    ASSERT_EQ(0, stream1->getUnackedBytes());

    const std::string key = "key";
    const auto value = std::string(1024 * 1024, 'v');
    const auto messageBytes =
            MutationResponse::mutationBaseMsgBytes + key.size() + value.size();

    for (const auto vb : {vbid, vbid1}) {
        queued_item qi(makeCommittedItem(makeStoredDocKey(key), value));
        qi->setBySeqno(seqno);
        qi->setVBucketId(vb);
        const auto docKey = qi->getDocKey();
        // Note: PassiveStream returns temporary_failure but DcpConsumer turns
        // it into success.
        EXPECT_EQ(cb::engine_errc::success,
                  consumer->public_processMutationOrPrepare(
                          vb,
                          (vb == Vbid(0) ? 1 : 2), // opaque
                          docKey,
                          std::move(qi),
                          {},
                          messageBytes));
        // Note: At OOM we force items into checkpoints
        EXPECT_EQ(store->getVBucket(vb)->getHighSeqno(), 1);
    }
    // Evidence of executing the OOM path is given by counters though
    EXPECT_EQ(messageBytes, stream->getUnackedBytes());
    EXPECT_EQ(messageBytes, stream1->getUnackedBytes());

    auto& control = consumer->getFlowControl();
    ASSERT_EQ(0, control.getFreedBytes());

    // Still OOM, DcpConsumerTask can't process unacked bytes
    EXPECT_EQ(more_to_process, consumer->processUnackedBytes());
    EXPECT_EQ(messageBytes, stream->getUnackedBytes());
    EXPECT_EQ(messageBytes, stream1->getUnackedBytes());
    EXPECT_EQ(0, control.getFreedBytes());

    // The system recovers from OOM
    engine->getConfiguration().setMutationMemRatio(1);

    // Before the fix for MB-63611, the next call processes all unacked bytes
    // for one stream but returns all_processed, which put the DcpConsumerTask
    // to sleep
    EXPECT_EQ(more_to_process, consumer->processUnackedBytes());
    EXPECT_EQ(messageBytes, stream->getUnackedBytes());
    EXPECT_EQ(0, stream1->getUnackedBytes());
    EXPECT_EQ(messageBytes, control.getFreedBytes());

    // Extra paranoid check: The next DcpConsumerTask successfully processes
    // the other stream's bytes
    EXPECT_EQ(all_processed, consumer->processUnackedBytes());
    EXPECT_EQ(0, stream->getUnackedBytes());
    EXPECT_EQ(0, stream1->getUnackedBytes());
    EXPECT_EQ(messageBytes * 2, control.getFreedBytes());
}

// MB-62847
TEST_P(STParameterizedBucketTest, EmptySnapshotMustNotTriggerSeqnoAdvance) {
    // Begin with an active vbucket and do some work to ensure that DCP will
    // backfill when we start it.
    store->setVBucketState(vbid, vbucket_state_active);
    VBucketPtr vb = store->getVBucket(vbid);
    store_item(vbid, makeStoredDocKey("k1"), "v1");
    flushVBucketToDiskIfPersistent(vbid, 1);
    // Using expel to clear memory item to force backfill.
    vb->checkpointManager->expelUnreferencedCheckpointItems();

    // Critical step - ensure replica and ensure a set_vbucket_state meta-item
    // is in the checkpoint
    store->setVBucketState(vbid, vbucket_state_replica);

    ASSERT_EQ(1, vb->checkpointManager->getSnapshotInfo().range.getEnd());
    // Next extend the open-checkpoint and verify it is returned as the end of
    // the range. DCP backfill will Merge and return a range 0, 2
    vb->checkpointManager->extendOpenCheckpoint(2, 2);
    ASSERT_EQ(2, vb->checkpointManager->getSnapshotInfo().range.getEnd());

    // Now begin DCP. This is a bucket stream which does not enable sync-repl
    // this means it will enable SeqnoAdvance.
    auto cookie = create_mock_cookie(engine.get());
    auto producer = std::make_shared<MockDcpProducer>(
            *engine, cookie, "MB_62847", DcpOpenFlag::None);
    producer->setSyncReplication(SyncReplication::No);
    producer->setNoopEnabled(MockDcpProducer::NoopMode::EnabledButNeverSent);
    MockDcpMessageProducers producers;

    // Create with an empty config, which enables seqno-advance
    createDcpStream(*producer, vbid, std::string_view{});

    using namespace cb::mcbp;

    // Step DCP from disk, backfill runs and creates a merged snapshot 0:2
    notifyAndStepToCheckpoint(
            *producer, producers, ClientOpcode::DcpSnapshotMarker, false);
    EXPECT_EQ(0, producers.last_snap_start_seqno);
    EXPECT_EQ(2, producers.last_snap_end_seqno);
    // Drain readyQ which will schedule in-memory processing
    EXPECT_EQ(cb::engine_errc::success,
              producer->stepAndExpect(producers, ClientOpcode::DcpMutation));

    // Step, with bug this processes the set_vbucket_state and incorrectly
    // triggered SeqnoAdvance. Without bug nothing happens
    notifyAndStepToCheckpoint(*producer, producers, ClientOpcode::Invalid);

    // Now along comes the actual seqno:2 mutation
    writeDocToReplica(vbid, makeStoredDocKey("k1"), 2, false);

    // With MB-62847 this next step throws Monotonic exception.
    notifyAndStepToCheckpoint(*producer, producers, ClientOpcode::DcpMutation);
    destroy_mock_cookie(cookie);
}

class SlowBackfillTest : public SingleThreadedActiveStreamTest {
protected:
    /// Sets up a stream in the backfilling state and sets the idle timeout such
    /// that the backfill is considered idle and can be closed with status Slow.
    void setupIdleBackfill(cb::mcbp::DcpAddStreamFlag flags = {});
    void validateStream();
};

void SlowBackfillTest::setupIdleBackfill(cb::mcbp::DcpAddStreamFlag flags) {
    auto vb = engine->getVBucket(vbid);
    // Remove the initial stream, we want to force it to backfill.
    stream.reset();
    store_item(vbid, makeStoredDocKey("k0"), "v");
    store_item(vbid, makeStoredDocKey("k1"), "v");
    // Ensure mutation is no longer present in CheckpointManager.
    vb->checkpointManager->createNewCheckpoint();
    flushVBucketToDiskIfPersistent(vbid, 2);
    producer->setBackfillBufferSize(1);
    // Force idle protection on for testing all bucket types
    engine->getConfiguration().setDcpBackfillIdleProtectionEnabled(true);
    engine->getConfiguration().setDcpBackfillIdleLimitSeconds(0);
    engine->getConfiguration().setDcpBackfillIdleDiskThreshold(0.0);

    recreateStream(*vb, false, {}, flags);
    ASSERT_TRUE(stream->isBackfilling());

    auto& bfm = producer->getBFM();
    // first run will introduce the pause, the buffer is now full
    EXPECT_FALSE(producer->getBackfillBufferFullStatus());
    bfm.backfill();
    EXPECT_TRUE(producer->getBackfillBufferFullStatus());

    // Next attempt will enter shouldCancel checking because the buffer is
    // full. This first attempt will setup Position tracking.
    EXPECT_EQ(backfill_snooze, bfm.backfill());
    EXPECT_EQ(1, bfm.getNumBackfills());
}

void SlowBackfillTest::validateStream() {
    ASSERT_EQ(2, stream->public_readyQSize());
    EXPECT_EQ(DcpResponse::Event::SnapshotMarker,
              stream->public_nextQueuedItem(*producer)->getEvent());
    EXPECT_EQ(DcpResponse::Event::Mutation,
              stream->public_nextQueuedItem(*producer)->getEvent());
}

TEST_P(SlowBackfillTest, BackfillCompletesWithProgress) {
    setupIdleBackfill();
    // This test skip validateStream because it wants to drain the stream via
    // DcpProducer::step which will free up buffer space allowing the scan to
    // progress.

    MockDcpMessageProducers producers;
    EXPECT_EQ(cb::engine_errc::success,
              producer->stepAndExpect(
                      producers, cb::mcbp::ClientOpcode::DcpSnapshotMarker));
    EXPECT_EQ(cb::engine_errc::success,
              producer->stepAndExpect(producers,
                                      cb::mcbp::ClientOpcode::DcpMutation));
    EXPECT_EQ("k0", producers.last_key);

    // producer drained
    EXPECT_FALSE(producer->getBackfillBufferFullStatus());

    auto& bfm = producer->getBFM();

    // Now step backfill, it can load k1 and returns yield (puts backfill on
    // snooze list)
    EXPECT_EQ(backfill_success, bfm.backfill());
    EXPECT_TRUE(producer->getBackfillBufferFullStatus());

    // Stepping backfill whilst buffer full and when on snooze list result in a
    // call to shouldCancel - which will return false because progress was made
    EXPECT_EQ(backfill_snooze, bfm.backfill());

    EXPECT_EQ(cb::engine_errc::success,
              producer->stepAndExpect(producers,
                                      cb::mcbp::ClientOpcode::DcpMutation));
    EXPECT_FALSE(producer->getBackfillBufferFullStatus());

    EXPECT_EQ("k1", producers.last_key);

    EXPECT_EQ(backfill_success, bfm.backfill());
    EXPECT_EQ(0, bfm.getNumBackfills());
    EXPECT_EQ(backfill_finished, bfm.backfill());

    // Stream is set to dead, so has all messages cleared and then 1 StreamEnd
    // will be queued
    ASSERT_FALSE(stream->isDead());
}

// Test related to MB-62703, check stream ends and backfill cancels if no
// progress can be made.
TEST_P(SlowBackfillTest, BackfillCancelsWhenNoProgress) {
    setupIdleBackfill();
    validateStream();

    // Run compaction so disk space to free is not 0
    runCompaction(vbid);

    auto& bfm = producer->getBFM();
    EXPECT_EQ(1, bfm.getNumBackfills());

    // Next attempt will see no change in Position within the time (0s).
    // backfill cancels and stream ends.
    EXPECT_EQ(backfill_success, bfm.backfill());
    EXPECT_EQ(0, bfm.getNumBackfills());
    // Stream is set to dead, so has all messages cleared and then 1 StreamEnd
    // will be queued
    ASSERT_TRUE(stream->isDead());
    ASSERT_EQ(1, stream->public_readyQSize());
    auto resp = stream->public_nextQueuedItem(*producer);
    ASSERT_TRUE(resp);
    EXPECT_EQ(DcpResponse::Event::StreamEnd, resp->getEvent());
    auto& endStream = dynamic_cast<StreamEndResponse&>(*resp);
    EXPECT_EQ(cb::mcbp::DcpStreamEndStatus::Slow, endStream.getFlags());
}

// Test related to MB-62703, check takeover streams cannot be ended even when
// slow accoriding to the idle timeout.
TEST_P(SlowBackfillTest, TakeoverBackfillDoesNotCancelWhenNoProgress) {
    setupIdleBackfill(cb::mcbp::DcpAddStreamFlag::TakeOver);
    validateStream();

    auto& bfm = producer->getBFM();
    // Next attempt process one item and snooze. It should not be cancelled.
    EXPECT_EQ(backfill_snooze, bfm.backfill());
    EXPECT_EQ(1, bfm.getNumBackfills());
    ASSERT_FALSE(stream->isDead())
            << "Expected stream to still be alive, but it was marked dead";
}

INSTANTIATE_TEST_SUITE_P(AllBucketTypes,
                         SlowBackfillTest,
                         STParameterizedBucketTest::allConfigValuesNoNexus(),
                         STParameterizedBucketTest::PrintToStringParamName);

<<<<<<< HEAD
TEST_P(SingleThreadedPassiveStreamTest,
       SkipBloomFilterWhenProcessingDcpMutation) {
    auto& vb = *store->getVBucket(vbid);
    ASSERT_EQ(0, vb.getHighSeqno());

    const uint64_t opaque = 1;
    EXPECT_EQ(
            cb::engine_errc::success,
            consumer->snapshotMarker(opaque,
                                     vbid,
                                     1, // start
                                     2, // end
                                     DcpSnapshotMarkerFlag::Memory |
                                             DcpSnapshotMarkerFlag::Checkpoint,
                                     {},
                                     {},
                                     {},
                                     {}));

    const auto key = makeStoredDocKey("key");
    // Set the expectation keyMayExist is never called for Magma.
    using namespace ::testing;
    auto& mockKVStore = MockKVStore::replaceRWKVStoreWithMock(*store, 0);
    EXPECT_CALL(mockKVStore, keyMayExist(_, _)).Times(0);

    EXPECT_EQ(cb::engine_errc::success,
              consumer->mutation(opaque,
                                 key,
                                 {},
                                 0,
                                 0,
                                 vbid,
                                 0,
                                 1, // seqno
                                 0,
                                 0,
                                 0,
                                 {},
                                 0));
    EXPECT_EQ(1, vb.getHighSeqno());
}
=======
#endif /*EP_USE_MAGMA*/

class TestStuckProducer : public SingleThreadedActiveStreamTest {
public:
    void SetUp() override {
        // Set the timeout to 0 and regex to only match a specific name
        mock_set_dcp_disconnect_when_stuck_timeout(std::chrono::seconds{0});
        mock_set_dcp_disconnect_when_stuck_name_regex(".*:disconnect-me:.*");
        SingleThreadedActiveStreamTest::SetUp();

        store_item(vbid, makeStoredDocKey("keyA"), "value");
        store_item(vbid, makeStoredDocKey("keyB"), "value");
    }
};

TEST_P(TestStuckProducer, producerDisconnected) {
    auto& vb = *store->getVBucket(vbid);
    // The name of this producer will match the configured regex.
    auto producer = std::make_shared<MockDcpProducer>(
            *engine, cookie, "dcp:disconnect-me:p->c", 0, false);
    producer->createCheckpointProcessorTask();
    producer->scheduleCheckpointProcessorTask();

    // Set a small connection buffer size to force the producer to pause
    // The snapshot and first mutation will fill the buffer, the 2nd mutation
    // (final step) will then trigger the producer to disconnect when the flow
    // control is seen to be in the paused state with no change for 0 seconds
    EXPECT_EQ(cb::engine_errc::success,
              producer->control(0 /*opaque*/, "connection_buffer_size", "100"));

    producer->mockActiveStreamRequest(0, 0, vb, 0, ~0, 0x0, 0, ~0)->setActive();

    MockDcpMessageProducers producers;
    notifyAndRunToCheckpoint(*producer, producers);
    EXPECT_EQ(cb::engine_errc::success,
              producer->stepAndExpect(
                      producers, cb::mcbp::ClientOpcode::DcpSnapshotMarker));
    EXPECT_EQ(0, producers.last_snap_start_seqno);
    EXPECT_EQ(2, producers.last_snap_end_seqno);

    EXPECT_EQ(cb::engine_errc::success,
              producer->stepAndExpect(producers,
                                      cb::mcbp::ClientOpcode::DcpMutation));
    EXPECT_EQ(1, producers.last_byseqno);
    EXPECT_EQ("keyA", producers.last_key);

    EXPECT_EQ(cb::engine_errc::disconnect, producer->step(false, producers));
}

TEST_P(TestStuckProducer, producerNotDisconnected) {
    auto& vb = *store->getVBucket(vbid);
    // The name of this producer will not match the configured regex.
    auto producer = std::make_shared<MockDcpProducer>(
            *engine, cookie, "dcp:connected:p->c", 0, false);
    producer->createCheckpointProcessorTask();
    producer->scheduleCheckpointProcessorTask();

    // Set a small connection buffer size to force the producer to pause
    // The snapshot and first mutation will fill the buffer, the 2nd mutation
    // (final step) will then trigger the producer to disconnect when the flow
    // control is seen to be in the paused state with no change for 0 seconds
    EXPECT_EQ(cb::engine_errc::success,
              producer->control(0 /*opaque*/, "connection_buffer_size", "100"));

    producer->mockActiveStreamRequest(0, 0, vb, 0, ~0, 0x0, 0, ~0)->setActive();

    MockDcpMessageProducers producers;
    notifyAndRunToCheckpoint(*producer, producers);
    EXPECT_EQ(cb::engine_errc::success,
              producer->stepAndExpect(
                      producers, cb::mcbp::ClientOpcode::DcpSnapshotMarker));
    EXPECT_EQ(0, producers.last_snap_start_seqno);
    EXPECT_EQ(2, producers.last_snap_end_seqno);

    EXPECT_EQ(cb::engine_errc::success,
              producer->stepAndExpect(producers,
                                      cb::mcbp::ClientOpcode::DcpMutation));
    EXPECT_EQ(1, producers.last_byseqno);
    EXPECT_EQ("keyA", producers.last_key);

    // No data, but stays connected
    EXPECT_EQ(cb::engine_errc::would_block, producer->step(false, producers));
}

// This is a variation of the disconnect test - here we ACK some bytes and avoid
// a disconnect!
TEST_P(TestStuckProducer, producerNotDisconnectedClientAcked) {
    auto& vb = *store->getVBucket(vbid);
    // The name of this producer will match the configured regex.
    auto producer = std::make_shared<MockDcpProducer>(
            *engine, cookie, "dcp:disconnect-me:p->c", 0, false);
    producer->createCheckpointProcessorTask();
    producer->scheduleCheckpointProcessorTask();

    // Set a small connection buffer size to force the producer to pause
    // The snapshot and first mutation will fill the buffer, the 2nd mutation
    // (final step) will then trigger the producer to disconnect when the flow
    // control is seen to be in the paused state with no change for 0 seconds
    EXPECT_EQ(cb::engine_errc::success,
              producer->control(0 /*opaque*/, "connection_buffer_size", "100"));

    producer->mockActiveStreamRequest(0, 0, vb, 0, ~0, 0x0, 0, ~0)->setActive();

    MockDcpMessageProducers producers;
    notifyAndRunToCheckpoint(*producer, producers);
    EXPECT_EQ(cb::engine_errc::success,
              producer->stepAndExpect(
                      producers, cb::mcbp::ClientOpcode::DcpSnapshotMarker));
    EXPECT_EQ(0, producers.last_snap_start_seqno);
    EXPECT_EQ(2, producers.last_snap_end_seqno);

    EXPECT_EQ(cb::engine_errc::success,
              producer->stepAndExpect(producers,
                                      cb::mcbp::ClientOpcode::DcpMutation));
    EXPECT_EQ(1, producers.last_byseqno);
    EXPECT_EQ("keyA", producers.last_key);

    // Acknowledge some bytes so the next step doesn't disconnect
    producer->ackBytesOutstanding(100);

    // Unpaused, no disconnect and the next mutation is processed
    EXPECT_EQ(cb::engine_errc::success,
              producer->stepAndExpect(producers,
                                      cb::mcbp::ClientOpcode::DcpMutation));
    EXPECT_EQ(2, producers.last_byseqno);
    EXPECT_EQ("keyB", producers.last_key);
}

INSTANTIATE_TEST_SUITE_P(AllBucketTypes,
                         TestStuckProducer,
                         STParameterizedBucketTest::allConfigValues(),
                         STParameterizedBucketTest::PrintToStringParamName);
>>>>>>> d7f3892a
<|MERGE_RESOLUTION|>--- conflicted
+++ resolved
@@ -9484,7 +9484,6 @@
                          STParameterizedBucketTest::allConfigValuesNoNexus(),
                          STParameterizedBucketTest::PrintToStringParamName);
 
-<<<<<<< HEAD
 TEST_P(SingleThreadedPassiveStreamTest,
        SkipBloomFilterWhenProcessingDcpMutation) {
     auto& vb = *store->getVBucket(vbid);
@@ -9526,9 +9525,6 @@
                                  0));
     EXPECT_EQ(1, vb.getHighSeqno());
 }
-=======
-#endif /*EP_USE_MAGMA*/
-
 class TestStuckProducer : public SingleThreadedActiveStreamTest {
 public:
     void SetUp() override {
@@ -9545,8 +9541,12 @@
 TEST_P(TestStuckProducer, producerDisconnected) {
     auto& vb = *store->getVBucket(vbid);
     // The name of this producer will match the configured regex.
-    auto producer = std::make_shared<MockDcpProducer>(
-            *engine, cookie, "dcp:disconnect-me:p->c", 0, false);
+    auto producer =
+            std::make_shared<MockDcpProducer>(*engine,
+                                              cookie,
+                                              "dcp:disconnect-me:p->c",
+                                              cb::mcbp::DcpOpenFlag::None,
+                                              false);
     producer->createCheckpointProcessorTask();
     producer->scheduleCheckpointProcessorTask();
 
@@ -9557,7 +9557,9 @@
     EXPECT_EQ(cb::engine_errc::success,
               producer->control(0 /*opaque*/, "connection_buffer_size", "100"));
 
-    producer->mockActiveStreamRequest(0, 0, vb, 0, ~0, 0x0, 0, ~0)->setActive();
+    producer->mockActiveStreamRequest(
+                    cb::mcbp::DcpAddStreamFlag::None, 0, vb, 0, ~0, 0x0, 0, ~0)
+            ->setActive();
 
     MockDcpMessageProducers producers;
     notifyAndRunToCheckpoint(*producer, producers);
@@ -9579,8 +9581,12 @@
 TEST_P(TestStuckProducer, producerNotDisconnected) {
     auto& vb = *store->getVBucket(vbid);
     // The name of this producer will not match the configured regex.
-    auto producer = std::make_shared<MockDcpProducer>(
-            *engine, cookie, "dcp:connected:p->c", 0, false);
+    auto producer =
+            std::make_shared<MockDcpProducer>(*engine,
+                                              cookie,
+                                              "dcp:connected:p->c",
+                                              cb::mcbp::DcpOpenFlag::None,
+                                              false);
     producer->createCheckpointProcessorTask();
     producer->scheduleCheckpointProcessorTask();
 
@@ -9591,7 +9597,9 @@
     EXPECT_EQ(cb::engine_errc::success,
               producer->control(0 /*opaque*/, "connection_buffer_size", "100"));
 
-    producer->mockActiveStreamRequest(0, 0, vb, 0, ~0, 0x0, 0, ~0)->setActive();
+    producer->mockActiveStreamRequest(
+                    cb::mcbp::DcpAddStreamFlag::None, 0, vb, 0, ~0, 0x0, 0, ~0)
+            ->setActive();
 
     MockDcpMessageProducers producers;
     notifyAndRunToCheckpoint(*producer, producers);
@@ -9616,8 +9624,12 @@
 TEST_P(TestStuckProducer, producerNotDisconnectedClientAcked) {
     auto& vb = *store->getVBucket(vbid);
     // The name of this producer will match the configured regex.
-    auto producer = std::make_shared<MockDcpProducer>(
-            *engine, cookie, "dcp:disconnect-me:p->c", 0, false);
+    auto producer =
+            std::make_shared<MockDcpProducer>(*engine,
+                                              cookie,
+                                              "dcp:disconnect-me:p->c",
+                                              cb::mcbp::DcpOpenFlag::None,
+                                              false);
     producer->createCheckpointProcessorTask();
     producer->scheduleCheckpointProcessorTask();
 
@@ -9628,7 +9640,9 @@
     EXPECT_EQ(cb::engine_errc::success,
               producer->control(0 /*opaque*/, "connection_buffer_size", "100"));
 
-    producer->mockActiveStreamRequest(0, 0, vb, 0, ~0, 0x0, 0, ~0)->setActive();
+    producer->mockActiveStreamRequest(
+                    cb::mcbp::DcpAddStreamFlag::None, 0, vb, 0, ~0, 0x0, 0, ~0)
+            ->setActive();
 
     MockDcpMessageProducers producers;
     notifyAndRunToCheckpoint(*producer, producers);
@@ -9658,5 +9672,4 @@
 INSTANTIATE_TEST_SUITE_P(AllBucketTypes,
                          TestStuckProducer,
                          STParameterizedBucketTest::allConfigValues(),
-                         STParameterizedBucketTest::PrintToStringParamName);
->>>>>>> d7f3892a
+                         STParameterizedBucketTest::PrintToStringParamName);
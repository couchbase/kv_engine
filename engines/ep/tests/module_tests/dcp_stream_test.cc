/* -*- Mode: C++; tab-width: 4; c-basic-offset: 4; indent-tabs-mode: nil -*- */
/*
 *     Copyright 2018-Present Couchbase, Inc.
 *
 *   Use of this software is governed by the Business Source License included
 *   in the file licenses/BSL-Couchbase.txt.  As of the Change Date specified
 *   in that file, in accordance with the Business Source License, use of this
 *   software will be governed by the Apache License, Version 2.0, included in
 *   the file licenses/APL2.txt.
 */

#include "dcp_stream_test.h"

#include "checkpoint_manager.h"
#include "checkpoint_utils.h"
#include "collections/collections_test_helpers.h"
#include "collections/vbucket_manifest_handles.h"
<<<<<<< HEAD
=======
#include "couch-kvstore/couch-kvstore-config.h"
>>>>>>> 206fd013
#include "dcp/backfill_disk.h"
#include "dcp/response.h"
#include "dcp_utils.h"
#include "ep_bucket.h"
#include "ep_time.h"
<<<<<<< HEAD
#include "failover-table.h"
#include "kv_bucket.h"
#include "kvstore/couch-kvstore/couch-kvstore-config.h"
#include "kvstore/kvstore.h"
=======
#include "executorpool.h"
#include "failover-table.h"
#include "kv_bucket.h"
#include "kvstore.h"
>>>>>>> 206fd013
#include "replicationthrottle.h"
#include "test_helpers.h"
#include "test_manifest.h"
#include "tests/test_fileops.h"
#include "thread_gate.h"
#include "vbucket.h"
#include "vbucket_state.h"
#include <executor/executorpool.h>

#include "../couchstore/src/internal.h"
<<<<<<< HEAD
=======
#include "../mock/gmock_dcp_msg_producers.h"
>>>>>>> 206fd013
#include "../mock/mock_checkpoint_manager.h"
#include "../mock/mock_dcp.h"
#include "../mock/mock_dcp_conn_map.h"
#include "../mock/mock_dcp_consumer.h"
#include "../mock/mock_dcp_producer.h"
#include "../mock/mock_kvstore.h"
#include "../mock/mock_stream.h"
<<<<<<< HEAD
#include "../mock/gmock_dcp_msg_producers.h"
#include "../mock/mock_synchronous_ep_engine.h"
=======
>>>>>>> 206fd013

#include <engines/ep/tests/mock/mock_dcp_backfill_mgr.h>
#include <folly/portability/GMock.h>
#include <folly/synchronization/Baton.h>
#include <programs/engine_testapp/mock_cookie.h>
#include <xattr/blob.h>
#include <xattr/utils.h>
#include <thread>

using FlushResult = EPBucket::FlushResult;
using MoreAvailable = EPBucket::MoreAvailable;
using WakeCkptRemover = EPBucket::WakeCkptRemover;

using namespace std::string_view_literals;

using ::testing::ElementsAre;

void StreamTest::SetUp() {
    bucketType = GetParam();
    if (bucketType == "persistentMagma") {
        bucketType = "persistent;backend=magma;" + magmaConfig;
    }
    DCPTest::SetUp();
    vb0 = engine->getVBucket(Vbid(0));
    EXPECT_TRUE(vb0) << "Failed to get valid VBucket object for id 0";
}

void StreamTest::TearDown() {
    if (producer) {
        producer->cancelCheckpointCreatorTask();
    }
    // Destroy various engine objects
    vb0.reset();
    stream.reset();
    producer.reset();
    DCPTest::TearDown();
}

/*
 * Test that when have a producer with IncludeValue and IncludeXattrs both set
 * to No an active stream created via a streamRequest returns true for
 * isKeyOnly.
 */
TEST_P(StreamTest, test_streamIsKeyOnlyTrue) {
    setup_dcp_stream(0, IncludeValue::No, IncludeXattrs::No);
    ASSERT_EQ(cb::engine_errc::success, doStreamRequest(*producer).status)
            << "stream request did not return cb::engine_errc::success";

    auto activeStream = std::dynamic_pointer_cast<ActiveStream>(
            producer->findStream(Vbid(0)));
    ASSERT_NE(nullptr, activeStream);
    EXPECT_TRUE(activeStream->isKeyOnly());
    EXPECT_EQ(cb::engine_errc::success, destroy_dcp_stream());
}

// Test the compression control error case
TEST_P(StreamTest, validate_compression_control_message_denied) {
    setup_dcp_stream();
    std::string compressCtrlMsg("force_value_compression");
    std::string compressCtrlValue("true");
    EXPECT_FALSE(producer->isCompressionEnabled());

    // Sending a control message without actually enabling SNAPPY must fail
    EXPECT_EQ(cb::engine_errc::invalid_arguments,
              producer->control(0, compressCtrlMsg, compressCtrlValue));
    EXPECT_EQ(cb::engine_errc::no_such_key, destroy_dcp_stream());
}

void StreamTest::setupProducerCompression() {
    VBucketPtr vb = engine->getKVBucket()->getVBucket(vbid);

    std::string compressibleValue(
            "{\"product\": \"car\",\"price\": \"100\"},"
            "{\"product\": \"bus\",\"price\": \"1000\"},"
            "{\"product\": \"Train\",\"price\": \"100000\"}");
    std::string regularValue(R"({"product": "car","price": "100"})");

    store_item(vbid, "key1", compressibleValue.c_str());
    store_item(vbid, "key2", regularValue.c_str());
}

/*
 * Test to verify the number of items, total bytes sent and total data size
 * by the producer when DCP compression is enabled
 */
TEST_P(StreamTest, test_verifyProducerCompressionStats) {
    setupProducerCompression();

<<<<<<< HEAD
    cookie->setDatatypeSupport(PROTOCOL_BINARY_DATATYPE_SNAPPY);
=======
    mock_set_datatype_support(cookie, PROTOCOL_BINARY_DATATYPE_SNAPPY);
>>>>>>> 206fd013
    setup_dcp_stream();

    ASSERT_EQ(cb::engine_errc::success,
              producer->control(0, "force_value_compression", "true"));
    ASSERT_TRUE(producer->isForceValueCompressionEnabled());

    ASSERT_EQ(cb::engine_errc::success, doStreamRequest(*producer).status);

    MockDcpMessageProducers producers;
    VBucketPtr vb = engine->getKVBucket()->getVBucket(vbid);
    prepareCheckpointItemsForStep(producers, *producer, *vb);

    /* Stream the snapshot marker first */
    EXPECT_EQ(cb::engine_errc::success, producer->step(producers));
    EXPECT_EQ(0, producer->getItemsSent());

    uint64_t totalBytesSent = producer->getTotalBytesSent();
    uint64_t totalUncompressedDataSize =
            producer->getTotalUncompressedDataSize();
    EXPECT_GT(totalBytesSent, 0);
    EXPECT_GT(totalUncompressedDataSize, 0);

    /* Stream the first mutation. This should increment the
     * number of items, total bytes sent and total data size.
     * Since this is a compressible document, the total bytes
     * sent should be incremented by a lesser value than the
     * total data size.
     */
    EXPECT_EQ(cb::engine_errc::success, producer->step(producers));
    EXPECT_EQ(1, producer->getItemsSent());
    EXPECT_GT(producer->getTotalBytesSent(), totalBytesSent);
    EXPECT_GT(producer->getTotalUncompressedDataSize(),
              totalUncompressedDataSize);
    EXPECT_LT(producer->getTotalBytesSent() - totalBytesSent,
              producer->getTotalUncompressedDataSize() -
                      totalUncompressedDataSize);

    totalBytesSent = producer->getTotalBytesSent();
    totalUncompressedDataSize = producer->getTotalUncompressedDataSize();

    /*
     * Now stream the second mutation. This should increment the
     * number of items and the total bytes sent. In this case,
     * the total data size should be incremented by exactly the
     * same amount as the total bytes sent
     */
    EXPECT_EQ(cb::engine_errc::success, producer->step(producers));
    EXPECT_EQ(2, producer->getItemsSent());
    EXPECT_GT(producer->getTotalBytesSent(), totalBytesSent);
    EXPECT_GT(producer->getTotalUncompressedDataSize(),
              totalUncompressedDataSize);
    EXPECT_EQ(producer->getTotalBytesSent() - totalBytesSent,
              producer->getTotalUncompressedDataSize() -
                      totalUncompressedDataSize);

    EXPECT_EQ(cb::engine_errc::success, destroy_dcp_stream());
}

/*
 * Test to verify the number of items, total bytes sent and total data size
 * by the producer when DCP compression is disabled
 */
TEST_P(StreamTest, test_verifyProducerCompressionDisabledStats) {
    setupProducerCompression();

<<<<<<< HEAD
    cookie->setDatatypeSupport(PROTOCOL_BINARY_RAW_BYTES);
=======
    mock_set_datatype_support(cookie, PROTOCOL_BINARY_RAW_BYTES);
>>>>>>> 206fd013
    setup_dcp_stream();

    ASSERT_EQ(cb::engine_errc::success, doStreamRequest(*producer).status);

    MockDcpMessageProducers producers;
    VBucketPtr vb = engine->getKVBucket()->getVBucket(vbid);
    prepareCheckpointItemsForStep(producers, *producer, *vb);

    /* Stream the snapshot marker first */
    EXPECT_EQ(cb::engine_errc::success, producer->step(producers));
    EXPECT_EQ(0, producer->getItemsSent());

    uint64_t totalBytesSent = producer->getTotalBytesSent();
    uint64_t totalUncompressedDataSize =
            producer->getTotalUncompressedDataSize();
    EXPECT_GT(totalBytesSent, 0);
    EXPECT_GT(totalUncompressedDataSize, 0);

    /*
     * With value compression on the producer side disabled, stream a
     * compressible document. This should result in an increase in
     * total bytes. Even though the document is compressible, the
     * total data size and the total bytes sent would be incremented
     * by exactly the same amount
     */
    EXPECT_EQ(cb::engine_errc::success, producer->step(producers));
    EXPECT_EQ(1, producer->getItemsSent());
    EXPECT_GT(producer->getTotalBytesSent(), totalBytesSent);
    EXPECT_GT(producer->getTotalUncompressedDataSize(),
              totalUncompressedDataSize);
    EXPECT_EQ(producer->getTotalBytesSent() - totalBytesSent,
              producer->getTotalUncompressedDataSize() -
                      totalUncompressedDataSize);

    EXPECT_EQ(cb::engine_errc::success, destroy_dcp_stream());
}

/*
 * Test to verify the number of items and the total bytes sent
 * by the producer under normal and error conditions
 */
TEST_P(StreamTest, test_verifyProducerStats) {
    VBucketPtr vb = engine->getKVBucket()->getVBucket(vbid);
    nlohmann::json meta = {
            {"topology", nlohmann::json::array({{"active", "replica"}})}};
    vb->setState(vbucket_state_active, &meta);
    setup_dcp_stream(0,
                     IncludeValue::No,
                     IncludeXattrs::No,
                     {{"enable_sync_writes", "true"},
                      {"consumer_name", "test_consumer"}});
    store_item(vbid, "key1", "value1");
    store_item(vbid, "key2", "value2");
    using namespace cb::durability;
    auto reqs = Requirements{Level::Majority, Timeout()};
    auto prepareToCommit = store_pending_item(vbid, "pending1", "value3", reqs);

    ASSERT_EQ(cb::engine_errc::success,
              vb->commit(prepareToCommit->getKey(),
                         prepareToCommit->getBySeqno(),
                         {},
                         vb->lockCollections(prepareToCommit->getKey()),
                         cookie));

    // Clear our cookie, we don't actually care about the cas of the item but
    // this is necessary to allow us to enqueue our next abort (which uses the
    // same cookie)
    engine->storeEngineSpecific(cookie, nullptr);

    auto prepareToAbort = store_pending_item(vbid, "pending2", "value4", reqs);
    ASSERT_EQ(cb::engine_errc::success,
              vb->abort(prepareToAbort->getKey(),
                        prepareToAbort->getBySeqno(),
                        {},
                        vb->lockCollections(prepareToAbort->getKey())));

    MockDcpMessageProducers producers;

    EXPECT_EQ(cb::engine_errc::success, doStreamRequest(*producer).status);

    prepareCheckpointItemsForStep(producers, *producer, *vb);

    /* Stream the snapshot marker first */
    EXPECT_EQ(cb::engine_errc::success, producer->step(producers));
    EXPECT_EQ(0, producer->getItemsSent());

    uint64_t totalBytes = producer->getTotalBytesSent();
    EXPECT_GT(totalBytes, 0);

    /* Stream the first mutation. This should increment the
     * number of items and the total bytes sent.
     */
    EXPECT_EQ(cb::engine_errc::success, producer->step(producers));
    EXPECT_EQ(1, producer->getItemsSent());
    EXPECT_GT(producer->getTotalBytesSent(), totalBytes);
    totalBytes = producer->getTotalBytesSent();

    /* Now simulate a failure while trying to stream the next
     * mutation.
     */
    producers.setMutationStatus(cb::engine_errc::too_big);

    EXPECT_EQ(cb::engine_errc::too_big, producer->step(producers));

    /* The number of items total bytes sent should remain the same */
    EXPECT_EQ(1, producer->getItemsSent());
    EXPECT_EQ(producer->getTotalBytesSent(), totalBytes);
    totalBytes = producer->getTotalBytesSent();

    /* Now stream the mutation again and the stats should have incremented */
    producers.setMutationStatus(cb::engine_errc::success);

    EXPECT_EQ(cb::engine_errc::success, producer->step(producers));
    EXPECT_EQ(2, producer->getItemsSent());
    EXPECT_GT(producer->getTotalBytesSent(), totalBytes);
    totalBytes = producer->getTotalBytesSent();

    // Prepare
    EXPECT_EQ(cb::engine_errc::success, producer->step(producers));
    EXPECT_EQ(3, producer->getItemsSent());
    EXPECT_GT(producer->getTotalBytesSent(), totalBytes);
    totalBytes = producer->getTotalBytesSent();

    // Commit
    EXPECT_EQ(cb::engine_errc::success, producer->step(producers));
    EXPECT_EQ(4, producer->getItemsSent());
    EXPECT_GT(producer->getTotalBytesSent(), totalBytes);
    totalBytes = producer->getTotalBytesSent();

    // Prepare
    EXPECT_EQ(cb::engine_errc::success, producer->step(producers));
    EXPECT_EQ(5, producer->getItemsSent());
    EXPECT_GT(producer->getTotalBytesSent(), totalBytes);
    totalBytes = producer->getTotalBytesSent();

    // SnapshotMarker - doesn't bump items sent
    EXPECT_EQ(cb::engine_errc::success, producer->step(producers));
    EXPECT_EQ(5, producer->getItemsSent());
    EXPECT_GT(producer->getTotalBytesSent(), totalBytes);
    totalBytes = producer->getTotalBytesSent();

    // Abort
    EXPECT_EQ(cb::engine_errc::success, producer->step(producers));
    EXPECT_EQ(6, producer->getItemsSent());
    EXPECT_GT(producer->getTotalBytesSent(), totalBytes);

    EXPECT_EQ(cb::engine_errc::success, destroy_dcp_stream());
}

/*
 * Test that when have a producer with IncludeValue set to Yes and IncludeXattrs
 * set to No an active stream created via a streamRequest returns false for
 * isKeyOnly.
 */
TEST_P(StreamTest, test_streamIsKeyOnlyFalseBecauseOfIncludeValue) {
    setup_dcp_stream(0, IncludeValue::Yes, IncludeXattrs::No);
    ASSERT_EQ(cb::engine_errc::success, doStreamRequest(*producer).status)
            << "stream request did not return cb::engine_errc::success";

    auto activeStream = std::dynamic_pointer_cast<ActiveStream>(
            producer->findStream(Vbid(0)));
    ASSERT_NE(nullptr, activeStream);
    EXPECT_FALSE(activeStream->isKeyOnly());
    EXPECT_EQ(cb::engine_errc::success, destroy_dcp_stream());
}

/*
 * Test that when have a producer with IncludeValue set to No and IncludeXattrs
 * set to Yes an active stream created via a streamRequest returns false for
 * isKeyOnly.
 */
TEST_P(StreamTest, test_streamIsKeyOnlyFalseBecauseOfIncludeXattrs) {
    setup_dcp_stream(0, IncludeValue::No, IncludeXattrs::Yes);
    ASSERT_EQ(cb::engine_errc::success, doStreamRequest(*producer).status)
            << "stream request did not return cb::engine_errc::success";

    auto activeStream = std::dynamic_pointer_cast<ActiveStream>(
            producer->findStream(Vbid(0)));
    ASSERT_NE(nullptr, activeStream);
    EXPECT_FALSE(activeStream->isKeyOnly());
    EXPECT_EQ(cb::engine_errc::success, destroy_dcp_stream());
}

/*
 * Test for a dcpResponse retrieved from a stream where IncludeValue and
 * IncludeXattrs are both No, that the message size does not include the size of
 * the body.
 */
TEST_P(StreamTest, test_keyOnlyMessageSize) {
    auto item = makeItemWithXattrs();
    auto keyOnlyMessageSize =
            MutationResponse::mutationBaseMsgBytes +
            item->getKey().makeDocKeyWithoutCollectionID().size();
    queued_item qi(std::move(item));

    setup_dcp_stream(0, IncludeValue::No, IncludeXattrs::No);
    std::unique_ptr<DcpResponse> dcpResponse =
            stream->public_makeResponseFromItem(qi,
                                                SendCommitSyncWriteAs::Commit);

    /**
     * Create a DCP response and check that a new item is created
     */
    auto mutProdResponse = dynamic_cast<MutationResponse*>(dcpResponse.get());
    ASSERT_NE(qi.get(), mutProdResponse->getItem().get());

    EXPECT_EQ(keyOnlyMessageSize, dcpResponse->getMessageSize());
    EXPECT_EQ(cb::engine_errc::no_such_key, destroy_dcp_stream());
}

/*
 * Test for a dcpResponse retrieved from a stream where
 * IncludeValue==NoWithUnderlyingDatatype and IncludeXattrs==No, that the
 * message size does not include the size of the body.
 */
TEST_P(StreamTest, test_keyOnlyMessageSizeUnderlyingDatatype) {
    auto item = makeItemWithXattrs();
    auto keyOnlyMessageSize =
            MutationResponse::mutationBaseMsgBytes +
            item->getKey().makeDocKeyWithoutCollectionID().size();
    queued_item qi(std::move(item));

    setup_dcp_stream(
            0, IncludeValue::NoWithUnderlyingDatatype, IncludeXattrs::No);
    std::unique_ptr<DcpResponse> dcpResponse =
            stream->public_makeResponseFromItem(qi,
                                                SendCommitSyncWriteAs::Commit);

    /**
     * Create a DCP response and check that a new item is created
     */
    auto mutProdResponse = dynamic_cast<MutationResponse*>(dcpResponse.get());
    ASSERT_NE(qi.get(), mutProdResponse->getItem().get());

    EXPECT_EQ(keyOnlyMessageSize, dcpResponse->getMessageSize());
    EXPECT_EQ(cb::engine_errc::no_such_key, destroy_dcp_stream());
}

/*
 * Test for a dcpResponse retrieved from a stream where IncludeValue and
 * IncludeXattrs are both Yes, that the message size includes the size of the
 * body.
 */
TEST_P(StreamTest, test_keyValueAndXattrsMessageSize) {
    auto item = makeItemWithXattrs();
    auto keyAndValueMessageSize =
            MutationResponse::mutationBaseMsgBytes +
            item->getKey().makeDocKeyWithoutCollectionID().size() +
            item->getNBytes();
    queued_item qi(std::move(item));

    setup_dcp_stream(0, IncludeValue::Yes, IncludeXattrs::Yes);
    std::unique_ptr<DcpResponse> dcpResponse =
            stream->public_makeResponseFromItem(qi,
                                                SendCommitSyncWriteAs::Commit);

    /**
     * Create a DCP response and check that a new item is not created
     */
    auto mutProdResponse = dynamic_cast<MutationResponse*>(dcpResponse.get());
    ASSERT_EQ(qi.get(), mutProdResponse->getItem().get());
    EXPECT_EQ(keyAndValueMessageSize, dcpResponse->getMessageSize());
    EXPECT_EQ(cb::engine_errc::no_such_key, destroy_dcp_stream());
}

/*
 * Test for a dcpResponse retrieved from a stream where IncludeValue and
 * IncludeXattrs are both Yes, however the document does not have any xattrs
 * and so the message size should equal the size of the value.
 */
TEST_P(StreamTest, test_keyAndValueMessageSize) {
    auto item = makeItemWithoutXattrs();
    auto keyAndValueMessageSize =
            MutationResponse::mutationBaseMsgBytes +
            item->getKey().makeDocKeyWithoutCollectionID().size() +
            item->getNBytes();
    queued_item qi(std::move(item));

    setup_dcp_stream(0, IncludeValue::Yes, IncludeXattrs::Yes);
    std::unique_ptr<DcpResponse> dcpResponse =
            stream->public_makeResponseFromItem(qi,
                                                SendCommitSyncWriteAs::Commit);

    /**
     * Create a DCP response and check that a new item is not created
     */
    auto mutProdResponse = dynamic_cast<MutationResponse*>(dcpResponse.get());
    ASSERT_EQ(qi.get(), mutProdResponse->getItem().get());
    EXPECT_EQ(keyAndValueMessageSize, dcpResponse->getMessageSize());
    EXPECT_EQ(cb::engine_errc::no_such_key, destroy_dcp_stream());
}

/*
 * Test for a dcpResponse retrieved from a stream where IncludeValue is Yes and
 * IncludeXattrs is No, that the message size includes the size of only the
 * value (excluding the xattrs).
 */
TEST_P(StreamTest, test_keyAndValueExcludingXattrsMessageSize) {
    auto item = makeItemWithXattrs();
    auto root = const_cast<char*>(item->getData());
    cb::byte_buffer buffer{(uint8_t*)root, item->getValue()->valueSize()};
    auto sz = cb::xattr::get_body_offset(
            {reinterpret_cast<char*>(buffer.data()), buffer.size()});
    auto keyAndValueMessageSize =
            MutationResponse::mutationBaseMsgBytes +
            item->getKey().makeDocKeyWithoutCollectionID().size() +
            item->getNBytes() - sz;
    queued_item qi(std::move(item));

    setup_dcp_stream(0, IncludeValue::Yes, IncludeXattrs::No);
    std::unique_ptr<DcpResponse> dcpResponse =
            stream->public_makeResponseFromItem(qi,
                                                SendCommitSyncWriteAs::Commit);

    /**
     * Create a DCP response and check that a new item is created
     */
    auto mutProdResponse = dynamic_cast<MutationResponse*>(dcpResponse.get());
    ASSERT_NE(qi.get(), mutProdResponse->getItem().get());
    EXPECT_EQ(keyAndValueMessageSize, dcpResponse->getMessageSize());
    EXPECT_EQ(cb::engine_errc::no_such_key, destroy_dcp_stream());
}

/*
 * Test for a dcpResponse retrieved from a stream where IncludeValue is Yes and
 * IncludeXattrs are No, and the document does not have any xattrs.  So again
 * the message size should equal the size of the value.
 */
TEST_P(StreamTest,
       test_keyAndValueExcludingXattrsAndNotContainXattrMessageSize) {
    auto item = makeItemWithoutXattrs();
    auto keyAndValueMessageSize =
            MutationResponse::mutationBaseMsgBytes +
            item->getKey().makeDocKeyWithoutCollectionID().size() +
            item->getNBytes();
    queued_item qi(std::move(item));

    setup_dcp_stream(0, IncludeValue::Yes, IncludeXattrs::No);
    std::unique_ptr<DcpResponse> dcpResponse =
            stream->public_makeResponseFromItem(qi,
                                                SendCommitSyncWriteAs::Commit);
    /**
     * Create a DCP response and check that a new item is not created
     */
    auto mutProdResponse = dynamic_cast<MutationResponse*>(dcpResponse.get());
    ASSERT_EQ(qi.get(), mutProdResponse->getItem().get());
    EXPECT_EQ(keyAndValueMessageSize, dcpResponse->getMessageSize());
    EXPECT_EQ(cb::engine_errc::no_such_key, destroy_dcp_stream());
}

/*
 * Test for a dcpResponse retrieved from a stream where IncludeValue is No and
 * IncludeXattrs is Yes, that the message size includes the size of only the
 * xattrs (excluding the value).
 */
TEST_P(StreamTest, test_keyAndValueExcludingValueDataMessageSize) {
    auto item = makeItemWithXattrs();
    auto root = const_cast<char*>(item->getData());
    cb::byte_buffer buffer{(uint8_t*)root, item->getValue()->valueSize()};
    auto sz = cb::xattr::get_body_offset(
            {reinterpret_cast<char*>(buffer.data()), buffer.size()});
    auto keyAndValueMessageSize =
            MutationResponse::mutationBaseMsgBytes +
            item->getKey().makeDocKeyWithoutCollectionID().size() + sz;
    queued_item qi(std::move(item));

    setup_dcp_stream(0, IncludeValue::No, IncludeXattrs::Yes);
    std::unique_ptr<DcpResponse> dcpResponse =
            stream->public_makeResponseFromItem(qi,
                                                SendCommitSyncWriteAs::Commit);

    /**
     * Create a DCP response and check that a new item is created
     */
    auto mutProdResponse = dynamic_cast<MutationResponse*>(dcpResponse.get());
    ASSERT_NE(qi.get(), mutProdResponse->getItem().get());
    EXPECT_EQ(keyAndValueMessageSize, dcpResponse->getMessageSize());
    EXPECT_EQ(cb::engine_errc::no_such_key, destroy_dcp_stream());
}

/*
 * Test for a dcpResponse retrieved from a stream where IncludeValue is
 * NoWithUnderlyingDatatype and IncludeXattrs is Yes, that the message size
 * includes the size of only the xattrs (excluding the value), and the
 * datatype is the same as the original tiem.
 */
TEST_P(StreamTest, test_keyAndValueExcludingValueWithDatatype) {
    auto item = makeItemWithXattrs();
    auto root = const_cast<char*>(item->getData());
    cb::byte_buffer buffer{(uint8_t*)root, item->getValue()->valueSize()};
    auto sz = cb::xattr::get_body_offset(
            {reinterpret_cast<char*>(buffer.data()), buffer.size()});
    auto keyAndValueMessageSize =
            MutationResponse::mutationBaseMsgBytes +
            item->getKey().makeDocKeyWithoutCollectionID().size() + sz;
    queued_item qi(std::move(item));

    setup_dcp_stream(
            0, IncludeValue::NoWithUnderlyingDatatype, IncludeXattrs::Yes);
    std::unique_ptr<DcpResponse> dcpResponse =
            stream->public_makeResponseFromItem(qi,
                                                SendCommitSyncWriteAs::Commit);

    /**
     * Create a DCP response and check that a new item is created
     */
    auto mutProdResponse = dynamic_cast<MutationResponse*>(dcpResponse.get());
    auto& responseItem = mutProdResponse->getItem();
    EXPECT_EQ(qi->getDataType(), responseItem->getDataType());
    EXPECT_EQ(keyAndValueMessageSize, dcpResponse->getMessageSize());
    EXPECT_EQ(cb::engine_errc::no_such_key, destroy_dcp_stream());
}

/*
 * Test for a dcpResponse without XATTRS retrieved from a stream where
 * IncludeValue is NoWithUnderlyingDatatype and IncludeXattrs is Yes, that the
 * message size includes the size of only the key (excluding the value &
 * XATTRs), and the datatype is the same as the original item.
 */
TEST_P(StreamTest, test_keyAndValueWithoutXattrExcludingValueWithDatatype) {
    auto item = makeItemWithoutXattrs();
    auto root = const_cast<char*>(item->getData());
    cb::byte_buffer buffer{(uint8_t*)root, item->getValue()->valueSize()};
    auto keyAndValueMessageSize =
            MutationResponse::mutationBaseMsgBytes +
            item->getKey().makeDocKeyWithoutCollectionID().size();
    queued_item qi(std::move(item));

    setup_dcp_stream(
            0, IncludeValue::NoWithUnderlyingDatatype, IncludeXattrs::Yes);
    std::unique_ptr<DcpResponse> dcpResponse =
            stream->public_makeResponseFromItem(qi,
                                                SendCommitSyncWriteAs::Commit);

    /**
     * Create a DCP response and check that a new item is created
     */
    auto mutProdResponse = dynamic_cast<MutationResponse*>(dcpResponse.get());
    auto& responseItem = mutProdResponse->getItem();
    EXPECT_EQ(qi->getDataType(), responseItem->getDataType());
    EXPECT_EQ(keyAndValueMessageSize, dcpResponse->getMessageSize());
    EXPECT_EQ(cb::engine_errc::no_such_key, destroy_dcp_stream());
}

/* Regression test for MB-17766 - ensure that when an ActiveStream is preparing
 * queued items to be sent out via a DCP consumer, that nextCheckpointItem()
 * doesn't incorrectly return false (meaning that there are no more checkpoint
 * items to send).
 */
TEST_P(StreamTest, test_mb17766) {
    // Add an item.
    store_item(vbid, "key", "value");

    setup_dcp_stream();

    // Should start with nextCheckpointItem() returning true.
    EXPECT_TRUE(stream->public_nextCheckpointItem(*producer))
            << "nextCheckpointItem() should initially be true.";

    // Get the set of outstanding items
    auto items = stream->public_getOutstandingItems(*vb0);

    // REGRESSION CHECK: nextCheckpointItem() should still return true
    EXPECT_TRUE(stream->public_nextCheckpointItem(*producer))
            << "nextCheckpointItem() after getting outstanding items should be "
               "true.";

    // Process the set of items
    stream->public_processItems(items);

    // Should finish with nextCheckpointItem() returning false.
    EXPECT_FALSE(stream->public_nextCheckpointItem(*producer))
            << "nextCheckpointItem() after processing items should be false.";
    EXPECT_EQ(cb::engine_errc::no_such_key, destroy_dcp_stream());
}

// Check that the items remaining statistic is accurate and is unaffected
// by de-duplication.
TEST_P(StreamTest, MB17653_ItemsRemaining) {
    auto& manager =
            *(engine->getKVBucket()->getVBucket(vbid)->checkpointManager);

    ASSERT_EQ(0, manager.getNumOpenChkItems());

    // Create 10 mutations to the same key which, while increasing the high
    // seqno by 10 will result in de-duplication and hence only one actual
    // mutation being added to the checkpoint items.
    const int set_op_count = 10;
    for (unsigned int ii = 0; ii < set_op_count; ii++) {
        store_item(vbid, "key", "value");
    }

    ASSERT_EQ(1, manager.getNumOpenChkItems())
            << "Expected 1 items after population (set)";

    setup_dcp_stream();

    ASSERT_TRUE(stream->isInMemory());

    // Should start with one item remaining.
    EXPECT_EQ(1, stream->getItemsRemaining())
            << "Unexpected initial stream item count";

    // Populate the streams' ready queue with items from the checkpoint,
    // advancing the streams' cursor. Should result in no change in items
    // remaining (they still haven't been send out of the stream).
    stream->nextCheckpointItemTask();
    EXPECT_EQ(1, stream->getItemsRemaining())
            << "Mismatch after moving items to ready queue";

    // Add another mutation. As we have already iterated over all checkpoint
    // items and put into the streams' ready queue, de-duplication of this new
    // mutation (from the point of view of the stream) isn't possible, so items
    // remaining should increase by one.
    store_item(vbid, "key", "value");
    EXPECT_EQ(2, stream->getItemsRemaining())
            << "Mismatch after populating readyQ and storing 1 more item";

    // Now actually drain the items from the readyQ and see how many we
    // received, excluding meta items. This will result in all but one of the
    // checkpoint items (the one we added just above) being drained.
    std::unique_ptr<DcpResponse> response(
            stream->public_nextQueuedItem(*producer));
    ASSERT_NE(nullptr, response);
    EXPECT_TRUE(response->isMetaEvent()) << "Expected 1st item to be meta";

    response = stream->public_nextQueuedItem(*producer);
    ASSERT_NE(nullptr, response);
    EXPECT_FALSE(response->isMetaEvent()) << "Expected 2nd item to be non-meta";

    response = stream->public_nextQueuedItem(*producer);
    EXPECT_EQ(nullptr, response) << "Expected there to not be a 3rd item.";

    EXPECT_EQ(1, stream->getItemsRemaining()) << "Expected to have 1 item "
                                                 "remaining (in checkpoint) "
                                                 "after draining readyQ";

    // Add another 10 mutations on a different key. This should only result in
    // us having one more item (not 10) due to de-duplication in
    // checkpoints.
    for (unsigned int ii = 0; ii < set_op_count; ii++) {
        store_item(vbid, "key_2", "value");
    }

    EXPECT_EQ(2, stream->getItemsRemaining())
            << "Expected two items after adding 1 more to existing checkpoint";

    // Copy items into readyQ a second time, and drain readyQ so we should
    // have no items left.
    stream->nextCheckpointItemTask();
    do {
        response = stream->public_nextQueuedItem(*producer);
    } while (response);
    EXPECT_EQ(0, stream->getItemsRemaining()) << "Should have 0 items "
                                                 "remaining after advancing "
                                                 "cursor and draining readyQ";
    EXPECT_EQ(cb::engine_errc::no_such_key, destroy_dcp_stream());
}

/* Stream items from a DCP backfill */
TEST_P(StreamTest, BackfillOnly) {
    /* Add 3 items */
    const size_t numItems = 3;
    addItemsAndRemoveCheckpoint(numItems);

    /* Set up a DCP stream for the backfill */
    setup_dcp_stream();

    /* We want the backfill task to run in a background thread */
    ExecutorPool::get()->setNumAuxIO(1);
    stream->transitionStateToBackfilling();

    // MB-27199: Just stir things up by doing some front-end ops whilst
    // backfilling. This would trigger a number of TSAN warnings
    std::thread thr([this]() {
        int i = 0;
        while (i < 100) {
            engine->getAndTouchInner(cookie, makeStoredDocKey("key1"), vbid, i);
            i++;
        }
    });

    // Ensure all GATs are done before evaluating the stream below
    thr.join();

    // Wait for the backfill task to have pushed all items to the Stream::readyQ
    // Note: we expect 1 SnapshotMarker + numItems in the readyQ
    // Note: we need to access the readyQ under streamLock while the backfill
    //     task is running
    std::chrono::microseconds uSleepTime(128);
    while (stream->public_readyQSize() < numItems + 1) {
        uSleepTime = decayingSleep(uSleepTime);
    }

    // Check the content of readyQ
    auto front = stream->public_nextQueuedItem(*producer);
    EXPECT_EQ(DcpResponse::Event::SnapshotMarker, front->getEvent());
    auto snapMarker = dynamic_cast<SnapshotMarker&>(*front);
    while (stream->public_readyQSize() > 0) {
        auto item = stream->public_nextQueuedItem(*producer);
        EXPECT_EQ(DcpResponse::Event::Mutation, item->getEvent());
        auto seqno = item->getBySeqno().value();
        EXPECT_GE(seqno, snapMarker.getStartSeqno());
        EXPECT_LE(seqno, snapMarker.getEndSeqno());
    }

    // Check that backfill stats have been updated correctly. There will be at
    // least numItems but may be higher if those GAT mutations/expirations
    // got flushed and are in the backfill
    EXPECT_GE(numItems, stream->getNumBackfillItems());
    EXPECT_GE(numItems, *stream->getNumBackfillItemsRemaining());

    EXPECT_EQ(cb::engine_errc::no_such_key, destroy_dcp_stream());
}

/* Negative test case that checks whether the stream gracefully goes to
   'dead' state upon disk backfill failure */
TEST_P(StreamTest, DiskBackfillFail) {
    if (bucketType == "ephemeral") {
        /* Ephemeral buckets don't do disk backfill */
        return;
    }

    /* Add 3 items */
    int numItems = 3;
    addItemsAndRemoveCheckpoint(numItems);

    /* Delete the vb file so that the backfill would fail */
    engine->getKVBucket()->getRWUnderlying(vbid)->delVBucket(
            vbid,
            /* file rev */ std::make_unique<KVStoreRevision>(1));

    /* Set up a DCP stream for the backfill */
    setup_dcp_stream();

    /* Run the backfill task in a background thread */
    ExecutorPool::get()->setNumAuxIO(1);

    /* Wait for the backfill task to fail and stream to transition to dead
       state */
    {
        std::chrono::microseconds uSleepTime(128);
        while (stream->isActive()) {
            uSleepTime = decayingSleep(uSleepTime);
        }
    }

    EXPECT_EQ(cb::engine_errc::no_such_key, destroy_dcp_stream());
}

/* Stream items from a DCP backfill with very small backfill buffer.
   However small the backfill buffer is, backfill must not stop, it must
   proceed to completion eventually */
TEST_P(StreamTest, BackfillSmallBuffer) {
    if (bucketType == "ephemeral") {
        /* Ephemeral buckets is not memory managed for now. Will be memory
           managed soon and then this test will be enabled */
        return;
    }

    /* Add 2 items */
    uint64_t numItems = 2;
    addItemsAndRemoveCheckpoint(numItems);

    /* Set up a DCP stream for the backfill */
    setup_dcp_stream();

    /* set the DCP backfill buffer size to a value that is smaller than the
       size of a mutation */
    producer->setBackfillBufferSize(1);

    /* We want the backfill task to run in a background thread */
    ExecutorPool::get()->setNumAuxIO(1);
    stream->transitionStateToBackfilling();

    /* Backfill can only read 1 as its buffer will become full after that */
    {
        std::chrono::microseconds uSleepTime(128);
        while ((numItems - 1) != stream->getLastBackfilledSeqno()) {
            uSleepTime = decayingSleep(uSleepTime);
        }
    }

    /* Consume the backfill item(s) */
    stream->consumeBackfillItems(*producer, /*snapshot*/ 1 + /*mutation*/ 1);

    /* We should see that buffer full status must be false as we have read
       the item in the backfill buffer */
    EXPECT_FALSE(producer->getBackfillBufferFullStatus());

    /* Finish up with the backilling of the remaining item */
    {
        std::chrono::microseconds uSleepTime(128);
        while (numItems != stream->getLastReadSeqno()) {
            uSleepTime = decayingSleep(uSleepTime);
        }
    }

    /* Read the other item */
    stream->consumeBackfillItems(*producer, 1);
    EXPECT_EQ(cb::engine_errc::no_such_key, destroy_dcp_stream());
}

TEST_P(StreamTest, CursorDroppingBasicBackfillState) {
    /* Add 2 items; we need this to keep stream in backfill state */
    const uint64_t numItems = 2;
    addItemsAndRemoveCheckpoint(numItems);

    /* Set up a DCP stream */
    setup_dcp_stream();

    /* Transition stream to backfill state and expect cursor dropping call to
       succeed */
    stream->transitionStateToBackfilling();
    EXPECT_TRUE(stream->public_handleSlowStream());

    /* Run the backfill task in background thread to run so that it can
       complete/cancel itself */
    ExecutorPool::get()->setNumAuxIO(1);
    /* Finish up with the backilling of the remaining item */
    {
        std::chrono::microseconds uSleepTime(128);
        while (numItems != stream->getLastReadSeqno()) {
            uSleepTime = decayingSleep(uSleepTime);
        }
    }
    EXPECT_EQ(cb::engine_errc::no_such_key, destroy_dcp_stream());
}

/*
 * Tests that when a cursor is dropped the associated stream's pointer
 * to the cursor is set to nullptr.
 */
TEST_P(StreamTest, MB_32329CursorDroppingResetCursor) {
    /* Add 2 items; we need this to keep stream in backfill state */
    const uint64_t numItems = 2;
    addItemsAndRemoveCheckpoint(numItems);

    /* Set up a DCP stream */
    setup_dcp_stream();

    /* Transition stream to backfill state and expect cursor dropping call to
       succeed */
    stream->transitionStateToBackfilling();

    /*
     * Increase the use_count of the cursor shared pointer, this replicates
     * the behaviour of the CheckpointMemRecoveryTask (see
     * cursorDroppingIfNeeded) which calls lock() on the cursor before
     * calling DcpConnMap::handleSlowStream.
     */
    auto cursorSP = stream->getCursor().lock();
    /*
     * The cursor shared_ptr has a reference count of 2. One is from the
     * reference from the cursor map, the other is the reference from taking
     * the lock (in the code above).
     */
    ASSERT_EQ(2, cursorSP.use_count());

    ASSERT_TRUE(stream->public_handleSlowStream());
    /*
     * The cursor should now be removed from the map and therefore the
     * reference count should have reduced to 1.
     */
    ASSERT_EQ(1, cursorSP.use_count());

    /*
     * Key part of the test to check that even though the cursor has a
     * reference count of 1, the dcp stream's pointer to the cursor has
     * now been set to nullptr, as it has been removed from the cursor map.
     */
    EXPECT_EQ(nullptr, stream->getCursor().lock());

    /* Run the backfill task in background thread to run so that it can
       complete/cancel itself */
    ExecutorPool::get()->setNumAuxIO(1);
    /* Finish up with the backilling of the remaining item */
    {
        std::chrono::microseconds uSleepTime(128);
        while (numItems != stream->getLastReadSeqno()) {
            uSleepTime = decayingSleep(uSleepTime);
        }
    }
    EXPECT_EQ(cb::engine_errc::no_such_key, destroy_dcp_stream());
}

TEST_P(StreamTest, CursorDroppingBasicInMemoryState) {
    /* Set up a DCP stream */
    setup_dcp_stream();

    /* Transition stream to in-memory state and expect cursor dropping call to
       succeed */
    EXPECT_TRUE(stream->public_handleSlowStream());
    EXPECT_EQ(cb::engine_errc::no_such_key, destroy_dcp_stream());
}

TEST_P(StreamTest, CursorDroppingBasicNotAllowedStates) {
    /* Set up a DCP stream */
    setup_dcp_stream(DCP_ADD_STREAM_FLAG_TAKEOVER);

    /* Transition stream to takeoverSend state and expect cursor dropping call
       to fail */
    stream->transitionStateToTakeoverSend();
    EXPECT_FALSE(stream->public_handleSlowStream());

    /* Transition stream to takeoverWait state and expect cursor dropping call
       to fail */
    stream->transitionStateToTakeoverWait();
    EXPECT_FALSE(stream->public_handleSlowStream());

    /* Transition stream to dead state and expect cursor dropping call
       to fail */
    stream->transitionStateToDead();
    EXPECT_FALSE(stream->public_handleSlowStream());
    EXPECT_EQ(cb::engine_errc::no_such_key, destroy_dcp_stream());
}

TEST_P(StreamTest, RollbackDueToPurge) {
    setup_dcp_stream(0, IncludeValue::No, IncludeXattrs::No);

    /* Store 4 items */
    const int numItems = 4;
    for (int i = 0; i <= numItems; ++i) {
        store_item(vbid, std::string("key" + std::to_string(i)), "value");
    }
    uint64_t vbUuid = vb0->failovers->getLatestUUID();
    auto result = doStreamRequest(*producer,
                                  numItems - 2,
                                  numItems,
                                  numItems - 2,
                                  numItems - 2,
                                  vbUuid);
    EXPECT_EQ(cb::engine_errc::success, result.status);
    EXPECT_EQ(cb::engine_errc::success,
              producer->closeStream(/*opaque*/ 0, vb0->getId()));

    /* Set a start_seqno > purge_seqno > snap_start_seqno */
    engine->getKVBucket()->getLockedVBucket(vbid)->setPurgeSeqno(numItems - 3);

    /* We don't expect a rollback for this */
    result = doStreamRequest(
            *producer, numItems - 2, numItems, 0, numItems - 2, vbUuid);
    EXPECT_EQ(cb::engine_errc::success, result.status);
    EXPECT_EQ(cb::engine_errc::success,
              producer->closeStream(/*opaque*/ 0, vb0->getId()));

    /* Set a purge_seqno > start_seqno */
    engine->getKVBucket()->getLockedVBucket(vbid)->setPurgeSeqno(numItems - 1);

    /* Now we expect a rollback to 0 */
    result = doStreamRequest(
            *producer, numItems - 2, numItems, 0, numItems - 2, vbUuid);
    EXPECT_EQ(cb::engine_errc::rollback, result.status);
    EXPECT_EQ(0, result.rollbackSeqno);
    EXPECT_EQ(cb::engine_errc::no_such_key, destroy_dcp_stream());
}

/*
 * Test to ensure that when a streamRequest is made to a dead vbucket, we
 * (1) return not my vbucket.
 * (2) do not invoke the callback function (which is passed as parameter).
 * The reason we don't want to invoke the callback function is that it will
 * invoke mcbp_response_handler and so generate a response
 * (cb::engine_errc::success) and then when we continue the execution of the
 * streamRequest function we generate a second response
 * (cb::engine_errc::not_my_vbucket).
 */
TEST_P(StreamTest, MB_25820_callback_not_invoked_on_dead_vb_stream_request) {
    setup_dcp_stream(0, IncludeValue::No, IncludeXattrs::No);
    ASSERT_EQ(cb::engine_errc::success,
              engine->getKVBucket()->setVBucketState(
                      vbid, vbucket_state_dead, {}, TransferVB::Yes));
    uint64_t vbUuid = vb0->failovers->getLatestUUID();
    // Given the vbucket state is dead we should return not my vbucket.
    EXPECT_EQ(cb::engine_errc::not_my_vbucket,
              doStreamRequest(*producer, 0, 0, 0, 0, vbUuid).status);
    // The callback function past to streamRequest should not be invoked.
    ASSERT_EQ(0, callbackCount);
}

// Test the compression control success case
TEST_P(StreamTest, validate_compression_control_message_allowed) {
    // For success enable the snappy datatype on the connection
    cookie->setDatatypeSupport(PROTOCOL_BINARY_DATATYPE_SNAPPY);
    setup_dcp_stream();
    std::string compressCtrlMsg("force_value_compression");
    std::string compressCtrlValue("true");
    EXPECT_TRUE(producer->isCompressionEnabled());

    // Sending a control message after enabling SNAPPY should succeed
    EXPECT_EQ(cb::engine_errc::success,
              producer->control(0, compressCtrlMsg, compressCtrlValue));
    EXPECT_EQ(cb::engine_errc::no_such_key, destroy_dcp_stream());
}

// Test that ActiveStream::processItems correctly encodes a Snapshot marker
// (with CHK flag set) when processItems() is called with a single
// checkpoint_start item.
TEST_P(StreamTest, ProcessItemsSingleCheckpointStart) {
    setup_dcp_stream();

    // Setup - put a single checkpoint_start item into a vector to be passed
    // to ActiveStream::processItems()
    ActiveStream::OutstandingItemsResult result;
    result.items.push_back(queued_item(new Item(makeStoredDocKey("start"),
                                                vbid,
                                                queue_op::checkpoint_start,
                                                2,
                                                1)));
    result.ranges.push_back({{0, 1}, {}, {}});

    // Test - call processItems() twice: once with a single checkpoint_start
    // item, then with a single mutation.
    // (We need the single mutation to actually cause a SnapshotMarker to be
    // generated, as SnapshotMarkers cannot represent an empty snapshot).
    stream->public_processItems(result);

    result.items.clear();
    auto mutation = makeCommittedItem(makeStoredDocKey("mutation"), "value");
    mutation->setBySeqno(2);
    result.items.push_back(mutation);
    stream->public_processItems(result);

    // Validate - check that we have two items in the readyQ (SnapshotMarker &
    // DcpMutation), and that the SnapshotMarker is correctly encoded (should
    // have CHK flag set).
    const auto& readyQ = stream->public_readyQ();
    ASSERT_EQ(2, readyQ.size());
    ASSERT_EQ(DcpResponse::Event::SnapshotMarker, readyQ.front()->getEvent());
    auto& snapMarker = dynamic_cast<SnapshotMarker&>(*readyQ.front());
    EXPECT_EQ(MARKER_FLAG_MEMORY | MARKER_FLAG_CHK, snapMarker.getFlags());

    EXPECT_EQ(DcpResponse::Event::Mutation, readyQ.back()->getEvent());
}

// Variation on ProcessItemsSingleCheckpointStart - test that
// ActiveStream::processItems correctly encodes a Snapshot marker (with CHK
// flag set) when processItems() is called with multiple items but
// checkpoint_start item is the last item in the batch.
TEST_P(StreamTest, ProcessItemsCheckpointStartIsLastItem) {
    setup_dcp_stream();

    // Setup - Create and discard the initial in-memory snapshot (it always has
    // the CKPT flag set, we just want to ignore this first one as are
    // testing behaviour of subsequent checkpoints).
    ActiveStream::OutstandingItemsResult result;
    result.items.emplace_back(new Item(
            makeStoredDocKey("start"), vbid, queue_op::checkpoint_start, 1, 1));
    auto dummy = makeCommittedItem(makeStoredDocKey("ignore"), "value");
    dummy->setBySeqno(9);
    result.items.push_back(dummy);
    result.items.emplace_back(new Item(
            makeStoredDocKey("end"), vbid, queue_op::checkpoint_end, 1, 10));
    result.ranges.push_back({{0, 9}, {}, {}});

    stream->public_processItems(result);
    result.items.clear();
    stream->public_popFromReadyQ();
    stream->public_popFromReadyQ();

    // Setup - call ActiveStream::processItems() with the end of one checkpoint
    // and the beginning of the next:
    //     muatation, checkpoint_end, checkpoint_start
    auto mutation1 = makeCommittedItem(makeStoredDocKey("M1"), "value");
    mutation1->setBySeqno(10);
    result.items.push_back(mutation1);
    result.items.push_back(queued_item(new Item(makeStoredDocKey("end"),
                                                vbid,
                                                queue_op::checkpoint_end,
                                                1,
                                                /*seqno*/ 11)));
    result.ranges.push_back({{10, 10}, {}, {}});
    result.items.push_back(queued_item(new Item(makeStoredDocKey("start"),
                                                vbid,
                                                queue_op::checkpoint_start,
                                                2,
                                                /*seqno*/ 11)));
    result.ranges.push_back({{11, 11}, {}, {}});

    // Test - call processItems() twice: once with the items above, then with
    // a single mutation.
    stream->public_processItems(result);

    result.items.clear();
    auto mutation2 = makeCommittedItem(makeStoredDocKey("M2"), "value");
    mutation2->setBySeqno(11);
    result.items.push_back(mutation2);
    stream->public_processItems(result);

    // Validate - check that we have four items in the readyQ with the correct
    // state:
    //    1. SnapshotMarker(10,10)
    //    2. Mutation(M1, 10)
    //    3. SnapshotMarker(11, 11, CHK)
    //    4. Mutation(M2, 11)
    const auto& readyQ = stream->public_readyQ();
    ASSERT_EQ(4, readyQ.size());

    // First snapshotMarker should be for seqno 10 and _not_ have the CHK flag
    // set.
    ASSERT_EQ(DcpResponse::Event::SnapshotMarker, readyQ.front()->getEvent());
    auto& snapMarker1 = dynamic_cast<SnapshotMarker&>(*readyQ.front());
    EXPECT_EQ(MARKER_FLAG_MEMORY, snapMarker1.getFlags());
    // Don't care about startSeqno for this snapshot...
    EXPECT_EQ(10, snapMarker1.getEndSeqno());

    stream->public_nextQueuedItem(*producer);
    EXPECT_EQ(DcpResponse::Event::Mutation, readyQ.front()->getEvent());

    // Second snapshotMarker should be for seqno 11 and have the CHK flag set.
    stream->public_nextQueuedItem(*producer);
    ASSERT_EQ(DcpResponse::Event::SnapshotMarker, readyQ.front()->getEvent());
    auto& snapMarker2 = dynamic_cast<SnapshotMarker&>(*readyQ.front());
    EXPECT_EQ(MARKER_FLAG_MEMORY | MARKER_FLAG_CHK, snapMarker2.getFlags());
    EXPECT_EQ(11, snapMarker2.getStartSeqno());
    EXPECT_EQ(11, snapMarker2.getEndSeqno());

    stream->public_nextQueuedItem(*producer);
    EXPECT_EQ(DcpResponse::Event::Mutation, readyQ.front()->getEvent());
}

TEST_P(StreamTest, ProducerReceivesSeqnoAckForErasedStream) {
    create_dcp_producer(0, /*flags*/
                        IncludeValue::Yes,
                        IncludeXattrs::Yes,
                        {{"send_stream_end_on_client_close_stream", "true"},
                         {"enable_sync_writes", "true"},
                         {"consumer_name", "replica1"}});

    // Need to do a stream request to put the stream in the producers map
    ASSERT_EQ(cb::engine_errc::success, doStreamRequest(*producer).status);

    // Close the stream to start the removal process
    EXPECT_EQ(cb::engine_errc::success,
              producer->closeStream(0 /*opaque*/, vbid));

    // Stream should still exist, but should be dead
    auto stream = producer->findStream(vbid);
    EXPECT_TRUE(stream);
    EXPECT_FALSE(stream->isActive());

    // Step the stream on, this should remove the stream from the producer's
    // StreamsMap
    MockDcpMessageProducers producers;
    EXPECT_EQ(cb::engine_errc::success, producer->step(producers));
    EXPECT_EQ(cb::mcbp::ClientOpcode::DcpStreamEnd, producers.last_op);

    // Stream should no longer exist in the map
    EXPECT_FALSE(producer->findStream(vbid));

    EXPECT_EQ(cb::engine_errc::success,
              producer->seqno_acknowledged(
                      0 /*opaque*/, vbid, 1 /*prepareSeqno*/));
}

MATCHER_P(HasOperation, op, "") {
    return arg.getOperation() == op;
}

/**
 * Regression test for MB-38356 - if a DCP consumer sends a stream request for
 * a Vbid which it is already streaming, then the second request should fail,
 * leaving the first stream as it was.
 * (In the case of MB-38356 the first stream incorrectly lost it's cursor).
 */
TEST_P(StreamTest, MB38356_DuplicateStreamRequest) {
    setup_dcp_stream(0, IncludeValue::No, IncludeXattrs::No);
    ASSERT_EQ(cb::engine_errc::success, doStreamRequest(*producer).status);

    // Second request to same vbid should fail.
    EXPECT_EQ(cb::engine_errc::key_already_exists,
              doStreamRequest(*producer).status);

    // Original stream should still be established and allow items to be
    // streamed.
    auto stream = producer->findStream(vbid);
    ASSERT_TRUE(stream);
    const auto cursor = stream->getCursor();
    EXPECT_TRUE(cursor.lock());
    auto& vb = *engine->getVBucket(vbid);
    auto& cm = *vb.checkpointManager;
    std::vector<queued_item> qis;
    cm.getItemsForCursor(
            cursor.lock().get(), qis, std::numeric_limits<uint64_t>::max());
    // Copy to plain Item vector to aid in checking expected value.
    std::vector<Item> items;
    std::transform(qis.begin(),
                   qis.end(),
                   std::back_inserter(items),
                   [](const auto& rcptr) { return *rcptr; });

    EXPECT_THAT(items,
                ElementsAre(HasOperation(queue_op::checkpoint_start),
                            HasOperation(queue_op::set_vbucket_state)));

    EXPECT_EQ(cb::engine_errc::success, destroy_dcp_stream());
}

class CacheCallbackTest : public StreamTest {
protected:
    void SetUp() override {
        StreamTest::SetUp();
        store_item(vbid, key, "value");

        removeCheckpoint(numItems);

        /* Set up a DCP stream for the backfill */
        setup_dcp_stream();
    }

    void TearDown() override {
        producer->closeAllStreams();
        StreamTest::TearDown();
    }

    const size_t numItems = 1;
    const std::string key = "key";
    const DiskDocKey diskKey = makeDiskDocKey(key);
};

/*
 * Tests the callback member function of the CacheCallback class.  This
 * particular test should result in the CacheCallback having a status of
 * cb::engine_errc::key_already_exists.
 */
TEST_P(CacheCallbackTest, CacheCallback_key_eexists) {
    CacheCallback callback(*engine->getKVBucket(), stream);

    stream->transitionStateToBackfilling();
    CacheLookup lookup(diskKey, /*BySeqno*/ 1, vbid);
    callback.callback(lookup);

    /* Invoking callback should result in backfillReceived being called on
     * activeStream, which should return true and hence set the callback status
     * to cb::engine_errc::key_already_exists.
     */
    EXPECT_EQ(cb::engine_errc::key_already_exists,
              cb::engine_errc{callback.getStatus()});

    /* Verify that the item is read in the backfill */
    EXPECT_EQ(numItems, stream->getNumBackfillItems());

    /* Verify have the backfill item sitting in the readyQ */
    EXPECT_EQ(numItems, stream->public_readyQ().size());
}

/*
 * Tests the callback member function of the CacheCallback class.  This
 * particular test should result in the CacheCallback having a status of
 * cb::engine_errc::success.
 */
TEST_P(CacheCallbackTest, CacheCallback_engine_success) {
    CacheCallback callback(*engine->getKVBucket(), stream);

    stream->transitionStateToBackfilling();
    // Passing in wrong BySeqno - should be 1, but passing in 0
    CacheLookup lookup(diskKey, /*BySeqno*/ 0, vbid);
    callback.callback(lookup);

    /* Invoking callback should result in backfillReceived NOT being called on
     * activeStream, and hence the callback status should be set to
     * cb::engine_errc::success.
     */
    EXPECT_EQ(cb::engine_errc::success, cb::engine_errc{callback.getStatus()});

    /* Verify that the item is not read in the backfill */
    EXPECT_EQ(0, stream->getNumBackfillItems());

    /* Verify do not have the backfill item sitting in the readyQ */
    EXPECT_EQ(0, stream->public_readyQ().size());
}

/*
 * Tests the callback member function of the CacheCallback class.  Due to the
 * key being evicted the test should result in the CacheCallback having a status
 * of cb::engine_errc::success.
 */
TEST_P(CacheCallbackTest, CacheCallback_engine_success_not_resident) {
    if (bucketType == "ephemeral") {
        /* The test relies on being able to evict a key from memory.
         * Eviction is not supported with empherial buckets.
         */
        return;
    }
    CacheCallback callback(*engine->getKVBucket(), stream);

    stream->transitionStateToBackfilling();
    CacheLookup lookup(diskKey, /*BySeqno*/ 1, vbid);
    // Make the key non-resident by evicting the key
    const char* msg;
    engine->getKVBucket()->evictKey(diskKey.getDocKey(), vbid, &msg);
    callback.callback(lookup);

    /* With the key evicted, invoking callback should result in backfillReceived
     * NOT being called on activeStream, and hence the callback status should be
     * set to cb::engine_errc::success
     */
    EXPECT_EQ(cb::engine_errc::success, cb::engine_errc{callback.getStatus()});

    /* Verify that the item is not read in the backfill */
    EXPECT_EQ(0, stream->getNumBackfillItems());

    /* Verify do not have the backfill item sitting in the readyQ */
    EXPECT_EQ(0, stream->public_readyQ().size());
}

/*
 * Tests the callback member function of the CacheCallback class.  This
 * particular test should result in the CacheCallback having a status of
 * cb::engine_errc::no_memory.
 */
TEST_P(CacheCallbackTest, CacheCallback_engine_enomem) {
    /*
     * Ensure that DcpProducer::recordBackfillManagerBytesRead returns false
     * by setting the backfill buffer size to zero, and then setting bytes read
     * to one.
     */
    producer->setBackfillBufferSize(0);
    producer->setBackfillBufferBytesRead(1);

    CacheCallback callback(*engine->getKVBucket(), stream);

    stream->transitionStateToBackfilling();
    CacheLookup lookup(diskKey, /*BySeqno*/ 1, vbid);
    callback.callback(lookup);

    /* Invoking callback should result in backfillReceived being called on
     * activeStream, which should return false (due to
     * DcpProducer::recordBackfillManagerBytesRead returning false), and hence
     * set the callback status to cb::engine_errc::no_memory.
     */
    EXPECT_EQ(cb::engine_errc::no_memory,
              cb::engine_errc{callback.getStatus()});

    /* Verify that the item is not read in the backfill */
    EXPECT_EQ(0, stream->getNumBackfillItems());

    /* Verify do not have the backfill item sitting in the readyQ */
    EXPECT_EQ(0, stream->public_readyQ().size());
}

// Test cases which run in both Full and Value eviction
INSTANTIATE_TEST_SUITE_P(PersistentAndEphemeral,
                         StreamTest,
<<<<<<< HEAD
                         ::testing::Values("persistent_couchstore",
                                           "ephemeral"),
=======
                         ::testing::Values("persistent", "ephemeral"),
>>>>>>> 206fd013
                         [](const ::testing::TestParamInfo<std::string>& info) {
                             return info.param;
                         });

// Test cases which run in both Full and Value eviction
INSTANTIATE_TEST_SUITE_P(PersistentAndEphemeral,
                         CacheCallbackTest,
<<<<<<< HEAD
                         ::testing::Values("persistent_couchstore",
                                           "ephemeral"),
=======
                         ::testing::Values("persistent", "ephemeral"),
>>>>>>> 206fd013
                         [](const ::testing::TestParamInfo<std::string>& info) {
                             return info.param;
                         });

void SingleThreadedActiveStreamTest::SetUp() {
    STParameterizedBucketTest::SetUp();
    setVBucketStateAndRunPersistTask(vbid, vbucket_state_active);
    setupProducer();
}

void SingleThreadedActiveStreamTest::TearDown() {
    stream.reset();
    producer.reset();
    STParameterizedBucketTest::TearDown();
}

void SingleThreadedActiveStreamTest::startCheckpointTask() {
    if (!producer->getCheckpointSnapshotTask()) {
        producer->createCheckpointProcessorTask();
        producer->scheduleCheckpointProcessorTask();
    }
}

void SingleThreadedActiveStreamTest::setupProducer(
        const std::vector<std::pair<std::string, std::string>>& controls,
        bool startCheckpointProcessorTask) {
    uint32_t flags = 0;

    // We don't set the startTask flag here because we will create the task
    // manually. We do this because the producer actually creates the task on
    // StreamRequest which we do not do because we want a MockActiveStream.
    producer = std::make_shared<MockDcpProducer>(*engine,
                                                 cookie,
                                                 "test_producer->test_consumer",
                                                 flags,
                                                 false /*startTask*/);

    if (startCheckpointProcessorTask) {
        startCheckpointTask();
    }

    for (const auto& c : controls) {
        EXPECT_EQ(cb::engine_errc::success,
                  producer->control(0 /*opaque*/, c.first, c.second));
    }

    auto vb = engine->getVBucket(vbid);

    stream = std::make_shared<MockActiveStream>(
            engine.get(), producer, flags, 0 /*opaque*/, *vb);

    stream->setActive();
}

MutationStatus SingleThreadedActiveStreamTest::public_processSet(
        VBucket& vb, Item& item, const VBQueueItemCtx& ctx) {
    auto htRes = vb.ht.findForUpdate(item.getKey());
    auto* v = htRes.selectSVToModify(item);
    return vb
            .processSet(htRes,
                        v,
                        item,
                        0 /*cas*/,
                        true /*allowExisting*/,
                        false /*hasMetadata*/,
                        ctx,
                        {/*no predicate*/})
            .first;
}

void SingleThreadedActiveStreamTest::recreateProducerAndStream(
        VBucket& vb,
        uint32_t flags,
        std::optional<std::string_view> jsonFilter) {
    producer = std::make_shared<MockDcpProducer>(*engine,
                                                 cookie,
                                                 "test_producer->test_consumer",
                                                 flags,
                                                 false /*startTask*/);
    producer->setSyncReplication(SyncReplication::SyncReplication);
    recreateStream(vb, true /*enforceProducerFlags*/, jsonFilter);
}

void SingleThreadedActiveStreamTest::recreateStream(
        VBucket& vb,
        bool enforceProducerFlags,
        std::optional<std::string_view> jsonFilter) {
    if (enforceProducerFlags) {
        stream = producer->mockActiveStreamRequest(
                0 /*flags*/,
                0 /*opaque*/,
                vb,
                0 /*st_seqno*/,
                ~0 /*en_seqno*/,
                0x0 /*vb_uuid*/,
                0 /*snap_start_seqno*/,
                ~0 /*snap_end_seqno*/,
                producer->public_getIncludeValue(),
                producer->public_getIncludeXattrs(),
                producer->public_getIncludeDeletedUserXattrs(),
                jsonFilter);
    } else {
        stream = producer->mockActiveStreamRequest(0 /*flags*/,
                                                   0 /*opaque*/,
                                                   vb,
                                                   0 /*st_seqno*/,
                                                   ~0 /*en_seqno*/,
                                                   0x0 /*vb_uuid*/,
                                                   0 /*snap_start_seqno*/,
                                                   ~0 /*snap_end_seqno*/);
    }
}

void SingleThreadedPassiveStreamTest::SetUp() {
    STParameterizedBucketTest::SetUp();

    setVBucketStateAndRunPersistTask(vbid, vbucket_state_replica);

    setupConsumerAndPassiveStream();
}

void SingleThreadedPassiveStreamTest::TearDown() {
    ASSERT_NE(cb::engine_errc::disconnect,
              consumer->closeStream(0 /*opaque*/, vbid));
    consumer.reset();
    STParameterizedBucketTest::TearDown();
}

void SingleThreadedPassiveStreamTest::setupConsumer() {
    // In the normal DCP protocol flow, ns_server issues an AddStream request
    // to the DcpConsumer before DCP Control messages are necessarily
    // negotiated.
    // As such, create the PassiveStream *before* enabling SyncReplication
    // (normally done using DCP_CONTROL negotiation with the Producer) to
    // accurately reflect how these classes are used in the real flow.
    consumer =
            std::make_shared<MockDcpConsumer>(*engine, cookie, "test_consumer");
    ASSERT_EQ(cb::engine_errc::success,
              consumer->addStream(0 /*opaque*/, vbid, 0 /*flags*/));

    if (enableSyncReplication) {
        consumer->enableSyncReplication();
    }

    EXPECT_FALSE(static_cast<MockPassiveStream*>(
                         (consumer->getVbucketStream(vbid)).get())
                         ->public_areFlatBuffersSystemEventsEnabled());

    // Similar to sync-repl, FlatBuffer enablement follows the same pattern.
    // PassiveStream can be created before control negotiation completes, the
    // FlatBuffer setting at construction time could be wrong, it is corrected
    // when the PassiveStream processes the AddStream (::acceptStream)
    consumer->enableFlatBuffersSystemEvents();
}

void SingleThreadedPassiveStreamTest::setupPassiveStream() {
    stream = static_cast<MockPassiveStream*>(
            (consumer->getVbucketStream(vbid)).get());
    ASSERT_TRUE(stream->isActive());
}

void SingleThreadedPassiveStreamTest::consumePassiveStreamStreamReq() {
    // Consume the StreamRequest message on the PassiveStreams' readyQ,
    // and simulate the producer responding to it.
    const auto& readyQ = stream->public_readyQ();
    ASSERT_EQ(1, readyQ.size());
    auto msg = stream->public_popFromReadyQ();
    ASSERT_TRUE(msg);
    ASSERT_EQ(DcpResponse::Event::StreamReq, msg->getEvent());
    stream->acceptStream(cb::mcbp::Status::Success, 0);
    ASSERT_TRUE(stream->isActive());
    EXPECT_TRUE(stream->public_areFlatBuffersSystemEventsEnabled());
}

void SingleThreadedPassiveStreamTest::consumePassiveStreamAddStream() {
    auto msg = stream->public_popFromReadyQ();
    ASSERT_EQ(DcpResponse::Event::AddStream, msg->getEvent());
}

void SingleThreadedPassiveStreamTest::maybeConsumePassiveStreamSeqnoAck() {
    auto msg = stream->public_popFromReadyQ();
    if (msg) {
        ASSERT_EQ(DcpResponse::Event::SeqnoAcknowledgement, msg->getEvent());
    }
}

void SingleThreadedPassiveStreamTest::setupConsumerAndPassiveStream() {
    setupConsumer();
    setupPassiveStream();

    consumePassiveStreamStreamReq();

    // PassiveStream should have sent an AddStream response back to ns_server,
    // plus an optional SeqnoAcknowledgement (if SyncReplication enabled and
    // necessary to Ack back to producer).
    consumePassiveStreamAddStream();
    maybeConsumePassiveStreamSeqnoAck();
}

TEST_P(SingleThreadedActiveStreamTest, DiskSnapshotSendsChkMarker) {
    auto vb = engine->getVBucket(vbid);
    auto& ckptMgr = *vb->checkpointManager;
    // Get rid of set_vb_state and any other queue_op we are not interested in
    ckptMgr.clear(0 /*seqno*/);

    // Remove the initial stream, we want to force it to backfill.
    stream.reset();

    const auto key = makeStoredDocKey("key");
    const std::string value = "value";
    auto item = make_item(vbid, key, value);

    EXPECT_EQ(
            MutationStatus::WasClean,
            public_processSet(*vb, item, VBQueueItemCtx(CanDeduplicate::Yes)));

    // Ensure mutation is on disk; no longer present in CheckpointManager.
    vb->checkpointManager->createNewCheckpoint();
    flushVBucketToDiskIfPersistent(vbid, 1);
    removeCheckpoint(*vb, 1);

    recreateStream(*vb);
    ASSERT_TRUE(stream->isBackfilling());

    // Run the backfill we scheduled when we transitioned to the backfilling
    // state. Only run the backfill task once because we only care about the
    // snapshot marker.
    auto& bfm = producer->getBFM();
    bfm.backfill();

    // No message processed, BufferLog empty
    ASSERT_EQ(0, producer->getBytesOutstanding());

    // readyQ must contain a SnapshotMarker
    ASSERT_GE(stream->public_readyQSize(), 1);
    auto resp = stream->public_nextQueuedItem(*producer);
    ASSERT_TRUE(resp);
    EXPECT_EQ(DcpResponse::Event::SnapshotMarker, resp->getEvent());

    auto& marker = dynamic_cast<SnapshotMarker&>(*resp);
    EXPECT_TRUE(marker.getFlags() & MARKER_FLAG_CHK);
    EXPECT_TRUE(marker.getFlags() & MARKER_FLAG_DISK);
    EXPECT_FALSE(marker.getHighCompletedSeqno());

    producer->cancelCheckpointCreatorTask();
}

/// Test that disk backfill remaining isn't prematurely zero (before counts
/// read from disk by backfill task).
TEST_P(SingleThreadedActiveStreamTest, DiskBackfillInitializingItemsRemaining) {
    auto vb = engine->getVBucket(vbid);
    auto& ckptMgr = *vb->checkpointManager;

    // Delete initial stream (so we can re-create after items are only available
    // from disk.
    stream.reset();

    // Store 3 items (to check backfill remaining counts).
    // Add items, flush it to disk, then clear checkpoint to force backfill.
    store_item(vbid, makeStoredDocKey("key1"), "value");
    store_item(vbid, makeStoredDocKey("key2"), "value");
    store_item(vbid, makeStoredDocKey("key3"), "value");
    ckptMgr.createNewCheckpoint();

    flushVBucketToDiskIfPersistent(vbid, 3);

    ASSERT_EQ(3, ckptMgr.removeClosedUnrefCheckpoints().count);

    // Re-create producer now we have items only on disk.
    setupProducer();
    ASSERT_TRUE(stream->isBackfilling());

    // Should report empty itemsRemaining as that would mislead
    // ns_server if they asked for stats before the backfill task runs (they
    // would think backfill is complete).
    EXPECT_FALSE(stream->getNumBackfillItemsRemaining());

    bool statusFound = false;
<<<<<<< HEAD
    std::string expectedKey;
    auto checkStatusFn = [&statusFound, &expectedKey](std::string_view key,
                                                      std::string_view value,
                                                      const void* ctx) {
        if (key == "status"sv) {
            EXPECT_EQ(expectedKey, std::string(value.data(), value.size()));
=======
    auto checkStatusFn = [&statusFound](std::string_view key,
                                        std::string_view value,
                                        gsl::not_null<const void*> cookie) {
        if (key == "status"sv) {
            EXPECT_EQ(std::string(reinterpret_cast<const char*>(cookie.get())),
                      std::string(value.data(), value.size()));
>>>>>>> 206fd013
            statusFound = true;
        }
    };

    // Should report status == "calculating_item_count" before backfill
    // scan has occurred.
    expectedKey = "calculating-item-count";
    stream->addTakeoverStats(checkStatusFn, nullptr, *vb);
    EXPECT_TRUE(statusFound);

    // Run the backfill we scheduled when we transitioned to the backfilling
    // state. Run the backfill task once to get initial item counts.
    auto& bfm = producer->getBFM();
    bfm.backfill();
    EXPECT_EQ(3, *stream->getNumBackfillItemsRemaining());
    // Should report status == "backfilling"
    statusFound = false;
    expectedKey = "backfilling";
    stream->addTakeoverStats(checkStatusFn, nullptr, *vb);
    EXPECT_TRUE(statusFound);

    // Run again to actually scan (items remaining unchanged).
    bfm.backfill();
    EXPECT_EQ(3, *stream->getNumBackfillItemsRemaining());
    statusFound = false;
    expectedKey = "backfilling";
    stream->addTakeoverStats(checkStatusFn, nullptr, *vb);
    EXPECT_TRUE(statusFound);

    // Finally run again to complete backfill (so it is shutdown in a clean
    // fashion).
    bfm.backfill();

    // Consume the items from backfill; should update items remaining.
    // Actually need to consume 4 items (snapshot_marker + 3x mutation).
    stream->consumeBackfillItems(*producer, 4);
    EXPECT_EQ(0, *stream->getNumBackfillItemsRemaining());
    statusFound = false;
    expectedKey = "in-memory";
    stream->addTakeoverStats(checkStatusFn, nullptr, *vb);
    EXPECT_TRUE(statusFound);
}

/// Test that backfill is correctly cancelled if the VBucket is deleted
/// part-way through the backfill.
TEST_P(SingleThreadedActiveStreamTest, BackfillDeletedVBucket) {
    {
        // Setup: Store items then remove them from checkpoint manager, forcing
        // DCP Producer to backfill from disk.
        // In own scope as we don't want to keep VBucketPtr alive
        // past when we call deleteVBucket.
        auto vb = engine->getVBucket(vbid);
        auto& ckptMgr = *vb->checkpointManager;

        // Delete initial stream (so we can re-create after items are only
        // available from disk.
        stream.reset();

        // Store some items, create new checkpoint and flush so we have
        // something to backfill from disk
        store_item(vbid, makeStoredDocKey("key1"), "value");
        store_item(vbid, makeStoredDocKey("key2"), "value");
        ckptMgr.createNewCheckpoint();
        flushVBucketToDiskIfPersistent(vbid, 2);

        // Close the now unreferenced checkpoint so DCP stream must go to disk.
        ASSERT_EQ(2, ckptMgr.removeClosedUnrefCheckpoints().count);
    }

    auto* kvstore = engine->getKVBucket()->getRWUnderlying(vbid);
    if (persistent()) {
        ASSERT_TRUE(kvstore);
        // Sanity check - expected number of items are indeed on disk:
        ASSERT_EQ(2, kvstore->getItemCount(vbid));
    }

    // Re-create producer now we have items only on disk, setting a buffer which
    // can only hold 1 item (so backfill doesn't complete in one scan).
    setupProducer();
    producer->setBackfillBufferSize(1);
    ASSERT_TRUE(stream->isBackfilling());

    // Initialise the backfill of this VBucket (performs initial scan but
    // doesn't read any data yet).
    auto& bfm = producer->getBFM();
    ASSERT_EQ(backfill_success, bfm.backfill());
    ASSERT_EQ(2, *stream->getNumBackfillItemsRemaining());

    // Now delete the VBucket.
    ASSERT_EQ(cb::engine_errc::success,
              engine->getKVBucket()->deleteVBucket(vbid));

    // Normally done by DcpConnMap::vBucketStateChanged(), but the producer
    // isn't tracked in DcpConnMap here.
    stream->setDead(cb::mcbp::DcpStreamEndStatus::StateChanged);
<<<<<<< HEAD

    // Ensure background AuxIO task to actually delete VBucket from disk is run.
    if (persistent()) {
        auto& auxIoQ = *task_executor->getLpTaskQ()[AUXIO_TASK_IDX];
        runNextTask(auxIoQ, "Removing (dead) vb:0 from memory and disk");

        // vBucket should be gone from disk - attempts to read should fail.
        EXPECT_THROW(kvstore->getItemCount(vbid), std::system_error);
    }
=======
>>>>>>> 206fd013

    // Test: run backfillMgr again to actually attempt to read items from disk.
    // Given vBucket has been deleted this should result in the backfill
    // finishing early instead of snoozing.
    ASSERT_EQ(1, bfm.getNumBackfills());
    EXPECT_EQ(backfill_success, bfm.backfill());
    EXPECT_EQ(0, bfm.getNumBackfills());
}

/// Test that backfills are scheduled in sequential order when
/// "stream_backfill_order" is set to "sequential"
TEST_P(SingleThreadedActiveStreamTest, BackfillSequential) {
    // Delete initial stream (so we can re-create after items are only available
    // from disk.
    stream.reset();

    // Create on-disk items for three vBuckets. These will be used to backfill
    // from below.
    for (auto vbid : {Vbid{0}, Vbid{1}, Vbid{2}}) {
        setVBucketStateAndRunPersistTask(vbid, vbucket_state_active);
        store_item(vbid, makeStoredDocKey("key1"), "value");
        store_item(vbid, makeStoredDocKey("key2"), "value");
        auto vb = engine->getVBucket(vbid);
        auto& ckptMgr = *vb->checkpointManager;

        // To ensure that a backfill is required, must ensure items are no
        // longer present in CheckpointManager. Achieve this by creating a
        // new checkpoint, flushing the (now-closed) one and removing it.
        ckptMgr.createNewCheckpoint();
        flushVBucketToDiskIfPersistent(vbid, 2);
        ASSERT_EQ(2, ckptMgr.removeClosedUnrefCheckpoints().count);
    }

    // Re-create producer now we have items only on disk, setting a scan buffer
    // which can only hold 1 item (so backfill doesn't complete a VB in one
    // scan).
    setupProducer({{"backfill_order", "sequential"}});
    producer->public_getBackfillScanBuffer().maxItems = 1;

    // setupProducer creates a stream for vb0. Also need streams for vb1 and
    // vb2.
    auto stream1 =
            std::make_shared<MockActiveStream>(engine.get(),
                                               producer,
                                               0,
                                               0 /*opaque*/,
                                               *engine->getVBucket(Vbid{1}));
    auto stream2 =
            std::make_shared<MockActiveStream>(engine.get(),
                                               producer,
                                               0,
                                               0 /*opaque*/,
                                               *engine->getVBucket(Vbid{2}));
    stream1->setActive();
    stream2->setActive();

    ASSERT_TRUE(stream->isBackfilling());
    ASSERT_TRUE(stream1->isBackfilling());
    ASSERT_TRUE(stream2->isBackfilling());

    // Test - Drive the BackfillManager forward. We expect to see:
    // 1. The snapshot marker from each vbucket
    // 2. All of the mutations from vb0
    // 3. All of the mutations from vb1
    // 4. All of the mutations from vb2
    auto& bfm = producer->getBFM();
    ASSERT_EQ(3, bfm.getNumBackfills());

    // 1. snapshot markers
    auto& readyQ0 = stream->public_readyQ();
    auto& readyQ1 = stream1->public_readyQ();
    auto& readyQ2 = stream2->public_readyQ();
    ASSERT_EQ(backfill_success, bfm.backfill());
    ASSERT_EQ(backfill_success, bfm.backfill());
    ASSERT_EQ(backfill_success, bfm.backfill());

    EXPECT_EQ(1, readyQ0.size());
    EXPECT_EQ(DcpResponse::Event::SnapshotMarker, readyQ0.back()->getEvent());
    EXPECT_EQ(1, readyQ1.size());
    EXPECT_EQ(DcpResponse::Event::SnapshotMarker, readyQ1.back()->getEvent());
    EXPECT_EQ(1, readyQ2.size());
    EXPECT_EQ(DcpResponse::Event::SnapshotMarker, readyQ2.back()->getEvent());

    // To drive a single vBucket's backfill to completion requires
    // 3 steps (scan() * number of items, completed) for persistent
    // and 2 for ephemeral.
    const int backfillSteps = persistent() ? 3 : 2;
    for (int i = 0; i < backfillSteps; i++) {
        ASSERT_EQ(backfill_success, bfm.backfill());
    }

    // 2. Verify that all of the first VB has now backfilled.
    EXPECT_EQ(3, readyQ0.size());
    EXPECT_EQ(DcpResponse::Event::Mutation, readyQ0.back()->getEvent());
    EXPECT_EQ(1, readyQ1.size());
    EXPECT_EQ(DcpResponse::Event::SnapshotMarker, readyQ1.back()->getEvent());
    EXPECT_EQ(1, readyQ2.size());
    EXPECT_EQ(DcpResponse::Event::SnapshotMarker, readyQ2.back()->getEvent());

    for (int i = 0; i < backfillSteps; i++) {
        ASSERT_EQ(backfill_success, bfm.backfill());
    }

    // 3. Verify that all of the second VB has now been backfilled.
    EXPECT_EQ(3, readyQ0.size());
    EXPECT_EQ(DcpResponse::Event::Mutation, readyQ0.back()->getEvent());
    EXPECT_EQ(3, readyQ1.size());
    EXPECT_EQ(DcpResponse::Event::Mutation, readyQ1.back()->getEvent());
    EXPECT_EQ(1, readyQ2.size());
    EXPECT_EQ(DcpResponse::Event::SnapshotMarker, readyQ2.back()->getEvent());

    for (int i = 0; i < backfillSteps; i++) {
        ASSERT_EQ(backfill_success, bfm.backfill());
    }

    // 4. Verify that all 3 VBs have now been backfilled.
    EXPECT_EQ(3, readyQ0.size());
    EXPECT_EQ(DcpResponse::Event::Mutation, readyQ0.back()->getEvent());
    EXPECT_EQ(3, readyQ1.size());
    EXPECT_EQ(DcpResponse::Event::Mutation, readyQ1.back()->getEvent());
    EXPECT_EQ(3, readyQ2.size());
    EXPECT_EQ(DcpResponse::Event::Mutation, readyQ2.back()->getEvent());

    ASSERT_EQ(backfill_finished, bfm.backfill());
}

/**
 * Unit test for MB-36146 to ensure that CheckpointCursor do not try to
 * use the currentCheckpoint member variable if its not point to a valid
 * object.
 *
 * 1. Create an item
 * 2. Perform a SET on the item
 * 3. Create a new open checkpoint
 * 4. For persistent vbuckets flush data to disk to move all cursors to the
 * next checkpoint.
 * 5. Create a lamda function that will allow use to mimic the race condition
 * 6. Transition stream state to dead which will call removeCheckpointCursor()
 * 7. Once the CheckpointManager has removed all cursors to the checkpoint
 * call removeClosedUnrefCheckpoints() to delete the checkpoint in memory
 * 8. call getNumItemsForCursor() using the cursor we removed and make sure
 * we don't access the deleted memory
 */
TEST_P(SingleThreadedActiveStreamTest, MB36146) {
    auto vb = engine->getVBucket(vbid);
    auto& ckptMgr = *vb->checkpointManager;

    const auto key = makeStoredDocKey("key");
    const std::string value = "value";
    auto item = make_item(vbid, key, value);

    {
        auto cHandle = vb->lockCollections(item.getKey());
        EXPECT_EQ(cb::engine_errc::success,
                  vb->set(item, cookie, *engine, {}, cHandle));
    }
    EXPECT_EQ(2, ckptMgr.createNewCheckpoint());

    if (persistent()) {
        flush_vbucket_to_disk(vbid);
    }

    ckptMgr.runGetItemsHook = [this, &ckptMgr](const CheckpointCursor* cursor,
                                               Vbid vbid) {
        EXPECT_EQ(1, ckptMgr.removeClosedUnrefCheckpoints().count);
        size_t numberOfItemsInCursor = 0;
        EXPECT_NO_THROW(numberOfItemsInCursor =
                                ckptMgr.getNumItemsForCursor(cursor));
        EXPECT_EQ(0, numberOfItemsInCursor);
    };

    stream->transitionStateToDead();
}

TEST_P(SingleThreadedActiveStreamTest, BackfillSkipsScanIfStreamInWrongState) {
    auto vb = engine->getVBucket(vbid);
    auto& ckptMgr = *vb->checkpointManager;

    const auto key = makeStoredDocKey("key");
    const std::string value = "value";
    auto item = make_item(vbid, key, value);

    {
        auto cHandle = vb->lockCollections(item.getKey());
        EXPECT_EQ(cb::engine_errc::success,
                  vb->set(item, cookie, *engine, {}, cHandle));
    }
    EXPECT_EQ(2, ckptMgr.createNewCheckpoint());

    if (persistent()) {
        flush_vbucket_to_disk(vbid);
    }
    producer->closeStream(stream->getOpaque(), vbid, stream->getStreamId());
    stream.reset();
    removeCheckpoint(*vb, 1);

    auto& bfm = dynamic_cast<MockDcpBackfillManager&>(producer->getBFM());
    // Normal flow if stream in correct state
    {
        // confirm no backfills scheduled
        EXPECT_EQ(0, bfm.getNumBackfills());

        // creating the stream will schedule backfill
        recreateStream(*vb);

        EXPECT_EQ(backfill_success, bfm.backfill()); // init
        EXPECT_EQ(backfill_success, bfm.backfill()); // scan
        if (persistent()) {
            // Persistent buckets need more calls for each step,
            EXPECT_EQ(backfill_success, bfm.backfill()); // done
            EXPECT_EQ(backfill_finished, bfm.backfill()); // nothing else to do
        }
        EXPECT_EQ(0, bfm.getNumBackfills());

        producer->closeStream(stream->getOpaque(), vbid, stream->getStreamId());
        stream.reset();
    }

    // Test stream *not* in expected backfill state when creating the backfill
    {
        // confirm no backfills scheduled
        EXPECT_EQ(0, bfm.getNumBackfills());

        // creating the stream will schedule backfill
        recreateStream(*vb);

        stream->transitionStateToInMemory();

        EXPECT_EQ(backfill_success, bfm.backfill()); // init
        // scan is skipped
        EXPECT_EQ(backfill_success, bfm.backfill()); // completing
        if (persistent()) {
            EXPECT_EQ(backfill_finished, bfm.backfill()); // nothing else to do
        }
        EXPECT_EQ(0, bfm.getNumBackfills());
    }
}

/*
 * MB-31410: In this test I simulate a DcpConsumer that receives messages
 * while previous messages have been buffered. This simulates the system
 * when Replication Throttling triggers.
 * The purpose is to check that the Consumer can /never/ process new incoming
 * messages /before/ the DcpConsumerTask processes buffered messages.
 * Note that, while I implement this test by using out-of-order mutations, the
 * test covers a generic scenario where we try to process any kind of
 * out-of-order messages (e.g., mutations and snapshot-markers).
 */
TEST_P(SingleThreadedPassiveStreamTest, MB31410) {
    const std::string value(1024 * 1024, 'x');
    const uint64_t snapStart = 1;
    const uint64_t snapEnd = 100;
    // Run with 4% replication throttle (see commit for this test)
    engine->getEpStats().replicationThrottleThreshold = 0.04;

    // The consumer receives the snapshot-marker
    uint32_t opaque = 0;
    SnapshotMarker snapshotMarker(opaque,
                                  vbid,
                                  snapStart,
                                  snapEnd,
                                  dcp_marker_flag_t::MARKER_FLAG_MEMORY,
                                  {} /*HCS*/,
                                  {} /*maxVisibleSeqno*/,
                                  {}, // timestamp
                                  {});
    stream->processMarker(&snapshotMarker);

    // The consumer receives mutations.
    // Here I want to create the scenario where we have hit the replication
    // threshold.
    size_t seqno = snapStart;
    for (; seqno <= snapEnd; seqno++) {
        auto ret = stream->messageReceived(
                makeMutationConsumerMessage(seqno, vbid, value, opaque));

        // We get cb::engine_errc::temporary_failure when we hit the replication
        // threshold. When it happens, we buffer the mutation for deferred
        // processing in the DcpConsumerTask.
        if (ret == cb::engine_errc::temporary_failure) {
            auto& epStats = engine->getEpStats();

            ASSERT_GT(epStats.getEstimatedTotalMemoryUsed(),
                      epStats.getMaxDataSize() *
                              epStats.replicationThrottleThreshold);
            ASSERT_EQ(1, stream->getNumBufferItems());
            auto& bufferedMessages = stream->getBufferMessages();
            auto& [dcpResponse, size] = bufferedMessages.at(0);
            ASSERT_EQ(seqno,
                      *dynamic_cast<MutationResponse&>(*dcpResponse)
                               .getBySeqno());

            // Simulate that we have recovered from OOM.
            // We need this for processing other items in the next steps.
            epStats.setMaxDataSize(epStats.getMaxDataSize() * 2);
            ASSERT_LT(epStats.getEstimatedTotalMemoryUsed(),
                      epStats.getMaxDataSize() *
                              epStats.replicationThrottleThreshold);

            break;
        } else {
            ASSERT_EQ(cb::engine_errc::success, ret);
        }
    }

    // At this point 'seqno' has been buffered. So in the following:
    //     - I start frontEndThread where I try to process 'seqno + 1'
    //     - I simulate the DcpConsumerTask in this_thread by calling
    //         PassiveStream::processBufferedMessages
    ThreadGate tg(2);

    // Used to simulate the scenario where frontEndThread executes while the
    // DcpConsumerTask is draining the message buffer.
    struct {
        std::mutex m;
        std::condition_variable cv;
        bool frontEndDone = false;
    } sync;

    auto nextFrontEndSeqno = seqno + 1;
    auto frontEndTask =
            [this, nextFrontEndSeqno, &value, opaque, &tg, &sync]() {
                tg.threadUp();
                // If the following check fails it is enough to assert that the
                // test has failed. But, I use EXPECT rather than ASSERT
                // because, in the case of failure, I want to trigger also the
                // ASSERT_NO_THROW below.
                EXPECT_EQ(cb::engine_errc::temporary_failure,
                          stream->messageReceived(makeMutationConsumerMessage(
                                  nextFrontEndSeqno, vbid, value, opaque)));
                // I cannot check the status of the buffer here because we have
                // released buffer.bufMutex and the DcpConsumerTask has started
                // draining. That would give TSan errors on CV. I do the check
                // in the DcpConsumerTask (below).

                // Unblock DcpConsumerTask
                {
                    std::lock_guard<std::mutex> lg(sync.m);
                    sync.frontEndDone = true;
                }
                sync.cv.notify_one();
            };
    // I need to run start frontEndThread before this_thread calls
    // PassiveStream::processBufferedMessages. That's because this_thread
    // would block forever in tg.threadUp() otherwise.
    std::thread frontEndThread(frontEndTask);

    // When this_thread goes to sleep in the hook function, frontEndThread
    // executes and tries to process the new incoming message.
    // If frontEndThread succeeds, then it means that we have processed new
    // messages /before/ the buffered ones.
    // In the specific case (where we are processing out-of-order mutations
    // and the new incoming message in frontEndThread is 'seqno + 1') it means
    // that we are trying to break the seqno-invariant.
    // When this_thread resumes its execution, it will process the mutations
    // previously buffered. So, if frontEndThread has got
    // cb::engine_errc::success above, then this_thread will throw an exception
    // (Monotonic<x> invariant failed).
    std::set<int64_t> processedBufferSeqnos;
    bool isFirstRun = true;
    std::function<void()> hook =
            [this, &tg, &isFirstRun, nextFrontEndSeqno, &sync]() {
                // If the test succeeds (i.e., the frontEndTask above sees
                // cb::engine_errc::temporary_failure) we will have 2 buffered
                // messages, so we will execute here twice. Calling tg.threadUp
                // again would lead to deadlock.
                if (!tg.isComplete()) {
                    tg.threadUp();
                }

                // Let the frontEndThread complete its execution.
                //
                // Note: There are many logic checks in this test that aim to
                //     both:
                //     1) ensuring that the test is valid
                //     2) ensuring that our logic works properly
                //     The problem is: if the test fails, then we are sure that
                //     our logic is broken; but, if the test doesn't fail we can
                //     assert that our logic is safe only if the test is valid.
                //     We may have a false negative otherwise.
                //     This test is valid only if frontEndThread has completed
                //     its execution at this point. Even if the logic checks
                //     seems enough to ensure that, the test is complex and I
                //     may have forgot something. Also, we are back-porting
                //     this patch to versions where logic conditions differ.
                //     So, here I enforce a strong sync-condition so that we are
                //     always sure that frontEndThread has completed before
                //     we proceed.
                {
                    std::unique_lock<std::mutex> ul(sync.m);
                    sync.cv.wait(ul, [&sync] { return sync.frontEndDone; });
                }

                // Check the status of the buffer before draining. Here the
                // state must be the one left by the frontEndThread. Note that
                // we have released buffer.bufMutex here. But, accessing the
                // buffer is safe as:
                // - test is designed so that we must have buffered 2 items
                // - no further front-end message will be processed/buffered
                //     at this point
                // - only this thread can remove messages from the buffer
                if (isFirstRun) {
                    auto numBufferedItems = stream->getNumBufferItems();
                    // Again, avoid that we fail with ASSERT_EQ or
                    // std::out_of_range so that this_thread proceeds and
                    // throws.
                    EXPECT_EQ(2, numBufferedItems);
                    if (numBufferedItems == 2) {
                        auto& bufferedMessages = stream->getBufferMessages();
                        auto& dcpResponse0 = bufferedMessages.at(0);
                        EXPECT_EQ(nullptr, dcpResponse0.first);
                        auto& dcpResponse1 = bufferedMessages.at(1);
                        EXPECT_EQ(nextFrontEndSeqno,
                                  *dynamic_cast<MutationResponse&>(
                                           *dcpResponse1.first)
                                           .getBySeqno());
                    }

                    isFirstRun = false;
                }
            };
    stream->setProcessBufferedMessages_postFront_Hook(hook);

    // If the seqno-invariant is broken, the next call throws:
    //     C++ exception with description "Monotonic<x> invariant failed:
    //     new value (<seqno>) breaks invariant on current value
    //     (<nextFrontEndSeqno>)" thrown in the test body.
    uint32_t bytesProcessed{0};
    ASSERT_NO_THROW(EXPECT_EQ(all_processed,
                              stream->processBufferedMessages(
                                      bytesProcessed, 100 /*batchSize*/)));
    EXPECT_GT(bytesProcessed, 0);

    frontEndThread.join();

    // Explicitly verify the order of mutations in the CheckpointManager.
    auto vb = store->getVBuckets().getBucket(vbid);
    auto* ckptMgr =
            static_cast<MockCheckpointManager*>(vb->checkpointManager.get());
    ASSERT_TRUE(ckptMgr);
    std::vector<queued_item> items;
    ckptMgr->getNextItemsForPersistence(items);
    // Note: I expect only items (no metaitems) because we have  only 1
    // checkpoint and the cursor was at checkpoint-start before moving
    EXPECT_EQ(1, ckptMgr->getNumCheckpoints());
    EXPECT_EQ(nextFrontEndSeqno, items.size());
    uint64_t prevSeqno = 0;
    for (auto& item : items) {
        ASSERT_EQ(queue_op::mutation, item->getOperation());
        EXPECT_GT(item->getBySeqno(), prevSeqno);
        prevSeqno = item->getBySeqno();
    }
}

// Main test code for MB-33773, see TEST_F for details of each mode.
// The test generally forces the consumer to buffer mutations and then
// interleaves various operations using ProcessBufferedMessages_postFront_Hook
void SingleThreadedPassiveStreamTest::mb_33773(
        SingleThreadedPassiveStreamTest::mb_33773Mode mode) {
    uint32_t opaque = 1;

    const uint64_t snapStart = 1;
    const uint64_t snapEnd = 100;

    // The consumer receives the snapshot-marker
    consumer->snapshotMarker(opaque,
                             vbid,
                             snapStart,
                             snapEnd,
                             dcp_marker_flag_t::MARKER_FLAG_MEMORY,
                             {} /*HCS*/,
                             {} /*maxVisibleSeqno*/);

    // This code is tricking the replication throttle into returning pause so
    // that the mutation's are buffered.
    auto& stats = engine->getEpStats();
    stats.replicationThrottleThreshold = 0;
    const size_t originalQuota = stats.getMaxDataSize();
    size_t expectedFlowControlBytes =
            SnapshotMarkerResponse::baseMsgBytes +
            sizeof(cb::mcbp::request::DcpSnapshotMarkerV1Payload);
    stats.setMaxDataSize(1);
    ASSERT_EQ(ReplicationThrottle::Status::Pause,
              engine->getReplicationThrottle().getStatus());

    // Push mutations
    EXPECT_EQ(0, stream->getNumBufferItems());
    for (size_t seqno = snapStart; seqno < snapEnd; seqno++) {
        auto key = makeStoredDocKey("k" + std::to_string(seqno));
        EXPECT_EQ(cb::engine_errc::success,
                  consumer->mutation(opaque,
                                     key,
                                     {},
                                     0,
                                     0,
                                     0,
                                     vbid,
                                     0,
                                     seqno,
                                     0,
                                     0,
                                     0,
                                     {},
                                     0));
        expectedFlowControlBytes +=
                MutationResponse::mutationBaseMsgBytes + key.size();
    }
    // and check they were buffered.
    ASSERT_EQ(snapEnd - snapStart, stream->getNumBufferItems());
<<<<<<< HEAD
    // Unblock consumer
    stats.replicationThrottleThreshold = 99;
    stats.setMaxDataSize(originalQuota);
=======
    engine->getEpStats().setMaxDataSize(size); // undo the quota adjustment
>>>>>>> 206fd013

    // We expect flowcontrol bytes to increase when the buffered items are
    // discarded.
    auto bytes = consumer->getFlowControl().getFreedBytes();
    auto backoffs = consumer->getNumBackoffs();
    size_t flowControlBytesFreed = 0; // this is used for one test only
    switch (mode) {
    case mb_33773Mode::closeStreamOnTask: {
        // Create and set a hook that will call setDead, the hook executes
        // just after an item has been taken from the buffer
        std::function<void()> hook = [this]() {
            consumer->closeStreamDueToVbStateChange(vbid, vbucket_state_active);
        };
        stream->setProcessBufferedMessages_postFront_Hook(hook);
        break;
    }
    case mb_33773Mode::closeStreamBeforeTask:
        consumer->closeStreamDueToVbStateChange(vbid, vbucket_state_active);
        break;
    case mb_33773Mode::noMemory: {
        // Fudge memory again so the task has to re-buffer the messages
        std::function<void()> hook = [this]() {
            engine->getEpStats().setMaxDataSize(1);
        };
        stream->setProcessBufferedMessages_postFront_Hook(hook);
        break;
    }
    case mb_33773Mode::noMemoryAndClosed: {
        // This hook will force quota to 1 so the processing fails.
        // But also closes the stream so that the messages queue is emptied.
        // We are testing that the item we've moved out of the queue is still
        // accounted in flow-control
        std::function<void()> hook = [this, &flowControlBytesFreed]() {
            engine->getEpStats().setMaxDataSize(1);
            consumer->closeStreamDueToVbStateChange(vbid, vbucket_state_active);
            // Capture flow control freed bytes which should now include all
            // buffered messages, except one (which was moved)
            flowControlBytesFreed = consumer->getFlowControl().getFreedBytes();
        };
        stream->setProcessBufferedMessages_postFront_Hook(hook);
        break;
    }
    }

    // Run the NonIO task. Without any fix (and in the interleaved test) the
    // task will grab a reference to an object which will be freed as a side
    // affect of calling closeStream. Crash/ASAN failure will occur.
    auto& nonIo = *task_executor->getLpTaskQ()[NONIO_TASK_IDX];
    runNextTask(nonIo);

    switch (mode) {
    case mb_33773Mode::closeStreamOnTask:
    case mb_33773Mode::closeStreamBeforeTask:
        // Expect that after running the task, which closed the stream via the
        // hook flow control freed increased to reflect the buffered items which
        // were discarded,
        EXPECT_GT(consumer->getFlowControl().getFreedBytes(), bytes);
        // All pushed items will have been 'acked'
        EXPECT_EQ(expectedFlowControlBytes,
                  consumer->getFlowControl().getFreedBytes());
        return;
    case mb_33773Mode::noMemory: {
        std::function<void()> hook = [] {};
        stream->setProcessBufferedMessages_postFront_Hook(hook);
        // fall through to next case
    }
    case mb_33773Mode::noMemoryAndClosed: {
        // Undo memory fudge for the rest of the test
        engine->getEpStats().setMaxDataSize(originalQuota);
        break;
    }
    }

    // NOTE: Only the noMemory test runs from here

    // backoffs should of increased
    EXPECT_GT(consumer->getNumBackoffs(), backoffs);

    if (mode == mb_33773Mode::noMemoryAndClosed) {
        // Check the hook updated this counter
        EXPECT_NE(0, flowControlBytesFreed);
        // And check that consumer flow control is even bigger now
        EXPECT_GT(consumer->getFlowControl().getFreedBytes(),
                  flowControlBytesFreed);
        // All pushed items will have been 'acked'
        EXPECT_EQ(expectedFlowControlBytes,
                  consumer->getFlowControl().getFreedBytes());
    } else {
        // The items are still buffered
        EXPECT_EQ(snapEnd - snapStart, stream->getNumBufferItems());
        // Run task again, it should of re-scheduled itself
        runNextTask(nonIo);
        // and all items now gone
        EXPECT_EQ(0, stream->getNumBufferItems());
    }
}

// MB-35061 - Check that closing a stream and opening a new one does not leave
// multiple entries for the same consumer in vbConns for a particular vb.
TEST_P(SingleThreadedPassiveStreamTest,
       ConsumerRemovedFromVBConnsWhenStreamReplaced) {
    auto& connMap = static_cast<MockDcpConnMap&>(engine->getDcpConnMap());
    std::string streamName = "test_consumer";
    // consumer and stream created in SetUp
    ASSERT_TRUE(connMap.doesVbConnExist(vbid, streamName));

    // close stream
    EXPECT_EQ(cb::engine_errc::success, consumer->closeStream(0, vbid));

    EXPECT_TRUE(connMap.doesVbConnExist(vbid, streamName));

    // add new stream
    uint32_t opaque = 999;
    ASSERT_EQ(cb::engine_errc::success,
              consumer->addStream(opaque /*opaque*/, vbid, 0 /*flags*/));
    stream = static_cast<MockPassiveStream*>(
            (consumer->getVbucketStream(vbid)).get());

    ASSERT_TRUE(stream);
    EXPECT_TRUE(connMap.doesVbConnExist(vbid, streamName));

    // end the second stream
    EXPECT_EQ(cb::engine_errc::success,
              consumer->streamEnd(stream->getOpaque(),
                                  vbid,
                                  cb::mcbp::DcpStreamEndStatus::Ok));

    // expect the consumer is no longer in vbconns
    EXPECT_FALSE(connMap.doesVbConnExist(vbid, streamName));

    // re-add stream for teardown to close
    ASSERT_EQ(cb::engine_errc::success,
              consumer->addStream(opaque /*opaque*/, vbid, 0 /*flags*/));
}

// Do mb33773 with the close stream interleaved into the processBufferedMessages
// This is more reflective of the actual MB as this case would result in a fault
TEST_P(SingleThreadedPassiveStreamTest, MB_33773_interleaved) {
    mb_33773(mb_33773Mode::closeStreamOnTask);
}

// Do mb33773 with the close stream before processBufferedMessages. This is
// checking that flow-control is updated with the fix in place
TEST_P(SingleThreadedPassiveStreamTest, MB_33773) {
    mb_33773(mb_33773Mode::closeStreamBeforeTask);
}

// Test more of the changes in mb33773, this mode makes the processing fail
// because there's not enough memory, this makes us exercise the code that swaps
// a reponse back into the deque
TEST_P(SingleThreadedPassiveStreamTest, MB_33773_oom) {
    mb_33773(mb_33773Mode::noMemory);
}

// Test more of the changes in mb33773, this mode makes the processing fail
// because there's not enough memory, this makes us exercise the code that swaps
// a reponse back into the deque
TEST_P(SingleThreadedPassiveStreamTest, MB_33773_oom_close) {
    mb_33773(mb_33773Mode::noMemoryAndClosed);
}

void SingleThreadedPassiveStreamTest::
        testInitialDiskSnapshotFlagClearedOnTransitionToActive(
                vbucket_state_t initialState) {
    // Test that a vbucket changing state to active clears the initial disk
    // snapshot flag
    setVBucketStateAndRunPersistTask(vbid, initialState);

    // receive snapshot
    SnapshotMarker marker(0 /*opaque*/,
                          vbid,
                          1 /*snapStart*/,
                          100 /*snapEnd*/,
                          dcp_marker_flag_t::MARKER_FLAG_DISK | MARKER_FLAG_CHK,
                          0 /*HCS*/,
                          {} /*maxVisibleSeqno*/,
                          {}, // timestamp
                          {} /*streamId*/);

    stream->processMarker(&marker);

    auto vb = engine->getVBucket(vbid);
    ASSERT_TRUE(vb->isReceivingInitialDiskSnapshot());
    ASSERT_TRUE(stream->isActive());

    // set stream to dead - modelling stream being unexpectedly "disconnected"
    stream->setDead(cb::mcbp::DcpStreamEndStatus::Disconnected);
    ASSERT_FALSE(stream->isActive());

    // flag not cleared yet, the replica might reconnect to the active, don't
    // want to momentarily clear the flag
    EXPECT_TRUE(vb->isReceivingInitialDiskSnapshot());

    // change state
    setVBucketStateAndRunPersistTask(vbid, vbucket_state_active);

    // check that the initial disk snapshot flag was cleared
    EXPECT_FALSE(vb->isReceivingInitialDiskSnapshot());
}

TEST_P(SingleThreadedPassiveStreamTest,
       InitialDiskSnapshotFlagClearedOnStateTransition_Pending) {
    testInitialDiskSnapshotFlagClearedOnTransitionToActive(
            vbucket_state_pending);
}

TEST_P(SingleThreadedPassiveStreamTest,
       InitialDiskSnapshotFlagClearedOnStateTransition_Replica) {
    testInitialDiskSnapshotFlagClearedOnTransitionToActive(
            vbucket_state_replica);
}

/**
 * Note: this test does not cover any issue, it just shows what happens at
 * Replica if the Active misses to set the MARKER_FLAG_CHK in SnapshotMarker.
 */
TEST_P(SingleThreadedPassiveStreamTest, ReplicaNeverMergesDiskSnapshot) {
    auto vb = engine->getVBucket(vbid);
    ASSERT_TRUE(vb);
    auto& ckptMgr = static_cast<MockCheckpointManager&>(*vb->checkpointManager);
    ckptMgr.clear(0 /*seqno*/);
    ASSERT_EQ(1, ckptMgr.getNumCheckpoints());
    ASSERT_EQ(CheckpointType::Memory, ckptMgr.getOpenCheckpointType());

    const uint32_t opaque = 0;
    const auto receiveSnapshot =
            [this, opaque, &ckptMgr](
                    uint64_t snapStart,
                    uint64_t snapEnd,
                    uint32_t flags,
                    size_t expectedNumCheckpoint,
                    CheckpointType expectedOpenCkptType) -> void {
        cb::mcbp::DcpStreamId streamId{};
        SnapshotMarker marker(opaque,
                              vbid,
                              snapStart,
                              snapEnd,
                              flags,
                              0 /*HCS*/,
                              {} /*maxVisibleSeqno*/,
                              {}, // timestamp
                              streamId);
        stream->processMarker(&marker);

        auto item = makeCommittedItem(makeStoredDocKey("key"), "value");
        item->setBySeqno(snapStart);

        EXPECT_EQ(cb::engine_errc::success,
                  stream->messageReceived(
                          std::make_unique<MutationConsumerMessage>(
                                  std::move(item),
                                  opaque,
                                  IncludeValue::Yes,
                                  IncludeXattrs::Yes,
                                  IncludeDeleteTime::No,
                                  IncludeDeletedUserXattrs::Yes,
                                  DocKeyEncodesCollectionId::No,
                                  nullptr /*ext-metadata*/,
                                  streamId)));

        EXPECT_EQ(expectedNumCheckpoint, ckptMgr.getNumCheckpoints());
        EXPECT_EQ(expectedOpenCkptType, ckptMgr.getOpenCheckpointType());
    };

    {
        SCOPED_TRACE("");
        receiveSnapshot(1 /*snapStart*/,
                        1 /*snapEnd*/,
                        dcp_marker_flag_t::MARKER_FLAG_MEMORY | MARKER_FLAG_CHK,
                        1 /*expectedNumCheckpoint*/,
                        CheckpointType::Memory /*expectedOpenCkptType*/);
    }

    // Merged with the previous snapshot
    {
        SCOPED_TRACE("");
        receiveSnapshot(2 /*snapStart*/,
                        2 /*snapEnd*/,
                        dcp_marker_flag_t::MARKER_FLAG_MEMORY,
                        1 /*expectedNumCheckpoint*/,
                        CheckpointType::Memory /*expectedOpenCkptType*/);
    }

    // Disk + we miss the MARKER_FLAG_CHK, still not merged
    {
        SCOPED_TRACE("");
        receiveSnapshot(3 /*snapStart*/,
                        3 /*snapEnd*/,
                        dcp_marker_flag_t::MARKER_FLAG_DISK,
                        2 /*expectedNumCheckpoint*/,
                        CheckpointType::Disk /*expectedOpenCkptType*/);
    }

    {
        SCOPED_TRACE("");
        receiveSnapshot(4 /*snapStart*/,
                        4 /*snapEnd*/,
                        dcp_marker_flag_t::MARKER_FLAG_DISK | MARKER_FLAG_CHK,
                        3 /*expectedNumCheckpoint*/,
                        CheckpointType::Disk /*expectedOpenCkptType*/);
    }

    // From Disk to Disk + we miss the MARKER_FLAG_CHK, still not merged
    {
        SCOPED_TRACE("");
        receiveSnapshot(5 /*snapStart*/,
                        5 /*snapEnd*/,
                        dcp_marker_flag_t::MARKER_FLAG_DISK,
                        4 /*expectedNumCheckpoint*/,
                        CheckpointType::Disk /*expectedOpenCkptType*/);
    }

    // Memory snap but previous snap is Disk -> no merge
    {
        SCOPED_TRACE("");
        receiveSnapshot(6 /*snapStart*/,
                        6 /*snapEnd*/,
                        dcp_marker_flag_t::MARKER_FLAG_MEMORY,
                        5 /*expectedNumCheckpoint*/,
                        CheckpointType::Memory /*expectedOpenCkptType*/);
    }

    {
        SCOPED_TRACE("");
        receiveSnapshot(7 /*snapStart*/,
                        7 /*snapEnd*/,
                        dcp_marker_flag_t::MARKER_FLAG_MEMORY | MARKER_FLAG_CHK,
                        6 /*expectedNumCheckpoint*/,
                        CheckpointType::Memory /*expectedOpenCkptType*/);
    }
}

void SingleThreadedPassiveStreamTest::testConsumerRejectsBodyInDeletion(
        const std::optional<cb::durability::Requirements>& durReqs) {
    auto& connMap = static_cast<MockDcpConnMap&>(engine->getDcpConnMap());
    connMap.addConn(cookie, consumer);
    ASSERT_TRUE(consumer->isAllowSanitizeValueInDeletion());
    engine->getConfiguration().setAllowSanitizeValueInDeletion(false);
    ASSERT_FALSE(consumer->isAllowSanitizeValueInDeletion());

    consumer->public_setIncludeDeletedUserXattrs(IncludeDeletedUserXattrs::Yes);

    // Send deletion in a single seqno snapshot
    EXPECT_EQ(cb::engine_errc::success,
              consumer->snapshotMarker(1 /*opaque*/,
                                       vbid,
                                       1 /*startSeqno*/,
                                       1 /*endSeqno*/,
                                       MARKER_FLAG_CHK,
                                       {} /*HCS*/,
                                       {} /*maxVisibleSeqno*/));

    const auto verifyDCPFailure =
            [this, &durReqs](const cb::const_byte_buffer& value,
                             protocol_binary_datatype_t datatype) -> void {
        const uint32_t opaque = 1;
        int64_t bySeqno = 1;
        if (durReqs) {
            EXPECT_EQ(cb::engine_errc::invalid_arguments,
                      consumer->prepare(opaque,
                                        {"key", DocKeyEncodesCollectionId::No},
                                        value,
                                        0 /*priv_bytes*/,
                                        datatype,
                                        0 /*cas*/,
                                        vbid,
                                        0 /*flags*/,
                                        bySeqno,
                                        0 /*revSeqno*/,
                                        0 /*exp*/,
                                        0 /*lockTime*/,
                                        0 /*nru*/,
                                        DocumentState::Deleted,
                                        durReqs->getLevel()));
        } else {
            EXPECT_EQ(cb::engine_errc::invalid_arguments,
                      consumer->deletion(opaque,
                                         {"key", DocKeyEncodesCollectionId::No},
                                         value,
                                         0 /*priv_bytes*/,
                                         datatype,
                                         0 /*cas*/,
                                         vbid,
                                         bySeqno,
                                         0 /*revSeqno*/,
                                         {} /*meta*/));
        }
    };

    // Build up a value with just raw body and verify DCP failure
    const std::string body = "body";
    cb::const_byte_buffer value{reinterpret_cast<const uint8_t*>(body.data()),
                                body.size()};
    {
        SCOPED_TRACE("");
        verifyDCPFailure(value, PROTOCOL_BINARY_RAW_BYTES);
    }
<<<<<<< HEAD

    // Verify the same for body + xattrs
    const auto xattrValue = createXattrValue(body);
    value = {reinterpret_cast<const uint8_t*>(xattrValue.data()),
             xattrValue.size()};
    {
        SCOPED_TRACE("");
        verifyDCPFailure(
                value,
                PROTOCOL_BINARY_RAW_BYTES | PROTOCOL_BINARY_DATATYPE_XATTR);
    }

    connMap.removeConn(cookie);
}

TEST_P(SingleThreadedPassiveStreamTest, ConsumerRejectsBodyInDeletion) {
    testConsumerRejectsBodyInDeletion({});
}

TEST_P(SingleThreadedPassiveStreamTest, ConsumerRejectsBodyInSyncDeletion) {
    testConsumerRejectsBodyInDeletion(cb::durability::Requirements());
}

void SingleThreadedPassiveStreamTest::testConsumerSanitizesBodyInDeletion(
        const std::optional<cb::durability::Requirements>& durReqs) {
    ASSERT_TRUE(consumer->isAllowSanitizeValueInDeletion());
    consumer->public_setIncludeDeletedUserXattrs(IncludeDeletedUserXattrs::Yes);

    auto& vb = *store->getVBucket(vbid);
    ASSERT_EQ(0, vb.getHighSeqno());

    const uint64_t initialEndSeqno = 10;
    EXPECT_EQ(cb::engine_errc::success,
              consumer->snapshotMarker(1 /*opaque*/,
                                       vbid,
                                       1 /*startSeqno*/,
                                       initialEndSeqno,
                                       MARKER_FLAG_CHK,
                                       {} /*HCS*/,
                                       {} /*maxVisibleSeqno*/));

    const auto key = makeStoredDocKey("key");
    const auto verifyDCPSuccess = [this, &key, &durReqs](
                                          const cb::const_byte_buffer& value,
                                          protocol_binary_datatype_t datatype,
                                          int64_t bySeqno) -> void {
        const uint32_t opaque = 1;
        if (durReqs) {
            EXPECT_EQ(cb::engine_errc::success,
                      consumer->prepare(opaque,
                                        key,
                                        value,
                                        0 /*priv_bytes*/,
                                        datatype,
                                        0 /*cas*/,
                                        vbid,
                                        0 /*flags*/,
                                        bySeqno,
                                        0 /*revSeqno*/,
                                        0 /*exp*/,
                                        0 /*lockTime*/,
                                        0 /*nru*/,
                                        DocumentState::Deleted,
                                        durReqs->getLevel()));
        } else {
            EXPECT_EQ(cb::engine_errc::success,
                      consumer->deletion(opaque,
                                         key,
                                         value,
                                         0 /*priv_bytes*/,
                                         datatype,
                                         0 /*cas*/,
                                         vbid,
                                         bySeqno,
                                         0 /*revSeqno*/,
                                         {} /*meta*/));
        }
    };
=======

    // Verify the same for body + xattrs
    const auto xattrValue = createXattrValue(body);
    value = {reinterpret_cast<const uint8_t*>(xattrValue.data()),
             xattrValue.size()};
    {
        SCOPED_TRACE("");
        verifyDCPFailure(
                value,
                PROTOCOL_BINARY_RAW_BYTES | PROTOCOL_BINARY_DATATYPE_XATTR);
    }

    connMap.removeConn(cookie);
}

TEST_P(SingleThreadedPassiveStreamTest, ConsumerRejectsBodyInDeletion) {
    testConsumerRejectsBodyInDeletion({});
}

TEST_P(SingleThreadedPassiveStreamTest, ConsumerRejectsBodyInSyncDeletion) {
    testConsumerRejectsBodyInDeletion(cb::durability::Requirements());
}

void SingleThreadedPassiveStreamTest::testConsumerSanitizesBodyInDeletion(
        const std::optional<cb::durability::Requirements>& durReqs) {
    ASSERT_TRUE(consumer->isAllowSanitizeValueInDeletion());
    consumer->public_setIncludeDeletedUserXattrs(IncludeDeletedUserXattrs::Yes);

    auto& vb = *store->getVBucket(vbid);
    ASSERT_EQ(0, vb.getHighSeqno());

    const uint64_t initialEndSeqno = 10;
    EXPECT_EQ(cb::engine_errc::success,
              consumer->snapshotMarker(1 /*opaque*/,
                                       vbid,
                                       1 /*startSeqno*/,
                                       initialEndSeqno,
                                       MARKER_FLAG_CHK,
                                       {} /*HCS*/,
                                       {} /*maxVisibleSeqno*/));

    const auto key = makeStoredDocKey("key");
    const auto verifyDCPSuccess = [this, &key, &durReqs](
                                          const cb::const_byte_buffer& value,
                                          protocol_binary_datatype_t datatype,
                                          int64_t bySeqno) -> void {
        const uint32_t opaque = 1;
        if (durReqs) {
            EXPECT_EQ(cb::engine_errc::success,
                      consumer->prepare(opaque,
                                        key,
                                        value,
                                        0 /*priv_bytes*/,
                                        datatype,
                                        0 /*cas*/,
                                        vbid,
                                        0 /*flags*/,
                                        bySeqno,
                                        0 /*revSeqno*/,
                                        0 /*exp*/,
                                        0 /*lockTime*/,
                                        0 /*nru*/,
                                        DocumentState::Deleted,
                                        durReqs->getLevel()));
        } else {
            EXPECT_EQ(cb::engine_errc::success,
                      consumer->deletion(opaque,
                                         key,
                                         value,
                                         0 /*priv_bytes*/,
                                         datatype,
                                         0 /*cas*/,
                                         vbid,
                                         bySeqno,
                                         0 /*revSeqno*/,
                                         {} /*meta*/));
        }
    };

    // Build up a value with just raw body and verify that DCP deletion succeeds
    // and the Body has been removed from the payload.
    const std::string body = "body";
    cb::const_byte_buffer value{reinterpret_cast<const uint8_t*>(body.data()),
                                body.size()};
    {
        SCOPED_TRACE("");
        verifyDCPSuccess(value, PROTOCOL_BINARY_RAW_BYTES, 1 /*bySeqno*/);
    }
    auto& ht = vb.ht;
    {
        auto res = ht.findForUpdate(key);
        const auto* sv = durReqs ? res.pending.getSV() : res.committed;
        EXPECT_TRUE(sv);
        EXPECT_EQ(1, sv->getBySeqno());
        if (durReqs) {
            EXPECT_EQ(0, sv->getValue()->valueSize());
        } else {
            // Note: Normal deletion with 0-size value goes through DelWithMeta
            // that sets the value to nullptr.
            EXPECT_FALSE(sv->getValue().get());
        }
    }

    int64_t nextSeqno = 2;
    if (durReqs) {
        // Need to commit the first prepare for queuing a new one in the next
        // steps.
        EXPECT_EQ(cb::engine_errc::success,
                  vb.commit(key, 1, {}, vb.lockCollections(key)));
        // Replica doesn't like 2 prepares for the same key into the same
        // checkpoint.
        const int64_t newStartSeqno = initialEndSeqno + 1;
        EXPECT_EQ(cb::engine_errc::success,
                  consumer->snapshotMarker(1 /*opaque*/,
                                           vbid,
                                           newStartSeqno,
                                           newStartSeqno + 10 /*endSeqno*/,
                                           MARKER_FLAG_CHK,
                                           {} /*HCS*/,
                                           {} /*maxVisibleSeqno*/));
        nextSeqno = newStartSeqno;
    }

    // Verify the same for body + user-xattrs + sys-xattrs
    const auto xattrValue = createXattrValue(body);
    value = {reinterpret_cast<const uint8_t*>(xattrValue.data()),
             xattrValue.size()};
    {
        SCOPED_TRACE("");
        verifyDCPSuccess(
                value,
                PROTOCOL_BINARY_RAW_BYTES | PROTOCOL_BINARY_DATATYPE_XATTR,
                nextSeqno);
    }
    {
        auto res = ht.findForUpdate(key);
        const auto* sv = durReqs ? res.pending.getSV() : res.committed;
        EXPECT_TRUE(sv);
        EXPECT_EQ(nextSeqno, sv->getBySeqno());
        EXPECT_TRUE(sv->getValue().get());
        EXPECT_LT(sv->getValue()->valueSize(), xattrValue.size());

        // No body
        const auto finalValue =
                std::string_view(const_cast<char*>(sv->getValue()->getData()),
                                 sv->getValue()->valueSize());
        EXPECT_EQ(0, cb::xattr::get_body_size(sv->getDatatype(), finalValue));

        // Must have user/sys xattrs (created at createXattrValue())
        const auto finalValueBuf =
                cb::char_buffer(const_cast<char*>(sv->getValue()->getData()),
                                sv->getValue()->valueSize());
        cb::xattr::Blob blob(finalValueBuf, false /*compressed*/);
        for (uint8_t i = 1; i <= 6; ++i) {
            EXPECT_FALSE(blob.get("ABCuser" + std::to_string(i)).empty());
        }
        EXPECT_FALSE(blob.get("meta").empty());
        EXPECT_FALSE(blob.get("_sync").empty());
    }
}

TEST_P(SingleThreadedPassiveStreamTest, ConsumerSanitizesBodyInDeletion) {
    testConsumerSanitizesBodyInDeletion({});
}

TEST_P(SingleThreadedPassiveStreamTest, ConsumerSanitizesBodyInSyncDeletion) {
    testConsumerSanitizesBodyInDeletion(cb::durability::Requirements());
}

void SingleThreadedPassiveStreamTest::testConsumerReceivesUserXattrsInDelete(
        bool sysXattrs,
        const std::optional<cb::durability::Requirements>& durReqs,
        bool compressed) {
    // UserXattrs in deletion are valid only for connections that enable it
    consumer->public_setIncludeDeletedUserXattrs(IncludeDeletedUserXattrs::Yes);

    // Send deletion in a single seqno snapshot
    const uint32_t opaque = 1;
    int64_t bySeqno = 1;
    EXPECT_EQ(cb::engine_errc::success,
              consumer->snapshotMarker(opaque,
                                       vbid,
                                       bySeqno,
                                       bySeqno,
                                       MARKER_FLAG_CHK,
                                       {} /*HCS*/,
                                       {} /*maxVisibleSeqno*/));

    // Build up a value composed of:
    // - no body
    // - some user-xattrs ("ABCUser[1..6]" + "meta")
    // - maybe the "_sync" sys-xattr
    auto value = createXattrValue("", sysXattrs, compressed);
    cb::const_byte_buffer valueBuf{
            reinterpret_cast<const uint8_t*>(value.data()), value.size()};
    auto datatype = PROTOCOL_BINARY_DATATYPE_XATTR;
    if (compressed) {
        datatype |= PROTOCOL_BINARY_DATATYPE_SNAPPY;
    }

    if (durReqs) {
        EXPECT_EQ(cb::engine_errc::success,
                  consumer->prepare(opaque,
                                    {"key", DocKeyEncodesCollectionId::No},
                                    valueBuf,
                                    0 /*priv_bytes*/,
                                    datatype,
                                    0 /*cas*/,
                                    vbid,
                                    0 /*flags*/,
                                    bySeqno,
                                    0 /*revSeqno*/,
                                    0 /*exp*/,
                                    0 /*lockTime*/,
                                    0 /*nru*/,
                                    DocumentState::Deleted,
                                    durReqs->getLevel()));
    } else {
        EXPECT_EQ(cb::engine_errc::success,
                  consumer->deletion(opaque,
                                     {"key", DocKeyEncodesCollectionId::No},
                                     valueBuf,
                                     0 /*priv_bytes*/,
                                     datatype,
                                     0 /*cas*/,
                                     vbid,
                                     bySeqno,
                                     0 /*revSeqno*/,
                                     {} /*meta*/));
    }

    auto& epBucket = dynamic_cast<EPBucket&>(*store);
    EXPECT_EQ(FlushResult(MoreAvailable::No, 1, WakeCkptRemover::No),
              epBucket.flushVBucket(vbid));

    // Check item persisted

    auto& kvstore = *store->getRWUnderlying(vbid);
    const auto isPrepare = durReqs.has_value();
    auto doc = kvstore.get(makeDiskDocKey("key", isPrepare), vbid);
    EXPECT_EQ(cb::engine_errc::success, doc.getStatus());
    ASSERT_TRUE(doc.item);
    EXPECT_TRUE(doc.item->isDeleted());

    if (durReqs) {
        EXPECT_EQ(CommittedState::Pending, doc.item->getCommitted());
    } else {
        EXPECT_EQ(CommittedState::CommittedViaMutation,
                  doc.item->getCommitted());
    }

    ASSERT_EQ(datatype, doc.item->getDataType());
    const auto* data = doc.item->getData();
    const auto nBytes = doc.item->getNBytes();

    // Checkout on-disk value

    // No body
    ASSERT_EQ(0,
              cb::xattr::get_body_size(
                      datatype,
                      std::string_view(const_cast<char*>(data), nBytes)));

    // Must have user-xattrs
    cb::xattr::Blob blob(cb::char_buffer(const_cast<char*>(data), nBytes),
                         compressed);
    for (uint8_t i = 1; i <= 6; ++i) {
        EXPECT_FALSE(blob.get("ABCuser" + std::to_string(i)).empty());
    }
    EXPECT_FALSE(blob.get("meta").empty());

    if (sysXattrs) {
        EXPECT_FALSE(blob.get("_sync").empty());
    } else {
        EXPECT_TRUE(blob.get("_sync").empty());
    }
}

TEST_P(SingleThreadedPassiveStreamTest, ConsumerReceivesUserXattrsInDelete) {
    testConsumerReceivesUserXattrsInDelete(true, {});
}

TEST_P(SingleThreadedPassiveStreamTest,
       ConsumerReceivesUserXattrsInDelete_NoSysXattr) {
    testConsumerReceivesUserXattrsInDelete(false, {});
}

TEST_P(SingleThreadedPassiveStreamTest,
       ConsumerReceivesUserXattrsInSyncDelete) {
    testConsumerReceivesUserXattrsInDelete(true,
                                           cb::durability::Requirements());
}

TEST_P(SingleThreadedPassiveStreamTest,
       ConsumerReceivesUserXattrsInSyncDelete_NoSysXattr) {
    testConsumerReceivesUserXattrsInDelete(false,
                                           cb::durability::Requirements());
}

TEST_P(SingleThreadedPassiveStreamTest,
       ConsumerReceivesUserXattrsInDelete_Compressed) {
    testConsumerReceivesUserXattrsInDelete(true, {}, true);
}

TEST_P(SingleThreadedPassiveStreamTest,
       ConsumerReceivesUserXattrsInSyncDelete_Compressed) {
    testConsumerReceivesUserXattrsInDelete(
            true, cb::durability::Requirements(), true);
}

TEST_P(SingleThreadedPassiveStreamTest, ConsumerHandlesSeqnoAckResponse) {
    cb::mcbp::Response resp{};
    resp.setMagic(cb::mcbp::Magic::AltClientResponse);
    resp.setOpcode(cb::mcbp::ClientOpcode::DcpSeqnoAcknowledged);
    resp.setStatus(cb::mcbp::Status::NotMyVbucket);
    EXPECT_TRUE(consumer->handleResponse(resp));
}

TEST_P(SingleThreadedActiveStreamTest,
       CursorReregisteredBeforeBackfillAfterCursorDrop) {
    // MB-37150: test that, after cursor dropping, cursors are registered before
    // checking whether to backfill. This ensures that checkpoints cannot be
    // removed/expelled from _after_ determining the backfill range, but before
    // registering the cursor.
    auto& vb = *engine->getVBucket(vbid);
    auto& cm = *vb.checkpointManager;

    producer->createCheckpointProcessorTask();

    stream = producer->mockActiveStreamRequest(0,
                                               /*opaque*/ 0,
                                               vb,
                                               /*st_seqno*/ 0,
                                               /*en_seqno*/ ~0,
                                               /*vb_uuid*/ 0xabcd,
                                               /*snap_start_seqno*/ 0,
                                               /*snap_end_seqno*/ ~0);

    auto key1 = makeStoredDocKey("key1");
    auto key2 = makeStoredDocKey("key2");
    // Store Mutation
    auto mutation = store_item(vbid, key1, "value");
    cm.createNewCheckpoint();
    auto mutation2 = store_item(vbid, key2, "value");

    // no items to backfill when created, stream will have transitioned to in
    // memory
    EXPECT_EQ(ActiveStream::StreamState::InMemory, stream->getState());

    stream->handleSlowStream();

    producer->setBeforeScheduleBackfillCB(
            [& stream = stream](uint64_t backfillEnd) {
                // check cursor exists before backfill is registered
                auto cursor = stream->getCursor().lock();
                EXPECT_TRUE(cursor);

                // check that the cursor was registered immediately after the
                // end of the backfill prior to MB-37150 this could fail as the
                // cursor would be _later_ than backfillEnd+1 as the checkpoint
                // has been removed.
                auto pos = CheckpointCursorIntrospector::getCurrentPos(*cursor);
                EXPECT_EQ(backfillEnd + 1, (*pos)->getBySeqno());
            });

    auto resp = stream->next(*producer);
    EXPECT_FALSE(resp);

    // backfill not needed
    EXPECT_EQ(ActiveStream::StreamState::InMemory, stream->getState());

    EXPECT_EQ(0, stream->public_readyQSize());

    MockDcpMessageProducers producers;
    runCheckpointProcessor(*producer, producers);

    EXPECT_EQ(4, stream->public_readyQSize());

    // NB: This first snapshot will actually be _skipped_ as the checkpoint was
    // removed but the active stream did not backfill to "catch up"
    // snap marker
    resp = stream->next(*producer);
    EXPECT_EQ(DcpResponse::Event::SnapshotMarker, resp->getEvent());
    auto snapMarker = dynamic_cast<SnapshotMarker&>(*resp);
    EXPECT_EQ(0, snapMarker.getStartSeqno());
    EXPECT_EQ(1, snapMarker.getEndSeqno());

    // receive mutation 1
    resp = stream->next(*producer);
    EXPECT_TRUE(resp);
    EXPECT_EQ(DcpResponse::Event::Mutation, resp->getEvent());
>>>>>>> 206fd013

    // Build up a value with just raw body and verify that DCP deletion succeeds
    // and the Body has been removed from the payload.
    const std::string body = "body";
    cb::const_byte_buffer value{reinterpret_cast<const uint8_t*>(body.data()),
                                body.size()};
    {
        SCOPED_TRACE("");
        verifyDCPSuccess(value, PROTOCOL_BINARY_RAW_BYTES, 1 /*bySeqno*/);
    }
<<<<<<< HEAD
    auto& ht = vb.ht;
=======

    // snap marker
    resp = stream->next(*producer);
    EXPECT_EQ(DcpResponse::Event::SnapshotMarker, resp->getEvent());
    snapMarker = dynamic_cast<SnapshotMarker&>(*resp);
    EXPECT_EQ(2, snapMarker.getStartSeqno());
    EXPECT_EQ(2, snapMarker.getEndSeqno());

    // receive mutation 2
    resp = stream->next(*producer);
    EXPECT_TRUE(resp);
    EXPECT_EQ(DcpResponse::Event::Mutation, resp->getEvent());
>>>>>>> 206fd013
    {
        auto res = ht.findForUpdate(key);
        const auto* sv = durReqs ? res.pending.getSV() : res.committed;
        EXPECT_TRUE(sv);
        EXPECT_EQ(1, sv->getBySeqno());
        if (durReqs) {
            EXPECT_EQ(0, sv->getValue()->valueSize());
        } else {
            // Note: Normal deletion with 0-size value goes through DelWithMeta
            // that sets the value to nullptr.
            EXPECT_FALSE(sv->getValue().get());
        }
    }

    int64_t nextSeqno = 2;
    if (durReqs) {
        // Need to commit the first prepare for queuing a new one in the next
        // steps.
        EXPECT_EQ(cb::engine_errc::success,
                  vb.commit(key, 1, {}, vb.lockCollections(key)));
        // Replica doesn't like 2 prepares for the same key into the same
        // checkpoint.
        const int64_t newStartSeqno = initialEndSeqno + 1;
        EXPECT_EQ(cb::engine_errc::success,
                  consumer->snapshotMarker(1 /*opaque*/,
                                           vbid,
                                           newStartSeqno,
                                           newStartSeqno + 10 /*endSeqno*/,
                                           MARKER_FLAG_CHK,
                                           {} /*HCS*/,
                                           {} /*maxVisibleSeqno*/));
        nextSeqno = newStartSeqno;
    }

    // Verify the same for body + user-xattrs + sys-xattrs
    const auto xattrValue = createXattrValue(body);
    value = {reinterpret_cast<const uint8_t*>(xattrValue.data()),
             xattrValue.size()};
    {
        SCOPED_TRACE("");
        verifyDCPSuccess(
                value,
                PROTOCOL_BINARY_RAW_BYTES | PROTOCOL_BINARY_DATATYPE_XATTR,
                nextSeqno);
    }
    {
        auto res = ht.findForUpdate(key);
        const auto* sv = durReqs ? res.pending.getSV() : res.committed;
        EXPECT_TRUE(sv);
        EXPECT_EQ(nextSeqno, sv->getBySeqno());
        EXPECT_TRUE(sv->getValue().get());
        EXPECT_LT(sv->getValue()->valueSize(), xattrValue.size());

        // No body
        const auto finalValue =
                std::string_view(const_cast<char*>(sv->getValue()->getData()),
                                 sv->getValue()->valueSize());
        EXPECT_EQ(0, cb::xattr::get_body_size(sv->getDatatype(), finalValue));

        // Must have user/sys xattrs (created at createXattrValue())
        const auto finalValueBuf =
                cb::char_buffer(const_cast<char*>(sv->getValue()->getData()),
                                sv->getValue()->valueSize());
        cb::xattr::Blob blob(finalValueBuf, false /*compressed*/);
        for (uint8_t i = 1; i <= 6; ++i) {
            EXPECT_FALSE(blob.get("ABCuser" + std::to_string(i)).empty());
        }
        EXPECT_FALSE(blob.get("meta").empty());
        EXPECT_FALSE(blob.get("_sync").empty());
    }
}

TEST_P(SingleThreadedPassiveStreamTest, ConsumerSanitizesBodyInDeletion) {
    testConsumerSanitizesBodyInDeletion({});
}

TEST_P(SingleThreadedPassiveStreamTest, ConsumerSanitizesBodyInSyncDeletion) {
    testConsumerSanitizesBodyInDeletion(cb::durability::Requirements());
}

<<<<<<< HEAD
void SingleThreadedPassiveStreamTest::testConsumerReceivesUserXattrsInDelete(
        bool sysXattrs,
        const std::optional<cb::durability::Requirements>& durReqs,
        bool compressed) {
    // UserXattrs in deletion are valid only for connections that enable it
    consumer->public_setIncludeDeletedUserXattrs(IncludeDeletedUserXattrs::Yes);

    // Send deletion in a single seqno snapshot
    const uint32_t opaque = 1;
    int64_t bySeqno = 1;
    EXPECT_EQ(cb::engine_errc::success,
              consumer->snapshotMarker(opaque,
                                       vbid,
                                       bySeqno,
                                       bySeqno,
                                       MARKER_FLAG_CHK,
                                       {} /*HCS*/,
                                       {} /*maxVisibleSeqno*/));
=======
    MockDcpMessageProducers producers;

    // Step to schedule our backfill
    EXPECT_EQ(cb::engine_errc::would_block, producer->step(producers));
    EXPECT_EQ(0, stream->public_readyQ().size());
>>>>>>> 206fd013

    // Build up a value composed of:
    // - no body
    // - some user-xattrs ("ABCUser[1..6]" + "meta")
    // - maybe the "_sync" sys-xattr
    auto value = createXattrValue("", sysXattrs, compressed);
    cb::const_byte_buffer valueBuf{
            reinterpret_cast<const uint8_t*>(value.data()), value.size()};
    auto datatype = PROTOCOL_BINARY_DATATYPE_XATTR;
    if (compressed) {
        datatype |= PROTOCOL_BINARY_DATATYPE_SNAPPY;
    }

    if (durReqs) {
        EXPECT_EQ(cb::engine_errc::success,
                  consumer->prepare(opaque,
                                    {"key", DocKeyEncodesCollectionId::No},
                                    valueBuf,
                                    0 /*priv_bytes*/,
                                    datatype,
                                    0 /*cas*/,
                                    vbid,
                                    0 /*flags*/,
                                    bySeqno,
                                    0 /*revSeqno*/,
                                    0 /*exp*/,
                                    0 /*lockTime*/,
                                    0 /*nru*/,
                                    DocumentState::Deleted,
                                    durReqs->getLevel()));
    } else {
        EXPECT_EQ(cb::engine_errc::success,
                  consumer->deletion(opaque,
                                     {"key", DocKeyEncodesCollectionId::No},
                                     valueBuf,
                                     0 /*priv_bytes*/,
                                     datatype,
                                     0 /*cas*/,
                                     vbid,
                                     bySeqno,
                                     0 /*revSeqno*/,
                                     {} /*meta*/));
    }

    auto& epBucket = dynamic_cast<EPBucket&>(*store);
    EXPECT_EQ(FlushResult(MoreAvailable::No, 1, WakeCkptRemover::No),
              epBucket.flushVBucket(vbid));

    // Check item persisted

    auto& kvstore = *store->getRWUnderlying(vbid);
    const auto isPrepare = durReqs.has_value();
    auto doc = kvstore.get(makeDiskDocKey("key", isPrepare), vbid);
    EXPECT_EQ(cb::engine_errc::success, doc.getStatus());
    ASSERT_TRUE(doc.item);
    EXPECT_TRUE(doc.item->isDeleted());

    if (durReqs) {
        EXPECT_EQ(CommittedState::Pending, doc.item->getCommitted());
    } else {
        EXPECT_EQ(CommittedState::CommittedViaMutation,
                  doc.item->getCommitted());
    }

    ASSERT_EQ(datatype, doc.item->getDataType());
    const auto* data = doc.item->getData();
    const auto nBytes = doc.item->getNBytes();

    // Checkout on-disk value

    // No body
    ASSERT_EQ(0,
              cb::xattr::get_body_size(
                      datatype,
                      std::string_view(const_cast<char*>(data), nBytes)));

    // Must have user-xattrs
    cb::xattr::Blob blob(cb::char_buffer(const_cast<char*>(data), nBytes),
                         compressed);
    for (uint8_t i = 1; i <= 6; ++i) {
        EXPECT_FALSE(blob.get("ABCuser" + std::to_string(i)).empty());
    }
    EXPECT_FALSE(blob.get("meta").empty());

    if (sysXattrs) {
        EXPECT_FALSE(blob.get("_sync").empty());
    } else {
        EXPECT_TRUE(blob.get("_sync").empty());
    }
}

TEST_P(SingleThreadedPassiveStreamTest, ConsumerReceivesUserXattrsInDelete) {
    testConsumerReceivesUserXattrsInDelete(true, {});
}

TEST_P(SingleThreadedPassiveStreamTest,
       ConsumerReceivesUserXattrsInDelete_NoSysXattr) {
    testConsumerReceivesUserXattrsInDelete(false, {});
}

TEST_P(SingleThreadedPassiveStreamTest,
       ConsumerReceivesUserXattrsInSyncDelete) {
    testConsumerReceivesUserXattrsInDelete(true,
                                           cb::durability::Requirements());
}

TEST_P(SingleThreadedPassiveStreamTest,
       ConsumerReceivesUserXattrsInSyncDelete_NoSysXattr) {
    testConsumerReceivesUserXattrsInDelete(false,
                                           cb::durability::Requirements());
}

TEST_P(SingleThreadedPassiveStreamTest,
       ConsumerReceivesUserXattrsInDelete_Compressed) {
    testConsumerReceivesUserXattrsInDelete(true, {}, true);
}

TEST_P(SingleThreadedPassiveStreamTest,
       ConsumerReceivesUserXattrsInSyncDelete_Compressed) {
    testConsumerReceivesUserXattrsInDelete(
            true, cb::durability::Requirements(), true);
}

TEST_P(SingleThreadedPassiveStreamTest, ConsumerHandlesSeqnoAckResponse) {
    cb::mcbp::Response resp{};
    resp.setMagic(cb::mcbp::Magic::AltClientResponse);
    resp.setOpcode(cb::mcbp::ClientOpcode::DcpSeqnoAcknowledged);
    resp.setStatus(cb::mcbp::Status::NotMyVbucket);
    EXPECT_TRUE(consumer->handleResponse(resp));
}

TEST_P(SingleThreadedActiveStreamTest,
       CursorReregisteredBeforeBackfillAfterCursorDrop) {
    // MB-37150: test that, after cursor dropping, cursors are registered before
    // checking whether to backfill. This ensures that checkpoints cannot be
    // removed/expelled from _after_ determining the backfill range, but before
    // registering the cursor.
    auto& vb = *engine->getVBucket(vbid);
    auto& cm = *vb.checkpointManager;

    producer->createCheckpointProcessorTask();

    stream = producer->mockActiveStreamRequest(0,
                                               /*opaque*/ 0,
                                               vb,
                                               /*st_seqno*/ 0,
                                               /*en_seqno*/ ~0,
                                               /*vb_uuid*/ 0xabcd,
                                               /*snap_start_seqno*/ 0,
                                               /*snap_end_seqno*/ ~0);

    auto key1 = makeStoredDocKey("key1");
    auto key2 = makeStoredDocKey("key2");
    // Store Mutation
    auto mutation = store_item(vbid, key1, "value");
    cm.createNewCheckpoint();
    auto mutation2 = store_item(vbid, key2, "value");

    // no items to backfill when created, stream will have transitioned to in
    // memory
    EXPECT_EQ(ActiveStream::StreamState::InMemory, stream->getState());

    stream->handleSlowStream();

    producer->setBeforeScheduleBackfillCB(
            [& stream = stream](uint64_t backfillEnd) {
                // check cursor exists before backfill is registered
                auto cursor = stream->getCursor().lock();
                EXPECT_TRUE(cursor);

                // check that the cursor was registered immediately after the
                // end of the backfill prior to MB-37150 this could fail as the
                // cursor would be _later_ than backfillEnd+1 as the checkpoint
                // has been removed.
                auto pos = CheckpointCursorIntrospector::getCurrentPos(*cursor);
                EXPECT_EQ(backfillEnd + 1, (*pos)->getBySeqno());
            });

    auto resp = stream->next(*producer);
    EXPECT_FALSE(resp);

    // backfill not needed
    EXPECT_EQ(ActiveStream::StreamState::InMemory, stream->getState());

    EXPECT_EQ(0, stream->public_readyQSize());

    MockDcpMessageProducers producers;
    runCheckpointProcessor(*producer, producers);

    EXPECT_EQ(4, stream->public_readyQSize());

    // NB: This first snapshot will actually be _skipped_ as the checkpoint was
    // removed but the active stream did not backfill to "catch up"
    // snap marker
    resp = stream->next(*producer);
    EXPECT_EQ(DcpResponse::Event::SnapshotMarker, resp->getEvent());
    auto snapMarker = dynamic_cast<SnapshotMarker&>(*resp);
    EXPECT_EQ(0, snapMarker.getStartSeqno());
    EXPECT_EQ(1, snapMarker.getEndSeqno());

    // receive mutation 1
    resp = stream->next(*producer);
    EXPECT_TRUE(resp);
    EXPECT_EQ(DcpResponse::Event::Mutation, resp->getEvent());

    {
        const auto& set = dynamic_cast<MutationResponse&>(*resp);
        EXPECT_EQ(key1, set.getItem()->getKey());
        EXPECT_EQ(1, set.getItem()->getBySeqno());
    }

    // snap marker
    resp = stream->next(*producer);
    EXPECT_EQ(DcpResponse::Event::SnapshotMarker, resp->getEvent());
    snapMarker = dynamic_cast<SnapshotMarker&>(*resp);
    EXPECT_EQ(2, snapMarker.getStartSeqno());
    EXPECT_EQ(2, snapMarker.getEndSeqno());

    // receive mutation 2
    resp = stream->next(*producer);
    EXPECT_TRUE(resp);
    EXPECT_EQ(DcpResponse::Event::Mutation, resp->getEvent());
    {
        const auto& set = dynamic_cast<MutationResponse&>(*resp);
        EXPECT_EQ(key2, set.getItem()->getKey());
        EXPECT_EQ(2, set.getItem()->getBySeqno());
    }

    EXPECT_EQ(ActiveStream::StreamState::InMemory, stream->getState());
}

// MB-37468: A stepping producer that has found no items (backfill fully
// processed can race with a completing backfill in such a way that we fail to
// notify the producer that the stream needs further processing. This causes us
// to fail to send a StreamEnd message. A similar case exists for transitioning
// state to TakeoverSend or InMemory.
TEST_P(SingleThreadedActiveStreamTest, CompleteBackfillRaceNoStreamEnd) {
    auto vb = engine->getVBucket(vbid);
    auto& ckptMgr = *vb->checkpointManager;

    // Delete initial stream (so we can re-create after items are available
    // from backing store).
    stream.reset();

    // Add items, flush it to disk, then clear checkpoint to force backfill.
    store_item(vbid, makeStoredDocKey("key1"), "value");
    ckptMgr.createNewCheckpoint();

    flushVBucketToDiskIfPersistent(vbid, 1);
    ASSERT_EQ(1, ckptMgr.removeClosedUnrefCheckpoints().count);

    // Re-create producer now we have items only on disk. We want to stream up
    // to seqno 1 (our only item) to test that we get the StreamEnd message.
    stream = producer->mockActiveStreamRequest(0 /*flags*/,
                                               0 /*opaque*/,
                                               *vb,
                                               0 /*st_seqno*/,
                                               1 /*en_seqno*/,
                                               0x0 /*vb_uuid*/,
                                               0 /*snap_start_seqno*/,
                                               ~0 /*snap_end_seqno*/);
    ASSERT_TRUE(stream->isBackfilling());

    MockDcpMessageProducers producers;

    // Step to schedule our backfill
    EXPECT_EQ(cb::engine_errc::would_block, producer->step(producers));
    EXPECT_EQ(0, stream->public_readyQ().size());

    auto& bfm = producer->getBFM();

    // Ephemeral has a single stage backfill and we only compare about the
    // complete stage so skip over scan for persistent buckets
    bfm.backfill();
    if (persistent()) {
        bfm.backfill();
    }

    ThreadGate tg1(2);
    ThreadGate tg2(2);
    std::thread t1;
    stream->setCompleteBackfillHook([this, &t1, &tg1, &tg2, &producers]() {
        // Step past our normal items to expose the race with backfill complete
        // and an empty readyQueue.

        EXPECT_EQ(1, *stream->getNumBackfillItemsRemaining());
        EXPECT_EQ(2, stream->public_readyQ().size());

        // Step snapshot marker
        EXPECT_EQ(cb::engine_errc::success, producer->step(producers));
        EXPECT_EQ(cb::mcbp::ClientOpcode::DcpSnapshotMarker, producers.last_op);

        // Step mutation
        EXPECT_EQ(cb::engine_errc::success, producer->step(producers));
        EXPECT_EQ(cb::mcbp::ClientOpcode::DcpMutation, producers.last_op);

        stream->setNextHook([&tg1, &tg2](const DcpResponse* response) {
            if (!tg1.isComplete()) {
                tg1.threadUp();

                // Wait for the completeBackfill thread to have attempted to
                // notify that the stream is ready before exiting the hook and
                // setting itemsReady.
                tg2.threadUp();
            }
        });

        // Run the step in a different thread
        t1 = std::thread{[this, &producers]() {
            // This step should produce the stream end
            EXPECT_EQ(cb::engine_errc::success, producer->step(producers));
            EXPECT_EQ(cb::mcbp::ClientOpcode::DcpStreamEnd, producers.last_op);
        }};

        // Wait for the stepping thread to have reached the point at which it is
        // about to set itemsReady before we attempt to set itemsReady after we
        // exit this hook.
        tg1.threadUp();
    });

    // Complete the backfill to expose the race condition
    bfm.backfill();

    // Unblock the stepping thread to now find the stream end
    tg2.threadUp();

    t1.join();

    // Should have sent StreamEnd but vbucket still in queue
    EXPECT_FALSE(producer->findStream(vbid));
    EXPECT_FALSE(producer->getReadyQueue().empty());

    // Step to remove stream from queue
    EXPECT_EQ(cb::engine_errc::would_block, producer->step(producers));
    EXPECT_FALSE(producer->findStream(vbid));
    EXPECT_TRUE(producer->getReadyQueue().empty());
}

// MB-54591: An ActiveStream can lose a notification of a new seqno if
// the notification occurs while the frontend DCP thread is finishing processing
// the previous item(s) via ActiveStream::next(). Specifically if
// notifyStreamReady() is called before itemsReady is cleared at the end of
// ActiveStream::next().
// This results in the DCP stream not waking and not sending out the affected
// seqno(s) until another mutation for that vBucket occurs.
TEST_P(SingleThreadedActiveStreamTest,
       RaceBetweenNotifyAndProcessingExistingItems) {

    // Replace initial stream with one registered with DCP producer.
    auto vb = engine->getVBucket(vbid);
    startCheckpointTask();
    stream = producer->mockActiveStreamRequest(0,
                                               /*opaque*/ 0,
                                               *vb,
                                               /*st_seqno*/ 0,
                                               /*en_seqno*/ ~0,
                                               /*vb_uuid*/ 0xabcd,
                                               /*snap_start_seqno*/ 0,
                                               /*snap_end_seqno*/ ~0);
    auto& connMap = static_cast<MockDcpConnMap&>(engine->getDcpConnMap());
    connMap.addConn(cookie, producer);
    connMap.addVBConnByVBId(*producer, vbid);

    // Add an initial item which we will correctly process.
    store_item(vbid, makeStoredDocKey("key1"), "value");

    // step() the producer to schedule ActiveStreamCheckpointProcessorTask and
    // run it once to process the items from CkptManager into the Streams'
    // readyQ.
    GMockDcpMsgProducers producers;
    ASSERT_EQ(cb::engine_errc::would_block, producer->step(producers));
    auto& nonIO = *task_executor->getLpTaskQ()[NONIO_TASK_IDX];
    runNextTask(nonIO,
                "Process checkpoint(s) for DCP producer "
                "test_producer->test_consumer");

    // Setup Mock Producer expectations - we should see two snapshot
    // markers with one mutation each:
    {
        ::testing::InSequence dummy;
        using ::testing::_;
        using ::testing::Return;

        EXPECT_CALL(producers, marker(_, vbid, _, _, _, _, _, _, _))
                .WillOnce(Return(cb::engine_errc::success));

        EXPECT_CALL(producers, mutation(_, _, vbid, /*seqno*/ 1, _, _, _, _))
                .WillOnce(Return(cb::engine_errc::success));

        EXPECT_CALL(producers, marker(_, vbid, _, _, _, _, _, _, _))
                .WillOnce(Return(cb::engine_errc::success));

        EXPECT_CALL(producers, mutation(_, _, vbid, /*seqno*/ 2, _, _, _, _))
                .WillOnce(Return(cb::engine_errc::success));
    }

    // Step DCP producer twice to generate the initial snapshot marker and
    // mutation to "key1"
    ASSERT_EQ(cb::engine_errc::success, producer->step(producers));
    ASSERT_EQ(cb::engine_errc::success, producer->step(producers));

    // Step again - but this time configure a callback in ActiveStream::next()
    // which will perform another front-end store(). This _should_ result in
    // ActiveStream::notifyStreamReady() notifying the Producer via
    // Producer::notifyStreamReady() and waking up the front-end again - but in
    // the case of the bug this wakeup was missed.

    // Note we must perform the store() on a different thread (instead of
    // directly inside the hook) otherwise we will encounter lock inversions.
    folly::Baton baton;
    auto frontEndThread = std::thread([&] {
        baton.wait();
        store_item(vbid, makeStoredDocKey("key2"), "value");
    });

    bool extraStoreIssued = false;
    stream->setNextHook([&](const DcpResponse* response) {
        // Only want to add one extra mutation.
        if (extraStoreIssued) {
            return;
        }
        EXPECT_FALSE(response)
                << "ActiveStream::next() hook expected to only be called for "
                   "nullptr response when all previous items processed.";

        baton.post();
        frontEndThread.join();
        extraStoreIssued = true;
    });

    // Call step - this calls ActiveStream::next() which initially returns
    // nullptr as CkptManager has no more items, but our callback above adds
    // another mutation to CM at the end of ActiveStream::next(). With the bug
    // we miss the wakeup and producer->step() returns without scheduling
    // any more work - so runNextTask below fails.
    // With the bug fixed it will call ActiveStream::next() again, spot there's
    // a new item in CM and schedule the ActiveStreamCheckpointProcessorTask.
    ASSERT_EQ(cb::engine_errc::would_block, producer->step(producers));

    runNextTask(nonIO,
                "Process checkpoint(s) for DCP producer "
                "test_producer->test_consumer");

    // Once the task has run then it should have notified the producer again.
    EXPECT_TRUE(producer->getReadyQueue().exists(vbid));

    // Step the producer to consume the second snapshot marker and key2.
    // Should finish with would_block to indicate no more data ready.
    EXPECT_EQ(cb::engine_errc::success, producer->step(producers));
    EXPECT_EQ(cb::engine_errc::success, producer->step(producers));
    EXPECT_EQ(cb::engine_errc::would_block, producer->step(producers));

    // Cleanup
    connMap.removeVBConnByVBId(cookie, vbid);
    connMap.removeConn(cookie);
}

void SingleThreadedActiveStreamTest::testProducerIncludesUserXattrsInDelete(
        const std::optional<cb::durability::Requirements>& durReqs) {
    using DcpOpenFlag = cb::mcbp::request::DcpOpenPayload;

    // Test is executed also for SyncDelete
    setVBucketStateAndRunPersistTask(
            vbid,
            vbucket_state_active,
            {{"topology", nlohmann::json::array({{"active", "replica"}})}});

    auto vb = engine->getVBucket(vbid);
    // Note: we require IncludeXattr::Yes for IncludeDeletedUserXattrs::Yes
    recreateProducerAndStream(
            *vb,
            DcpOpenFlag::IncludeXattrs | DcpOpenFlag::IncludeDeletedUserXattrs);
    ASSERT_EQ(IncludeDeletedUserXattrs::Yes,
              producer->public_getIncludeDeletedUserXattrs());
    ASSERT_EQ(IncludeDeletedUserXattrs::Yes,
              stream->public_getIncludeDeletedUserXattrs());
    ASSERT_EQ(IncludeXattrs::Yes, producer->public_getIncludeXattrs());
    ASSERT_EQ(IncludeXattrs::Yes, stream->public_getIncludeXattrs());
    ASSERT_EQ(IncludeValue::Yes, producer->public_getIncludeValue());
    ASSERT_EQ(IncludeValue::Yes, stream->public_getIncludeValue());

    // Create a value that contains some user-xattrs + the "_sync" sys-xattr
    const auto value = createXattrValue("");

    const protocol_binary_datatype_t dtJsonXattr =
            PROTOCOL_BINARY_DATATYPE_JSON | PROTOCOL_BINARY_DATATYPE_XATTR;

    auto* cookie = create_mock_cookie();

    // Store a Deleted doc
    auto item = makeCommittedItem(makeStoredDocKey("keyD"), value);
    item->setDataType(dtJsonXattr);
    uint64_t cas = 0;
    const auto expectedStoreRes =
            durReqs ? cb::engine_errc::would_block : cb::engine_errc::success;
    ASSERT_EQ(expectedStoreRes,
              engine->store(*cookie,
                            *item.get(),
                            cas,
                            StoreSemantics::Set,
                            durReqs,
                            DocumentState::Deleted,
                            false));

    if (persistent()) {
        // Flush and ensure docs on disk
        flush_vbucket_to_disk(vbid, 1 /*expectedNumFlushed*/);
        auto kvstore = store->getRWUnderlying(vbid);
        const auto isPrepare = durReqs.has_value();
        const auto doc = kvstore->get(makeDiskDocKey("keyD", isPrepare), vbid);
        EXPECT_EQ(cb::engine_errc::success, doc.getStatus());
        EXPECT_TRUE(doc.item->isDeleted());
        EXPECT_EQ(isPrepare, doc.item->isPending());
        // Check that we have persisted the expected value to disk
        ASSERT_TRUE(doc.item);
        ASSERT_GT(doc.item->getNBytes(), 0);
        EXPECT_EQ(std::string_view(value.c_str(), value.size()),
                  std::string_view(doc.item->getData(), doc.item->getNBytes()));
    }

    auto& readyQ = stream->public_readyQ();
    ASSERT_EQ(0, readyQ.size());

    // Push items to the readyQ and check what we get
    stream->nextCheckpointItemTask();
    ASSERT_EQ(2, readyQ.size());

    auto resp = stream->public_nextQueuedItem(*producer);
    ASSERT_TRUE(resp);
    ASSERT_EQ(DcpResponse::Event::SnapshotMarker, resp->getEvent());

    // Inspect payload for DCP deletion

    resp = stream->public_nextQueuedItem(*producer);
    ASSERT_TRUE(resp);

    const auto& deletion = dynamic_cast<MutationResponse&>(*resp);
    if (durReqs) {
        ASSERT_EQ(DcpResponse::Event::Prepare, deletion.getEvent());
    } else {
        ASSERT_EQ(DcpResponse::Event::Deletion, deletion.getEvent());
    }

    ASSERT_TRUE(deletion.getItem()->isDeleted());
    ASSERT_EQ(IncludeValue::Yes, deletion.getIncludeValue());
    ASSERT_EQ(IncludeXattrs::Yes, deletion.getIncludeXattrs());
    ASSERT_EQ(IncludeDeletedUserXattrs::Yes,
              deletion.getIncludeDeletedUserXattrs());

    // The value must contain all xattrs (user+sys)
    ASSERT_EQ(dtJsonXattr, deletion.getItem()->getDataType());
    const auto* data = deletion.getItem()->getData();
    const auto nBytes = deletion.getItem()->getNBytes();

    const auto valueBuf = cb::char_buffer(const_cast<char*>(data), nBytes);

    // Check that we have no body (bodySize=0)
    std::string_view body{data, nBytes};
    body.remove_prefix(cb::xattr::get_body_offset(body));
    ASSERT_EQ(0, body.size());

    // Check that we have all the expected xattrs
    cb::xattr::Blob blob(valueBuf, false);
    // Must have user-xattrs
    for (uint8_t i = 1; i <= 6; ++i) {
        EXPECT_FALSE(blob.get("ABCuser" + std::to_string(i)).empty());
    }
    EXPECT_FALSE(blob.get("meta").empty());
    // Must have sys-xattr
    EXPECT_FALSE(blob.get("_sync").empty());

    destroy_mock_cookie(cookie);
}

TEST_P(SingleThreadedActiveStreamTest,
       ProducerIncludesUserXattrsInNormalDelete) {
    testProducerIncludesUserXattrsInDelete({});
}

TEST_P(SingleThreadedActiveStreamTest, ProducerIncludesUserXattrsInSyncDelete) {
    testProducerIncludesUserXattrsInDelete(cb::durability::Requirements());
}

void SingleThreadedActiveStreamTest::testProducerPrunesUserXattrsForDelete(
        uint32_t flags,
        const std::optional<cb::durability::Requirements>& durReqs) {
    using DcpOpenFlag = cb::mcbp::request::DcpOpenPayload;

    // Test is executed also for SyncDelete
    setVBucketStateAndRunPersistTask(
            vbid,
            vbucket_state_active,
            {{"topology", nlohmann::json::array({{"active", "replica"}})}});

    // Check that we are testing a valid configuration: here we want to test
    // only configurations that trigger user-xattr pruning in deletes.
    ASSERT_TRUE((flags & DcpOpenFlag::IncludeDeletedUserXattrs) == 0);

    auto& vb = *engine->getVBucket(vbid);
    recreateProducerAndStream(vb, flags);

    const auto currIncDelUserXattr =
            (flags & DcpOpenFlag::IncludeDeletedUserXattrs) != 0
                    ? IncludeDeletedUserXattrs::Yes
                    : IncludeDeletedUserXattrs::No;
    ASSERT_EQ(currIncDelUserXattr,
              producer->public_getIncludeDeletedUserXattrs());
    ASSERT_EQ(currIncDelUserXattr,
              stream->public_getIncludeDeletedUserXattrs());

    const auto currIncXattr = (flags & DcpOpenFlag::IncludeXattrs) != 0
                                      ? IncludeXattrs::Yes
                                      : IncludeXattrs::No;
    ASSERT_EQ(currIncXattr, producer->public_getIncludeXattrs());
    ASSERT_EQ(currIncXattr, stream->public_getIncludeXattrs());

    ASSERT_EQ(IncludeValue::Yes, producer->public_getIncludeValue());
    ASSERT_EQ(IncludeValue::Yes, stream->public_getIncludeValue());

    // Create a value that contains some user-xattrs + the "_sync" sys-xattr
    const auto value = createXattrValue("");

    // Note: this body DT can be any type, but I set it to something != than RAW
    // to test that if we prune everything we end up with DT RAW. See below.
    const auto bodyType = PROTOCOL_BINARY_DATATYPE_JSON;

    auto* cookie = create_mock_cookie();

    struct Sizes {
        Sizes(const Item& item) {
            value = item.getNBytes();

            cb::char_buffer valBuf{const_cast<char*>(item.getData()),
                                   item.getNBytes()};
            cb::xattr::Blob xattrBlob(valBuf, false);
            xattrs = xattrBlob.size();
            userXattrs = xattrBlob.get_user_size();
            sysXattrs = xattrBlob.get_system_size();
            body = item.getNBytes() -
                   cb::xattr::get_body_offset({valBuf.data(), valBuf.size()});
        }

        size_t value;
        size_t xattrs;
        size_t userXattrs;
        size_t sysXattrs;
        size_t body;
    };

    // Make an item..
    auto item = makeCommittedItem(makeStoredDocKey("keyD"), value);
    item->setDataType(bodyType | PROTOCOL_BINARY_DATATYPE_XATTR);
    // .. and save the payload sizes for later checks.
    const auto originalValue = value;
    const auto originalSizes = Sizes(*item);

    // Store the item as deleted
    uint64_t cas = 0;
    const auto expectedStoreRes =
            durReqs ? cb::engine_errc::would_block : cb::engine_errc::success;
    ASSERT_EQ(expectedStoreRes,
              engine->store(*cookie,
                            *item.get(),
                            cas,
                            StoreSemantics::Set,
                            durReqs,
                            DocumentState::Deleted,
                            false));

    auto& readyQ = stream->public_readyQ();
    ASSERT_EQ(0, readyQ.size());

    // Verfies that the payload pointed by the item in CM is the same as the
    // original one
    const auto checkPayloadInCM =
            [&vb, &originalValue, &originalSizes, &durReqs]() -> void {
        const auto& manager = *vb.checkpointManager;
        const auto& ckptList =
                CheckpointManagerTestIntrospector::public_getCheckpointList(
                        manager);
        // 1 checkpoint
        ASSERT_EQ(1, ckptList.size());
        const auto* ckpt = ckptList.front().get();
        ASSERT_EQ(checkpoint_state::CHECKPOINT_OPEN, ckpt->getState());
        // empty-item
        auto it = ckpt->begin();
        ASSERT_EQ(queue_op::empty, (*it)->getOperation());
        // 1 metaitem (checkpoint-start)
        it++;
        ASSERT_EQ(3, ckpt->getNumMetaItems());
        EXPECT_EQ(queue_op::checkpoint_start, (*it)->getOperation());
        it++;
        EXPECT_EQ(queue_op::set_vbucket_state, (*it)->getOperation());
        it++;
        EXPECT_EQ(queue_op::set_vbucket_state, (*it)->getOperation());
        // 1 non-metaitem is our deletion
        it++;
        ASSERT_EQ(1, ckpt->getNumItems());
        ASSERT_TRUE((*it)->isDeleted());
        const auto expectedOp =
                durReqs ? queue_op::pending_sync_write : queue_op::mutation;
        EXPECT_EQ(expectedOp, (*it)->getOperation());

        // Byte-by-byte comparison
        EXPECT_EQ(originalValue, (*it)->getValue()->to_s());

        // The latest check should already fail if even a single byte in the
        // payload has changed, but check also the sizes of the specific value
        // chunks.
        const auto cmSizes = Sizes(**it);
        EXPECT_EQ(originalSizes.value, cmSizes.value);
        EXPECT_EQ(originalSizes.xattrs, cmSizes.xattrs);
        EXPECT_EQ(originalSizes.userXattrs, cmSizes.userXattrs);
        EXPECT_EQ(originalSizes.sysXattrs, cmSizes.sysXattrs);
        ASSERT_EQ(originalSizes.body, cmSizes.body);
    };

    // Verify that the value of the item in CM has not changed
    {
        SCOPED_TRACE("");
        checkPayloadInCM();
    }

    // Push items to the readyQ and check what we get
    stream->nextCheckpointItemTask();
    ASSERT_EQ(2, readyQ.size());

    // MB-41944: The call to Stream::nextCheckpointItemTask() has removed
    // UserXattrs from the payload. Before the fix we modified the item's value
    // (which is a reference-counted object in memory) rather that a copy of it.
    // So here we check that the item's value in CM is still untouched.
    {
        SCOPED_TRACE("");
        checkPayloadInCM();
    }

    // Note: Doing this check after Stream::nextCheckpointItemTask() is another
    //  coverage for MB-41944, so I move it here.
    if (persistent()) {
        // Flush and ensure docs on disk
        flush_vbucket_to_disk(vbid, 1 /*expectedNumFlushed*/);
        auto kvstore = store->getRWUnderlying(vbid);
        const auto isPrepare = durReqs.has_value();
        const auto doc = kvstore->get(makeDiskDocKey("keyD", isPrepare), vbid);
        EXPECT_EQ(cb::engine_errc::success, doc.getStatus());
        EXPECT_TRUE(doc.item->isDeleted());
        // Check that we have persisted the expected value to disk
        ASSERT_TRUE(doc.item);
        ASSERT_GT(doc.item->getNBytes(), 0);
        EXPECT_EQ(value,
                  std::string_view(doc.item->getData(), doc.item->getNBytes()));
    }

    auto resp = stream->public_nextQueuedItem(*producer);
    ASSERT_TRUE(resp);
    ASSERT_EQ(DcpResponse::Event::SnapshotMarker, resp->getEvent());

    // Inspect payload for DCP deletion

    resp = stream->public_nextQueuedItem(*producer);
    ASSERT_TRUE(resp);

    const auto& deletion = dynamic_cast<MutationResponse&>(*resp);
    if (durReqs) {
        ASSERT_EQ(DcpResponse::Event::Prepare, deletion.getEvent());
    } else {
        ASSERT_EQ(DcpResponse::Event::Deletion, deletion.getEvent());
    }

    ASSERT_TRUE(deletion.getItem()->isDeleted());
    ASSERT_EQ(IncludeValue::Yes, deletion.getIncludeValue());
    ASSERT_EQ(currIncXattr, deletion.getIncludeXattrs());
    ASSERT_EQ(currIncDelUserXattr, deletion.getIncludeDeletedUserXattrs());

    // Check that we stream the expected value.
    // What value we stream depends on the current configuration:
    // - if the test flags=0, then we want to prune everything, so no value
    // - else if the test flags=IncludeXattr, then we want only sys-xattrs as
    //   IncludeDeleteUserXattrs::No

    const auto* data = deletion.getItem()->getData();
    const auto nBytes = deletion.getItem()->getNBytes();

    const auto valueBuf = cb::char_buffer(const_cast<char*>(data), nBytes);

    // If we have a value..
    if (valueBuf.size() > 0) {
        // Check that we have no body (bodySize=0)
        std::string_view body{data, nBytes};
        body.remove_prefix(cb::xattr::get_body_offset(body));
        ASSERT_EQ(0, body.size());
    }

    // Check that we have the expected value
    if (flags == 0) {
        ASSERT_EQ(IncludeXattrs::No, deletion.getIncludeXattrs());
        ASSERT_EQ(IncludeDeletedUserXattrs::No,
                  deletion.getIncludeDeletedUserXattrs());
        // No value
        // Note: DT for no-value must be RAW
        ASSERT_EQ(PROTOCOL_BINARY_RAW_BYTES, deletion.getItem()->getDataType());
        // Note: I would expect valueBuf.data()==nullptr, but was not the case
        //  before my see Item::setData
        ASSERT_EQ(0, valueBuf.size());
    } else {
        ASSERT_EQ(IncludeXattrs::Yes, deletion.getIncludeXattrs());
        ASSERT_EQ(IncludeDeletedUserXattrs::No,
                  deletion.getIncludeDeletedUserXattrs());

        // Only xattrs in deletion, dt must be XATTR only
        ASSERT_EQ(PROTOCOL_BINARY_DATATYPE_XATTR,
                  deletion.getItem()->getDataType());

        cb::xattr::Blob blob(valueBuf, false);
        // Must have NO user-xattrs
        for (uint8_t i = 1; i <= 6; ++i) {
            EXPECT_TRUE(blob.get("ABCuser" + std::to_string(i)).empty());
        }
        EXPECT_TRUE(blob.get("meta").empty());
        // Must have sys-xattr
        EXPECT_FALSE(blob.get("_sync").empty());
    }

    destroy_mock_cookie(cookie);
}

TEST_P(SingleThreadedActiveStreamTest,
       ProducerPrunesUserXattrsForNormalDelete_NoDeleteUserXattrs) {
    testProducerPrunesUserXattrsForDelete(
            cb::mcbp::request::DcpOpenPayload::IncludeXattrs, {});
}

TEST_P(SingleThreadedActiveStreamTest,
       ProducerPrunesUserXattrsForSyncDelete_NoDeleteUserXattrs) {
    testProducerPrunesUserXattrsForDelete(
            cb::mcbp::request::DcpOpenPayload::IncludeXattrs,
            cb::durability::Requirements());
}

TEST_P(SingleThreadedActiveStreamTest,
       ProducerPrunesUserXattrsForNormalDelete_NoXattrs) {
    testProducerPrunesUserXattrsForDelete(0, {});
}

TEST_P(SingleThreadedActiveStreamTest,
       ProducerPrunesUserXattrsForSyncDelete_NoXattrs) {
    testProducerPrunesUserXattrsForDelete(0, cb::durability::Requirements());
}

void SingleThreadedActiveStreamTest::testExpirationRemovesBody(uint32_t flags,
                                                               Xattrs xattrs) {
    using DcpOpenFlag = cb::mcbp::request::DcpOpenPayload;

    auto& vb = *engine->getVBucket(vbid);
    recreateProducerAndStream(vb, DcpOpenFlag::IncludeXattrs | flags);

    const auto currIncDelUserXattr =
            (flags & DcpOpenFlag::IncludeDeletedUserXattrs) != 0
                    ? IncludeDeletedUserXattrs::Yes
                    : IncludeDeletedUserXattrs::No;
    ASSERT_EQ(currIncDelUserXattr,
              producer->public_getIncludeDeletedUserXattrs());
    ASSERT_EQ(currIncDelUserXattr,
              stream->public_getIncludeDeletedUserXattrs());
    ASSERT_EQ(IncludeXattrs::Yes, producer->public_getIncludeXattrs());
    ASSERT_EQ(IncludeXattrs::Yes, stream->public_getIncludeXattrs());
    ASSERT_EQ(IncludeValue::Yes, producer->public_getIncludeValue());
    ASSERT_EQ(IncludeValue::Yes, stream->public_getIncludeValue());

    std::string value;
    switch (xattrs) {
    case Xattrs::None:
        value = "body";
        break;
    case Xattrs::User:
        value = createXattrValue("body", false);
        break;
    case Xattrs::UserAndSys:
        value = createXattrValue("body", true);
        break;
    }

    auto datatype = PROTOCOL_BINARY_DATATYPE_JSON;
    if (xattrs != Xattrs::None) {
        datatype |= PROTOCOL_BINARY_DATATYPE_XATTR;
    }

    // Store an item with exptime != 0
    const std::string key = "key";
    const auto docKey = DocKey{key, DocKeyEncodesCollectionId::No};
    store_item(vbid,
               docKey,
               value,
               ep_real_time() + 1 /*1 second TTL*/,
               {cb::engine_errc::success} /*expected*/,
               datatype);

    auto& manager = *vb.checkpointManager;
    const auto& list =
            CheckpointManagerTestIntrospector::public_getCheckpointList(
                    manager);
    ASSERT_EQ(1, list.size());
    auto* ckpt = list.front().get();
    ASSERT_EQ(checkpoint_state::CHECKPOINT_OPEN, ckpt->getState());
    ASSERT_EQ(2, ckpt->getNumMetaItems());
    ASSERT_EQ(1, ckpt->getNumItems());
    auto it = ckpt->begin(); // empty-item
    it++; // checkpoint-start
    it++; // set-vbstate
    it++;
    EXPECT_EQ(queue_op::mutation, (*it)->getOperation());
    EXPECT_FALSE((*it)->isDeleted());
    EXPECT_EQ(value, (*it)->getValue()->to_s());

    TimeTraveller tt(5000);

    manager.createNewCheckpoint();

    // Just need to access key for expiring
    GetValue gv = store->get(docKey, vbid, nullptr, get_options_t::NONE);
    EXPECT_EQ(cb::engine_errc::no_such_key, gv.getStatus());

    // MB-41989: Expiration removes UserXattrs (if any), but it must do that on
    // a copy of the payload that is then enqueued in the new expired item. So,
    // the payload of the original mutation must be untouched here.
    // Note: 'it' still points to the original mutation in the first checkpoint
    // in CM.
    EXPECT_EQ(queue_op::mutation, (*it)->getOperation());
    EXPECT_FALSE((*it)->isDeleted());
    EXPECT_EQ(std::string_view(value.c_str(), value.size()),
              std::string_view((*it)->getData(), (*it)->getNBytes()));

    ASSERT_EQ(2, list.size());
    ckpt = list.back().get();
    ASSERT_EQ(checkpoint_state::CHECKPOINT_OPEN, ckpt->getState());
    it = ckpt->begin(); // empty-item
    it++; // checkpoint-start
    it++;
    EXPECT_EQ(queue_op::mutation, (*it)->getOperation());
    EXPECT_TRUE((*it)->isDeleted());

    // Note: I inspect the Expiration payload directly by looking at the message
    // in the ActiveStream::readyQ, see below

    auto& readyQ = stream->public_readyQ();
    ASSERT_EQ(0, readyQ.size());

    // Push items to the readyQ and check what we get
    stream->nextCheckpointItemTask();
    ASSERT_EQ(4, readyQ.size());

    auto resp = stream->public_nextQueuedItem(*producer);
    ASSERT_TRUE(resp);
    ASSERT_EQ(DcpResponse::Event::SnapshotMarker, resp->getEvent());
    resp = stream->public_nextQueuedItem(*producer);
    ASSERT_TRUE(resp);
    auto* msg = dynamic_cast<MutationResponse*>(resp.get());
    ASSERT_TRUE(msg);
    ASSERT_EQ(DcpResponse::Event::Mutation, msg->getEvent());

    // Inspect payload for DCP Expiration
    resp = stream->public_nextQueuedItem(*producer);
    ASSERT_TRUE(resp);
    ASSERT_EQ(DcpResponse::Event::SnapshotMarker, resp->getEvent());
    resp = stream->public_nextQueuedItem(*producer);
    ASSERT_TRUE(resp);
    msg = dynamic_cast<MutationResponse*>(resp.get());
    ASSERT_TRUE(msg);
    ASSERT_EQ(DcpResponse::Event::Expiration, msg->getEvent());
    ASSERT_TRUE(msg->getItem()->isDeleted());
    ASSERT_EQ(currIncDelUserXattr, msg->getIncludeDeletedUserXattrs());

    const auto& item = *msg->getItem();
    const auto* data = item.getData();
    const auto nBytes = item.getNBytes();

    if (xattrs == Xattrs::UserAndSys) {
        // No body
        EXPECT_EQ(0,
                  cb::xattr::get_body_size(item.getDataType(), {data, nBytes}));

        // Only xattrs in deletion, dt must be XATTR only
        ASSERT_EQ(PROTOCOL_BINARY_DATATYPE_XATTR, item.getDataType());
        // We must keep only SysXa
        const auto valueBuf = cb::char_buffer(const_cast<char*>(data), nBytes);
        cb::xattr::Blob blob(valueBuf, false);
        EXPECT_EQ(blob.size(), blob.get_system_size());
        // Note: "_sync" sys-xattr created by createXattrValue()
        EXPECT_FALSE(blob.get("_sync").empty());
    } else {
        // We must remove everything
        // Note: DT for no-value must be RAW
        ASSERT_EQ(PROTOCOL_BINARY_RAW_BYTES, item.getDataType());
        EXPECT_EQ(0, nBytes);
    }
}

TEST_P(SingleThreadedActiveStreamTest, testExpirationRemovesBody_Pre66) {
    testExpirationRemovesBody(0, Xattrs::None);
}

TEST_P(SingleThreadedActiveStreamTest, testExpirationRemovesBody_Pre66_UserXa) {
    testExpirationRemovesBody(0, Xattrs::User);
}

TEST_P(SingleThreadedActiveStreamTest,
       testExpirationRemovesBody_Pre66_UserXa_SysXa) {
    testExpirationRemovesBody(0, Xattrs::UserAndSys);
}

TEST_P(SingleThreadedActiveStreamTest, testExpirationRemovesBody) {
    using DcpOpenFlag = cb::mcbp::request::DcpOpenPayload;
    testExpirationRemovesBody(DcpOpenFlag::IncludeDeletedUserXattrs,
                              Xattrs::None);
}
<<<<<<< HEAD

TEST_P(SingleThreadedActiveStreamTest, testExpirationRemovesBody_UserXa) {
    using DcpOpenFlag = cb::mcbp::request::DcpOpenPayload;
    testExpirationRemovesBody(DcpOpenFlag::IncludeDeletedUserXattrs,
                              Xattrs::User);
}

TEST_P(SingleThreadedActiveStreamTest, testExpirationRemovesBody_UserXa_SysXa) {
    using DcpOpenFlag = cb::mcbp::request::DcpOpenPayload;
    testExpirationRemovesBody(DcpOpenFlag::IncludeDeletedUserXattrs,
                              Xattrs::UserAndSys);
}

/**
 * Verifies that streams that set NO_VALUE still backfill the full payload for
 * SystemEvents and succeed in making the DCP message from that.
 */
TEST_P(SingleThreadedActiveStreamTest, NoValueStreamBackfillsFullSystemEvent) {
    // We need to re-create the stream in a condition that triggers a backfill
    stream.reset();
    producer.reset();

    auto& vb = *engine->getVBucket(vbid);
    ASSERT_EQ(0, vb.getHighSeqno());
    auto& manager = *vb.checkpointManager;
    const auto& list =
            CheckpointManagerTestIntrospector::public_getCheckpointList(
                    manager);
    ASSERT_EQ(1, list.size());

    const auto key = makeStoredDocKey("key");
    const std::string value = "value";
    store_item(vbid, key, value);
    EXPECT_EQ(1, vb.getHighSeqno());

    CollectionsManifest cm;
    const auto& collection = CollectionEntry::fruit;
    cm.add(collection);
    vb.updateFromManifest(makeManifest(cm));
    EXPECT_EQ(2, vb.getHighSeqno());

    // Ensure backfill
    manager.createNewCheckpoint();
    flushVBucketToDiskIfPersistent(vbid, 2);
    EXPECT_EQ(2, manager.removeClosedUnrefCheckpoints().count);
    ASSERT_EQ(1, list.size());
    ASSERT_EQ(0, manager.getNumOpenChkItems());

    // Re-create producer and stream
    const std::string jsonFilter =
            fmt::format(R"({{"collections":["{}", "{}"]}})",
                        uint32_t(CollectionEntry::defaultC.getId()),
                        uint32_t(collection.getId()));
    const std::optional<std::string_view> json(jsonFilter);
    recreateProducerAndStream(
            vb, cb::mcbp::request::DcpOpenPayload::NoValue, json);
    ASSERT_TRUE(producer);
    producer->createCheckpointProcessorTask();
    ASSERT_TRUE(stream);
    ASSERT_TRUE(stream->isBackfilling());
    ASSERT_EQ(IncludeValue::No, stream->public_getIncludeValue());
    auto resp = stream->next(*producer);
    EXPECT_FALSE(resp);

    auto& bfm = producer->getBFM();
    EXPECT_EQ(1, bfm.getNumBackfills());
    EXPECT_EQ(backfill_success, bfm.backfill()); // create
    // Before the fix this step throws with:
    //     Collections::VB::Manifest::verifyFlatbuffersData: getCreateEventData
    //     data invalid, .., size:0"
    EXPECT_EQ(backfill_success, bfm.backfill()); // scan

    const auto& readyQ = stream->public_readyQ();
    ASSERT_EQ(3, readyQ.size());
    resp = stream->next(*producer);
    ASSERT_TRUE(resp);
    EXPECT_EQ(DcpResponse::Event::SnapshotMarker, resp->getEvent());
    ASSERT_EQ(2, readyQ.size());
    resp = stream->next(*producer);
    ASSERT_TRUE(resp);
    EXPECT_EQ(DcpResponse::Event::Mutation, resp->getEvent());
    ASSERT_EQ(1, readyQ.size());
    resp = stream->next(*producer);
    ASSERT_TRUE(resp);
    EXPECT_EQ(DcpResponse::Event::SystemEvent, resp->getEvent());
    const auto& event = dynamic_cast<CollectionCreateProducerMessage&>(*resp);
    EXPECT_GT(event.getEventData().size(), 0);
}

class SingleThreadedBackfillTest : public SingleThreadedActiveStreamTest {
protected:
    void testBackfill() {
        auto vb = engine->getVBucket(vbid);
        auto& ckptMgr = *vb->checkpointManager;

        // Delete initial stream (so we can re-create after items are only
        // available from disk.
        stream.reset();

        // Store 3 items (to check backfill remaining counts).
        // Add items, flush it to disk, then clear checkpoint to force backfill.
        store_item(vbid, makeStoredDocKey("key1"), "value");
        store_item(vbid, makeStoredDocKey("key2"), "value");
        store_item(vbid, makeStoredDocKey("key3"), "value");
        ckptMgr.createNewCheckpoint();

        flushVBucketToDiskIfPersistent(vbid, 3);

        ASSERT_EQ(3, ckptMgr.removeClosedUnrefCheckpoints().count);

        // Re-create the stream now we have items only on disk.
        stream = producer->mockActiveStreamRequest(0 /*flags*/,
                                                   0 /*opaque*/,
                                                   *vb,
                                                   0 /*st_seqno*/,
                                                   ~0 /*en_seqno*/,
                                                   0x0 /*vb_uuid*/,
                                                   0 /*snap_start_seqno*/,
                                                   ~0 /*snap_end_seqno*/);
        ASSERT_TRUE(stream->isBackfilling());

        // Should report empty itemsRemaining as that would mislead
        // ns_server if they asked for stats before the backfill task runs (they
        // would think backfill is complete).
        EXPECT_FALSE(stream->getNumBackfillItemsRemaining());

        // Run the backfill we scheduled when we transitioned to the backfilling
        // state.
        auto& bfm = producer->getBFM();

        // Persistent and Ephemeral backfill-create does not go straight to
        // scan, they both need an extra run
        EXPECT_EQ(backfill_status_t::backfill_success, bfm.backfill());

        // First item
        EXPECT_EQ(backfill_status_t::backfill_success, bfm.backfill());
        EXPECT_EQ(1, stream->getNumBackfillItems());

        // Step the snapshot marker and first mutation
        MockDcpMessageProducers producers;
        EXPECT_EQ(cb::engine_errc::success, producer->step(producers));
        EXPECT_EQ(cb::mcbp::ClientOpcode::DcpSnapshotMarker, producers.last_op);
        EXPECT_EQ(cb::engine_errc::success, producer->step(producers));
        EXPECT_EQ(cb::mcbp::ClientOpcode::DcpMutation, producers.last_op);

        // Second item
        EXPECT_EQ(backfill_status_t::backfill_success, bfm.backfill());
        EXPECT_EQ(2, stream->getNumBackfillItems());

        // Step the second mutation
        EXPECT_EQ(cb::engine_errc::success, producer->step(producers));
        EXPECT_EQ(cb::mcbp::ClientOpcode::DcpMutation, producers.last_op);

        // Third item
        EXPECT_EQ(backfill_status_t::backfill_success, bfm.backfill());
        EXPECT_EQ(3, stream->getNumBackfillItems());

        // Step the third mutation
        EXPECT_EQ(cb::engine_errc::success, producer->step(producers));
        EXPECT_EQ(cb::mcbp::ClientOpcode::DcpMutation, producers.last_op);

        // Ephemeral backfill scan goes straight to complete but persistent
        // backfill scan does not so we need an extra run
        if (persistent()) {
            EXPECT_EQ(backfill_status_t::backfill_success, bfm.backfill());
        }

        // No more backfills
        EXPECT_EQ(backfill_status_t::backfill_finished, bfm.backfill());

        // Nothing more to step in the producer
        EXPECT_EQ(cb::engine_errc::would_block, producer->step(producers));
    }
};

class SingleThreadedBackfillScanBufferTest : public SingleThreadedBackfillTest {
public:
    void SetUp() override {
        config_string += "dcp_scan_byte_limit=100";
        SingleThreadedActiveStreamTest::SetUp();
    }

    void TearDown() override {
        SingleThreadedActiveStreamTest::TearDown();
    }
};

TEST_P(SingleThreadedBackfillScanBufferTest, SingleItemScanBuffer) {
    testBackfill();
}

class SingleThreadedBackfillBufferTest : public SingleThreadedBackfillTest {
public:
    void SetUp() override {
        config_string += "dcp_backfill_byte_limit=1";
        SingleThreadedActiveStreamTest::SetUp();
    }

=======

TEST_P(SingleThreadedActiveStreamTest, testExpirationRemovesBody_UserXa) {
    using DcpOpenFlag = cb::mcbp::request::DcpOpenPayload;
    testExpirationRemovesBody(DcpOpenFlag::IncludeDeletedUserXattrs,
                              Xattrs::User);
}

TEST_P(SingleThreadedActiveStreamTest, testExpirationRemovesBody_UserXa_SysXa) {
    using DcpOpenFlag = cb::mcbp::request::DcpOpenPayload;
    testExpirationRemovesBody(DcpOpenFlag::IncludeDeletedUserXattrs,
                              Xattrs::UserAndSys);
}

/**
 * Verifies that streams that set NO_VALUE still backfill the full payload for
 * SystemEvents and succeed in making the DCP message from that.
 */
TEST_P(SingleThreadedActiveStreamTest, NoValueStreamBackfillsFullSystemEvent) {
    // We need to re-create the stream in a condition that triggers a backfill
    stream.reset();
    producer.reset();

    auto& vb = *engine->getVBucket(vbid);
    ASSERT_EQ(0, vb.getHighSeqno());
    auto& manager = *vb.checkpointManager;
    const auto& list =
            CheckpointManagerTestIntrospector::public_getCheckpointList(
                    manager);
    ASSERT_EQ(1, list.size());

    const auto key = makeStoredDocKey("key");
    const std::string value = "value";
    store_item(vbid, key, value);
    EXPECT_EQ(1, vb.getHighSeqno());

    CollectionsManifest cm;
    const auto& collection = CollectionEntry::fruit;
    cm.add(collection);
    vb.updateFromManifest(makeManifest(cm));
    EXPECT_EQ(2, vb.getHighSeqno());

    // Ensure backfill
    manager.createNewCheckpoint();
    flushVBucketToDiskIfPersistent(vbid, 2);
    bool newCkptCreated;
    EXPECT_EQ(2, manager.removeClosedUnrefCheckpoints(vb, newCkptCreated));
    ASSERT_EQ(1, list.size());
    ASSERT_EQ(0, manager.getNumOpenChkItems());

    // Re-create producer and stream
    const std::string jsonFilter =
            fmt::format(R"({{"collections":["{}", "{}"]}})",
                        uint32_t(CollectionEntry::defaultC.getId()),
                        uint32_t(collection.getId()));
    const std::optional<std::string_view> json(jsonFilter);
    recreateProducerAndStream(
            vb, cb::mcbp::request::DcpOpenPayload::NoValue, json);
    ASSERT_TRUE(producer);
    producer->createCheckpointProcessorTask();
    ASSERT_TRUE(stream);
    ASSERT_TRUE(stream->isBackfilling());
    ASSERT_EQ(IncludeValue::No, stream->public_getIncludeValue());
    auto resp = stream->next(*producer);
    EXPECT_FALSE(resp);

    auto& bfm = producer->getBFM();
    EXPECT_EQ(1, bfm.getNumBackfills());
    EXPECT_EQ(backfill_success, bfm.backfill()); // create
    // Before the fix this step throws with:
    //     Collections::VB::Manifest::verifyFlatbuffersData: getCreateEventData
    //     data invalid, .., size:0"
    EXPECT_EQ(backfill_success, bfm.backfill()); // scan

    const auto& readyQ = stream->public_readyQ();
    ASSERT_EQ(3, readyQ.size());
    resp = stream->next(*producer);
    ASSERT_TRUE(resp);
    EXPECT_EQ(DcpResponse::Event::SnapshotMarker, resp->getEvent());
    ASSERT_EQ(2, readyQ.size());
    resp = stream->next(*producer);
    ASSERT_TRUE(resp);
    EXPECT_EQ(DcpResponse::Event::Mutation, resp->getEvent());
    ASSERT_EQ(1, readyQ.size());
    resp = stream->next(*producer);
    ASSERT_TRUE(resp);
    EXPECT_EQ(DcpResponse::Event::SystemEvent, resp->getEvent());
    const auto& event = dynamic_cast<CollectionCreateProducerMessage&>(*resp);
    EXPECT_GT(event.getEventData().size(), 0);
}

class SingleThreadedBackfillTest : public SingleThreadedActiveStreamTest {
protected:
    void testBackfill() {
        auto vb = engine->getVBucket(vbid);
        auto& ckptMgr = *vb->checkpointManager;

        // Delete initial stream (so we can re-create after items are only
        // available from disk.
        stream.reset();

        // Store 3 items (to check backfill remaining counts).
        // Add items, flush it to disk, then clear checkpoint to force backfill.
        store_item(vbid, makeStoredDocKey("key1"), "value");
        store_item(vbid, makeStoredDocKey("key2"), "value");
        store_item(vbid, makeStoredDocKey("key3"), "value");
        ckptMgr.createNewCheckpoint();

        flushVBucketToDiskIfPersistent(vbid, 3);

        bool newCKptCreated;
        ASSERT_EQ(3, ckptMgr.removeClosedUnrefCheckpoints(*vb, newCKptCreated));

        // Re-create the stream now we have items only on disk.
        stream = producer->mockActiveStreamRequest(0 /*flags*/,
                                                   0 /*opaque*/,
                                                   *vb,
                                                   0 /*st_seqno*/,
                                                   ~0 /*en_seqno*/,
                                                   0x0 /*vb_uuid*/,
                                                   0 /*snap_start_seqno*/,
                                                   ~0 /*snap_end_seqno*/);
        ASSERT_TRUE(stream->isBackfilling());

        // Should report empty itemsRemaining as that would mislead
        // ns_server if they asked for stats before the backfill task runs (they
        // would think backfill is complete).
        EXPECT_FALSE(stream->getNumBackfillItemsRemaining());

        // Run the backfill we scheduled when we transitioned to the backfilling
        // state.
        auto& bfm = producer->getBFM();

        // Persistent and Ephemeral backfill-create does not go straight to
        // scan, they both need an extra run
        EXPECT_EQ(backfill_status_t::backfill_success, bfm.backfill());

        // First item
        EXPECT_EQ(backfill_status_t::backfill_success, bfm.backfill());
        EXPECT_EQ(1, stream->getNumBackfillItems());

        // Step the snapshot marker and first mutation
        MockDcpMessageProducers producers;
        EXPECT_EQ(cb::engine_errc::success, producer->step(producers));
        EXPECT_EQ(cb::mcbp::ClientOpcode::DcpSnapshotMarker, producers.last_op);
        EXPECT_EQ(cb::engine_errc::success, producer->step(producers));
        EXPECT_EQ(cb::mcbp::ClientOpcode::DcpMutation, producers.last_op);

        // Second item
        EXPECT_EQ(backfill_status_t::backfill_success, bfm.backfill());
        EXPECT_EQ(2, stream->getNumBackfillItems());

        // Step the second mutation
        EXPECT_EQ(cb::engine_errc::success, producer->step(producers));
        EXPECT_EQ(cb::mcbp::ClientOpcode::DcpMutation, producers.last_op);

        // Third item
        EXPECT_EQ(backfill_status_t::backfill_success, bfm.backfill());
        EXPECT_EQ(3, stream->getNumBackfillItems());

        // Step the third mutation
        EXPECT_EQ(cb::engine_errc::success, producer->step(producers));
        EXPECT_EQ(cb::mcbp::ClientOpcode::DcpMutation, producers.last_op);

        // Ephemeral backfill scan goes straight to complete but persistent
        // backfill scan does not so we need an extra run
        if (persistent()) {
            EXPECT_EQ(backfill_status_t::backfill_success, bfm.backfill());
        }

        // No more backfills
        EXPECT_EQ(backfill_status_t::backfill_finished, bfm.backfill());

        // Nothing more to step in the producer
        EXPECT_EQ(cb::engine_errc::would_block, producer->step(producers));
    }
};

class SingleThreadedBackfillScanBufferTest : public SingleThreadedBackfillTest {
public:
    void SetUp() override {
        config_string += "dcp_scan_byte_limit=100";
        SingleThreadedActiveStreamTest::SetUp();
    }

>>>>>>> 206fd013
    void TearDown() override {
        SingleThreadedActiveStreamTest::TearDown();
    }
};
<<<<<<< HEAD

=======

TEST_P(SingleThreadedBackfillScanBufferTest, SingleItemScanBuffer) {
    testBackfill();
}

class SingleThreadedBackfillBufferTest : public SingleThreadedBackfillTest {
public:
    void SetUp() override {
        config_string += "dcp_backfill_byte_limit=1";
        SingleThreadedActiveStreamTest::SetUp();
    }

    void TearDown() override {
        SingleThreadedActiveStreamTest::TearDown();
    }
};

>>>>>>> 206fd013
TEST_P(SingleThreadedBackfillBufferTest, SingleItemBuffer) {
    testBackfill();
}

TEST_P(SingleThreadedPassiveStreamTest, MB42780_DiskToMemoryFromPre65) {
    // Note: We need at least one cursor in the replica checkpoint to hit the
    //  issue. Given that in Ephemeral (a) there is no persistence cursor and
    //  (b) we cannot have any outbound stream / DCP cursor from replica
    //  vbuckets, then we cannot hit the issue in Ephemeral.
    if (ephemeral()) {
        return;
    }

    auto& vb = *store->getVBucket(vbid);
    auto& manager = static_cast<MockCheckpointManager&>(*vb.checkpointManager);
    const auto& ckptList = manager.getCheckpointList();
    ASSERT_EQ(1, ckptList.size());
    ASSERT_EQ(CheckpointType::Memory, ckptList.front()->getCheckpointType());
    ASSERT_EQ(0, ckptList.front()->getSnapshotStartSeqno());
    ASSERT_EQ(0, ckptList.front()->getSnapshotEndSeqno());
    ASSERT_EQ(0, ckptList.front()->getNumItems());
    ASSERT_EQ(0, manager.getHighSeqno());

    // Replica receives a complete disk snapshot {keyA:1, keyB:2}
    const uint32_t opaque = 1;
    const uint64_t snapStart = 1;
    const uint64_t snapEnd = 2;
    EXPECT_EQ(cb::engine_errc::success,
              consumer->snapshotMarker(opaque,
                                       vbid,
                                       snapStart,
                                       snapEnd,
                                       MARKER_FLAG_DISK | MARKER_FLAG_CHK,
                                       {} /*HCS*/,
                                       {} /*maxVisibleSeqno*/));
    ASSERT_EQ(1, ckptList.size());
    ASSERT_TRUE(ckptList.front()->isDiskCheckpoint());
    ASSERT_EQ(1, ckptList.front()->getSnapshotStartSeqno());
    ASSERT_EQ(2, ckptList.front()->getSnapshotEndSeqno());
    ASSERT_EQ(0, ckptList.front()->getNumItems());
    ASSERT_EQ(0, manager.getHighSeqno());

    const auto keyA = makeStoredDocKey("keyA");
    EXPECT_EQ(cb::engine_errc::success,
              consumer->mutation(opaque,
                                 keyA,
                                 {},
                                 0,
                                 0,
                                 0,
                                 vbid,
                                 0,
                                 snapStart,
                                 0,
                                 0,
                                 0,
                                 {},
                                 0));
    const auto keyB = makeStoredDocKey("keyB");
    EXPECT_EQ(cb::engine_errc::success,
              consumer->mutation(opaque,
                                 keyB,
                                 {},
                                 0,
                                 0,
                                 0,
                                 vbid,
                                 0,
                                 snapEnd,
                                 0,
                                 0,
                                 0,
                                 {},
                                 0));

    ASSERT_EQ(1, ckptList.size());
    ASSERT_TRUE(ckptList.front()->isDiskCheckpoint());
    ASSERT_EQ(1, ckptList.front()->getSnapshotStartSeqno());
    ASSERT_EQ(2, ckptList.front()->getSnapshotEndSeqno());
    ASSERT_EQ(2, ckptList.front()->getNumItems());
    ASSERT_EQ(2, manager.getHighSeqno());

    // Move the persistence cursor to point to keyB:2.
    flush_vbucket_to_disk(vbid, 2 /*expected_num_flushed*/);
    const auto pCursorPos = manager.getPersistenceCursorPos();
    ASSERT_EQ(keyB, (*pCursorPos)->getKey());
    ASSERT_EQ(2, (*pCursorPos)->getBySeqno());

    // Simulate a possible behaviour in pre-6.5: Producer may send a SnapMarker
    // and miss to set the MARKER_FLAG_CHK, eg MB-32862
    EXPECT_EQ(cb::engine_errc::success,
              consumer->snapshotMarker(opaque,
                                       vbid,
                                       3 /*snapStart*/,
                                       3 /*snapEnd*/,
                                       MARKER_FLAG_MEMORY,
                                       {} /*HCS*/,
                                       {} /*maxVisibleSeqno*/));

    // 6.6.1 PassiveStream is resilient to any Active misbehaviour with regard
    // to MARKER_FLAG_CHK. Even if Active missed to set the flag, Replica closes
    // the checkpoint and creates a new one for queueing the new Memory
    // snapshot.
    // This is an important step in the test. Essentially here we verify that
    // the fix eliminates one of the preconditions for hitting the issue:
    // snapshots cannot be merged into the same checkpoint if the merge involves
    // Disk snapshots.
    ASSERT_EQ(2, ckptList.size());
    ASSERT_TRUE(ckptList.front()->isDiskCheckpoint());
    ASSERT_EQ(CHECKPOINT_CLOSED, ckptList.front()->getState());
    ASSERT_EQ(1, ckptList.front()->getSnapshotStartSeqno());
    ASSERT_EQ(2, ckptList.front()->getSnapshotEndSeqno());
    ASSERT_EQ(2, ckptList.front()->getNumItems());
    ASSERT_EQ(CheckpointType::Memory, ckptList.back()->getCheckpointType());
    ASSERT_EQ(CHECKPOINT_OPEN, ckptList.back()->getState());
    ASSERT_EQ(3, ckptList.back()->getSnapshotStartSeqno());
    ASSERT_EQ(3, ckptList.back()->getSnapshotEndSeqno());
    ASSERT_EQ(0, ckptList.back()->getNumItems());
    ASSERT_EQ(2, manager.getHighSeqno());

    // Now replica receives a doc within the new Memory snapshot.
    // Note: This step queues keyC into the checkpoint. Given that it is a
    //  Memory checkpoint, then keyC is added to the keyIndex too.
    //  That is a precondition for executing the deduplication path that throws
    //  in Checkpoint::queueDirty before the fix.
    const auto keyC = makeStoredDocKey("keyC");
    EXPECT_EQ(cb::engine_errc::success,
              consumer->mutation(opaque,
                                 keyC,
                                 {},
                                 0,
                                 0,
                                 0,
                                 vbid,
                                 0,
                                 3 /*seqno*/,
                                 0,
                                 0,
                                 0,
                                 {},
                                 0));

    ASSERT_EQ(2, ckptList.size());
    ASSERT_EQ(CheckpointType::Memory, ckptList.back()->getCheckpointType());
    ASSERT_EQ(CHECKPOINT_OPEN, ckptList.back()->getState());
    ASSERT_EQ(3, ckptList.back()->getSnapshotStartSeqno());
    ASSERT_EQ(3, ckptList.back()->getSnapshotEndSeqno());
    ASSERT_EQ(1, ckptList.back()->getNumItems());
    ASSERT_EQ(3, manager.getHighSeqno());

    // Another SnapMarker with no MARKER_FLAG_CHK
    // Note: This is not due to any pre-6.5 bug, this is legal also in 6.6.x and
    //  7.x. The active may generate multiple Memory snapshots from the same
    //  physical checkpoint. Those snapshots may contain duplicates of the same
    //  key.
    EXPECT_EQ(cb::engine_errc::success,
              consumer->snapshotMarker(opaque,
                                       vbid,
                                       4 /*snapStart*/,
                                       4 /*snapEnd*/,
                                       MARKER_FLAG_MEMORY,
                                       {} /*HCS*/,
                                       {} /*maxVisibleSeqno*/));
    // The new snapshot will be queued into the existing checkpoint.
    // Note: It is important that Memory snapshots still are queued into the
    //  same checkpoint if the active requires so. Otherwise, by generating
    //  many checkpoints we would probably hit again perf regressions already
    //  seen in the CheckpointManager.
    ASSERT_EQ(2, ckptList.size());
    ASSERT_EQ(CheckpointType::Memory, ckptList.back()->getCheckpointType());
    ASSERT_EQ(CHECKPOINT_OPEN, ckptList.back()->getState());
    ASSERT_EQ(3, ckptList.back()->getSnapshotStartSeqno());
    ASSERT_EQ(4, ckptList.back()->getSnapshotEndSeqno());
    ASSERT_EQ(1, ckptList.back()->getNumItems());
    ASSERT_EQ(3, manager.getHighSeqno());

    // Now replica receives again keyC. KeyC is in the KeyIndex of the
    // open/Memory checkpoint and triggers deduplication checks. Note that dedup
    // checks involve accessing the key-entry in the KeyIndex for the mutation
    // pointed by cursors within that checkpoint.
    //
    // Before the fix, we merged a Disk snapshot and a Memory snapshot into the
    // same checkpoint. The persistence cursor points to a mutation that
    // was received within the Disk checkpoint, so there is no entry in the
    // KeyIndex for that mutation and we fail with:
    //
    //   libc++abi.dylib: terminating with uncaught exception of type
    //   std::logic_error: Checkpoint::queueDirty: Unable to find key in
    //   keyIndex with op:mutation seqno:2 for cursor:persistence in current
    //   checkpoint.
    //
    // At fix, the Memory snapshot is in its own checkpoint. The persistence
    // cursor is in the old (closed) checkpoint, so we don't even try to access
    // the KeyIndex for that cursor.
    EXPECT_EQ(cb::engine_errc::success,
              consumer->mutation(opaque,
                                 keyC,
                                 {},
                                 0,
                                 0,
                                 0,
                                 vbid,
                                 0,
                                 4 /*seqno*/,
                                 0,
                                 0,
                                 0,
                                 {},
                                 0));

    // Check that we have executed the deduplication path, the test is invalid
    // otherwise.
    ASSERT_EQ(2, ckptList.size());
    ASSERT_EQ(CheckpointType::Memory, ckptList.back()->getCheckpointType());
    ASSERT_EQ(CHECKPOINT_OPEN, ckptList.back()->getState());
    ASSERT_EQ(3, ckptList.back()->getSnapshotStartSeqno());
    ASSERT_EQ(4, ckptList.back()->getSnapshotEndSeqno());
    ASSERT_EQ(1, ckptList.back()->getNumItems());
    ASSERT_EQ(4, manager.getHighSeqno());
}

/**
 * MB-38444: We fix an Ephemeral-only bug, but test covers Persistent bucket too
 */
TEST_P(SingleThreadedActiveStreamTest, BackfillRangeCoversAllDataInTheStorage) {
    // We need to re-create the stream in a condition that triggers a backfill
    stream.reset();
    producer.reset();

    auto& vb = *engine->getVBucket(vbid);
    ASSERT_EQ(0, vb.getHighSeqno());
    auto& manager = *vb.checkpointManager;
    const auto& list =
            CheckpointManagerTestIntrospector::public_getCheckpointList(
                    manager);
    ASSERT_EQ(1, list.size());

    const auto keyA = makeStoredDocKey("keyA");
    const std::string value = "value";
    store_item(vbid, keyA, value);
    EXPECT_EQ(1, vb.getHighSeqno());
    EXPECT_EQ(1, vb.getMaxVisibleSeqno());
    const auto keyB = makeStoredDocKey("keyB");
    store_item(vbid, keyB, value);
    EXPECT_EQ(2, vb.getHighSeqno());
    EXPECT_EQ(2, vb.getMaxVisibleSeqno());

    // Steps to ensure backfill when we re-create the stream in the following
    manager.createNewCheckpoint();
    flushVBucketToDiskIfPersistent(vbid, 2 /*expected_num_flushed*/);
    ASSERT_EQ(2, list.size());
    const auto openCkptId = manager.getOpenCheckpointId();
    ASSERT_EQ(2, manager.removeClosedUnrefCheckpoints().count);
    // No new checkpoint created
    ASSERT_EQ(openCkptId, manager.getOpenCheckpointId());
    ASSERT_EQ(1, list.size());
    ASSERT_EQ(0, manager.getNumOpenChkItems());

    // Move high-seqno to 4
    const auto keyC = makeStoredDocKey("keyC");
    store_item(vbid, keyC, value);
    EXPECT_EQ(3, vb.getHighSeqno());
    EXPECT_EQ(3, vb.getMaxVisibleSeqno());
    const auto keyD = makeStoredDocKey("keyD");
    store_item(vbid, keyD, value);
    EXPECT_EQ(4, vb.getHighSeqno());
    EXPECT_EQ(4, vb.getMaxVisibleSeqno());

    // At this point we havehigh-seqno=4 but only seqnos 3 and 4 in the CM, so
    // we'll backfill.

    // Note: The aim here is to verify that Backfill picks up everything from
    // the storage even in the case where some seqnos are in the CM. So, we need
    // to ensure that all seqnos are on-disk for Persistent.
    flushVBucketToDiskIfPersistent(vbid, 2 /*expected_num_flushed*/);

    // Re-create producer and stream
    recreateProducerAndStream(vb, 0 /*flags*/);
    ASSERT_TRUE(producer);
    producer->createCheckpointProcessorTask();
    ASSERT_TRUE(stream);
    ASSERT_TRUE(stream->isBackfilling());
    ASSERT_TRUE(stream->public_supportSyncReplication());
    auto resp = stream->next(*producer);
    EXPECT_FALSE(resp);

    // Drive the backfill - execute
    auto& bfm = producer->getBFM();
    ASSERT_EQ(1, bfm.getNumBackfills());

    // Backfill::create
    // Before the fix this steps generates SnapMarker{start:0, end:2, mvs:4},
    // while we want SnapMarker{start:0, end:4, mvs:4}
    ASSERT_EQ(backfill_success, bfm.backfill());
    const auto& readyQ = stream->public_readyQ();
    ASSERT_EQ(1, readyQ.size());
    resp = stream->next(*producer);
    ASSERT_TRUE(resp);
    EXPECT_EQ(DcpResponse::Event::SnapshotMarker, resp->getEvent());
    auto snapMarker = dynamic_cast<SnapshotMarker&>(*resp);
    EXPECT_EQ(0, snapMarker.getStartSeqno());
    EXPECT_EQ(4, snapMarker.getEndSeqno());
    EXPECT_EQ(4, *snapMarker.getMaxVisibleSeqno());

    // Verify that all seqnos are sent at Backfill::scan
    ASSERT_EQ(backfill_success, bfm.backfill());
    ASSERT_EQ(4, readyQ.size());
    resp = stream->next(*producer);
    ASSERT_TRUE(resp);
    EXPECT_EQ(DcpResponse::Event::Mutation, resp->getEvent());
    EXPECT_EQ(1, *resp->getBySeqno());
    ASSERT_EQ(3, readyQ.size());
    resp = stream->next(*producer);
    ASSERT_TRUE(resp);
    EXPECT_EQ(DcpResponse::Event::Mutation, resp->getEvent());
    EXPECT_EQ(2, *resp->getBySeqno());
    ASSERT_EQ(2, readyQ.size());
    resp = stream->next(*producer);
<<<<<<< HEAD
    ASSERT_TRUE(resp);
    EXPECT_EQ(DcpResponse::Event::Mutation, resp->getEvent());
    EXPECT_EQ(3, *resp->getBySeqno());
    ASSERT_EQ(1, readyQ.size());
    resp = stream->next(*producer);
    ASSERT_TRUE(resp);
    EXPECT_EQ(DcpResponse::Event::Mutation, resp->getEvent());
=======
    ASSERT_TRUE(resp);
    EXPECT_EQ(DcpResponse::Event::Mutation, resp->getEvent());
    EXPECT_EQ(3, *resp->getBySeqno());
    ASSERT_EQ(1, readyQ.size());
    resp = stream->next(*producer);
    ASSERT_TRUE(resp);
    EXPECT_EQ(DcpResponse::Event::Mutation, resp->getEvent());
>>>>>>> 206fd013
    EXPECT_EQ(4, *resp->getBySeqno());
    ASSERT_EQ(0, readyQ.size());
}

TEST_P(SingleThreadedActiveStreamTest, MB_45757) {
    auto& vb = *engine->getVBucket(vbid);
    ASSERT_EQ(0, vb.getHighSeqno());
    auto& manager = *vb.checkpointManager;
    const auto& list =
            CheckpointManagerTestIntrospector::public_getCheckpointList(
                    manager);
    ASSERT_EQ(1, list.size());

    const auto key = makeStoredDocKey("key");
    const std::string value = "value";
    store_item(vbid, key, value);
    EXPECT_EQ(1, vb.getHighSeqno());
<<<<<<< HEAD

    // In the test we need to re-create streams in a condition that triggers
    // backfill. So get rid of the DCP cursor and move the persistence cursor to
    // a new checkpoint, then remove checkpoints.
    stream.reset();
    producer.reset();
    manager.createNewCheckpoint();
    flushVBucketToDiskIfPersistent(vbid, 1 /*expected_num_flushed*/);
    ASSERT_EQ(2, list.size());
    const auto openCkptId = manager.getOpenCheckpointId();
    ASSERT_EQ(1, manager.removeClosedUnrefCheckpoints().count);
    // No new checkpoint created
    ASSERT_EQ(openCkptId, manager.getOpenCheckpointId());
    ASSERT_EQ(1, list.size());
    ASSERT_EQ(0, manager.getNumOpenChkItems());

    // Re-create the old producer and stream
    recreateProducerAndStream(vb, 0 /*flags*/);
    ASSERT_TRUE(producer);
    producer->createCheckpointProcessorTask();
    ASSERT_TRUE(stream);

    // Initiate disconnection of the old producer, but block it in
    // CM::removeCursor() just before it acquires the CM::lock.
    ThreadGate gate(2);
    vb.checkpointManager->removeCursorPreLockHook = [&gate]() {
        gate.threadUp();
    };
    auto threadCrash = std::thread(
            [stream = this->stream]() { stream->transitionStateToDead(); });

    // The same DCP client reconnects and creates a new producer, so same name
    // as the old producer.
    auto newProd = std::make_shared<MockDcpProducer>(*engine,
                                                     cookie,
                                                     producer->getName(),
                                                     0 /*flags*/,
                                                     false /*startTask*/);
    ASSERT_TRUE(newProd);
    newProd->createCheckpointProcessorTask();
    // StreamReq from the client on the same vbucket -> This stream has the same
    // name as the one that is transitioning to dead in threadCrash
    auto newStream = newProd->mockActiveStreamRequest(0 /*flags*/,
                                                      0 /*opaque*/,
                                                      vb,
                                                      0 /*st_seqno*/,
                                                      ~0 /*en_seqno*/,
                                                      0x0 /*vb_uuid*/,
                                                      0 /*snap_start_seqno*/,
                                                      ~0 /*snap_end_seqno*/);
    ASSERT_TRUE(newStream);
    ASSERT_TRUE(newStream->isBackfilling());

    // New connection backfills and registers cursor.
    // This step invalidates the old stream from the CM::cursors map as it has
    // the same name as the new stream.
    auto& bfm = newProd->getBFM();
    ASSERT_EQ(1, bfm.getNumBackfills());
    ASSERT_EQ(backfill_success, bfm.backfill());
    const auto& readyQ = newStream->public_readyQ();
    ASSERT_EQ(1, readyQ.size());
    const auto resp = newStream->next(*newProd);
    ASSERT_TRUE(resp);
    EXPECT_EQ(DcpResponse::Event::SnapshotMarker, resp->getEvent());

    // Unblock threadCrash. It tries to invalidate the old stream that is
    // already invalid. This step throws before the fix.
    gate.threadUp();

    threadCrash.join();
}

INSTANTIATE_TEST_SUITE_P(AllBucketTypes,
                         SingleThreadedActiveStreamTest,
                         STParameterizedBucketTest::allConfigValues(),
                         STParameterizedBucketTest::PrintToStringParamName);

INSTANTIATE_TEST_SUITE_P(
        AllBucketTypes,
        SingleThreadedPassiveStreamTest,
        STParameterizedBucketTest::persistentAllBackendsConfigValues(),
        STParameterizedBucketTest::PrintToStringParamName);

INSTANTIATE_TEST_SUITE_P(AllBucketTypes,
                         SingleThreadedBackfillScanBufferTest,
                         STParameterizedBucketTest::allConfigValues(),
                         STParameterizedBucketTest::PrintToStringParamName);

INSTANTIATE_TEST_SUITE_P(AllBucketTypes,
=======

    // In the test we need to re-create streams in a condition that triggers
    // backfill. So get rid of the DCP cursor and move the persistence cursor to
    // a new checkpoint, then remove checkpoints.
    stream.reset();
    producer.reset();
    manager.createNewCheckpoint();
    flushVBucketToDiskIfPersistent(vbid, 1 /*expected_num_flushed*/);
    ASSERT_EQ(2, list.size());
    bool newCkptCreated;
    EXPECT_EQ(1, manager.removeClosedUnrefCheckpoints(vb, newCkptCreated));
    EXPECT_FALSE(newCkptCreated);
    ASSERT_EQ(1, list.size());
    ASSERT_EQ(0, manager.getNumOpenChkItems());

    // Re-create the old producer and stream
    recreateProducerAndStream(vb, 0 /*flags*/);
    ASSERT_TRUE(producer);
    producer->createCheckpointProcessorTask();
    ASSERT_TRUE(stream);

    // Initiate disconnection of the old producer, but block it in
    // CM::removeCursor() just before it acquires the CM::lock.
    ThreadGate gate(2);
    vb.checkpointManager->removeCursorPreLockHook = [&gate]() {
        gate.threadUp();
    };
    auto threadCrash = std::thread(
            [stream = this->stream]() { stream->transitionStateToDead(); });

    // The same DCP client reconnects and creates a new producer, so same name
    // as the old producer.
    auto newProd = std::make_shared<MockDcpProducer>(*engine,
                                                     cookie,
                                                     producer->getName(),
                                                     0 /*flags*/,
                                                     false /*startTask*/);
    ASSERT_TRUE(newProd);
    newProd->createCheckpointProcessorTask();
    // StreamReq from the client on the same vbucket -> This stream has the same
    // name as the one that is transitioning to dead in threadCrash
    auto newStream = newProd->mockActiveStreamRequest(0 /*flags*/,
                                                      0 /*opaque*/,
                                                      vb,
                                                      0 /*st_seqno*/,
                                                      ~0 /*en_seqno*/,
                                                      0x0 /*vb_uuid*/,
                                                      0 /*snap_start_seqno*/,
                                                      ~0 /*snap_end_seqno*/);
    ASSERT_TRUE(newStream);
    ASSERT_TRUE(newStream->isBackfilling());

    // New connection backfills and registers cursor.
    // This step invalidates the old stream from the CM::cursors map as it has
    // the same name as the new stream.
    auto& bfm = newProd->getBFM();
    ASSERT_EQ(1, bfm.getNumBackfills());
    ASSERT_EQ(backfill_success, bfm.backfill());
    const auto& readyQ = newStream->public_readyQ();
    ASSERT_EQ(1, readyQ.size());
    const auto resp = newStream->next(*newProd);
    ASSERT_TRUE(resp);
    EXPECT_EQ(DcpResponse::Event::SnapshotMarker, resp->getEvent());

    // Unblock threadCrash. It tries to invalidate the old stream that is
    // already invalid. This step throws before the fix.
    gate.threadUp();

    threadCrash.join();
}

INSTANTIATE_TEST_SUITE_P(AllBucketTypes,
                         SingleThreadedActiveStreamTest,
                         STParameterizedBucketTest::allConfigValues(),
                         STParameterizedBucketTest::PrintToStringParamName);

INSTANTIATE_TEST_SUITE_P(
        AllBucketTypes,
        SingleThreadedPassiveStreamTest,
        STParameterizedBucketTest::persistentAllBackendsConfigValues(),
        STParameterizedBucketTest::PrintToStringParamName);

INSTANTIATE_TEST_SUITE_P(AllBucketTypes,
                         SingleThreadedBackfillScanBufferTest,
                         STParameterizedBucketTest::allConfigValues(),
                         STParameterizedBucketTest::PrintToStringParamName);

INSTANTIATE_TEST_SUITE_P(AllBucketTypes,
>>>>>>> 206fd013
                         SingleThreadedBackfillBufferTest,
                         STParameterizedBucketTest::allConfigValues(),
                         STParameterizedBucketTest::PrintToStringParamName);

void STPassiveStreamPersistentTest::SetUp() {
    // Test class is not specific for SyncRepl, but some tests check SR
    // quantities too.
    enableSyncReplication = true;
    SingleThreadedPassiveStreamTest::SetUp();
    ASSERT_TRUE(consumer->isSyncReplicationEnabled());
}

#ifdef EP_USE_MAGMA
// Test that we issue Magma insert operations for items streamed in initial disk
// snapshot.
TEST_P(STPassiveStreamMagmaTest, InsertOpForInitialDiskSnapshot) {
    const std::string value("value");

    // Receive initial disk snapshot. Expect inserts for items in this snapshot.
    SnapshotMarker marker(0 /*opaque*/,
                          vbid,
                          0 /*snapStart*/,
                          3 /*snapEnd*/,
                          dcp_marker_flag_t::MARKER_FLAG_DISK | MARKER_FLAG_CHK,
                          0 /*HCS*/,
                          {} /*maxVisibleSeqno*/,
                          {}, // timestamp
                          {} /*streamId*/);

    stream->processMarker(&marker);
    auto vb = engine->getVBucket(vbid);
    ASSERT_TRUE(vb->checkpointManager->isOpenCheckpointInitialDisk());

    for (uint64_t seqno = 1; seqno <= 2; seqno++) {
        auto ret = stream->messageReceived(
                makeMutationConsumerMessage(seqno, vbid, value, 0));
        ASSERT_EQ(cb::engine_errc::success, ret);
    }

    flushVBucketToDiskIfPersistent(vbid, 2);
    EXPECT_EQ(vb->getNumItems(), 2);

    size_t inserts = 0;
    size_t upserts = 0;
    store->getKVStoreStat("magma_NInserts", inserts);
    store->getKVStoreStat("magma_NSets", upserts);
    EXPECT_EQ(inserts, 2);
    EXPECT_EQ(upserts, 0);

    // Simulate backfill interruption. Reconnect and receive a disk snapshot
    // with snap_start_seqno=0. However this is not an initial disk snapshot as
    // we've already received items before i.e. vb->getHighSeqno() > 0. Hence
    // expect upserts for items in this snapshot.
    stream->reconnectStream(vb, 0, 2);
    stream->processMarker(&marker);

    ASSERT_FALSE(vb->checkpointManager->isOpenCheckpointInitialDisk());
    auto ret = stream->messageReceived(
            makeMutationConsumerMessage(3, vbid, value, 0));
    ASSERT_EQ(cb::engine_errc::success, ret);

    flushVBucketToDiskIfPersistent(vbid, 1);
    EXPECT_EQ(vb->getNumItems(), 3);

    inserts = 0;
    upserts = 0;
    store->getKVStoreStat("magma_NInserts", inserts);
    store->getKVStoreStat("magma_NSets", upserts);
    EXPECT_EQ(inserts, 2);
    EXPECT_EQ(upserts, 1);

    // Receive next disk snapshot. Expect upserts for items in this snapshot.
    marker = SnapshotMarker(
            0 /*opaque*/,
            vbid,
            4 /*snapStart*/,
            6 /*snapEnd*/,
            dcp_marker_flag_t::MARKER_FLAG_DISK | MARKER_FLAG_CHK,
            0 /*HCS*/,
            {} /*maxVisibleSeqno*/,
            {}, // timestamp
            {} /*streamId*/);

    stream->processMarker(&marker);
    ASSERT_FALSE(vb->checkpointManager->isOpenCheckpointInitialDisk());

    for (uint64_t seqno = 4; seqno <= 6; seqno++) {
        auto ret = stream->messageReceived(
                makeMutationConsumerMessage(seqno, vbid, value, 0));
        ASSERT_EQ(cb::engine_errc::success, ret);
    }

    flushVBucketToDiskIfPersistent(vbid, 3);
    EXPECT_EQ(vb->getNumItems(), 6);

    inserts = 0;
    upserts = 0;
    store->getKVStoreStat("magma_NInserts", inserts);
    store->getKVStoreStat("magma_NSets", upserts);
    EXPECT_EQ(inserts, 2);
    EXPECT_EQ(upserts, 4);
}
#endif /*EP_USE_MAGMA*/

/**
 * The test checks that we do not lose any SnapRange information when at Replica
 * we re-attempt the flush of Disk Snapshot after a storage failure.
 *
 * @TODO magma: Test does not run for magma as we don't yet have a way of inject
 * errors.
 */
<<<<<<< HEAD
TEST_P(STPassiveStreamPersistentTest, VBStateNotLostAfterFlushFailure) {
    using namespace testing;
=======
TEST_P(STPassiveStreamCouchstoreTest, VBStateNotLostAfterFlushFailure) {
>>>>>>> 206fd013
    // Gmock helps us with simulating a flush failure.
    // In the test we want that the first attempt to flush fails, while the
    // second attempts succeeds (forwards the call on to the real KVStore).
    // The purpose of the test is to check that we have stored all the SnapRange
    // info (together with items) when the second flush succeeds.
    auto& mockKVStore = MockKVStore::replaceRWKVStoreWithMock(*store, 0);
    EXPECT_CALL(mockKVStore, commit(_, _))
            .WillOnce(Return(false))
            .WillRepeatedly(DoDefault());

    // Replica receives Snap{{1, 3, Disk}, {PRE:1, M:2, D:3}}
    // Note that the shape of the snapshot is just functional to testing
    // that we write to disk all the required vbstate entries at flush

    // snapshot-marker [1, 3]
    uint32_t opaque = 0;
    SnapshotMarker snapshotMarker(opaque,
                                  vbid,
                                  1 /*snapStart*/,
                                  3 /*snapEnd*/,
                                  dcp_marker_flag_t::MARKER_FLAG_DISK,
                                  std::optional<uint64_t>(1) /*HCS*/,
                                  {} /*maxVisibleSeqno*/,
                                  {}, // timestamp
                                  {} /*streamId*/);
    stream->processMarker(&snapshotMarker);

    // PRE:1
    const std::string value("value");
    using namespace cb::durability;
    ASSERT_EQ(cb::engine_errc::success,
              stream->messageReceived(makeMutationConsumerMessage(
                      1 /*seqno*/,
                      vbid,
                      value,
                      opaque,
                      {},
                      Requirements(Level::Majority, Timeout::Infinity()))));

    // M:2 - Logic Commit for PRE:1
    // Note: implicit revSeqno=1
    ASSERT_EQ(cb::engine_errc::success,
              stream->messageReceived(makeMutationConsumerMessage(
                      2 /*seqno*/, vbid, value, opaque)));

    // D:3
    ASSERT_EQ(cb::engine_errc::success,
              stream->messageReceived(
                      makeMutationConsumerMessage(3 /*seqno*/,
                                                  vbid,
                                                  value,
                                                  opaque,
                                                  {},
                                                  {} /*DurReqs*/,
                                                  true /*deletion*/,
                                                  2 /*revSeqno*/)));

<<<<<<< HEAD
    auto& kvStore = *store->getRWUnderlying(vbid);
=======
    KVStore& kvStore = *store->getRWUnderlying(vbid);
>>>>>>> 206fd013
    auto& vbs = *kvStore.getCachedVBucketState(vbid);
    // Check the vbstate entries that are set by SnapRange info
    const auto checkVBState = [&vbs](uint64_t lastSnapStart,
                                     uint64_t lastSnapEnd,
                                     CheckpointType type,
                                     uint64_t hps,
                                     uint64_t hcs,
                                     uint64_t maxDelRevSeqno) {
        EXPECT_EQ(lastSnapStart, vbs.lastSnapStart);
        EXPECT_EQ(lastSnapEnd, vbs.lastSnapEnd);
        EXPECT_EQ(type, getSuperCheckpointType(vbs.checkpointType));
        EXPECT_EQ(hps, vbs.highPreparedSeqno);
        EXPECT_EQ(hcs, vbs.persistedCompletedSeqno);
        EXPECT_EQ(maxDelRevSeqno, vbs.maxDeletedSeqno);
    };

    auto& vb = *store->getVBucket(vbid);
    EXPECT_EQ(3, vb.dirtyQueueSize);

    // This flush fails, we have not written HCS to disk
    auto& epBucket = dynamic_cast<EPBucket&>(*store);
    EXPECT_EQ(FlushResult(MoreAvailable::Yes, 0, WakeCkptRemover::No),
              epBucket.flushVBucket(vbid));
    EXPECT_EQ(3, vb.dirtyQueueSize);
    {
        SCOPED_TRACE("");
        checkVBState(0 /*lastSnapStart*/,
                     0 /*lastSnapEnd*/,
                     CheckpointType::Memory,
                     0 /*HPS*/,
                     0 /*HCS*/,
                     0 /*maxDelRevSeqno*/);
    }

    // This flush succeeds, we must write all the expected SnapRange info in
    // vbstate on disk
    EXPECT_EQ(FlushResult(MoreAvailable::No, 3, WakeCkptRemover::No),
              epBucket.flushVBucket(vbid));
    EXPECT_EQ(0, vb.dirtyQueueSize);
    {
        SCOPED_TRACE("");
        // Notes:
        //   1) expected (snapStart = snapEnd) for complete snap flushed
        //   2) expected (HPS = snapEnd) for complete Disk snap flushed
        checkVBState(3 /*lastSnapStart*/,
                     3 /*lastSnapEnd*/,
                     CheckpointType::Disk,
                     3 /*HPS*/,
                     1 /*HCS*/,
                     2 /*maxDelRevSeqno*/);
    }

    // MB-41747: Make sure that we don't have a an on-disk-prepare as
    // part of the internal database handle used by the underlying storage
    // which will be written to disk (and purged as part of commit)
    auto res = store->getLockedVBucket(vbid);
    ASSERT_TRUE(res.owns_lock());
    auto& underlying = *store->getRWUnderlying(vbid);

    CompactionConfig cc;
<<<<<<< HEAD
    auto context =
            std::make_shared<CompactionContext>(store->getVBucket(vbid), cc, 1);
=======
    auto context = std::make_shared<CompactionContext>(vbid, cc, 1);
>>>>>>> 206fd013
    underlying.compactDB(res.getLock(), context);
    EXPECT_EQ(0, underlying.getCachedVBucketState(vbid)->onDiskPrepares);
}

/**
 * MB-37948: Flusher wrongly computes the new persisted snapshot by using the
 * last persisted vbstate info.
 */
TEST_P(STPassiveStreamPersistentTest, MB_37948) {
    // Set vbucket active on disk
    // Note: TransferVB::Yes is just to prevent that the existing passive stream
    // is released. We sporadically segfault when we access this->stream below
    // otherwise.
    setVBucketStateAndRunPersistTask(
            vbid, vbucket_state_active, {}, TransferVB::Yes);

    // VBucket state changes to replica.
    // Note: The new state is not persisted yet.
    EXPECT_EQ(cb::engine_errc::success,
              store->setVBucketState(vbid, vbucket_state_replica));

    // Replica receives a partial Snap{1, 3, Memory}
    uint32_t opaque = 0;
    SnapshotMarker snapshotMarker(opaque,
                                  vbid,
                                  1 /*snapStart*/,
                                  3 /*snapEnd*/,
                                  dcp_marker_flag_t::MARKER_FLAG_MEMORY,
                                  {} /*HCS*/,
                                  {} /*maxVisibleSeqno*/,
                                  {}, // timestamp
                                  {} /*streamId*/);
    stream->processMarker(&snapshotMarker);
    // M:1
    const std::string value("value");
    ASSERT_EQ(cb::engine_errc::success,
              stream->messageReceived(makeMutationConsumerMessage(
                      1 /*seqno*/, vbid, value, opaque)));
    // M:2
    ASSERT_EQ(cb::engine_errc::success,
              stream->messageReceived(makeMutationConsumerMessage(
                      2 /*seqno*/, vbid, value, opaque)));
    // Note: snap is partial, seqno:3 not received yet

    auto& vb = *store->getVBucket(vbid);
    const auto checkPersistedSnapshot = [&vb](uint64_t lastSnapStart,
                                              uint64_t lastSnapEnd) {
        const auto snap = vb.getPersistedSnapshot();
        EXPECT_EQ(lastSnapStart, snap.getStart());
        EXPECT_EQ(lastSnapEnd, snap.getEnd());
    };

    // We have not persisted any item yet
    checkPersistedSnapshot(0, 0);

    // Flush. The new state=replica is not persisted yet; this is where
    // the flusher wrongly uses the state on disk (state=active) for computing
    // the new snapshot range to be persisted.
    auto& epBucket = dynamic_cast<EPBucket&>(*store);
    EXPECT_EQ(FlushResult(MoreAvailable::No, 2, WakeCkptRemover::No),
              epBucket.flushVBucket(vbid));

    // Before the fix this fails because we have persisted snapEnd=2
    // Note: We have persisted a partial snapshot at replica, snapStart must
    //  still be 0
    checkPersistedSnapshot(0, 3);

    // The core of the test has been already executed, just check that
    // everything behaves as expected when the full snapshot is persisted.

    // M:3 (snap-end mutation)
    ASSERT_EQ(cb::engine_errc::success,
              stream->messageReceived(makeMutationConsumerMessage(
                      3 /*seqno*/, vbid, value, opaque)));

    EXPECT_EQ(FlushResult(MoreAvailable::No, 1, WakeCkptRemover::No),
              epBucket.flushVBucket(vbid));

    checkPersistedSnapshot(3, 3);
}

// Check stream-id and sync-repl cannot be enabled
TEST_P(StreamTest, multi_stream_control_denied) {
    setup_dcp_stream();
    EXPECT_EQ(cb::engine_errc::success,
              producer->control(0, "enable_sync_writes", "true"));
    EXPECT_TRUE(producer->isSyncWritesEnabled());
    EXPECT_FALSE(producer->isMultipleStreamEnabled());

    EXPECT_EQ(cb::engine_errc::not_supported,
              producer->control(0, "enable_stream_id", "true"));
    EXPECT_TRUE(producer->isSyncWritesEnabled());
    EXPECT_FALSE(producer->isMultipleStreamEnabled());
    EXPECT_EQ(cb::engine_errc::no_such_key, destroy_dcp_stream());
}

TEST_P(StreamTest, sync_writes_denied) {
    setup_dcp_stream();
    EXPECT_EQ(cb::engine_errc::success,
              producer->control(0, "enable_stream_id", "true"));
    EXPECT_FALSE(producer->isSyncWritesEnabled());
    EXPECT_TRUE(producer->isMultipleStreamEnabled());

    EXPECT_EQ(cb::engine_errc::not_supported,
              producer->control(0, "enable_sync_writes", "true"));
    EXPECT_FALSE(producer->isSyncWritesEnabled());
    EXPECT_TRUE(producer->isMultipleStreamEnabled());
    EXPECT_EQ(cb::engine_errc::dcp_streamid_invalid, destroy_dcp_stream());
}

/**
 * Test to ensure that V7 dcp status codes are returned when they have
 * been enabled.
 */
TEST_P(STPassiveStreamPersistentTest, enusre_extended_dcp_status_work) {
    uint32_t opaque = 0;
    const std::string keyStr("key");
    DocKey key(keyStr, DocKeyEncodesCollectionId::No);

    // check error code when stream isn't present for vbucket 99
    EXPECT_EQ(
            cb::engine_errc::no_such_key,
            consumer->mutation(
                    opaque, key, {}, 0, 0, 0, Vbid(99), 0, 1, 0, 0, 0, {}, 0));
    // check error code when using a non matching opaque
    opaque = 99999;
    EXPECT_EQ(cb::engine_errc::key_already_exists,
              consumer->mutation(
                      opaque, key, {}, 0, 0, 0, vbid, 0, 1, 0, 0, 0, {}, 0));

    // enable V7 dcp status codes
    consumer->enableV7DcpStatus();
    // check error code when stream isn't present for vbucket 99
    opaque = 0;
    EXPECT_EQ(
            cb::engine_errc::stream_not_found,
            consumer->mutation(
                    opaque, key, {}, 0, 0, 0, Vbid(99), 0, 1, 0, 0, 0, {}, 0));
    // check error code when using a non matching opaque
    opaque = 99999;
    EXPECT_EQ(cb::engine_errc::opaque_no_match,
              consumer->mutation(
                      opaque, key, {}, 0, 0, 0, vbid, 0, 1, 0, 0, 0, {}, 0));
<<<<<<< HEAD
}

void STPassiveStreamPersistentTest::checkVBState(uint64_t lastSnapStart,
                                                 uint64_t lastSnapEnd,
                                                 CheckpointType type,
                                                 uint64_t hps,
                                                 uint64_t hcs,
                                                 uint64_t maxDelRevSeqno) {
    auto& kvStore = *store->getRWUnderlying(vbid);
    auto& vbs = *kvStore.getCachedVBucketState(vbid);
    EXPECT_EQ(lastSnapStart, vbs.lastSnapStart);
    EXPECT_EQ(lastSnapEnd, vbs.lastSnapEnd);
    EXPECT_EQ(type, getSuperCheckpointType(vbs.checkpointType));
    EXPECT_EQ(hps, vbs.highPreparedSeqno);
    EXPECT_EQ(hcs, vbs.persistedCompletedSeqno);
    EXPECT_EQ(maxDelRevSeqno, vbs.maxDeletedSeqno);
}

/**
 * Test that the HPS value on disk is set appropriately when we receive a Disk
 * snapshot that does not contain a prepare.
 *
 * This tests the scenario as described in MB-51639, an active sending a disk
 * snapshot for the following items: [1:Pre, 2:Pre, 3:Commit, 4:Commit] which
 * is received as [3:Mutation, 4:Mutation] as completed prepares are not sent
 * and commits are stored as mutations on disk. Whilst the in-memory HPS value
 * is set to an appropriate value (4 - the snapshot end) the on disk HPS value
 * was left at 0 before the change for MB-51639 was made. This meant that after
 * a restart the HPS value was loaded from disk as 0, rather than 4, and it was
 * possible for ns_server to select a replica having only received [1:Pre as the
 * new active (resulting in a loss of committed prepare 2:Pre).
 */
TEST_P(STPassiveStreamPersistentTest, DiskSnapWithoutPrepareSetsDiskHPS) {
    uint32_t opaque = 0;
    SnapshotMarker snapshotMarker(opaque,
                                  vbid,
                                  1 /*snapStart*/,
                                  4 /*snapEnd*/,
                                  dcp_marker_flag_t::MARKER_FLAG_DISK,
                                  std::optional<uint64_t>(2) /*HCS*/,
                                  {} /*maxVisibleSeqno*/,
                                  {}, // timestamp
                                  {} /*streamId*/);
    stream->processMarker(&snapshotMarker);

    const std::string value("value");

    // M:3 - Logic Commit for PRE:1
    ASSERT_EQ(cb::engine_errc::success,
              stream->messageReceived(makeMutationConsumerMessage(
                      3 /*seqno*/, vbid, value, opaque)));

    // M:4 - Logic Commit for PRE:2
    ASSERT_EQ(cb::engine_errc::success,
              stream->messageReceived(makeMutationConsumerMessage(
                      4 /*seqno*/, vbid, value, opaque)));

    flushVBucketToDiskIfPersistent(vbid, 2);

    // Notes: HPS would ideally equal the highest logically completed prepare
    // (2) in this case, but that is not possible without a protocol change to
    // send it from the active. We instead move the HPS to the snapshot end
    // (both on disk and in memory) which is 4 in this case due to changes made
    // as part of MB-34873.
    checkVBState(4 /*lastSnapStart*/,
                 4 /*lastSnapEnd*/,
                 CheckpointType::Disk,
                 4 /*HPS*/,
                 2 /*HCS*/,
                 0 /*maxDelRevSeqno*/);

    EXPECT_EQ(4, store->getVBucket(vbid)->getHighPreparedSeqno());

    ASSERT_NE(cb::engine_errc::disconnect,
              consumer->closeStream(0 /*opaque*/, vbid));
    consumer.reset();

    resetEngineAndWarmup();
    setupConsumerAndPassiveStream();

    EXPECT_EQ(4, store->getVBucket(vbid)->getHighPreparedSeqno());
}

/**
 * Test that the HPS value on disk is set appropriately when we receive a Disk
 * snapshot that does contain a prepare.
 *
 * This tests the scenario:
 * [1:Pre, 2:Pre, 3:Commit, 4:Commit, 5:Pre, 6:Mutation]
 *
 * Whilst one might expect that that HPS value is set to 5, it is in fact set to
 * the snapshot end (6) due to the changes made for MB-34873.
 */
TEST_P(STPassiveStreamPersistentTest, DiskSnapWithPrepareSetsHPSToSnapEnd) {
    uint32_t opaque = 0;
    SnapshotMarker snapshotMarker(opaque,
                                  vbid,
                                  1 /*snapStart*/,
                                  6 /*snapEnd*/,
                                  dcp_marker_flag_t::MARKER_FLAG_DISK,
                                  std::optional<uint64_t>(2) /*HCS*/,
                                  {} /*maxVisibleSeqno*/,
                                  {}, // timestamp
                                  {} /*streamId*/);
    stream->processMarker(&snapshotMarker);

    const std::string value("value");

    // M:3 - Logic Commit for PRE:1
    ASSERT_EQ(cb::engine_errc::success,
              stream->messageReceived(makeMutationConsumerMessage(
                      3 /*seqno*/, vbid, value, opaque)));

    // M:4 - Logic Commit for PRE:2
    ASSERT_EQ(cb::engine_errc::success,
              stream->messageReceived(makeMutationConsumerMessage(
                      4 /*seqno*/, vbid, value, opaque)));

    // PRE:5
    using namespace cb::durability;
    ASSERT_EQ(cb::engine_errc::success,
              stream->messageReceived(makeMutationConsumerMessage(
                      5 /*seqno*/,
                      vbid,
                      value,
                      opaque,
                      {},
                      Requirements(Level::Majority, Timeout::Infinity()))));

    // M:6
    ASSERT_EQ(cb::engine_errc::success,
              stream->messageReceived(makeMutationConsumerMessage(
                      6 /*seqno*/, vbid, value, opaque)));

    flushVBucketToDiskIfPersistent(vbid, 4);

    checkVBState(6 /*lastSnapStart*/,
                 6 /*lastSnapEnd*/,
                 CheckpointType::Disk,
                 6 /*HPS*/,
                 2 /*HCS*/,
                 0 /*maxDelRevSeqno*/);
}

INSTANTIATE_TEST_SUITE_P(Persistent,
                         STPassiveStreamPersistentTest,
                         STParameterizedBucketTest::persistentConfigValues(),
                         STParameterizedBucketTest::PrintToStringParamName);

#ifdef EP_USE_MAGMA
INSTANTIATE_TEST_SUITE_P(Persistent,
                         STPassiveStreamMagmaTest,
                         STParameterizedBucketTest::magmaConfigValues(),
                         STParameterizedBucketTest::PrintToStringParamName);
#endif /*EP_USE_MAGMA*/

void CDCActiveStreamTest::SetUp() {
    STActiveStreamPersistentTest::SetUp();

    CollectionsManifest manifest;
    manifest.add(CollectionEntry::historical,
                 cb::NoExpiryLimit,
                 true /*history*/,
                 ScopeEntry::defaultS);

    setVBucketState(vbid, vbucket_state_active);
    auto vb = store->getVBucket(vbid);
    vb->updateFromManifest(Collections::Manifest{std::string{manifest}});
    ASSERT_EQ(1, vb->getHighSeqno());

    ASSERT_TRUE(producer);
    ASSERT_FALSE(producer->areChangeStreamsEnabled());
    ASSERT_EQ(cb::engine_errc::success,
              producer->control(0, DcpControlKeys::ChangeStreams, "true"));
    ASSERT_TRUE(producer->areChangeStreamsEnabled());
    startCheckpointTask();

    recreateStream(*vb,
                   true,
                   fmt::format(R"({{"collections":["{:x}"]}})",
                               uint32_t(CollectionEntry::historical.uid)));
    ASSERT_TRUE(stream);
    ASSERT_TRUE(stream->areChangeStreamsEnabled());

    // Control data: Add some mutations into the non-CDC collection
    for (size_t i : {1, 2, 3}) {
        store_item(vbid,
                   makeStoredDocKey("key" + std::to_string(i),
                                    CollectionEntry::defaultC),
                   "value");
    }

    ASSERT_EQ(4, vb->getHighSeqno());
}

TEST_P(CDCActiveStreamTest, CollectionNotDeduped_InMemory) {
    auto& vb = *store->getVBucket(vbid);
    const auto initHighSeqno = vb.getHighSeqno();
    ASSERT_GT(initHighSeqno, 0); // From SetUp

    // Mutate the same key some times into the CDC collection
    const auto key = makeStoredDocKey("key", CollectionEntry::historical);
    for (size_t i : {1, 2, 3}) {
        store_item(vbid, key, "value" + std::to_string(i));
    }
    ASSERT_EQ(initHighSeqno + 3, vb.getHighSeqno());

    // Stream must send 3 snapshots, 1 per mutation

    const auto& readyQ = stream->public_readyQ();
    ASSERT_EQ(0, readyQ.size());

    stream->nextCheckpointItemTask();
    ASSERT_EQ(7, readyQ.size());

    // Marker + Sysevent + Mutation
    auto resp = stream->public_nextQueuedItem(*producer);
    ASSERT_TRUE(resp);
    EXPECT_EQ(DcpResponse::Event::SnapshotMarker, resp->getEvent());
    auto* marker = dynamic_cast<SnapshotMarker*>(resp.get());
    const uint32_t expectedMarkerFlags =
            MARKER_FLAG_MEMORY | MARKER_FLAG_CHK | MARKER_FLAG_HISTORY;
    EXPECT_EQ(expectedMarkerFlags, marker->getFlags());
    EXPECT_EQ(0, marker->getStartSeqno());
    EXPECT_EQ(initHighSeqno + 1, marker->getEndSeqno());

    resp = stream->public_nextQueuedItem(*producer);
    ASSERT_TRUE(resp);
    EXPECT_EQ(DcpResponse::Event::SystemEvent, resp->getEvent());
    EXPECT_EQ(1, resp->getBySeqno());

    resp = stream->public_nextQueuedItem(*producer);
    ASSERT_TRUE(resp);
    EXPECT_EQ(DcpResponse::Event::Mutation, resp->getEvent());
    EXPECT_EQ(initHighSeqno + 1, resp->getBySeqno());
    auto* mut = dynamic_cast<const MutationResponse*>(resp.get());
    EXPECT_EQ(key, mut->getItem()->getKey());

    // Marker + Mutation
    resp = stream->public_nextQueuedItem(*producer);
    ASSERT_TRUE(resp);
    EXPECT_EQ(DcpResponse::Event::SnapshotMarker, resp->getEvent());
    marker = dynamic_cast<SnapshotMarker*>(resp.get());
    EXPECT_EQ(expectedMarkerFlags, marker->getFlags());
    EXPECT_EQ(initHighSeqno + 2, marker->getStartSeqno());
    EXPECT_EQ(initHighSeqno + 2, marker->getEndSeqno());

    resp = stream->public_nextQueuedItem(*producer);
    ASSERT_TRUE(resp);
    EXPECT_EQ(DcpResponse::Event::Mutation, resp->getEvent());
    EXPECT_EQ(initHighSeqno + 2, resp->getBySeqno());
    mut = dynamic_cast<const MutationResponse*>(resp.get());
    EXPECT_EQ(key, mut->getItem()->getKey());

    // Marker + Mutation
    resp = stream->public_nextQueuedItem(*producer);
    ASSERT_TRUE(resp);
    EXPECT_EQ(DcpResponse::Event::SnapshotMarker, resp->getEvent());
    marker = dynamic_cast<SnapshotMarker*>(resp.get());
    EXPECT_EQ(expectedMarkerFlags, marker->getFlags());
    EXPECT_EQ(initHighSeqno + 3, marker->getStartSeqno());
    EXPECT_EQ(initHighSeqno + 3, marker->getEndSeqno());

    resp = stream->public_nextQueuedItem(*producer);
    ASSERT_TRUE(resp);
    EXPECT_EQ(DcpResponse::Event::Mutation, resp->getEvent());
    EXPECT_EQ(initHighSeqno + 3, resp->getBySeqno());
    mut = dynamic_cast<const MutationResponse*>(resp.get());
    EXPECT_EQ(key, mut->getItem()->getKey());

    EXPECT_EQ(0, readyQ.size());
}

INSTANTIATE_TEST_SUITE_P(Persistent,
                         CDCActiveStreamTest,
                         STParameterizedBucketTest::persistentConfigValues(),
                         STParameterizedBucketTest::PrintToStringParamName);

TEST_P(CDCPassiveStreamTest, HistorySnapshotReceived) {
    // Replica receives Snap{1, 3, Disk|History}, with 1->3 mutations of the
    // same key.
    // The test verifies that replica is resilient to duplicates in the disk
    // snapshot and that duplicates are successfully queued into the same
    // checkpoint.

    const auto& vb = *store->getVBucket(vbid);
    ASSERT_EQ(0, vb.getHighSeqno());
    const auto& manager = *vb.checkpointManager;
    ASSERT_EQ(1, manager.getNumCheckpoints());
    ASSERT_EQ(0, manager.getNumOpenChkItems());

    const uint32_t opaque = 0;
    SnapshotMarker snapshotMarker(
            opaque,
            vbid,
            1 /*start*/,
            3 /*end*/,
            MARKER_FLAG_CHK | MARKER_FLAG_DISK | MARKER_FLAG_HISTORY,
            std::optional<uint64_t>(0), /*HCS*/
            {}, /*maxVisibleSeqno*/
            {}, /*timestamp*/
            {} /*streamId*/);
    stream->processMarker(&snapshotMarker);
    EXPECT_EQ(1, manager.getNumCheckpoints());
    EXPECT_EQ(0, manager.getNumOpenChkItems());

    const std::string key("key");
    const std::string value("value");
    for (size_t seqno = 1; seqno <= 3; ++seqno) {
        EXPECT_EQ(cb::engine_errc::success,
                  stream->messageReceived(makeMutationConsumerMessage(
                          seqno, vbid, value, opaque, key)));
    }

    EXPECT_EQ(3, vb.getHighSeqno());
    EXPECT_EQ(1, manager.getNumCheckpoints());
    EXPECT_EQ(3, manager.getNumOpenChkItems());
}

INSTANTIATE_TEST_SUITE_P(Persistent,
                         CDCPassiveStreamTest,
                         STParameterizedBucketTest::persistentConfigValues(),
=======
}

INSTANTIATE_TEST_SUITE_P(Persistent,
                         STPassiveStreamPersistentTest,
                         STParameterizedBucketTest::persistentConfigValues(),
                         STParameterizedBucketTest::PrintToStringParamName);

INSTANTIATE_TEST_SUITE_P(Persistent,
                         STPassiveStreamCouchstoreTest,
                         STParameterizedBucketTest::couchstoreConfigValues(),
>>>>>>> 206fd013
                         STParameterizedBucketTest::PrintToStringParamName);<|MERGE_RESOLUTION|>--- conflicted
+++ resolved
@@ -15,26 +15,15 @@
 #include "checkpoint_utils.h"
 #include "collections/collections_test_helpers.h"
 #include "collections/vbucket_manifest_handles.h"
-<<<<<<< HEAD
-=======
-#include "couch-kvstore/couch-kvstore-config.h"
->>>>>>> 206fd013
 #include "dcp/backfill_disk.h"
 #include "dcp/response.h"
 #include "dcp_utils.h"
 #include "ep_bucket.h"
 #include "ep_time.h"
-<<<<<<< HEAD
 #include "failover-table.h"
 #include "kv_bucket.h"
 #include "kvstore/couch-kvstore/couch-kvstore-config.h"
 #include "kvstore/kvstore.h"
-=======
-#include "executorpool.h"
-#include "failover-table.h"
-#include "kv_bucket.h"
-#include "kvstore.h"
->>>>>>> 206fd013
 #include "replicationthrottle.h"
 #include "test_helpers.h"
 #include "test_manifest.h"
@@ -45,10 +34,6 @@
 #include <executor/executorpool.h>
 
 #include "../couchstore/src/internal.h"
-<<<<<<< HEAD
-=======
-#include "../mock/gmock_dcp_msg_producers.h"
->>>>>>> 206fd013
 #include "../mock/mock_checkpoint_manager.h"
 #include "../mock/mock_dcp.h"
 #include "../mock/mock_dcp_conn_map.h"
@@ -56,11 +41,8 @@
 #include "../mock/mock_dcp_producer.h"
 #include "../mock/mock_kvstore.h"
 #include "../mock/mock_stream.h"
-<<<<<<< HEAD
 #include "../mock/gmock_dcp_msg_producers.h"
 #include "../mock/mock_synchronous_ep_engine.h"
-=======
->>>>>>> 206fd013
 
 #include <engines/ep/tests/mock/mock_dcp_backfill_mgr.h>
 #include <folly/portability/GMock.h>
@@ -80,9 +62,6 @@
 
 void StreamTest::SetUp() {
     bucketType = GetParam();
-    if (bucketType == "persistentMagma") {
-        bucketType = "persistent;backend=magma;" + magmaConfig;
-    }
     DCPTest::SetUp();
     vb0 = engine->getVBucket(Vbid(0));
     EXPECT_TRUE(vb0) << "Failed to get valid VBucket object for id 0";
@@ -149,11 +128,7 @@
 TEST_P(StreamTest, test_verifyProducerCompressionStats) {
     setupProducerCompression();
 
-<<<<<<< HEAD
     cookie->setDatatypeSupport(PROTOCOL_BINARY_DATATYPE_SNAPPY);
-=======
-    mock_set_datatype_support(cookie, PROTOCOL_BINARY_DATATYPE_SNAPPY);
->>>>>>> 206fd013
     setup_dcp_stream();
 
     ASSERT_EQ(cb::engine_errc::success,
@@ -219,11 +194,7 @@
 TEST_P(StreamTest, test_verifyProducerCompressionDisabledStats) {
     setupProducerCompression();
 
-<<<<<<< HEAD
     cookie->setDatatypeSupport(PROTOCOL_BINARY_RAW_BYTES);
-=======
-    mock_set_datatype_support(cookie, PROTOCOL_BINARY_RAW_BYTES);
->>>>>>> 206fd013
     setup_dcp_stream();
 
     ASSERT_EQ(cb::engine_errc::success, doStreamRequest(*producer).status);
@@ -1468,12 +1439,8 @@
 // Test cases which run in both Full and Value eviction
 INSTANTIATE_TEST_SUITE_P(PersistentAndEphemeral,
                          StreamTest,
-<<<<<<< HEAD
                          ::testing::Values("persistent_couchstore",
                                            "ephemeral"),
-=======
-                         ::testing::Values("persistent", "ephemeral"),
->>>>>>> 206fd013
                          [](const ::testing::TestParamInfo<std::string>& info) {
                              return info.param;
                          });
@@ -1481,12 +1448,8 @@
 // Test cases which run in both Full and Value eviction
 INSTANTIATE_TEST_SUITE_P(PersistentAndEphemeral,
                          CacheCallbackTest,
-<<<<<<< HEAD
                          ::testing::Values("persistent_couchstore",
                                            "ephemeral"),
-=======
-                         ::testing::Values("persistent", "ephemeral"),
->>>>>>> 206fd013
                          [](const ::testing::TestParamInfo<std::string>& info) {
                              return info.param;
                          });
@@ -1765,21 +1728,12 @@
     EXPECT_FALSE(stream->getNumBackfillItemsRemaining());
 
     bool statusFound = false;
-<<<<<<< HEAD
     std::string expectedKey;
     auto checkStatusFn = [&statusFound, &expectedKey](std::string_view key,
                                                       std::string_view value,
                                                       const void* ctx) {
         if (key == "status"sv) {
             EXPECT_EQ(expectedKey, std::string(value.data(), value.size()));
-=======
-    auto checkStatusFn = [&statusFound](std::string_view key,
-                                        std::string_view value,
-                                        gsl::not_null<const void*> cookie) {
-        if (key == "status"sv) {
-            EXPECT_EQ(std::string(reinterpret_cast<const char*>(cookie.get())),
-                      std::string(value.data(), value.size()));
->>>>>>> 206fd013
             statusFound = true;
         }
     };
@@ -1875,7 +1829,6 @@
     // Normally done by DcpConnMap::vBucketStateChanged(), but the producer
     // isn't tracked in DcpConnMap here.
     stream->setDead(cb::mcbp::DcpStreamEndStatus::StateChanged);
-<<<<<<< HEAD
 
     // Ensure background AuxIO task to actually delete VBucket from disk is run.
     if (persistent()) {
@@ -1885,8 +1838,6 @@
         // vBucket should be gone from disk - attempts to read should fail.
         EXPECT_THROW(kvstore->getItemCount(vbid), std::system_error);
     }
-=======
->>>>>>> 206fd013
 
     // Test: run backfillMgr again to actually attempt to read items from disk.
     // Given vBucket has been deleted this should result in the backfill
@@ -2396,13 +2347,9 @@
     }
     // and check they were buffered.
     ASSERT_EQ(snapEnd - snapStart, stream->getNumBufferItems());
-<<<<<<< HEAD
     // Unblock consumer
     stats.replicationThrottleThreshold = 99;
     stats.setMaxDataSize(originalQuota);
-=======
-    engine->getEpStats().setMaxDataSize(size); // undo the quota adjustment
->>>>>>> 206fd013
 
     // We expect flowcontrol bytes to increase when the buffered items are
     // discarded.
@@ -2800,7 +2747,6 @@
         SCOPED_TRACE("");
         verifyDCPFailure(value, PROTOCOL_BINARY_RAW_BYTES);
     }
-<<<<<<< HEAD
 
     // Verify the same for body + xattrs
     const auto xattrValue = createXattrValue(body);
@@ -2879,85 +2825,6 @@
                                          {} /*meta*/));
         }
     };
-=======
-
-    // Verify the same for body + xattrs
-    const auto xattrValue = createXattrValue(body);
-    value = {reinterpret_cast<const uint8_t*>(xattrValue.data()),
-             xattrValue.size()};
-    {
-        SCOPED_TRACE("");
-        verifyDCPFailure(
-                value,
-                PROTOCOL_BINARY_RAW_BYTES | PROTOCOL_BINARY_DATATYPE_XATTR);
-    }
-
-    connMap.removeConn(cookie);
-}
-
-TEST_P(SingleThreadedPassiveStreamTest, ConsumerRejectsBodyInDeletion) {
-    testConsumerRejectsBodyInDeletion({});
-}
-
-TEST_P(SingleThreadedPassiveStreamTest, ConsumerRejectsBodyInSyncDeletion) {
-    testConsumerRejectsBodyInDeletion(cb::durability::Requirements());
-}
-
-void SingleThreadedPassiveStreamTest::testConsumerSanitizesBodyInDeletion(
-        const std::optional<cb::durability::Requirements>& durReqs) {
-    ASSERT_TRUE(consumer->isAllowSanitizeValueInDeletion());
-    consumer->public_setIncludeDeletedUserXattrs(IncludeDeletedUserXattrs::Yes);
-
-    auto& vb = *store->getVBucket(vbid);
-    ASSERT_EQ(0, vb.getHighSeqno());
-
-    const uint64_t initialEndSeqno = 10;
-    EXPECT_EQ(cb::engine_errc::success,
-              consumer->snapshotMarker(1 /*opaque*/,
-                                       vbid,
-                                       1 /*startSeqno*/,
-                                       initialEndSeqno,
-                                       MARKER_FLAG_CHK,
-                                       {} /*HCS*/,
-                                       {} /*maxVisibleSeqno*/));
-
-    const auto key = makeStoredDocKey("key");
-    const auto verifyDCPSuccess = [this, &key, &durReqs](
-                                          const cb::const_byte_buffer& value,
-                                          protocol_binary_datatype_t datatype,
-                                          int64_t bySeqno) -> void {
-        const uint32_t opaque = 1;
-        if (durReqs) {
-            EXPECT_EQ(cb::engine_errc::success,
-                      consumer->prepare(opaque,
-                                        key,
-                                        value,
-                                        0 /*priv_bytes*/,
-                                        datatype,
-                                        0 /*cas*/,
-                                        vbid,
-                                        0 /*flags*/,
-                                        bySeqno,
-                                        0 /*revSeqno*/,
-                                        0 /*exp*/,
-                                        0 /*lockTime*/,
-                                        0 /*nru*/,
-                                        DocumentState::Deleted,
-                                        durReqs->getLevel()));
-        } else {
-            EXPECT_EQ(cb::engine_errc::success,
-                      consumer->deletion(opaque,
-                                         key,
-                                         value,
-                                         0 /*priv_bytes*/,
-                                         datatype,
-                                         0 /*cas*/,
-                                         vbid,
-                                         bySeqno,
-                                         0 /*revSeqno*/,
-                                         {} /*meta*/));
-        }
-    };
 
     // Build up a value with just raw body and verify that DCP deletion succeeds
     // and the Body has been removed from the payload.
@@ -3067,343 +2934,6 @@
                                        MARKER_FLAG_CHK,
                                        {} /*HCS*/,
                                        {} /*maxVisibleSeqno*/));
-
-    // Build up a value composed of:
-    // - no body
-    // - some user-xattrs ("ABCUser[1..6]" + "meta")
-    // - maybe the "_sync" sys-xattr
-    auto value = createXattrValue("", sysXattrs, compressed);
-    cb::const_byte_buffer valueBuf{
-            reinterpret_cast<const uint8_t*>(value.data()), value.size()};
-    auto datatype = PROTOCOL_BINARY_DATATYPE_XATTR;
-    if (compressed) {
-        datatype |= PROTOCOL_BINARY_DATATYPE_SNAPPY;
-    }
-
-    if (durReqs) {
-        EXPECT_EQ(cb::engine_errc::success,
-                  consumer->prepare(opaque,
-                                    {"key", DocKeyEncodesCollectionId::No},
-                                    valueBuf,
-                                    0 /*priv_bytes*/,
-                                    datatype,
-                                    0 /*cas*/,
-                                    vbid,
-                                    0 /*flags*/,
-                                    bySeqno,
-                                    0 /*revSeqno*/,
-                                    0 /*exp*/,
-                                    0 /*lockTime*/,
-                                    0 /*nru*/,
-                                    DocumentState::Deleted,
-                                    durReqs->getLevel()));
-    } else {
-        EXPECT_EQ(cb::engine_errc::success,
-                  consumer->deletion(opaque,
-                                     {"key", DocKeyEncodesCollectionId::No},
-                                     valueBuf,
-                                     0 /*priv_bytes*/,
-                                     datatype,
-                                     0 /*cas*/,
-                                     vbid,
-                                     bySeqno,
-                                     0 /*revSeqno*/,
-                                     {} /*meta*/));
-    }
-
-    auto& epBucket = dynamic_cast<EPBucket&>(*store);
-    EXPECT_EQ(FlushResult(MoreAvailable::No, 1, WakeCkptRemover::No),
-              epBucket.flushVBucket(vbid));
-
-    // Check item persisted
-
-    auto& kvstore = *store->getRWUnderlying(vbid);
-    const auto isPrepare = durReqs.has_value();
-    auto doc = kvstore.get(makeDiskDocKey("key", isPrepare), vbid);
-    EXPECT_EQ(cb::engine_errc::success, doc.getStatus());
-    ASSERT_TRUE(doc.item);
-    EXPECT_TRUE(doc.item->isDeleted());
-
-    if (durReqs) {
-        EXPECT_EQ(CommittedState::Pending, doc.item->getCommitted());
-    } else {
-        EXPECT_EQ(CommittedState::CommittedViaMutation,
-                  doc.item->getCommitted());
-    }
-
-    ASSERT_EQ(datatype, doc.item->getDataType());
-    const auto* data = doc.item->getData();
-    const auto nBytes = doc.item->getNBytes();
-
-    // Checkout on-disk value
-
-    // No body
-    ASSERT_EQ(0,
-              cb::xattr::get_body_size(
-                      datatype,
-                      std::string_view(const_cast<char*>(data), nBytes)));
-
-    // Must have user-xattrs
-    cb::xattr::Blob blob(cb::char_buffer(const_cast<char*>(data), nBytes),
-                         compressed);
-    for (uint8_t i = 1; i <= 6; ++i) {
-        EXPECT_FALSE(blob.get("ABCuser" + std::to_string(i)).empty());
-    }
-    EXPECT_FALSE(blob.get("meta").empty());
-
-    if (sysXattrs) {
-        EXPECT_FALSE(blob.get("_sync").empty());
-    } else {
-        EXPECT_TRUE(blob.get("_sync").empty());
-    }
-}
-
-TEST_P(SingleThreadedPassiveStreamTest, ConsumerReceivesUserXattrsInDelete) {
-    testConsumerReceivesUserXattrsInDelete(true, {});
-}
-
-TEST_P(SingleThreadedPassiveStreamTest,
-       ConsumerReceivesUserXattrsInDelete_NoSysXattr) {
-    testConsumerReceivesUserXattrsInDelete(false, {});
-}
-
-TEST_P(SingleThreadedPassiveStreamTest,
-       ConsumerReceivesUserXattrsInSyncDelete) {
-    testConsumerReceivesUserXattrsInDelete(true,
-                                           cb::durability::Requirements());
-}
-
-TEST_P(SingleThreadedPassiveStreamTest,
-       ConsumerReceivesUserXattrsInSyncDelete_NoSysXattr) {
-    testConsumerReceivesUserXattrsInDelete(false,
-                                           cb::durability::Requirements());
-}
-
-TEST_P(SingleThreadedPassiveStreamTest,
-       ConsumerReceivesUserXattrsInDelete_Compressed) {
-    testConsumerReceivesUserXattrsInDelete(true, {}, true);
-}
-
-TEST_P(SingleThreadedPassiveStreamTest,
-       ConsumerReceivesUserXattrsInSyncDelete_Compressed) {
-    testConsumerReceivesUserXattrsInDelete(
-            true, cb::durability::Requirements(), true);
-}
-
-TEST_P(SingleThreadedPassiveStreamTest, ConsumerHandlesSeqnoAckResponse) {
-    cb::mcbp::Response resp{};
-    resp.setMagic(cb::mcbp::Magic::AltClientResponse);
-    resp.setOpcode(cb::mcbp::ClientOpcode::DcpSeqnoAcknowledged);
-    resp.setStatus(cb::mcbp::Status::NotMyVbucket);
-    EXPECT_TRUE(consumer->handleResponse(resp));
-}
-
-TEST_P(SingleThreadedActiveStreamTest,
-       CursorReregisteredBeforeBackfillAfterCursorDrop) {
-    // MB-37150: test that, after cursor dropping, cursors are registered before
-    // checking whether to backfill. This ensures that checkpoints cannot be
-    // removed/expelled from _after_ determining the backfill range, but before
-    // registering the cursor.
-    auto& vb = *engine->getVBucket(vbid);
-    auto& cm = *vb.checkpointManager;
-
-    producer->createCheckpointProcessorTask();
-
-    stream = producer->mockActiveStreamRequest(0,
-                                               /*opaque*/ 0,
-                                               vb,
-                                               /*st_seqno*/ 0,
-                                               /*en_seqno*/ ~0,
-                                               /*vb_uuid*/ 0xabcd,
-                                               /*snap_start_seqno*/ 0,
-                                               /*snap_end_seqno*/ ~0);
-
-    auto key1 = makeStoredDocKey("key1");
-    auto key2 = makeStoredDocKey("key2");
-    // Store Mutation
-    auto mutation = store_item(vbid, key1, "value");
-    cm.createNewCheckpoint();
-    auto mutation2 = store_item(vbid, key2, "value");
-
-    // no items to backfill when created, stream will have transitioned to in
-    // memory
-    EXPECT_EQ(ActiveStream::StreamState::InMemory, stream->getState());
-
-    stream->handleSlowStream();
-
-    producer->setBeforeScheduleBackfillCB(
-            [& stream = stream](uint64_t backfillEnd) {
-                // check cursor exists before backfill is registered
-                auto cursor = stream->getCursor().lock();
-                EXPECT_TRUE(cursor);
-
-                // check that the cursor was registered immediately after the
-                // end of the backfill prior to MB-37150 this could fail as the
-                // cursor would be _later_ than backfillEnd+1 as the checkpoint
-                // has been removed.
-                auto pos = CheckpointCursorIntrospector::getCurrentPos(*cursor);
-                EXPECT_EQ(backfillEnd + 1, (*pos)->getBySeqno());
-            });
-
-    auto resp = stream->next(*producer);
-    EXPECT_FALSE(resp);
-
-    // backfill not needed
-    EXPECT_EQ(ActiveStream::StreamState::InMemory, stream->getState());
-
-    EXPECT_EQ(0, stream->public_readyQSize());
-
-    MockDcpMessageProducers producers;
-    runCheckpointProcessor(*producer, producers);
-
-    EXPECT_EQ(4, stream->public_readyQSize());
-
-    // NB: This first snapshot will actually be _skipped_ as the checkpoint was
-    // removed but the active stream did not backfill to "catch up"
-    // snap marker
-    resp = stream->next(*producer);
-    EXPECT_EQ(DcpResponse::Event::SnapshotMarker, resp->getEvent());
-    auto snapMarker = dynamic_cast<SnapshotMarker&>(*resp);
-    EXPECT_EQ(0, snapMarker.getStartSeqno());
-    EXPECT_EQ(1, snapMarker.getEndSeqno());
-
-    // receive mutation 1
-    resp = stream->next(*producer);
-    EXPECT_TRUE(resp);
-    EXPECT_EQ(DcpResponse::Event::Mutation, resp->getEvent());
->>>>>>> 206fd013
-
-    // Build up a value with just raw body and verify that DCP deletion succeeds
-    // and the Body has been removed from the payload.
-    const std::string body = "body";
-    cb::const_byte_buffer value{reinterpret_cast<const uint8_t*>(body.data()),
-                                body.size()};
-    {
-        SCOPED_TRACE("");
-        verifyDCPSuccess(value, PROTOCOL_BINARY_RAW_BYTES, 1 /*bySeqno*/);
-    }
-<<<<<<< HEAD
-    auto& ht = vb.ht;
-=======
-
-    // snap marker
-    resp = stream->next(*producer);
-    EXPECT_EQ(DcpResponse::Event::SnapshotMarker, resp->getEvent());
-    snapMarker = dynamic_cast<SnapshotMarker&>(*resp);
-    EXPECT_EQ(2, snapMarker.getStartSeqno());
-    EXPECT_EQ(2, snapMarker.getEndSeqno());
-
-    // receive mutation 2
-    resp = stream->next(*producer);
-    EXPECT_TRUE(resp);
-    EXPECT_EQ(DcpResponse::Event::Mutation, resp->getEvent());
->>>>>>> 206fd013
-    {
-        auto res = ht.findForUpdate(key);
-        const auto* sv = durReqs ? res.pending.getSV() : res.committed;
-        EXPECT_TRUE(sv);
-        EXPECT_EQ(1, sv->getBySeqno());
-        if (durReqs) {
-            EXPECT_EQ(0, sv->getValue()->valueSize());
-        } else {
-            // Note: Normal deletion with 0-size value goes through DelWithMeta
-            // that sets the value to nullptr.
-            EXPECT_FALSE(sv->getValue().get());
-        }
-    }
-
-    int64_t nextSeqno = 2;
-    if (durReqs) {
-        // Need to commit the first prepare for queuing a new one in the next
-        // steps.
-        EXPECT_EQ(cb::engine_errc::success,
-                  vb.commit(key, 1, {}, vb.lockCollections(key)));
-        // Replica doesn't like 2 prepares for the same key into the same
-        // checkpoint.
-        const int64_t newStartSeqno = initialEndSeqno + 1;
-        EXPECT_EQ(cb::engine_errc::success,
-                  consumer->snapshotMarker(1 /*opaque*/,
-                                           vbid,
-                                           newStartSeqno,
-                                           newStartSeqno + 10 /*endSeqno*/,
-                                           MARKER_FLAG_CHK,
-                                           {} /*HCS*/,
-                                           {} /*maxVisibleSeqno*/));
-        nextSeqno = newStartSeqno;
-    }
-
-    // Verify the same for body + user-xattrs + sys-xattrs
-    const auto xattrValue = createXattrValue(body);
-    value = {reinterpret_cast<const uint8_t*>(xattrValue.data()),
-             xattrValue.size()};
-    {
-        SCOPED_TRACE("");
-        verifyDCPSuccess(
-                value,
-                PROTOCOL_BINARY_RAW_BYTES | PROTOCOL_BINARY_DATATYPE_XATTR,
-                nextSeqno);
-    }
-    {
-        auto res = ht.findForUpdate(key);
-        const auto* sv = durReqs ? res.pending.getSV() : res.committed;
-        EXPECT_TRUE(sv);
-        EXPECT_EQ(nextSeqno, sv->getBySeqno());
-        EXPECT_TRUE(sv->getValue().get());
-        EXPECT_LT(sv->getValue()->valueSize(), xattrValue.size());
-
-        // No body
-        const auto finalValue =
-                std::string_view(const_cast<char*>(sv->getValue()->getData()),
-                                 sv->getValue()->valueSize());
-        EXPECT_EQ(0, cb::xattr::get_body_size(sv->getDatatype(), finalValue));
-
-        // Must have user/sys xattrs (created at createXattrValue())
-        const auto finalValueBuf =
-                cb::char_buffer(const_cast<char*>(sv->getValue()->getData()),
-                                sv->getValue()->valueSize());
-        cb::xattr::Blob blob(finalValueBuf, false /*compressed*/);
-        for (uint8_t i = 1; i <= 6; ++i) {
-            EXPECT_FALSE(blob.get("ABCuser" + std::to_string(i)).empty());
-        }
-        EXPECT_FALSE(blob.get("meta").empty());
-        EXPECT_FALSE(blob.get("_sync").empty());
-    }
-}
-
-TEST_P(SingleThreadedPassiveStreamTest, ConsumerSanitizesBodyInDeletion) {
-    testConsumerSanitizesBodyInDeletion({});
-}
-
-TEST_P(SingleThreadedPassiveStreamTest, ConsumerSanitizesBodyInSyncDeletion) {
-    testConsumerSanitizesBodyInDeletion(cb::durability::Requirements());
-}
-
-<<<<<<< HEAD
-void SingleThreadedPassiveStreamTest::testConsumerReceivesUserXattrsInDelete(
-        bool sysXattrs,
-        const std::optional<cb::durability::Requirements>& durReqs,
-        bool compressed) {
-    // UserXattrs in deletion are valid only for connections that enable it
-    consumer->public_setIncludeDeletedUserXattrs(IncludeDeletedUserXattrs::Yes);
-
-    // Send deletion in a single seqno snapshot
-    const uint32_t opaque = 1;
-    int64_t bySeqno = 1;
-    EXPECT_EQ(cb::engine_errc::success,
-              consumer->snapshotMarker(opaque,
-                                       vbid,
-                                       bySeqno,
-                                       bySeqno,
-                                       MARKER_FLAG_CHK,
-                                       {} /*HCS*/,
-                                       {} /*maxVisibleSeqno*/));
-=======
-    MockDcpMessageProducers producers;
-
-    // Step to schedule our backfill
-    EXPECT_EQ(cb::engine_errc::would_block, producer->step(producers));
-    EXPECT_EQ(0, stream->public_readyQ().size());
->>>>>>> 206fd013
 
     // Build up a value composed of:
     // - no body
@@ -4419,7 +3949,6 @@
     testExpirationRemovesBody(DcpOpenFlag::IncludeDeletedUserXattrs,
                               Xattrs::None);
 }
-<<<<<<< HEAD
 
 TEST_P(SingleThreadedActiveStreamTest, testExpirationRemovesBody_UserXa) {
     using DcpOpenFlag = cb::mcbp::request::DcpOpenPayload;
@@ -4618,217 +4147,11 @@
         SingleThreadedActiveStreamTest::SetUp();
     }
 
-=======
-
-TEST_P(SingleThreadedActiveStreamTest, testExpirationRemovesBody_UserXa) {
-    using DcpOpenFlag = cb::mcbp::request::DcpOpenPayload;
-    testExpirationRemovesBody(DcpOpenFlag::IncludeDeletedUserXattrs,
-                              Xattrs::User);
-}
-
-TEST_P(SingleThreadedActiveStreamTest, testExpirationRemovesBody_UserXa_SysXa) {
-    using DcpOpenFlag = cb::mcbp::request::DcpOpenPayload;
-    testExpirationRemovesBody(DcpOpenFlag::IncludeDeletedUserXattrs,
-                              Xattrs::UserAndSys);
-}
-
-/**
- * Verifies that streams that set NO_VALUE still backfill the full payload for
- * SystemEvents and succeed in making the DCP message from that.
- */
-TEST_P(SingleThreadedActiveStreamTest, NoValueStreamBackfillsFullSystemEvent) {
-    // We need to re-create the stream in a condition that triggers a backfill
-    stream.reset();
-    producer.reset();
-
-    auto& vb = *engine->getVBucket(vbid);
-    ASSERT_EQ(0, vb.getHighSeqno());
-    auto& manager = *vb.checkpointManager;
-    const auto& list =
-            CheckpointManagerTestIntrospector::public_getCheckpointList(
-                    manager);
-    ASSERT_EQ(1, list.size());
-
-    const auto key = makeStoredDocKey("key");
-    const std::string value = "value";
-    store_item(vbid, key, value);
-    EXPECT_EQ(1, vb.getHighSeqno());
-
-    CollectionsManifest cm;
-    const auto& collection = CollectionEntry::fruit;
-    cm.add(collection);
-    vb.updateFromManifest(makeManifest(cm));
-    EXPECT_EQ(2, vb.getHighSeqno());
-
-    // Ensure backfill
-    manager.createNewCheckpoint();
-    flushVBucketToDiskIfPersistent(vbid, 2);
-    bool newCkptCreated;
-    EXPECT_EQ(2, manager.removeClosedUnrefCheckpoints(vb, newCkptCreated));
-    ASSERT_EQ(1, list.size());
-    ASSERT_EQ(0, manager.getNumOpenChkItems());
-
-    // Re-create producer and stream
-    const std::string jsonFilter =
-            fmt::format(R"({{"collections":["{}", "{}"]}})",
-                        uint32_t(CollectionEntry::defaultC.getId()),
-                        uint32_t(collection.getId()));
-    const std::optional<std::string_view> json(jsonFilter);
-    recreateProducerAndStream(
-            vb, cb::mcbp::request::DcpOpenPayload::NoValue, json);
-    ASSERT_TRUE(producer);
-    producer->createCheckpointProcessorTask();
-    ASSERT_TRUE(stream);
-    ASSERT_TRUE(stream->isBackfilling());
-    ASSERT_EQ(IncludeValue::No, stream->public_getIncludeValue());
-    auto resp = stream->next(*producer);
-    EXPECT_FALSE(resp);
-
-    auto& bfm = producer->getBFM();
-    EXPECT_EQ(1, bfm.getNumBackfills());
-    EXPECT_EQ(backfill_success, bfm.backfill()); // create
-    // Before the fix this step throws with:
-    //     Collections::VB::Manifest::verifyFlatbuffersData: getCreateEventData
-    //     data invalid, .., size:0"
-    EXPECT_EQ(backfill_success, bfm.backfill()); // scan
-
-    const auto& readyQ = stream->public_readyQ();
-    ASSERT_EQ(3, readyQ.size());
-    resp = stream->next(*producer);
-    ASSERT_TRUE(resp);
-    EXPECT_EQ(DcpResponse::Event::SnapshotMarker, resp->getEvent());
-    ASSERT_EQ(2, readyQ.size());
-    resp = stream->next(*producer);
-    ASSERT_TRUE(resp);
-    EXPECT_EQ(DcpResponse::Event::Mutation, resp->getEvent());
-    ASSERT_EQ(1, readyQ.size());
-    resp = stream->next(*producer);
-    ASSERT_TRUE(resp);
-    EXPECT_EQ(DcpResponse::Event::SystemEvent, resp->getEvent());
-    const auto& event = dynamic_cast<CollectionCreateProducerMessage&>(*resp);
-    EXPECT_GT(event.getEventData().size(), 0);
-}
-
-class SingleThreadedBackfillTest : public SingleThreadedActiveStreamTest {
-protected:
-    void testBackfill() {
-        auto vb = engine->getVBucket(vbid);
-        auto& ckptMgr = *vb->checkpointManager;
-
-        // Delete initial stream (so we can re-create after items are only
-        // available from disk.
-        stream.reset();
-
-        // Store 3 items (to check backfill remaining counts).
-        // Add items, flush it to disk, then clear checkpoint to force backfill.
-        store_item(vbid, makeStoredDocKey("key1"), "value");
-        store_item(vbid, makeStoredDocKey("key2"), "value");
-        store_item(vbid, makeStoredDocKey("key3"), "value");
-        ckptMgr.createNewCheckpoint();
-
-        flushVBucketToDiskIfPersistent(vbid, 3);
-
-        bool newCKptCreated;
-        ASSERT_EQ(3, ckptMgr.removeClosedUnrefCheckpoints(*vb, newCKptCreated));
-
-        // Re-create the stream now we have items only on disk.
-        stream = producer->mockActiveStreamRequest(0 /*flags*/,
-                                                   0 /*opaque*/,
-                                                   *vb,
-                                                   0 /*st_seqno*/,
-                                                   ~0 /*en_seqno*/,
-                                                   0x0 /*vb_uuid*/,
-                                                   0 /*snap_start_seqno*/,
-                                                   ~0 /*snap_end_seqno*/);
-        ASSERT_TRUE(stream->isBackfilling());
-
-        // Should report empty itemsRemaining as that would mislead
-        // ns_server if they asked for stats before the backfill task runs (they
-        // would think backfill is complete).
-        EXPECT_FALSE(stream->getNumBackfillItemsRemaining());
-
-        // Run the backfill we scheduled when we transitioned to the backfilling
-        // state.
-        auto& bfm = producer->getBFM();
-
-        // Persistent and Ephemeral backfill-create does not go straight to
-        // scan, they both need an extra run
-        EXPECT_EQ(backfill_status_t::backfill_success, bfm.backfill());
-
-        // First item
-        EXPECT_EQ(backfill_status_t::backfill_success, bfm.backfill());
-        EXPECT_EQ(1, stream->getNumBackfillItems());
-
-        // Step the snapshot marker and first mutation
-        MockDcpMessageProducers producers;
-        EXPECT_EQ(cb::engine_errc::success, producer->step(producers));
-        EXPECT_EQ(cb::mcbp::ClientOpcode::DcpSnapshotMarker, producers.last_op);
-        EXPECT_EQ(cb::engine_errc::success, producer->step(producers));
-        EXPECT_EQ(cb::mcbp::ClientOpcode::DcpMutation, producers.last_op);
-
-        // Second item
-        EXPECT_EQ(backfill_status_t::backfill_success, bfm.backfill());
-        EXPECT_EQ(2, stream->getNumBackfillItems());
-
-        // Step the second mutation
-        EXPECT_EQ(cb::engine_errc::success, producer->step(producers));
-        EXPECT_EQ(cb::mcbp::ClientOpcode::DcpMutation, producers.last_op);
-
-        // Third item
-        EXPECT_EQ(backfill_status_t::backfill_success, bfm.backfill());
-        EXPECT_EQ(3, stream->getNumBackfillItems());
-
-        // Step the third mutation
-        EXPECT_EQ(cb::engine_errc::success, producer->step(producers));
-        EXPECT_EQ(cb::mcbp::ClientOpcode::DcpMutation, producers.last_op);
-
-        // Ephemeral backfill scan goes straight to complete but persistent
-        // backfill scan does not so we need an extra run
-        if (persistent()) {
-            EXPECT_EQ(backfill_status_t::backfill_success, bfm.backfill());
-        }
-
-        // No more backfills
-        EXPECT_EQ(backfill_status_t::backfill_finished, bfm.backfill());
-
-        // Nothing more to step in the producer
-        EXPECT_EQ(cb::engine_errc::would_block, producer->step(producers));
-    }
-};
-
-class SingleThreadedBackfillScanBufferTest : public SingleThreadedBackfillTest {
-public:
-    void SetUp() override {
-        config_string += "dcp_scan_byte_limit=100";
-        SingleThreadedActiveStreamTest::SetUp();
-    }
-
->>>>>>> 206fd013
     void TearDown() override {
         SingleThreadedActiveStreamTest::TearDown();
     }
 };
-<<<<<<< HEAD
-
-=======
-
-TEST_P(SingleThreadedBackfillScanBufferTest, SingleItemScanBuffer) {
-    testBackfill();
-}
-
-class SingleThreadedBackfillBufferTest : public SingleThreadedBackfillTest {
-public:
-    void SetUp() override {
-        config_string += "dcp_backfill_byte_limit=1";
-        SingleThreadedActiveStreamTest::SetUp();
-    }
-
-    void TearDown() override {
-        SingleThreadedActiveStreamTest::TearDown();
-    }
-};
-
->>>>>>> 206fd013
+
 TEST_P(SingleThreadedBackfillBufferTest, SingleItemBuffer) {
     testBackfill();
 }
@@ -5147,7 +4470,6 @@
     EXPECT_EQ(2, *resp->getBySeqno());
     ASSERT_EQ(2, readyQ.size());
     resp = stream->next(*producer);
-<<<<<<< HEAD
     ASSERT_TRUE(resp);
     EXPECT_EQ(DcpResponse::Event::Mutation, resp->getEvent());
     EXPECT_EQ(3, *resp->getBySeqno());
@@ -5155,15 +4477,6 @@
     resp = stream->next(*producer);
     ASSERT_TRUE(resp);
     EXPECT_EQ(DcpResponse::Event::Mutation, resp->getEvent());
-=======
-    ASSERT_TRUE(resp);
-    EXPECT_EQ(DcpResponse::Event::Mutation, resp->getEvent());
-    EXPECT_EQ(3, *resp->getBySeqno());
-    ASSERT_EQ(1, readyQ.size());
-    resp = stream->next(*producer);
-    ASSERT_TRUE(resp);
-    EXPECT_EQ(DcpResponse::Event::Mutation, resp->getEvent());
->>>>>>> 206fd013
     EXPECT_EQ(4, *resp->getBySeqno());
     ASSERT_EQ(0, readyQ.size());
 }
@@ -5181,7 +4494,6 @@
     const std::string value = "value";
     store_item(vbid, key, value);
     EXPECT_EQ(1, vb.getHighSeqno());
-<<<<<<< HEAD
 
     // In the test we need to re-create streams in a condition that triggers
     // backfill. So get rid of the DCP cursor and move the persistence cursor to
@@ -5271,96 +4583,6 @@
                          STParameterizedBucketTest::PrintToStringParamName);
 
 INSTANTIATE_TEST_SUITE_P(AllBucketTypes,
-=======
-
-    // In the test we need to re-create streams in a condition that triggers
-    // backfill. So get rid of the DCP cursor and move the persistence cursor to
-    // a new checkpoint, then remove checkpoints.
-    stream.reset();
-    producer.reset();
-    manager.createNewCheckpoint();
-    flushVBucketToDiskIfPersistent(vbid, 1 /*expected_num_flushed*/);
-    ASSERT_EQ(2, list.size());
-    bool newCkptCreated;
-    EXPECT_EQ(1, manager.removeClosedUnrefCheckpoints(vb, newCkptCreated));
-    EXPECT_FALSE(newCkptCreated);
-    ASSERT_EQ(1, list.size());
-    ASSERT_EQ(0, manager.getNumOpenChkItems());
-
-    // Re-create the old producer and stream
-    recreateProducerAndStream(vb, 0 /*flags*/);
-    ASSERT_TRUE(producer);
-    producer->createCheckpointProcessorTask();
-    ASSERT_TRUE(stream);
-
-    // Initiate disconnection of the old producer, but block it in
-    // CM::removeCursor() just before it acquires the CM::lock.
-    ThreadGate gate(2);
-    vb.checkpointManager->removeCursorPreLockHook = [&gate]() {
-        gate.threadUp();
-    };
-    auto threadCrash = std::thread(
-            [stream = this->stream]() { stream->transitionStateToDead(); });
-
-    // The same DCP client reconnects and creates a new producer, so same name
-    // as the old producer.
-    auto newProd = std::make_shared<MockDcpProducer>(*engine,
-                                                     cookie,
-                                                     producer->getName(),
-                                                     0 /*flags*/,
-                                                     false /*startTask*/);
-    ASSERT_TRUE(newProd);
-    newProd->createCheckpointProcessorTask();
-    // StreamReq from the client on the same vbucket -> This stream has the same
-    // name as the one that is transitioning to dead in threadCrash
-    auto newStream = newProd->mockActiveStreamRequest(0 /*flags*/,
-                                                      0 /*opaque*/,
-                                                      vb,
-                                                      0 /*st_seqno*/,
-                                                      ~0 /*en_seqno*/,
-                                                      0x0 /*vb_uuid*/,
-                                                      0 /*snap_start_seqno*/,
-                                                      ~0 /*snap_end_seqno*/);
-    ASSERT_TRUE(newStream);
-    ASSERT_TRUE(newStream->isBackfilling());
-
-    // New connection backfills and registers cursor.
-    // This step invalidates the old stream from the CM::cursors map as it has
-    // the same name as the new stream.
-    auto& bfm = newProd->getBFM();
-    ASSERT_EQ(1, bfm.getNumBackfills());
-    ASSERT_EQ(backfill_success, bfm.backfill());
-    const auto& readyQ = newStream->public_readyQ();
-    ASSERT_EQ(1, readyQ.size());
-    const auto resp = newStream->next(*newProd);
-    ASSERT_TRUE(resp);
-    EXPECT_EQ(DcpResponse::Event::SnapshotMarker, resp->getEvent());
-
-    // Unblock threadCrash. It tries to invalidate the old stream that is
-    // already invalid. This step throws before the fix.
-    gate.threadUp();
-
-    threadCrash.join();
-}
-
-INSTANTIATE_TEST_SUITE_P(AllBucketTypes,
-                         SingleThreadedActiveStreamTest,
-                         STParameterizedBucketTest::allConfigValues(),
-                         STParameterizedBucketTest::PrintToStringParamName);
-
-INSTANTIATE_TEST_SUITE_P(
-        AllBucketTypes,
-        SingleThreadedPassiveStreamTest,
-        STParameterizedBucketTest::persistentAllBackendsConfigValues(),
-        STParameterizedBucketTest::PrintToStringParamName);
-
-INSTANTIATE_TEST_SUITE_P(AllBucketTypes,
-                         SingleThreadedBackfillScanBufferTest,
-                         STParameterizedBucketTest::allConfigValues(),
-                         STParameterizedBucketTest::PrintToStringParamName);
-
-INSTANTIATE_TEST_SUITE_P(AllBucketTypes,
->>>>>>> 206fd013
                          SingleThreadedBackfillBufferTest,
                          STParameterizedBucketTest::allConfigValues(),
                          STParameterizedBucketTest::PrintToStringParamName);
@@ -5468,16 +4690,9 @@
 /**
  * The test checks that we do not lose any SnapRange information when at Replica
  * we re-attempt the flush of Disk Snapshot after a storage failure.
- *
- * @TODO magma: Test does not run for magma as we don't yet have a way of inject
- * errors.
  */
-<<<<<<< HEAD
 TEST_P(STPassiveStreamPersistentTest, VBStateNotLostAfterFlushFailure) {
     using namespace testing;
-=======
-TEST_P(STPassiveStreamCouchstoreTest, VBStateNotLostAfterFlushFailure) {
->>>>>>> 206fd013
     // Gmock helps us with simulating a flush failure.
     // In the test we want that the first attempt to flush fails, while the
     // second attempts succeeds (forwards the call on to the real KVStore).
@@ -5535,11 +4750,7 @@
                                                   true /*deletion*/,
                                                   2 /*revSeqno*/)));
 
-<<<<<<< HEAD
     auto& kvStore = *store->getRWUnderlying(vbid);
-=======
-    KVStore& kvStore = *store->getRWUnderlying(vbid);
->>>>>>> 206fd013
     auto& vbs = *kvStore.getCachedVBucketState(vbid);
     // Check the vbstate entries that are set by SnapRange info
     const auto checkVBState = [&vbs](uint64_t lastSnapStart,
@@ -5600,12 +4811,8 @@
     auto& underlying = *store->getRWUnderlying(vbid);
 
     CompactionConfig cc;
-<<<<<<< HEAD
     auto context =
             std::make_shared<CompactionContext>(store->getVBucket(vbid), cc, 1);
-=======
-    auto context = std::make_shared<CompactionContext>(vbid, cc, 1);
->>>>>>> 206fd013
     underlying.compactDB(res.getLock(), context);
     EXPECT_EQ(0, underlying.getCachedVBucketState(vbid)->onDiskPrepares);
 }
@@ -5749,7 +4956,6 @@
     EXPECT_EQ(cb::engine_errc::opaque_no_match,
               consumer->mutation(
                       opaque, key, {}, 0, 0, 0, vbid, 0, 1, 0, 0, 0, {}, 0));
-<<<<<<< HEAD
 }
 
 void STPassiveStreamPersistentTest::checkVBState(uint64_t lastSnapStart,
@@ -6072,16 +5278,4 @@
 INSTANTIATE_TEST_SUITE_P(Persistent,
                          CDCPassiveStreamTest,
                          STParameterizedBucketTest::persistentConfigValues(),
-=======
-}
-
-INSTANTIATE_TEST_SUITE_P(Persistent,
-                         STPassiveStreamPersistentTest,
-                         STParameterizedBucketTest::persistentConfigValues(),
-                         STParameterizedBucketTest::PrintToStringParamName);
-
-INSTANTIATE_TEST_SUITE_P(Persistent,
-                         STPassiveStreamCouchstoreTest,
-                         STParameterizedBucketTest::couchstoreConfigValues(),
->>>>>>> 206fd013
                          STParameterizedBucketTest::PrintToStringParamName);
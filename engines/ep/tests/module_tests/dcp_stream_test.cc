--- conflicted
+++ resolved
@@ -1978,15 +1978,8 @@
     manager.createNewCheckpoint();
     ASSERT_GT(manager.getOpenCheckpointId(), openId);
     flushVBucketToDiskIfPersistent(vbid, 3 /*expected_num_flushed*/);
-<<<<<<< HEAD
     ASSERT_EQ(1, manager.getNumCheckpoints());
     ASSERT_EQ(1, manager.getNumOpenChkItems());
-=======
-    ASSERT_EQ(ephemeral() ? 5 : 6,
-              ckptMgr.removeClosedUnrefCheckpoints().count);
-    ASSERT_EQ(1, ckptMgr.getNumCheckpoints());
-    ASSERT_EQ(1, ckptMgr.getNumOpenChkItems());
->>>>>>> 2f44d9ca
 
     // Re-create producer now we have items only on disk.
     setupProducer();
@@ -2073,16 +2066,8 @@
         manager.createNewCheckpoint();
         ASSERT_GT(manager.getOpenCheckpointId(), openId);
         flushVBucketToDiskIfPersistent(vbid, 2 /*expected_num_flushed*/);
-<<<<<<< HEAD
         ASSERT_EQ(1, manager.getNumCheckpoints());
         ASSERT_EQ(1, manager.getNumOpenChkItems());
-=======
-        // Close the now unreferenced checkpoint so DCP stream must go to disk.
-        ASSERT_EQ(ephemeral() ? 4 : 5,
-                  ckptMgr.removeClosedUnrefCheckpoints().count);
-        ASSERT_EQ(1, ckptMgr.getNumCheckpoints());
-        ASSERT_EQ(1, ckptMgr.getNumOpenChkItems());
->>>>>>> 2f44d9ca
     }
 
     auto* kvstore = engine->getKVBucket()->getRWUnderlying(vbid);
@@ -2156,15 +2141,8 @@
         manager.createNewCheckpoint();
         ASSERT_GT(manager.getOpenCheckpointId(), openId);
         flushVBucketToDiskIfPersistent(vbid, 2 /*expected_num_flushed*/);
-<<<<<<< HEAD
         ASSERT_EQ(1, manager.getNumCheckpoints());
         ASSERT_EQ(1, manager.getNumOpenChkItems());
-=======
-        ASSERT_EQ(ephemeral() ? 4 : 5,
-                  ckptMgr.removeClosedUnrefCheckpoints().count);
-        ASSERT_EQ(1, ckptMgr.getNumCheckpoints());
-        ASSERT_EQ(1, ckptMgr.getNumOpenChkItems());
->>>>>>> 2f44d9ca
     }
 
     // Re-create producer now we have items only on disk, setting a scan buffer
@@ -2257,64 +2235,11 @@
     EXPECT_EQ(3, readyQ2.size());
     EXPECT_EQ(DcpResponse::Event::Mutation, readyQ2.back()->getEvent());
 
-<<<<<<< HEAD
     EXPECT_EQ(backfill_finished, bfm.backfill());
     EXPECT_EQ(backfill_finished, bfm.backfill());
     EXPECT_EQ(backfill_finished, bfm.backfill());
     EXPECT_EQ(backfill_finished, bfm.backfill());
     EXPECT_EQ(backfill_finished, bfm.backfill());
-=======
-    ASSERT_EQ(backfill_finished, bfm.backfill());
-}
-
-/**
- * Unit test for MB-36146 to ensure that CheckpointCursor do not try to
- * use the currentCheckpoint member variable if its not point to a valid
- * object.
- *
- * 1. Create an item
- * 2. Perform a SET on the item
- * 3. Create a new open checkpoint
- * 4. For persistent vbuckets flush data to disk to move all cursors to the
- * next checkpoint.
- * 5. Create a lamda function that will allow use to mimic the race condition
- * 6. Transition stream state to dead which will call removeCheckpointCursor()
- * 7. Once the CheckpointManager has removed all cursors to the checkpoint
- * call removeClosedUnrefCheckpoints() to delete the checkpoint in memory
- * 8. call getNumItemsForCursor() using the cursor we removed and make sure
- * we don't access the deleted memory
- */
-TEST_P(SingleThreadedActiveStreamTest, MB36146) {
-    auto vb = engine->getVBucket(vbid);
-    auto& ckptMgr = *vb->checkpointManager;
-
-    const auto key = makeStoredDocKey("key");
-    const std::string value = "value";
-    auto item = make_item(vbid, key, value);
-
-    {
-        auto cHandle = vb->lockCollections(item.getKey());
-        EXPECT_EQ(cb::engine_errc::success,
-                  vb->set(item, cookie, *engine, {}, cHandle));
-    }
-    EXPECT_EQ(2, ckptMgr.createNewCheckpoint());
-
-    if (persistent()) {
-        flush_vbucket_to_disk(vbid);
-    }
-
-    ckptMgr.runGetItemsHook = [this, &ckptMgr](const CheckpointCursor* cursor,
-                                               Vbid vbid) {
-        EXPECT_EQ(ephemeral() ? 3 : 4,
-                  ckptMgr.removeClosedUnrefCheckpoints().count);
-        size_t numberOfItemsInCursor = 0;
-        EXPECT_NO_THROW(numberOfItemsInCursor =
-                                ckptMgr.getNumItemsForCursor(cursor));
-        EXPECT_EQ(0, numberOfItemsInCursor);
-    };
-
-    stream->transitionStateToDead();
->>>>>>> 2f44d9ca
 }
 
 TEST_P(SingleThreadedActiveStreamTest, BackfillSkipsScanIfStreamInWrongState) {
@@ -3585,16 +3510,9 @@
     store_item(vbid, makeStoredDocKey("key1"), "value");
 
     const auto openId = ckptMgr.getOpenCheckpointId();
-<<<<<<< HEAD
     ckptMgr.createNewCheckpoint();
     ASSERT_GT(ckptMgr.getOpenCheckpointId(), openId);
     flushVBucketToDiskIfPersistent(vbid, 1 /*expected_num_flushed*/);
-=======
-    ASSERT_GT(ckptMgr.createNewCheckpoint(), openId);
-    flushVBucketToDiskIfPersistent(vbid, 1);
-    ASSERT_EQ(ephemeral() ? 3 : 4,
-              ckptMgr.removeClosedUnrefCheckpoints().count);
->>>>>>> 2f44d9ca
     ASSERT_EQ(1, ckptMgr.getNumCheckpoints());
     ASSERT_EQ(1, ckptMgr.getNumOpenChkItems());
 
@@ -4507,16 +4425,9 @@
 
     // Ensure backfill
     const auto openId = manager.getOpenCheckpointId();
-<<<<<<< HEAD
     manager.createNewCheckpoint();
     ASSERT_GT(manager.getOpenCheckpointId(), openId);
     flushVBucketToDiskIfPersistent(vbid, 2 /*expected_num_flushed*/);
-=======
-    ASSERT_GT(manager.createNewCheckpoint(), openId);
-    flushVBucketToDiskIfPersistent(vbid, 2);
-    EXPECT_EQ(ephemeral() ? 6 : 7,
-              manager.removeClosedUnrefCheckpoints().count);
->>>>>>> 2f44d9ca
     ASSERT_EQ(1, manager.getNumCheckpoints());
     ASSERT_EQ(1, manager.getNumOpenChkItems());
 
@@ -4584,13 +4495,7 @@
             flushVBucketToDiskIfPersistent(vbid, 3);
         }
         // cs, vbs, 3 mut(s), ce
-<<<<<<< HEAD
-        ASSERT_EQ(6, stats.itemsRemovedFromCheckpoints);
-=======
-        ASSERT_EQ(ephemeral() ? 5 : 6,
-                  ckptMgr.removeClosedUnrefCheckpoints().count);
         ASSERT_EQ(ephemeral() ? 5 : 6, stats.itemsRemovedFromCheckpoints);
->>>>>>> 2f44d9ca
 
         // Re-create the stream now we have items only on disk.
         stream = producer->mockActiveStreamRequest(0 /*flags*/,
@@ -4982,18 +4887,7 @@
     ASSERT_EQ(4, manager.getHighSeqno());
 }
 
-// MB-63341 made changes to this test which require eager checkpoint
-// removal.
-class SingleThreadedPassiveStreamTestEagerCP
-    : public SingleThreadedPassiveStreamTest {
-public:
-    void SetUp() override {
-        config_string += "checkpoint_removal_mode=eager";
-        SingleThreadedPassiveStreamTest::SetUp();
-    }
-};
-
-TEST_P(SingleThreadedPassiveStreamTestEagerCP, GetSnapshotInfo) {
+TEST_P(SingleThreadedPassiveStreamTest, GetSnapshotInfo) {
     auto& vb = *store->getVBucket(vbid);
     ASSERT_EQ(0, vb.getHighSeqno());
     auto& manager = static_cast<MockCheckpointManager&>(*vb.checkpointManager);
@@ -5453,17 +5347,7 @@
     manager.createNewCheckpoint();
     ASSERT_GT(manager.getOpenCheckpointId(), openId);
     flushVBucketToDiskIfPersistent(vbid, 2 /*expected_num_flushed*/);
-<<<<<<< HEAD
     ASSERT_EQ(1, manager.getNumCheckpoints());
-=======
-    ASSERT_EQ(2, list.size());
-    const auto openCkptId = manager.getOpenCheckpointId();
-    ASSERT_EQ(ephemeral() ? 4 : 5,
-              manager.removeClosedUnrefCheckpoints().count);
-    // No new checkpoint created
-    ASSERT_EQ(openCkptId, manager.getOpenCheckpointId());
-    ASSERT_EQ(1, list.size());
->>>>>>> 2f44d9ca
     ASSERT_EQ(1, manager.getNumOpenChkItems());
 
     // Move high-seqno to 4
@@ -5558,16 +5442,6 @@
     manager.createNewCheckpoint();
     ASSERT_GT(manager.getOpenCheckpointId(), openId);
     flushVBucketToDiskIfPersistent(vbid, 1 /*expected_num_flushed*/);
-<<<<<<< HEAD
-=======
-    ASSERT_EQ(2, list.size());
-    const auto openCkptId = manager.getOpenCheckpointId();
-    ASSERT_EQ(ephemeral() ? 3 : 4,
-              manager.removeClosedUnrefCheckpoints().count);
-    // No new checkpoint created
-    ASSERT_EQ(openCkptId, manager.getOpenCheckpointId());
-    ASSERT_EQ(1, list.size());
->>>>>>> 2f44d9ca
     ASSERT_EQ(1, manager.getNumCheckpoints());
     ASSERT_EQ(1, manager.getNumOpenChkItems());
 
@@ -5634,69 +5508,10 @@
             CheckpointManagerTestIntrospector::public_getCheckpointList(
                     manager);
     ASSERT_EQ(1, list.size());
-    ASSERT_EQ(2, manager.getNumOpenChkItems()); // cs, vbs
-
-<<<<<<< HEAD
+    ASSERT_EQ(ephemeral() ? 1 : 2, manager.getNumOpenChkItems()); // cs, vbs
+
     // Note: The first in-memory snapshot is special with regard to the CHK
     // flag.. We force nextSnapshotIsCheckpoint=true at (some) state transition
-=======
-    auto& bfm = producer->getBFM();
-    EXPECT_EQ(0, bfm.getNumBackfills());
-    EXPECT_EQ(0, engine->getDcpConnMap().getNumRunningBackfills());
-    stream.reset();
-    recreateStream(vb);
-    ASSERT_TRUE(stream->isBackfilling());
-
-    EXPECT_EQ(1, bfm.getNumBackfills());
-    // backfill makes it into the initializing list, classed as running
-    EXPECT_EQ(1, engine->getDcpConnMap().getNumRunningBackfills());
-
-    for (int cycles = 0; cycles < 2; ++cycles) {
-        // In MB-57772 it doesn't look like a cycle of streamRequest/closeStream
-        // grew the backfill queues (we don't actually know the true sequence),
-        // but for this test closeStream reproduces an ever growing backfill
-        // queue.
-        stream.reset(); // we want the ActiveStream to destruct
-        producer->closeStream(0, vbid);
-
-        // closeStream has explicitly removed the backfill, no need to wait for
-        // an I/O task to run.
-        EXPECT_EQ(0, bfm.getNumBackfills());
-        EXPECT_EQ(0, engine->getDcpConnMap().getNumRunningBackfills());
-
-        recreateStream(vb);
-        ASSERT_TRUE(stream->isBackfilling());
-
-        // Now expect only 1 backfill in the queue (this would keep increasing
-        // prior to fixing the issue).
-        EXPECT_EQ(1, bfm.getNumBackfills());
-        // backfill makes it into the initializing list, classed as running
-        EXPECT_EQ(1, engine->getDcpConnMap().getNumRunningBackfills());
-    }
-
-    // Force close - now the stream will remove its backfill without the task
-    // needing to run.
-    stream.reset(); // we want the ActiveStream to destruct
-    producer->closeStream(0, vbid);
-
-    EXPECT_EQ(0, engine->getDcpConnMap().getNumRunningBackfills());
-    EXPECT_EQ(0, bfm.getNumBackfills());
-}
-
-TEST_P(SingleThreadedActiveStreamTest,
-       StreamTaskMovesCursorToLastItemInEmptyCheckpoint) {
-    auto& vb = *engine->getVBucket(vbid);
-    ASSERT_EQ(0, vb.getHighSeqno());
-    auto& manager = *vb.checkpointManager;
-    const auto& list =
-            CheckpointManagerTestIntrospector::public_getCheckpointList(
-                    manager);
-    ASSERT_EQ(1, list.size());
-    ASSERT_EQ(ephemeral() ? 1 : 2, manager.getNumOpenChkItems()); // cs, vbs
-
-    // Note: The first in-memory snapshot is special with regard to the CHK
-    // flag. We force nextSnapshotIsCheckpoint=true at (some) state transition
->>>>>>> 2f44d9ca
     // in ActiveStream. Given that in this test we need to verify that the CHK
     // flag is set by processing checkpoint_start messages, then here I make the
     // stream process a first snapshot for clearing nextSnapshotIsCheckpoint
@@ -5716,11 +5531,7 @@
     if (isPersistent()) {
         flushVBucket(vbid);
     }
-<<<<<<< HEAD
     ASSERT_EQ(1, manager.getNumCheckpoints());
-=======
-    ASSERT_EQ(2, manager.getNumCheckpoints());
->>>>>>> 2f44d9ca
     ASSERT_EQ(1, manager.getNumOpenChkItems());
 
     // Verify that the stream doesn't know of any checkpoint so far
@@ -5791,7 +5602,8 @@
     stream.reset();
     producer.reset();
     auto& manager = *vb.checkpointManager;
-    ASSERT_EQ(5, manager.getNumOpenChkItems()); // cs, vbs, 3 muts
+    // cs, vbs, 3 muts
+    ASSERT_EQ(ephemeral() ? 4 : 5, manager.getNumOpenChkItems());
     manager.createNewCheckpoint();
     flushVBucketToDiskIfPersistent(vbid, 3 /*expected_num_flushed*/);
     ASSERT_EQ(1, manager.getNumCheckpoints());
@@ -6652,11 +6464,7 @@
 
 INSTANTIATE_TEST_SUITE_P(
         AllBucketTypes,
-<<<<<<< HEAD
         SingleThreadedActiveToPassiveStreamTest,
-=======
-        SingleThreadedPassiveStreamTestEagerCP,
->>>>>>> 2f44d9ca
         STParameterizedBucketTest::persistentAllBackendsConfigValues(),
         STParameterizedBucketTest::PrintToStringParamName);
 
@@ -8124,7 +7932,13 @@
                                  0));
 }
 
-<<<<<<< HEAD
+INSTANTIATE_TEST_SUITE_P(Persistent,
+                         CDCPassiveStreamTest,
+                         STParameterizedBucketTest::magmaConfigValues(),
+                         STParameterizedBucketTest::PrintToStringParamName);
+
+#endif /*EP_USE_MAGMA*/
+
 void SingleThreadedPassiveStreamTest::testProcessMessageBypassMemCheck(
         DcpResponse::Event event, bool hasValue, OOMLevel oomLevel) {
     auto& vb = *store->getVBucket(vbid);
@@ -8143,32 +7957,6 @@
         engine->getConfiguration().setCheckpointMemoryRatio(0);
         break;
     }
-=======
-INSTANTIATE_TEST_SUITE_P(Persistent,
-                         CDCPassiveStreamTest,
-                         STParameterizedBucketTest::magmaConfigValues(),
-                         STParameterizedBucketTest::PrintToStringParamName);
-
-#endif /*EP_USE_MAGMA*/
-
-// MB-59518 is an issue where a DCP passive-stream processed a commit against
-// an active vbucket resulting in a duplicate commit (and failure). The issue
-// occurred because it was possible to reach the VBucket::commit function
-// during a replica->active state change provided that operations are buffered.
-// The fix was to put strong VBucket state checks in the PassiveStream commit
-// path.
-void SingleThreadedPassiveStreamTest::replicaToActiveBufferedRejected(
-        DcpResponse::Event event) {
-    consumer->disableFlatBuffersSystemEvents();
-
-    // Force consumer buffering.
-    auto& stats = engine->getEpStats();
-    stats.replicationThrottleThreshold = 0;
-    const size_t size = stats.getMaxDataSize();
-    engine->setMaxDataSize(1);
-    ASSERT_EQ(ReplicationThrottle::Status::Pause,
-              engine->getReplicationThrottle().getStatus());
->>>>>>> 2f44d9ca
 
     const uint32_t opaque = 1;
     const size_t seqno = 1;
@@ -8382,7 +8170,7 @@
     EXPECT_EQ(messageBytes, control.getFreedBytes());
 }
 
-TEST_P(SingleThreadedPassiveStreamTestEagerCP, MB_64246) {
+TEST_P(SingleThreadedPassiveStreamTest, MB_64246) {
     auto& vb = *store->getVBucket(vbid);
     ASSERT_EQ(vbucket_state_replica, vb.getState());
     ASSERT_EQ(0, vb.getHighSeqno());
@@ -8468,9 +8256,10 @@
     // Vbstate bumps triggered new checkpoint creation (note: prev checkpoint
     // removed by cursor move)
     ASSERT_EQ(1, manager.getNumCheckpoints());
-    EXPECT_EQ(ckptId + 1, manager.getOpenCheckpointId());
-    // cs + vbs(a) + vbs(r)  (no vbs on ephemeral)
-    EXPECT_EQ(ephemeral() ? 2 : 3, manager.getNumOpenChkItems());
+    EXPECT_EQ(ckptId + 2, manager.getOpenCheckpointId());
+    // cs + vbs(a) + vbs(r)
+    // Note: MB-66839: 1 extra vbs(a) was queued
+    EXPECT_EQ(4, manager.getNumOpenChkItems());
     EXPECT_EQ(10, manager.getHighSeqno());
     checkpointSnap = manager.getSnapshotInfo();
     EXPECT_EQ(10, checkpointSnap.range.getStart());
@@ -8480,7 +8269,7 @@
     // Item Expel is the precondition for triggering the broken code path at
     // CheckpointManager::getSnapshotInfo() which is used for making the
     // StreamRequest in DcpConsumer::addStream
-    EXPECT_EQ(2, manager.expelUnreferencedCheckpointItems().count);
+    EXPECT_EQ(3, manager.expelUnreferencedCheckpointItems().count);
 
     // Before the fix getSnapshotInfo() would expose an invalid snapshot
     // (snapStart:11, snapEnd:11, start:10), so these need to NOT vary from

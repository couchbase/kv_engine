/* -*- Mode: C++; tab-width: 4; c-basic-offset: 4; indent-tabs-mode: nil -*- */
/*
 *     Copyright 2018-Present Couchbase, Inc.
 *
 *   Use of this software is governed by the Business Source License included
 *   in the file licenses/BSL-Couchbase.txt.  As of the Change Date specified
 *   in that file, in accordance with the Business Source License, use of this
 *   software will be governed by the Apache License, Version 2.0, included in
 *   the file licenses/APL2.txt.
 */

#include "dcp_stream_test.h"

#include "checkpoint_manager.h"
#include "checkpoint_utils.h"
#include "collections/collections_test_helpers.h"
#include "collections/events_generated.h"
#include "collections/vbucket_manifest_handles.h"
#include "dcp/active_stream_checkpoint_processor_task.h"
#include "dcp/backfill_disk.h"
#include "dcp/response.h"
#include "dcp_utils.h"
#include "ep_bucket.h"
#include "ep_time.h"
#include "failover-table.h"
#include "kv_bucket.h"
#include "kvstore/couch-kvstore/couch-kvstore-config.h"
#include "kvstore/kvstore.h"
#include "test_helpers.h"
#include "tests/test_fileops.h"
#include "thread_gate.h"
#include "vbucket.h"
#include "vbucket_state.h"
#include <executor/executorpool.h>

#include "../couchstore/src/internal.h"
#include "../mock/gmock_dcp_msg_producers.h"
#include "../mock/mock_checkpoint_manager.h"
#include "../mock/mock_dcp.h"
#include "../mock/mock_dcp_conn_map.h"
#include "../mock/mock_dcp_consumer.h"
#include "../mock/mock_dcp_producer.h"
#include "../mock/mock_kvstore.h"
#include "../mock/mock_paging_visitor.h"
#include "../mock/mock_stream.h"
#include "../mock/mock_synchronous_ep_engine.h"

#include <engines/ep/tests/mock/mock_dcp_backfill_mgr.h>
#include <folly/portability/GMock.h>
#include <folly/synchronization/Baton.h>
#include <memcached/dcp_stream_id.h>
#include <platform/json_log.h>
#include <platform/timeutils.h>
#include <programs/engine_testapp/mock_cookie.h>
#include <programs/engine_testapp/mock_server.h>
#include <xattr/blob.h>
#include <xattr/utils.h>
#include <memory>
#include <thread>

using FlushResult = EPBucket::FlushResult;
using MoreAvailable = EPBucket::MoreAvailable;

using namespace std::string_view_literals;

using ::testing::ElementsAre;

void StreamTest::SetUp() {
    bucketType = GetParam();
    DCPTest::SetUp();
    vb0 = engine->getVBucket(Vbid(0));
    EXPECT_TRUE(vb0) << "Failed to get valid VBucket object for id 0";
}

void StreamTest::TearDown() {
    if (producer) {
        producer->cancelCheckpointCreatorTask();
    }
    // Destroy various engine objects
    vb0.reset();
    stream.reset();
    producer.reset();
    DCPTest::TearDown();
}

/*
 * Test that when have a producer with IncludeValue and IncludeXattrs both set
 * to No an active stream created via a streamRequest returns true for
 * isKeyOnly.
 */
TEST_P(StreamTest, test_streamIsKeyOnlyTrue) {
    setup_dcp_stream(cb::mcbp::DcpAddStreamFlag::None,
                     IncludeValue::No,
                     IncludeXattrs::No);
    ASSERT_EQ(cb::engine_errc::success, doStreamRequest(*producer).status)
            << "stream request did not return cb::engine_errc::success";

    auto activeStream = std::dynamic_pointer_cast<ActiveStream>(
            producer->findStream(Vbid(0)));
    ASSERT_NE(nullptr, activeStream);
    EXPECT_TRUE(activeStream->isKeyOnly());
    EXPECT_EQ(cb::engine_errc::success, destroy_dcp_stream());
}

// Test the compression control error case
TEST_P(StreamTest, validate_compression_control_message_denied) {
    setup_dcp_stream();
    std::string compressCtrlMsg("force_value_compression");
    std::string compressCtrlValue("true");
    EXPECT_FALSE(producer->isCompressionEnabled());

    // Sending a control message without actually enabling SNAPPY must fail
    EXPECT_EQ(cb::engine_errc::invalid_arguments,
              producer->control(0, compressCtrlMsg, compressCtrlValue));
    EXPECT_EQ(cb::engine_errc::no_such_key, destroy_dcp_stream());
}

void StreamTest::setupProducerCompression() {
    VBucketPtr vb = engine->getKVBucket()->getVBucket(vbid);

    std::string compressibleValue(
            "{\"product\": \"car\",\"price\": \"100\"},"
            "{\"product\": \"bus\",\"price\": \"1000\"},"
            "{\"product\": \"Train\",\"price\": \"100000\"}");
    std::string regularValue(R"({"product": "car","price": "100"})");

    store_item(vbid, "key1", compressibleValue);
    store_item(vbid, "key2", regularValue);
}

void StreamTest::registerCursorAtCMStart() {
    auto vb = engine->getKVBucket()->getVBucket(vbid);
    ASSERT_TRUE(vb);
    auto& manager = static_cast<CheckpointManager&>(*vb->checkpointManager);
    const auto dcpCursor =
            manager.registerCursorBySeqno(
                           "a cursor", 0, CheckpointCursor::Droppable::Yes)
                    .takeCursor()
                    .lock();
    ASSERT_TRUE(dcpCursor);
}

/*
 * Test to verify the number of items, total bytes sent and total data size
 * by the producer when DCP compression is enabled
 */
TEST_P(StreamTest, test_verifyProducerCompressionStats) {
    setupProducerCompression();

    cookie->setDatatypeSupport(PROTOCOL_BINARY_DATATYPE_SNAPPY);
    setup_dcp_stream();

    ASSERT_EQ(cb::engine_errc::success,
              producer->control(0, "force_value_compression", "true"));
    ASSERT_TRUE(producer->isForceValueCompressionEnabled());

    ASSERT_EQ(cb::engine_errc::success, doStreamRequest(*producer).status);

    MockDcpMessageProducers producers;
    VBucketPtr vb = engine->getKVBucket()->getVBucket(vbid);
    prepareCheckpointItemsForStep(producers, *producer, *vb);

    /* Stream the snapshot marker first */
    EXPECT_EQ(cb::engine_errc::success, producer->step(false, producers));
    EXPECT_EQ(0, producer->getItemsSent());

    uint64_t totalBytesSent = producer->getTotalBytesSent();
    uint64_t totalUncompressedDataSize =
            producer->getTotalUncompressedDataSize();
    EXPECT_GT(totalBytesSent, 0);
    EXPECT_GT(totalUncompressedDataSize, 0);

    /* Stream the first mutation. This should increment the
     * number of items, total bytes sent and total data size.
     * Since this is a compressible document, the total bytes
     * sent should be incremented by a lesser value than the
     * total data size.
     */
    EXPECT_EQ(cb::engine_errc::success, producer->step(false, producers));
    EXPECT_EQ(1, producer->getItemsSent());
    EXPECT_GT(producer->getTotalBytesSent(), totalBytesSent);
    EXPECT_GT(producer->getTotalUncompressedDataSize(),
              totalUncompressedDataSize);
    EXPECT_LT(producer->getTotalBytesSent() - totalBytesSent,
              producer->getTotalUncompressedDataSize() -
                      totalUncompressedDataSize);

    totalBytesSent = producer->getTotalBytesSent();
    totalUncompressedDataSize = producer->getTotalUncompressedDataSize();

    /*
     * Now stream the second mutation. This should increment the
     * number of items and the total bytes sent. In this case,
     * the total data size should be incremented by exactly the
     * same amount as the total bytes sent
     */
    EXPECT_EQ(cb::engine_errc::success, producer->step(false, producers));
    EXPECT_EQ(2, producer->getItemsSent());
    EXPECT_GT(producer->getTotalBytesSent(), totalBytesSent);
    EXPECT_GT(producer->getTotalUncompressedDataSize(),
              totalUncompressedDataSize);
    EXPECT_EQ(producer->getTotalBytesSent() - totalBytesSent,
              producer->getTotalUncompressedDataSize() -
                      totalUncompressedDataSize);

    EXPECT_EQ(cb::engine_errc::success, destroy_dcp_stream());
}

/*
 * Test to verify the number of items, total bytes sent and total data size
 * by the producer when DCP compression is disabled
 */
TEST_P(StreamTest, test_verifyProducerCompressionDisabledStats) {
    setupProducerCompression();

    cookie->setDatatypeSupport(PROTOCOL_BINARY_RAW_BYTES);
    setup_dcp_stream();

    ASSERT_EQ(cb::engine_errc::success, doStreamRequest(*producer).status);

    MockDcpMessageProducers producers;
    VBucketPtr vb = engine->getKVBucket()->getVBucket(vbid);
    prepareCheckpointItemsForStep(producers, *producer, *vb);

    /* Stream the snapshot marker first */
    EXPECT_EQ(cb::engine_errc::success, producer->step(false, producers));
    EXPECT_EQ(0, producer->getItemsSent());

    uint64_t totalBytesSent = producer->getTotalBytesSent();
    uint64_t totalUncompressedDataSize =
            producer->getTotalUncompressedDataSize();
    EXPECT_GT(totalBytesSent, 0);
    EXPECT_GT(totalUncompressedDataSize, 0);

    /*
     * With value compression on the producer side disabled, stream a
     * compressible document. This should result in an increase in
     * total bytes. Even though the document is compressible, the
     * total data size and the total bytes sent would be incremented
     * by exactly the same amount
     */
    EXPECT_EQ(cb::engine_errc::success, producer->step(false, producers));
    EXPECT_EQ(1, producer->getItemsSent());
    EXPECT_GT(producer->getTotalBytesSent(), totalBytesSent);
    EXPECT_GT(producer->getTotalUncompressedDataSize(),
              totalUncompressedDataSize);
    EXPECT_EQ(producer->getTotalBytesSent() - totalBytesSent,
              producer->getTotalUncompressedDataSize() -
                      totalUncompressedDataSize);

    EXPECT_EQ(cb::engine_errc::success, destroy_dcp_stream());
}

/*
 * Test to verify the number of items and the total bytes sent by the producer
 * under normal and error conditions
 */
TEST_P(StreamTest, VerifyProducerStats) {
    // Prevent checkpoint removal for verifying a number of in-memory snapshots
    registerCursorAtCMStart();

    VBucketPtr vb = engine->getKVBucket()->getVBucket(vbid);
    nlohmann::json meta = {
            {"topology", nlohmann::json::array({{"active", "replica"}})}};
    vb->setState(vbucket_state_active, &meta);
    setup_dcp_stream(cb::mcbp::DcpAddStreamFlag::None,
                     IncludeValue::No,
                     IncludeXattrs::No,
                     {{"enable_sync_writes", "true"},
                      {"consumer_name", "test_consumer"}});
    store_item(vbid, "key1", "value1");
    store_item(vbid, "key2", "value2");
    using namespace cb::durability;
    auto reqs = Requirements{Level::Majority, Timeout()};
    auto prepareToCommit = store_pending_item(vbid, "pending1", "value3", reqs);

    {
        std::shared_lock rlh(vb->getStateLock());
        ASSERT_EQ(cb::engine_errc::success,
                  vb->commit(rlh,
                             prepareToCommit->getKey(),
                             prepareToCommit->getBySeqno(),
                             {},
                             CommitType::Majority,
                             vb->lockCollections(prepareToCommit->getKey()),
                             cookie));
    }

    // Clear our cookie, we don't actually care about the cas of the item but
    // this is necessary to allow us to enqueue our next abort (which uses the
    // same cookie)
    engine->clearEngineSpecific(*cookie);

    auto prepareToAbort = store_pending_item(vbid, "pending2", "value4", reqs);
    {
        std::shared_lock rlh(vb->getStateLock());
        ASSERT_EQ(cb::engine_errc::success,
                  vb->abort(rlh,
                            prepareToAbort->getKey(),
                            prepareToAbort->getBySeqno(),
                            {},
                            vb->lockCollections(prepareToAbort->getKey())));
    }

    MockDcpMessageProducers producers;

    EXPECT_EQ(cb::engine_errc::success, doStreamRequest(*producer).status);

    prepareCheckpointItemsForStep(producers, *producer, *vb);

    /* Stream the snapshot marker first */
    EXPECT_EQ(cb::engine_errc::success, producer->step(false, producers));
    EXPECT_EQ(0, producer->getItemsSent());

    uint64_t totalBytes = producer->getTotalBytesSent();
    EXPECT_GT(totalBytes, 0);

    /* Stream the first mutation. This should increment the
     * number of items and the total bytes sent.
     */
    EXPECT_EQ(cb::engine_errc::success, producer->step(false, producers));
    EXPECT_EQ(1, producer->getItemsSent());
    EXPECT_GT(producer->getTotalBytesSent(), totalBytes);
    totalBytes = producer->getTotalBytesSent();

    /* Now simulate a failure while trying to stream the next
     * mutation.
     */
    producers.setMutationStatus(cb::engine_errc::too_big);

    EXPECT_EQ(cb::engine_errc::too_big, producer->step(false, producers));

    /* The number of items total bytes sent should remain the same */
    EXPECT_EQ(1, producer->getItemsSent());
    EXPECT_EQ(producer->getTotalBytesSent(), totalBytes);
    totalBytes = producer->getTotalBytesSent();

    /* Now stream the mutation again and the stats should have incremented */
    producers.setMutationStatus(cb::engine_errc::success);

    EXPECT_EQ(cb::engine_errc::success, producer->step(false, producers));
    EXPECT_EQ(2, producer->getItemsSent());
    EXPECT_GT(producer->getTotalBytesSent(), totalBytes);
    totalBytes = producer->getTotalBytesSent();

    // Prepare
    EXPECT_EQ(cb::engine_errc::success, producer->step(false, producers));
    EXPECT_EQ(3, producer->getItemsSent());
    EXPECT_GT(producer->getTotalBytesSent(), totalBytes);
    totalBytes = producer->getTotalBytesSent();

    // Commit
    EXPECT_EQ(cb::engine_errc::success, producer->step(false, producers));
    EXPECT_EQ(4, producer->getItemsSent());
    EXPECT_GT(producer->getTotalBytesSent(), totalBytes);
    totalBytes = producer->getTotalBytesSent();

    // Prepare
    EXPECT_EQ(cb::engine_errc::success, producer->step(false, producers));
    EXPECT_EQ(5, producer->getItemsSent());
    EXPECT_GT(producer->getTotalBytesSent(), totalBytes);
    totalBytes = producer->getTotalBytesSent();

    // SnapshotMarker - doesn't bump items sent
    EXPECT_EQ(cb::engine_errc::success, producer->step(false, producers));
    EXPECT_EQ(5, producer->getItemsSent());
    EXPECT_GT(producer->getTotalBytesSent(), totalBytes);
    totalBytes = producer->getTotalBytesSent();

    // Abort
    EXPECT_EQ(cb::engine_errc::success, producer->step(false, producers));
    EXPECT_EQ(6, producer->getItemsSent());
    EXPECT_GT(producer->getTotalBytesSent(), totalBytes);

    EXPECT_EQ(cb::engine_errc::success, destroy_dcp_stream());
}

/*
 * Test that when have a producer with IncludeValue set to Yes and IncludeXattrs
 * set to No an active stream created via a streamRequest returns false for
 * isKeyOnly.
 */
TEST_P(StreamTest, test_streamIsKeyOnlyFalseBecauseOfIncludeValue) {
    setup_dcp_stream(cb::mcbp::DcpAddStreamFlag::None,
                     IncludeValue::Yes,
                     IncludeXattrs::No);
    ASSERT_EQ(cb::engine_errc::success, doStreamRequest(*producer).status)
            << "stream request did not return cb::engine_errc::success";

    auto activeStream = std::dynamic_pointer_cast<ActiveStream>(
            producer->findStream(Vbid(0)));
    ASSERT_NE(nullptr, activeStream);
    EXPECT_FALSE(activeStream->isKeyOnly());
    EXPECT_EQ(cb::engine_errc::success, destroy_dcp_stream());
}

/*
 * Test that when have a producer with IncludeValue set to No and IncludeXattrs
 * set to Yes an active stream created via a streamRequest returns false for
 * isKeyOnly.
 */
TEST_P(StreamTest, test_streamIsKeyOnlyFalseBecauseOfIncludeXattrs) {
    setup_dcp_stream(cb::mcbp::DcpAddStreamFlag::None,
                     IncludeValue::No,
                     IncludeXattrs::Yes);
    ASSERT_EQ(cb::engine_errc::success, doStreamRequest(*producer).status)
            << "stream request did not return cb::engine_errc::success";

    auto activeStream = std::dynamic_pointer_cast<ActiveStream>(
            producer->findStream(Vbid(0)));
    ASSERT_NE(nullptr, activeStream);
    EXPECT_FALSE(activeStream->isKeyOnly());
    EXPECT_EQ(cb::engine_errc::success, destroy_dcp_stream());
}

/*
 * Test for a dcpResponse retrieved from a stream where IncludeValue and
 * IncludeXattrs are both No, that the message size does not include the size of
 * the body.
 */
TEST_P(StreamTest, test_keyOnlyMessageSize) {
    auto item = makeItemWithXattrs();
    auto keyOnlyMessageSize =
            MutationResponse::mutationBaseMsgBytes +
            item->getKey().makeDocKeyWithoutCollectionID().size();
    queued_item qi(std::move(item));

    setup_dcp_stream(cb::mcbp::DcpAddStreamFlag::None,
                     IncludeValue::No,
                     IncludeXattrs::No);
    std::unique_ptr<DcpResponse> dcpResponse =
            stream->public_makeResponseFromItem(qi,
                                                SendCommitSyncWriteAs::Commit);

    /**
     * Create a DCP response and check that a new item is created
     */
    auto mutProdResponse = dynamic_cast<MutationResponse*>(dcpResponse.get());
    ASSERT_NE(qi.get(), mutProdResponse->getItem().get());

    EXPECT_EQ(keyOnlyMessageSize, dcpResponse->getMessageSize());
    EXPECT_EQ(cb::engine_errc::no_such_key, destroy_dcp_stream());
}

/*
 * Test for a dcpResponse retrieved from a stream where
 * IncludeValue==NoWithUnderlyingDatatype and IncludeXattrs==No, that the
 * message size does not include the size of the body.
 */
TEST_P(StreamTest, test_keyOnlyMessageSizeUnderlyingDatatype) {
    auto item = makeItemWithXattrs();
    auto keyOnlyMessageSize =
            MutationResponse::mutationBaseMsgBytes +
            item->getKey().makeDocKeyWithoutCollectionID().size();
    queued_item qi(std::move(item));

    setup_dcp_stream(cb::mcbp::DcpAddStreamFlag::None,
                     IncludeValue::NoWithUnderlyingDatatype,
                     IncludeXattrs::No);
    std::unique_ptr<DcpResponse> dcpResponse =
            stream->public_makeResponseFromItem(qi,
                                                SendCommitSyncWriteAs::Commit);

    /**
     * Create a DCP response and check that a new item is created
     */
    auto mutProdResponse = dynamic_cast<MutationResponse*>(dcpResponse.get());
    ASSERT_NE(qi.get(), mutProdResponse->getItem().get());

    EXPECT_EQ(keyOnlyMessageSize, dcpResponse->getMessageSize());
    EXPECT_EQ(cb::engine_errc::no_such_key, destroy_dcp_stream());
}

/*
 * Test for a dcpResponse retrieved from a stream where IncludeValue and
 * IncludeXattrs are both Yes, that the message size includes the size of the
 * body.
 */
TEST_P(StreamTest, test_keyValueAndXattrsMessageSize) {
    auto item = makeItemWithXattrs();
    auto keyAndValueMessageSize =
            MutationResponse::mutationBaseMsgBytes +
            item->getKey().makeDocKeyWithoutCollectionID().size() +
            item->getNBytes();
    queued_item qi(std::move(item));

    setup_dcp_stream(cb::mcbp::DcpAddStreamFlag::None,
                     IncludeValue::Yes,
                     IncludeXattrs::Yes);
    std::unique_ptr<DcpResponse> dcpResponse =
            stream->public_makeResponseFromItem(qi,
                                                SendCommitSyncWriteAs::Commit);

    /**
     * Create a DCP response and check that a new item is not created
     */
    auto mutProdResponse = dynamic_cast<MutationResponse*>(dcpResponse.get());
    ASSERT_EQ(qi.get(), mutProdResponse->getItem().get());
    EXPECT_EQ(keyAndValueMessageSize, dcpResponse->getMessageSize());
    EXPECT_EQ(cb::engine_errc::no_such_key, destroy_dcp_stream());
}

/*
 * Test for a dcpResponse retrieved from a stream where IncludeValue and
 * IncludeXattrs are both Yes, however the document does not have any xattrs
 * and so the message size should equal the size of the value.
 */
TEST_P(StreamTest, test_keyAndValueMessageSize) {
    auto item = makeItemWithoutXattrs();
    auto keyAndValueMessageSize =
            MutationResponse::mutationBaseMsgBytes +
            item->getKey().makeDocKeyWithoutCollectionID().size() +
            item->getNBytes();
    queued_item qi(std::move(item));

    setup_dcp_stream(cb::mcbp::DcpAddStreamFlag::None,
                     IncludeValue::Yes,
                     IncludeXattrs::Yes);
    std::unique_ptr<DcpResponse> dcpResponse =
            stream->public_makeResponseFromItem(qi,
                                                SendCommitSyncWriteAs::Commit);

    /**
     * Create a DCP response and check that a new item is not created
     */
    auto mutProdResponse = dynamic_cast<MutationResponse*>(dcpResponse.get());
    ASSERT_EQ(qi.get(), mutProdResponse->getItem().get());
    EXPECT_EQ(keyAndValueMessageSize, dcpResponse->getMessageSize());
    EXPECT_EQ(cb::engine_errc::no_such_key, destroy_dcp_stream());
}

/*
 * Test for a dcpResponse retrieved from a stream where IncludeValue is Yes and
 * IncludeXattrs is No, that the message size includes the size of only the
 * value (excluding the xattrs).
 */
TEST_P(StreamTest, test_keyAndValueExcludingXattrsMessageSize) {
    auto item = makeItemWithXattrs();
    auto root = const_cast<char*>(item->getData());
    cb::byte_buffer buffer{(uint8_t*)root, item->getValue()->valueSize()};
    auto sz = cb::xattr::get_body_offset(
            {reinterpret_cast<char*>(buffer.data()), buffer.size()});
    auto keyAndValueMessageSize =
            MutationResponse::mutationBaseMsgBytes +
            item->getKey().makeDocKeyWithoutCollectionID().size() +
            item->getNBytes() - sz;
    queued_item qi(std::move(item));

    setup_dcp_stream(cb::mcbp::DcpAddStreamFlag::None,
                     IncludeValue::Yes,
                     IncludeXattrs::No);
    std::unique_ptr<DcpResponse> dcpResponse =
            stream->public_makeResponseFromItem(qi,
                                                SendCommitSyncWriteAs::Commit);

    /**
     * Create a DCP response and check that a new item is created
     */
    auto mutProdResponse = dynamic_cast<MutationResponse*>(dcpResponse.get());
    ASSERT_NE(qi.get(), mutProdResponse->getItem().get());
    EXPECT_EQ(keyAndValueMessageSize, dcpResponse->getMessageSize());
    EXPECT_EQ(cb::engine_errc::no_such_key, destroy_dcp_stream());
}

/*
 * Test for a dcpResponse retrieved from a stream where IncludeValue is Yes and
 * IncludeXattrs are No, and the document does not have any xattrs.  So again
 * the message size should equal the size of the value.
 */
TEST_P(StreamTest,
       test_keyAndValueExcludingXattrsAndNotContainXattrMessageSize) {
    auto item = makeItemWithoutXattrs();
    auto keyAndValueMessageSize =
            MutationResponse::mutationBaseMsgBytes +
            item->getKey().makeDocKeyWithoutCollectionID().size() +
            item->getNBytes();
    queued_item qi(std::move(item));

    setup_dcp_stream(cb::mcbp::DcpAddStreamFlag::None,
                     IncludeValue::Yes,
                     IncludeXattrs::No);
    std::unique_ptr<DcpResponse> dcpResponse =
            stream->public_makeResponseFromItem(qi,
                                                SendCommitSyncWriteAs::Commit);
    /**
     * Create a DCP response and check that a new item is not created
     */
    auto mutProdResponse = dynamic_cast<MutationResponse*>(dcpResponse.get());
    ASSERT_EQ(qi.get(), mutProdResponse->getItem().get());
    EXPECT_EQ(keyAndValueMessageSize, dcpResponse->getMessageSize());
    EXPECT_EQ(cb::engine_errc::no_such_key, destroy_dcp_stream());
}

/*
 * Test for a dcpResponse retrieved from a stream where IncludeValue is No and
 * IncludeXattrs is Yes, that the message size includes the size of only the
 * xattrs (excluding the value).
 */
TEST_P(StreamTest, test_keyAndValueExcludingValueDataMessageSize) {
    auto item = makeItemWithXattrs();
    auto root = const_cast<char*>(item->getData());
    cb::byte_buffer buffer{(uint8_t*)root, item->getValue()->valueSize()};
    auto sz = cb::xattr::get_body_offset(
            {reinterpret_cast<char*>(buffer.data()), buffer.size()});
    auto keyAndValueMessageSize =
            MutationResponse::mutationBaseMsgBytes +
            item->getKey().makeDocKeyWithoutCollectionID().size() + sz;
    queued_item qi(std::move(item));

    setup_dcp_stream(cb::mcbp::DcpAddStreamFlag::None,
                     IncludeValue::No,
                     IncludeXattrs::Yes);
    std::unique_ptr<DcpResponse> dcpResponse =
            stream->public_makeResponseFromItem(qi,
                                                SendCommitSyncWriteAs::Commit);

    /**
     * Create a DCP response and check that a new item is created
     */
    auto mutProdResponse = dynamic_cast<MutationResponse*>(dcpResponse.get());
    ASSERT_NE(qi.get(), mutProdResponse->getItem().get());
    EXPECT_EQ(keyAndValueMessageSize, dcpResponse->getMessageSize());
    EXPECT_EQ(cb::engine_errc::no_such_key, destroy_dcp_stream());
}

/*
 * Test for a dcpResponse retrieved from a stream where IncludeValue is
 * NoWithUnderlyingDatatype and IncludeXattrs is Yes, that the message size
 * includes the size of only the xattrs (excluding the value), and the
 * datatype is the same as the original tiem.
 */
TEST_P(StreamTest, test_keyAndValueExcludingValueWithDatatype) {
    auto item = makeItemWithXattrs();
    auto root = const_cast<char*>(item->getData());
    cb::byte_buffer buffer{(uint8_t*)root, item->getValue()->valueSize()};
    auto sz = cb::xattr::get_body_offset(
            {reinterpret_cast<char*>(buffer.data()), buffer.size()});
    auto keyAndValueMessageSize =
            MutationResponse::mutationBaseMsgBytes +
            item->getKey().makeDocKeyWithoutCollectionID().size() + sz;
    queued_item qi(std::move(item));

    setup_dcp_stream(cb::mcbp::DcpAddStreamFlag::None,
                     IncludeValue::NoWithUnderlyingDatatype,
                     IncludeXattrs::Yes);
    std::unique_ptr<DcpResponse> dcpResponse =
            stream->public_makeResponseFromItem(qi,
                                                SendCommitSyncWriteAs::Commit);

    /**
     * Create a DCP response and check that a new item is created
     */
    auto mutProdResponse = dynamic_cast<MutationResponse*>(dcpResponse.get());
    auto& responseItem = mutProdResponse->getItem();
    EXPECT_EQ(qi->getDataType(), responseItem->getDataType());
    EXPECT_EQ(keyAndValueMessageSize, dcpResponse->getMessageSize());
    EXPECT_EQ(cb::engine_errc::no_such_key, destroy_dcp_stream());
}

/*
 * Test for a dcpResponse without XATTRS retrieved from a stream where
 * IncludeValue is NoWithUnderlyingDatatype and IncludeXattrs is Yes, that the
 * message size includes the size of only the key (excluding the value &
 * XATTRs), and the datatype is the same as the original item.
 */
TEST_P(StreamTest, test_keyAndValueWithoutXattrExcludingValueWithDatatype) {
    auto item = makeItemWithoutXattrs();
    auto root = const_cast<char*>(item->getData());
    cb::byte_buffer buffer{(uint8_t*)root, item->getValue()->valueSize()};
    auto keyAndValueMessageSize =
            MutationResponse::mutationBaseMsgBytes +
            item->getKey().makeDocKeyWithoutCollectionID().size();
    queued_item qi(std::move(item));

    setup_dcp_stream(cb::mcbp::DcpAddStreamFlag::None,
                     IncludeValue::NoWithUnderlyingDatatype,
                     IncludeXattrs::Yes);
    std::unique_ptr<DcpResponse> dcpResponse =
            stream->public_makeResponseFromItem(qi,
                                                SendCommitSyncWriteAs::Commit);

    /**
     * Create a DCP response and check that a new item is created
     */
    auto mutProdResponse = dynamic_cast<MutationResponse*>(dcpResponse.get());
    auto& responseItem = mutProdResponse->getItem();
    EXPECT_EQ(qi->getDataType(), responseItem->getDataType());
    EXPECT_EQ(keyAndValueMessageSize, dcpResponse->getMessageSize());
    EXPECT_EQ(cb::engine_errc::no_such_key, destroy_dcp_stream());
}

/* Regression test for MB-17766 - ensure that when an ActiveStream is preparing
 * queued items to be sent out via a DCP consumer, that nextCheckpointItem()
 * doesn't incorrectly return false (meaning that there are no more checkpoint
 * items to send).
 */
TEST_P(StreamTest, test_mb17766) {
    // Add an item.
    store_item(vbid, "key", "value");

    setup_dcp_stream();

    // Should start with nextCheckpointItem() returning true.
    EXPECT_TRUE(stream->public_nextCheckpointItem(*producer))
            << "nextCheckpointItem() should initially be true.";

    // Get the set of outstanding items
    auto items = stream->public_getOutstandingItems(*vb0);

    // REGRESSION CHECK: nextCheckpointItem() should still return true
    EXPECT_TRUE(stream->public_nextCheckpointItem(*producer))
            << "nextCheckpointItem() after getting outstanding items should be "
               "true.";

    // Process the set of items
    stream->public_processItems(items);

    // Should finish with nextCheckpointItem() returning false.
    EXPECT_FALSE(stream->public_nextCheckpointItem(*producer))
            << "nextCheckpointItem() after processing items should be false.";
    EXPECT_EQ(cb::engine_errc::no_such_key, destroy_dcp_stream());
}

// Check that the items remaining statistic is accurate and is unaffected
// by de-duplication.
TEST_P(StreamTest, MB17653_ItemsRemaining) {
    auto& manager =
            *(engine->getKVBucket()->getVBucket(vbid)->checkpointManager);
    // cs, vbs
    ASSERT_EQ(2, manager.getNumOpenChkItems());

    // Create 10 mutations to the same key which, while increasing the high
    // seqno by 10 will result in de-duplication and hence only one actual
    // mutation being added to the checkpoint items.
    const int set_op_count = 10;
    for (unsigned int ii = 0; ii < set_op_count; ii++) {
        store_item(vbid, "key", "value");
    }

    ASSERT_EQ(3, manager.getNumOpenChkItems())
            << "Expected 3 items after population (cs, vbs, set)";

    setup_dcp_stream();

    ASSERT_TRUE(stream->isInMemory());

    EXPECT_EQ(3, stream->getItemsRemaining())
            << "Unexpected initial stream item count";

    // Populate the streams' ready queue with items from the checkpoint,
    // advancing the streams' cursor. Should result in no change in items
    // remaining (they still haven't been send out of the stream).
    stream->nextCheckpointItemTask();
    EXPECT_EQ(2, stream->getItemsRemaining())
            << "Mismatch after moving items to ready queue";

    // Add another mutation. As we have already iterated over all checkpoint
    // items and put into the streams' ready queue, de-duplication of this new
    // mutation (from the point of view of the stream) isn't possible, so items
    // remaining should increase by one.
    store_item(vbid, "key", "value");
    EXPECT_EQ(3, stream->getItemsRemaining())
            << "Mismatch after populating readyQ and storing 1 more item";

    // Now actually drain the items from the readyQ and see how many we
    // received, excluding meta items. This will result in all but one of the
    // checkpoint items (the one we added just above) being drained.
    std::unique_ptr<DcpResponse> response(
            stream->public_nextQueuedItem(*producer));
    ASSERT_NE(nullptr, response);
    EXPECT_TRUE(response->isMetaEvent()) << "Expected 1st item to be meta";

    response = stream->public_nextQueuedItem(*producer);
    ASSERT_NE(nullptr, response);
    EXPECT_FALSE(response->isMetaEvent()) << "Expected 2nd item to be non-meta";

    response = stream->public_nextQueuedItem(*producer);
    EXPECT_EQ(nullptr, response) << "Expected there to not be a 3rd item.";

    EXPECT_EQ(1, stream->getItemsRemaining()) << "Expected to have 1 item "
                                                 "remaining (in checkpoint) "
                                                 "after draining readyQ";

    // Add another 10 mutations on a different key. This should only result in
    // us having one more item (not 10) due to de-duplication in
    // checkpoints.
    for (unsigned int ii = 0; ii < set_op_count; ii++) {
        store_item(vbid, "key_2", "value");
    }

    EXPECT_EQ(2, stream->getItemsRemaining())
            << "Expected two items after adding 1 more to existing checkpoint";

    // Copy items into readyQ a second time, and drain readyQ so we should
    // have no items left.
    stream->nextCheckpointItemTask();
    do {
        response = stream->public_nextQueuedItem(*producer);
    } while (response);
    EXPECT_EQ(0, stream->getItemsRemaining()) << "Should have 0 items "
                                                 "remaining after advancing "
                                                 "cursor and draining readyQ";
    EXPECT_EQ(cb::engine_errc::no_such_key, destroy_dcp_stream());
}

/* Stream items from a DCP backfill */
TEST_P(StreamTest, BackfillOnly) {
    /* Add 3 items */
    const size_t numItems = 3;
    addItemsAndRemoveCheckpoint(numItems);

    /* Set up a DCP stream for the backfill */
    setup_dcp_stream();

    /* We want the backfill task to run in a background thread */
    ExecutorPool::get()->setNumAuxIO(ThreadPoolConfig::AuxIoThreadCount{1});
    stream->transitionStateToBackfilling();

    // MB-27199: Just stir things up by doing some front-end ops whilst
    // backfilling. This would trigger a number of TSAN warnings
    std::thread thr([this]() {
        int i = 0;
        while (i < 100) {
            engine->getAndTouchInner(
                    *cookie, makeStoredDocKey("key1"), vbid, i);
            i++;
        }
    });

    // Ensure all GATs are done before evaluating the stream below
    thr.join();

    // Wait for the backfill task to have pushed all items to the Stream::readyQ
    // Note: we expect 1 SnapshotMarker + numItems in the readyQ
    // Note: we need to access the readyQ under streamLock while the backfill
    //     task is running
    cb::waitForPredicate(
            [&] { return stream->public_readyQSize() == numItems + 1; });

    // Check the content of readyQ
    auto front = stream->public_nextQueuedItem(*producer);
    EXPECT_EQ(DcpResponse::Event::SnapshotMarker, front->getEvent());
    auto snapMarker = dynamic_cast<SnapshotMarker&>(*front);
    while (stream->public_readyQSize() > 0) {
        auto item = stream->public_nextQueuedItem(*producer);
        EXPECT_EQ(DcpResponse::Event::Mutation, item->getEvent());
        auto seqno = item->getBySeqno().value();
        EXPECT_GE(seqno, snapMarker.getStartSeqno());
        EXPECT_LE(seqno, snapMarker.getEndSeqno());
    }

    // Check that backfill stats have been updated correctly. There will be at
    // least numItems but may be higher if those GAT mutations/expirations
    // got flushed and are in the backfill
    EXPECT_GE(numItems, stream->getNumBackfillItems());
    EXPECT_GE(numItems, *stream->getNumBackfillItemsRemaining());

    EXPECT_EQ(cb::engine_errc::no_such_key, destroy_dcp_stream());
}

/* Negative test case that checks whether the stream gracefully goes to
   'dead' state upon disk backfill failure */
TEST_P(StreamTest, DiskBackfillFail) {
    if (bucketType == "ephemeral") {
        /* Ephemeral buckets don't do disk backfill */
        return;
    }

    /* Add 3 items */
    int numItems = 3;
    addItemsAndRemoveCheckpoint(numItems);

    /* Delete the vb file so that the backfill would fail */
    engine->getKVBucket()->getRWUnderlying(vbid)->delVBucket(
            vbid,
            /* file rev */ std::make_unique<KVStoreRevision>(1));

    /* Set up a DCP stream for the backfill */
    setup_dcp_stream();

    /* Run the backfill task in a background thread */
    ExecutorPool::get()->setNumAuxIO(ThreadPoolConfig::AuxIoThreadCount{1});

    /* Wait for the backfill task to fail and stream to transition to dead
       state */
    cb::waitForPredicate([&] { return stream->isDead(); });

    EXPECT_EQ(cb::engine_errc::no_such_key, destroy_dcp_stream());
}

/* Stream items from a DCP backfill with very small backfill buffer.
   However small the backfill buffer is, backfill must not stop, it must
   proceed to completion eventually */
TEST_P(StreamTest, BackfillSmallBuffer) {
    GTEST_SKIP_("Skipping due to MB-53543");
    if (bucketType == "ephemeral") {
        /* Ephemeral buckets is not memory managed for now. Will be memory
           managed soon and then this test will be enabled */
        return;
    }

    /* Add 2 items */
    uint64_t numItems = 2;
    addItemsAndRemoveCheckpoint(numItems);

    /* Set up a DCP stream for the backfill */
    setup_dcp_stream();

    /* set the DCP backfill buffer size to a value that is smaller than the
       size of a mutation */
    producer->setBackfillBufferSize(1);

    ASSERT_TRUE(stream->isBackfilling());
    ASSERT_EQ(stream->getNumBackfillPauses(), 0);

    /* We want the backfill task to run in a background thread */
    ExecutorPool::get()->setNumAuxIO(ThreadPoolConfig::AuxIoThreadCount{1});

    /* Backfill can only read 1 as its buffer will become full after that */
    cb::waitForPredicate(
            [&] { return (numItems - 1) == stream->getLastBackfilledSeqno(); });

    /* Wait until backfill is paused to assert the pause count */
    cb::waitForPredicate([&] { return stream->getNumBackfillPauses() != 0; });

    EXPECT_EQ(stream->getNumBackfillPauses(), 1);

    /* Consume the backfill item(s) */
    stream->consumeBackfillItems(*producer, /*snapshot*/ 1 + /*mutation*/ 1);

    /* We should see that buffer full status must be false as we have read
       the item in the backfill buffer */
    EXPECT_FALSE(producer->getBackfillBufferFullStatus());

    /* Finish up with the backilling of the remaining item */
    cb::waitForPredicate(
            [&] { return numItems == stream->getLastReadSeqno(); });

    /* Read the other item */
    stream->consumeBackfillItems(*producer, 1);

    EXPECT_EQ(stream->getNumBackfillPauses(), 1);

    // Ensure next backfill starts off with a 0 pause count.
    stream->handleSlowStream();
    stream->next(*producer);
    EXPECT_EQ(stream->getNumBackfillPauses(), 0);

    EXPECT_EQ(cb::engine_errc::no_such_key, destroy_dcp_stream());
}

TEST_P(StreamTest, CursorDroppingBasicBackfillState) {
    /* Add 2 items; we need this to keep stream in backfill state */
    const uint64_t numItems = 2;
    addItemsAndRemoveCheckpoint(numItems);

    /* Set up a DCP stream */
    setup_dcp_stream();

    /* Transition stream to backfill state and expect cursor dropping call to
       succeed */
    stream->transitionStateToBackfilling();
    EXPECT_TRUE(stream->public_handleSlowStream());

    /* Run the backfill task in background thread to run so that it can
       complete/cancel itself */
    ExecutorPool::get()->setNumAuxIO(ThreadPoolConfig::AuxIoThreadCount{1});
    /* Finish up with the backilling of the remaining item */
    cb::waitForPredicate(
            [&] { return numItems == stream->getLastReadSeqno(); });
    EXPECT_EQ(cb::engine_errc::no_such_key, destroy_dcp_stream());
}

/*
 * Tests that when a cursor is dropped the associated stream's pointer
 * to the cursor is set to nullptr.
 */
TEST_P(StreamTest, MB_32329CursorDroppingResetCursor) {
    /* Add 2 items; we need this to keep stream in backfill state */
    const uint64_t numItems = 2;
    addItemsAndRemoveCheckpoint(numItems);

    /* Set up a DCP stream */
    setup_dcp_stream();

    /* Transition stream to backfill state and expect cursor dropping call to
       succeed */
    stream->transitionStateToBackfilling();

    /*
     * Increase the use_count of the cursor shared pointer, this replicates
     * the behaviour of the CheckpointMemRecoveryTask (see
     * cursorDroppingIfNeeded) which calls lock() on the cursor before
     * calling DcpConnMap::handleSlowStream.
     */
    auto cursorSP = stream->getCursor().lock();
    /*
     * The cursor shared_ptr has a reference count of 2. One is from the
     * reference from the cursor map, the other is the reference from taking
     * the lock (in the code above).
     */
    ASSERT_EQ(2, cursorSP.use_count());

    ASSERT_TRUE(stream->public_handleSlowStream());
    /*
     * The cursor should now be removed from the map and therefore the
     * reference count should have reduced to 1.
     */
    ASSERT_EQ(1, cursorSP.use_count());

    /*
     * Key part of the test to check that even though the cursor has a
     * reference count of 1, the dcp stream's pointer to the cursor has
     * now been set to nullptr, as it has been removed from the cursor map.
     */
    EXPECT_EQ(nullptr, stream->getCursor().lock());

    /* Run the backfill task in background thread to run so that it can
       complete/cancel itself */
    ExecutorPool::get()->setNumAuxIO(ThreadPoolConfig::AuxIoThreadCount{1});
    /* Finish up with the backilling of the remaining item */
    cb::waitForPredicate(
            [&] { return numItems == stream->getLastReadSeqno(); });
    EXPECT_EQ(cb::engine_errc::no_such_key, destroy_dcp_stream());
}

TEST_P(StreamTest, CursorDroppingBasicInMemoryState) {
    /* Set up a DCP stream */
    setup_dcp_stream();

    /* Transition stream to in-memory state and expect cursor dropping call to
       succeed */
    EXPECT_TRUE(stream->public_handleSlowStream());
    EXPECT_EQ(cb::engine_errc::no_such_key, destroy_dcp_stream());
}

TEST_P(StreamTest, CursorDroppingBasicNotAllowedStates) {
    /* Set up a DCP stream */
    setup_dcp_stream(cb::mcbp::DcpAddStreamFlag::TakeOver);

    /* Transition stream to takeoverSend state and expect cursor dropping call
       to fail */
    stream->transitionStateToTakeoverSend();
    EXPECT_FALSE(stream->public_handleSlowStream());

    /* Transition stream to takeoverWait state and expect cursor dropping call
       to fail */
    stream->transitionStateToTakeoverWait();
    EXPECT_FALSE(stream->public_handleSlowStream());

    /* Transition stream to dead state and expect cursor dropping call
       to fail */
    stream->transitionStateToDead();
    EXPECT_FALSE(stream->public_handleSlowStream());
    EXPECT_EQ(cb::engine_errc::no_such_key, destroy_dcp_stream());
}

TEST_P(StreamTest, RollbackDueToPurge) {
    setup_dcp_stream(cb::mcbp::DcpAddStreamFlag::None,
                     IncludeValue::No,
                     IncludeXattrs::No,
                     {{"enable_noop", "true"}});

    /* Store 4 items */
    const int numItems = 4;
    for (int i = 0; i <= numItems; ++i) {
        store_item(vbid, std::string("key" + std::to_string(i)), "value");
    }
    uint64_t vbUuid = vb0->failovers->getLatestUUID();
    auto result = doStreamRequest(*producer,
                                  vb0->getId(),
                                  numItems - 2,
                                  numItems,
                                  numItems - 2,
                                  numItems - 2,
                                  vbUuid);
    EXPECT_EQ(cb::engine_errc::success, result.status);
    EXPECT_EQ(cb::engine_errc::success,
              producer->closeStream(/*opaque*/ 0, vb0->getId()));

    /* Set a start_seqno > purge_seqno > snap_start_seqno */
    engine->getKVBucket()->getLockedVBucket(vbid)->setPurgeSeqno(numItems - 3);

    /* We don't expect a rollback for this */
    result = doStreamRequest(
            *producer, vbid, numItems - 2, numItems, 0, numItems - 2, vbUuid);
    EXPECT_EQ(cb::engine_errc::success, result.status);
    EXPECT_EQ(cb::engine_errc::success,
              producer->closeStream(/*opaque*/ 0, vb0->getId()));

    /* Set a purge_seqno > start_seqno */
    engine->getKVBucket()->getLockedVBucket(vbid)->setPurgeSeqno(numItems - 1);

    /* Now we expect a rollback to 0 */
    result = doStreamRequest(
            *producer, vbid, numItems - 2, numItems, 0, numItems - 2, vbUuid);
    EXPECT_EQ(cb::engine_errc::rollback, result.status);
    EXPECT_EQ(0, result.rollbackSeqno);

    // local_purge_seqno > start_seqno, but remote_purge_seqno ==
    // local_purge_seqno. We don't expect a rollback.
    result = doStreamRequest(
            *producer,
            vbid,
            numItems - 2, // startSeqno
            numItems, // endSeqno
            0, // snapStartSeqno
            numItems - 2, // snapEndSeqno
            vbUuid,
            fmt::format(R"({{"purge_seqno":"{}"}})", numItems - 1));

    EXPECT_EQ(cb::engine_errc::success, result.status);
    EXPECT_EQ(cb::engine_errc::success,
              producer->closeStream(/*opaque*/ 0, vb0->getId()));

    // local_purge_seqno > start_seqno, but remote_purge_seqno !=
    // local_purge_seqno. We expect a rollback.
    result = doStreamRequest(
            *producer,
            vbid,
            numItems - 2, // startSeqno
            numItems, // endSeqno
            0, // snapStartSeqno
            numItems - 2, // snapEndSeqno
            vbUuid,
            fmt::format(R"({{"purge_seqno":"{}"}})", numItems - 2));

    EXPECT_EQ(cb::engine_errc::rollback, result.status);
    EXPECT_EQ(0, result.rollbackSeqno);

    EXPECT_EQ(cb::engine_errc::no_such_key, destroy_dcp_stream());
}

/*
 * Test to ensure that when a streamRequest is made to a dead vbucket, we
 * (1) return not my vbucket.
 * (2) do not invoke the callback function (which is passed as parameter).
 * The reason we don't want to invoke the callback function is that it will
 * invoke mcbp_response_handler and so generate a response
 * (cb::engine_errc::success) and then when we continue the execution of the
 * streamRequest function we generate a second response
 * (cb::engine_errc::not_my_vbucket).
 */
TEST_P(StreamTest, MB_25820_callback_not_invoked_on_dead_vb_stream_request) {
    setup_dcp_stream(cb::mcbp::DcpAddStreamFlag::None,
                     IncludeValue::No,
                     IncludeXattrs::No);
    ASSERT_EQ(cb::engine_errc::success,
              engine->getKVBucket()->setVBucketState(
                      vbid, vbucket_state_dead, {}, TransferVB::Yes));
    uint64_t vbUuid = vb0->failovers->getLatestUUID();
    // Given the vbucket state is dead we should return not my vbucket.
    EXPECT_EQ(cb::engine_errc::not_my_vbucket,
              doStreamRequest(*producer, vbid, 0, 0, 0, 0, vbUuid).status);
    // The callback function past to streamRequest should not be invoked.
    ASSERT_EQ(0, callbackCount);
}

// Test the compression control success case
TEST_P(StreamTest, validate_compression_control_message_allowed) {
    // For success enable the snappy datatype on the connection
    cookie->setDatatypeSupport(PROTOCOL_BINARY_DATATYPE_SNAPPY);
    setup_dcp_stream();
    std::string compressCtrlMsg("force_value_compression");
    std::string compressCtrlValue("true");
    EXPECT_TRUE(producer->isCompressionEnabled());

    // Sending a control message after enabling SNAPPY should succeed
    EXPECT_EQ(cb::engine_errc::success,
              producer->control(0, compressCtrlMsg, compressCtrlValue));
    EXPECT_EQ(cb::engine_errc::no_such_key, destroy_dcp_stream());
}

// Test that ActiveStream::processItems correctly encodes a Snapshot marker
// (with CHK flag set) when processItems() is called with a single
// checkpoint_start item.
TEST_P(StreamTest, ProcessItemsSingleCheckpointStart) {
    setup_dcp_stream();

    // Setup - put a single checkpoint_start item into a vector to be passed
    // to ActiveStream::processItems()
    ActiveStream::OutstandingItemsResult result;
    result.items.push_back(queued_item(new Item(makeStoredDocKey("start"),
                                                vbid,
                                                queue_op::checkpoint_start,
                                                2,
                                                1)));
    result.ranges.push_back({{0, 1}, {}, {}});

    // Test - call processItems() twice: once with a single checkpoint_start
    // item, then with a single mutation.
    // (We need the single mutation to actually cause a SnapshotMarker to be
    // generated, as SnapshotMarkers cannot represent an empty snapshot).
    stream->public_processItems(result);

    result.items.clear();
    auto mutation = makeCommittedItem(makeStoredDocKey("mutation"), "value");
    mutation->setBySeqno(2);
    result.items.push_back(mutation);
    stream->public_processItems(result);

    // Validate - check that we have two items in the readyQ (SnapshotMarker &
    // DcpMutation), and that the SnapshotMarker is correctly encoded (should
    // have CHK flag set).
    const auto& readyQ = stream->public_readyQ();
    ASSERT_EQ(2, readyQ.size());
    ASSERT_EQ(DcpResponse::Event::SnapshotMarker, readyQ.front()->getEvent());
    auto& snapMarker = dynamic_cast<SnapshotMarker&>(*readyQ.front());
    EXPECT_EQ(DcpSnapshotMarkerFlag::Memory | DcpSnapshotMarkerFlag::Checkpoint,
              snapMarker.getFlags());

    EXPECT_EQ(DcpResponse::Event::Mutation, readyQ.back()->getEvent());
}

// Variation on ProcessItemsSingleCheckpointStart - test that
// ActiveStream::processItems correctly encodes a Snapshot marker (with CHK
// flag set) when processItems() is called with multiple items but
// checkpoint_start item is the last item in the batch.
TEST_P(StreamTest, ProcessItemsCheckpointStartIsLastItem) {
    setup_dcp_stream();

    // Setup - Create and discard the initial in-memory snapshot (it always has
    // the CKPT flag set, we just want to ignore this first one as are
    // testing behaviour of subsequent checkpoints).
    ActiveStream::OutstandingItemsResult result;
    result.items.emplace_back(new Item(
            makeStoredDocKey("start"), vbid, queue_op::checkpoint_start, 1, 1));
    auto dummy = makeCommittedItem(makeStoredDocKey("ignore"), "value");
    dummy->setBySeqno(9);
    result.items.push_back(dummy);
    result.items.emplace_back(new Item(
            makeStoredDocKey("end"), vbid, queue_op::checkpoint_end, 1, 10));
    result.ranges.push_back({{0, 9}, {}, {}});

    stream->public_processItems(result);
    result.items.clear();
    stream->public_popFromReadyQ();
    stream->public_popFromReadyQ();

    // Setup - call ActiveStream::processItems() with the end of one checkpoint
    // and the beginning of the next:
    //     muatation, checkpoint_end, checkpoint_start
    auto mutation1 = makeCommittedItem(makeStoredDocKey("M1"), "value");
    mutation1->setBySeqno(10);
    result.items.push_back(mutation1);
    result.items.push_back(queued_item(new Item(makeStoredDocKey("end"),
                                                vbid,
                                                queue_op::checkpoint_end,
                                                1,
                                                /*seqno*/ 11)));
    result.ranges.push_back({{10, 10}, {}, {}});
    result.items.push_back(queued_item(new Item(makeStoredDocKey("start"),
                                                vbid,
                                                queue_op::checkpoint_start,
                                                2,
                                                /*seqno*/ 11)));
    result.ranges.push_back({{11, 11}, {}, {}});

    // Test - call processItems() twice: once with the items above, then with
    // a single mutation.
    stream->public_processItems(result);

    result.items.clear();
    auto mutation2 = makeCommittedItem(makeStoredDocKey("M2"), "value");
    mutation2->setBySeqno(11);
    result.items.push_back(mutation2);
    stream->public_processItems(result);

    // Validate - check that we have four items in the readyQ with the correct
    // state:
    //    1. SnapshotMarker(10,10)
    //    2. Mutation(M1, 10)
    //    3. SnapshotMarker(11, 11, CHK)
    //    4. Mutation(M2, 11)
    const auto& readyQ = stream->public_readyQ();
    ASSERT_EQ(4, readyQ.size());

    // First snapshotMarker should be for seqno 10 and _not_ have the CHK flag
    // set.
    ASSERT_EQ(DcpResponse::Event::SnapshotMarker, readyQ.front()->getEvent());
    auto& snapMarker1 = dynamic_cast<SnapshotMarker&>(*readyQ.front());
    EXPECT_EQ(DcpSnapshotMarkerFlag::Memory, snapMarker1.getFlags());
    // Don't care about startSeqno for this snapshot...
    EXPECT_EQ(10, snapMarker1.getEndSeqno());

    stream->public_nextQueuedItem(*producer);
    EXPECT_EQ(DcpResponse::Event::Mutation, readyQ.front()->getEvent());

    // Second snapshotMarker should be for seqno 11 and have the CHK flag set.
    stream->public_nextQueuedItem(*producer);
    ASSERT_EQ(DcpResponse::Event::SnapshotMarker, readyQ.front()->getEvent());
    auto& snapMarker2 = dynamic_cast<SnapshotMarker&>(*readyQ.front());
    EXPECT_EQ(DcpSnapshotMarkerFlag::Memory | DcpSnapshotMarkerFlag::Checkpoint,
              snapMarker2.getFlags());
    EXPECT_EQ(11, snapMarker2.getStartSeqno());
    EXPECT_EQ(11, snapMarker2.getEndSeqno());

    stream->public_nextQueuedItem(*producer);
    EXPECT_EQ(DcpResponse::Event::Mutation, readyQ.front()->getEvent());
}

TEST_P(StreamTest, ProducerReceivesSeqnoAckForErasedStream) {
    create_dcp_producer(cb::mcbp::DcpOpenFlag::None,
                        IncludeValue::Yes,
                        IncludeXattrs::Yes,
                        {{"send_stream_end_on_client_close_stream", "true"},
                         {"enable_sync_writes", "true"},
                         {"consumer_name", "replica1"}});

    // Need to do a stream request to put the stream in the producers map
    ASSERT_EQ(cb::engine_errc::success, doStreamRequest(*producer).status);

    // Close the stream to start the removal process
    EXPECT_EQ(cb::engine_errc::success,
              producer->closeStream(0 /*opaque*/, vbid));

    // Stream should still exist, but should be dead
    auto stream = producer->findStream(vbid);
    EXPECT_TRUE(stream);
    EXPECT_FALSE(stream->isActive());

    // Step the stream on, this should remove the stream from the producer's
    // StreamsMap
    MockDcpMessageProducers producers;
    EXPECT_EQ(cb::engine_errc::success, producer->step(false, producers));
    EXPECT_EQ(cb::mcbp::ClientOpcode::DcpStreamEnd, producers.last_op);

    // Stream should no longer exist in the map
    EXPECT_FALSE(producer->findStream(vbid));

    EXPECT_EQ(cb::engine_errc::success,
              producer->seqno_acknowledged(
                      0 /*opaque*/, vbid, 1 /*prepareSeqno*/));
}

MATCHER_P(HasOperation, op, "") {
    return arg.getOperation() == op;
}

/**
 * Regression test for MB-38356 - if a DCP consumer sends a stream request for
 * a Vbid which it is already streaming, then the second request should fail,
 * leaving the first stream as it was.
 * (In the case of MB-38356 the first stream incorrectly lost it's cursor).
 */
TEST_P(StreamTest, MB38356_DuplicateStreamRequest) {
    setup_dcp_stream(cb::mcbp::DcpAddStreamFlag::None,
                     IncludeValue::No,
                     IncludeXattrs::No);
    ASSERT_EQ(cb::engine_errc::success, doStreamRequest(*producer).status);

    // Second request to same vbid should fail.
    EXPECT_EQ(cb::engine_errc::key_already_exists,
              doStreamRequest(*producer).status);

    // Original stream should still be established and allow items to be
    // streamed.
    auto stream = producer->findStream(vbid);
    ASSERT_TRUE(stream);
    const auto cursor = stream->getCursor();
    auto cursorPtr = cursor.lock();
    EXPECT_TRUE(cursorPtr);
    auto& vb = *engine->getVBucket(vbid);
    auto& cm = *vb.checkpointManager;
    std::vector<queued_item> qis;
    cm.getNextItemsForDcp(*cursorPtr, qis);
    // Copy to plain Item vector to aid in checking expected value.
    std::vector<Item> items;
    std::transform(qis.begin(),
                   qis.end(),
                   std::back_inserter(items),
                   [](const auto& rcptr) { return *rcptr; });

    EXPECT_THAT(items,
                ElementsAre(HasOperation(queue_op::checkpoint_start),
                            HasOperation(queue_op::set_vbucket_state)));

    EXPECT_EQ(cb::engine_errc::success, destroy_dcp_stream());
}

// Test which demonstrates how a DcpProducer streams from multiple vBuckets.
// Test creates three vBuckets and adds two mutations to each vb, then creates
// a DcpProducer which streams all three vBuckets.
// When stepping the producer this results in all three ActiveStreams
// fetching items into their readyQs, and then items are returned in
// round-robin order (vb:0, vb:1, vb:2, vb:0, vb:1, ...)
//
// Note: There's an open question if this is the ideal behavior - we end up
// populating multiple readyQs with items which we don't have any way to
// recover that memory aside from the consumer reading it. If the consumer is
// slow to read compared to mutation rate; this can result in a significant
// amount of memory being consumed by readyQs.
// See also: MB-46740 (ActiveStream may queue items while above quota)
TEST_P(StreamTest, MultipleVBucketsRoundRobin) {
    // Setup DCP streams for vb:0, 1 and 2.
    engine->getKVBucket()->setVBucketState(Vbid{1}, vbucket_state_active);
    engine->getKVBucket()->setVBucketState(Vbid{2}, vbucket_state_active);
    create_dcp_producer();

    std::vector<VBucketPtr> vbs;
    for (auto vbid : {Vbid{0}, Vbid{1}, Vbid{2}}) {
        auto vb = engine->getVBucket(vbid);
        ASSERT_TRUE(vb);
        ASSERT_EQ(cb::engine_errc::success,
                  doStreamRequest(*producer, vb->getId()).status)
                << "stream request for " << to_string(vbid) << " failed";
        vbs.push_back(vb);
    }

    // Add two mutations to each VBucket.
    for (int i = 0; i < 2; ++i) {
        std::string key("key" + std::to_string(i));
        for (auto& vb : vbs) {
            store_item(vb->getId(), key, "value");
        }
    }

    EXPECT_EQ(3, producer->getReadyQueue().size());

    GMockDcpMsgProducers mockProducers;
    {
        // Setup expected DCP sequence.
        ::testing::InSequence sequence;
        using ::testing::_;

        EXPECT_CALL(mockProducers, marker(_, Vbid(0), _, _, _, _, _, _, _, _));
        EXPECT_CALL(mockProducers, marker(_, Vbid(1), _, _, _, _, _, _, _, _));
        EXPECT_CALL(mockProducers, marker(_, Vbid(2), _, _, _, _, _, _, _, _));

        EXPECT_CALL(mockProducers, mutation(_, _, Vbid(0), _, _, _, _, _));
        EXPECT_CALL(mockProducers, mutation(_, _, Vbid(1), _, _, _, _, _));
        EXPECT_CALL(mockProducers, mutation(_, _, Vbid(2), _, _, _, _, _));

        EXPECT_CALL(mockProducers, mutation(_, _, Vbid(0), _, _, _, _, _));
        EXPECT_CALL(mockProducers, mutation(_, _, Vbid(1), _, _, _, _, _));
        EXPECT_CALL(mockProducers, mutation(_, _, Vbid(2), _, _, _, _, _));
    }

    // Step the DCP producer (running ActiveStreamCheckpointProcessorTask)
    // until all items have been processed.

    EXPECT_EQ(cb::engine_errc::would_block,
              producer->step(false, mockProducers));
    EXPECT_EQ(3, producer->getCheckpointSnapshotTask()->queueSize());
    producer->getCheckpointSnapshotTask()->run();
    // After running ASCPT, expect all readyQs are populated with marker and
    // mutations
    for (const auto& vb : vbs) {
        auto stream = producer->findStream(vb->getId());
        ASSERT_TRUE(stream);
        EXPECT_EQ(3, stream->getItemsRemaining());
    }

    // 3x snapshot markers, 6x mutations.
    for (int items = 0; items < 9; items++) {
        EXPECT_EQ(cb::engine_errc::success,
                  producer->step(false, mockProducers));
    }

    // Should be nothing more.
    EXPECT_EQ(cb::engine_errc::would_block,
              producer->step(false, mockProducers));

    EXPECT_EQ(cb::engine_errc::success, destroy_dcp_stream());
}

class CacheCallbackTest : public StreamTest {
protected:
    void SetUp() override {
        StreamTest::SetUp();
        store_item(vbid, key, "value");

        removeCheckpoint();

        /* Set up a DCP stream for the backfill */
        setup_dcp_stream();
    }

    void TearDown() override {
        producer->closeAllStreams();
        StreamTest::TearDown();
    }

    const size_t numItems = 1;
    const std::string key = "key";
    const DiskDocKey diskKey = makeDiskDocKey(key);
};

/*
 * Tests the callback member function of the CacheCallback class.  This
 * particular test should result in the CacheCallback having a status of
 * cb::engine_errc::key_already_exists.
 */
TEST_P(CacheCallbackTest, CacheCallback_key_eexists) {
    CacheCallback callback(*engine->getKVBucket(),
                           stream,
                           static_cast<std::chrono::milliseconds>(
                                   engine->getConfiguration()
                                           .getDcpBackfillRunDurationLimit()));
    stream->transitionStateToBackfilling();
    CacheLookup lookup(diskKey, /*BySeqno*/ 1, vbid);
    callback.callback(lookup);

    /* Invoking callback should result in backfillReceived being called on
     * activeStream, which should return true and hence set the callback status
     * to cb::engine_errc::key_already_exists.
     */
    EXPECT_EQ(cb::engine_errc::key_already_exists, callback.getStatus());

    /* Verify that the item is read in the backfill */
    EXPECT_EQ(numItems, stream->getNumBackfillItems());

    /* Verify have the backfill item sitting in the readyQ */
    EXPECT_EQ(numItems, stream->public_readyQ().size());
}

/*
 * Tests the callback member function of the CacheCallback class.  This
 * particular test should result in the CacheCallback having a status of
 * cb::engine_errc::success.
 */
TEST_P(CacheCallbackTest, CacheCallback_engine_success) {
    CacheCallback callback(*engine->getKVBucket(),
                           stream,
                           static_cast<std::chrono::milliseconds>(
                                   engine->getConfiguration()
                                           .getDcpBackfillRunDurationLimit()));

    stream->transitionStateToBackfilling();
    // Passing in wrong BySeqno - should be 1, but passing in 0
    CacheLookup lookup(diskKey, /*BySeqno*/ 0, vbid);
    callback.callback(lookup);

    /* Invoking callback should result in backfillReceived NOT being called on
     * activeStream, and hence the callback status should be set to
     * cb::engine_errc::success.
     */
    EXPECT_EQ(cb::engine_errc::success, callback.getStatus());

    /* Verify that the item is not read in the backfill */
    EXPECT_EQ(0, stream->getNumBackfillItems());

    /* Verify do not have the backfill item sitting in the readyQ */
    EXPECT_EQ(0, stream->public_readyQ().size());
}

/*
 * Tests the callback member function of the CacheCallback class.  Due to the
 * key being evicted the test should result in the CacheCallback having a status
 * of cb::engine_errc::success.
 */
TEST_P(CacheCallbackTest, CacheCallback_engine_success_not_resident) {
    if (bucketType == "ephemeral") {
        /* The test relies on being able to evict a key from memory.
         * Eviction is not supported with empherial buckets.
         */
        return;
    }
    CacheCallback callback(*engine->getKVBucket(),
                           stream,
                           static_cast<std::chrono::milliseconds>(
                                   engine->getConfiguration()
                                           .getDcpBackfillRunDurationLimit()));

    stream->transitionStateToBackfilling();
    CacheLookup lookup(diskKey, /*BySeqno*/ 1, vbid);
    // Make the key non-resident by evicting the key
    const char* msg;
    engine->getKVBucket()->evictKey(diskKey.getDocKey(), vbid, &msg);
    callback.callback(lookup);

    /* With the key evicted, invoking callback should result in backfillReceived
     * NOT being called on activeStream, and hence the callback status should be
     * set to cb::engine_errc::success
     */
    EXPECT_EQ(cb::engine_errc::success, callback.getStatus());

    /* Verify that the item is not read in the backfill */
    EXPECT_EQ(0, stream->getNumBackfillItems());

    /* Verify do not have the backfill item sitting in the readyQ */
    EXPECT_EQ(0, stream->public_readyQ().size());
}

/*
 * Tests the callback member function of the CacheCallback class.  This
 * particular test should result in the CacheCallback having a status of
 * cb::engine_errc::temporary_failure (no memory available). This would then
 * normally cause backfill to yield
 */
TEST_P(CacheCallbackTest, CacheCallback_engine_enomem) {
    /*
     * Ensure that DcpProducer::recordBackfillManagerBytesRead returns false
     * by setting the backfill buffer size to zero, and then setting bytes read
     * to one.
     */
    producer->setBackfillBufferSize(0);
    producer->setBackfillBufferBytesRead(1);

    CacheCallback callback(*engine->getKVBucket(),
                           stream,
                           static_cast<std::chrono::milliseconds>(
                                   engine->getConfiguration()
                                           .getDcpBackfillRunDurationLimit()));

    stream->transitionStateToBackfilling();
    CacheLookup lookup(diskKey, /*BySeqno*/ 1, vbid);
    callback.callback(lookup);

    /* Invoking callback should result in backfillReceived being called on
     * activeStream, which should return false (due to
     * DcpProducer::recordBackfillManagerBytesRead returning false), and hence
     * set the callback status to cb::engine_errc::temporary_failure.
     */
    EXPECT_EQ(cb::engine_errc::temporary_failure, callback.getStatus());

    // This is the same test
    EXPECT_TRUE(callback.shouldYield());

    // Callback yields after processing the item
    EXPECT_EQ(1, stream->getNumBackfillItems());
    EXPECT_EQ(1, stream->public_readyQ().size());
}

// Test cases which run in both Full and Value eviction
INSTANTIATE_TEST_SUITE_P(
        PersistentAndEphemeral,
        StreamTest,
        ::testing::Values("persistent_couchstore", "ephemeral"),
        [](const ::testing::TestParamInfo<std::string>& testInfo) {
            return testInfo.param;
        });

// Test cases which run in both Full and Value eviction
INSTANTIATE_TEST_SUITE_P(
        PersistentAndEphemeral,
        CacheCallbackTest,
        ::testing::Values("persistent_couchstore", "ephemeral"),
        [](const ::testing::TestParamInfo<std::string>& testInfo) {
            return testInfo.param;
        });

void SingleThreadedActiveStreamTest::SetUp() {
    STParameterizedBucketTest::SetUp();
    setVBucketStateAndRunPersistTask(vbid, vbucket_state_active);
    setupProducer();
    cookie_to_mock_cookie(cookie)->setCollectionsSupport(true);
}

void SingleThreadedActiveStreamTest::TearDown() {
    stream.reset();
    producer.reset();
    STParameterizedBucketTest::TearDown();
}

void SingleThreadedActiveStreamTest::setupProducer(
        const std::vector<std::pair<std::string, std::string>>& controls,
        cb::mcbp::DcpOpenFlag flags) {
    // We don't set the startTask flag here because we will create the task
    // manually. We do this because the producer actually creates the task on
    // StreamRequest which we do not do because we want a MockActiveStream.
    producer = std::make_shared<MockDcpProducer>(*engine,
                                                 cookie,
                                                 "test_producer->test_consumer",
                                                 flags,
                                                 false /*startTask*/);
    producer->createCheckpointProcessorTask();
    producer->scheduleCheckpointProcessorTask();

    for (const auto& c : controls) {
        EXPECT_EQ(cb::engine_errc::success,
                  producer->control(0 /*opaque*/, c.first, c.second));
    }

    auto vb = engine->getVBucket(vbid);

    stream =
            std::make_shared<MockActiveStream>(engine.get(),
                                               producer,
                                               cb::mcbp::DcpAddStreamFlag::None,
                                               0 /*opaque*/,
                                               *vb);

    stream->setActive();
}

void SingleThreadedActiveStreamTest::recreateProducer(
        VBucket& vb,
        cb::mcbp::DcpOpenFlag flags,
        const std::vector<std::pair<std::string, std::string>>& controls) {
    producer = std::make_shared<MockDcpProducer>(*engine,
                                                 cookie,
                                                 "test_producer->test_consumer",
                                                 flags,
                                                 false /*startTask*/);
    producer->createCheckpointProcessorTask();
    producer->setSyncReplication(SyncReplication::SyncReplication);

    for (const auto& c : controls) {
        EXPECT_EQ(cb::engine_errc::success,
                  producer->control(0 /*opaque*/, c.first, c.second))
                << c.first << "=" << c.second;
    }
}

void SingleThreadedActiveStreamTest::recreateProducerAndStream(
        VBucket& vb,
        cb::mcbp::DcpOpenFlag flags,
        std::optional<std::string_view> jsonFilter,
        const std::vector<std::pair<std::string, std::string>>& controls) {
    recreateProducer(vb, flags, controls);
    recreateStream(vb, true /*enforceProducerFlags*/, jsonFilter);
}

void SingleThreadedActiveStreamTest::recreateStream(
        VBucket& vb,
        bool enforceProducerFlags,
        std::optional<std::string_view> jsonFilter,
<<<<<<< HEAD
        cb::mcbp::DcpAddStreamFlag flags) {
    if (enforceProducerFlags) {
        stream = producer->mockActiveStreamRequest(
                flags,
=======
        uint32_t addStreamFlags) {
    if (enforceProducerFlags) {
        stream = producer->mockActiveStreamRequest(
                addStreamFlags,
>>>>>>> 89a0f3a7
                0 /*opaque*/,
                vb,
                0 /*st_seqno*/,
                ~0 /*en_seqno*/,
                0x0 /*vb_uuid*/,
                0 /*snap_start_seqno*/,
                ~0 /*snap_end_seqno*/,
                producer->public_getIncludeValue(),
                producer->public_getIncludeXattrs(),
                producer->public_getIncludeDeletedUserXattrs(),
                producer->public_getMaxMarkerVersion(),
                jsonFilter);
    } else {
<<<<<<< HEAD
        stream = producer->mockActiveStreamRequest(flags,
=======
        stream = producer->mockActiveStreamRequest(addStreamFlags,
>>>>>>> 89a0f3a7
                                                   0 /*opaque*/,
                                                   vb,
                                                   0 /*st_seqno*/,
                                                   ~0 /*en_seqno*/,
                                                   0x0 /*vb_uuid*/,
                                                   0 /*snap_start_seqno*/,
                                                   ~0 /*snap_end_seqno*/);
    }
}

void SingleThreadedPassiveStreamTest::SetUp() {
    STParameterizedBucketTest::SetUp();

    if (!startAsReplica) {
        return;
    }

    setVBucketStateAndRunPersistTask(vbid, vbucket_state_replica);

    setupConsumerAndPassiveStream();
}

void SingleThreadedPassiveStreamTest::TearDown() {
    ASSERT_NE(cb::engine_errc::disconnect,
              consumer->closeStream(0 /*opaque*/, vbid));
    consumer.reset();
    STParameterizedBucketTest::TearDown();
}

void SingleThreadedPassiveStreamTest::setupConsumer() {
    // In the normal DCP protocol flow, ns_server issues an AddStream request
    // to the DcpConsumer before DCP Control messages are necessarily
    // negotiated.
    // As such, create the PassiveStream *before* enabling SyncReplication
    // (normally done using DCP_CONTROL negotiation with the Producer) to
    // accurately reflect how these classes are used in the real flow.
    consumer =
            std::make_shared<MockDcpConsumer>(*engine, cookie, "test_consumer");
    ASSERT_EQ(cb::engine_errc::success,
              consumer->addStream(0 /*opaque*/, vbid, {} /*flags*/));

    if (enableSyncReplication) {
        consumer->enableSyncReplication();
    }

    EXPECT_FALSE(static_cast<MockPassiveStream*>(
                         (consumer->getVbucketStream(vbid)).get())
                         ->public_areFlatBuffersSystemEventsEnabled());

    // Similar to sync-repl, FlatBuffer enablement follows the same pattern.
    // PassiveStream can be created before control negotiation completes, the
    // FlatBuffer setting at construction time could be wrong, it is corrected
    // when the PassiveStream processes the AddStream (::acceptStream)
    consumer->enableFlatBuffersSystemEvents();
}

void SingleThreadedPassiveStreamTest::setupPassiveStream() {
    stream = static_cast<MockPassiveStream*>(
            (consumer->getVbucketStream(vbid)).get());
    ASSERT_TRUE(stream->isActive());
}

void SingleThreadedPassiveStreamTest::consumePassiveStreamStreamReq() {
    // Consume the StreamRequest message on the PassiveStreams' readyQ,
    // and simulate the producer responding to it.
    const auto& readyQ = stream->public_readyQ();
    ASSERT_EQ(1, readyQ.size());
    auto msg = stream->public_popFromReadyQ();
    ASSERT_TRUE(msg);
    ASSERT_EQ(DcpResponse::Event::StreamReq, msg->getEvent());
    stream->acceptStream(cb::mcbp::Status::Success, 0);
    ASSERT_TRUE(stream->isActive());
    EXPECT_TRUE(stream->public_areFlatBuffersSystemEventsEnabled());
}

void SingleThreadedPassiveStreamTest::consumePassiveStreamAddStream() {
    auto msg = stream->public_popFromReadyQ();
    ASSERT_EQ(DcpResponse::Event::AddStream, msg->getEvent());
}

void SingleThreadedPassiveStreamTest::maybeConsumePassiveStreamSeqnoAck() {
    auto msg = stream->public_popFromReadyQ();
    if (msg) {
        ASSERT_EQ(DcpResponse::Event::SeqnoAcknowledgement, msg->getEvent());
    }
}

void SingleThreadedPassiveStreamTest::setupConsumerAndPassiveStream() {
    setupConsumer();
    setupPassiveStream();

    consumePassiveStreamStreamReq();

    // PassiveStream should have sent an AddStream response back to ns_server,
    // plus an optional SeqnoAcknowledgement (if SyncReplication enabled and
    // necessary to Ack back to producer).
    consumePassiveStreamAddStream();
    maybeConsumePassiveStreamSeqnoAck();
}

TEST_P(SingleThreadedPassiveStreamTest, StreamStats) {
    nlohmann::json stats;
    AddStatFn add_stat = [&stats](auto key, auto value, auto&) {
        stats[std::string(key)] = std::string(value);
    };
    stream->addStats(add_stat, *cookie);

    auto expectStreamStat = [&](auto& stat) {
        EXPECT_TRUE(stats.erase(stat)) << "Expected " << stat;
    };

    // PassiveStream stats
    expectStreamStat("unacked_bytes");
    expectStreamStat("cur_snapshot_prepare");
    expectStreamStat("cur_snapshot_type");
    expectStreamStat("flags");
    expectStreamStat("items_ready");
    expectStreamStat("last_received_seqno");
    expectStreamStat("opaque");
    expectStreamStat("readyQ_items");
    expectStreamStat("ready_queue_memory");
    expectStreamStat("snap_end_seqno");
    expectStreamStat("snap_start_seqno");
    expectStreamStat("start_seqno");
    expectStreamStat("state");
    expectStreamStat("vb_manifest_uid");
    expectStreamStat("vb_uuid");

    EXPECT_TRUE(stats.empty());
    if (HasFailure()) {
        std::cerr << "Unexpected stats " << stats.dump(2);
    }
}

TEST_P(SingleThreadedPassiveStreamTest, ConsumerStatsLegacy) {
    nlohmann::json stats;
    AddStatFn add_stat = [&stats](auto key, auto value, auto&) {
        stats[std::string(key)] = std::string(value);
    };

    // Collect per-stream stats.
    consumer->addStreamStats(
            add_stat, *cookie, ConnHandler::StreamStatsFormat::Legacy);

    EXPECT_TRUE(stats["test_consumer:stream_0_opaque"].is_string());

    if (HasFailure()) {
        std::cerr << "Unexpected stats " << stats.dump(2);
    }
}

TEST_P(SingleThreadedPassiveStreamTest, ConsumerStatsJson) {
    nlohmann::json stats;
    AddStatFn add_stat = [&stats](auto key, auto value, auto&) {
        stats[std::string(key)] = std::string(value);
    };

    // Collect per-stream stats.
    consumer->addStreamStats(
            add_stat, *cookie, ConnHandler::StreamStatsFormat::Json);

    ASSERT_EQ(1, stats.size());

    auto streamJson = stats["test_consumer:stream_0"].get<std::string>();

    // Make sure it parses fine.
    auto streamStats = nlohmann::json::parse(streamJson);
    EXPECT_TRUE(streamStats.contains("opaque"));

    if (HasFailure()) {
        std::cerr << "Unexpected stats " << stats.dump(2);
    }
}

TEST_P(SingleThreadedActiveStreamTest, StreamStats) {
    nlohmann::json stats;
    AddStatFn add_stat = [&stats](auto key, auto value, auto&) {
        stats[std::string(key)] = std::string(value);
    };
    stream->addStats(add_stat, *cookie);

    auto expectStreamStat = [&](auto& stat) {
        EXPECT_TRUE(stats.erase(stat)) << "Expected " << stat;
    };

    // ActiveStream stats
    expectStreamStat("backfill_buffer_bytes");
    expectStreamStat("backfill_buffer_items");
    expectStreamStat("backfill_disk_items");
    expectStreamStat("backfill_mem_items");
    expectStreamStat("backfill_sent");
    expectStreamStat("change_streams_enabled");
    expectStreamStat("cursor_registered");
    expectStreamStat("end_seqno");
    expectStreamStat("flags");
    expectStreamStat("items_ready");
    expectStreamStat("last_read_seqno");
    expectStreamStat("last_sent_seqno");
    expectStreamStat("last_sent_seqno_advance");
    expectStreamStat("last_sent_snap_end_seqno");
    expectStreamStat("memory_phase");
    expectStreamStat("opaque");
    expectStreamStat("readyQ_items");
    expectStreamStat("ready_queue_memory");
    expectStreamStat("snap_end_seqno");
    expectStreamStat("snap_start_seqno");
    expectStreamStat("start_seqno");
    expectStreamStat("state");
    expectStreamStat("vb_uuid");

    // Filter stats
    expectStreamStat("filter_cids");
    expectStreamStat("filter_default_allowed");
    expectStreamStat("filter_type");
    expectStreamStat("filter_sid");
    expectStreamStat("filter_size");

    EXPECT_TRUE(stats.empty());
    if (HasFailure()) {
        std::cerr << "Unexpected stats " << stats.dump(2);
    }
}

TEST_P(SingleThreadedActiveStreamTest,
       SkipMagmaBFilterWhenBackfillingFromDisk) {
    if (!isMagma()) {
        GTEST_SKIP() << "Magma specific test";
    }
    /* Test Setup - begin */

    // 1. Add an item.
    // 2. Flush the item to disk & clear all checkpoints to force the backfill
    //    from disk.
    // 3. Adjust the low-watermarks & force the item pager to run.

    auto vb = engine->getVBucket(vbid);
    auto& ckptMgr = *vb->checkpointManager;
    ckptMgr.clear(0 /*seqno*/);

    stream.reset();

    const auto key = makeStoredDocKey("key");
    const std::string value = "value";
    auto item = make_item(vbid, key, value);

    EXPECT_EQ(
            MutationStatus::WasClean,
            public_processSet(*vb, item, VBQueueItemCtx(CanDeduplicate::Yes)));

    // Ensure mutation is on disk; no longer present in CheckpointManager.
    vb->checkpointManager->createNewCheckpoint();
    flushVBucketToDiskIfPersistent(vbid, 1);
    ASSERT_EQ(1, vb->checkpointManager->getNumCheckpoints());

    vb->ht.clear();

    const auto numResidentItems =
            vb->getNumItems() - vb->getNumNonResidentItems();

    // Ensure there are no resident item.
    ASSERT_EQ(0, numResidentItems);
    /* Test Setup - end */

    //! Set the expectation keyMayExist is never called for Magma.
    using namespace ::testing;
    auto& mockKVStore = MockKVStore::replaceRWKVStoreWithMock(*store, 0);
    EXPECT_CALL(mockKVStore, keyMayExist(_, _)).Times(0);

    const std::string jsonFilter =
            fmt::format(R"({{"collections":["{}"]}})",
                        uint32_t(CollectionEntry::defaultC.getId()));

    recreateStream(*vb, true, jsonFilter);
    ASSERT_TRUE(stream->isBackfilling());

    auto& bfm = producer->getBFM();
    bfm.backfill();

    // Note the following assert just make sure the backfill scan indeed ran &
    // we received all the items we expect.

    // readyQ must contain a SnapshotMarker & a single mutation.
    ASSERT_EQ(stream->public_readyQSize(), 2);
    auto resp = stream->public_nextQueuedItem(*producer);
    ASSERT_TRUE(resp);
    EXPECT_EQ(DcpResponse::Event::SnapshotMarker, resp->getEvent());

    resp = stream->public_nextQueuedItem(*producer);
    EXPECT_EQ(DcpResponse::Event::Mutation, resp->getEvent());
}

TEST_P(SingleThreadedActiveStreamTest, ProducerStatsLegacy) {
    nlohmann::json stats;
    AddStatFn add_stat = [&stats](auto key, auto value, auto&) {
        stats[std::string(key)] = std::string(value);
    };

    // Put the stream in the producer's stream map.
    auto streamPtr = std::static_pointer_cast<ActiveStream>(stream);
    producer->updateStreamsMap(Vbid(0), cb::mcbp::DcpStreamId(1), streamPtr);
    // Collect per-stream stats.
    producer->addStreamStats(
            add_stat, *cookie, ConnHandler::StreamStatsFormat::Legacy);

    EXPECT_TRUE(
            stats["test_producer->test_consumer:stream_0_opaque"].is_string());

    if (HasFailure()) {
        std::cerr << "Unexpected stats " << stats.dump(2);
    }
}

TEST_P(SingleThreadedActiveStreamTest, ProducerStatsJson) {
    nlohmann::json stats;
    AddStatFn add_stat = [&stats](auto key, auto value, auto&) {
        stats[std::string(key)] = std::string(value);
    };

    // Put the stream in the producer's stream map.
    auto streamPtr = std::static_pointer_cast<ActiveStream>(stream);
    producer->updateStreamsMap(Vbid(0), cb::mcbp::DcpStreamId(1), streamPtr);
    // Collect per-stream stats.
    producer->addStreamStats(
            add_stat, *cookie, ConnHandler::StreamStatsFormat::Json);
    ASSERT_EQ(1, stats.size());

    auto streamJson =
            stats["test_producer->test_consumer:stream_0"].get<std::string>();

    // Make sure it parses fine.
    auto streamStats = nlohmann::json::parse(streamJson);
    EXPECT_TRUE(streamStats.contains("opaque"));

    if (HasFailure()) {
        std::cerr << "Unexpected stats " << stats.dump(2);
    }
}

TEST_P(SingleThreadedActiveStreamTest, DiskSnapshotSendsChkMarker) {
    auto vb = engine->getVBucket(vbid);
    auto& ckptMgr = *vb->checkpointManager;
    // Get rid of set_vb_state and any other queue_op we are not interested in
    ckptMgr.clear(0 /*seqno*/);

    // Remove the initial stream, we want to force it to backfill.
    stream.reset();

    const auto key = makeStoredDocKey("key");
    const std::string value = "value";
    auto item = make_item(vbid, key, value);

    ASSERT_EQ(
            MutationStatus::WasClean,
            public_processSet(*vb, item, VBQueueItemCtx(CanDeduplicate::Yes)));

    // Update the collection stats. Frontend ops update the manifest stats
    // directly, but we are calling public_processSet above which call the
    // internal vbucket processSet, therefore manual update them.

    // Why update the collection stats?

    // Start seqno for the stream is 1 & collection high seqno is 0 (if not
    // updated). With the optimization in MB-62963, we check if a backfill can
    // be skipped if the start seqno in the stream request is greater than the
    // high seqno of the collections requested in a collection filtered stream.
    // Update the collection stats, to make sure backfill runs.
    {
        auto handle = vb->lockCollections();
        handle.incrementItemCount(CollectionID::Default);
        handle.setHighSeqno(CollectionID::Default,
                            1,
                            Collections::VB::HighSeqnoType::Committed);
    }
    // Ensure mutation is on disk; no longer present in CheckpointManager.
    vb->checkpointManager->createNewCheckpoint();
    flushVBucketToDiskIfPersistent(vbid, 1);
    ASSERT_EQ(1, vb->checkpointManager->getNumCheckpoints());

    recreateStream(*vb);
    ASSERT_TRUE(stream->isBackfilling());

    // Run the backfill we scheduled when we transitioned to the backfilling
    // state. Only run the backfill task once because we only care about the
    // snapshot marker.
    auto& bfm = producer->getBFM();
    bfm.backfill();

    // No message processed, BufferLog empty
    ASSERT_EQ(0, producer->getBytesOutstanding());

    // readyQ must contain a SnapshotMarker
    ASSERT_GE(stream->public_readyQSize(), 1);
    auto resp = stream->public_nextQueuedItem(*producer);
    ASSERT_TRUE(resp);
    EXPECT_EQ(DcpResponse::Event::SnapshotMarker, resp->getEvent());

    auto& marker = dynamic_cast<SnapshotMarker&>(*resp);
    EXPECT_TRUE(
            isFlagSet(marker.getFlags(), DcpSnapshotMarkerFlag::Checkpoint));
    EXPECT_TRUE(isFlagSet(marker.getFlags(), DcpSnapshotMarkerFlag::Disk));
    EXPECT_FALSE(marker.getHighCompletedSeqno());

    producer->cancelCheckpointCreatorTask();
}

/// Test that disk backfill remaining isn't prematurely zero (before counts
/// read from disk by backfill task).
TEST_P(SingleThreadedActiveStreamTest, DiskBackfillInitializingItemsRemaining) {
    auto vb = engine->getVBucket(vbid);
    auto& manager = *vb->checkpointManager;

    // Delete initial stream (so we can re-create after items are only available
    // from disk.
    stream.reset();

    // Store 3 items (to check backfill remaining counts).
    // Add items, flush it to disk, then clear checkpoint to force backfill.
    store_item(vbid, makeStoredDocKey("key1"), "value");
    store_item(vbid, makeStoredDocKey("key2"), "value");
    store_item(vbid, makeStoredDocKey("key3"), "value");

    const auto openId = manager.getOpenCheckpointId();
    manager.createNewCheckpoint();
    ASSERT_GT(manager.getOpenCheckpointId(), openId);
    flushVBucketToDiskIfPersistent(vbid, 3 /*expected_num_flushed*/);
    ASSERT_EQ(1, manager.getNumCheckpoints());
    ASSERT_EQ(1, manager.getNumOpenChkItems());

    // Re-create producer now we have items only on disk.
    setupProducer();
    ASSERT_TRUE(stream->isBackfilling());

    // Should report empty itemsRemaining as that would mislead
    // ns_server if they asked for stats before the backfill task runs (they
    // would think backfill is complete).
    EXPECT_FALSE(stream->getNumBackfillItemsRemaining());

    bool statusFound = false;
    std::string expectedKey;
    auto checkStatusFn = [&statusFound, &expectedKey](std::string_view key,
                                                      std::string_view value,
                                                      CookieIface&) {
        if (key == "status"sv) {
            EXPECT_EQ(expectedKey, std::string(value.data(), value.size()));
            statusFound = true;
        }
    };

    // Should report status == "calculating_item_count" before backfill
    // scan has occurred.
    expectedKey = "calculating-item-count";
    auto* cookie = create_mock_cookie();
    stream->addTakeoverStats(checkStatusFn, *cookie, *vb);
    EXPECT_TRUE(statusFound);

    // Run the backfill we scheduled when we transitioned to the backfilling
    // state. Run the backfill task once to get initial item counts.
    auto& bfm = producer->getBFM();
    bfm.backfill();
    EXPECT_EQ(3, *stream->getNumBackfillItemsRemaining());
    // Should report status == "backfilling"
    statusFound = false;
    expectedKey = "backfilling";
    stream->addTakeoverStats(checkStatusFn, *cookie, *vb);
    EXPECT_TRUE(statusFound);

    // Run again to actually scan (items remaining unchanged).
    bfm.backfill();
    EXPECT_EQ(3, *stream->getNumBackfillItemsRemaining());
    statusFound = false;
    expectedKey = "backfilling";
    stream->addTakeoverStats(checkStatusFn, *cookie, *vb);
    EXPECT_TRUE(statusFound);

    // Finally run again to complete backfill (so it is shutdown in a clean
    // fashion).
    bfm.backfill();

    // Consume the items from backfill; should update items remaining.
    // Actually need to consume 4 items (snapshot_marker + 3x mutation).
    stream->consumeBackfillItems(*producer, 4);
    EXPECT_EQ(0, *stream->getNumBackfillItemsRemaining());
    statusFound = false;
    expectedKey = "in-memory";
    stream->addTakeoverStats(checkStatusFn, *cookie, *vb);
    EXPECT_TRUE(statusFound);
    destroy_mock_cookie(cookie);
}

/// Test that backfill is correctly cancelled if the VBucket is deleted
/// part-way through the backfill.
TEST_P(SingleThreadedActiveStreamTest, BackfillDeletedVBucket) {
    {
        // Setup: Store items then remove them from checkpoint manager, forcing
        // DCP Producer to backfill from disk.
        // In own scope as we don't want to keep VBucketPtr alive
        // past when we call deleteVBucket.
        auto vb = engine->getVBucket(vbid);
        auto& manager = *vb->checkpointManager;

        // Delete initial stream (so we can re-create after items are only
        // available from disk.
        stream.reset();

        // Store some items, create new checkpoint and flush so we have
        // something to backfill from disk
        store_item(vbid, makeStoredDocKey("key1"), "value");
        store_item(vbid, makeStoredDocKey("key2"), "value");

        const auto openId = manager.getOpenCheckpointId();
        manager.createNewCheckpoint();
        ASSERT_GT(manager.getOpenCheckpointId(), openId);
        flushVBucketToDiskIfPersistent(vbid, 2 /*expected_num_flushed*/);
        ASSERT_EQ(1, manager.getNumCheckpoints());
        ASSERT_EQ(1, manager.getNumOpenChkItems());
    }

    auto* kvstore = engine->getKVBucket()->getRWUnderlying(vbid);
    if (persistent()) {
        ASSERT_TRUE(kvstore);
        // Sanity check - expected number of items are indeed on disk:
        ASSERT_EQ(2, kvstore->getItemCount(vbid));
    }

    // Re-create producer now we have items only on disk, setting a buffer which
    // can only hold 1 item (so backfill doesn't complete in one scan).
    setupProducer();
    producer->setBackfillBufferSize(1);
    ASSERT_TRUE(stream->isBackfilling());

    // Initialise the backfill of this VBucket (performs initial scan but
    // doesn't read any data yet).
    auto& bfm = producer->getBFM();
    ASSERT_EQ(backfill_success, bfm.backfill());
    ASSERT_EQ(2, *stream->getNumBackfillItemsRemaining());

    // Now delete the VBucket.
    ASSERT_EQ(cb::engine_errc::success,
              engine->getKVBucket()->deleteVBucket(vbid));

    // Normally done by DcpConnMap::vBucketStateChanged(), but the producer
    // isn't tracked in DcpConnMap here.
    stream->setDead(cb::mcbp::DcpStreamEndStatus::StateChanged);

    // Ensure background AuxIO task to actually delete VBucket from disk is run.
    if (persistent()) {
        auto& auxIoQ = *task_executor->getLpTaskQ(TaskType::AuxIO);
        runNextTask(auxIoQ, "Removing (dead) vb:0 from memory and disk");

        // vBucket should be gone from disk - attempts to read should fail.
        EXPECT_THROW(kvstore->getItemCount(vbid), std::system_error);
    }

    // Test: run backfillMgr again to actually attempt to read items from disk.
    // Given vBucket has been deleted this should result in the backfill
    // finishing early instead of snoozing.
    ASSERT_EQ(1, bfm.getNumBackfills());
    EXPECT_EQ(backfill_success, bfm.backfill());
    EXPECT_EQ(0, bfm.getNumBackfills());
}

/// Test that backfills are scheduled in sequential order when
/// "stream_backfill_order" is set to "sequential"
TEST_P(SingleThreadedActiveStreamTest, BackfillSequential) {
    // Delete initial stream (so we can re-create after items are only available
    // from disk.
    stream.reset();

    // Set maximum number of in-progress backfills per connection to 3, so we
    // can have all of the backfills in progress at once.
    engine->getConfiguration().setDcpBackfillInProgressPerConnectionLimit(3);

    // Create on-disk items for three vBuckets. These will be used to backfill
    // from below.
    for (auto vbid : {Vbid{0}, Vbid{1}, Vbid{2}}) {
        setVBucketStateAndRunPersistTask(vbid, vbucket_state_active);
        store_item(vbid, makeStoredDocKey("key1"), "value");
        store_item(vbid, makeStoredDocKey("key2"), "value");
        auto vb = engine->getVBucket(vbid);
        auto& manager = *vb->checkpointManager;

        // To ensure that a backfill is required, must ensure items are no
        // longer present in CheckpointManager. Achieve this by creating a
        // new checkpoint, flushing the (now-closed) one and removing it.
        const auto openId = manager.getOpenCheckpointId();
        manager.createNewCheckpoint();
        ASSERT_GT(manager.getOpenCheckpointId(), openId);
        flushVBucketToDiskIfPersistent(vbid, 2 /*expected_num_flushed*/);
        ASSERT_EQ(1, manager.getNumCheckpoints());
        ASSERT_EQ(1, manager.getNumOpenChkItems());
    }

    // Re-create producer now we have items only on disk, setting a scan buffer
    // which can only hold 1 item (so backfill doesn't complete a VB in one
    // scan).
    setupProducer({{"backfill_order", "sequential"}});
    producer->public_getBackfillScanBuffer().maxItems = 1;

    // setupProducer creates a stream for vb0. Also need streams for vb1 and
    // vb2.
    auto stream1 =
            std::make_shared<MockActiveStream>(engine.get(),
                                               producer,
                                               cb::mcbp::DcpAddStreamFlag::None,
                                               0 /*opaque*/,
                                               *engine->getVBucket(Vbid{1}));
    auto stream2 =
            std::make_shared<MockActiveStream>(engine.get(),
                                               producer,
                                               cb::mcbp::DcpAddStreamFlag::None,
                                               0 /*opaque*/,
                                               *engine->getVBucket(Vbid{2}));
    stream1->setActive();
    stream2->setActive();

    ASSERT_TRUE(stream->isBackfilling());
    ASSERT_TRUE(stream1->isBackfilling());
    ASSERT_TRUE(stream2->isBackfilling());

    // Test - Drive the BackfillManager forward. We expect to see:
    // 1. The snapshot marker from each vbucket
    // 2. All of the mutations from vb0
    // 3. All of the mutations from vb1
    // 4. All of the mutations from vb2
    auto& bfm = producer->getBFM();
    ASSERT_EQ(3, bfm.getNumBackfills());

    // 1. snapshot markers
    auto& readyQ0 = stream->public_readyQ();
    auto& readyQ1 = stream1->public_readyQ();
    auto& readyQ2 = stream2->public_readyQ();

    ASSERT_EQ(backfill_success, bfm.backfill());
    ASSERT_EQ(backfill_success, bfm.backfill());
    ASSERT_EQ(backfill_success, bfm.backfill());
    EXPECT_EQ(1, readyQ0.size());
    EXPECT_EQ(DcpResponse::Event::SnapshotMarker, readyQ0.back()->getEvent());
    EXPECT_EQ(1, readyQ1.size());
    EXPECT_EQ(DcpResponse::Event::SnapshotMarker, readyQ1.back()->getEvent());
    EXPECT_EQ(1, readyQ2.size());
    EXPECT_EQ(DcpResponse::Event::SnapshotMarker, readyQ2.back()->getEvent());

    // To drive a single vBucket's backfill to completion in this test requires
    // further 3 steps:
    // 1. For pushing the first item over the stream
    // 2. For pushing the second item over the stream
    // 3. For settling, as the backfill yields after (2)
    const int backfillSteps = 3;
    for (int i = 0; i < backfillSteps; i++) {
        ASSERT_EQ(backfill_success, bfm.backfill());
    }

    // 2. Verify that all of the first VB has now backfilled.
    EXPECT_EQ(3, readyQ0.size());
    EXPECT_EQ(DcpResponse::Event::Mutation, readyQ0.back()->getEvent());
    EXPECT_EQ(1, readyQ1.size());
    EXPECT_EQ(DcpResponse::Event::SnapshotMarker, readyQ1.back()->getEvent());
    EXPECT_EQ(1, readyQ2.size());
    EXPECT_EQ(DcpResponse::Event::SnapshotMarker, readyQ2.back()->getEvent());
    for (int i = 0; i < backfillSteps; i++) {
        ASSERT_EQ(backfill_success, bfm.backfill());
    }

    // 3. Verify that all of the second VB has now been backfilled.
    EXPECT_EQ(3, readyQ0.size());
    EXPECT_EQ(DcpResponse::Event::Mutation, readyQ0.back()->getEvent());
    EXPECT_EQ(3, readyQ1.size());
    EXPECT_EQ(DcpResponse::Event::Mutation, readyQ1.back()->getEvent());
    EXPECT_EQ(1, readyQ2.size());
    EXPECT_EQ(DcpResponse::Event::SnapshotMarker, readyQ2.back()->getEvent());
    for (int i = 0; i < backfillSteps; i++) {
        ASSERT_EQ(backfill_success, bfm.backfill());
    }

    // 4. Verify that all 3 VBs have now been backfilled.
    EXPECT_EQ(3, readyQ0.size());
    EXPECT_EQ(DcpResponse::Event::Mutation, readyQ0.back()->getEvent());
    EXPECT_EQ(3, readyQ1.size());
    EXPECT_EQ(DcpResponse::Event::Mutation, readyQ1.back()->getEvent());
    EXPECT_EQ(3, readyQ2.size());
    EXPECT_EQ(DcpResponse::Event::Mutation, readyQ2.back()->getEvent());

    EXPECT_EQ(backfill_finished, bfm.backfill());
    EXPECT_EQ(backfill_finished, bfm.backfill());
    EXPECT_EQ(backfill_finished, bfm.backfill());
    EXPECT_EQ(backfill_finished, bfm.backfill());
    EXPECT_EQ(backfill_finished, bfm.backfill());
}

TEST_P(SingleThreadedActiveStreamTest, BackfillSkipsScanIfStreamInWrongState) {
    auto vb = engine->getVBucket(vbid);
    auto& ckptMgr = *vb->checkpointManager;

    const auto key = makeStoredDocKey("key");
    const std::string value = "value";
    auto item = make_item(vbid, key, value);

    {
        std::shared_lock rlh(vb->getStateLock());
        auto cHandle = vb->lockCollections(item.getKey());
        EXPECT_EQ(cb::engine_errc::success,
                  vb->set(rlh, item, cookie, *engine, {}, cHandle));
    }
    ckptMgr.createNewCheckpoint();
    EXPECT_EQ(2, ckptMgr.getOpenCheckpointId());

    if (persistent()) {
        flush_vbucket_to_disk(vbid);
    }
    producer->closeStream(stream->getOpaque(), vbid, stream->getStreamId());
    stream.reset();
    ASSERT_EQ(1, vb->checkpointManager->getNumCheckpoints());

    auto& bfm = dynamic_cast<MockDcpBackfillManager&>(producer->getBFM());
    // Normal flow if stream in correct state
    {
        // confirm no backfills scheduled
        EXPECT_EQ(0, bfm.getNumBackfills());

        // creating the stream will schedule backfill
        recreateStream(*vb);
        EXPECT_EQ(backfill_success, bfm.backfill()); // create and scan
        EXPECT_EQ(backfill_finished, bfm.backfill()); // nothing else to do
        EXPECT_EQ(0, bfm.getNumBackfills());

        producer->closeStream(stream->getOpaque(), vbid, stream->getStreamId());
        stream.reset();
    }

    // Test stream *not* in expected backfill state when creating the backfill
    {
        // confirm no backfills scheduled
        EXPECT_EQ(0, bfm.getNumBackfills());

        // creating the stream will schedule backfill
        recreateStream(*vb);

        stream->transitionStateToInMemory();

        EXPECT_EQ(backfill_success, bfm.backfill()); // create -> complete
        EXPECT_EQ(backfill_finished, bfm.backfill()); // nothing else to do
        EXPECT_EQ(0, bfm.getNumBackfills());
    }
}

/**
 * Test to ensure that the ActiveStream doesn't see a seqno out of order
 * from the checkpoint manager.
 * To do that simulate the behaviour observed in MB-53100 when a takeover stream
 * created a checkpoint with only meta items in. Then try and register a cursor
 * against a seqno that matches the seqno of the meta items.
 */
TEST_P(SingleThreadedActiveStreamTest, MB_53100_Check_Monotonicity) {
    auto& vb = *store->getVBucket(vbid);
    auto& ckptMgr = *vb.checkpointManager;

    // Create a checkpoint that only contains meta items
    ASSERT_EQ(1, ckptMgr.getNumCheckpoints());
    setVBucketState(
            vbid, vbucket_state_pending, {}, TransferVB::Yes); // seqno: 1

    // Set the vbucket to active which will create a new checkpoint but not
    // change the high seqno
    setVBucketState(
            vbid, vbucket_state_active, {}, TransferVB::Yes); // seqno: 1
    ASSERT_EQ(2, ckptMgr.getNumCheckpoints());
    // Mimic takeover behaviour and set the topology of the active vbucket
    setVBucketState(
            vbid,
            vbucket_state_active,
            {{"topology",
              nlohmann::json::array({{"active", "replica"}})}}); // seqno: 1
    ASSERT_EQ(0, vb.getHighSeqno());
    // Write a few docs to the vbucket so we have some mutations to process
    store_item(vbid,
               makeStoredDocKey("keyA"),
               "value"); // seqno: 1 (Mutation makes seqno visible)
    auto keyASeqno = vb.getHighSeqno();
    // Ensure the high seqno has now changed
    ASSERT_EQ(1, vb.getHighSeqno());
    store_item(vbid, makeStoredDocKey("keyB"), "value"); // seqno: 2
    ASSERT_EQ(2, vb.getHighSeqno());

    // Create a stream from keyA's seqno, this will register the cursor in the
    // checkpoint
    producer->createCheckpointProcessorTask();
    auto newStream = std::make_shared<MockActiveStream>(
            engine.get(),
            producer,
            cb::mcbp::DcpAddStreamFlag::None,
            1 /*opaque*/,
            vb,
            keyASeqno,
            std::numeric_limits<uint64_t>::max(),
            0,
            keyASeqno,
            keyASeqno);
    newStream->setActive();
    // Now ask the stream to process any items in the checkpoint manager and
    // ensure we don't throw while processing them.
    auto items = newStream->public_getOutstandingItems(vb);
    EXPECT_NO_THROW(newStream->public_processItems(items));
}

TEST_P(SingleThreadedActiveStreamTest,
       MB_53100_RegisterCursorForFixLengthStream) {
    auto& vb = *store->getVBucket(vbid);
    auto& ckptMgr = *vb.checkpointManager;

    // Fill the current open checkpoint with meta items
    setVBucketState(
            vbid,
            vbucket_state_active,
            {{"topology", nlohmann::json::array({{"active", "replica"}})}});
    setVBucketState(
            vbid,
            vbucket_state_active,
            {{"topology", nlohmann::json::array({{"active", "replica2"}})}});

    // Create a checkpoint, so we have a checkpoint with only meta items
    // e.g. id:1 [ e:1, cs:1, vbs:1, vbs:1, ce:1]
    ckptMgr.createNewCheckpoint();
    ASSERT_EQ(2, ckptMgr.getNumCheckpoints());

    // Then write two items to the new checkpoint so we have items that an
    // active stream can read
    store_item(vbid, makeStoredDocKey("keyA"), "value");
    store_item(vbid, makeStoredDocKey("keyB"), "value");
    ASSERT_EQ(2, vb.getHighSeqno());

    stream.reset();
    ASSERT_FALSE(stream);

    // Now create a stream from seqno 1 -> 2. Effectively asking
    // to just steam seqno:2. Streaming from seqno:1 will cause us to register a
    // cursor at seqno:1, this is important as we should register the cursor at
    // the mutation for keyA that makes seqno:1 visible and not at any of the
    // meta items that have their seqno set to 1 e.g. the set vbucket states.
    producer->createCheckpointProcessorTask();
    uint64_t rollbackSeqno = -1;
    ASSERT_EQ(cb::engine_errc::success,
              producer->streamRequest({},
                                      2,
                                      vb.getId(),
                                      1,
                                      2,
                                      vb.failovers->getLatestUUID(),
                                      1,
                                      1,
                                      &rollbackSeqno,
                                      mock_dcp_add_failover_log,
                                      std::nullopt));

    MockDcpMessageProducers producers;
    notifyAndRunToCheckpoint(*producer, producers);
    // The stream should return snapshot: 1 -> 2, with keyB and then an end
    // stream
    EXPECT_EQ(cb::engine_errc::success,
              producer->stepAndExpect(
                      producers, cb::mcbp::ClientOpcode::DcpSnapshotMarker));
    EXPECT_EQ(1, producers.last_snap_start_seqno);
    EXPECT_EQ(2, producers.last_snap_end_seqno);

    EXPECT_EQ(cb::engine_errc::success,
              producer->stepAndExpect(producers,
                                      cb::mcbp::ClientOpcode::DcpMutation));
    EXPECT_EQ(2, producers.last_byseqno);
    EXPECT_EQ("keyB", producers.last_key);

    EXPECT_EQ(cb::engine_errc::success,
              producer->stepAndExpect(producers,
                                      cb::mcbp::ClientOpcode::DcpStreamEnd));
    EXPECT_EQ(cb::mcbp::DcpStreamEndStatus::Ok, producers.last_end_status);
}

// MB-35061 - Check that closing a stream and opening a new one does not leave
// multiple entries for the same consumer in vbConns for a particular vb.
TEST_P(SingleThreadedPassiveStreamTest,
       ConsumerRemovedFromVBConnsWhenStreamReplaced) {
    auto& connMap = static_cast<MockDcpConnMap&>(engine->getDcpConnMap());
    std::string streamName = "test_consumer";
    // consumer and stream created in SetUp
    ASSERT_TRUE(connMap.doesVbConnExist(vbid, streamName));

    // close stream
    EXPECT_EQ(cb::engine_errc::success, consumer->closeStream(0, vbid));

    EXPECT_TRUE(connMap.doesVbConnExist(vbid, streamName));

    // add new stream
    uint32_t opaque = 999;
    ASSERT_EQ(cb::engine_errc::success,
              consumer->addStream(opaque /*opaque*/, vbid, {} /*flags*/));
    stream = static_cast<MockPassiveStream*>(
            (consumer->getVbucketStream(vbid)).get());

    ASSERT_TRUE(stream);
    EXPECT_TRUE(connMap.doesVbConnExist(vbid, streamName));

    // end the second stream
    EXPECT_EQ(cb::engine_errc::success,
              consumer->streamEnd(stream->getOpaque(),
                                  vbid,
                                  cb::mcbp::DcpStreamEndStatus::Ok));

    // expect the consumer is no longer in vbconns
    EXPECT_FALSE(connMap.doesVbConnExist(vbid, streamName));

    // re-add stream for teardown to close
    ASSERT_EQ(cb::engine_errc::success,
              consumer->addStream(opaque /*opaque*/, vbid, {} /*flags*/));
}

// This test covers a "race" where the streamEnd code would use the return value
// from removeStream - which was a nullptr. This test simulates that race by
// injecting a closeStream into the streamDead path.
TEST_P(SingleThreadedPassiveStreamTest, MB_56675) {
    // Create a hook which will remove the stream during the steamEnd code.
    // With MB-56675 this leads to a crash because the streamEnd code would
    // assume removeStream returns a valid stream.
    std::function<void()> hook = [this]() {
        consumer->closeStreamDueToVbStateChange(vbid, vbucket_state_active);
    };
    stream->setStreamDeadHook(hook);
    consumer->streamEnd(1, vbid, cb::mcbp::DcpStreamEndStatus::StateChanged);
    EXPECT_EQ(StreamEndResponse::baseMsgBytes,
              consumer->getFlowControl().getFreedBytes());
}

void SingleThreadedPassiveStreamTest::
        testInitialDiskSnapshotFlagClearedOnTransitionToActive(
                vbucket_state_t initialState) {
    // Test that a vbucket changing state to active clears the initial disk
    // snapshot flag
    setVBucketStateAndRunPersistTask(vbid, initialState);

    // receive snapshot
    SnapshotMarker marker(
            0 /*opaque*/,
            vbid,
            1 /*snapStart*/,
            100 /*snapEnd*/,
            DcpSnapshotMarkerFlag::Disk | DcpSnapshotMarkerFlag::Checkpoint,
            0 /*HCS*/,
            {},
            {} /*maxVisibleSeqno*/,
            std::nullopt,
            {} /*streamId*/);

    stream->processMarker(&marker);

    auto vb = engine->getVBucket(vbid);
    ASSERT_TRUE(vb->isReceivingInitialDiskSnapshot());
    ASSERT_TRUE(stream->isActive());

    // set stream to dead - modelling stream being unexpectedly "disconnected"
    stream->setDead(cb::mcbp::DcpStreamEndStatus::Disconnected);
    ASSERT_FALSE(stream->isActive());

    // flag not cleared yet, the replica might reconnect to the active, don't
    // want to momentarily clear the flag
    EXPECT_TRUE(vb->isReceivingInitialDiskSnapshot());

    // change state
    setVBucketState(vbid, vbucket_state_active);
    flushVBucketToDiskIfPersistent(vbid, 0);

    // check that the initial disk snapshot flag was cleared
    EXPECT_FALSE(vb->isReceivingInitialDiskSnapshot());
}

TEST_P(SingleThreadedPassiveStreamTest,
       InitialDiskSnapshotFlagClearedOnStateTransition_Pending) {
    testInitialDiskSnapshotFlagClearedOnTransitionToActive(
            vbucket_state_pending);
}

TEST_P(SingleThreadedPassiveStreamTest,
       InitialDiskSnapshotFlagClearedOnStateTransition_Replica) {
    testInitialDiskSnapshotFlagClearedOnTransitionToActive(
            vbucket_state_replica);
}

/**
 * Note: this test does not cover any issue, it just shows what happens at
 * Replica if the Active misses to set the
 * DcpSnapshotMarkerFlag::Checkpoint in SnapshotMarker.
 */
TEST_P(SingleThreadedPassiveStreamTest, ReplicaNeverMergesDiskSnapshot) {
    auto vb = engine->getVBucket(vbid);
    ASSERT_TRUE(vb);
    auto& ckptMgr = static_cast<MockCheckpointManager&>(*vb->checkpointManager);
    ckptMgr.clear(0 /*seqno*/);
    ASSERT_EQ(1, ckptMgr.getNumCheckpoints());
    ASSERT_EQ(CheckpointType::Memory, ckptMgr.getOpenCheckpointType());

    const uint32_t opaque = 0;
    const auto receiveSnapshot =
            [this, opaque, &ckptMgr](
                    uint64_t snapStart,
                    uint64_t snapEnd,
                    DcpSnapshotMarkerFlag flags,
                    size_t expectedNumCheckpoint,
                    CheckpointType expectedOpenCkptType) -> void {
        cb::mcbp::DcpStreamId streamId{};
        SnapshotMarker marker(opaque,
                              vbid,
                              snapStart,
                              snapEnd,
                              flags,
                              0 /*HCS*/,
                              {},
                              {} /*maxVisibleSeqno*/,
                              std::nullopt,
                              streamId);
        stream->processMarker(&marker);

        auto item = makeCommittedItem(makeStoredDocKey("key"), "value");
        item->setBySeqno(snapStart);

        EXPECT_EQ(cb::engine_errc::success,
                  stream->messageReceived(
                          std::make_unique<MutationConsumerMessage>(
                                  std::move(item),
                                  opaque,
                                  IncludeValue::Yes,
                                  IncludeXattrs::Yes,
                                  IncludeDeleteTime::No,
                                  IncludeDeletedUserXattrs::Yes,
                                  DocKeyEncodesCollectionId::No,
                                  nullptr /*ext-metadata*/,
                                  streamId)));

        EXPECT_EQ(expectedNumCheckpoint, ckptMgr.getNumCheckpoints());
        EXPECT_EQ(expectedOpenCkptType, ckptMgr.getOpenCheckpointType());
    };
    auto initalNumberOfCheckpoints = vb->checkpointManager->getNumCheckpoints();
    {
        CB_SCOPED_TRACE("");
        receiveSnapshot(1 /*snapStart*/,
                        1 /*snapEnd*/,
                        DcpSnapshotMarkerFlag::Memory |
                                DcpSnapshotMarkerFlag::Checkpoint,
                        initalNumberOfCheckpoints + 1 /*expectedNumCheckpoint*/,
                        CheckpointType::Memory /*expectedOpenCkptType*/);
    }

    // Merged with the previous snapshot
    {
        CB_SCOPED_TRACE("");
        receiveSnapshot(2 /*snapStart*/,
                        2 /*snapEnd*/,
                        DcpSnapshotMarkerFlag::Memory,
                        initalNumberOfCheckpoints + 1 /*expectedNumCheckpoint*/,
                        CheckpointType::Memory /*expectedOpenCkptType*/);
    }

    // Disk + we miss the DcpSnapshotMarkerFlag::Checkpoint,
    // still not merged
    {
        CB_SCOPED_TRACE("");
        receiveSnapshot(3 /*snapStart*/,
                        3 /*snapEnd*/,
                        DcpSnapshotMarkerFlag::Disk,
                        initalNumberOfCheckpoints + 2 /*expectedNumCheckpoint*/,
                        CheckpointType::Disk /*expectedOpenCkptType*/);
    }

    {
        CB_SCOPED_TRACE("");
        receiveSnapshot(
                4 /*snapStart*/,
                4 /*snapEnd*/,
                DcpSnapshotMarkerFlag::Disk | DcpSnapshotMarkerFlag::Checkpoint,
                initalNumberOfCheckpoints + 3 /*expectedNumCheckpoint*/,
                CheckpointType::Disk /*expectedOpenCkptType*/);
    }

    // From Disk to Disk + we miss the
    // DcpSnapshotMarkerFlag::Checkpoint, still not merged
    {
        CB_SCOPED_TRACE("");
        receiveSnapshot(5 /*snapStart*/,
                        5 /*snapEnd*/,
                        DcpSnapshotMarkerFlag::Disk,
                        initalNumberOfCheckpoints + 4 /*expectedNumCheckpoint*/,
                        CheckpointType::Disk /*expectedOpenCkptType*/);
    }

    // Memory snap but previous snap is Disk -> no merge
    {
        CB_SCOPED_TRACE("");
        receiveSnapshot(6 /*snapStart*/,
                        6 /*snapEnd*/,
                        DcpSnapshotMarkerFlag::Memory,
                        initalNumberOfCheckpoints + 5 /*expectedNumCheckpoint*/,
                        CheckpointType::Memory /*expectedOpenCkptType*/);
    }

    {
        CB_SCOPED_TRACE("");
        receiveSnapshot(7 /*snapStart*/,
                        7 /*snapEnd*/,
                        DcpSnapshotMarkerFlag::Memory |
                                DcpSnapshotMarkerFlag::Checkpoint,
                        initalNumberOfCheckpoints + 6 /*expectedNumCheckpoint*/,
                        CheckpointType::Memory /*expectedOpenCkptType*/);
    }
}

void SingleThreadedPassiveStreamTest::testConsumerRejectsBodyInDeletion(
        const std::optional<cb::durability::Requirements>& durReqs) {
    auto& connMap = static_cast<MockDcpConnMap&>(engine->getDcpConnMap());
    connMap.addConn(cookie, consumer);
    ASSERT_TRUE(consumer->isAllowSanitizeValueInDeletion());
    engine->getConfiguration().setAllowSanitizeValueInDeletion(false);
    ASSERT_FALSE(consumer->isAllowSanitizeValueInDeletion());

    consumer->public_setIncludeDeletedUserXattrs(IncludeDeletedUserXattrs::Yes);

    // Send deletion in a single seqno snapshot
    EXPECT_EQ(cb::engine_errc::success,
              consumer->snapshotMarker(1 /*opaque*/,
                                       vbid,
                                       1 /*startSeqno*/,
                                       1 /*endSeqno*/,
                                       DcpSnapshotMarkerFlag::Checkpoint,
                                       {} /*HCS*/,
                                       {} /*HPS*/,
                                       {} /*maxVisibleSeqno*/,
                                       {} /*purgeSeqno*/));

    const auto verifyDCPFailure =
            [this, &durReqs](const cb::const_byte_buffer& value,
                             protocol_binary_datatype_t datatype) -> void {
        const uint32_t opaque = 1;
        int64_t bySeqno = 1;
        if (durReqs) {
            EXPECT_EQ(cb::engine_errc::invalid_arguments,
                      consumer->prepare(opaque,
                                        {"key", DocKeyEncodesCollectionId::No},
                                        value,
                                        datatype,
                                        0 /*cas*/,
                                        vbid,
                                        0 /*flags*/,
                                        bySeqno,
                                        0 /*revSeqno*/,
                                        0 /*exp*/,
                                        0 /*lockTime*/,
                                        0 /*nru*/,
                                        DocumentState::Deleted,
                                        durReqs->getLevel()));
        } else {
            EXPECT_EQ(cb::engine_errc::invalid_arguments,
                      consumer->deletion(opaque,
                                         {"key", DocKeyEncodesCollectionId::No},
                                         value,
                                         datatype,
                                         0 /*cas*/,
                                         vbid,
                                         bySeqno,
                                         0 /*revSeqno*/,
                                         {} /*meta*/));
        }
    };

    // Build up a value with just raw body and verify DCP failure
    const std::string body = "body";
    cb::const_byte_buffer value{reinterpret_cast<const uint8_t*>(body.data()),
                                body.size()};
    {
        CB_SCOPED_TRACE("");
        verifyDCPFailure(value, PROTOCOL_BINARY_RAW_BYTES);
    }

    // Verify the same for body + xattrs
    const auto xattrValue = createXattrValue(body);
    value = {reinterpret_cast<const uint8_t*>(xattrValue.data()),
             xattrValue.size()};
    {
        CB_SCOPED_TRACE("");
        verifyDCPFailure(
                value,
                PROTOCOL_BINARY_RAW_BYTES | PROTOCOL_BINARY_DATATYPE_XATTR);
    }

    connMap.removeConn(cookie);
}

TEST_P(SingleThreadedPassiveStreamTest, ConsumerRejectsBodyInDeletion) {
    testConsumerRejectsBodyInDeletion({});
}

TEST_P(SingleThreadedPassiveStreamTest, ConsumerRejectsBodyInSyncDeletion) {
    testConsumerRejectsBodyInDeletion(cb::durability::Requirements());
}

void SingleThreadedPassiveStreamTest::testConsumerSanitizesBodyInDeletion(
        const std::optional<cb::durability::Requirements>& durReqs) {
    ASSERT_TRUE(consumer->isAllowSanitizeValueInDeletion());
    consumer->public_setIncludeDeletedUserXattrs(IncludeDeletedUserXattrs::Yes);

    auto& vb = *store->getVBucket(vbid);
    ASSERT_EQ(0, vb.getHighSeqno());

    // If using durability, we'll send a second snapshot (as prepare's and
    // commits of the same key can't be in the same checkpoint) so just set this
    // snapshot's range for the prepare
    const uint64_t initialEndSeqno = durReqs ? 1 : 10;
    EXPECT_EQ(cb::engine_errc::success,
              consumer->snapshotMarker(1 /*opaque*/,
                                       vbid,
                                       1 /*startSeqno*/,
                                       initialEndSeqno,
                                       DcpSnapshotMarkerFlag::Checkpoint,
                                       {} /*HCS*/,
                                       {} /*HPS*/,
                                       {} /*maxVisibleSeqno*/,
                                       {} /*purgeSeqno*/));

    const auto key = makeStoredDocKey("key");
    const auto verifyDCPSuccess = [this, &key, &durReqs](
                                          const cb::const_byte_buffer& value,
                                          protocol_binary_datatype_t datatype,
                                          int64_t bySeqno) -> void {
        const uint32_t opaque = 1;
        if (durReqs) {
            EXPECT_EQ(cb::engine_errc::success,
                      consumer->prepare(opaque,
                                        key,
                                        value,
                                        datatype,
                                        0 /*cas*/,
                                        vbid,
                                        0 /*flags*/,
                                        bySeqno,
                                        0 /*revSeqno*/,
                                        0 /*exp*/,
                                        0 /*lockTime*/,
                                        0 /*nru*/,
                                        DocumentState::Deleted,
                                        durReqs->getLevel()));
        } else {
            EXPECT_EQ(cb::engine_errc::success,
                      consumer->deletion(opaque,
                                         key,
                                         value,
                                         datatype,
                                         0 /*cas*/,
                                         vbid,
                                         bySeqno,
                                         0 /*revSeqno*/,
                                         {} /*meta*/));
        }
    };

    // Build up a value with just raw body and verify that DCP deletion succeeds
    // and the Body has been removed from the payload.
    const std::string body = "body";
    cb::const_byte_buffer value{reinterpret_cast<const uint8_t*>(body.data()),
                                body.size()};
    {
        CB_SCOPED_TRACE("");
        verifyDCPSuccess(value, PROTOCOL_BINARY_RAW_BYTES, 1 /*bySeqno*/);
    }
    auto& ht = vb.ht;
    {
        auto res = ht.findForUpdate(key);
        const auto* sv = durReqs ? res.pending.getSV() : res.committed;
        EXPECT_TRUE(sv);
        EXPECT_EQ(1, sv->getBySeqno());
        if (durReqs) {
            EXPECT_EQ(0, sv->getValue()->valueSize());
        } else {
            // Note: Normal deletion with 0-size value goes through DelWithMeta
            // that sets the value to nullptr.
            EXPECT_FALSE(sv->getValue().get());
        }
    }

    int64_t nextSeqno = 2;
    if (durReqs) {
        // Need to commit the first prepare for queuing a new one in the next
        // steps.
        {
            std::shared_lock rlh(vb.getStateLock());
            EXPECT_EQ(cb::engine_errc::success,
                      vb.commit(rlh,
                                key,
                                1,
                                {},
                                CommitType::Majority,
                                vb.lockCollections(key)));
        }
        // Replica doesn't like 2 prepares for the same key into the same
        // checkpoint.
        const int64_t newStartSeqno = initialEndSeqno + 2;
        EXPECT_EQ(cb::engine_errc::success,
                  consumer->snapshotMarker(1 /*opaque*/,
                                           vbid,
                                           newStartSeqno,
                                           newStartSeqno + 10 /*endSeqno*/,
                                           DcpSnapshotMarkerFlag::Checkpoint,
                                           {} /*HCS*/,
                                           {} /*HPS*/,
                                           {} /*maxVisibleSeqno*/,
                                           {} /*purgeSeqno*/));
        nextSeqno = newStartSeqno;
    }

    // Verify the same for body + user-xattrs + sys-xattrs
    const auto xattrValue = createXattrValue(body);
    value = {reinterpret_cast<const uint8_t*>(xattrValue.data()),
             xattrValue.size()};
    {
        CB_SCOPED_TRACE("");
        verifyDCPSuccess(
                value,
                PROTOCOL_BINARY_RAW_BYTES | PROTOCOL_BINARY_DATATYPE_XATTR,
                nextSeqno);
    }
    {
        auto res = ht.findForUpdate(key);
        const auto* sv = durReqs ? res.pending.getSV() : res.committed;
        EXPECT_TRUE(sv);
        EXPECT_EQ(nextSeqno, sv->getBySeqno());
        EXPECT_TRUE(sv->getValue().get());
        EXPECT_LT(sv->getValue()->valueSize(), xattrValue.size());

        // No body
        const auto finalValue =
                std::string_view(const_cast<char*>(sv->getValue()->getData()),
                                 sv->getValue()->valueSize());
        EXPECT_EQ(0, cb::xattr::get_body_size(sv->getDatatype(), finalValue));

        // Must have user/sys xattrs (created at createXattrValue())
        const auto finalValueBuf =
                cb::char_buffer(const_cast<char*>(sv->getValue()->getData()),
                                sv->getValue()->valueSize());
        cb::xattr::Blob blob(finalValueBuf, false /*compressed*/);
        for (uint8_t i = 1; i <= 6; ++i) {
            EXPECT_FALSE(blob.get("ABCuser" + std::to_string(i)).empty());
        }
        EXPECT_FALSE(blob.get("meta").empty());
        EXPECT_FALSE(blob.get("_sync").empty());
    }
}

TEST_P(SingleThreadedPassiveStreamTest, ConsumerSanitizesBodyInDeletion) {
    testConsumerSanitizesBodyInDeletion({});
}

TEST_P(SingleThreadedPassiveStreamTest, ConsumerSanitizesBodyInSyncDeletion) {
    testConsumerSanitizesBodyInDeletion(cb::durability::Requirements());
}

void SingleThreadedPassiveStreamTest::testConsumerReceivesUserXattrsInDelete(
        bool sysXattrs,
        const std::optional<cb::durability::Requirements>& durReqs,
        bool compressed) {
    // UserXattrs in deletion are valid only for connections that enable it
    consumer->public_setIncludeDeletedUserXattrs(IncludeDeletedUserXattrs::Yes);

    // Send deletion in a single seqno snapshot
    const uint32_t opaque = 1;
    int64_t bySeqno = 1;
    EXPECT_EQ(cb::engine_errc::success,
              consumer->snapshotMarker(opaque,
                                       vbid,
                                       bySeqno,
                                       bySeqno,
                                       DcpSnapshotMarkerFlag::Checkpoint,
                                       {} /*HCS*/,
                                       {}, /*HPS*/
                                       {} /*maxVisibleSeqno*/,
                                       {} /*purgeSeqno*/));

    // Build up a value composed of:
    // - no body
    // - some user-xattrs ("ABCUser[1..6]" + "meta")
    // - maybe the "_sync" sys-xattr
    auto value = createXattrValue("", sysXattrs, compressed);
    cb::const_byte_buffer valueBuf{
            reinterpret_cast<const uint8_t*>(value.data()), value.size()};
    auto datatype = PROTOCOL_BINARY_DATATYPE_XATTR;
    if (compressed) {
        datatype |= PROTOCOL_BINARY_DATATYPE_SNAPPY;
    }

    if (durReqs) {
        EXPECT_EQ(cb::engine_errc::success,
                  consumer->prepare(opaque,
                                    {"key", DocKeyEncodesCollectionId::No},
                                    valueBuf,
                                    datatype,
                                    0 /*cas*/,
                                    vbid,
                                    0 /*flags*/,
                                    bySeqno,
                                    0 /*revSeqno*/,
                                    0 /*exp*/,
                                    0 /*lockTime*/,
                                    0 /*nru*/,
                                    DocumentState::Deleted,
                                    durReqs->getLevel()));
    } else {
        EXPECT_EQ(cb::engine_errc::success,
                  consumer->deletion(opaque,
                                     {"key", DocKeyEncodesCollectionId::No},
                                     valueBuf,
                                     datatype,
                                     0 /*cas*/,
                                     vbid,
                                     bySeqno,
                                     0 /*revSeqno*/,
                                     {} /*meta*/));
    }

    auto& epBucket = dynamic_cast<EPBucket&>(*store);
    EXPECT_EQ(FlushResult(MoreAvailable::No, 1), epBucket.flushVBucket(vbid));

    // Check item persisted

    auto& kvstore = *store->getRWUnderlying(vbid);
    const auto isPrepare = durReqs.has_value();

    // Test expects the datatype to remain the same.
    // Provide the correct filter to read back the item compressed/uncompressed
    // to match how it was stored.
    auto filter = compressed ? ValueFilter::VALUES_COMPRESSED
                             : ValueFilter::VALUES_DECOMPRESSED;
    auto doc = kvstore.get(makeDiskDocKey("key", isPrepare), vbid, filter);
    EXPECT_EQ(cb::engine_errc::success, doc.getStatus());
    ASSERT_TRUE(doc.item);
    EXPECT_TRUE(doc.item->isDeleted());

    if (durReqs) {
        EXPECT_EQ(CommittedState::Pending, doc.item->getCommitted());
    } else {
        EXPECT_EQ(CommittedState::CommittedViaMutation,
                  doc.item->getCommitted());
    }

    ASSERT_EQ(datatype, doc.item->getDataType());
    const auto* data = doc.item->getData();
    const auto nBytes = doc.item->getNBytes();

    // Checkout on-disk value

    // No body
    ASSERT_EQ(0,
              cb::xattr::get_body_size(
                      datatype,
                      std::string_view(const_cast<char*>(data), nBytes)));

    // Must have user-xattrs
    cb::xattr::Blob blob(cb::char_buffer(const_cast<char*>(data), nBytes),
                         compressed);
    for (uint8_t i = 1; i <= 6; ++i) {
        EXPECT_FALSE(blob.get("ABCuser" + std::to_string(i)).empty());
    }
    EXPECT_FALSE(blob.get("meta").empty());

    if (sysXattrs) {
        EXPECT_FALSE(blob.get("_sync").empty());
    } else {
        EXPECT_TRUE(blob.get("_sync").empty());
    }
}

TEST_P(SingleThreadedPassiveStreamTest, ConsumerReceivesUserXattrsInDelete) {
    testConsumerReceivesUserXattrsInDelete(true, {});
}

TEST_P(SingleThreadedPassiveStreamTest,
       ConsumerReceivesUserXattrsInDelete_NoSysXattr) {
    testConsumerReceivesUserXattrsInDelete(false, {});
}

TEST_P(SingleThreadedPassiveStreamTest,
       ConsumerReceivesUserXattrsInSyncDelete) {
    testConsumerReceivesUserXattrsInDelete(true,
                                           cb::durability::Requirements());
}

TEST_P(SingleThreadedPassiveStreamTest,
       ConsumerReceivesUserXattrsInSyncDelete_NoSysXattr) {
    testConsumerReceivesUserXattrsInDelete(false,
                                           cb::durability::Requirements());
}

TEST_P(SingleThreadedPassiveStreamTest,
       ConsumerReceivesUserXattrsInDelete_Compressed) {
    testConsumerReceivesUserXattrsInDelete(true, {}, true);
}

TEST_P(SingleThreadedPassiveStreamTest,
       ConsumerReceivesUserXattrsInSyncDelete_Compressed) {
    testConsumerReceivesUserXattrsInDelete(
            true, cb::durability::Requirements(), true);
}

TEST_P(SingleThreadedPassiveStreamTest, ConsumerHandlesSeqnoAckResponse) {
    cb::mcbp::Response resp{};
    resp.setMagic(cb::mcbp::Magic::AltClientResponse);
    resp.setOpcode(cb::mcbp::ClientOpcode::DcpSeqnoAcknowledged);
    resp.setStatus(cb::mcbp::Status::NotMyVbucket);
    EXPECT_TRUE(consumer->handleResponse(resp));
}

TEST_P(SingleThreadedPassiveStreamTest, InvalidMarkerVisibleSnapEndThrows) {
    const uint64_t snapEnd = 10;
    const uint64_t visibleSnapEnd = snapEnd + 1;
    SnapshotMarker marker(0 /*opaque*/,
                          vbid,
                          1 /*snapStart*/,
                          snapEnd,
                          DcpSnapshotMarkerFlag::Memory,
                          0 /*HCS*/,
                          {},
                          visibleSnapEnd,
                          std::nullopt,
                          {} /*streamId*/);

    try {
        stream->processMarker(&marker);
    } catch (const std::logic_error& e) {
        const auto substring = "PassiveStream::processMarker: snapEnd:" +
                               std::to_string(snapEnd) + " < visibleSnapEnd:" +
                               std::to_string(visibleSnapEnd);
        EXPECT_THAT(e.what(), testing::HasSubstr(substring));
        return;
    }
    FAIL();
}

void SingleThreadedPassiveStreamTest::mutation(uint32_t opaque,
                                               const DocKeyView& key,
                                               Vbid vbid,
                                               uint64_t bySeqno) {
    EXPECT_EQ(cb::engine_errc::success,
              consumer->mutation(
                      opaque, key, {}, 0, 1, vbid, 0, bySeqno, 0, 0, 0, {}, 0));
}

void SingleThreadedPassiveStreamTest::deletion(uint32_t opaque,
                                               const DocKeyView& key,
                                               Vbid vbid,
                                               uint64_t bySeqno) {
    EXPECT_EQ(cb::engine_errc::success,
              consumer->deletionV2(opaque, key, {}, 0, 1, vbid, bySeqno, 0, 0));
}

// Test covers functionality of MB_63977, a disk snapshot which is received
// with a purge-seqno ensures that the disk snapshot is given that purge-seqno.
// The test writes a "sparse" snapshot in two flushes and checks that the purge
// seqno moves correctly.
void SingleThreadedPassiveStreamTest::purgeSeqnoReplicated(bool flushTwice) {
    // Setup a disk snapshot
    SnapshotMarker marker(0 /*opaque*/,
                          vbid,
                          1 /*snapStart*/,
                          10,
                          DcpSnapshotMarkerFlag::Disk,
                          0 /*HCS*/,
                          0, /*HPS*/
                          10, /*MVS*/
                          5, /* purge */
                          cb::mcbp::DcpStreamId{});
    stream->processMarker(&marker);

    // Write seqno 4.
    mutation(1, makeStoredDocKey("keyA"), vbid, 4);

    if (flushTwice) {
        flushVBucketToDiskIfPersistent(vbid, 1);

        // The first flush has only flushed seqno:4, the purgeSeqno of our
        // snapshot is 5. We must ensure the purgeSeqno only moved to the
        // high-seqno (4)
        EXPECT_EQ(4, store->getVBucket(vbid)->getPurgeSeqno());
        EXPECT_EQ(4, store->getRWUnderlying(vbid)->getPurgeSeqno(vbid));
    }

    // Write seqno 10.
    mutation(1, makeStoredDocKey("keyB"), vbid, 10);
    flushVBucketToDiskIfPersistent(vbid, flushTwice ? 1 : 2);

    // And flushed seqno:10, the purgeSeqno of the marker was 5. We must
    // ensure the purgeSeqno only moved to 5
    EXPECT_EQ(5, store->getVBucket(vbid)->getPurgeSeqno());
    EXPECT_EQ(5, store->getRWUnderlying(vbid)->getPurgeSeqno(vbid));
}

TEST_P(SingleThreadedPassiveStreamTest, purgeSeqnoReplicated) {
    purgeSeqnoReplicated(false);
}

TEST_P(SingleThreadedPassiveStreamTest, purgeSeqnoReplicatedFlushTwice) {
    purgeSeqnoReplicated(true);
}

// Test some cases where we drop a cursor (disk snapshot arrives)
// The active/replica purge independenly of each other, the replica cannot just
// accept an incoming purge-seqno without some checks.
TEST_P(SingleThreadedPassiveStreamTest, cursorDroppedPurgeSeqnoReplicated) {
    SnapshotMarker marker(0 /*opaque*/,
                          vbid,
                          1 /*snapStart*/,
                          10,
                          DcpSnapshotMarkerFlag::Disk,
                          0 /*HCS*/,
                          0 /*HPS*/,
                          10, /*MVS*/
                          0, /* purge */
                          cb::mcbp::DcpStreamId{});
    stream->processMarker(&marker);
    // We could imagine that key1@seq1 is deleted at seq2
    deletion(1, makeStoredDocKey("key1"), vbid, 2);
    deletion(1, makeStoredDocKey("key2"), vbid, 9);
    deletion(1, makeStoredDocKey("key3"), vbid, 10);
    flushVBucketToDiskIfPersistent(vbid, 3);
    EXPECT_EQ(0, store->getVBucket(vbid)->getPurgeSeqno());
    EXPECT_EQ(0, store->getRWUnderlying(vbid)->getPurgeSeqno(vbid));

    // Replica runs tombstone purge, cannot purge high-seqno. But seq2,9 gone
    purgeTombstonesBefore(10);
    EXPECT_EQ(9, store->getVBucket(vbid)->getPurgeSeqno());
    EXPECT_EQ(9, store->getRWUnderlying(vbid)->getPurgeSeqno(vbid));

    // Next interesting case is a drop cursor, a second disk checkpoint.
    // The active has indpendently purged, but the timing meant the active
    // drops 2 but retains 9 and 10, i.e. the incoming purge-seqno is 2, which
    // is lower than the replica purge - it must have no effect on the replica
    SnapshotMarker marker2(0 /*opaque*/,
                           vbid,
                           10 /*snapStart*/,
                           11,
                           DcpSnapshotMarkerFlag::Disk,
                           0 /*HCS*/,
                           0 /*HPS*/,
                           11, /*MVS*/
                           2, /* purge */
                           cb::mcbp::DcpStreamId{});
    stream->processMarker(&marker2);
    mutation(1, makeStoredDocKey("key4"), vbid, 11);
    flushVBucketToDiskIfPersistent(vbid, 1);
    // local purge is still 9.
    EXPECT_EQ(9, store->getVBucket(vbid)->getPurgeSeqno());
    EXPECT_EQ(9, store->getRWUnderlying(vbid)->getPurgeSeqno(vbid));

    // Next case is another disk snapshot, this time the active has purged.
    // It has actually purged ahead of the replica, but the replica still stores
    // the purged tombstone (seq:10). Because the purge-seqno is outside of the
    // range, we ignore it.
    SnapshotMarker marker3(0 /*opaque*/,
                           vbid,
                           12 /*snapStart*/,
                           13,
                           DcpSnapshotMarkerFlag::Disk,
                           0 /*HCS*/,
                           0 /*HPS*/,
                           13, /*MVS*/
                           10, /* purge */
                           cb::mcbp::DcpStreamId{});
    stream->processMarker(&marker3);
    mutation(1, makeStoredDocKey("key4"), vbid, 13);
    flushVBucketToDiskIfPersistent(vbid, 1);
    // local purge is still 9.
    EXPECT_EQ(9, store->getVBucket(vbid)->getPurgeSeqno());
    EXPECT_EQ(9, store->getRWUnderlying(vbid)->getPurgeSeqno(vbid));

    // Next case, new disk snapshot which has purge seqno within it. We must
    // use that purge seqno to avoid inconsitency problems with clients.
    SnapshotMarker marker4(0 /*opaque*/,
                           vbid,
                           14 /*snapStart*/,
                           20,
                           DcpSnapshotMarkerFlag::Disk,
                           0 /*HCS*/,
                           0 /*HPS*/,
                           20, /*MVS*/
                           15, /* purge */
                           cb::mcbp::DcpStreamId{});
    stream->processMarker(&marker4);
    mutation(1, makeStoredDocKey("key4"), vbid, 20);
    flushVBucketToDiskIfPersistent(vbid, 1);
    // local purge is now 15
    EXPECT_EQ(15, store->getVBucket(vbid)->getPurgeSeqno());
    EXPECT_EQ(15, store->getRWUnderlying(vbid)->getPurgeSeqno(vbid));
}

/**
 * Fixture for tests which start out as active and switch to replica to assert
 * we setup the PassiveStream correctly.
 */
class SingleThreadedActiveToPassiveStreamTest
    : public SingleThreadedPassiveStreamTest {
public:
    void SetUp() override {
        startAsReplica = false;
        SingleThreadedPassiveStreamTest::SetUp();
        setVBucketStateAndRunPersistTask(vbid, vbucket_state_active);
    }

    void TearDown() override {
        SingleThreadedPassiveStreamTest::TearDown();
    }

    std::unique_ptr<StreamRequest> startPassiveStream() {
        setupConsumer();
        setupPassiveStream();

        const auto& readyQ = stream->public_readyQ();
        EXPECT_EQ(1, readyQ.size());
        auto msg = stream->public_popFromReadyQ();
        EXPECT_TRUE(msg);
        EXPECT_EQ(DcpResponse::Event::StreamReq, msg->getEvent());

        // Cast the message pointer to the correct type.
        std::unique_ptr<StreamRequest> sr(
                dynamic_cast<StreamRequest*>(msg.get()));
        EXPECT_TRUE(sr);
        msg.release();

        stream->acceptStream(cb::mcbp::Status::Success, 0);
        EXPECT_TRUE(stream->isActive());

        return sr;
    }
};

/**
 * If the node changes to replica, and the last checkpoint only contains meta
 * items, check that the stream requests has startSeqno of the last mutation
 * (the current CheckpointManager::lastBySeqno).
 */
TEST_P(SingleThreadedActiveToPassiveStreamTest,
       ReplicaStreamRequestUsesLastMutationSeqno) {
    auto& vb = *store->getVBucket(vbid);
    auto& cm = *vb.checkpointManager;

    cm.registerCursorBySeqno("keep", 0, CheckpointCursor::Droppable::No)
            .takeCursor()
            .lock();

    store_item(vbid, makeStoredDocKey("item 1"), "value"); // seqno 1
    store_item(vbid, makeStoredDocKey("item 2"), "value"); // seqno 2
    flushVBucketToDiskIfPersistent(vbid, 2);

    // Flip back to replica, but make sure the set_vbucket_state is in its
    // own snapshot.
    cm.createNewCheckpoint();
    // The set_vbucket_state{replica} will have seqno 3.
    setVBucketStateAndRunPersistTask(vbid, vbucket_state_replica);

    const auto& list =
            CheckpointManagerTestIntrospector::public_getCheckpointList(cm);
    EXPECT_EQ(2, list.size());

    auto& first = list.front();
    EXPECT_EQ(0, first->getSnapshotStartSeqno());
    EXPECT_EQ(2, first->getSnapshotEndSeqno());

    auto& second = list.back();
    EXPECT_EQ(3, second->getSnapshotStartSeqno());
    EXPECT_EQ(3, second->getSnapshotEndSeqno());

    // The StreamRequest on the PassiveStream's readyQ has a snapshot startSeqno
    // lower than the last checkpoint snapshot startSeqno.
    auto streamReq = startPassiveStream();
    EXPECT_EQ(2, streamReq->getStartSeqno());
    EXPECT_EQ(2, streamReq->getSnapStartSeqno());
}

/**
 * Check that the first snapshot marker returned for a stream has startSnapSeqno
 * equal to the one specified in the stream request.
 */
TEST_P(SingleThreadedActiveStreamTest,
       FirstSnapshotHasRequestedStartSnapSeqno) {
    // Replace initial stream with one registered with DCP producer.
    setupProducer({});

    auto& vb = *store->getVBucket(vbid);
    auto& cm = *vb.checkpointManager;
    // Prevent checkpoint destruction on ephemeral
    const auto keepCursor =
            cm.registerCursorBySeqno(
                      "cursor", 0, CheckpointCursor::Droppable::No)
                    .takeCursor()
                    .lock();

    store_item(vbid, makeStoredDocKey("item 1"), "value"); // seqno 1
    store_item(vbid, makeStoredDocKey("item 2"), "value"); // seqno 2
    cm.createNewCheckpoint();
    store_item(vbid, makeStoredDocKey("item 3"), "value"); // seqno 3
    store_item(vbid, makeStoredDocKey("item 4"), "value"); // seqno 4
    cm.createNewCheckpoint();

    stream = producer->mockActiveStreamRequest(
            {},
            /*opaque*/ 0,
            vb,
            /*st_seqno*/ 2,
            /*en_seqno*/ ~0,
            /*vb_uuid*/ vb.failovers->getFailoverLog().back().uuid,
            /*snap_start_seqno*/ 2,
            /*snap_end_seqno*/ 2);

    MockDcpMessageProducers producers;
    runCheckpointProcessor(*producer, producers);

    EXPECT_EQ(cb::engine_errc::success, producer->step(false, producers));

    EXPECT_EQ(cb::mcbp::ClientOpcode::DcpSnapshotMarker, producers.last_op);
    EXPECT_EQ(2, producers.last_snap_start_seqno);
    EXPECT_EQ(4, producers.last_snap_end_seqno);

    EXPECT_EQ(cb::engine_errc::success, producer->step(false, producers));
    EXPECT_EQ(cb::mcbp::ClientOpcode::DcpMutation, producers.last_op);
    EXPECT_EQ(3, producers.last_byseqno);
}

/**
 * processItems should skip meta-only checkpoints and they should never
 * be seen by the ActiveStream.
 *
 * In MB-57767, we saw a crash because while the meta-only checkpoint is ignored
 * for replication and no SnapshotMarker is sent, we updated the nextSnapStart
 * during processItems, resulting in invariant breaking once we moved on
 * from the meta-only checkpoint.
 */
TEST_P(SingleThreadedActiveStreamTest, MetaOnlyCheckpointsSkipped) {
    // Replace initial stream with one registered with DCP producer.
    setupProducer({});

    auto& vb = *store->getVBucket(vbid);
    auto& cm = *vb.checkpointManager;

    store_item(vbid, makeStoredDocKey("item 1"), "value"); // seqno 1
    store_item(vbid, makeStoredDocKey("item 2"), "value"); // seqno 2

    cm.createNewCheckpoint();
    // CM: [1, 2]

    // Simulate set_vbucket_state{replica}.
    cm.queueSetVBState();
    // CM: [1, 2] [3, 3]

    // And a snapshot received from active.
    cm.createSnapshot(2, 3, {}, {}, CheckpointType::Memory, 3);
    // CM: [1, 2] [3, 3] [2, ]

    // CM: [1, 2] [3, 3] [2, 3]
    store_item(vbid, makeStoredDocKey("item 3"), "value"); // seqno 3

    auto items = stream->getOutstandingItems(vb);
    // getOutstandingItems will return 3 ranges, including the
    // [3, 3] meta-only snapshot. processItems should ignore it, as it doesn't
    // need to be replicated over DCP.
    ASSERT_EQ(3, items.ranges.size());
    ASSERT_EQ(0, items.ranges[0].getStart());
    ASSERT_EQ(3, items.ranges[1].getStart());
    ASSERT_EQ(2, items.ranges[2].getStart());

    // Make sure we don't crash here, processing [2, 3] after [3, 3].
    EXPECT_NO_THROW(stream->public_processItems(items));

    auto& readyQ = stream->public_readyQ();
    EXPECT_EQ(5, readyQ.size());

    // Ready queue shouldn't have a snapshot marker for the meta-only checkpoint
    // (with the set_vbucket_state).
    EXPECT_EQ(DcpResponse::Event::SnapshotMarker, readyQ.front()->getEvent());
    readyQ.pop();
    EXPECT_EQ(DcpResponse::Event::Mutation, readyQ.front()->getEvent());
    readyQ.pop();
    EXPECT_EQ(DcpResponse::Event::Mutation, readyQ.front()->getEvent());
    readyQ.pop();
    EXPECT_EQ(DcpResponse::Event::SnapshotMarker, readyQ.front()->getEvent());
    readyQ.pop();
    EXPECT_EQ(DcpResponse::Event::Mutation, readyQ.front()->getEvent());
    readyQ.pop();
}

/**
 * @todo: Spotted invalid during the work for MB-51295.
 * The test expects that, before the related fix, it fails as some queued items
 * is removed from checkpoints during a small time window between cursor-drop
 * and cursor re-registering when backfill is setup. That item removal never
 * happens in the test though.
 *
 * Convert to eager checkpoint removal (if possible) and re-enable.
 */
TEST_P(SingleThreadedActiveStreamTest,
       DISABLED_CursorReregisteredBeforeBackfillAfterCursorDrop) {
    // MB-37150: test that, after cursor dropping, cursors are registered before
    // checking whether to backfill. This ensures that checkpoints cannot be
    // removed/expelled from _after_ determining the backfill range, but before
    // registering the cursor.
    auto& vb = *engine->getVBucket(vbid);
    auto& cm = *vb.checkpointManager;

    producer->createCheckpointProcessorTask();

    stream = producer->mockActiveStreamRequest({},
                                               /*opaque*/ 0,
                                               vb,
                                               /*st_seqno*/ 0,
                                               /*en_seqno*/ ~0,
                                               /*vb_uuid*/ 0xabcd,
                                               /*snap_start_seqno*/ 0,
                                               /*snap_end_seqno*/ ~0);

    auto key1 = makeStoredDocKey("key1");
    auto key2 = makeStoredDocKey("key2");
    // Store Mutation
    auto mutation = store_item(vbid, key1, "value");
    cm.createNewCheckpoint();
    auto mutation2 = store_item(vbid, key2, "value");

    // no items to backfill when created, stream will have transitioned to in
    // memory
    EXPECT_EQ(ActiveStream::StreamState::InMemory, stream->getState());

    stream->handleSlowStream();

    producer->setBeforeScheduleBackfillCB(
            [& stream = stream](uint64_t backfillEnd) {
                // check cursor exists before backfill is registered
                auto cursor = stream->getCursor().lock();
                EXPECT_TRUE(cursor);

                // check that the cursor was registered immediately after the
                // end of the backfill prior to MB-37150 this could fail as the
                // cursor would be _later_ than backfillEnd+1 as the checkpoint
                // has been removed.
                auto pos = CheckpointCursorIntrospector::getCurrentPos(*cursor);
                EXPECT_EQ(backfillEnd + 1, (*pos)->getBySeqno());
            });

    auto resp = stream->next(*producer);
    EXPECT_FALSE(resp);

    // backfill not needed
    EXPECT_EQ(ActiveStream::StreamState::InMemory, stream->getState());

    EXPECT_EQ(0, stream->public_readyQSize());

    MockDcpMessageProducers producers;
    runCheckpointProcessor(*producer, producers);

    EXPECT_EQ(4, stream->public_readyQSize());

    // NB: This first snapshot will actually be _skipped_ as the checkpoint was
    // removed but the active stream did not backfill to "catch up"
    // snap marker
    resp = stream->next(*producer);
    EXPECT_EQ(DcpResponse::Event::SnapshotMarker, resp->getEvent());
    auto snapMarker = dynamic_cast<SnapshotMarker&>(*resp);
    EXPECT_EQ(0, snapMarker.getStartSeqno());
    EXPECT_EQ(1, snapMarker.getEndSeqno());

    // receive mutation 1
    resp = stream->next(*producer);
    EXPECT_TRUE(resp);
    EXPECT_EQ(DcpResponse::Event::Mutation, resp->getEvent());

    {
        const auto& set = dynamic_cast<MutationResponse&>(*resp);
        EXPECT_EQ(key1, set.getItem()->getKey());
        EXPECT_EQ(1, set.getItem()->getBySeqno());
    }

    // snap marker
    resp = stream->next(*producer);
    EXPECT_EQ(DcpResponse::Event::SnapshotMarker, resp->getEvent());
    snapMarker = dynamic_cast<SnapshotMarker&>(*resp);
    EXPECT_EQ(2, snapMarker.getStartSeqno());
    EXPECT_EQ(2, snapMarker.getEndSeqno());

    // receive mutation 2
    resp = stream->next(*producer);
    EXPECT_TRUE(resp);
    EXPECT_EQ(DcpResponse::Event::Mutation, resp->getEvent());
    {
        const auto& set = dynamic_cast<MutationResponse&>(*resp);
        EXPECT_EQ(key2, set.getItem()->getKey());
        EXPECT_EQ(2, set.getItem()->getBySeqno());
    }

    EXPECT_EQ(ActiveStream::StreamState::InMemory, stream->getState());
}

// When the very first snapshot is to be filtered away (no items to be sent), we
// send a SnapshotMarker with the snapStartSeqno and snapEndSeqno of the
// StreamRequest + a SeqnoAdvanced to the snapEndSeqno. This completes the
// snapshot the consumer is streaming.
// However, since we apply this logic to the original requested snapshot range,
// we need to validate that this range does not extend beyond the vBucket
// highSeqno. The requested range may extend past the vb highSeqno only if the
// startSeqno and snapStartSeqno are the same (the consumer is a the begninning
// of a snapshot) in which case we don't rollback (as there is no data to
// rollback).
// The consumer may send a range which extends past the highSeqno if it saw a
// SnapshotMarker before a crash or failover, and the range that was going to be
// sent with that SnapshotMarker was lost. The consumer is allowed to reconnect
// with the received SnapshotMarker. This is the case where the consumer
// reconnects "in the middle" of a snapshot, only "the middle" is actually the
// start.
TEST_P(SingleThreadedActiveStreamTest, ConsumerSnapEndLimitedByHighSeqno) {
    // This only applies to connections supporting collections.
    cookie_to_mock_cookie(cookie)->setCollectionsSupport(true);
    setupProducer({});

    setVBucketStateAndRunPersistTask(vbid, vbucket_state_active);
    stream.reset();
    auto& vb = *engine->getVBucket(vbid);
    auto& manager = *vb.checkpointManager;

    store_item(vbid, makeStoredDocKey("key1"), "value");
    manager.createNewCheckpoint();
    flushVBucketToDiskIfPersistent(vbid, 1 /*expected_num_flushed*/);

    const uint64_t highSeqno = manager.getHighSeqno();
    const uint64_t snapStartSeqno = highSeqno;
    const uint64_t snapEndSeqno = highSeqno + 1;
    uint64_t rollbackSeqno;

    // Sanity checks
    ASSERT_EQ(cb::engine_errc::out_of_range,
              producer->streamRequest(cb::mcbp::DcpAddStreamFlag::None,
                                      0,
                                      vbid,
                                      snapStartSeqno,
                                      ~0,
                                      vb.failovers->getLatestUUID(),
                                      snapEndSeqno,
                                      snapEndSeqno,
                                      &rollbackSeqno,
                                      mock_dcp_add_failover_log,
                                      {}));
    ASSERT_EQ(cb::engine_errc::rollback,
              producer->streamRequest(cb::mcbp::DcpAddStreamFlag::None,
                                      0,
                                      vbid,
                                      snapEndSeqno,
                                      ~0,
                                      vb.failovers->getLatestUUID(),
                                      snapEndSeqno,
                                      snapEndSeqno,
                                      &rollbackSeqno,
                                      mock_dcp_add_failover_log,
                                      {}));

    // Succeed with highSeqno == startSeqno == snapStartSeqno but snapEndSeqno
    // "in the future".
    EXPECT_EQ(cb::engine_errc::success,
              producer->streamRequest(cb::mcbp::DcpAddStreamFlag::None,
                                      0,
                                      vbid,
                                      highSeqno,
                                      ~0,
                                      vb.failovers->getLatestUUID(),
                                      snapStartSeqno,
                                      snapEndSeqno,
                                      &rollbackSeqno,
                                      mock_dcp_add_failover_log,
                                      {}));

    auto stream = producer->findStream(vbid);
    EXPECT_EQ(highSeqno, stream->getSnapEndSeqno())
            << "Expected that the snapEndSeqno is ignored";
}

// We decided to not apply the logic tested by ConsumerSnapEndLimitedByHighSeqno
// to replication streams.
TEST_P(SingleThreadedActiveStreamTest,
       ConsumerSnapEndLimitedByHighSeqno_Replication) {
    cookie_to_mock_cookie(cookie)->setCollectionsSupport(false);
    setupProducer({});

    setVBucketStateAndRunPersistTask(vbid, vbucket_state_active);
    stream.reset();
    auto& vb = *engine->getVBucket(vbid);
    auto& manager = *vb.checkpointManager;

    store_item(vbid, makeStoredDocKey("key1"), "value");
    manager.createNewCheckpoint();
    flushVBucketToDiskIfPersistent(vbid, 1 /*expected_num_flushed*/);

    const uint64_t highSeqno = manager.getHighSeqno();
    const uint64_t snapStartSeqno = highSeqno;
    const uint64_t snapEndSeqno = highSeqno + 1;
    uint64_t rollbackSeqno;

    // Succeed with highSeqno == startSeqno == snapStartSeqno but snapEndSeqno
    // "in the future".
    EXPECT_EQ(cb::engine_errc::success,
              producer->streamRequest(cb::mcbp::DcpAddStreamFlag::None,
                                      0,
                                      vbid,
                                      highSeqno,
                                      ~0,
                                      vb.failovers->getLatestUUID(),
                                      snapStartSeqno,
                                      snapEndSeqno,
                                      &rollbackSeqno,
                                      mock_dcp_add_failover_log,
                                      {}));

    auto stream = producer->findStream(vbid);
    EXPECT_EQ(snapEndSeqno, stream->getSnapEndSeqno())
            << "Expected that the snapEndSeqno is preserved when SeqnoAdvanced "
               "is not available";
}

// MB-37468: A stepping producer that has found no items (backfill fully
// processed can race with a completing backfill in such a way that we fail to
// notify the producer that the stream needs further processing. This causes us
// to fail to send a StreamEnd message. A similar case exists for transitioning
// state to TakeoverSend or InMemory.
TEST_P(SingleThreadedActiveStreamTest, CompleteBackfillRaceNoStreamEnd) {
    auto vb = engine->getVBucket(vbid);
    auto& ckptMgr = *vb->checkpointManager;

    // Delete initial stream (so we can re-create after items are available
    // from backing store).
    stream.reset();

    // Add items, flush it to disk, then clear checkpoint to force backfill.
    store_item(vbid, makeStoredDocKey("key1"), "value");

    const auto openId = ckptMgr.getOpenCheckpointId();
    ckptMgr.createNewCheckpoint();
    ASSERT_GT(ckptMgr.getOpenCheckpointId(), openId);
    flushVBucketToDiskIfPersistent(vbid, 1 /*expected_num_flushed*/);
    ASSERT_EQ(1, ckptMgr.getNumCheckpoints());
    ASSERT_EQ(1, ckptMgr.getNumOpenChkItems());

    // Re-create producer now we have items only on disk. We want to stream up
    // to seqno 1 (our only item) to test that we get the StreamEnd message.
    stream = producer->mockActiveStreamRequest({} /*flags*/,
                                               0 /*opaque*/,
                                               *vb,
                                               0 /*st_seqno*/,
                                               1 /*en_seqno*/,
                                               0x0 /*vb_uuid*/,
                                               0 /*snap_start_seqno*/,
                                               ~0 /*snap_end_seqno*/);
    ASSERT_TRUE(stream->isBackfilling());

    MockDcpMessageProducers producers;

    // Step to schedule our backfill
    EXPECT_EQ(cb::engine_errc::would_block, producer->step(false, producers));
    EXPECT_EQ(0, stream->public_readyQ().size());

    auto& bfm = producer->getBFM();

    ThreadGate tg1(2);
    ThreadGate tg2(2);
    std::thread t1;
    stream->setCompleteBackfillHook([this, &t1, &tg1, &tg2, &producers]() {
        // Step past our normal items to expose the race with backfill complete
        // and an empty readyQueue.

        EXPECT_EQ(1, *stream->getNumBackfillItemsRemaining());
        EXPECT_EQ(2, stream->public_readyQ().size());

        // Step snapshot marker
        EXPECT_EQ(cb::engine_errc::success, producer->step(false, producers));
        EXPECT_EQ(cb::mcbp::ClientOpcode::DcpSnapshotMarker, producers.last_op);

        // Step mutation
        EXPECT_EQ(cb::engine_errc::success, producer->step(false, producers));
        EXPECT_EQ(cb::mcbp::ClientOpcode::DcpMutation, producers.last_op);

        stream->setNextHook([&tg1, &tg2](const DcpResponse* response) {
            if (!tg1.isComplete()) {
                tg1.threadUp();

                // Wait for the completeBackfill thread to have attempted to
                // notify that the stream is ready before exiting the hook and
                // setting itemsReady.
                tg2.threadUp();
            }
        });

        // Run the step in a different thread
        t1 = std::thread{[this, &producers]() {
            // This step should produce the stream end
            EXPECT_EQ(cb::engine_errc::success,
                      producer->step(false, producers));
            EXPECT_EQ(cb::mcbp::ClientOpcode::DcpStreamEnd, producers.last_op);
        }};

        // Wait for the stepping thread to have reached the point at which it is
        // about to set itemsReady before we attempt to set itemsReady after we
        // exit this hook.
        tg1.threadUp();
    });

    // Complete the backfill to expose the race condition
    bfm.backfill();

    // Unblock the stepping thread to now find the stream end
    tg2.threadUp();

    t1.join();

    // Should have sent StreamEnd but vbucket still in queue
    EXPECT_FALSE(producer->findStream(vbid));
    EXPECT_FALSE(producer->getReadyQueue().empty());

    // Step to remove stream from queue
    EXPECT_EQ(cb::engine_errc::would_block, producer->step(false, producers));
    EXPECT_FALSE(producer->findStream(vbid));
    EXPECT_TRUE(producer->getReadyQueue().empty());
}

// MB-54591: An ActiveStream can lose a notification of a new seqno if
// the notification occurs while the frontend DCP thread is finishing processing
// the previous item(s) via ActiveStream::next(). Specifically if
// notifyStreamReady() is called before itemsReady is cleared at the end of
// ActiveStream::next().
// This results in the DCP stream not waking and not sending out the affected
// seqno(s) until another mutation for that vBucket occurs.
TEST_P(SingleThreadedActiveStreamTest,
       RaceBetweenNotifyAndProcessingExistingItems) {
    auto vb = engine->getVBucket(vbid);
    stream = producer->mockActiveStreamRequest({},
                                               /*opaque*/ 0,
                                               *vb,
                                               /*st_seqno*/ 0,
                                               /*en_seqno*/ ~0,
                                               /*vb_uuid*/ 0xabcd,
                                               /*snap_start_seqno*/ 0,
                                               /*snap_end_seqno*/ ~0);
    auto& connMap = static_cast<MockDcpConnMap&>(engine->getDcpConnMap());
    connMap.addConn(cookie, producer);
    connMap.addVBConnByVBId(*producer, vbid);

    // Add an initial item which we will correctly process.
    store_item(vbid, makeStoredDocKey("key1"), "value");

    // step() the producer to schedule ActiveStreamCheckpointProcessorTask and
    // run it once to process the items from CkptManager into the Streams'
    // readyQ.
    GMockDcpMsgProducers producers;
    ASSERT_EQ(cb::engine_errc::would_block, producer->step(false, producers));
    auto& nonIO = *task_executor->getLpTaskQ(TaskType::NonIO);
    runNextTask(nonIO,
                "Process checkpoint(s) for DCP producer "
                "test_producer->test_consumer");

    // Setup Mock Producer expectations - we should see two snapshot
    // markers with one mutation each:
    {
        ::testing::InSequence dummy;
        using ::testing::_;
        using ::testing::Return;

        EXPECT_CALL(producers, marker(_, vbid, _, _, _, _, _, _, _, _))
                .WillOnce(Return(cb::engine_errc::success));

        EXPECT_CALL(producers, mutation(_, _, vbid, /*seqno*/ 1, _, _, _, _))
                .WillOnce(Return(cb::engine_errc::success));

        EXPECT_CALL(producers, marker(_, vbid, _, _, _, _, _, _, _, _))
                .WillOnce(Return(cb::engine_errc::success));

        EXPECT_CALL(producers, mutation(_, _, vbid, /*seqno*/ 2, _, _, _, _))
                .WillOnce(Return(cb::engine_errc::success));
    }

    // Step DCP producer twice to generate the initial snapshot marker and
    // mutation to "key1"
    ASSERT_EQ(cb::engine_errc::success, producer->step(false, producers));
    ASSERT_EQ(cb::engine_errc::success, producer->step(false, producers));

    // Step again - but this time configure a callback in ActiveStream::next()
    // which will perform another front-end store(). This _should_ result in
    // ActiveStream::notifyStreamReady() notifying the Producer via
    // Producer::notifyStreamReady() and waking up the front-end again - but in
    // the case of the bug this wakeup was missed.

    // Note we must perform the store() on a different thread (instead of
    // directly inside the hook) otherwise we will encounter lock inversions.
    folly::Baton baton;
    auto frontEndThread = std::thread([&] {
        baton.wait();
        store_item(vbid, makeStoredDocKey("key2"), "value");
    });

    bool extraStoreIssued = false;
    stream->setNextHook([&](const DcpResponse* response) {
        // Only want to add one extra mutation.
        if (extraStoreIssued) {
            return;
        }
        EXPECT_FALSE(response)
                << "ActiveStream::next() hook expected to only be called for "
                   "nullptr response when all previous items processed.";

        baton.post();
        frontEndThread.join();
        extraStoreIssued = true;
    });

    // Call step - this calls ActiveStream::next() which initially returns
    // nullptr as CkptManager has no more items, but our callback above adds
    // another mutation to CM at the end of ActiveStream::next(). With the bug
    // we miss the wakeup and producer->step() returns without scheduling
    // any more work - so runNextTask below fails.
    // With the bug fixed it will call ActiveStream::next() again, spot there's
    // a new item in CM and schedule the ActiveStreamCheckpointProcessorTask.
    ASSERT_EQ(cb::engine_errc::would_block, producer->step(false, producers));

    producer->getCheckpointSnapshotTask()->run();

    // Once the task has run then it should have notified the producer again.
    EXPECT_TRUE(producer->getReadyQueue().exists(vbid));

    // Step the producer to consume the second snapshot marker and key2.
    // Should finish with would_block to indicate no more data ready.
    EXPECT_EQ(cb::engine_errc::success, producer->step(false, producers));
    EXPECT_EQ(cb::engine_errc::success, producer->step(false, producers));
    EXPECT_EQ(cb::engine_errc::would_block, producer->step(false, producers));

    // Cleanup
    connMap.removeVBConnByVBId(cookie, vbid);
    connMap.removeConn(cookie);
}

void SingleThreadedActiveStreamTest::testProducerIncludesUserXattrsInDelete(
        const std::optional<cb::durability::Requirements>& durReqs) {
    using cb::mcbp::DcpOpenFlag;

    // Test is executed also for SyncDelete
    setVBucketStateAndRunPersistTask(
            vbid,
            vbucket_state_active,
            {{"topology", nlohmann::json::array({{"active", "replica"}})}});

    auto vb = engine->getVBucket(vbid);
    // Note: we require IncludeXattr::Yes for IncludeDeletedUserXattrs::Yes
    recreateProducerAndStream(
            *vb,
            DcpOpenFlag::IncludeXattrs | DcpOpenFlag::IncludeDeletedUserXattrs);
    ASSERT_EQ(IncludeDeletedUserXattrs::Yes,
              producer->public_getIncludeDeletedUserXattrs());
    ASSERT_EQ(IncludeDeletedUserXattrs::Yes,
              stream->public_getIncludeDeletedUserXattrs());
    ASSERT_EQ(IncludeXattrs::Yes, producer->public_getIncludeXattrs());
    ASSERT_EQ(IncludeXattrs::Yes, stream->public_getIncludeXattrs());
    ASSERT_EQ(IncludeValue::Yes, producer->public_getIncludeValue());
    ASSERT_EQ(IncludeValue::Yes, stream->public_getIncludeValue());

    // Create a value that contains some user-xattrs + the "_sync" sys-xattr
    const auto value = createXattrValue("");

    const protocol_binary_datatype_t dtJsonXattr =
            PROTOCOL_BINARY_DATATYPE_JSON | PROTOCOL_BINARY_DATATYPE_XATTR;

    auto* cookie = create_mock_cookie();

    // Store a Deleted doc
    auto item = makeCommittedItem(makeStoredDocKey("keyD"), value);
    item->setDataType(dtJsonXattr);
    uint64_t cas = 0;
    const auto expectedStoreRes =
            durReqs ? cb::engine_errc::would_block : cb::engine_errc::success;
    ASSERT_EQ(expectedStoreRes,
              engine->store(*cookie,
                            *item.get(),
                            cas,
                            StoreSemantics::Set,
                            durReqs,
                            DocumentState::Deleted,
                            false));

    if (persistent()) {
        // Flush and ensure docs on disk
        flush_vbucket_to_disk(vbid, 1 /*expectedNumFlushed*/);
        auto kvstore = store->getRWUnderlying(vbid);
        const auto isPrepare = durReqs.has_value();
        const auto doc = kvstore->get(makeDiskDocKey("keyD", isPrepare), vbid);
        EXPECT_EQ(cb::engine_errc::success, doc.getStatus());
        EXPECT_TRUE(doc.item->isDeleted());
        EXPECT_EQ(isPrepare, doc.item->isPending());
        // Check that we have persisted the expected value to disk
        ASSERT_TRUE(doc.item);
        ASSERT_GT(doc.item->getNBytes(), 0);
        EXPECT_EQ(std::string_view(value.c_str(), value.size()),
                  std::string_view(doc.item->getData(), doc.item->getNBytes()));
    }

    auto& readyQ = stream->public_readyQ();
    ASSERT_EQ(0, readyQ.size());

    // Push items to the readyQ and check what we get
    stream->nextCheckpointItemTask();
    ASSERT_EQ(2, readyQ.size());

    auto resp = stream->public_nextQueuedItem(*producer);
    ASSERT_TRUE(resp);
    ASSERT_EQ(DcpResponse::Event::SnapshotMarker, resp->getEvent());

    // Inspect payload for DCP deletion

    resp = stream->public_nextQueuedItem(*producer);
    ASSERT_TRUE(resp);

    const auto& deletion = dynamic_cast<MutationResponse&>(*resp);
    if (durReqs) {
        ASSERT_EQ(DcpResponse::Event::Prepare, deletion.getEvent());
    } else {
        ASSERT_EQ(DcpResponse::Event::Deletion, deletion.getEvent());
    }

    ASSERT_TRUE(deletion.getItem()->isDeleted());
    ASSERT_EQ(IncludeValue::Yes, deletion.getIncludeValue());
    ASSERT_EQ(IncludeXattrs::Yes, deletion.getIncludeXattrs());
    ASSERT_EQ(IncludeDeletedUserXattrs::Yes,
              deletion.getIncludeDeletedUserXattrs());

    // The value must contain all xattrs (user+sys)
    ASSERT_EQ(dtJsonXattr, deletion.getItem()->getDataType());
    const auto* data = deletion.getItem()->getData();
    const auto nBytes = deletion.getItem()->getNBytes();

    const auto valueBuf = cb::char_buffer(const_cast<char*>(data), nBytes);

    // Check that we have no body (bodySize=0)
    std::string_view body{data, nBytes};
    body.remove_prefix(cb::xattr::get_body_offset(body));
    ASSERT_EQ(0, body.size());

    // Check that we have all the expected xattrs
    cb::xattr::Blob blob(valueBuf, false);
    // Must have user-xattrs
    for (uint8_t i = 1; i <= 6; ++i) {
        EXPECT_FALSE(blob.get("ABCuser" + std::to_string(i)).empty());
    }
    EXPECT_FALSE(blob.get("meta").empty());
    // Must have sys-xattr
    EXPECT_FALSE(blob.get("_sync").empty());

    destroy_mock_cookie(cookie);
}

TEST_P(SingleThreadedActiveStreamTest,
       ProducerIncludesUserXattrsInNormalDelete) {
    testProducerIncludesUserXattrsInDelete({});
}

TEST_P(SingleThreadedActiveStreamTest, ProducerIncludesUserXattrsInSyncDelete) {
    testProducerIncludesUserXattrsInDelete(cb::durability::Requirements());
}

void SingleThreadedActiveStreamTest::testProducerPrunesUserXattrsForDelete(
        cb::mcbp::DcpOpenFlag flags,
        const std::optional<cb::durability::Requirements>& durReqs) {
    using DcpOpenFlag = cb::mcbp::DcpOpenFlag;

    // Test is executed also for SyncDelete
    setVBucketStateAndRunPersistTask(
            vbid,
            vbucket_state_active,
            {{"topology", nlohmann::json::array({{"active", "replica"}})}});

    // Check that we are testing a valid configuration: here we want to test
    // only configurations that trigger user-xattr pruning in deletes.
    ASSERT_FALSE(isFlagSet(flags, DcpOpenFlag::IncludeDeletedUserXattrs));

    auto& vb = *engine->getVBucket(vbid);
    recreateProducerAndStream(vb, flags);

    const auto currIncDelUserXattr =
            isFlagSet(flags, DcpOpenFlag::IncludeDeletedUserXattrs)
                    ? IncludeDeletedUserXattrs::Yes
                    : IncludeDeletedUserXattrs::No;
    ASSERT_EQ(currIncDelUserXattr,
              producer->public_getIncludeDeletedUserXattrs());
    ASSERT_EQ(currIncDelUserXattr,
              stream->public_getIncludeDeletedUserXattrs());

    const auto currIncXattr = isFlagSet(flags, DcpOpenFlag::IncludeXattrs)
                                      ? IncludeXattrs::Yes
                                      : IncludeXattrs::No;
    ASSERT_EQ(currIncXattr, producer->public_getIncludeXattrs());
    ASSERT_EQ(currIncXattr, stream->public_getIncludeXattrs());

    ASSERT_EQ(IncludeValue::Yes, producer->public_getIncludeValue());
    ASSERT_EQ(IncludeValue::Yes, stream->public_getIncludeValue());

    // Create a value that contains some user-xattrs + the "_sync" sys-xattr
    const auto value = createXattrValue("");

    // Note: this body DT can be any type, but I set it to something != than RAW
    // to test that if we prune everything we end up with DT RAW. See below.
    const auto bodyType = PROTOCOL_BINARY_DATATYPE_JSON;

    auto* cookie = create_mock_cookie();

    struct Sizes {
        Sizes(const Item& item) {
            value = item.getNBytes();

            cb::char_buffer valBuf{const_cast<char*>(item.getData()),
                                   item.getNBytes()};
            cb::xattr::Blob xattrBlob(valBuf, false);
            xattrs = xattrBlob.size();
            userXattrs = xattrBlob.get_user_size();
            sysXattrs = xattrBlob.get_system_size();
            body = item.getNBytes() -
                   cb::xattr::get_body_offset({valBuf.data(), valBuf.size()});
        }

        size_t value;
        size_t xattrs;
        size_t userXattrs;
        size_t sysXattrs;
        size_t body;
    };

    // Make an item..
    auto item = makeCommittedItem(makeStoredDocKey("keyD"), value);
    item->setDataType(bodyType | PROTOCOL_BINARY_DATATYPE_XATTR);
    // .. and save the payload sizes for later checks.
    const auto originalValue = value;
    const auto originalSizes = Sizes(*item);

    // Store the item as deleted
    uint64_t cas = 0;
    const auto expectedStoreRes =
            durReqs ? cb::engine_errc::would_block : cb::engine_errc::success;
    ASSERT_EQ(expectedStoreRes,
              engine->store(*cookie,
                            *item.get(),
                            cas,
                            StoreSemantics::Set,
                            durReqs,
                            DocumentState::Deleted,
                            false));

    auto& readyQ = stream->public_readyQ();
    ASSERT_EQ(0, readyQ.size());

    // Verfies that the payload pointed by the item in CM is the same as the
    // original one
    const auto checkPayloadInCM =
            [&vb, &originalValue, &originalSizes, &durReqs]() -> void {
        const auto& manager = *vb.checkpointManager;
        const auto& ckptList =
                CheckpointManagerTestIntrospector::public_getCheckpointList(
                        manager);
        // 1 checkpoint
        ASSERT_EQ(1, ckptList.size());
        const auto* ckpt = ckptList.front().get();
        ASSERT_EQ(checkpoint_state::CHECKPOINT_OPEN, ckpt->getState());
        // empty-item
        auto it = ckpt->begin();
        ASSERT_EQ(queue_op::empty, (*it)->getOperation());
        // 1 metaitem (checkpoint-start)
        it++;
        ASSERT_EQ(4, ckpt->getNumItems());
        EXPECT_EQ(queue_op::checkpoint_start, (*it)->getOperation());
        it++;
        EXPECT_EQ(queue_op::set_vbucket_state, (*it)->getOperation());
        it++;
        EXPECT_EQ(queue_op::set_vbucket_state, (*it)->getOperation());
        // 1 non-metaitem is our deletion
        it++;
        ASSERT_TRUE((*it)->isDeleted());
        const auto expectedOp =
                durReqs ? queue_op::pending_sync_write : queue_op::mutation;
        EXPECT_EQ(expectedOp, (*it)->getOperation());

        // Byte-by-byte comparison
        EXPECT_EQ(originalValue, (*it)->getValue()->to_string_view());

        // The latest check should already fail if even a single byte in the
        // payload has changed, but check also the sizes of the specific value
        // chunks.
        const auto cmSizes = Sizes(**it);
        EXPECT_EQ(originalSizes.value, cmSizes.value);
        EXPECT_EQ(originalSizes.xattrs, cmSizes.xattrs);
        EXPECT_EQ(originalSizes.userXattrs, cmSizes.userXattrs);
        EXPECT_EQ(originalSizes.sysXattrs, cmSizes.sysXattrs);
        ASSERT_EQ(originalSizes.body, cmSizes.body);
    };

    // Verify that the value of the item in CM has not changed
    {
        CB_SCOPED_TRACE("");
        checkPayloadInCM();
    }

    // Push items to the readyQ and check what we get
    stream->nextCheckpointItemTask();
    ASSERT_EQ(2, readyQ.size());

    // MB-41944: The call to Stream::nextCheckpointItemTask() has removed
    // UserXattrs from the payload. Before the fix we modified the item's value
    // (which is a reference-counted object in memory) rather that a copy of it.
    // So here we check that the item's value in CM is still untouched.
    {
        CB_SCOPED_TRACE("");
        checkPayloadInCM();
    }

    // Note: Doing this check after Stream::nextCheckpointItemTask() is another
    //  coverage for MB-41944, so I move it here.
    if (persistent()) {
        // Flush and ensure docs on disk
        flush_vbucket_to_disk(vbid, 1 /*expectedNumFlushed*/);
        auto kvstore = store->getRWUnderlying(vbid);
        const auto isPrepare = durReqs.has_value();
        const auto doc = kvstore->get(makeDiskDocKey("keyD", isPrepare), vbid);
        EXPECT_EQ(cb::engine_errc::success, doc.getStatus());
        EXPECT_TRUE(doc.item->isDeleted());
        // Check that we have persisted the expected value to disk
        ASSERT_TRUE(doc.item);
        ASSERT_GT(doc.item->getNBytes(), 0);
        EXPECT_EQ(value,
                  std::string_view(doc.item->getData(), doc.item->getNBytes()));
    }

    auto resp = stream->public_nextQueuedItem(*producer);
    ASSERT_TRUE(resp);
    ASSERT_EQ(DcpResponse::Event::SnapshotMarker, resp->getEvent());

    // Inspect payload for DCP deletion

    resp = stream->public_nextQueuedItem(*producer);
    ASSERT_TRUE(resp);

    const auto& deletion = dynamic_cast<MutationResponse&>(*resp);
    if (durReqs) {
        ASSERT_EQ(DcpResponse::Event::Prepare, deletion.getEvent());
    } else {
        ASSERT_EQ(DcpResponse::Event::Deletion, deletion.getEvent());
    }

    ASSERT_TRUE(deletion.getItem()->isDeleted());
    ASSERT_EQ(IncludeValue::Yes, deletion.getIncludeValue());
    ASSERT_EQ(currIncXattr, deletion.getIncludeXattrs());
    ASSERT_EQ(currIncDelUserXattr, deletion.getIncludeDeletedUserXattrs());

    // Check that we stream the expected value.
    // What value we stream depends on the current configuration:
    // - if the test flags=0, then we want to prune everything, so no value
    // - else if the test flags=IncludeXattr, then we want only sys-xattrs as
    //   IncludeDeleteUserXattrs::No

    const auto* data = deletion.getItem()->getData();
    const auto nBytes = deletion.getItem()->getNBytes();

    const auto valueBuf = cb::char_buffer(const_cast<char*>(data), nBytes);

    // If we have a value..
    if (!valueBuf.empty()) {
        // Check that we have no body (bodySize=0)
        std::string_view body{data, nBytes};
        body.remove_prefix(cb::xattr::get_body_offset(body));
        ASSERT_EQ(0, body.size());
    }

    // Check that we have the expected value
    if (flags == cb::mcbp::DcpOpenFlag::None) {
        ASSERT_EQ(IncludeXattrs::No, deletion.getIncludeXattrs());
        ASSERT_EQ(IncludeDeletedUserXattrs::No,
                  deletion.getIncludeDeletedUserXattrs());
        // No value
        // Note: DT for no-value must be RAW
        ASSERT_EQ(PROTOCOL_BINARY_RAW_BYTES, deletion.getItem()->getDataType());
        // Note: I would expect valueBuf.data()==nullptr, but was not the case
        //  before my see Item::setData
        ASSERT_EQ(0, valueBuf.size());
    } else {
        ASSERT_EQ(IncludeXattrs::Yes, deletion.getIncludeXattrs());
        ASSERT_EQ(IncludeDeletedUserXattrs::No,
                  deletion.getIncludeDeletedUserXattrs());

        // Only xattrs in deletion, dt must be XATTR only
        ASSERT_EQ(PROTOCOL_BINARY_DATATYPE_XATTR,
                  deletion.getItem()->getDataType());

        cb::xattr::Blob blob(valueBuf, false);
        // Must have NO user-xattrs
        for (uint8_t i = 1; i <= 6; ++i) {
            EXPECT_TRUE(blob.get("ABCuser" + std::to_string(i)).empty());
        }
        EXPECT_TRUE(blob.get("meta").empty());
        // Must have sys-xattr
        EXPECT_FALSE(blob.get("_sync").empty());
    }

    destroy_mock_cookie(cookie);
}

TEST_P(SingleThreadedActiveStreamTest,
       ProducerPrunesUserXattrsForNormalDelete_NoDeleteUserXattrs) {
    testProducerPrunesUserXattrsForDelete(cb::mcbp::DcpOpenFlag::IncludeXattrs,
                                          {});
}

TEST_P(SingleThreadedActiveStreamTest,
       ProducerPrunesUserXattrsForSyncDelete_NoDeleteUserXattrs) {
    testProducerPrunesUserXattrsForDelete(cb::mcbp::DcpOpenFlag::IncludeXattrs,
                                          cb::durability::Requirements());
}

TEST_P(SingleThreadedActiveStreamTest,
       ProducerPrunesUserXattrsForNormalDelete_NoXattrs) {
    testProducerPrunesUserXattrsForDelete(cb::mcbp::DcpOpenFlag::None, {});
}

TEST_P(SingleThreadedActiveStreamTest,
       ProducerPrunesUserXattrsForSyncDelete_NoXattrs) {
    testProducerPrunesUserXattrsForDelete(cb::mcbp::DcpOpenFlag::None,
                                          cb::durability::Requirements());
}

using cb::mcbp::DcpOpenFlag;

void SingleThreadedActiveStreamTest::testExpirationRemovesBody(
        DcpOpenFlag flags, Xattrs xattrs, ExpiryPath path) {
    auto& vb = *engine->getVBucket(vbid);
    recreateProducerAndStream(vb, DcpOpenFlag::IncludeXattrs | flags);

    const auto currIncDelUserXattr =
            isFlagSet(flags, DcpOpenFlag::IncludeDeletedUserXattrs)
                    ? IncludeDeletedUserXattrs::Yes
                    : IncludeDeletedUserXattrs::No;
    ASSERT_EQ(currIncDelUserXattr,
              producer->public_getIncludeDeletedUserXattrs());
    ASSERT_EQ(currIncDelUserXattr,
              stream->public_getIncludeDeletedUserXattrs());
    ASSERT_EQ(IncludeXattrs::Yes, producer->public_getIncludeXattrs());
    ASSERT_EQ(IncludeXattrs::Yes, stream->public_getIncludeXattrs());
    ASSERT_EQ(IncludeValue::Yes, producer->public_getIncludeValue());
    ASSERT_EQ(IncludeValue::Yes, stream->public_getIncludeValue());

    std::string value;
    switch (xattrs) {
    case Xattrs::None:
        value = "body";
        break;
    case Xattrs::User:
        value = createXattrValue("body", false);
        break;
    case Xattrs::UserAndSys:
        value = createXattrValue("body", true);
        break;
    }

    auto datatype = PROTOCOL_BINARY_DATATYPE_JSON;
    if (xattrs != Xattrs::None) {
        datatype |= PROTOCOL_BINARY_DATATYPE_XATTR;
    }

    // Store an item with exptime != 0
    const std::string key = "key";
    const auto docKey = DocKeyView{key, DocKeyEncodesCollectionId::No};
    store_item(vbid,
               docKey,
               value,
               ep_real_time() + 1 /*1 second TTL*/,
               {cb::engine_errc::success} /*expected*/,
               datatype);

    auto& manager = *vb.checkpointManager;
    const auto& list =
            CheckpointManagerTestIntrospector::public_getCheckpointList(
                    manager);
    ASSERT_EQ(1, list.size());
    auto* ckpt = list.front().get();
    ASSERT_EQ(checkpoint_state::CHECKPOINT_OPEN, ckpt->getState());
    ASSERT_EQ(3, ckpt->getNumItems());
    auto it = ckpt->begin(); // empty-item
    it++; // checkpoint-start
    it++; // set-vbstate
    it++;
    EXPECT_EQ(queue_op::mutation, (*it)->getOperation());
    EXPECT_FALSE((*it)->isDeleted());
    EXPECT_EQ(value, (*it)->getValue()->to_string_view());

    TimeTraveller tt(5000);

    manager.createNewCheckpoint();

    // Trigger the expiration
    switch (path) {
    case ExpiryPath::Access: {
        // Frontend access (cmd GET)
        GetValue gv = store->get(docKey, vbid, cookie, get_options_t::NONE);
        EXPECT_EQ(cb::engine_errc::no_such_key, gv.getStatus());
        break;
    }
    case ExpiryPath::Deletion: {
        // Explicit deletion (cmd DEL), which processes the TTL (if any) before
        // proceeding with the explicit deletion
        delete_item(vbid, docKey, cb::engine_errc::no_such_key);
        break;
    }
    }

    // MB-41989: Expiration removes UserXattrs (if any), but it must do that on
    // a copy of the payload that is then enqueued in the new expired item. So,
    // the payload of the original mutation must be untouched here.
    // Note: 'it' still points to the original mutation in the first checkpoint
    // in CM.
    EXPECT_EQ(queue_op::mutation, (*it)->getOperation());
    EXPECT_FALSE((*it)->isDeleted());
    EXPECT_EQ(std::string_view(value.c_str(), value.size()),
              std::string_view((*it)->getData(), (*it)->getNBytes()));

    ASSERT_EQ(2, list.size());
    ckpt = list.back().get();
    ASSERT_EQ(checkpoint_state::CHECKPOINT_OPEN, ckpt->getState());
    it = ckpt->begin(); // empty-item
    it++; // checkpoint-start
    it++;
    EXPECT_EQ(queue_op::mutation, (*it)->getOperation());
    EXPECT_TRUE((*it)->isDeleted());

    // Note: I inspect the Expiration payload directly by looking at the message
    // in the ActiveStream::readyQ, see below

    auto& readyQ = stream->public_readyQ();
    ASSERT_EQ(0, readyQ.size());

    // Push items to the readyQ and check what we get
    stream->nextCheckpointItemTask();
    ASSERT_EQ(4, readyQ.size());

    auto resp = stream->public_nextQueuedItem(*producer);
    ASSERT_TRUE(resp);
    ASSERT_EQ(DcpResponse::Event::SnapshotMarker, resp->getEvent());
    resp = stream->public_nextQueuedItem(*producer);
    ASSERT_TRUE(resp);
    auto* msg = dynamic_cast<MutationResponse*>(resp.get());
    ASSERT_TRUE(msg);
    ASSERT_EQ(DcpResponse::Event::Mutation, msg->getEvent());

    // Inspect payload for DCP Expiration
    resp = stream->public_nextQueuedItem(*producer);
    ASSERT_TRUE(resp);
    ASSERT_EQ(DcpResponse::Event::SnapshotMarker, resp->getEvent());
    resp = stream->public_nextQueuedItem(*producer);
    ASSERT_TRUE(resp);
    msg = dynamic_cast<MutationResponse*>(resp.get());
    ASSERT_TRUE(msg);
    ASSERT_EQ(DcpResponse::Event::Expiration, msg->getEvent());
    ASSERT_TRUE(msg->getItem()->isDeleted());
    ASSERT_EQ(currIncDelUserXattr, msg->getIncludeDeletedUserXattrs());

    const auto& item = *msg->getItem();
    const auto* data = item.getData();
    const auto nBytes = item.getNBytes();

    if (xattrs == Xattrs::UserAndSys) {
        // No body
        EXPECT_EQ(0,
                  cb::xattr::get_body_size(item.getDataType(), {data, nBytes}));

        // Only xattrs in deletion, dt must be XATTR only
        ASSERT_EQ(PROTOCOL_BINARY_DATATYPE_XATTR, item.getDataType());
        // We must keep only SysXa
        const auto valueBuf = cb::char_buffer(const_cast<char*>(data), nBytes);
        cb::xattr::Blob blob(valueBuf, false);
        EXPECT_EQ(blob.size(), blob.get_system_size());
        // Note: "_sync" sys-xattr created by createXattrValue()
        EXPECT_FALSE(blob.get("_sync").empty());
    } else {
        // We must remove everything
        // Note: DT for no-value must be RAW
        ASSERT_EQ(PROTOCOL_BINARY_RAW_BYTES, item.getDataType());
        EXPECT_EQ(0, nBytes);
    }
}

TEST_P(SingleThreadedActiveStreamTest, ExpirationRemovesBody_Pre66) {
    testExpirationRemovesBody(
            DcpOpenFlag::None, Xattrs::None, ExpiryPath::Access);
}

TEST_P(SingleThreadedActiveStreamTest, ExpirationRemovesBody_Pre66_UserXa) {
    testExpirationRemovesBody(
            DcpOpenFlag::None, Xattrs::User, ExpiryPath::Access);
}

TEST_P(SingleThreadedActiveStreamTest,
       ExpirationRemovesBody_Pre66_UserXa_SysXa) {
    testExpirationRemovesBody(
            DcpOpenFlag::None, Xattrs::UserAndSys, ExpiryPath::Access);
}

TEST_P(SingleThreadedActiveStreamTest, ExpirationRemovesBody) {
    testExpirationRemovesBody(DcpOpenFlag::IncludeDeletedUserXattrs,
                              Xattrs::None,
                              ExpiryPath::Access);
}

TEST_P(SingleThreadedActiveStreamTest, ExpirationRemovesBody_UserXa) {
    testExpirationRemovesBody(DcpOpenFlag::IncludeDeletedUserXattrs,
                              Xattrs::User,
                              ExpiryPath::Access);
}

TEST_P(SingleThreadedActiveStreamTest, ExpirationRemovesBody_UserXa_SysXa) {
    testExpirationRemovesBody(DcpOpenFlag::IncludeDeletedUserXattrs,
                              Xattrs::UserAndSys,
                              ExpiryPath::Access);
}

TEST_P(SingleThreadedActiveStreamTest, ExpByDel_ExpirationRemovesBody) {
    testExpirationRemovesBody(DcpOpenFlag::IncludeDeletedUserXattrs,
                              Xattrs::None,
                              ExpiryPath::Deletion);
}

TEST_P(SingleThreadedActiveStreamTest, ExpByDel_ExpirationRemovesBody_UserXa) {
    testExpirationRemovesBody(DcpOpenFlag::IncludeDeletedUserXattrs,
                              Xattrs::User,
                              ExpiryPath::Deletion);
}

TEST_P(SingleThreadedActiveStreamTest,
       ExpByDel_ExpirationRemovesBody_UserXa_SysXa) {
    testExpirationRemovesBody(DcpOpenFlag::IncludeDeletedUserXattrs,
                              Xattrs::UserAndSys,
                              ExpiryPath::Deletion);
}

/**
 * This test covers starting a stream at seqno X from a checkpoint with start
 * seqno X-N, where the first N items have been expelled. In this case, since
 * the next mutation will be X+1 and that has not been expelled, we don't have
 * to backfill. The first snapshot marker should have a snap_start_seqno of X,
 * and not X-N (the start seqno of the checkpoint).
 */
TEST_P(SingleThreadedActiveStreamTest, SnapshotForCheckpointWithExpelledItems) {
    // We need to re-create the stream with a specific startSeqno
    stream.reset();

    auto& vb = *engine->getVBucket(vbid);
    auto& manager = *vb.checkpointManager;
    ASSERT_EQ(1, manager.getOpenCheckpointId());
    manager.createNewCheckpoint();

    const auto& checkpoint =
            CheckpointManagerTestIntrospector::public_getOpenCheckpoint(
                    manager);
    ASSERT_EQ(checkpoint.getNumberOfElements(), 2);

    store_item(vbid, makeStoredDocKey("seqno-1"), "");
    store_item(vbid, makeStoredDocKey("seqno-2"), "");
    store_item(vbid, makeStoredDocKey("seqno-3"), "");

    ASSERT_EQ(checkpoint.getHighSeqno(), 3);
    ASSERT_EQ(checkpoint.getNumberOfElements(), 5);

    // Unexpelled items at seqno:4
    store_item(vbid, makeStoredDocKey("seqno-4"), "");
    store_item(vbid, makeStoredDocKey("seqno-5"), "");

    flushVBucketToDiskIfPersistent(vbid, 5);

    const auto stopExpelCursor =
        manager.registerCursorBySeqno(
                        "test-cursor", 3, CheckpointCursor::Droppable::Yes)
                .takeCursor()
                .lock();
    EXPECT_EQ(2, manager.getNumItemsForCursor(*stopExpelCursor));
    // Expel up to seqno:3
    EXPECT_EQ(3, manager.expelUnreferencedCheckpointItems().count);
    EXPECT_EQ(2, manager.getNumItemsForCursor(*stopExpelCursor));

    ASSERT_EQ(checkpoint.getNumberOfElements(), 4);

    // Simulate client reconnecting at seqno:3.
    stream = producer->mockActiveStreamRequest({} /*flags*/,
                                               0 /*opaque*/,
                                               vb,
                                               3 /*st_seqno*/,
                                               ~0 /*en_seqno*/,
                                               vb.failovers->getLatestUUID(),
                                               3 /*snap_start_seqno*/,
                                               3 /*snap_end_seqno*/);
    EXPECT_EQ(3, stream->getItemsRemaining());

    auto outstandingItems = stream->public_getOutstandingItems(vb);
    stream->public_processItems(outstandingItems);

    const auto& readyQ = stream->public_readyQ();
    ASSERT_EQ(3, readyQ.size());

    auto resp = stream->next(*producer);
    ASSERT_TRUE(resp);
    EXPECT_EQ(DcpResponse::Event::SnapshotMarker, resp->getEvent());
    auto snapMarker = dynamic_cast<SnapshotMarker&>(*resp);
    EXPECT_EQ(3, snapMarker.getStartSeqno())
            << "Snapshot start seqno should be that of the first mutation";

    resp = stream->next(*producer);
    ASSERT_TRUE(resp);
    EXPECT_EQ(DcpResponse::Event::Mutation, resp->getEvent());
    auto mutation = dynamic_cast<MutationResponse&>(*resp);
    EXPECT_EQ(4, mutation.getBySeqno())
            << "Unexpected seqno for first mutation response";
}

/**
 * Verifies that streams that set NO_VALUE still backfill the full payload for
 * SystemEvents and succeed in making the DCP message from that.
 */
TEST_P(SingleThreadedActiveStreamTest, NoValueStreamBackfillsFullSystemEvent) {
    // We need to re-create the stream in a condition that triggers a backfill
    stream.reset();
    producer.reset();

    auto& vb = *engine->getVBucket(vbid);
    ASSERT_EQ(0, vb.getHighSeqno());
    auto& manager = *vb.checkpointManager;
    const auto& list =
            CheckpointManagerTestIntrospector::public_getCheckpointList(
                    manager);
    ASSERT_EQ(1, list.size());

    const auto key = makeStoredDocKey("key");
    const std::string value = "value";
    store_item(vbid, key, value);
    EXPECT_EQ(1, vb.getHighSeqno());

    CollectionsManifest cm;
    const auto& collection = CollectionEntry::fruit;
    cm.add(collection);
    vb.updateFromManifest(
            std::shared_lock<folly::SharedMutex>(vb.getStateLock()),
            makeManifest(cm));
    EXPECT_EQ(2, vb.getHighSeqno());

    // Ensure backfill
    const auto openId = manager.getOpenCheckpointId();
    manager.createNewCheckpoint();
    ASSERT_GT(manager.getOpenCheckpointId(), openId);
    flushVBucketToDiskIfPersistent(vbid, 2 /*expected_num_flushed*/);
    ASSERT_EQ(1, manager.getNumCheckpoints());
    ASSERT_EQ(1, manager.getNumOpenChkItems());

    // Re-create producer and stream
    const std::string jsonFilter =
            fmt::format(R"({{"collections":["{}", "{}"]}})",
                        uint32_t(CollectionEntry::defaultC.getId()),
                        uint32_t(collection.getId()));
    const std::optional<std::string_view> json(jsonFilter);
    recreateProducerAndStream(vb, cb::mcbp::DcpOpenFlag::NoValue, json);
    ASSERT_TRUE(producer);
    producer->createCheckpointProcessorTask();
    ASSERT_TRUE(stream);
    ASSERT_TRUE(stream->isBackfilling());
    ASSERT_EQ(IncludeValue::No, stream->public_getIncludeValue());
    auto resp = stream->next(*producer);
    EXPECT_FALSE(resp);

    auto& bfm = producer->getBFM();
    EXPECT_EQ(1, bfm.getNumBackfills());
    // Before the fix this step throws with:
    //     Collections::VB::Manifest::verifyFlatbuffersData:
    //     getCollectionEventData data invalid, .., size:0"
    EXPECT_EQ(backfill_success, bfm.backfill()); // create->scan

    const auto& readyQ = stream->public_readyQ();
    ASSERT_EQ(3, readyQ.size());
    resp = stream->next(*producer);
    ASSERT_TRUE(resp);
    EXPECT_EQ(DcpResponse::Event::SnapshotMarker, resp->getEvent());
    ASSERT_EQ(2, readyQ.size());
    resp = stream->next(*producer);
    ASSERT_TRUE(resp);
    EXPECT_EQ(DcpResponse::Event::Mutation, resp->getEvent());
    ASSERT_EQ(1, readyQ.size());
    resp = stream->next(*producer);
    ASSERT_TRUE(resp);
    EXPECT_EQ(DcpResponse::Event::SystemEvent, resp->getEvent());
    const auto& event = dynamic_cast<CollectionCreateProducerMessage&>(*resp);
    EXPECT_GT(event.getEventData().size(), 0);
}

class SingleThreadedBackfillTest : public SingleThreadedActiveStreamTest {
protected:
    void testBackfill() {
        auto vb = engine->getVBucket(vbid);
        auto& ckptMgr = *vb->checkpointManager;

        // Delete initial stream (so we can re-create after items are only
        // available from disk.
        stream.reset();

        // Store 3 items (to check backfill remaining counts).
        // Add items, flush it to disk, then clear checkpoint to force backfill.
        store_item(vbid, makeStoredDocKey("key1"), "value");
        store_item(vbid, makeStoredDocKey("key2"), "value");
        store_item(vbid, makeStoredDocKey("key3"), "value");
        ASSERT_EQ(3, vb->getHighSeqno());
        ckptMgr.createNewCheckpoint();

        const auto& stats = engine->getEpStats();
        if (isPersistent()) {
            ASSERT_EQ(0, stats.itemsRemovedFromCheckpoints);
            flushVBucketToDiskIfPersistent(vbid, 3);
        }
        // cs, vbs, 3 mut(s), ce
        ASSERT_EQ(6, stats.itemsRemovedFromCheckpoints);

        // Re-create the stream now we have items only on disk.
        stream = producer->mockActiveStreamRequest({} /*flags*/,
                                                   0 /*opaque*/,
                                                   *vb,
                                                   0 /*st_seqno*/,
                                                   ~0 /*en_seqno*/,
                                                   0x0 /*vb_uuid*/,
                                                   0 /*snap_start_seqno*/,
                                                   ~0 /*snap_end_seqno*/);
        ASSERT_TRUE(stream->isBackfilling());

        // Should report empty itemsRemaining as that would mislead
        // ns_server if they asked for stats before the backfill task runs (they
        // would think backfill is complete).
        EXPECT_FALSE(stream->getNumBackfillItemsRemaining());

        // Run the backfill we scheduled when we transitioned to the backfilling
        // state.
        auto& bfm = producer->getBFM();

        // First item
        EXPECT_EQ(backfill_status_t::backfill_success, bfm.backfill());
        EXPECT_EQ(1, stream->getNumBackfillItems());

        // Step the snapshot marker and first mutation
        MockDcpMessageProducers producers;
        EXPECT_EQ(cb::engine_errc::success, producer->step(false, producers));
        EXPECT_EQ(cb::mcbp::ClientOpcode::DcpSnapshotMarker, producers.last_op);
        EXPECT_EQ(cb::engine_errc::success, producer->step(false, producers));
        EXPECT_EQ(cb::mcbp::ClientOpcode::DcpMutation, producers.last_op);
        EXPECT_EQ(1, producers.last_byseqno);

        // Second item
        EXPECT_EQ(backfill_status_t::backfill_success, bfm.backfill());
        EXPECT_EQ(2, stream->getNumBackfillItems());

        // Step the second mutation
        EXPECT_EQ(cb::engine_errc::success, producer->step(false, producers));
        EXPECT_EQ(cb::mcbp::ClientOpcode::DcpMutation, producers.last_op);
        EXPECT_EQ(2, producers.last_byseqno);

        // Third item
        EXPECT_EQ(backfill_status_t::backfill_success, bfm.backfill());
        EXPECT_EQ(3, stream->getNumBackfillItems());

        // Step the third mutation
        EXPECT_EQ(cb::engine_errc::success, producer->step(false, producers));
        EXPECT_EQ(cb::mcbp::ClientOpcode::DcpMutation, producers.last_op);
        EXPECT_EQ(3, producers.last_byseqno);

        // By MB-53806 backfill first pushes over the stream then yields. So,
        // we need an extra run after the last item for settling.
        EXPECT_EQ(backfill_status_t::backfill_success, bfm.backfill());

        // No more backfills
        EXPECT_EQ(backfill_status_t::backfill_finished, bfm.backfill());

        // Nothing more to step in the producer
        EXPECT_EQ(cb::engine_errc::would_block,
                  producer->step(false, producers));
    }
};

TEST_P(SingleThreadedActiveStreamTest,
       OSOBackfillResumesFromNextItemAfterPause) {
    if (ephemeral()) {
        GTEST_SKIP();
    }
    // require an OSO backfill for this test, using "auto" will skip and fail
    engine->getConfiguration().setDcpOsoBackfill("enabled");

    auto vb = engine->getVBucket(vbid);
    auto& ckptMgr = *vb->checkpointManager;
    // Get rid of set_vb_state and any other queue_op we are not interested in
    ckptMgr.clear(0 /*seqno*/);

    // Remove the initial stream, we want to force it to backfill.
    stream.reset();

    producer->setOutOfOrderSnapshots(OutOfOrderSnapshots::Yes);
    producer->setBackfillBufferSize(1);

    const auto keyA = makeStoredDocKey("keyA");
    const auto keyB = makeStoredDocKey("keyB");
    for (const auto& key : {keyA, keyB}) {
        auto item = make_item(vbid, key, "value");
        EXPECT_EQ(MutationStatus::WasClean,
                  public_processSet(
                          *vb, item, VBQueueItemCtx(CanDeduplicate::Yes)));
    }

    // Ensure mutation is on disk; no longer present in CheckpointManager.
    vb->checkpointManager->createNewCheckpoint();
    flushVBucketToDiskIfPersistent(vbid, 2);

    recreateStream(*vb);
    ASSERT_TRUE(stream->isBackfilling());

    // Run the backfill we scheduled when we transitioned to the backfilling
    // state. Only run the backfill task once because we only care about the
    // snapshot marker.
    auto& bfm = producer->getBFM();
    bfm.backfill();

    // No message processed, BufferLog empty
    ASSERT_EQ(0, producer->getBytesOutstanding());

    // readyQ must contain a OSOSnapshot message.
    // Plus, scan runs and pushes 1 item to the readyQ and yields by max scan
    // buffer full. That happens because (differently from Neo) in Trinity
    // backfill yields by OOM after processing the item at ::backfillReceived().
    ASSERT_EQ(stream->public_readyQSize(), 2);
    auto resp = stream->public_backfillPhase(*producer);
    ASSERT_TRUE(resp);
    EXPECT_EQ(DcpResponse::Event::OSOSnapshot, resp->getEvent());
    auto& marker = dynamic_cast<OSOSnapshot&>(*resp);
    EXPECT_TRUE(marker.isStart());

    ASSERT_EQ(stream->public_readyQSize(), 1);
    // Note: This call releases bytes from scan buffer. The next scan() will
    // push the next item to the readyQ
    resp = stream->public_backfillPhase(*producer);
    ASSERT_TRUE(resp);
    EXPECT_EQ(DcpResponse::Event::Mutation, resp->getEvent());
    auto* mutation = dynamic_cast<MutationResponse*>(resp.get());
    EXPECT_EQ(keyA, mutation->getItem()->getKey());

    // Resume backfill - That must resume from the next item (keyB)
    // Before the fix for MB-57106, at this step scan() pushes keyA to readyQ
    // again.
    EXPECT_EQ(backfill_success, bfm.backfill());
    EXPECT_EQ(stream->public_readyQSize(), 1);
    resp = stream->public_nextQueuedItem(*producer);
    ASSERT_TRUE(resp);
    EXPECT_EQ(DcpResponse::Event::Mutation, resp->getEvent());
    mutation = dynamic_cast<MutationResponse*>(resp.get());
    EXPECT_EQ(keyB, mutation->getItem()->getKey());

    producer->cancelCheckpointCreatorTask();
}

class SingleThreadedBackfillScanBufferTest : public SingleThreadedBackfillTest {
public:
    void SetUp() override {
        config_string += "dcp_scan_byte_limit=100";
        SingleThreadedActiveStreamTest::SetUp();
    }

    void TearDown() override {
        SingleThreadedActiveStreamTest::TearDown();
    }
};

TEST_P(SingleThreadedBackfillScanBufferTest, SingleItemScanBuffer) {
    testBackfill();
}

class SingleThreadedBackfillBufferTest : public SingleThreadedBackfillTest {
public:
    void SetUp() override {
        config_string += "dcp_backfill_byte_limit=1";
        SingleThreadedActiveStreamTest::SetUp();
    }

    void TearDown() override {
        SingleThreadedActiveStreamTest::TearDown();
    }
};

TEST_P(SingleThreadedBackfillBufferTest, SingleItemBuffer) {
    testBackfill();
}

TEST_P(SingleThreadedPassiveStreamTest, MB42780_DiskToMemoryFromPre65) {
    // Note: We need at least one cursor in the replica checkpoint to hit the
    //  issue. Given that in Ephemeral (a) there is no persistence cursor and
    //  (b) we cannot have any outbound stream / DCP cursor from replica
    //  vbuckets, then we cannot hit the issue in Ephemeral.
    if (ephemeral()) {
        return;
    }

    auto& vb = *store->getVBucket(vbid);
    auto& manager = static_cast<MockCheckpointManager&>(*vb.checkpointManager);
    const auto& ckptList = manager.getCheckpointList();
    ASSERT_EQ(1, ckptList.size());
    ASSERT_EQ(CheckpointType::Memory, ckptList.front()->getCheckpointType());
    ASSERT_EQ(0, ckptList.front()->getSnapshotStartSeqno());
    ASSERT_EQ(0, ckptList.front()->getSnapshotEndSeqno());
    // cs, vbs
    ASSERT_EQ(2, ckptList.front()->getNumItems());
    ASSERT_EQ(0, manager.getHighSeqno());

    // Replica receives a complete disk snapshot {keyA:1, keyB:2}
    const uint32_t opaque = 1;
    const uint64_t snapStart = 1;
    const uint64_t snapEnd = 2;
    EXPECT_EQ(
            cb::engine_errc::success,
            consumer->snapshotMarker(opaque,
                                     vbid,
                                     snapStart,
                                     snapEnd,
                                     DcpSnapshotMarkerFlag::Disk |
                                             DcpSnapshotMarkerFlag::Checkpoint,
                                     {} /*HCS*/,
                                     {}, /*HPS*/
                                     {} /*maxVisibleSeqno*/,
                                     {} /*purgeSeqno*/));
    ASSERT_EQ(1, ckptList.size());
    ASSERT_TRUE(ckptList.front()->isDiskCheckpoint());
    ASSERT_EQ(1, ckptList.front()->getSnapshotStartSeqno());
    ASSERT_EQ(2, ckptList.front()->getSnapshotEndSeqno());
    // cs
    ASSERT_EQ(1, ckptList.front()->getNumItems());
    ASSERT_EQ(0, manager.getHighSeqno());

    const auto keyA = makeStoredDocKey("keyA");
    EXPECT_EQ(cb::engine_errc::success,
              consumer->mutation(opaque,
                                 keyA,
                                 {},
                                 0,
                                 0,
                                 vbid,
                                 0,
                                 snapStart,
                                 0,
                                 0,
                                 0,
                                 {},
                                 0));
    const auto keyB = makeStoredDocKey("keyB");
    EXPECT_EQ(cb::engine_errc::success,
              consumer->mutation(opaque,
                                 keyB,
                                 {},
                                 0,
                                 0,
                                 vbid,
                                 0,
                                 snapEnd,
                                 0,
                                 0,
                                 0,
                                 {},
                                 0));

    ASSERT_EQ(1, ckptList.size());
    ASSERT_TRUE(ckptList.front()->isDiskCheckpoint());
    ASSERT_EQ(1, ckptList.front()->getSnapshotStartSeqno());
    ASSERT_EQ(2, ckptList.front()->getSnapshotEndSeqno());
    ASSERT_EQ(3, ckptList.front()->getNumItems());
    ASSERT_EQ(2, manager.getHighSeqno());

    // Move the persistence cursor to point to keyB:2.
    flush_vbucket_to_disk(vbid, 2 /*expected_num_flushed*/);
    const auto pCursorPos = manager.getPersistenceCursorPos();
    ASSERT_EQ(keyB, (*pCursorPos)->getKey());
    ASSERT_EQ(2, (*pCursorPos)->getBySeqno());

    auto openId = manager.getOpenCheckpointId();

    // Simulate a possible behaviour in pre-6.5: Producer may send a SnapMarker
    // and miss to set the DcpSnapshotMarkerFlag::Checkpoint,
    // eg MB-32862
    EXPECT_EQ(cb::engine_errc::success,
              consumer->snapshotMarker(opaque,
                                       vbid,
                                       3 /*snapStart*/,
                                       3 /*snapEnd*/,
                                       DcpSnapshotMarkerFlag::Memory,
                                       {} /*HCS*/,
                                       {}, /*HPS*/
                                       {} /*maxVisibleSeqno*/,
                                       {} /*purgeSeqno*/));

    // 6.6.1 PassiveStream is resilient to any Active misbehaviour with regard
    // to DcpSnapshotMarkerFlag::Checkpoint. Even if Active
    // missed to set the flag, Replica closes the checkpoint and creates a new
    // one for queueing the new Memory snapshot. This is an important step in
    // the test. Essentially here we verify that the fix eliminates one of the
    // preconditions for hitting the issue: snapshots cannot be merged into the
    // same checkpoint if the merge involves Disk snapshots.
    ASSERT_EQ(1, ckptList.size());
    ASSERT_GT(manager.getOpenCheckpointId(), openId);
    openId = manager.getOpenCheckpointId();
    ASSERT_EQ(CheckpointType::Memory, ckptList.front()->getCheckpointType());
    ASSERT_EQ(CHECKPOINT_OPEN, ckptList.front()->getState());
    ASSERT_EQ(3, ckptList.front()->getSnapshotStartSeqno());
    ASSERT_EQ(3, ckptList.front()->getSnapshotEndSeqno());
    // cs
    ASSERT_EQ(1, ckptList.front()->getNumItems());
    ASSERT_EQ(2, manager.getHighSeqno());

    // Now replica receives a doc within the new Memory snapshot.
    // Note: This step queues keyC into the checkpoint. Given that it is a
    //  Memory checkpoint, then keyC is added to the keyIndex too.
    //  That is a precondition for executing the deduplication path that throws
    //  in Checkpoint::queueDirty before the fix.
    const auto keyC = makeStoredDocKey("keyC");
    EXPECT_EQ(cb::engine_errc::success,
              consumer->mutation(opaque,
                                 keyC,
                                 {},
                                 0,
                                 0,
                                 vbid,
                                 0,
                                 3 /*seqno*/,
                                 0,
                                 0,
                                 0,
                                 {},
                                 0));

    ASSERT_EQ(1, ckptList.size());
    ASSERT_EQ(CheckpointType::Memory, ckptList.back()->getCheckpointType());
    ASSERT_EQ(CHECKPOINT_OPEN, ckptList.back()->getState());
    ASSERT_EQ(3, ckptList.back()->getSnapshotStartSeqno());
    ASSERT_EQ(3, ckptList.back()->getSnapshotEndSeqno());
    ASSERT_EQ(2, ckptList.back()->getNumItems());
    ASSERT_EQ(3, manager.getHighSeqno());

    // Another SnapMarker with no
    // DcpSnapshotMarkerFlag::Checkpoint Note: This is not
    // due to any pre-6.5 bug, this is legal also in 6.6.x and
    //  7.x. The active may generate multiple Memory snapshots from the same
    //  physical checkpoint. Those snapshots may contain duplicates of the same
    //  key.
    EXPECT_EQ(cb::engine_errc::success,
              consumer->snapshotMarker(opaque,
                                       vbid,
                                       4 /*snapStart*/,
                                       4 /*snapEnd*/,
                                       DcpSnapshotMarkerFlag::Memory,
                                       {} /*HCS*/,
                                       {} /*HPS*/,
                                       {} /*maxVisibleSeqno*/,
                                       {} /*purgeSeqno*/));
    // The new snapshot will be queued into the existing checkpoint.
    // Note: It is important that Memory snapshots still are queued into the
    //  same checkpoint if the active requires so. Otherwise, by generating
    //  many checkpoints we would probably hit again perf regressions already
    //  seen in the CheckpointManager.
    ASSERT_EQ(1, ckptList.size());
    ASSERT_EQ(openId, manager.getOpenCheckpointId());
    ASSERT_EQ(CheckpointType::Memory, ckptList.back()->getCheckpointType());
    ASSERT_EQ(CHECKPOINT_OPEN, ckptList.back()->getState());
    ASSERT_EQ(3, ckptList.back()->getSnapshotStartSeqno());
    ASSERT_EQ(4, ckptList.back()->getSnapshotEndSeqno());
    ASSERT_EQ(2, ckptList.back()->getNumItems());
    ASSERT_EQ(3, manager.getHighSeqno());

    // Now replica receives again keyC. KeyC is in the KeyIndex of the
    // open/Memory checkpoint and triggers deduplication checks. Note that dedup
    // checks involve accessing the key-entry in the KeyIndex for the mutation
    // pointed by cursors within that checkpoint.
    //
    // Before the fix, we merged a Disk snapshot and a Memory snapshot into the
    // same checkpoint. The persistence cursor points to a mutation that
    // was received within the Disk checkpoint, so there is no entry in the
    // KeyIndex for that mutation and we fail with:
    //
    //   libc++abi.dylib: terminating with uncaught exception of type
    //   std::logic_error: Checkpoint::queueDirty: Unable to find key in
    //   keyIndex with op:mutation seqno:2 for cursor:persistence in current
    //   checkpoint.
    //
    // At fix, the Memory snapshot is in its own checkpoint. The persistence
    // cursor is in the old (closed) checkpoint, so we don't even try to access
    // the KeyIndex for that cursor.
    EXPECT_EQ(cb::engine_errc::success,
              consumer->mutation(opaque,
                                 keyC,
                                 {},
                                 0,
                                 0,
                                 vbid,
                                 0,
                                 4 /*seqno*/,
                                 0,
                                 0,
                                 0,
                                 {},
                                 0));

    // Check that we have executed the deduplication path, the test is invalid
    // otherwise.
    ASSERT_EQ(1, ckptList.size());
    ASSERT_EQ(openId, manager.getOpenCheckpointId());
    ASSERT_EQ(CheckpointType::Memory, ckptList.back()->getCheckpointType());
    ASSERT_EQ(CHECKPOINT_OPEN, ckptList.back()->getState());
    ASSERT_EQ(3, ckptList.back()->getSnapshotStartSeqno());
    ASSERT_EQ(4, ckptList.back()->getSnapshotEndSeqno());
    ASSERT_EQ(2, ckptList.back()->getNumItems());
    ASSERT_EQ(4, manager.getHighSeqno());
}

TEST_P(SingleThreadedPassiveStreamTest, GetSnapshotInfo) {
    auto& vb = *store->getVBucket(vbid);
    ASSERT_EQ(0, vb.getHighSeqno());
    auto& manager = static_cast<MockCheckpointManager&>(*vb.checkpointManager);
    ASSERT_EQ(1, manager.getNumCheckpoints());
    ASSERT_EQ(2, manager.getNumOpenChkItems()); // cs, vbs

    removeCheckpoint(vb);
    ASSERT_EQ(0, vb.getHighSeqno());
    ASSERT_EQ(1, manager.getNumCheckpoints());
    ASSERT_EQ(1, manager.getNumOpenChkItems()); // cs
    const auto& list = manager.getCheckpointList();
    ASSERT_FALSE(list.back()->modifiedByExpel());

    // The stream isn't in any snapshot (no data received)
    auto snapInfo = manager.getSnapshotInfo();
    EXPECT_EQ(0, snapInfo.start);
    EXPECT_EQ(snapshot_range_t(0, 0), snapInfo.range);

    const uint64_t opaque = 1;
    EXPECT_EQ(
            cb::engine_errc::success,
            consumer->snapshotMarker(opaque,
                                     vbid,
                                     1, // start
                                     2, // end
                                     DcpSnapshotMarkerFlag::Memory |
                                             DcpSnapshotMarkerFlag::Checkpoint,
                                     {},
                                     {},
                                     {},
                                     {}));

    const auto key = makeStoredDocKey("key");
    EXPECT_EQ(cb::engine_errc::success,
              consumer->mutation(opaque,
                                 key,
                                 {},
                                 0,
                                 0,
                                 vbid,
                                 0,
                                 1, // seqno
                                 0,
                                 0,
                                 0,
                                 {},
                                 0));

    EXPECT_EQ(1, vb.getHighSeqno());
    EXPECT_EQ(2, manager.getNumOpenChkItems()); // cs, mut

    // The stream is in a partial snapshot here
    snapInfo = manager.getSnapshotInfo();
    EXPECT_EQ(1, snapInfo.start);
    EXPECT_EQ(snapshot_range_t(1, 2), snapInfo.range);

    // Move cursors to allow Expel
    flushVBucket(vbid);

    // Now Expel everything from the open checkpoint
    {
        EXPECT_EQ(0, manager.getNumItemsForPersistence());
        const auto res = manager.expelUnreferencedCheckpointItems();
        ASSERT_EQ(1, res.count); // mut
        ASSERT_TRUE(list.back()->modifiedByExpel());
        EXPECT_EQ(1, manager.getNumItems()); // 1 for checkpoint_start
        EXPECT_EQ(0, manager.getNumItemsForPersistence());
    }
    // Crucial test: We have expelled everything from the checkpoint and that
    // doesn't have to change the PassiveStream snapshot information.
    // Note: There were no production changes required for holding this
    // invariant.
    snapInfo = manager.getSnapshotInfo();
    EXPECT_EQ(1, snapInfo.start);
    EXPECT_EQ(snapshot_range_t(1, 2), snapInfo.range);

    // In the following we verify the snapshot-info behaviour in the case where
    // the open checkpoint contains only meta-items

    EXPECT_EQ(cb::engine_errc::success,
              consumer->mutation(opaque,
                                 key,
                                 {},
                                 0,
                                 0,
                                 vbid,
                                 0,
                                 2, // seqno
                                 0,
                                 0,
                                 0,
                                 {},
                                 0));

    snapInfo = manager.getSnapshotInfo();
    EXPECT_EQ(2, snapInfo.start);
    EXPECT_EQ(snapshot_range_t(1, 2), snapInfo.range);
    EXPECT_EQ(2, manager.getNumItems()); // cs and mutation
    EXPECT_EQ(1, manager.getNumItemsForPersistence());

    EXPECT_EQ(
            cb::engine_errc::success,
            consumer->snapshotMarker(opaque,
                                     vbid,
                                     3, // start
                                     4, // end
                                     DcpSnapshotMarkerFlag::Memory |
                                             DcpSnapshotMarkerFlag::Checkpoint,
                                     {},
                                     {},
                                     {},
                                     {}));

    // No mutation in the new empty checkpoint, snapshot info is from the
    // previous checkpoint.
    EXPECT_EQ(2, manager.getNumCheckpoints());
    EXPECT_EQ(1, manager.getNumOpenChkItems()); // cs
    EXPECT_EQ(3, list.back()->getSnapshotStartSeqno());
    EXPECT_EQ(4, list.back()->getSnapshotEndSeqno());

    snapInfo = manager.getSnapshotInfo();
    EXPECT_EQ(2, snapInfo.start);
    EXPECT_EQ(snapshot_range_t(2, 2), snapInfo.range);

    // Now queue a meta-item
    consumer->setVBucketState(opaque, vbid, vbucket_state_pending);
    EXPECT_EQ(2, manager.getNumOpenChkItems()); // cs, vbs

    snapInfo = manager.getSnapshotInfo();
    EXPECT_EQ(2, snapInfo.start);
    EXPECT_EQ(snapshot_range_t(2, 2), snapInfo.range);

    // Try to expel the vbs meta-item.
    flushVBucket(vbid);

    {
        // MB-63341: SetVBState is expellable.
        const auto res = manager.expelUnreferencedCheckpointItems();
        EXPECT_EQ(1, res.count); // vbs gone
        EXPECT_TRUE(list.back()->modifiedByExpel());
    }

    snapInfo = manager.getSnapshotInfo();
    // Note: The open checkpoint range is (3, 4) but lastBySeqno=2 falls into
    // the previous checkpoint (which was the last that had stored a non-meta
    // item)
    EXPECT_EQ(2, snapInfo.start);
    EXPECT_EQ(snapshot_range_t(2, 2), snapInfo.range);
}

// Note: At the moment this test's purpose is to show how outbound DCP behaves
// at replica.
// @todo MB-59288
TEST_P(SingleThreadedPassiveStreamTest, BackfillSnapshotFromPartialReplica) {
    auto& vb = *store->getVBucket(vbid);
    ASSERT_EQ(0, vb.getHighSeqno());
    auto& manager = static_cast<MockCheckpointManager&>(*vb.checkpointManager);
    ASSERT_EQ(1, manager.getNumCheckpoints());
    ASSERT_EQ(2, manager.getNumOpenChkItems()); // cs, vbs
    removeCheckpoint(vb);
    ASSERT_EQ(0, vb.getHighSeqno());
    ASSERT_EQ(1, manager.getNumCheckpoints());
    ASSERT_EQ(1, manager.getNumOpenChkItems()); // cs
    const auto& list = manager.getCheckpointList();
    ASSERT_FALSE(list.back()->modifiedByExpel());

    // The stream isn't in any snapshot (no data received)
    auto snapInfo = manager.getSnapshotInfo();
    EXPECT_EQ(0, snapInfo.start);
    EXPECT_EQ(snapshot_range_t(0, 0), snapInfo.range);
    // Same on disk
    auto& underlying = *store->getRWUnderlying(vbid);
    ASSERT_EQ(0, underlying.getLastPersistedSeqno(vbid));
    auto vbstate = underlying.getPersistedVBucketState(vbid);
    ASSERT_EQ(0, vbstate.state.lastSnapStart);
    ASSERT_EQ(0, vbstate.state.lastSnapEnd);

    const uint64_t opaque = 1;
    EXPECT_EQ(
            cb::engine_errc::success,
            consumer->snapshotMarker(opaque,
                                     vbid,
                                     1, // start
                                     2, // end
                                     DcpSnapshotMarkerFlag::Memory |
                                             DcpSnapshotMarkerFlag::Checkpoint,
                                     {},
                                     {},
                                     {},
                                     {}));
    ASSERT_EQ(0, underlying.getLastPersistedSeqno(vbid));
    vbstate = underlying.getPersistedVBucketState(vbid);
    ASSERT_EQ(0, vbstate.state.lastSnapStart);
    ASSERT_EQ(0, vbstate.state.lastSnapEnd);
    const auto key = makeStoredDocKey("key");
    EXPECT_EQ(cb::engine_errc::success,
              consumer->mutation(opaque,
                                 key,
                                 {},
                                 0,
                                 0,
                                 vbid,
                                 0,
                                 1, // seqno
                                 0,
                                 0,
                                 0,
                                 {},
                                 0));
    EXPECT_EQ(1, vb.getHighSeqno());
    EXPECT_EQ(2, manager.getNumOpenChkItems()); // cs, mut

    // The stream is in a partial snapshot here
    snapInfo = manager.getSnapshotInfo();
    EXPECT_EQ(1, snapInfo.start);
    EXPECT_EQ(snapshot_range_t(1, 2), snapInfo.range);
    // Disk too
    flushVBucketToDiskIfPersistent(vbid);
    ASSERT_EQ(1, underlying.getLastPersistedSeqno(vbid));
    vbstate = underlying.getPersistedVBucketState(vbid);
    ASSERT_EQ(0, vbstate.state.lastSnapStart);
    ASSERT_EQ(2, vbstate.state.lastSnapEnd);

    // Trigger an outbound backfill
    removeCheckpoint(vb);
    auto producer =
            std::make_shared<MockDcpProducer>(*engine,
                                              cookie,
                                              "test_producer->test_consumer",
                                              cb::mcbp::DcpOpenFlag::None,
                                              false);
    producer->createCheckpointProcessorTask();
    producer->scheduleCheckpointProcessorTask();
    auto activeStream = std::make_shared<MockActiveStream>(
            engine.get(), producer, cb::mcbp::DcpAddStreamFlag::None, 0, vb);
    activeStream->setActive();
    ASSERT_TRUE(activeStream->isBackfilling());
    auto& readyQ = activeStream->public_readyQ();
    ASSERT_EQ(0, readyQ.size());

    // Core test
    // Backfill generates a [0, 1] complete snapshot even if on disk replica is
    // in a partial [0, 2] snapshot.
    auto& lpAuxioQ = *task_executor->getLpTaskQ(TaskType::AuxIO);
    runNextTask(lpAuxioQ); // init + scan
    ASSERT_EQ(2, readyQ.size());
    // marker
    auto resp = activeStream->next(*producer);
    ASSERT_TRUE(resp);
    EXPECT_EQ(DcpResponse::Event::SnapshotMarker, resp->getEvent());
    auto snapMarker = dynamic_cast<SnapshotMarker&>(*resp);
    EXPECT_EQ(0, snapMarker.getStartSeqno());
    EXPECT_EQ(1, snapMarker.getEndSeqno());
    // mutation
    resp = activeStream->next(*producer);
    ASSERT_TRUE(resp);
    EXPECT_EQ(DcpResponse::Event::Mutation, resp->getEvent());
    EXPECT_EQ(1, resp->getBySeqno());
}

// Note: At the moment this test's purpose is to show how outbound DCP behaves
// at replica.
// @todo MB-59288
TEST_P(SingleThreadedPassiveStreamTest, MemorySnapshotFromPartialReplica) {
    auto& vb = *store->getVBucket(vbid);
    ASSERT_EQ(0, vb.getHighSeqno());
    auto& manager = static_cast<MockCheckpointManager&>(*vb.checkpointManager);
    ASSERT_EQ(1, manager.getNumCheckpoints());
    ASSERT_EQ(2, manager.getNumOpenChkItems()); // cs, vbs

    removeCheckpoint(vb);
    ASSERT_EQ(0, vb.getHighSeqno());
    ASSERT_EQ(1, manager.getNumCheckpoints());
    ASSERT_EQ(1, manager.getNumOpenChkItems()); // cs
    const auto& list = manager.getCheckpointList();
    ASSERT_FALSE(list.back()->modifiedByExpel());

    // The stream isn't in any snapshot (no data received)
    auto snapInfo = manager.getSnapshotInfo();
    EXPECT_EQ(0, snapInfo.start);
    EXPECT_EQ(snapshot_range_t(0, 0), snapInfo.range);

    const uint64_t opaque = 1;
    EXPECT_EQ(
            cb::engine_errc::success,
            consumer->snapshotMarker(opaque,
                                     vbid,
                                     1, // start
                                     2, // end
                                     DcpSnapshotMarkerFlag::Memory |
                                             DcpSnapshotMarkerFlag::Checkpoint,
                                     {},
                                     {},
                                     {},
                                     {}));

    const auto key = makeStoredDocKey("key");
    EXPECT_EQ(cb::engine_errc::success,
              consumer->mutation(opaque,
                                 key,
                                 {},
                                 0,
                                 0,
                                 vbid,
                                 0,
                                 1, // seqno
                                 0,
                                 0,
                                 0,
                                 {},
                                 0));

    EXPECT_EQ(1, vb.getHighSeqno());
    EXPECT_EQ(2, manager.getNumOpenChkItems()); // cs, mut

    // The stream is in a partial snapshot here
    snapInfo = manager.getSnapshotInfo();
    EXPECT_EQ(1, snapInfo.start);
    EXPECT_EQ(snapshot_range_t(1, 2), snapInfo.range);

    // Open an outbound stream from replica.
    auto producer =
            std::make_shared<MockDcpProducer>(*engine,
                                              cookie,
                                              "test_producer->test_consumer",
                                              cb::mcbp::DcpOpenFlag::None,
                                              false);
    producer->createCheckpointProcessorTask();
    producer->scheduleCheckpointProcessorTask();
    auto activeStream = std::make_shared<MockActiveStream>(
            engine.get(), producer, cb::mcbp::DcpAddStreamFlag::None, 0, vb);
    activeStream->setActive();
    ASSERT_TRUE(activeStream->isInMemory());
    auto& readyQ = activeStream->public_readyQ();
    ASSERT_EQ(0, readyQ.size());

    // Core test
    // I would expect that checkpoint generates a [0, 2] partial snapshot, only
    // seqno:1 in checkpoint.
    activeStream->nextCheckpointItemTask();
    ASSERT_EQ(2, readyQ.size());
    // marker
    auto resp = activeStream->next(*producer);
    ASSERT_TRUE(resp);
    EXPECT_EQ(DcpResponse::Event::SnapshotMarker, resp->getEvent());
    auto* snapMarker = dynamic_cast<SnapshotMarker*>(resp.get());
    EXPECT_EQ(0, snapMarker->getStartSeqno());
    EXPECT_EQ(1, snapMarker->getEndSeqno()); // @todo ??? I would expect 2
    // seqno:1
    resp = activeStream->next(*producer);
    ASSERT_TRUE(resp);
    EXPECT_EQ(DcpResponse::Event::Mutation, resp->getEvent());
    auto* mut = dynamic_cast<MutationResponse*>(resp.get());
    EXPECT_EQ(1, mut->getBySeqno());

    // Now replica receives the snapEnd mutation
    EXPECT_EQ(cb::engine_errc::success,
              consumer->mutation(opaque,
                                 key,
                                 {},
                                 0,
                                 0,
                                 vbid,
                                 0,
                                 2, // seqno
                                 0,
                                 0,
                                 0,
                                 {},
                                 0));

    // Core test
    // There's only seqno:2 remaining for the stream in checkpoint. I would
    // expect that just that mutation is sent for completing the snapshot that
    // we have partially sent to the peer.
    activeStream->nextCheckpointItemTask();
    ASSERT_EQ(2, readyQ.size()); // @todo ??? I would expect 1
    // marker @todo ??? I would expect no marker
    resp = activeStream->next(*producer);
    ASSERT_TRUE(resp);
    EXPECT_EQ(DcpResponse::Event::SnapshotMarker, resp->getEvent());
    snapMarker = dynamic_cast<SnapshotMarker*>(resp.get());
    EXPECT_EQ(2, snapMarker->getStartSeqno());
    EXPECT_EQ(2, snapMarker->getEndSeqno());
    // seqno:2
    resp = activeStream->next(*producer);
    ASSERT_TRUE(resp);
    EXPECT_EQ(DcpResponse::Event::Mutation, resp->getEvent());
    mut = dynamic_cast<MutationResponse*>(resp.get());
    EXPECT_EQ(2, mut->getBySeqno());
}

TEST_P(SingleThreadedPassiveStreamTest,
       EmptyDiskSnapshotFromReplicaCheckpoint) {
    auto& vb = *store->getVBucket(vbid);
    ASSERT_EQ(0, vb.getHighSeqno());
    auto& manager = static_cast<MockCheckpointManager&>(*vb.checkpointManager);
    ASSERT_EQ(1, manager.getNumCheckpoints());
    ASSERT_EQ(2, manager.getNumOpenChkItems()); // cs, vbs

    removeCheckpoint(vb);
    ASSERT_EQ(0, vb.getHighSeqno());
    ASSERT_EQ(1, manager.getNumCheckpoints());
    ASSERT_EQ(1, manager.getNumOpenChkItems()); // cs
    const auto& list = manager.getCheckpointList();
    ASSERT_FALSE(list.back()->modifiedByExpel());

    // The stream isn't in any snapshot (no data received)
    auto snapInfo = manager.getSnapshotInfo();
    EXPECT_EQ(0, snapInfo.start);
    EXPECT_EQ(snapshot_range_t(0, 0), snapInfo.range);

    const uint64_t opaque = 1;
    EXPECT_EQ(
            cb::engine_errc::success,
            consumer->snapshotMarker(opaque,
                                     vbid,
                                     1, // start
                                     2, // end
                                     DcpSnapshotMarkerFlag::Disk |
                                             DcpSnapshotMarkerFlag::Checkpoint,
                                     {},
                                     {},
                                     {},
                                     {}));

    // Open an outbound stream from replica.
    auto producer =
            std::make_shared<MockDcpProducer>(*engine,
                                              cookie,
                                              "test_producer->test_consumer",
                                              cb::mcbp::DcpOpenFlag::None,
                                              false);
    producer->createCheckpointProcessorTask();
    producer->scheduleCheckpointProcessorTask();

    auto activeStream =
            producer->mockActiveStreamRequest({}, 0, vb, 0, ~0, 0xabcd, 0, ~0);

    ASSERT_TRUE(activeStream->isInMemory());
    auto& readyQ = activeStream->public_readyQ();
    ASSERT_EQ(0, readyQ.size());

    // Only checkpoint_start item processed
    activeStream->nextCheckpointItemTask();
    EXPECT_EQ(0, readyQ.size());

    // Extra task execution triggers an exception before the fix for MB-59310:
    //
    // libc++abi: terminating due to uncaught exception of type
    // std::logic_error: ActiveStream::getOutstandingItems:
    // stream:test_producer->test_consumer vb:0 processing checkpoint
    // type:InitialDisk, CheckpointHistorical::No, ranges:0, HCS:0, MVS:2,
    // items:0
    activeStream->nextCheckpointItemTask();

    EXPECT_FALSE(activeStream->isChkExtractionInProgress());
}

/**
 * MB-38444: We fix an Ephemeral-only bug, but test covers Persistent bucket too
 */
TEST_P(SingleThreadedActiveStreamTest, BackfillRangeCoversAllDataInTheStorage) {
    // We need to re-create the stream in a condition that triggers a backfill
    stream.reset();
    producer.reset();

    auto& vb = *engine->getVBucket(vbid);
    ASSERT_EQ(0, vb.getHighSeqno());
    auto& manager = *vb.checkpointManager;
    const auto& list =
            CheckpointManagerTestIntrospector::public_getCheckpointList(
                    manager);
    ASSERT_EQ(1, list.size());

    const auto keyA = makeStoredDocKey("keyA");
    const std::string value = "value";
    store_item(vbid, keyA, value);
    EXPECT_EQ(1, vb.getHighSeqno());
    EXPECT_EQ(1, vb.getMaxVisibleSeqno());
    const auto keyB = makeStoredDocKey("keyB");
    store_item(vbid, keyB, value);
    EXPECT_EQ(2, vb.getHighSeqno());
    EXPECT_EQ(2, vb.getMaxVisibleSeqno());

    // Steps to ensure backfill when we re-create the stream in the following
    const auto openId = manager.getOpenCheckpointId();
    manager.createNewCheckpoint();
    ASSERT_GT(manager.getOpenCheckpointId(), openId);
    flushVBucketToDiskIfPersistent(vbid, 2 /*expected_num_flushed*/);
    ASSERT_EQ(1, manager.getNumCheckpoints());
    ASSERT_EQ(1, manager.getNumOpenChkItems());

    // Move high-seqno to 4
    const auto keyC = makeStoredDocKey("keyC");
    store_item(vbid, keyC, value);
    EXPECT_EQ(3, vb.getHighSeqno());
    EXPECT_EQ(3, vb.getMaxVisibleSeqno());
    const auto keyD = makeStoredDocKey("keyD");
    store_item(vbid, keyD, value);
    EXPECT_EQ(4, vb.getHighSeqno());
    EXPECT_EQ(4, vb.getMaxVisibleSeqno());

    // At this point we havehigh-seqno=4 but only seqnos 3 and 4 in the CM, so
    // we'll backfill.

    // Note: The aim here is to verify that Backfill picks up everything from
    // the storage even in the case where some seqnos are in the CM. So, we need
    // to ensure that all seqnos are on-disk for Persistent.
    flushVBucketToDiskIfPersistent(vbid, 2 /*expected_num_flushed*/);

    // Re-create producer and stream
    recreateProducerAndStream(vb, cb::mcbp::DcpOpenFlag::None);
    ASSERT_TRUE(producer);
    producer->createCheckpointProcessorTask();
    ASSERT_TRUE(stream);
    ASSERT_TRUE(stream->isBackfilling());
    ASSERT_TRUE(stream->public_supportSyncReplication());
    auto resp = stream->next(*producer);
    EXPECT_FALSE(resp);

    // Drive the backfill - execute
    auto& bfm = producer->getBFM();
    ASSERT_EQ(1, bfm.getNumBackfills());

    // Before the fix this steps generates SnapMarker{start:0, end:2, mvs:4},
    // while we want SnapMarker{start:0, end:4, mvs:4}
    ASSERT_EQ(backfill_success, bfm.backfill());
    const auto& readyQ = stream->public_readyQ();
    ASSERT_EQ(5, readyQ.size());
    resp = stream->next(*producer);
    ASSERT_TRUE(resp);
    EXPECT_EQ(DcpResponse::Event::SnapshotMarker, resp->getEvent());
    auto snapMarker = dynamic_cast<SnapshotMarker&>(*resp);
    EXPECT_EQ(0, snapMarker.getStartSeqno());
    EXPECT_EQ(4, snapMarker.getEndSeqno());
    EXPECT_EQ(4, *snapMarker.getMaxVisibleSeqno());

    // Verify that all seqnos are sent from the backfill
    ASSERT_EQ(4, readyQ.size());
    resp = stream->next(*producer);
    ASSERT_TRUE(resp);
    EXPECT_EQ(DcpResponse::Event::Mutation, resp->getEvent());
    EXPECT_EQ(1, *resp->getBySeqno());
    ASSERT_EQ(3, readyQ.size());
    resp = stream->next(*producer);
    ASSERT_TRUE(resp);
    EXPECT_EQ(DcpResponse::Event::Mutation, resp->getEvent());
    EXPECT_EQ(2, *resp->getBySeqno());
    ASSERT_EQ(2, readyQ.size());
    resp = stream->next(*producer);
    ASSERT_TRUE(resp);
    EXPECT_EQ(DcpResponse::Event::Mutation, resp->getEvent());
    EXPECT_EQ(3, *resp->getBySeqno());
    ASSERT_EQ(1, readyQ.size());
    resp = stream->next(*producer);
    ASSERT_TRUE(resp);
    EXPECT_EQ(DcpResponse::Event::Mutation, resp->getEvent());
    EXPECT_EQ(4, *resp->getBySeqno());
    ASSERT_EQ(0, readyQ.size());
}

TEST_P(SingleThreadedActiveStreamTest, MB_45757) {
    auto& vb = *engine->getVBucket(vbid);
    ASSERT_EQ(0, vb.getHighSeqno());
    auto& manager = *vb.checkpointManager;
    const auto& list =
            CheckpointManagerTestIntrospector::public_getCheckpointList(
                    manager);
    ASSERT_EQ(1, list.size());

    const auto key = makeStoredDocKey("key");
    const std::string value = "value";
    store_item(vbid, key, value);
    EXPECT_EQ(1, vb.getHighSeqno());

    // In the test we need to re-create streams in a condition that triggers
    // backfill. So get rid of the DCP cursor and move the persistence cursor to
    // a new checkpoint, then remove checkpoints.
    stream.reset();
    producer.reset();
    const auto openId = manager.getOpenCheckpointId();
    manager.createNewCheckpoint();
    ASSERT_GT(manager.getOpenCheckpointId(), openId);
    flushVBucketToDiskIfPersistent(vbid, 1 /*expected_num_flushed*/);
    ASSERT_EQ(1, manager.getNumCheckpoints());
    ASSERT_EQ(1, manager.getNumOpenChkItems());

    // Re-create the old producer and stream
    recreateProducerAndStream(vb, cb::mcbp::DcpOpenFlag::None);
    ASSERT_TRUE(producer);
    producer->createCheckpointProcessorTask();
    ASSERT_TRUE(stream);

    // Initiate disconnection of the old producer, but block it in
    // CM::removeCursor() just before it acquires the CM::lock.
    ThreadGate gate(2);
    stream->removeCursorPreLockHook = [&gate]() { gate.threadUp(); };
    auto threadCrash = std::thread(
            [stream = this->stream]() { stream->transitionStateToDead(); });

    // The same DCP client reconnects and creates a new producer, so same name
    // as the old producer.
    auto newProd =
            std::make_shared<MockDcpProducer>(*engine,
                                              cookie,
                                              producer->getName(),
                                              cb::mcbp::DcpOpenFlag::None,
                                              false /*startTask*/);
    ASSERT_TRUE(newProd);
    newProd->createCheckpointProcessorTask();
    // StreamReq from the client on the same vbucket -> This stream has the same
    // name as the one that is transitioning to dead in threadCrash
    auto newStream = newProd->mockActiveStreamRequest({} /*flags*/,
                                                      0 /*opaque*/,
                                                      vb,
                                                      0 /*st_seqno*/,
                                                      ~0 /*en_seqno*/,
                                                      0x0 /*vb_uuid*/,
                                                      0 /*snap_start_seqno*/,
                                                      ~0 /*snap_end_seqno*/);
    ASSERT_TRUE(newStream);
    ASSERT_TRUE(newStream->isBackfilling());

    // New connection backfills and registers cursor.
    // This step invalidates the old stream from the CM::cursors map as it has
    // the same name as the new stream.
    auto& bfm = newProd->getBFM();
    ASSERT_EQ(1, bfm.getNumBackfills());
    ASSERT_EQ(backfill_success, bfm.backfill());
    const auto& readyQ = newStream->public_readyQ();
    ASSERT_EQ(2, readyQ.size());
    const auto resp = newStream->next(*newProd);
    ASSERT_TRUE(resp);
    EXPECT_EQ(DcpResponse::Event::SnapshotMarker, resp->getEvent());

    // Unblock threadCrash. It tries to invalidate the old stream that is
    // already invalid. This step throws before the fix.
    gate.threadUp();

    threadCrash.join();
}

TEST_P(SingleThreadedActiveStreamTest,
       StreamTaskMovesCursorToLastItemInEmptyCheckpoint) {
    auto& vb = *engine->getVBucket(vbid);
    ASSERT_EQ(0, vb.getHighSeqno());
    auto& manager = *vb.checkpointManager;
    const auto& list =
            CheckpointManagerTestIntrospector::public_getCheckpointList(
                    manager);
    ASSERT_EQ(1, list.size());
    ASSERT_EQ(2, manager.getNumOpenChkItems()); // cs, vbs

    // Note: The first in-memory snapshot is special with regard to the CHK
    // flag.. We force nextSnapshotIsCheckpoint=true at (some) state transition
    // in ActiveStream. Given that in this test we need to verify that the CHK
    // flag is set by processing checkpoint_start messages, then here I make the
    // stream process a first snapshot for clearing nextSnapshotIsCheckpoint
    // before proceeding.
    EXPECT_TRUE(stream->public_nextSnapshotIsCheckpoint());
    store_item(vbid, makeStoredDocKey("key"), "value");
    ASSERT_EQ(1, vb.getHighSeqno());
    // Push from checkpoint to readyQ
    stream->public_nextCheckpointItemTask();
    // Drain readyQ
    auto& readyQ = stream->public_readyQ();
    while (!readyQ.empty()) {
        readyQ.pop();
    }
    // We want just a new open checkpoint
    manager.createNewCheckpoint();
    if (isPersistent()) {
        flushVBucket(vbid);
    }
    ASSERT_EQ(1, manager.getNumCheckpoints());
    ASSERT_EQ(1, manager.getNumOpenChkItems());

    // Verify that the stream doesn't know of any checkpoint so far
    ASSERT_FALSE(stream->public_nextSnapshotIsCheckpoint());

    // Verify 1 items for cursor (checkpoint_start)
    auto cursor = stream->getCursor().lock();
    EXPECT_TRUE(manager.hasItemsForCursor(*cursor));
    EXPECT_EQ(1, cursor->getRemainingItemsInCurrentCheckpoint());

    // Run the StreamTask
    ASSERT_EQ(0, readyQ.size());
    stream->public_nextCheckpointItemTask();

    // Verify nothing in the stream readyQ yet, as no mutations in checkpoints
    ASSERT_EQ(0, readyQ.size());

    // But, cursor already moved to the last item in checkpoint (set-vbstate at
    // this point)
    EXPECT_FALSE(manager.hasItemsForCursor(*cursor));
    EXPECT_EQ(0, cursor->getRemainingItemsInCurrentCheckpoint());

    // Now we want to verify that ActiveStream has already processed the 2 meta
    // items. In particular, we need to ensure that the checkpoint_start item
    // has updates the ActiveStream state to make it ready for streaming a
    // proper SnapMarker later (ie, as soon as a mutation is queued and
    // streamed). Here "proper" means that the CHK_FLAG must be set in the
    // marker.

    // checkpoint_start already processed
    EXPECT_TRUE(stream->public_nextSnapshotIsCheckpoint());

    // So now queue some mutations
    store_item(vbid, makeStoredDocKey("key"), "value");
    store_item(vbid, makeStoredDocKey("other-key"), "value");
    EXPECT_EQ(3, vb.getHighSeqno());

    // Run the StreamTask again
    stream->public_nextCheckpointItemTask();

    // Verify that we have two items in the readyQ (SnapshotMarker and two
    // DcpMutations), and that the SnapshotMarker is correctly encoded (should
    // have CHK flag set and the expected seqno-range).
    ASSERT_EQ(3, readyQ.size());
    ASSERT_EQ(DcpResponse::Event::SnapshotMarker, readyQ.front()->getEvent());
    auto& snapMarker = dynamic_cast<SnapshotMarker&>(*readyQ.front());
    EXPECT_EQ(DcpSnapshotMarkerFlag::Memory | DcpSnapshotMarkerFlag::Checkpoint,
              snapMarker.getFlags());
    EXPECT_EQ(2, snapMarker.getStartSeqno());
    EXPECT_EQ(3, snapMarker.getEndSeqno());
    EXPECT_EQ(DcpResponse::Event::Mutation, readyQ.back()->getEvent());
}

TEST_P(SingleThreadedActiveStreamTest, MB_53806) {
    auto& vb = *engine->getVBucket(vbid);
    ASSERT_EQ(0, vb.getHighSeqno());

    const auto keyA = makeStoredDocKey("keyA");
    const auto keyB = makeStoredDocKey("keyB");
    const auto keyC = makeStoredDocKey("keyC");
    for (const auto& key : {keyA, keyB, keyC}) {
        store_item(vbid, key, "value");
    }
    ASSERT_EQ(3, vb.getHighSeqno());

    // In the test we need to re-create streams in a condition that triggers
    // backfill. So get rid of the DCP cursor and move the persistence cursor to
    // a new checkpoint, that removes the old checkpoint that contains items.
    stream.reset();
    producer.reset();
    auto& manager = *vb.checkpointManager;
    ASSERT_EQ(5, manager.getNumOpenChkItems()); // cs, vbs, 3 muts
    manager.createNewCheckpoint();
    flushVBucketToDiskIfPersistent(vbid, 3 /*expected_num_flushed*/);
    ASSERT_EQ(1, manager.getNumCheckpoints());
    ASSERT_EQ(1, manager.getNumOpenChkItems());

    // We need backfill flowing in the DiskCallback path, so ensure no cache hit
    // by ejecting everything from the HashTable
    if (persistent()) {
        for (const auto& key : {keyA, keyB, keyC}) {
            evict_key(vbid, key);
        }
    }

    // Re-create the old producer and stream
    recreateProducerAndStream(vb, cb::mcbp::DcpOpenFlag::None);
    ASSERT_TRUE(producer);
    producer->createCheckpointProcessorTask();
    ASSERT_TRUE(stream);
    ASSERT_TRUE(stream->isBackfilling());

    // Simulate backfill buffer full for triggering backfill-yield
    auto& bfm = dynamic_cast<MockDcpBackfillManager&>(producer->getBFM());
    ASSERT_EQ(1, bfm.getNumBackfills());
    bfm.setBackfillBufferSize(1);

    // Run backfill.
    // First call pushes the SnapMarker + Mut:1, then the backfill yields.
    // Note: Backfill buffer guarantees that the first item is always pushed to
    //   the readyQ. See BackfillManager for details.
    ASSERT_EQ(backfill_success, bfm.backfill());
    const auto& readyQ = stream->public_readyQ();
    ASSERT_EQ(2, readyQ.size());
    auto resp = stream->next(*producer);
    ASSERT_TRUE(resp);
    EXPECT_EQ(DcpResponse::Event::SnapshotMarker, resp->getEvent());
    EXPECT_EQ(1, readyQ.size());
    resp = stream->next(*producer);
    ASSERT_TRUE(resp);
    EXPECT_EQ(DcpResponse::Event::Mutation, resp->getEvent());
    EXPECT_EQ(1, resp->getBySeqno());
    EXPECT_EQ(0, readyQ.size());

    // Time to run again for the backfill.
    // We expect Mut:2 and Mut:3 pushed to the stream.
    // Before the fix we skip seqno:2 and proceed to seqno:3.
    bfm.setBackfillBufferSize(1024 * 1024);
    ASSERT_EQ(backfill_success, bfm.backfill());

    EXPECT_EQ(2, readyQ.size());
    resp = stream->next(*producer);
    ASSERT_TRUE(resp);
    EXPECT_EQ(DcpResponse::Event::Mutation, resp->getEvent());
    EXPECT_EQ(2, resp->getBySeqno());

    EXPECT_EQ(1, readyQ.size());
    resp = stream->next(*producer);
    ASSERT_TRUE(resp);
    EXPECT_EQ(DcpResponse::Event::Mutation, resp->getEvent());
    EXPECT_EQ(3, resp->getBySeqno());

    EXPECT_EQ(0, readyQ.size());

    EXPECT_EQ(backfill_finished, bfm.backfill());
}

TEST_P(SingleThreadedActiveStreamTest, ReadyQLimit) {
    auto& vb = *engine->getVBucket(vbid);
    ASSERT_EQ(0, vb.getHighSeqno());

    const size_t checkpointMaxSize = 1024 * 1024;
    engine->getCheckpointConfig().setCheckpointMaxSize(checkpointMaxSize);
    auto& manager = *vb.checkpointManager;
    ASSERT_EQ(checkpointMaxSize,
              manager.getCheckpointConfig().getCheckpointMaxSize());

    const auto value = std::string(checkpointMaxSize / 2, 'v');
    size_t numItems = 6;
    for (size_t i = 0; i < numItems; ++i) {
        store_item(vbid, makeStoredDocKey("key" + std::to_string(i)), value);
    }
    ASSERT_EQ(numItems, vb.getHighSeqno());
    const auto numCheckpoints = manager.getNumCheckpoints();
    ASSERT_EQ(numItems / 2, numCheckpoints);
    const size_t numMutationsPerCkpt = numItems / numCheckpoints;
    ASSERT_EQ(numMutationsPerCkpt + 1, manager.getNumOpenChkItems()); // cs + ..

    // Stream in memory and readYQ empty
    ASSERT_TRUE(stream->isInMemory());
    const auto& readyQ = stream->public_readyQ();
    ASSERT_EQ(0, readyQ.size());

    // Test - StreamTask pulls from CM and pushes into the readyQ
    // At each run the task is allowed to push checkpoint_max_size_bytes into
    // the readyQ. In the scenario under test that means 1 full checkpoint at a
    // time.
    for (size_t i = 0; i < numCheckpoints; ++i) {
        stream->nextCheckpointItemTask();

        ASSERT_EQ(3, readyQ.size());
        auto resp = stream->next(*producer);
        ASSERT_TRUE(resp);
        EXPECT_EQ(DcpResponse::Event::SnapshotMarker, resp->getEvent());

        ASSERT_EQ(2, readyQ.size());
        resp = stream->next(*producer);
        ASSERT_TRUE(resp);
        EXPECT_EQ(DcpResponse::Event::Mutation, resp->getEvent());
        EXPECT_EQ(i * numMutationsPerCkpt + 1, resp->getBySeqno());

        ASSERT_EQ(1, readyQ.size());
        resp = stream->next(*producer);
        ASSERT_TRUE(resp);
        EXPECT_EQ(DcpResponse::Event::Mutation, resp->getEvent());
        EXPECT_EQ(i * numMutationsPerCkpt + 2, resp->getBySeqno());

        ASSERT_EQ(0, readyQ.size());
    }

    // All streamed
    stream->nextCheckpointItemTask();
    ASSERT_EQ(0, readyQ.size());
}

/// Check handling of Checkpoint Cursors if a Cursor is not successfully
/// assigned to ActiveStream - e.g. due to an exception being thrown.
/// In the original bug this resulted in the cursor being orphaned - it existed
/// in CheckpointManager but was not associated with any Stream, and hence
/// was not advanced (via getItemsForCursor) - but also was not subject to
/// cursor-dropping so resulted in the CheckpointManager getting stuck at the
/// checkpoint high watermark.
TEST_P(SingleThreadedActiveStreamTest,
       MB55391_DcpStepExceptionShouldRemoveCursor) {
    // Setup to require backfill, which involves re-registering a cursor in
    // ActiveStream::scheduleBackfill_UNLOCKED. To do this we reset the
    // initially created producer and stream, store an item then flush and
    // create new checkpoint, then re-create the stream.

    stream.reset();
    producer->closeStream(0, vbid);

    auto& vb = *engine->getVBucket(vbid);
    const auto initialCursors = vb.checkpointManager->getNumCursors();

    // Ensure mutation is on disk and  no longer present in CheckpointManager so
    // stream will trigger backfill.
    store_item(vbid, makeStoredDocKey("key"), "value");
    vb.checkpointManager->createNewCheckpoint();
    flushVBucketToDiskIfPersistent(vbid, 1);
    ASSERT_EQ(1, vb.checkpointManager->getNumCheckpoints());

    // Re-create the stream, but using the preSetActiveHook to set a callback
    // to run in ActiveStream::scheduleBackfill after the cursor is registered.
    struct TestException : public std::invalid_argument {
        using std::invalid_argument::invalid_argument;
    };

    auto throwExceptionFn = []() {
        throw TestException("Injecting exception");
    };
    try {
        stream = producer->mockActiveStreamRequest(
                {},
                0,
                vb,
                0,
                ~0,
                0x0,
                0,
                ~0,
                {},
                {},
                {},
                {},
                [&](auto& stream) {
                    stream.scheduleBackfillRegisterCursorHook =
                            throwExceptionFn;
                });
    } catch (TestException&) {
        // In full-stack, exception thown from DcpProducer::step() will tear
        // down the connection, including destroying the DcpProducer. Simulate
        // that here.
        stream.reset();
        producer.reset();

        // Test: We _should_ be back to the original number of cursors.
        EXPECT_EQ(initialCursors, vb.checkpointManager->getNumCursors());
        return;
    }

    FAIL() << "Expected TestException to be thrown during "
              "mockActiveStreamRequest";
}

// Each cycle of stream create/stream closed (when the stream needs a backfill)
// creates a DCPBackfill and leaves it in the backfill manager. MB-57772 showed
// that there can be conditions (high memory) where the path to deleting the
// orphaned DCPBackfill (from the closed stream) is blocked. In the case where
// the backfill queues themselves are the dominant user of memory leaves the
// system live-locked and way way over quota. The fix is to have closeStream
// (or ~ActiveStream) directly free the DCPBackfill it created.
TEST_P(SingleThreadedActiveStreamTest, MB_57772) {
    store_item(vbid, makeStoredDocKey("key"), "value");
    flushVBucketToDiskIfPersistent(vbid);
    auto& vb = *engine->getVBucket(vbid);
    vb.checkpointManager->clear();

    auto& bfm = producer->getBFM();
    EXPECT_EQ(0, bfm.getNumBackfills());
    EXPECT_EQ(0, store->getKVStoreScanTracker().getNumRunningBackfills());
    stream.reset();
    recreateStream(vb);
    ASSERT_TRUE(stream->isBackfilling());

    EXPECT_EQ(1, bfm.getNumBackfills());
    // backfill makes it into the initializing list, classed as running
    EXPECT_EQ(1, store->getKVStoreScanTracker().getNumRunningBackfills());

    for (int cycles = 0; cycles < 2; ++cycles) {
        // In MB-57772 it doesn't look like a cycle of streamRequest/closeStream
        // grew the backfill queues (we don't actually know the true sequence),
        // but for this test closeStream reproduces an ever growing backfill
        // queue.
        stream.reset(); // we want the ActiveStream to destruct
        producer->closeStream(0, vbid);

        // closeStream has explicitly removed the backfill, no need to wait for
        // an I/O task to run.
        EXPECT_EQ(0, bfm.getNumBackfills());
        EXPECT_EQ(0, store->getKVStoreScanTracker().getNumRunningBackfills());

        recreateStream(vb);
        ASSERT_TRUE(stream->isBackfilling());

        // Now expect only 1 backfill in the queue (this would keep increasing
        // prior to fixing the issue).
        EXPECT_EQ(1, bfm.getNumBackfills());
        // backfill makes it into the initializing list, classed as running
        EXPECT_EQ(1, store->getKVStoreScanTracker().getNumRunningBackfills());
    }

    // Force close - now the stream will remove its backfill without the task
    // needing to run.
    stream.reset(); // we want the ActiveStream to destruct
    producer->closeStream(0, vbid);

    EXPECT_EQ(0, store->getKVStoreScanTracker().getNumRunningBackfills());
    EXPECT_EQ(0, bfm.getNumBackfills());
}

TEST_P(SingleThreadedActiveStreamTest, MB_58961) {
    // No OSOBackfill in Ephemeral
    if (ephemeral()) {
        GTEST_SKIP();
    }

    // Create a collection
    CollectionsManifest manifest;
    const auto& cFruit = CollectionEntry::fruit;
    manifest.add(
            cFruit, cb::NoExpiryLimit, true /*history*/, ScopeEntry::defaultS);
    auto& vb = *store->getVBucket(vbid);
    vb.updateFromManifest(
            std::shared_lock<folly::SharedMutex>(vb.getStateLock()),
            Collections::Manifest{std::string{manifest}});
    ASSERT_EQ(1, vb.getHighSeqno());

    // seqno:2 in cFruit
    const std::string value("value");
    store_item(vbid, makeStoredDocKey("keyF", cFruit), value);
    ASSERT_EQ(2, vb.getHighSeqno());

    // Add some data to the default collection
    const auto& cDefault = CollectionEntry::defaultC;
    store_item(vbid, makeStoredDocKey("keyD", cDefault), value);
    ASSERT_EQ(3, vb.getHighSeqno());

    // [e:1 cs:1 se:1 m(keyF):2 m(keyD):3)

    // Ensure new stream will backfill
    stream->public_getOutstandingItems(vb);
    removeCheckpoint(vb);

    // [e:4 cs:4)

    // Ensure OSOBackfill is triggered
    engine->getConfiguration().setDcpOsoBackfill("enabled");
    producer->setOutOfOrderSnapshots(OutOfOrderSnapshots::YesWithSeqnoAdvanced);

    // Stream filters on cFruit
    recreateStream(
            vb,
            true,
            fmt::format(R"({{"collections":["{:x}"]}})", uint32_t(cFruit.uid)));
    ASSERT_TRUE(stream);
    // Pushed to backfill
    ASSERT_TRUE(stream->isBackfilling());

    // [e:4 cs:4)
    //  ^

    auto& readyQ = stream->public_readyQ();
    ASSERT_EQ(0, readyQ.size());

    // Run the OSO backfill
    runBackfill(); // push markers and data
    ASSERT_EQ(5, readyQ.size());

    auto resp = stream->public_nextQueuedItem(*producer);
    EXPECT_EQ(DcpResponse::Event::OSOSnapshot, resp->getEvent());

    resp = stream->public_nextQueuedItem(*producer);
    EXPECT_EQ(DcpResponse::Event::SystemEvent, resp->getEvent());
    EXPECT_EQ(1, resp->getBySeqno());

    resp = stream->public_nextQueuedItem(*producer);
    EXPECT_EQ(DcpResponse::Event::Mutation, resp->getEvent());
    EXPECT_EQ(2, resp->getBySeqno());

    // Note: seqno:3 is in cDefault, filtered out, SeqnoAdvance(3) sent
    resp = stream->public_nextQueuedItem(*producer);
    EXPECT_EQ(DcpResponse::Event::SeqnoAdvanced, resp->getEvent());
    EXPECT_EQ(3, resp->getBySeqno());

    resp = stream->public_nextQueuedItem(*producer);
    EXPECT_EQ(DcpResponse::Event::OSOSnapshot, resp->getEvent());

    EXPECT_EQ(0, stream->getLastSentSnapEndSeqno());
    EXPECT_EQ(2, stream->getLastBackfilledSeqno());
    EXPECT_EQ(3, stream->getLastSentSeqno());
    EXPECT_EQ(3, stream->getLastReadSeqno());
    EXPECT_EQ(4, stream->getCurChkSeqno());

    ASSERT_FALSE(stream->public_nextQueuedItem(*producer));
    GMockDcpMsgProducers producers;
    EXPECT_EQ(cb::engine_errc::would_block, producer->step(false, producers));
    ASSERT_TRUE(stream->isInMemory());

    // [e:4 cs:4)
    //  ^

    store_item(vbid, makeStoredDocKey("keyD4", cDefault), value);
    ASSERT_EQ(4, vb.getHighSeqno());
    store_item(vbid, makeStoredDocKey("keyD5", cDefault), value);
    ASSERT_EQ(5, vb.getHighSeqno());

    // [e:4 cs:4 m(keyD4):4 m(keyD5):5)
    //  ^

    // Move inMemory stream.
    // Note: Before the fix we do move the cursor but we miss to advance the
    // stream
    ASSERT_EQ(0, readyQ.size());
    runCheckpointProcessor(*producer, producers);
    // Note: We don't send any snapshot when all items are filtrered out
    EXPECT_EQ(0, readyQ.size());

    // [e:4 cs:4 m(keyD4):4 m(keyD5):5)
    //                      ^

    EXPECT_EQ(0, stream->getLastSentSnapEndSeqno());
    EXPECT_EQ(2, stream->getLastBackfilledSeqno());
    EXPECT_EQ(3, stream->getLastSentSeqno());
    EXPECT_EQ(5, stream->getLastReadSeqno()); // Before the fix: 3
    EXPECT_EQ(5, stream->getCurChkSeqno());

    // CursorDrop + backfill
    ASSERT_TRUE(stream->handleSlowStream());
    ASSERT_TRUE(stream->isInMemory());

    // [e:4 cs:4 m(keyD4):4 m(keyD5):5)
    //                      x

    // Before the fix for MB-58961 this step triggers:
    //
    // libc++abi: terminating due to uncaught exception of type
    // boost::exception_detail::error_info_injector<std::logic_error>:Monotonic<y>
    // (ActiveStream(test_producer->test_consumer (vb:0))::curChkSeqno)
    // invariant failed: new value (4) breaks invariant on current value (5)
    //
    // The reason for the failure in MB-58961 is that we miss to update
    // AS::lastReadSeqno when we process the "empty-by-filter" snapshot before
    // CursorDrop.
    // By that:
    // (a) lastReadSeqno stays at 3
    // (b) In the subsequent AS::scheduleBackfill(lastReadSeqno:3) call we
    //     re-register the cursor at cs:4 and we try to reset curChkSeqno (5) by
    //     (4).
    EXPECT_EQ(cb::engine_errc::would_block, producer->step(false, producers));
    EXPECT_FALSE(stream->isBackfilling());
}

TEST_P(SingleThreadedActiveStreamTest, StreamRequestMemoryQuota) {
    const auto& vb = *store->getVBucket(vbid);
    auto& config = engine->getConfiguration();
    const auto initVal = config.getBackfillMemThreshold();
    for (const size_t newVal : {size_t{0}, size_t{91}, initVal}) {
        config.setBackfillMemThreshold(newVal);
        ASSERT_EQ(newVal, config.getBackfillMemThreshold());
        ASSERT_FLOAT_EQ(newVal / 100.0f, store->getBackfillMemoryThreshold());
        uint64_t rollbackSeqno = -1;
        auto ret = producer->streamRequest({},
                                           2,
                                           vbid,
                                           0,
                                           -1,
                                           vb.failovers->getLatestUUID(),
                                           0,
                                           0,
                                           &rollbackSeqno,
                                           mock_dcp_add_failover_log,
                                           std::nullopt);
        if (newVal == 0) {
            EXPECT_EQ(cb::engine_errc::no_memory, ret);
        } else {
            EXPECT_EQ(cb::engine_errc::success, ret);
        }
        auto activeStream = std::dynamic_pointer_cast<ActiveStream>(
                producer->findStream(vbid));
        if (activeStream) {
            activeStream->setDead(cb::mcbp::DcpStreamEndStatus::Closed);
        }
    }
}

TEST_P(SingleThreadedActiveStreamTest, PurgeSeqnoInSnapshotMarker_InMemory) {
    // Reset the stream created originally as part of the test setup.
    stream.reset();

    auto& vb = *engine->getVBucket(vbid);
    // Create Stream without MarkerVersion::V2_2.
    recreateProducerAndStream(vb, cb::mcbp::DcpOpenFlag::None);

    // Store a single item.
    store_item(vbid, makeStoredDocKey("foo"), "bar");

    ASSERT_TRUE(stream->isInMemory());
    EXPECT_EQ(0, stream->public_readyQSize());

    MockDcpMessageProducers producers;
    runCheckpointProcessor(*producer, producers);

    // One snapshot marker & one mutation.
    EXPECT_EQ(2, stream->public_readyQSize());

    auto resp = stream->next(*producer);
    EXPECT_EQ(DcpResponse::Event::SnapshotMarker, resp->getEvent());
    auto snapMarker = dynamic_cast<SnapshotMarker&>(*resp);
    EXPECT_FALSE(snapMarker.getPurgeSeqno().has_value());

    recreateProducerAndStream(vb,
                              cb::mcbp::DcpOpenFlag::None,
                              {},
                              {{"max_marker_version", "2.2"}});

    ASSERT_TRUE(stream->isInMemory());
    EXPECT_EQ(0, stream->public_readyQSize());

    runCheckpointProcessor(*producer, producers);

    // One snapshot marker & one mutation.
    EXPECT_EQ(2, stream->public_readyQSize());

    resp = stream->next(*producer);
    EXPECT_EQ(DcpResponse::Event::SnapshotMarker, resp->getEvent());
    snapMarker = dynamic_cast<SnapshotMarker&>(*resp);
    EXPECT_FALSE(snapMarker.getPurgeSeqno().has_value());
}

TEST_P(SingleThreadedActiveStreamTest, PurgeSeqnoInSnapshotMarker_Backfill) {
    // Reset the stream created originally as part of the test setup.
    stream.reset();
    auto& vb = *engine->getVBucket(vbid);

    // Store a single item.
    store_item(vbid, makeStoredDocKey("foo"), "bar");

    // 1. Flush the items to disk.
    // 2. Recreate the producer & stream.
    // 3. Test purge-seqno not included.

    flushAndRemoveCheckpoints(vbid);

    //! 1. Recreate the stream without MarkerVersion::V2_2 & expect the
    //! purgeSeqno is not included.
    recreateProducerAndStream(
            vb,
            cb::mcbp::DcpOpenFlag::None,
            fmt::format(R"({{"collections":["{:x}"]}})",
                        uint32_t(CollectionEntry::defaultC.getId())));

    stream->transitionStateToBackfilling();
    ASSERT_TRUE(stream->isBackfilling());
    EXPECT_EQ(0, stream->public_readyQSize());

    // Perform the actual backfill - fills up the readyQ in the stream.
    producer->getBFM().backfill();

    // One snapshot marker & one mutation.
    EXPECT_EQ(2, stream->public_readyQSize());

    auto resp = stream->next(*producer);
    EXPECT_EQ(DcpResponse::Event::SnapshotMarker, resp->getEvent());
    auto snapMarker = dynamic_cast<SnapshotMarker&>(*resp);
    //! The purgeSeqno shouldn't be present.
    EXPECT_FALSE(snapMarker.getPurgeSeqno().has_value());

    //! 2. Recreate the stream with max_marker_version=2.2 & expect the
    //! purgeSeqno is included.
    recreateProducerAndStream(
            vb,
            cb::mcbp::DcpOpenFlag::None,
            fmt::format(R"({{"collections":["{:x}"]}})",
                        uint32_t(CollectionEntry::defaultC.getId())),
            {{"max_marker_version", "2.2"}});

    stream->transitionStateToBackfilling();
    ASSERT_TRUE(stream->isBackfilling());
    resp = stream->next(*producer);
    EXPECT_FALSE(resp);
    EXPECT_EQ(0, stream->public_readyQSize());

    // Perform the actual backfill - fills up the readyQ in the stream.
    producer->getBFM().backfill();

    // One snapshot marker & one mutation.
    EXPECT_EQ(2, stream->public_readyQSize());

    resp = stream->next(*producer);
    EXPECT_EQ(DcpResponse::Event::SnapshotMarker, resp->getEvent());
    snapMarker = dynamic_cast<SnapshotMarker&>(*resp);
    //! The purgeSeqno should be present.
    EXPECT_EQ(0, snapMarker.getPurgeSeqno());

    // 1. Perform a couple of other mutations.
    // - {"foo": "bar"} is already present.
    // - Add 2 more items & delete "foo".
    // 2. Flush the items & remove the checkpoints to force a bacfill.
    // 2. Purge till seqno 2.

    store_item(vbid, makeStoredDocKey("foo1"), "bar"); // Seqno: 2
    delete_item(vbid, makeStoredDocKey("foo")); // Seqno: 3
    store_item(vbid, makeStoredDocKey("foo2"), "bar"); // Seqno: 4

    flushAndRemoveCheckpoints(vbid);
    // Run compaction for persistent buckets & tombstone purger for ephemeral
    // buckets.
    purgeTombstonesBefore(3);
    const auto purgeSeqno = vb.getPurgeSeqno();
    EXPECT_EQ(3, purgeSeqno);

    //! 3. Recreate the stream with max_marker_version=2.2 & expect the
    //! purgeSeqno is included and it set to 3.
    recreateProducerAndStream(
            vb,
            cb::mcbp::DcpOpenFlag::None,
            fmt::format(R"({{"collections":["{:x}"]}})",
                        uint32_t(CollectionEntry::defaultC.getId())),
            {{"max_marker_version", "2.2"}});

    stream->transitionStateToBackfilling();
    ASSERT_TRUE(stream->isBackfilling());
    EXPECT_EQ(0, stream->public_readyQSize());

    // Perform the actual backfill - fills up the readyQ in the stream.
    producer->getBFM().backfill();

    // One snapshot marker & 2 mutation (keys: foo1 & foo2).
    EXPECT_EQ(3, stream->public_readyQSize());

    resp = stream->next(*producer);
    EXPECT_EQ(DcpResponse::Event::SnapshotMarker, resp->getEvent());
    snapMarker = dynamic_cast<SnapshotMarker&>(*resp);

    EXPECT_TRUE(snapMarker.getPurgeSeqno().has_value());
    EXPECT_EQ(purgeSeqno, snapMarker.getPurgeSeqno());

    // Pop the dcp mutations of the stream readyQ & check we indeed
    // received mutations.
    for (auto i = 0; i < 2; i++) {
        resp = stream->next(*producer);
        EXPECT_EQ(DcpResponse::Event::Mutation, resp->getEvent());
    }

    // Check the stream is in-memory state (should be the state we should
    // have dropped into at the end of a backfill).
    ASSERT_TRUE(stream->isInMemory());

    //! 4. Perform another mutation in memory & check we receive another
    //! snapshot-marker with the purgeSeqno: 3 (since no compaction has run
    //! again).
    store_item(vbid, makeStoredDocKey("foo3"), "bar"); // Seqno: 5
    MockDcpMessageProducers producers;
    runCheckpointProcessor(*producer, producers);

    // One snapshot marker & one mutation (key: "foo3").
    EXPECT_EQ(2, stream->public_readyQSize());

    resp = stream->next(*producer);
    EXPECT_EQ(DcpResponse::Event::SnapshotMarker, resp->getEvent());
    snapMarker = dynamic_cast<SnapshotMarker&>(*resp);
    EXPECT_FALSE(snapMarker.getPurgeSeqno().has_value());
}

TEST_P(SingleThreadedActiveStreamTest,
       PurgeSeqnoInSnapshotMarkerInFilteredStreams_InMemory) {
    // Reset the stream created originally as part of the test setup.
    stream.reset();
    auto& vb = *engine->getVBucket(vbid);

    // Create a collection
    CollectionsManifest manifest;
    const auto& cVegetable = CollectionEntry::vegetable;
    manifest.add(cVegetable,
                 cb::NoExpiryLimit,
                 true /*history*/,
                 ScopeEntry::defaultS);
    vb.updateFromManifest(
            std::shared_lock<folly::SharedMutex>(vb.getStateLock()),
            Collections::Manifest{std::string{manifest}});
    ASSERT_EQ(1, vb.getHighSeqno());

    store_item(vbid, makeStoredDocKey("potato", cVegetable), "value");

    //! 1. Test the snapshot marker does not include the purgeSeqno & advance
    //! seqno message is sent. All the mutations are filtered out.
    recreateProducer(vb, cb::mcbp::DcpOpenFlag::None);
    stream = producer->mockActiveStreamRequest(
            cb::mcbp::DcpAddStreamFlag::None,
            0 /*opaque*/,
            vb,
            0 /*st_seqno*/,
            ~0 /*en_seqno*/,
            0x0 /*vb_uuid*/,
            0 /*snap_start_seqno*/,
            2 /*snap_end_seqno*/,
            producer->public_getIncludeValue(),
            producer->public_getIncludeXattrs(),
            producer->public_getIncludeDeletedUserXattrs(),
            producer->public_getMaxMarkerVersion(),
            fmt::format(R"({{"collections":["{:x}"]}})",
                        uint32_t(CollectionEntry::defaultC.getId())));
    ASSERT_TRUE(stream);

    ASSERT_TRUE(stream->isInMemory());
    EXPECT_EQ(0, stream->public_readyQSize());

    MockDcpMessageProducers producers;
    runCheckpointProcessor(*producer, producers);

    // One snapshot marker & one advance seqno message.
    EXPECT_EQ(2, stream->public_readyQSize());

    auto resp = stream->next(*producer);
    EXPECT_EQ(DcpResponse::Event::SnapshotMarker, resp->getEvent());
    auto snapMarker = dynamic_cast<SnapshotMarker&>(*resp);
    EXPECT_FALSE(snapMarker.getPurgeSeqno().has_value());
    EXPECT_EQ(0, snapMarker.getStartSeqno());
    EXPECT_EQ(2, snapMarker.getEndSeqno());
    resp = stream->next(*producer);

    EXPECT_EQ(DcpResponse::Event::SeqnoAdvanced, resp->getEvent());

    auto seqnoAdvanced = dynamic_cast<SeqnoAdvanced&>(*resp);
    EXPECT_EQ(2, seqnoAdvanced.getBySeqno());

    //! 2. Test the snapshot marker includes the purgeSeqno & advance seqno
    //! message is sent. All the mutations are filtered out.
    recreateProducer(
            vb, cb::mcbp::DcpOpenFlag::None, {{"max_marker_version", "2.2"}});
    stream = producer->mockActiveStreamRequest(
            cb::mcbp::DcpAddStreamFlag::None,
            0 /*opaque*/,
            vb,
            0 /*st_seqno*/,
            ~0 /*en_seqno*/,
            0x0 /*vb_uuid*/,
            0 /*snap_start_seqno*/,
            2 /*snap_end_seqno*/,
            producer->public_getIncludeValue(),
            producer->public_getIncludeXattrs(),
            producer->public_getIncludeDeletedUserXattrs(),
            producer->public_getMaxMarkerVersion(),
            fmt::format(R"({{"collections":["{:x}"]}})",
                        uint32_t(CollectionEntry::defaultC.getId())));

    ASSERT_TRUE(stream->isInMemory());
    resp = stream->next(*producer);
    EXPECT_FALSE(resp);
    EXPECT_EQ(0, stream->public_readyQSize());

    runCheckpointProcessor(*producer, producers);

    // One snapshot marker & one advance seqno message.
    EXPECT_EQ(2, stream->public_readyQSize());

    resp = stream->next(*producer);
    EXPECT_EQ(DcpResponse::Event::SnapshotMarker, resp->getEvent());
    snapMarker = dynamic_cast<SnapshotMarker&>(*resp);
    EXPECT_FALSE(snapMarker.getPurgeSeqno().has_value());
    EXPECT_EQ(0, snapMarker.getStartSeqno());
    EXPECT_EQ(2, snapMarker.getEndSeqno());
    resp = stream->next(*producer);
    EXPECT_EQ(DcpResponse::Event::SeqnoAdvanced, resp->getEvent());
    EXPECT_EQ(2, dynamic_cast<SeqnoAdvanced&>(*resp).getBySeqno());

    //! 3. Test the snapshot marker does not include the purgeSeqno & a single
    //! mutation meant for the collection-filtered stream is sent.
    recreateProducerAndStream(
            vb,
            cb::mcbp::DcpOpenFlag::None,
            fmt::format(R"({{"collections":["{:x}"]}})",
                        uint32_t(CollectionEntry::vegetable.getId())));

    ASSERT_TRUE(stream->isInMemory());
    EXPECT_EQ(0, stream->public_readyQSize());

    runCheckpointProcessor(*producer, producers);

    // One snapshot marker, one system-event (collection created) & one mutation
    // message.
    EXPECT_EQ(3, stream->public_readyQSize());

    resp = stream->next(*producer);
    EXPECT_EQ(DcpResponse::Event::SnapshotMarker, resp->getEvent());
    snapMarker = dynamic_cast<SnapshotMarker&>(*resp);
    EXPECT_FALSE(snapMarker.getPurgeSeqno().has_value());

    resp = stream->next(*producer);
    EXPECT_EQ(DcpResponse::Event::SystemEvent, resp->getEvent());
    EXPECT_EQ(1, resp->getBySeqno());

    resp = stream->next(*producer);
    EXPECT_EQ(DcpResponse::Event::Mutation, resp->getEvent());
    auto* mutation = dynamic_cast<MutationResponse*>(resp.get());
    EXPECT_EQ(2, mutation->getBySeqno());

    //! 4. Test the snapshot marker includes the purgeSeqno & a single mutation
    //! meant for the collection-filtered stream is sent.
    recreateProducerAndStream(
            vb,
            cb::mcbp::DcpOpenFlag::None,
            fmt::format(R"({{"collections":["{:x}"]}})",
                        uint32_t(CollectionEntry::vegetable.getId())),

            {{"max_marker_version", "2.2"}});

    ASSERT_TRUE(stream->isInMemory());
    EXPECT_EQ(0, stream->public_readyQSize());

    runCheckpointProcessor(*producer, producers);

    // One snapshot marker, one system-event (collection created) & one mutation
    // message.
    EXPECT_EQ(3, stream->public_readyQSize());

    resp = stream->next(*producer);
    EXPECT_EQ(DcpResponse::Event::SnapshotMarker, resp->getEvent());
    snapMarker = dynamic_cast<SnapshotMarker&>(*resp);
    EXPECT_FALSE(snapMarker.getPurgeSeqno().has_value());

    resp = stream->next(*producer);
    EXPECT_EQ(DcpResponse::Event::SystemEvent, resp->getEvent());
    EXPECT_EQ(1, resp->getBySeqno());

    resp = stream->next(*producer);
    EXPECT_EQ(DcpResponse::Event::Mutation, resp->getEvent());
    mutation = dynamic_cast<MutationResponse*>(resp.get());
    EXPECT_EQ(2, mutation->getBySeqno());

    // Store an item in the default collection.
    store_item(vbid, makeStoredDocKey("foo"), "bar");

    //! 5. Test the snapshot marker does not include the purgeSeqno & a single
    //! mutation meant for the default-collection stream is sent.
    recreateProducerAndStream(
            vb,
            cb::mcbp::DcpOpenFlag::None,
            fmt::format(R"({{"collections":["{:x}"]}})",
                        uint32_t(CollectionEntry::defaultC.getId())));

    ASSERT_TRUE(stream->isInMemory());
    resp = stream->next(*producer);
    EXPECT_FALSE(resp);
    EXPECT_EQ(0, stream->public_readyQSize());

    runCheckpointProcessor(*producer, producers);

    // One snapshot marker & one mutation message.
    EXPECT_EQ(2, stream->public_readyQSize());

    resp = stream->next(*producer);
    EXPECT_EQ(DcpResponse::Event::SnapshotMarker, resp->getEvent());
    snapMarker = dynamic_cast<SnapshotMarker&>(*resp);
    EXPECT_FALSE(snapMarker.getPurgeSeqno().has_value());
    resp = stream->next(*producer);

    EXPECT_EQ(DcpResponse::Event::Mutation, resp->getEvent());
    mutation = dynamic_cast<MutationResponse*>(resp.get());
    EXPECT_EQ(3, mutation->getBySeqno());

    //! 6. Test the snapshot marker does not include the purgeSeqno & a single
    //! mutation meant for the default-collection stream is sent.
    recreateProducerAndStream(
            vb,
            cb::mcbp::DcpOpenFlag::None,
            fmt::format(R"({{"collections":["{:x}"]}})",
                        uint32_t(CollectionEntry::defaultC.getId())),

            {{"max_marker_version", "2.2"}});

    ASSERT_TRUE(stream->isInMemory());
    resp = stream->next(*producer);
    EXPECT_FALSE(resp);
    EXPECT_EQ(0, stream->public_readyQSize());

    runCheckpointProcessor(*producer, producers);

    // One snapshot marker & one mutation message.
    EXPECT_EQ(2, stream->public_readyQSize());

    resp = stream->next(*producer);
    EXPECT_EQ(DcpResponse::Event::SnapshotMarker, resp->getEvent());
    snapMarker = dynamic_cast<SnapshotMarker&>(*resp);
    EXPECT_FALSE(snapMarker.getPurgeSeqno().has_value());

    resp = stream->next(*producer);
    EXPECT_EQ(DcpResponse::Event::Mutation, resp->getEvent());
    mutation = dynamic_cast<MutationResponse*>(resp.get());
    EXPECT_EQ(3, mutation->getBySeqno());
}

TEST_P(SingleThreadedActiveStreamTest,
       PurgeSeqnoInSnapshotMarkerInFilteredStreams_Backfill) {
    // Reset the stream created originally as part of the test setup.
    stream.reset();
    auto& vb = *engine->getVBucket(vbid);

    // Create a collection
    CollectionsManifest manifest;
    const auto& cVegetable = CollectionEntry::vegetable;
    manifest.add(cVegetable,
                 cb::NoExpiryLimit,
                 true /*history*/,
                 ScopeEntry::defaultS);
    vb.updateFromManifest(
            std::shared_lock<folly::SharedMutex>(vb.getStateLock()),
            Collections::Manifest{std::string{manifest}});
    ASSERT_EQ(1, vb.getHighSeqno());

    store_item(vbid, makeStoredDocKey("potato", cVegetable), "value");

    flushAndRemoveCheckpoints(vbid);

    //! 2. Test the snapshot marker does not include the purgeSeqno. All the
    //! mutations should be filtered out.
    recreateProducerAndStream(
            vb,
            cb::mcbp::DcpOpenFlag::None,
            fmt::format(R"({{"collections":["{:x}"]}})",
                        uint32_t(CollectionEntry::defaultC.getId())));

    stream->transitionStateToBackfilling();
    ASSERT_TRUE(stream->isBackfilling());
    EXPECT_EQ(0, stream->public_readyQSize());

    // Perform the actual backfill - fills up the readyQ in the stream.
    producer->getBFM().backfill();

    // All the documents are filtered out - we shouldn't have queue any
    // items.
    EXPECT_EQ(0, stream->public_readyQSize());

    //! 3. Test the snapshot marker does not include the purgeSeqno. Must
    //! receive the one mutation relevant to this stream.
    recreateProducerAndStream(
            vb,
            cb::mcbp::DcpOpenFlag::None,
            fmt::format(R"({{"collections":["{:x}"]}})",
                        uint32_t(CollectionEntry::vegetable.getId())));

    stream->transitionStateToBackfilling();
    ASSERT_TRUE(stream->isBackfilling());
    auto resp = stream->next(*producer);
    EXPECT_FALSE(resp);
    EXPECT_EQ(0, stream->public_readyQSize());

    // Perform the actual backfill - fills up the readyQ in the stream.
    producer->getBFM().backfill();

    // One snapshot marker, one system-event (collection-created), one mutation.
    EXPECT_EQ(3, stream->public_readyQSize());

    resp = stream->next(*producer);
    EXPECT_EQ(DcpResponse::Event::SnapshotMarker, resp->getEvent());
    auto snapMarker = dynamic_cast<SnapshotMarker&>(*resp);
    //! The purgeSeqno shouldn't be present.
    EXPECT_FALSE(snapMarker.getPurgeSeqno().has_value());
    resp = stream->next(*producer);
    EXPECT_EQ(DcpResponse::Event::SystemEvent, resp->getEvent());
    resp = stream->next(*producer);
    EXPECT_EQ(DcpResponse::Event::Mutation, resp->getEvent());

    //! 4. Test the snapshot marker includes the purgeSeqno. Must receive
    //! the one mutation relevant to this stream.
    recreateProducerAndStream(
            vb,
            cb::mcbp::DcpOpenFlag::None,
            fmt::format(R"({{"collections":["{:x}"]}})",
                        uint32_t(CollectionEntry::vegetable.getId())),

            {{"max_marker_version", "2.2"}});

    stream->transitionStateToBackfilling();
    ASSERT_TRUE(stream->isBackfilling());
    EXPECT_EQ(0, stream->public_readyQSize());

    // Perform the actual backfill - fills up the readyQ in the stream.
    producer->getBFM().backfill();

    // One snapshot marker, one system-event (collection-created), one mutation.
    EXPECT_EQ(3, stream->public_readyQSize());

    resp = stream->next(*producer);
    EXPECT_EQ(DcpResponse::Event::SnapshotMarker, resp->getEvent());
    snapMarker = dynamic_cast<SnapshotMarker&>(*resp);
    //! The purgeSeqno should be present.
    EXPECT_EQ(0, snapMarker.getPurgeSeqno());
    resp = stream->next(*producer);
    EXPECT_EQ(DcpResponse::Event::SystemEvent, resp->getEvent());
    resp = stream->next(*producer);
    EXPECT_EQ(DcpResponse::Event::Mutation, resp->getEvent());

    // delete the item.
    delete_item(vbid, makeStoredDocKey("potato", cVegetable));

    //! Store another document to bump the hiseqno number, to force purging of
    //! the deleted document "vegetable:potato" (seqno: 3). For reasons unknown
    //! to me currently, we don't purge a tombstone who seqno is the hiseqno of
    //! the vbucket.
    store_item(vbid, makeStoredDocKey("foo"), "bar");
    flushAndRemoveCheckpoints(vbid);
    EXPECT_EQ(4, vb.getHighSeqno());
    purgeTombstonesBefore(4);

    const auto purgeSeqno = vb.getPurgeSeqno();
    EXPECT_EQ(3, purgeSeqno);

    //! 5. Test the snapshot marker includes the purgeSeqno is 3. All the
    //! mutations relevant to this stream are filtered out.
    recreateProducerAndStream(
            vb,
            cb::mcbp::DcpOpenFlag::None,
            fmt::format(R"({{"collections":["{:x}"]}})",
                        uint32_t(CollectionEntry::vegetable.getId())),

            {{"max_marker_version", "2.2"}});

    stream->transitionStateToBackfilling();
    ASSERT_TRUE(stream->isBackfilling());
    EXPECT_EQ(0, stream->public_readyQSize());

    // Perform the actual backfill - fills up the readyQ in the stream.
    producer->getBFM().backfill();

    // One snapshot marker, one system-event (collection-created), one sequence
    // number advanced.
    EXPECT_EQ(3, stream->public_readyQSize());

    resp = stream->next(*producer);
    EXPECT_EQ(DcpResponse::Event::SnapshotMarker, resp->getEvent());
    snapMarker = dynamic_cast<SnapshotMarker&>(*resp);
    //! The purgeSeqno should be present.
    EXPECT_EQ(purgeSeqno, snapMarker.getPurgeSeqno());
    resp = stream->next(*producer);
    EXPECT_EQ(DcpResponse::Event::SystemEvent, resp->getEvent());
    resp = stream->next(*producer);
    EXPECT_EQ(DcpResponse::Event::SeqnoAdvanced, resp->getEvent());
}

TEST_P(SingleThreadedActiveStreamTest,
       CollectionFilteredStreamEnds_StartSeqnoGreaterThanEndSeqno) {
    // Reset the stream created originally as part of the test setup.
    stream.reset();
    auto& vb = *engine->getVBucket(vbid);

    store_item(vbid, makeStoredDocKey("foo", CollectionEntry::defaultC), "bar");
    store_item(
            vbid, makeStoredDocKey("foo1", CollectionEntry::defaultC), "bar");

    // Create a collection
    CollectionsManifest manifest;
    const auto& cVegetable = CollectionEntry::vegetable;
    manifest.add(cVegetable,
                 cb::NoExpiryLimit,
                 true /*history*/,
                 ScopeEntry::defaultS);
    vb.updateFromManifest(
            std::shared_lock<folly::SharedMutex>(vb.getStateLock()),
            Collections::Manifest{std::string{manifest}});

    store_item(vbid, makeStoredDocKey("potato", cVegetable), "value");
    store_item(vbid, makeStoredDocKey("carrot", cVegetable), "value");

    ASSERT_EQ(5, vb.getHighSeqno());
    flushAndRemoveCheckpoints(vbid);

    // Request end seqno below what is relevant to the stream.
    stream = producer->mockActiveStreamRequest(
            cb::mcbp::DcpAddStreamFlag::ActiveVbOnly,
            0 /*opaque*/,
            vb,
            0 /*st_seqno*/,
            2 /*en_seqno*/,
            0x0 /*vb_uuid*/,
            0 /*snap_start_seqno*/,
            ~0 /*snap_end_seqno*/,
            producer->public_getIncludeValue(),
            producer->public_getIncludeXattrs(),
            producer->public_getIncludeDeletedUserXattrs(),
            producer->public_getMaxMarkerVersion(),
            fmt::format(R"({{"collections":["{:x}"]}})",
                        uint32_t(cVegetable.getId())));

    auto resp = stream->next(*producer);
    ASSERT_EQ(DcpResponse::Event::StreamEnd, resp->getEvent());

    ASSERT_TRUE(stream->isDead());
}

// MB-65019: Collection filtered stream should not end immediately when
// start seqno is equal to collection's start seqno.
TEST_P(SingleThreadedActiveStreamTest,
       NoRollbackStartSeqnoEqualCollectionStartSeqno) {
    // Reset the stream created originally as part of the test setup
    stream.reset();
    auto& vb = *engine->getVBucket(vbid);

    // Store item in default collection
    store_item(vbid, makeStoredDocKey("foo"), "bar"); // seqno:1

    // Create a collection - seqno:2
    CollectionsManifest manifest;
    const auto& cVegetable = CollectionEntry::vegetable;
    manifest.add(cVegetable,
                 cb::NoExpiryLimit,
                 true /*history*/,
                 ScopeEntry::defaultS);
    vb.updateFromManifest(
            std::shared_lock<folly::SharedMutex>(vb.getStateLock()),
            Collections::Manifest{std::string{manifest}});

    store_item(
            vbid, makeStoredDocKey("potato", cVegetable), "value"); // seqno:3
    store_item(vbid, makeStoredDocKey("foo1"), "bar"); // seqno:4

    // Delete some items and add one to advance seqno
    delete_item(vbid, makeStoredDocKey("foo")); // seqno:5
    delete_item(vbid, makeStoredDocKey("potato", cVegetable)); // seqno:6
    store_item(
            vbid, makeStoredDocKey("lettuce", cVegetable), "value"); // seqno:7

    flushAndRemoveCheckpoints(vbid);

    // Run compaction/purge to advance purge_seqno past collection creation
    // seqno
    purgeTombstonesBefore(6);
    EXPECT_EQ(6, vb.getPurgeSeqno());

    // Request stream with start seqno 0 and collection filter for vegetable
    // Backfill startSeqno should be adjusted to 2 due to collection filter
    stream = producer->mockActiveStreamRequest(
            cb::mcbp::DcpAddStreamFlag::ActiveVbOnly,
            0 /*opaque*/,
            vb,
            0 /*st_seqno*/,
            ~0 /*en_seqno*/,
            0x0 /*vb_uuid*/,
            0 /*snap_start_seqno*/,
            ~0 /*snap_end_seqno*/,
            producer->public_getIncludeValue(),
            producer->public_getIncludeXattrs(),
            producer->public_getIncludeDeletedUserXattrs(),
            producer->public_getMaxMarkerVersion(),
            fmt::format(R"({{"collections":["{:x}"]}})",
                        uint32_t(cVegetable.getId())));

    // Perform the backfill
    producer->getBFM().backfill();

    // Stream should not end immediately as items need to be sent starting at
    // seqno 2 onwards.
    auto resp = stream->next(*producer);
    ASSERT_NE(DcpResponse::Event::StreamEnd, resp->getEvent());
    ASSERT_FALSE(stream->isDead());
}

TEST_P(SingleThreadedActiveStreamTest, backfillYieldsAfterDurationLimit) {
    auto vb = engine->getVBucket(vbid);
    // Remove the initial stream, we want to force it to backfill.
    stream.reset();
    store_item(vbid, makeStoredDocKey("k0"), "v");
    store_item(vbid, makeStoredDocKey("k1"), "v");
    // Ensure mutation is on disk; no longer present in CheckpointManager.
    vb->checkpointManager->createNewCheckpoint();
    flushVBucketToDiskIfPersistent(vbid, 2);
    engine->getConfiguration().setDcpBackfillRunDurationLimit(0);
    recreateStream(*vb);
    ASSERT_TRUE(stream->isBackfilling());
    EXPECT_EQ(0, engine->getConfiguration().getDcpBackfillRunDurationLimit());

    auto& bfm = producer->getBFM();

    // first run will backfill the first item then yield
    EXPECT_EQ(backfill_success, bfm.backfill());
    EXPECT_EQ(1, stream->getNumBackfillItems());
    EXPECT_EQ(2, stream->public_readyQ().size());
    EXPECT_EQ(DcpResponse::Event::SnapshotMarker,
              stream->public_nextQueuedItem(*producer)->getEvent());
    EXPECT_EQ(DcpResponse::Event::Mutation,
              stream->public_nextQueuedItem(*producer)->getEvent());
    EXPECT_EQ(1, stream->getNumBackfillPauses());
}

TEST_P(SingleThreadedPassiveStreamTest, PurgeSeqnoInDiskCheckpoint) {
    auto& vb = *store->getVBucket(vbid);
    auto& manager = static_cast<MockCheckpointManager&>(*vb.checkpointManager);
    const auto& ckptList = manager.getCheckpointList();
    ASSERT_EQ(1, ckptList.size());
    ASSERT_EQ(CheckpointType::Memory, ckptList.front()->getCheckpointType());
    ASSERT_EQ(0, ckptList.front()->getSnapshotStartSeqno());
    ASSERT_EQ(0, ckptList.front()->getSnapshotEndSeqno());
    // cs, vbs
    ASSERT_EQ(2, ckptList.front()->getNumItems());
    ASSERT_EQ(0, manager.getHighSeqno());

    // Replica receives a complete disk snapshot {keyA:1, keyB:2}
    const uint32_t opaque = 1;
    const uint64_t snapStart = 1;
    const uint64_t snapEnd = 3;
    EXPECT_EQ(
            cb::engine_errc::success,
            consumer->snapshotMarker(opaque,
                                     vbid,
                                     snapStart,
                                     snapEnd,
                                     DcpSnapshotMarkerFlag::Disk |
                                             DcpSnapshotMarkerFlag::Checkpoint,
                                     {} /*HCS*/,
                                     {} /*HPS*/,
                                     {} /*maxVisibleSeqno*/,
                                     2));

    const auto keyA = makeStoredDocKey("keyA");
    EXPECT_EQ(cb::engine_errc::success,
              consumer->mutation(opaque,
                                 keyA,
                                 {},
                                 0,
                                 0,
                                 vbid,
                                 0,
                                 snapStart,
                                 0,
                                 0,
                                 0,
                                 {},
                                 0));
    const auto keyB = makeStoredDocKey("keyB");
    EXPECT_EQ(cb::engine_errc::success,
              consumer->mutation(opaque,
                                 keyB,
                                 {},
                                 0,
                                 0,
                                 vbid,
                                 0,
                                 snapEnd,
                                 0,
                                 0,
                                 0,
                                 {},
                                 0));

    ASSERT_EQ(1, ckptList.size());
    ASSERT_TRUE(ckptList.front()->isDiskCheckpoint());
    ASSERT_EQ(1, ckptList.front()->getSnapshotStartSeqno());
    ASSERT_EQ(3, ckptList.front()->getSnapshotEndSeqno());
    ASSERT_EQ(3, ckptList.front()->getNumItems());
    ASSERT_EQ(3, manager.getHighSeqno());

    consumer->closeStream(opaque, vbid);

    setVBucketState(vbid, vbucket_state_active);
    auto* cookie1 = create_mock_cookie();
    cookie1->setCollectionsSupport(true);
    auto producer = std::make_shared<MockDcpProducer>(*engine,
                                                 cookie1,
                                                 "test_producer->test_consumer",
                                                 cb::mcbp::DcpOpenFlag::None,
                                                 false /*startTask*/);

    EXPECT_EQ(cb::engine_errc::success,
              producer->control(0 /*opaque*/, "max_marker_version", "2.2"));

    producer->createCheckpointProcessorTask();
    producer->scheduleCheckpointProcessorTask();

    const auto& activeStream = producer->mockActiveStreamRequest(
            {},
            0 /*opaque*/,
            vb,
            0 /*st_seqno*/,
            ~0 /*en_seqno*/,
            0x0 /*vb_uuid*/,
            0 /*snap_start_seqno*/,
            ~0 /*snap_end_seqno*/,
            producer->public_getIncludeValue(),
            producer->public_getIncludeXattrs(),
            producer->public_getIncludeDeletedUserXattrs(),
            producer->public_getMaxMarkerVersion(),
            {});

    ASSERT_TRUE(activeStream->isInMemory());
    auto& readyQ = activeStream->public_readyQ();
    ASSERT_EQ(0, readyQ.size());

    MockDcpMessageProducers producers;
    runCheckpointProcessor(*producer, producers);

    // One snapshot marker & two mutation.
    EXPECT_EQ(3, activeStream->public_readyQSize());

    auto resp = activeStream->next(*producer);
    EXPECT_EQ(DcpResponse::Event::SnapshotMarker, resp->getEvent());
    auto snapMarker = dynamic_cast<SnapshotMarker&>(*resp);
    // Expect to find the purgeSeqno set on the initial disk checkpoint.
    EXPECT_EQ(2, snapMarker.getPurgeSeqno());
    destroy_mock_cookie(cookie1);
}

TEST_P(SingleThreadedActiveStreamTest, backfillCompletesWithoutYielding) {
    auto vb = engine->getVBucket(vbid);
    // Remove the initial stream, we want to force it to backfill.
    stream.reset();
    store_item(vbid, makeStoredDocKey("k0"), "v");
    store_item(vbid, makeStoredDocKey("k1"), "v");
    // Ensure mutation is on disk; no longer present in CheckpointManager.
    vb->checkpointManager->createNewCheckpoint();
    flushVBucketToDiskIfPersistent(vbid, 2);

    std::chrono::milliseconds maxDuration = std::chrono::milliseconds::max();
    engine->getConfiguration().setDcpBackfillRunDurationLimit(
            maxDuration.count());
    recreateStream(*vb);
    ASSERT_TRUE(stream->isBackfilling());
    EXPECT_EQ(maxDuration.count(),
              engine->getConfiguration().getDcpBackfillRunDurationLimit());

    auto& bfm = producer->getBFM();

    // first run will backfill both items without yielding
    EXPECT_EQ(backfill_success, bfm.backfill());
    EXPECT_EQ(2, stream->getNumBackfillItems());
    EXPECT_EQ(3, stream->public_readyQ().size());
    EXPECT_EQ(DcpResponse::Event::SnapshotMarker,
              stream->public_nextQueuedItem(*producer)->getEvent());
    EXPECT_EQ(DcpResponse::Event::Mutation,
              stream->public_nextQueuedItem(*producer)->getEvent());
    EXPECT_EQ(DcpResponse::Event::Mutation,
              stream->public_nextQueuedItem(*producer)->getEvent());
    EXPECT_EQ(0, stream->getNumBackfillPauses());
}

TEST_P(SingleThreadedActiveStreamTest,
       StreamRequestRollbackWhenPurgeSeqnoChanges) {
    if (ephemeral()) {
        GTEST_SKIP();
    }

    stream.reset();
    auto& vb = *engine->getVBucket(vbid);

    // Store & delete some items.
    store_item(vbid, makeStoredDocKey("foo"), "bar"); // Seqno: 1
    store_item(vbid, makeStoredDocKey("foo1"), "bar"); // Seqno: 2
    delete_item(vbid, makeStoredDocKey("foo")); // Seqno: 3
    store_item(vbid, makeStoredDocKey("foo2"), "bar"); // Seqno: 4

    flushAndRemoveCheckpoints(vbid);
    // Run compaction for persistent buckets & tombstone purger for ephemeral
    // buckets.
    purgeTombstonesBefore(3);
    auto purgeSeqno = vb.getPurgeSeqno();
    EXPECT_EQ(3, purgeSeqno);

    producer = std::make_shared<MockDcpProducer>(*engine,
                                                 cookie,
                                                 "test_producer->test_consumer",
                                                 cb::mcbp::DcpOpenFlag::None,
                                                 false /*startTask*/);

    producer->createCheckpointProcessorTask();
    producer->setSyncReplication(SyncReplication::SyncReplication);
    producer->setMaxMarkerVersion(MarkerVersion::V2_2);

    stream = producer->mockActiveStreamRequest(
            {} /*flags*/,
            0 /*opaque*/,
            vb,
            2 /*st_seqno*/,
            ~0 /*en_seqno*/,
            0x0 /*vb_uuid*/,
            0 /*snap_start_seqno*/,
            ~0 /*snap_end_seqno*/,
            producer->public_getIncludeValue(),
            producer->public_getIncludeXattrs(),
            producer->public_getIncludeDeletedUserXattrs(),
            producer->public_getMaxMarkerVersion(),
            R"({"purge_seqno":"3"})",
            {});

    stream->transitionStateToBackfilling();
    ASSERT_TRUE(stream->isBackfilling());
    EXPECT_EQ(0, stream->public_readyQSize());

    // Perform the actual backfill - fills up the readyQ in the stream.
    producer->getBFM().backfill();

    // One snapshot marker & the mutation at seqno 4 (st_seqno requested above
    // was 2 & compaction removed seqno: 3.)
    EXPECT_EQ(2, stream->public_readyQSize());

    stream.reset();

    producer = std::make_shared<MockDcpProducer>(*engine,
                                                 cookie,
                                                 "test_producer->test_consumer",
                                                 cb::mcbp::DcpOpenFlag::None,
                                                 false /*startTask*/);

    producer->createCheckpointProcessorTask();
    producer->setSyncReplication(SyncReplication::SyncReplication);

    stream = producer->mockActiveStreamRequest(
            {} /*flags*/,
            0 /*opaque*/,
            vb,
            2 /*st_seqno*/,
            ~0 /*en_seqno*/,
            0x0 /*vb_uuid*/,
            0 /*snap_start_seqno*/,
            ~0 /*snap_end_seqno*/,
            producer->public_getIncludeValue(),
            producer->public_getIncludeXattrs(),
            producer->public_getIncludeDeletedUserXattrs(),
            producer->public_getMaxMarkerVersion(),
            R"({"purge_seqno":"3"})",
            {});

    // Before the backfill runs & after the stream request has been processed,
    // process a few more mutations & run compaction. This would move the purge
    // seqno & send stream-end to the client.

    delete_item(vbid, makeStoredDocKey("foo1")); // Seqno: 5
    store_item(vbid, makeStoredDocKey("foo3"), "bar"); // Seqno: 6

    flushAndRemoveCheckpoints(vbid);
    // Run compaction for persistent buckets & tombstone purger for ephemeral
    // buckets.
    purgeTombstonesBefore(5);
    purgeSeqno = vb.getPurgeSeqno();
    EXPECT_EQ(5, purgeSeqno);

    // Perform the actual backfill - fills up the readyQ in the stream.
    producer->getBFM().backfill();

    // One Stream end message.
    // 1. The stream was created when the purge seqno was at 3 & a compaction
    //    ran and changed the purge seqno to 5, and therefore we should
    //    rollback.
    EXPECT_EQ(1, stream->public_readyQSize());

    auto resp = stream->next(*producer);
    EXPECT_EQ(DcpResponse::Event::StreamEnd, resp->getEvent());
}

TEST_P(SingleThreadedActiveStreamTest, MB_65581) {
    // Just start with a blank checkpoint
    stream.reset();
    auto& vb = *store->getVBucket(vbid);
    removeCheckpoint(vb);
    auto& manager = *vb.checkpointManager;
    ASSERT_EQ(1, manager.getNumCheckpoints());

    // Create a collection
    CollectionsManifest manifest;
    const auto& cFruit = CollectionEntry::fruit;
    manifest.add(
            cFruit, cb::NoExpiryLimit, true /*history*/, ScopeEntry::defaultS);
    vb.updateFromManifest(
            std::shared_lock<folly::SharedMutex>(vb.getStateLock()),
            Collections::Manifest{std::string{manifest}});
    ASSERT_EQ(1, manager.getHighSeqno());

    // seqno:2 in cFruit
    const std::string value("value");
    store_item(vbid, makeStoredDocKey("keyF", cFruit), value);
    ASSERT_EQ(2, manager.getHighSeqno());

    // Add some data to the default collection
    const auto& cDefault = CollectionEntry::defaultC;
    store_item(vbid, makeStoredDocKey("keyD", cDefault), value);
    ASSERT_EQ(3, manager.getHighSeqno());

    // [e:1 cs:1 se:1 m(keyF):2 m(keyD):3)

    // Other mutations queued in the same checkpoint
    store_item(vbid, makeStoredDocKey("keyDD", cDefault), value);
    ASSERT_EQ(4, manager.getHighSeqno());

    // [e:1 cs:1 se:1 m(keyF):2 m(keyD):3) m(keyDD):4)

    ASSERT_EQ(1, manager.getNumCheckpoints());
    ASSERT_EQ(5, manager.getNumItems());

    // Note: Placing a dummy cursor in the first checkpoint on ephemeral for
    // preventing that closed checkpoints are removed during the test.
    // Not necessary for persistent bucket as we just don't move the persistence
    // cursor.
    std::shared_ptr<CheckpointCursor> dummyCursor;
    if (ephemeral()) {
        dummyCursor =
                manager.registerCursorBySeqno("dummy-cursor",
                                              0,
                                              CheckpointCursor::Droppable::Yes)
                        .takeCursor()
                        .lock();
    }

    // Other mutations queued in new checkpoint
    manager.createNewCheckpoint();
    ASSERT_EQ(2, manager.getNumCheckpoints());

    // [e:1 cs:1 se:1 m(keyF):2 m(keyD):3) m(keyDD):4 ce:5]
    //
    // [e:5 cs:5)

    store_item(vbid, makeStoredDocKey("keyFF", cFruit), value);
    ASSERT_EQ(2, manager.getNumCheckpoints());
    ASSERT_EQ(5, manager.getHighSeqno());

    // [e:1 cs:1 se:1 m(keyF):2 m(keyD):3) m(keyDD):4 ce:5]
    //
    // [e:5 cs:5 m(keyFF):5)

    store_item(vbid, makeStoredDocKey("keyDDD", cDefault), value);
    ASSERT_EQ(2, manager.getNumCheckpoints());
    ASSERT_EQ(6, manager.getHighSeqno());

    // [e:1 cs:1 se:1 m(keyF):2 m(keyD):3) m(keyDD):4 ce:5]
    //
    // [e:5 cs:5 m(keyFF):5 m(keyDDD):6)

    // Now we simulate all data persisted (ie up to s:6), s:1 expelled and a DCP
    // client that:
    // - connects for the first time
    // - filters on collection fruits
    // - start:0 -> backfill as s:1 expelled
    // - gets SnapMarker(Disk, 1, 6)
    // - gets up to seqno:2
    // - disconnect BEFORE getting SeqnoAdvance(3)
    //
    // At reconnecting that DCP client will issue a
    // StreamReq(start:2, snap:[1, 6])

    stream = producer->mockActiveStreamRequest(
            cb::mcbp::DcpAddStreamFlag::None,
            0 /*opaque*/,
            vb,
            2 /*st_seqno*/,
            ~0 /*en_seqno*/,
            0x0 /*vb_uuid*/,
            1 /*snap_start_seqno*/,
            6 /*snap_end_seqno*/,
            producer->public_getIncludeValue(),
            producer->public_getIncludeXattrs(),
            producer->public_getIncludeDeletedUserXattrs(),
            fmt::format(R"({{"collections":["{:x}"]}})", uint32_t(cFruit.uid)));
    ASSERT_TRUE(stream);

    auto& cursor = stream->getCursor();
    EXPECT_EQ(2, (*cursor.lock()->getPos())->getBySeqno());
    EXPECT_EQ(6, manager.getNumItemsForCursor(*cursor.lock()));
    EXPECT_EQ(2, stream->getLastReadSeqno());
    EXPECT_EQ(6, stream->getSnapEndSeqno());
    // Note: At registerCursor this is set to the seqno of the next item for
    // cursor.
    EXPECT_EQ(3, stream->getCurChkSeqno());

    // [e:1 cs:1 se:1 m(keyF):2 m(keyD):3) m(keyDD):4 ce:5]
    //                        ^
    // [e:5 cs:5 m(keyFF):5 m(keyDDD):6)

    // Note: Purpose here is forcing a behaviour where DCP pulls 1 checkpoint
    // a time. That is for reproducing the real scenario where at reconnect DCP
    // manages to process a first checkpoint in isolation and sets lastReadSeqno
    // to some value. Then DCP processes a second checkpoint that triggers the
    // monotonic invariant on lastReadSeqno. See next steps for details.
    auto& config = engine->getConfiguration();
    config.setCheckpointMaxSize(1);
    ASSERT_EQ(1, manager.getCheckpointConfig().getCheckpointMaxSize());

    auto& readyQ = stream->public_readyQ();
    ASSERT_EQ(0, readyQ.size());

    // DCP gets only the first checkpoint
    stream->nextCheckpointItemTask();
    EXPECT_EQ(3, manager.getNumItemsForCursor(*cursor.lock()));
    EXPECT_EQ(queue_op::empty, (*cursor.lock()->getPos())->getOperation());
    EXPECT_EQ(5, (*cursor.lock()->getPos())->getBySeqno());

    // Before the fix: lastReadSeqno=6 as we sent SeqnoAdvance(6)
    // EXPECT_EQ(6, stream->getLastReadSeqno());
    // At fix the last nextCheckpointItemTask() hasn't produced any data:
    EXPECT_EQ(4, stream->getLastReadSeqno());

    // Checks on DCP readyQ
    //
    // Before the fix, at this point we have queued SnapMarker(1, 6) +
    // SeqnoAdvance(6).
    // While at fix:
    ASSERT_EQ(0, readyQ.size());

    // This is the current state in checkpoint:
    //
    // [e:1 cs:1 se:1 m(keyF):2 m(keyD):3) m(keyDD):4 ce:5]
    //
    // [e:5 cs:5 m(keyFF):5 m(keyDDD):6)
    //    ^

    // DCP moves and gets the second checkpoint.
    //
    // ActiveStream processes the snapshot and tries to update lastReadSeqno.
    //
    // Before the fix this call throws by monotonic invariant failure on
    // lastReadSeqno.
    stream->nextCheckpointItemTask();
    EXPECT_EQ(0, manager.getNumItemsForCursor(*cursor.lock()));

    // At fix:
    {
        ASSERT_EQ(2, readyQ.size());
        // SnapMarker(1, 5)
        auto resp = stream->public_nextQueuedItem(*producer);
        EXPECT_EQ(DcpResponse::Event::SnapshotMarker, resp->getEvent());
        auto* marker = dynamic_cast<SnapshotMarker*>(resp.get());
        EXPECT_EQ(1, marker->getStartSeqno());
        EXPECT_EQ(5, marker->getEndSeqno());
        // Mutation(5)
        resp = stream->public_nextQueuedItem(*producer);
        EXPECT_EQ(DcpResponse::Event::Mutation, resp->getEvent());
        EXPECT_EQ(5, resp->getBySeqno());
    }
}

void SingleThreadedActiveStreamTest::pushStreamToTakeoverBackupPhase() {
    // Note: The test runs a full takeover phase on an empty vbucket, no need
    // for data.

    // Prepare for recreating a ActiveStream that pushes the vbucket into a
    // takeover-backup state at the very first TakeoverSend phase
    auto& config = engine->getConfiguration();
    ASSERT_NE(0, config.getDcpTakeoverMaxTime());
    config.setDcpTakeoverMaxTime(0);
    ASSERT_EQ(0, config.getDcpTakeoverMaxTime());

    // Ensure ActiveStream::takeoverStart > 0 at stream creation. The stream
    // would miss to set the VBucket::takeover_backed_up flag in the subsequent
    // TakeoverSend phase otherwise.
    TimeTraveller t1(1);

    // Note: dcp_takeover_max_time applied to newly create streams
    EXPECT_NE(0, stream->getTakeoverSendMaxTime());
    auto& vb = *store->getVBucket(vbid);
    recreateStream(vb, true, {}, DCP_ADD_STREAM_FLAG_TAKEOVER);
    ASSERT_TRUE(stream);
    ASSERT_EQ(0, stream->getTakeoverSendMaxTime());
    ASSERT_TRUE(stream->isTakeoverStream());
    ASSERT_TRUE(stream->isTakeoverSend());

    // Vbucket clear, still accepting frontend traffic
    ASSERT_FALSE(vb.isTakeoverBackedUp());

    // Ensure that at least 1sec has past since takeoverStart. The stream might
    // miss to set the VBucket::takeover_backed_up flag in the subsequent
    // TakeoverSend phase otherwise.
    TimeTraveller t2(1);

    // Just move the stream's cursor at the end of checkpoint for avoiding some
    // additional TakeoverSend calls in the next steps.
    stream->nextCheckpointItemTask();

    // First TakeoverSend call. That just sends a SetVBState(pending) message to
    // the peer.
    auto resp = stream->next(*producer);
    ASSERT_TRUE(resp);
    EXPECT_EQ(DcpResponse::Event::SetVbucket, resp->getEvent());
    EXPECT_EQ(vbucket_state_pending,
              dynamic_cast<const SetVBucketState&>(*resp).getState());

    // The stream's TakeoverSend phase has already pushed the vbucket into a
    // takeover-backup state.
    EXPECT_TRUE(vb.isTakeoverBackedUp());
}

TEST_P(SingleThreadedActiveStreamTest, TakeoverBackupPhase) {
    pushStreamToTakeoverBackupPhase();

    // At TakeoverSend the stream has sent a SetVBState(pending) message to the
    // peer. Now the stream is in TakeoverWait, waiting for the SetVBState ACK
    // from the peer.
    EXPECT_TRUE(stream->isTakeoverWait());
    // The vbucket is still active
    auto& vb = *store->getVBucket(vbid);
    EXPECT_EQ(vbucket_state_active, vb.getState());

    // Ensure ActiveStream::takeoverStart is reset to > 0 when the stream
    // transitions back to TakeoverSend. The stream would miss to set the
    // VBucket::takeover_backed_up flag in the subsequent TakeoverSend phase
    // otherwise.
    TimeTraveller t1(1);

    // Now the stream received the ACK
    stream->setVBucketStateAckRecieved(*producer);
    // The stream has moved back into TakeoverSend
    ASSERT_TRUE(stream->isTakeoverSend());
    // The vbucket has been set to dead
    EXPECT_EQ(vbucket_state_dead, vb.getState());
    // VBucket::takeover_backed_up flag cleared as the vbucket has transitioned
    // to !active
    EXPECT_FALSE(vb.isTakeoverBackedUp());

    // Ensure that at least 1sec has past since takeoverStart. The stream might
    // miss to set the VBucket::takeover_backed_up flag in the subsequent
    // TakeoverSend phase otherwise.
    TimeTraveller t2(1);

    // Again, the vbstate transition has created a new checkpoint. Just move the
    // stream's cursor at the end of checkpoint for avoiding some additional
    // TakeoverSend calls in the next steps.
    stream->nextCheckpointItemTask();

    // TakeoverSend sends a SetVBState(active) to the peer
    const auto resp = stream->next(*producer);
    ASSERT_TRUE(resp);
    EXPECT_EQ(DcpResponse::Event::SetVbucket, resp->getEvent());
    EXPECT_EQ(vbucket_state_active,
              dynamic_cast<const SetVBucketState&>(*resp).getState());

    // Stream back to TakeoverWait, waiting for the SetVBState ACK from the peer
    EXPECT_TRUE(stream->isTakeoverWait());
    // VBucket::takeover_backed_up flag set again
    EXPECT_TRUE(vb.isTakeoverBackedUp());

    // Now the stream received the ACK
    stream->setVBucketStateAckRecieved(*producer);
    // The stream has been set to dead
    EXPECT_TRUE(stream->isDead());
    // IMPORTANT:
    // The VBucket::takeover_backed_up flag must be cleared at the end of the
    // takeover procedure. Before MB-66609 we miss to do that and we leave the
    // vbucket in a endless takeover-backup state.
    EXPECT_FALSE(vb.isTakeoverBackedUp());
}

TEST_P(SingleThreadedActiveStreamTest, TakeoverBackupPhase_EarlyStreamEnd) {
    pushStreamToTakeoverBackupPhase();

    // Simulate disconnection
    producer->closeAllStreams();

    // The stream has been set to dead
    EXPECT_TRUE(stream->isDead());
    // IMPORTANT:
    // The VBucket::takeover_backed_up flag must be cleared at the end of the
    // takeover procedure. Before MB-66609 we miss to do that and we leave the
    // vbucket in a endless takeover-backup state.
    auto& vb = *store->getVBucket(vbid);
    EXPECT_FALSE(vb.isTakeoverBackedUp());
}

INSTANTIATE_TEST_SUITE_P(AllBucketTypes,
                         SingleThreadedActiveStreamTest,
                         STParameterizedBucketTest::allConfigValues(),
                         STParameterizedBucketTest::PrintToStringParamName);

INSTANTIATE_TEST_SUITE_P(
        AllBucketTypes,
        SingleThreadedPassiveStreamTest,
        STParameterizedBucketTest::persistentAllBackendsConfigValues(),
        STParameterizedBucketTest::PrintToStringParamName);

INSTANTIATE_TEST_SUITE_P(
        AllBucketTypes,
        SingleThreadedActiveToPassiveStreamTest,
        STParameterizedBucketTest::persistentAllBackendsConfigValues(),
        STParameterizedBucketTest::PrintToStringParamName);

INSTANTIATE_TEST_SUITE_P(AllBucketTypes,
                         SingleThreadedBackfillScanBufferTest,
                         STParameterizedBucketTest::allConfigValues(),
                         STParameterizedBucketTest::PrintToStringParamName);

INSTANTIATE_TEST_SUITE_P(AllBucketTypes,
                         SingleThreadedBackfillBufferTest,
                         STParameterizedBucketTest::allConfigValues(),
                         STParameterizedBucketTest::PrintToStringParamName);

void STPassiveStreamPersistentTest::SetUp() {
    // Test class is not specific for SyncRepl, but some tests check SR
    // quantities too.
    enableSyncReplication = true;
    SingleThreadedPassiveStreamTest::SetUp();
    ASSERT_TRUE(consumer->isSyncReplicationEnabled());
}

#ifdef EP_USE_MAGMA
// Test that we issue Magma insert operations for items streamed in initial disk
// snapshot.
TEST_P(STPassiveStreamMagmaTest, InsertOpForInitialDiskSnapshot) {
    const std::string value("value");

    // Receive initial disk snapshot. Expect inserts for items in this snapshot.
    SnapshotMarker marker(
            0 /*opaque*/,
            vbid,
            0 /*snapStart*/,
            3 /*snapEnd*/,
            DcpSnapshotMarkerFlag::Disk | DcpSnapshotMarkerFlag::Checkpoint,
            0 /*HCS*/,
            {},
            {} /*maxVisibleSeqno*/,
            std::nullopt,
            {} /*streamId*/);

    stream->processMarker(&marker);
    auto vb = engine->getVBucket(vbid);
    ASSERT_TRUE(vb->checkpointManager->isOpenCheckpointInitialDisk());

    for (uint64_t seqno = 1; seqno <= 2; seqno++) {
        auto ret = stream->messageReceived(
                makeMutationConsumerMessage(seqno, vbid, value, 0));
        ASSERT_EQ(cb::engine_errc::success, ret);
    }

    flushVBucketToDiskIfPersistent(vbid, 2);
    EXPECT_EQ(vb->getNumItems(), 2);

    size_t inserts = 0;
    size_t upserts = 0;
    store->getKVStoreStat("magma_NInserts", inserts);
    store->getKVStoreStat("magma_NSets", upserts);
    EXPECT_EQ(inserts, 2);
    EXPECT_EQ(upserts, 0);

    // Simulate backfill interruption. Reconnect and receive a disk snapshot
    // with snap_start_seqno=0. However this is not an initial disk snapshot as
    // we've already received items before i.e. vb->getHighSeqno() > 0. Hence
    // expect upserts for items in this snapshot.
    stream->reconnectStream(vb, 0, 2);
    stream->processMarker(&marker);

    ASSERT_FALSE(vb->checkpointManager->isOpenCheckpointInitialDisk());
    auto ret = stream->messageReceived(
            makeMutationConsumerMessage(3, vbid, value, 0));
    ASSERT_EQ(cb::engine_errc::success, ret);

    flushVBucketToDiskIfPersistent(vbid, 1);
    EXPECT_EQ(vb->getNumItems(), 3);

    inserts = 0;
    upserts = 0;
    store->getKVStoreStat("magma_NInserts", inserts);
    store->getKVStoreStat("magma_NSets", upserts);
    EXPECT_EQ(inserts, 2);
    EXPECT_EQ(upserts, 1);

    // Receive next disk snapshot. Expect upserts for items in this snapshot.
    marker = SnapshotMarker(
            0 /*opaque*/,
            vbid,
            4 /*snapStart*/,
            6 /*snapEnd*/,
            DcpSnapshotMarkerFlag::Disk | DcpSnapshotMarkerFlag::Checkpoint,
            0 /*HCS*/,
            {},
            {} /*maxVisibleSeqno*/,
            std::nullopt,
            {} /*streamId*/);

    stream->processMarker(&marker);
    ASSERT_FALSE(vb->checkpointManager->isOpenCheckpointInitialDisk());

    for (uint64_t seqno = 4; seqno <= 6; seqno++) {
        auto ret = stream->messageReceived(
                makeMutationConsumerMessage(seqno, vbid, value, 0));
        ASSERT_EQ(cb::engine_errc::success, ret);
    }

    flushVBucketToDiskIfPersistent(vbid, 3);
    EXPECT_EQ(vb->getNumItems(), 6);

    inserts = 0;
    upserts = 0;
    store->getKVStoreStat("magma_NInserts", inserts);
    store->getKVStoreStat("magma_NSets", upserts);
    EXPECT_EQ(inserts, 2);
    EXPECT_EQ(upserts, 4);
}
#endif /*EP_USE_MAGMA*/

/**
 * The test checks that we do not lose any SnapRange information when at Replica
 * we re-attempt the flush of Disk Snapshot after a storage failure.
 */
TEST_P(STPassiveStreamPersistentTest, VBStateNotLostAfterFlushFailure) {
    using namespace testing;
    // Gmock helps us with simulating a flush failure.
    // In the test we want that the first attempt to flush fails, while the
    // second attempts succeeds (forwards the call on to the real KVStore).
    // The purpose of the test is to check that we have stored all the SnapRange
    // info (together with items) when the second flush succeeds.
    auto& mockKVStore = MockKVStore::replaceRWKVStoreWithMock(*store, 0);
    EXPECT_CALL(mockKVStore, commit(_, _))
            .WillOnce(Return(false))
            .WillRepeatedly(DoDefault());

    // Replica receives Snap{{1, 3, Disk}, {PRE:1, M:2, D:3}}
    // Note that the shape of the snapshot is just functional to testing
    // that we write to disk all the required vbstate entries at flush

    // snapshot-marker [1, 3]
    uint32_t opaque = 0;
    SnapshotMarker snapshotMarker(opaque,
                                  vbid,
                                  1 /*snapStart*/,
                                  3 /*snapEnd*/,
                                  DcpSnapshotMarkerFlag::Disk,
                                  std::optional<uint64_t>(1) /*HCS*/,
                                  {},
                                  {} /*maxVisibleSeqno*/,
                                  std::nullopt,
                                  {} /*streamId*/);
    stream->processMarker(&snapshotMarker);

    // PRE:1
    const std::string value("value");
    using namespace cb::durability;
    ASSERT_EQ(cb::engine_errc::success,
              stream->messageReceived(makeMutationConsumerMessage(
                      1 /*seqno*/,
                      vbid,
                      value,
                      opaque,
                      {},
                      Requirements(Level::Majority, Timeout::Infinity()))));

    // M:2 - Logic Commit for PRE:1
    // Note: implicit revSeqno=1
    ASSERT_EQ(cb::engine_errc::success,
              stream->messageReceived(makeMutationConsumerMessage(
                      2 /*seqno*/, vbid, value, opaque)));

    // D:3
    ASSERT_EQ(cb::engine_errc::success,
              stream->messageReceived(
                      makeMutationConsumerMessage(3 /*seqno*/,
                                                  vbid,
                                                  value,
                                                  opaque,
                                                  {},
                                                  {} /*DurReqs*/,
                                                  DeleteSource::Explicit,
                                                  2 /*revSeqno*/)));

    auto& kvStore = *store->getRWUnderlying(vbid);
    auto& vbs = *kvStore.getCachedVBucketState(vbid);
    // Check the vbstate entries that are set by SnapRange info
    const auto checkVBState = [&vbs](uint64_t lastSnapStart,
                                     uint64_t lastSnapEnd,
                                     CheckpointType type,
                                     uint64_t hps,
                                     uint64_t hcs,
                                     uint64_t maxDelRevSeqno) {
        EXPECT_EQ(lastSnapStart, vbs.lastSnapStart);
        EXPECT_EQ(lastSnapEnd, vbs.lastSnapEnd);
        EXPECT_EQ(type, vbs.checkpointType);
        EXPECT_EQ(hps, vbs.highPreparedSeqno);
        EXPECT_EQ(hcs, vbs.persistedCompletedSeqno);
        EXPECT_EQ(maxDelRevSeqno, vbs.maxDeletedSeqno);
    };

    auto& vb = *store->getVBucket(vbid);
    EXPECT_EQ(3, vb.dirtyQueueSize);

    // This flush fails, we have not written HCS to disk
    auto& epBucket = dynamic_cast<EPBucket&>(*store);
    EXPECT_EQ(FlushResult(MoreAvailable::Yes, 0), epBucket.flushVBucket(vbid));
    EXPECT_EQ(3, vb.dirtyQueueSize);
    {
        CB_SCOPED_TRACE("");
        checkVBState(0 /*lastSnapStart*/,
                     0 /*lastSnapEnd*/,
                     CheckpointType::Memory,
                     0 /*HPS*/,
                     0 /*HCS*/,
                     0 /*maxDelRevSeqno*/);
    }

    // This flush succeeds, we must write all the expected SnapRange info in
    // vbstate on disk
    EXPECT_EQ(FlushResult(MoreAvailable::No, 3), epBucket.flushVBucket(vbid));
    EXPECT_EQ(0, vb.dirtyQueueSize);
    {
        CB_SCOPED_TRACE("");
        // Notes:
        //   1) expected (snapStart = snapEnd) for complete snap flushed
        //   2) expected (HPS = snapEnd) for complete Disk snap flushed
        checkVBState(3 /*lastSnapStart*/,
                     3 /*lastSnapEnd*/,
                     CheckpointType::InitialDisk,
                     1 /*HPS*/,
                     1 /*HCS*/,
                     2 /*maxDelRevSeqno*/);
    }

    // MB-41747: Make sure that we don't have a an on-disk-prepare as
    // part of the internal database handle used by the underlying storage
    // which will be written to disk (and purged as part of commit)
    auto res = store->getLockedVBucket(vbid);
    ASSERT_TRUE(res.owns_lock());
    auto& underlying = *store->getRWUnderlying(vbid);

    CompactionConfig cc;
    auto context =
            std::make_shared<CompactionContext>(store->getVBucket(vbid), cc, 1);
    underlying.compactDB(res.getLock(), context);
    EXPECT_EQ(0, underlying.getCachedVBucketState(vbid)->onDiskPrepares);
}

/**
 * MB-37948: Flusher wrongly computes the new persisted snapshot by using the
 * last persisted vbstate info.
 */
TEST_P(STPassiveStreamPersistentTest, MB_37948) {
    // Set vbucket active on disk
    // Note: TransferVB::Yes is just to prevent that the existing passive stream
    // is released. We sporadically segfault when we access this->stream below
    // otherwise.
    setVBucketStateAndRunPersistTask(
            vbid, vbucket_state_active, {}, TransferVB::Yes);

    // VBucket state changes to replica.
    // Note: The new state is not persisted yet.
    EXPECT_EQ(cb::engine_errc::success,
              store->setVBucketState(vbid, vbucket_state_replica));

    // Replica receives a partial Snap{1, 3, Memory}
    uint32_t opaque = 0;
    SnapshotMarker snapshotMarker(opaque,
                                  vbid,
                                  1 /*snapStart*/,
                                  3 /*snapEnd*/,
                                  DcpSnapshotMarkerFlag::Memory,
                                  {} /*HCS*/,
                                  {},
                                  {} /*maxVisibleSeqno*/,
                                  std::nullopt,
                                  {} /*streamId*/);
    stream->processMarker(&snapshotMarker);
    // M:1
    const std::string value("value");
    ASSERT_EQ(cb::engine_errc::success,
              stream->messageReceived(makeMutationConsumerMessage(
                      1 /*seqno*/, vbid, value, opaque)));
    // M:2
    ASSERT_EQ(cb::engine_errc::success,
              stream->messageReceived(makeMutationConsumerMessage(
                      2 /*seqno*/, vbid, value, opaque)));
    // Note: snap is partial, seqno:3 not received yet

    auto& vb = *store->getVBucket(vbid);
    const auto checkPersistedSnapshot = [&vb](uint64_t lastSnapStart,
                                              uint64_t lastSnapEnd) {
        const auto snap = vb.getPersistedSnapshot();
        EXPECT_EQ(lastSnapStart, snap.getStart());
        EXPECT_EQ(lastSnapEnd, snap.getEnd());
    };

    // We have not persisted any item yet
    checkPersistedSnapshot(0, 0);

    // Flush. The new state=replica is not persisted yet; this is where
    // the flusher wrongly uses the state on disk (state=active) for computing
    // the new snapshot range to be persisted.
    auto& epBucket = dynamic_cast<EPBucket&>(*store);
    EXPECT_EQ(FlushResult(MoreAvailable::No, 2), epBucket.flushVBucket(vbid));

    // Before the fix this fails because we have persisted snapEnd=2
    // Note: We have persisted a partial snapshot at replica, snapStart must
    //  still be 0
    checkPersistedSnapshot(1, 3);

    // The core of the test has been already executed, just check that
    // everything behaves as expected when the full snapshot is persisted.

    // M:3 (snap-end mutation)
    ASSERT_EQ(cb::engine_errc::success,
              stream->messageReceived(makeMutationConsumerMessage(
                      3 /*seqno*/, vbid, value, opaque)));

    EXPECT_EQ(FlushResult(MoreAvailable::No, 1), epBucket.flushVBucket(vbid));

    checkPersistedSnapshot(3, 3);
}

// Check stream-id and sync-repl cannot be enabled
TEST_P(StreamTest, multi_stream_control_denied) {
    setup_dcp_stream();
    EXPECT_EQ(cb::engine_errc::success,
              producer->control(0, "enable_sync_writes", "true"));
    EXPECT_TRUE(producer->isSyncWritesEnabled());
    EXPECT_FALSE(producer->isMultipleStreamEnabled());

    EXPECT_EQ(cb::engine_errc::not_supported,
              producer->control(0, "enable_stream_id", "true"));
    EXPECT_TRUE(producer->isSyncWritesEnabled());
    EXPECT_FALSE(producer->isMultipleStreamEnabled());
    EXPECT_EQ(cb::engine_errc::no_such_key, destroy_dcp_stream());
}

TEST_P(StreamTest, sync_writes_denied) {
    setup_dcp_stream();
    EXPECT_EQ(cb::engine_errc::success,
              producer->control(0, "enable_stream_id", "true"));
    EXPECT_FALSE(producer->isSyncWritesEnabled());
    EXPECT_TRUE(producer->isMultipleStreamEnabled());

    EXPECT_EQ(cb::engine_errc::not_supported,
              producer->control(0, "enable_sync_writes", "true"));
    EXPECT_FALSE(producer->isSyncWritesEnabled());
    EXPECT_TRUE(producer->isMultipleStreamEnabled());
    EXPECT_EQ(cb::engine_errc::dcp_streamid_invalid, destroy_dcp_stream());
}

/**
 * Test to ensure that V7 dcp status codes are returned when they have
 * been enabled.
 */
TEST_P(STPassiveStreamPersistentTest, enusre_extended_dcp_status_work) {
    uint32_t opaque = 0;
    const std::string keyStr("key");
    DocKeyView key(keyStr, DocKeyEncodesCollectionId::No);

    // check error code when stream isn't present for vbucket 99
    EXPECT_EQ(cb::engine_errc::no_such_key,
              consumer->mutation(
                      opaque, key, {}, 0, 0, Vbid(99), 0, 1, 0, 0, 0, {}, 0));
    // check error code when using a non matching opaque
    opaque = 99999;
    EXPECT_EQ(cb::engine_errc::key_already_exists,
              consumer->mutation(
                      opaque, key, {}, 0, 0, vbid, 0, 1, 0, 0, 0, {}, 0));

    // enable V7 dcp status codes
    consumer->enableV7DcpStatus();
    // check error code when stream isn't present for vbucket 99
    opaque = 0;
    EXPECT_EQ(cb::engine_errc::stream_not_found,
              consumer->mutation(
                      opaque, key, {}, 0, 0, Vbid(99), 0, 1, 0, 0, 0, {}, 0));
    // check error code when using a non matching opaque
    opaque = 99999;
    EXPECT_EQ(cb::engine_errc::opaque_no_match,
              consumer->mutation(
                      opaque, key, {}, 0, 0, vbid, 0, 1, 0, 0, 0, {}, 0));
}

void STPassiveStreamPersistentTest::checkVBState(uint64_t lastSnapStart,
                                                 uint64_t lastSnapEnd,
                                                 CheckpointType type,
                                                 uint64_t hps,
                                                 uint64_t hcs,
                                                 uint64_t maxDelRevSeqno) {
    auto& kvStore = *store->getRWUnderlying(vbid);
    auto& vbs = *kvStore.getCachedVBucketState(vbid);
    EXPECT_EQ(lastSnapStart, vbs.lastSnapStart);
    EXPECT_EQ(lastSnapEnd, vbs.lastSnapEnd);
    EXPECT_EQ(type, vbs.checkpointType);
    EXPECT_EQ(hps, vbs.highPreparedSeqno);
    EXPECT_EQ(hcs, vbs.persistedCompletedSeqno);
    EXPECT_EQ(maxDelRevSeqno, vbs.maxDeletedSeqno);
}

/**
 * Test that the HPS value on disk is set appropriately when we receive a Disk
 * snapshot that does not contain a prepare.
 *
 * This tests the scenario as described in MB-51639, an active sending a disk
 * snapshot for the following items: [1:Pre, 2:Pre, 3:Commit, 4:Commit] which
 * is received as [3:Mutation, 4:Mutation] as completed prepares are not sent
 * and commits are stored as mutations on disk. Whilst the in-memory HPS value
 * is set to an appropriate value (4 - the snapshot end) the on disk HPS value
 * was left at 0 before the change for MB-51639 was made. This meant that after
 * a restart the HPS value was loaded from disk as 0, rather than 4, and it was
 * possible for ns_server to select a replica having only received [1:Pre as the
 * new active (resulting in a loss of committed prepare 2:Pre).
 */
TEST_P(STPassiveStreamPersistentTest, DiskSnapWithoutPrepareSetsDiskHPS) {
    uint32_t opaque = 0;
    SnapshotMarker snapshotMarker(opaque,
                                  vbid,
                                  1 /*snapStart*/,
                                  4 /*snapEnd*/,
                                  DcpSnapshotMarkerFlag::Disk,
                                  std::optional<uint64_t>(2) /*HCS*/,
                                  std::optional<uint64_t>(4) /*HPS*/,
                                  {} /*maxVisibleSeqno*/,
                                  std::nullopt,
                                  {} /*streamId*/);
    stream->processMarker(&snapshotMarker);

    const std::string value("value");

    // M:3 - Logic Commit for PRE:1
    ASSERT_EQ(cb::engine_errc::success,
              stream->messageReceived(makeMutationConsumerMessage(
                      3 /*seqno*/, vbid, value, opaque)));

    // M:4 - Logic Commit for PRE:2
    ASSERT_EQ(cb::engine_errc::success,
              stream->messageReceived(makeMutationConsumerMessage(
                      4 /*seqno*/, vbid, value, opaque)));

    flushVBucketToDiskIfPersistent(vbid, 2);

    // Notes: HPS would ideally equal the highest logically completed prepare
    // (2) in this case, but that is not possible without a protocol change to
    // send it from the active. We instead move the HPS to the snapshot end
    // (both on disk and in memory) which is 4 in this case due to changes made
    // as part of MB-34873.
    {
        CB_SCOPED_TRACE("");
        checkVBState(4 /*lastSnapStart*/,
                     4 /*lastSnapEnd*/,
                     CheckpointType::InitialDisk,
                     4 /*HPS*/,
                     2 /*HCS*/,
                     0 /*maxDelRevSeqno*/);
    }

    EXPECT_EQ(4, store->getVBucket(vbid)->getHighPreparedSeqno());

    ASSERT_NE(cb::engine_errc::disconnect,
              consumer->closeStream(0 /*opaque*/, vbid));
    consumer.reset();

    resetEngineAndWarmup();
    setupConsumerAndPassiveStream();

    EXPECT_EQ(4, store->getVBucket(vbid)->getHighPreparedSeqno());
}

/**
 * Test that the HPS value on disk is set appropriately when we receive a Disk
 * snapshot that does contain a prepare.
 *
 * This tests the scenario:
 * [1:Pre, 2:Pre, 3:Commit, 4:Commit, 5:Pre, 6:Mutation]
 *
 */
TEST_P(STPassiveStreamPersistentTest, DiskSnapWithPrepareSetsHPSToSnapEnd) {
    uint32_t opaque = 0;
    SnapshotMarker snapshotMarker(opaque,
                                  vbid,
                                  1 /*snapStart*/,
                                  6 /*snapEnd*/,
                                  DcpSnapshotMarkerFlag::Disk,
                                  std::optional<uint64_t>(2) /*HCS*/,
                                  {},
                                  {} /*maxVisibleSeqno*/,
                                  std::nullopt,
                                  {} /*streamId*/);
    stream->processMarker(&snapshotMarker);

    const std::string value("value");

    // M:3 - Logic Commit for PRE:1
    ASSERT_EQ(cb::engine_errc::success,
              stream->messageReceived(makeMutationConsumerMessage(
                      3 /*seqno*/, vbid, value, opaque)));

    // M:4 - Logic Commit for PRE:2
    ASSERT_EQ(cb::engine_errc::success,
              stream->messageReceived(makeMutationConsumerMessage(
                      4 /*seqno*/, vbid, value, opaque)));

    // PRE:5
    using namespace cb::durability;
    ASSERT_EQ(cb::engine_errc::success,
              stream->messageReceived(makeMutationConsumerMessage(
                      5 /*seqno*/,
                      vbid,
                      value,
                      opaque,
                      {},
                      Requirements(Level::Majority, Timeout::Infinity()))));

    // M:6
    ASSERT_EQ(cb::engine_errc::success,
              stream->messageReceived(makeMutationConsumerMessage(
                      6 /*seqno*/, vbid, value, opaque)));

    flushVBucketToDiskIfPersistent(vbid, 4);

    {
        CB_SCOPED_TRACE("");
        checkVBState(6 /*lastSnapStart*/,
                     6 /*lastSnapEnd*/,
                     CheckpointType::InitialDisk,
                     5 /*HPS*/,
                     2 /*HCS*/,
                     0 /*maxDelRevSeqno*/);
    }
}

INSTANTIATE_TEST_SUITE_P(Persistent,
                         STPassiveStreamPersistentTest,
                         STParameterizedBucketTest::persistentConfigValues(),
                         STParameterizedBucketTest::PrintToStringParamName);

#ifdef EP_USE_MAGMA
INSTANTIATE_TEST_SUITE_P(Persistent,
                         STPassiveStreamMagmaTest,
                         STParameterizedBucketTest::magmaConfigValues(),
                         STParameterizedBucketTest::PrintToStringParamName);

void CDCActiveStreamTest::SetUp() {
    if (!config_string.empty()) {
        config_string += ";";
    }
    // Enable history retention
    config_string +=
            "history_retention_bytes=10485760;history_retention_seconds=3600";
    STActiveStreamPersistentTest::SetUp();

    // @todo CDC: Can remove as soon as magma enables history
    replaceMagmaKVStore();

    manifest.add(CollectionEntry::historical,
                 cb::NoExpiryLimit,
                 true /*history*/,
                 ScopeEntry::defaultS);

    setVBucketState(vbid, vbucket_state_active);
    auto vb = store->getVBucket(vbid);
    vb->updateFromManifest(
            std::shared_lock<folly::SharedMutex>(vb->getStateLock()),
            Collections::Manifest{std::string{manifest}});
    ASSERT_EQ(1, vb->getHighSeqno());

    ASSERT_TRUE(producer);
    ASSERT_FALSE(producer->areChangeStreamsEnabled());
    ASSERT_EQ(cb::engine_errc::success,
              producer->control(0, DcpControlKeys::ChangeStreams, "true"));
    ASSERT_TRUE(producer->areChangeStreamsEnabled());
    producer->public_enableSyncReplication();

    recreateStream(*vb,
                   true,
                   fmt::format(R"({{"collections":["{:x}"]}})",
                               uint32_t(CollectionEntry::historical.uid)));
    ASSERT_TRUE(stream);
    ASSERT_TRUE(stream->areChangeStreamsEnabled());

    // Control data: Add some mutations into the non-CDC collection
    for (size_t i : {1, 2, 3}) {
        store_item(vbid,
                   makeStoredDocKey("key" + std::to_string(i),
                                    CollectionEntry::defaultC),
                   "value");
    }

    ASSERT_EQ(4, vb->getHighSeqno());
}

void CDCActiveStreamTest::clearCMAndPersistenceAndReplication() {
    auto& vb = *store->getVBucket(vbid);
    auto& manager = *vb.checkpointManager;
    manager.createNewCheckpoint();

    // Move the persistence and stream cursor to the end of the open checkpoint
    const auto& readyQ = stream->public_readyQ();
    const auto cursor = stream->getCursor().lock();
    while (manager.getNumCheckpoints() > 1) {
        stream->nextCheckpointItemTask();
        while (!readyQ.empty()) {
            stream->public_nextQueuedItem(*producer);
        }
        flushVBucket(vbid);
    }

    // Eager checkpoint removal ensures 1 empty checkpoint at this point
    ASSERT_EQ(1, manager.getNumCheckpoints());
    ASSERT_EQ(1, manager.getNumOpenChkItems()); // cs
}

TEST_P(CDCActiveStreamTest, CollectionNotDeduped_InMemory) {
    auto& vb = *store->getVBucket(vbid);
    const auto initHighSeqno = vb.getHighSeqno();
    ASSERT_GT(initHighSeqno, 0); // From SetUp

    // Mutate the same key some times into the CDC collection
    const auto key = makeStoredDocKey("key", CollectionEntry::historical);
    for (size_t i : {1, 2, 3}) {
        store_item(vbid, key, "value" + std::to_string(i));
    }
    ASSERT_EQ(initHighSeqno + 3, vb.getHighSeqno());

    // Stream must send 3 snapshots, 1 per mutation

    const auto& readyQ = stream->public_readyQ();
    ASSERT_EQ(0, readyQ.size());

    stream->nextCheckpointItemTask();
    ASSERT_EQ(7, readyQ.size());

    // Marker + Sysevent + Mutation
    auto resp = stream->public_nextQueuedItem(*producer);
    ASSERT_TRUE(resp);
    EXPECT_EQ(DcpResponse::Event::SnapshotMarker, resp->getEvent());
    auto* marker = dynamic_cast<SnapshotMarker*>(resp.get());
    const auto expectedMarkerFlags = DcpSnapshotMarkerFlag::Memory |
                                     DcpSnapshotMarkerFlag::Checkpoint |
                                     DcpSnapshotMarkerFlag::History;
    EXPECT_EQ(expectedMarkerFlags, marker->getFlags());
    EXPECT_EQ(0, marker->getStartSeqno());
    EXPECT_EQ(initHighSeqno + 1, marker->getEndSeqno());

    resp = stream->public_nextQueuedItem(*producer);
    ASSERT_TRUE(resp);
    EXPECT_EQ(DcpResponse::Event::SystemEvent, resp->getEvent());
    EXPECT_EQ(1, resp->getBySeqno());

    resp = stream->public_nextQueuedItem(*producer);
    ASSERT_TRUE(resp);
    EXPECT_EQ(DcpResponse::Event::Mutation, resp->getEvent());
    EXPECT_EQ(initHighSeqno + 1, resp->getBySeqno());
    auto* mut = dynamic_cast<const MutationResponse*>(resp.get());
    EXPECT_EQ(key, mut->getItem()->getKey());

    // Marker + Mutation
    resp = stream->public_nextQueuedItem(*producer);
    ASSERT_TRUE(resp);
    EXPECT_EQ(DcpResponse::Event::SnapshotMarker, resp->getEvent());
    marker = dynamic_cast<SnapshotMarker*>(resp.get());
    EXPECT_EQ(expectedMarkerFlags, marker->getFlags());
    EXPECT_EQ(initHighSeqno + 2, marker->getStartSeqno());
    EXPECT_EQ(initHighSeqno + 2, marker->getEndSeqno());

    resp = stream->public_nextQueuedItem(*producer);
    ASSERT_TRUE(resp);
    EXPECT_EQ(DcpResponse::Event::Mutation, resp->getEvent());
    EXPECT_EQ(initHighSeqno + 2, resp->getBySeqno());
    mut = dynamic_cast<const MutationResponse*>(resp.get());
    EXPECT_EQ(key, mut->getItem()->getKey());

    // Marker + Mutation
    resp = stream->public_nextQueuedItem(*producer);
    ASSERT_TRUE(resp);
    EXPECT_EQ(DcpResponse::Event::SnapshotMarker, resp->getEvent());
    marker = dynamic_cast<SnapshotMarker*>(resp.get());
    EXPECT_EQ(expectedMarkerFlags, marker->getFlags());
    EXPECT_EQ(initHighSeqno + 3, marker->getStartSeqno());
    EXPECT_EQ(initHighSeqno + 3, marker->getEndSeqno());

    resp = stream->public_nextQueuedItem(*producer);
    ASSERT_TRUE(resp);
    EXPECT_EQ(DcpResponse::Event::Mutation, resp->getEvent());
    EXPECT_EQ(initHighSeqno + 3, resp->getBySeqno());
    mut = dynamic_cast<const MutationResponse*>(resp.get());
    EXPECT_EQ(key, mut->getItem()->getKey());

    EXPECT_EQ(0, readyQ.size());
}

TEST_P(CDCActiveStreamTest, MarkerHistoryFlagClearIfCheckpointNotHistorical) {
    auto& config = engine->getConfiguration();
    config.setHistoryRetentionBytes(0);
    config.setHistoryRetentionSeconds(0);
    ASSERT_FALSE(store->isHistoryRetentionEnabled());

    auto& vb = *store->getVBucket(vbid);
    const auto initHighSeqno = vb.getHighSeqno();
    ASSERT_GT(initHighSeqno, 0); // From SetUp

    // Move the stream cursor to the end of checkpoint
    clearCMAndPersistenceAndReplication();

    auto& manager = *vb.checkpointManager;
    ASSERT_EQ(1, manager.getNumCheckpoints());
    ASSERT_EQ(1, manager.getNumOpenChkItems()); // cs
    // Main precondition
    ASSERT_EQ(CheckpointHistorical::No, manager.getOpenCheckpointHistorical());

    // Write a doc into the historical collection
    const auto key = makeStoredDocKey("key", CollectionEntry::historical);
    store_item(vbid, key, "value");
    ASSERT_EQ(initHighSeqno + 1, vb.getHighSeqno());

    // Check the outbound stream
    const auto& readyQ = stream->public_readyQ();
    ASSERT_EQ(0, readyQ.size());

    stream->nextCheckpointItemTask();
    ASSERT_EQ(2, readyQ.size()); // Marker + Mutation

    auto resp = stream->public_nextQueuedItem(*producer);
    ASSERT_TRUE(resp);
    EXPECT_EQ(DcpResponse::Event::SnapshotMarker, resp->getEvent());
    auto* marker = dynamic_cast<SnapshotMarker*>(resp.get());
    // Core of the test: DcpSnapshotMarkerFlag::History isn't
    // set in the marker
    const auto expectedMarkerFlags =
            DcpSnapshotMarkerFlag::Memory | DcpSnapshotMarkerFlag::Checkpoint;
    EXPECT_EQ(expectedMarkerFlags, marker->getFlags());
    EXPECT_EQ(initHighSeqno + 1, marker->getStartSeqno());
    EXPECT_EQ(initHighSeqno + 1, marker->getEndSeqno());

    // Verify the rest of the stream for completeness
    resp = stream->public_nextQueuedItem(*producer);
    ASSERT_TRUE(resp);
    EXPECT_EQ(DcpResponse::Event::Mutation, resp->getEvent());
    EXPECT_EQ(initHighSeqno + 1, resp->getBySeqno());
    auto* mut = dynamic_cast<const MutationResponse*>(resp.get());
    EXPECT_EQ(key, mut->getItem()->getKey());

    EXPECT_EQ(0, readyQ.size());
}

void CDCActiveStreamTest::testResilientToRetentionConfigChanges(
        HistoryRetentionMetric metric) {
    // SetUp enables history (both bytes/seconds > 0) and creates an historical
    // collection.
    // Here we need to test bytes/seconds selectively for ensuring the correct
    // behaviour of each.
    auto& config = engine->getConfiguration();
    switch (metric) {
    case HistoryRetentionMetric::BYTES: {
        ASSERT_GT(store->getHistoryRetentionBytes(), 0);
        config.setHistoryRetentionSeconds(0);
        break;
    }
    case HistoryRetentionMetric::SECONDS: {
        ASSERT_GT(store->getHistoryRetentionSeconds().count(), 0);
        config.setHistoryRetentionBytes(0);
        break;
    }
    }
    ASSERT_TRUE(store->isHistoryRetentionEnabled());

    clearCMAndPersistenceAndReplication();

    // Now we write a doc into the historical collection
    auto& vb = *store->getVBucket(vbid);
    const auto initHighSeqno = vb.getHighSeqno();
    ASSERT_GT(initHighSeqno, 0); // From SetUp
    const auto key = makeStoredDocKey("key", CollectionEntry::historical);
    const auto value = "value";
    store_item(vbid, key, value);
    ASSERT_EQ(initHighSeqno + 1, vb.getHighSeqno());
    // 1 historical checkpoint contains the mutation
    const auto& manager = *vb.checkpointManager;
    ASSERT_EQ(1, manager.getNumCheckpoints());
    ASSERT_EQ(2, manager.getNumOpenChkItems()); // cs, m
    ASSERT_EQ(CheckpointHistorical::Yes, manager.getOpenCheckpointHistorical());
    // Save the current checkpoint id for later in the test
    const auto prevCkptId = manager.getOpenCheckpointId();
    // The the stream makes a History snapshot from that checkpoint
    const auto& readyQ = stream->public_readyQ();
    ASSERT_EQ(0, readyQ.size());
    stream->nextCheckpointItemTask();
    ASSERT_EQ(2, readyQ.size()); // Marker + Mutation
    // Marker
    auto resp = stream->public_nextQueuedItem(*producer);
    ASSERT_TRUE(resp);
    EXPECT_EQ(DcpResponse::Event::SnapshotMarker, resp->getEvent());
    auto* marker = dynamic_cast<SnapshotMarker*>(resp.get());
    // Core test: DcpSnapshotMarkerFlag::History is set in
    // the marker
    EXPECT_EQ(DcpSnapshotMarkerFlag::Memory |
                      DcpSnapshotMarkerFlag::Checkpoint |
                      DcpSnapshotMarkerFlag::History,
              marker->getFlags());
    EXPECT_EQ(initHighSeqno + 1, marker->getStartSeqno());
    EXPECT_EQ(initHighSeqno + 1, marker->getEndSeqno());
    // Mutation
    resp = stream->public_nextQueuedItem(*producer);
    ASSERT_TRUE(resp);
    EXPECT_EQ(DcpResponse::Event::Mutation, resp->getEvent());
    EXPECT_EQ(initHighSeqno + 1, resp->getBySeqno());
    auto* mut = dynamic_cast<const MutationResponse*>(resp.get());
    EXPECT_EQ(key, mut->getItem()->getKey());
    // readyQ drained
    ASSERT_EQ(0, readyQ.size());

    // Move persistence to the end of checkpoint
    flushVBucket(vbid);

    // Now the user disables history retention
    switch (metric) {
    case HistoryRetentionMetric::BYTES: {
        config.setHistoryRetentionBytes(0);
        break;
    }
    case HistoryRetentionMetric::SECONDS: {
        config.setHistoryRetentionSeconds(0);
        break;
    }
    }
    ASSERT_FALSE(store->isHistoryRetentionEnabled());

    // Core test: The existing historical checkpoint is closed and a new open
    // non-historical checkpoint must be created
    ASSERT_EQ(1, manager.getNumCheckpoints());
    ASSERT_GT(manager.getOpenCheckpointId(), prevCkptId);
    ASSERT_EQ(1, manager.getNumOpenChkItems());
    ASSERT_EQ(CheckpointHistorical::No, manager.getOpenCheckpointHistorical());

    // Now store another mutation into the historical collection
    store_item(vbid, key, value);

    // This time DCP produces a non-historical snapshot from the non-historical
    // checkpoint
    ASSERT_EQ(0, readyQ.size());
    stream->nextCheckpointItemTask();
    ASSERT_EQ(2, readyQ.size()); // Marker + Mutation
    // Marker
    resp = stream->public_nextQueuedItem(*producer);
    ASSERT_TRUE(resp);
    EXPECT_EQ(DcpResponse::Event::SnapshotMarker, resp->getEvent());
    marker = dynamic_cast<SnapshotMarker*>(resp.get());
    // Core test: DcpSnapshotMarkerFlag::History isn't set in
    // the marker
    EXPECT_EQ(DcpSnapshotMarkerFlag::Memory | DcpSnapshotMarkerFlag::Checkpoint,
              marker->getFlags());
    EXPECT_EQ(initHighSeqno + 2, marker->getStartSeqno());
    EXPECT_EQ(initHighSeqno + 2, marker->getEndSeqno());
    // Mutation
    resp = stream->public_nextQueuedItem(*producer);
    ASSERT_TRUE(resp);
    EXPECT_EQ(DcpResponse::Event::Mutation, resp->getEvent());
    EXPECT_EQ(initHighSeqno + 2, resp->getBySeqno());
    mut = dynamic_cast<const MutationResponse*>(resp.get());
    EXPECT_EQ(key, mut->getItem()->getKey());
    // readyQ drained
    ASSERT_EQ(0, readyQ.size());
}

TEST_P(CDCActiveStreamTest, ResilientToRetentionConfigChanges_Bytes) {
    testResilientToRetentionConfigChanges(HistoryRetentionMetric::BYTES);
}

TEST_P(CDCActiveStreamTest, ResilientToRetentionConfigChanges_Seconds) {
    testResilientToRetentionConfigChanges(HistoryRetentionMetric::SECONDS);
}

TEST_P(CDCActiveStreamTest, SnapshotAndSeqnoAdvanceCorrectHistoryFlag) {
    ASSERT_TRUE(store->isHistoryRetentionEnabled());

    // The SetUp step creates the historical collection and stores a bunch of
    // items into the default collection. In this particular test we just need
    // to start from a clean CM and stream.
    manifest.remove(CollectionEntry::historical);
    auto& vb = *store->getVBucket(vbid);
    vb.updateFromManifest(
            std::shared_lock<folly::SharedMutex>(vb.getStateLock()),
            Collections::Manifest{std::string{manifest}});
    clearCMAndPersistenceAndReplication();

    producer->closeStream(0, vbid, stream->getStreamId());

    // Open a stream directly in a in-memory state
    const auto highSeqno = vb.getHighSeqno();
    stream = producer->mockActiveStreamRequest(
            {} /*flags*/,
            0 /*opaque*/,
            vb,
            highSeqno /*start_seqno*/,
            ~0 /*end_seqno*/,
            0x0 /*vb_uuid*/,
            highSeqno /*snap_start_seqno*/,
            ~0 /*snap_end_seqno*/,
            producer->public_getIncludeValue(),
            producer->public_getIncludeXattrs(),
            producer->public_getIncludeDeletedUserXattrs(),
            std::string_view{} /*jsonFilter*/);
    ASSERT_TRUE(stream->isInMemory());

    // FlatBuffers disabled makes the test flow in the path that is under
    // verification in this test. Ie, at some point a SysEvent(modify) is
    // generated, but the stream receives a SeqnoAdvance in place of the
    // SysEvent.
    ASSERT_TRUE(stream->areChangeStreamsEnabled());
    ASSERT_FALSE(stream->isFlatBuffersSystemEventEnabled());

    // Add a collection
    manifest.add(CollectionEntry::historical,
                 cb::NoExpiryLimit,
                 true /*history*/,
                 ScopeEntry::defaultS);
    vb.updateFromManifest(
            std::shared_lock<folly::SharedMutex>(vb.getStateLock()),
            Collections::Manifest{std::string{manifest}});

    const auto& readyQ = stream->public_readyQ();
    ASSERT_EQ(0, readyQ.size());
    stream->nextCheckpointItemTask();
    ASSERT_EQ(2, readyQ.size()); // SnapshotMarker + SysEvent

    auto resp = stream->public_nextQueuedItem(*producer);
    ASSERT_TRUE(resp);
    EXPECT_EQ(DcpResponse::Event::SnapshotMarker, resp->getEvent());
    auto* marker = dynamic_cast<SnapshotMarker*>(resp.get());
    // DcpSnapshotMarkerFlag::History is set in the marker
    EXPECT_EQ(DcpSnapshotMarkerFlag::Memory |
                      DcpSnapshotMarkerFlag::Checkpoint |
                      DcpSnapshotMarkerFlag::History,
              marker->getFlags());
    resp = stream->public_nextQueuedItem(*producer);
    ASSERT_TRUE(resp);
    EXPECT_EQ(DcpResponse::Event::SystemEvent, resp->getEvent());
    EXPECT_EQ(vb.getHighSeqno(), resp->getBySeqno());

    EXPECT_EQ(0, readyQ.size());

    // Modify the collection
    manifest.update(CollectionEntry::historical,
                    cb::NoExpiryLimit,
                    {} /*history*/,
                    ScopeEntry::defaultS);
    vb.updateFromManifest(
            std::shared_lock<folly::SharedMutex>(vb.getStateLock()),
            Collections::Manifest{std::string{manifest}});

    stream->nextCheckpointItemTask();
    ASSERT_EQ(2, readyQ.size()); // SnapshotMarker + SeqnoAdvance

    resp = stream->public_nextQueuedItem(*producer);
    ASSERT_TRUE(resp);
    EXPECT_EQ(DcpResponse::Event::SnapshotMarker, resp->getEvent());
    marker = dynamic_cast<SnapshotMarker*>(resp.get());
    // Core of the test: DcpSnapshotMarkerFlag::History is
    // set in the marker
    EXPECT_EQ(DcpSnapshotMarkerFlag::Memory | DcpSnapshotMarkerFlag::History,
              marker->getFlags());
    // Verify the string representation of marker's flags
    EXPECT_EQ(R"(["Memory","History"])", format_as(marker->getFlags()));
    // SeqnoAdvance in place of SysEvent(modify), as flatbuffers sys-events are
    // disabled
    resp = stream->public_nextQueuedItem(*producer);
    ASSERT_TRUE(resp);
    EXPECT_EQ(DcpResponse::Event::SeqnoAdvanced, resp->getEvent());
    EXPECT_EQ(vb.getHighSeqno(), resp->getBySeqno());

    EXPECT_EQ(0, readyQ.size());
}

TEST_P(CDCActiveStreamTest, DeduplicationDisabledForAbort) {
    ASSERT_TRUE(store->isHistoryRetentionEnabled());
    ASSERT_TRUE(stream->public_supportSyncReplication());

    setVBucketState(
            vbid,
            vbucket_state_active,
            {{"topology", nlohmann::json::array({{"active", "replica"}})}});

    auto& vb = *store->getVBucket(vbid);
    const auto initHighSeqno = vb.getHighSeqno();
    ASSERT_GT(initHighSeqno, 0); // From SetUp

    clearCMAndPersistenceAndReplication();
    // Note: stream filters on historical collection, so only the CreateColl
    // sysevent has been processed so far. See SetUp for details.
    ASSERT_EQ(1, stream->getLastSentSeqno());

    // Sequence of pre, abr, pre, cmt for the same key
    const auto key = makeStoredDocKey("key", CollectionEntry::historical);

    // PRE
    using namespace cb::durability;
    const auto reqs = Requirements{Level::Majority, Timeout()};
    const auto pre1 = store_item(vbid,
                                 key,
                                 "value_p1",
                                 0,
                                 {cb::engine_errc::sync_write_pending},
                                 PROTOCOL_BINARY_RAW_BYTES,
                                 reqs);
    EXPECT_EQ(initHighSeqno + 1, vb.getHighSeqno());

    // ABORT
    {
        std::shared_lock rlh(vb.getStateLock());
        ASSERT_EQ(cb::engine_errc::success,
                  vb.abort(rlh,
                           pre1.getKey(),
                           pre1.getBySeqno(),
                           {},
                           vb.lockCollections(pre1.getKey()),
                           nullptr));
    }
    EXPECT_EQ(initHighSeqno + 2, vb.getHighSeqno());

    // PRE
    const auto pre2 = store_item(vbid,
                                 key,
                                 "value_p2",
                                 0,
                                 {cb::engine_errc::sync_write_pending},
                                 PROTOCOL_BINARY_RAW_BYTES,
                                 reqs);
    EXPECT_EQ(initHighSeqno + 3, vb.getHighSeqno());

    // COMMIT
    {
        std::shared_lock rlh(vb.getStateLock());
        ASSERT_EQ(cb::engine_errc::success,
                  vb.commit(rlh,
                            pre2.getKey(),
                            pre2.getBySeqno(),
                            {},
                            CommitType::Majority,
                            vb.lockCollections(pre2.getKey()),
                            nullptr));
    }
    EXPECT_EQ(initHighSeqno + 4, vb.getHighSeqno());

    // Note: First step where checks begin to fail before the fix for MB-55919.
    // Before the fix, only 3 items are persisted as the Abort is wrongly
    // deduplicated.
    flush_vbucket_to_disk(vbid, 4);

    // Force stream to backfilling from disk
    stream->handleSlowStream();
    GMockDcpMsgProducers producers;
    EXPECT_EQ(cb::engine_errc::would_block, producer->step(false, producers));
    EXPECT_TRUE(stream->isBackfilling());

    // Note this test was added for MB-55919, but has been modified to account
    // for changes made by /MB-56654, there is still value in this test so it
    // remains but with modified expectations.
    //
    // Must see 1 historical snapshot with [abr, cmt]
    // Before the fix for MB-55919 we get only [pre, pre, cmt].
    const auto& readyQ = stream->public_readyQ();
    EXPECT_EQ(0, readyQ.size());
    runBackfill();
    EXPECT_EQ(3, readyQ.size());

    auto resp = stream->public_nextQueuedItem(*producer);
    EXPECT_TRUE(resp);
    EXPECT_EQ(DcpResponse::Event::SnapshotMarker, resp->getEvent());
    auto* marker = dynamic_cast<SnapshotMarker*>(resp.get());
    const auto expectedMarkerFlags =
            DcpSnapshotMarkerFlag::Disk | DcpSnapshotMarkerFlag::Checkpoint |
            DcpSnapshotMarkerFlag::History |
            DcpSnapshotMarkerFlag::MayContainDuplicates;
    EXPECT_EQ(expectedMarkerFlags, marker->getFlags());
    EXPECT_EQ(initHighSeqno + 1, marker->getStartSeqno());
    EXPECT_EQ(initHighSeqno + 4, marker->getEndSeqno());

    resp = stream->public_nextQueuedItem(*producer);
    ASSERT_TRUE(resp);
    EXPECT_EQ(DcpResponse::Event::Abort, resp->getEvent());
    EXPECT_EQ(initHighSeqno + 2, resp->getBySeqno());

    resp = stream->public_nextQueuedItem(*producer);
    ASSERT_TRUE(resp);
    EXPECT_EQ(DcpResponse::Event::Mutation, resp->getEvent());
    EXPECT_EQ(initHighSeqno + 4, resp->getBySeqno());
}

INSTANTIATE_TEST_SUITE_P(Persistent,
                         CDCActiveStreamTest,
                         STParameterizedBucketTest::magmaConfigValues(),
                         STParameterizedBucketTest::PrintToStringParamName);

void CDCPassiveStreamTest::SetUp() {
    if (!config_string.empty()) {
        config_string += ";";
    }
    // Enable history retention
    config_string += "history_retention_bytes=10485760";

    STPassiveStreamPersistentTest::SetUp();
}

void CDCPassiveStreamTest::createHistoricalCollection(CheckpointType snapType,
                                                      uint64_t snapStart,
                                                      uint64_t snapEnd) {
    const auto snapSource = snapType == CheckpointType::Memory
                                    ? DcpSnapshotMarkerFlag::Memory
                                    : DcpSnapshotMarkerFlag::Disk;

    const uint32_t opaque = 1;
    ASSERT_EQ(cb::engine_errc::success,
              consumer->snapshotMarker(
                      opaque,
                      vbid,
                      snapStart,
                      snapEnd,
                      snapSource | DcpSnapshotMarkerFlag::Checkpoint |
                              DcpSnapshotMarkerFlag::History,
                      0,
                      {},
                      {},
                      {}));

    const auto& vb = *store->getVBucket(vbid);
    auto& manager = *vb.checkpointManager;
    ASSERT_EQ(CheckpointHistorical::Yes, manager.getOpenCheckpointHistorical());
    switch (snapType) {
    case CheckpointType::Memory:
        ASSERT_EQ(snapType, manager.getOpenCheckpointType());
        break;
    case CheckpointType::Disk:
    case CheckpointType::InitialDisk:
        ASSERT_EQ((vb.getHighSeqno() == 0 ? CheckpointType::InitialDisk
                                          : CheckpointType::Disk),
                  manager.getOpenCheckpointType());
        break;
    }

    flatbuffers::FlatBufferBuilder fb;
    Collections::ManifestUid manifestUid;
    const auto collection = CollectionEntry::historical;
    auto fbPayload = Collections::VB::CreateCollection(
            fb,
            manifestUid,
            uint32_t(ScopeEntry::defaultS.getId()),
            uint32_t(collection.getId()),
            false,
            0,
            fb.CreateString(collection.name.data(), collection.name.size()),
            true /*history*/);
    fb.Finish(fbPayload);
    ASSERT_EQ(cb::engine_errc::success,
              consumer->systemEvent(
                      1 /*opaque*/,
                      vbid,
                      mcbp::systemevent::id::BeginCollection,
                      snapStart,
                      mcbp::systemevent::version::version2,
                      {reinterpret_cast<const uint8_t*>(collection.name.data()),
                       collection.name.size()},
                      {fb.GetBufferPointer(), fb.GetSize()}));

    ASSERT_EQ(0, vb.getNumTotalItems());
    ASSERT_EQ(snapStart, vb.getHighSeqno());
    ASSERT_EQ(2, manager.getNumOpenChkItems());
}

/*
 * HistorySnapshotReceived tests verify (on different scenarios) that:
 * - replica stream is resilient to duplicates on disk snapshot
 * - duplicates are queued in checkpoint (ie, not deduplicated)
 * - duplicates are persisted on disk (again, not deduplicated)
 * - stats (eg item-count) are updated correctly
 */

TEST_P(CDCPassiveStreamTest, HistorySnapshotReceived_Disk) {
    // Replica receives Snap{start, end, Disk|History}, with start->end
    // mutations for the same key.

    createHistoricalCollection(CheckpointType::Disk, 1, 1);
    flush_vbucket_to_disk(vbid, 1);

    // Clear CM
    const auto& vb = *store->getVBucket(vbid);
    const auto initialHighSeqno = vb.getHighSeqno();
    ASSERT_EQ(1, initialHighSeqno);
    auto& manager = *vb.checkpointManager;
    manager.createNewCheckpoint();
    ASSERT_EQ(1, manager.getNumCheckpoints());
    ASSERT_EQ(1, manager.getNumOpenChkItems());

    const uint32_t opaque = 1;
    SnapshotMarker snapshotMarker(opaque,
                                  vbid,
                                  initialHighSeqno + 1 /*start*/,
                                  initialHighSeqno + 3 /*end*/,
                                  DcpSnapshotMarkerFlag::Checkpoint |
                                          DcpSnapshotMarkerFlag::Disk |
                                          DcpSnapshotMarkerFlag::History,
                                  std::optional<uint64_t>(0), /*HCS*/
                                  {},
                                  {}, /*maxVisibleSeqno*/
                                  std::nullopt,
                                  {} /*streamId*/);
    stream->processMarker(&snapshotMarker);
    ASSERT_EQ(2, manager.getNumCheckpoints());
    ASSERT_EQ(1, manager.getNumOpenChkItems());
    ASSERT_EQ(CheckpointType::Disk, manager.getOpenCheckpointType());
    ASSERT_EQ(CheckpointHistorical::Yes, manager.getOpenCheckpointHistorical());

    const auto collection = CollectionEntry::historical;
    const std::string key("key");
    const std::string value("value");
    const size_t numItems = 3;
    for (size_t seqno = initialHighSeqno + 1;
         seqno <= initialHighSeqno + numItems;
         ++seqno) {
        EXPECT_EQ(
                cb::engine_errc::success,
                stream->messageReceived(makeMutationConsumerMessage(
                        opaque, seqno, vbid, value, key, collection.getId())));
    }

    EXPECT_EQ(initialHighSeqno + numItems, vb.getHighSeqno());
    EXPECT_EQ(2, manager.getNumCheckpoints());
    EXPECT_EQ(1 + numItems, manager.getNumOpenChkItems());

    // All duplicates persisted
    flush_vbucket_to_disk(vbid, numItems);

    // Item count doesn't account for historical revisions
    EXPECT_EQ(1, vb.getNumTotalItems());
}

TEST_P(CDCPassiveStreamTest, HistorySnapshotReceived_InitialDisk) {
    // Replica receives Snap{start, end, InitialDisk|History}, with start->end
    // mutations for the same key.

    createHistoricalCollection(CheckpointType::Disk, 1, 10);
    flush_vbucket_to_disk(vbid, 1);

    const auto& vb = *store->getVBucket(vbid);
    const auto initialHighSeqno = vb.getHighSeqno();
    ASSERT_EQ(1, initialHighSeqno);
    auto& manager = *vb.checkpointManager;
    ASSERT_EQ(1, manager.getNumCheckpoints());
    ASSERT_EQ(2, manager.getNumOpenChkItems());

    // Historical items received within the same snapshot
    const auto collection = CollectionEntry::historical;
    const std::string key("key");
    const std::string value("value");
    const size_t numItems = 3;
    for (size_t seqno = initialHighSeqno + 1;
         seqno <= initialHighSeqno + numItems;
         ++seqno) {
        EXPECT_EQ(cb::engine_errc::success,
                  stream->messageReceived(
                          makeMutationConsumerMessage(1 /*opaque*/,
                                                      seqno,
                                                      vbid,
                                                      value,
                                                      key,
                                                      collection.getId())));
    }

    // Important: In this scenario historical mutations are queued into the
    // Initial disk checkpoint
    ASSERT_EQ(CheckpointType::InitialDisk, manager.getOpenCheckpointType());
    ASSERT_EQ(CheckpointHistorical::Yes, manager.getOpenCheckpointHistorical());

    EXPECT_EQ(initialHighSeqno + numItems, vb.getHighSeqno());
    EXPECT_EQ(1, manager.getNumCheckpoints());
    EXPECT_EQ(1 + initialHighSeqno + numItems, manager.getNumOpenChkItems());

    // All duplicates persisted
    flush_vbucket_to_disk(vbid, numItems);

    // Item count doesn't account for historical revisions
    EXPECT_EQ(1, vb.getNumTotalItems());
}

TEST_P(CDCPassiveStreamTest, MemorySnapshotTransitionToHistory) {
    const auto& vb = *store->getVBucket(vbid);
    ASSERT_EQ(0, vb.getHighSeqno());
    auto& manager = *vb.checkpointManager;
    ASSERT_EQ(1, manager.getNumCheckpoints());
    ASSERT_EQ(2, manager.getNumOpenChkItems()); // cs + vbs
    ASSERT_EQ(CheckpointType::Memory, manager.getOpenCheckpointType());
    // Note: 7.2 vbucket sets itself to History mode when created.
    ASSERT_EQ(CheckpointHistorical::Yes, manager.getOpenCheckpointHistorical());

    // Replica receives a Snap{Memory}.
    const uint32_t opaque = 1;
    SnapshotMarker snapshotMarker(
            opaque,
            vbid,
            1 /*start*/,
            1 /*end*/,
            DcpSnapshotMarkerFlag::Checkpoint | DcpSnapshotMarkerFlag::Memory,
            std::optional<uint64_t>(0), /*HCS*/
            {},
            {}, /*maxVisibleSeqno*/
            std::nullopt,
            {} /*streamId*/);
    stream->processMarker(&snapshotMarker);
    ASSERT_EQ(cb::engine_errc::success,
              stream->messageReceived(makeMutationConsumerMessage(
                      opaque,
                      1 /*seqno*/,
                      vbid,
                      "some-value",
                      "some-key",
                      CollectionEntry::defaultC.getId())));
    ASSERT_EQ(1, manager.getNumCheckpoints());
    ASSERT_EQ(2, manager.getNumOpenChkItems());
    ASSERT_EQ(CheckpointType::Memory, manager.getOpenCheckpointType());
    ASSERT_EQ(CheckpointHistorical::No, manager.getOpenCheckpointHistorical());
    ASSERT_EQ(1, vb.getHighSeqno());

    // Replica receives a Snap{Memory|History}.
    createHistoricalCollection(CheckpointType::Memory, 2, 10);
    ASSERT_EQ(2, manager.getNumCheckpoints());
    ASSERT_EQ(2, manager.getNumOpenChkItems()); // cs + sysevent
    ASSERT_EQ(CheckpointType::Memory, manager.getOpenCheckpointType());
    ASSERT_EQ(CheckpointHistorical::Yes, manager.getOpenCheckpointHistorical());
    ASSERT_EQ(2, vb.getHighSeqno()); // sysevent bumped the seqno

    // Historical items received within the same snapshot
    const auto collection = CollectionEntry::historical;
    EXPECT_EQ(cb::engine_errc::success,
              stream->messageReceived(
                      makeMutationConsumerMessage(opaque,
                                                  3 /*seqno*/,
                                                  vbid,
                                                  "value",
                                                  "key",
                                                  collection.getId())));

    EXPECT_EQ(3, vb.getHighSeqno());
    EXPECT_EQ(3, manager.getNumOpenChkItems());
    EXPECT_EQ(2, manager.getNumCheckpoints());

    // Test: The flusher must process one checkpoint at a time, as we can't
    // merge checkpoints with different history configuration
    std::vector<queued_item> items;
    auto res =
            manager.getItemsForPersistence(items,
                                           std::numeric_limits<size_t>::max(),
                                           std::numeric_limits<size_t>::max());
    EXPECT_EQ(1, res.ranges.size());

    // Coverage for MB-55337 from now on.

    // Note: The previous step simulates the flusher in the middle of execution,
    // the backup cursor is still registered into the first (closed) checkpoint.
    EXPECT_EQ(CHECKPOINT_CLOSED,
              (*manager.getBackupPersistenceCursor()->getCheckpoint())
                      ->getState());
    EXPECT_EQ(2, manager.getNumCheckpoints());

    // Simulate a new DCP Producer connection
    const auto outboundDcpCursor =
            manager.registerCursorBySeqno(
                           "dcp-cursor", 0, CheckpointCursor::Droppable::Yes)
                    .takeCursor()
                    .lock();
    // Registered into the first/closed checkpoint
    EXPECT_EQ(CHECKPOINT_CLOSED,
              (*outboundDcpCursor->getCheckpoint())->getState());

    // Flusher completes and removes the backup cursor from the first
    res.flushHandle.reset();

    // State here is
    // [ .. ] [ .. )
    // ^      ^
    // dcp    persistence

    // Now move the dcp cursor.
    // Before the fix for MB-55337:
    //  1. The DCP cursor is moved to the open checkpoint
    //  2. The closed checkpoint becomes unreferenced and it's removed (detached
    //     to the CheckpointDestroyer.
    //  3. Our code tries to access the removed checkpoint by
    //     std::prev(CM::checkpointList::begin()), which is undefined behaviour.
    items.clear();
    manager.getItemsForCursor(*outboundDcpCursor, items, 1000, 1000);
}

TEST_P(CDCPassiveStreamTest, TouchedByExpelCheckpointNotReused) {
    auto& vb = *store->getVBucket(vbid);
    ASSERT_EQ(0, vb.getHighSeqno());
    auto& manager = static_cast<MockCheckpointManager&>(*vb.checkpointManager);
    ASSERT_EQ(1, manager.getNumCheckpoints());
    ASSERT_EQ(2, manager.getNumOpenChkItems()); // cs, vbs
    const auto& list = manager.getCheckpointList();
    ASSERT_FALSE(list.back()->modifiedByExpel());

    createHistoricalCollection(CheckpointType::Memory, 1, 1);
    ASSERT_EQ(2, manager.getNumOpenChkItems()); // cs, sys
    ASSERT_EQ(1, vb.getHighSeqno());
    removeCheckpoint(vb);
    ASSERT_EQ(1, manager.getNumCheckpoints());
    ASSERT_EQ(1, manager.getNumOpenChkItems()); // cs

    const auto initialId = manager.getOpenCheckpointId();

    const uint64_t opaque = 1;
    EXPECT_EQ(
            cb::engine_errc::success,
            consumer->snapshotMarker(opaque,
                                     vbid,
                                     2, // start
                                     2, // end
                                     DcpSnapshotMarkerFlag::Memory |
                                             DcpSnapshotMarkerFlag::Checkpoint |
                                             DcpSnapshotMarkerFlag::History,
                                     {},
                                     {},
                                     {},
                                     {}));
    // We never reuse a checkpoint.
    // Note that at this point the open checkpoint is empty as it stores only
    // the checkpoint_start meta-item
    EXPECT_EQ(1, manager.getNumCheckpoints());
    EXPECT_EQ(initialId + 1, manager.getOpenCheckpointId());

    const auto key = makeStoredDocKey("key", CollectionEntry::historical);
    EXPECT_EQ(cb::engine_errc::success,
              consumer->mutation(opaque,
                                 key,
                                 {},
                                 0,
                                 0,
                                 vbid,
                                 0,
                                 2, // seqno
                                 0,
                                 0,
                                 0,
                                 {},
                                 0));

    EXPECT_EQ(2, manager.getNumOpenChkItems()); // cs, mut

    // Move cursors to allow Expel
    if (isPersistent()) {
        flushVBucket(vbid);
    }

    // Now Expel everything from the open checkpoint
    {
        const auto res = manager.expelUnreferencedCheckpointItems();
        ASSERT_EQ(1, res.count); // mut
        ASSERT_TRUE(list.back()->modifiedByExpel());
    }

    EXPECT_EQ(
            cb::engine_errc::success,
            consumer->snapshotMarker(opaque,
                                     vbid,
                                     3, // start
                                     3, // end
                                     DcpSnapshotMarkerFlag::Memory |
                                             DcpSnapshotMarkerFlag::Checkpoint |
                                             DcpSnapshotMarkerFlag::History,
                                     {},
                                     {},
                                     {},
                                     {}));
    // Again, we can never reuse a checkpoint. That applies to touched-by-expel
    // checkpoints too.
    EXPECT_EQ(1, manager.getNumCheckpoints());
    EXPECT_EQ(initialId + 2, manager.getOpenCheckpointId());

    // Note: This was a fix in the Neo branch. At the time of merging, Trinity
    // already resilient to this.
    //
    // Before the fix this step throws an exception:
    //
    // libc++abi: terminating due to uncaught exception of type
    // std::logic_error: CheckpointManager::queueDirty: Got
    // status:failure:duplicate item when vb:0 is non-active:2,
    // item:[op:mutation, seqno:3, key:<ud>cid:0xf:key</ud>], lastBySeqno:2,
    // openCkpt:[start:3, end:3]
    EXPECT_EQ(cb::engine_errc::success,
              consumer->mutation(opaque,
                                 key,
                                 {},
                                 0,
                                 0,
                                 vbid,
                                 0,
                                 3, // seqno
                                 0,
                                 0,
                                 0,
                                 {},
                                 0));
}

INSTANTIATE_TEST_SUITE_P(Persistent,
                         CDCPassiveStreamTest,
                         STParameterizedBucketTest::magmaConfigValues(),
                         STParameterizedBucketTest::PrintToStringParamName);

#endif /*EP_USE_MAGMA*/

void SingleThreadedPassiveStreamTest::testProcessMessageBypassMemCheck(
        DcpResponse::Event event, bool hasValue, OOMLevel oomLevel) {
    auto& vb = *store->getVBucket(vbid);
    ASSERT_EQ(0, vb.getHighSeqno());
    auto& manager = *vb.checkpointManager;
    removeCheckpoint(vb);
    ASSERT_EQ(1, manager.getNumCheckpoints());
    ASSERT_EQ(1, manager.getNumOpenChkItems()); // cs

    // Force OOM
    switch (oomLevel) {
    case OOMLevel::Bucket:
        engine->getConfiguration().setMutationMemRatio(0);
        break;
    case OOMLevel::Checkpoint:
        engine->getConfiguration().setCheckpointMemoryRatio(0);
        break;
    }

    const uint32_t opaque = 1;
    const size_t seqno = 1;
    SnapshotMarker snapshotMarker(opaque,
                                  vbid,
                                  seqno,
                                  seqno,
                                  DcpSnapshotMarkerFlag::Memory,
                                  std::optional<uint64_t>(0),
                                  {},
                                  {},
                                  std::nullopt,
                                  {});
    stream->processMarker(&snapshotMarker);

    const std::string key = "key";
    const auto value = hasValue ? std::string(1024 * 1024, 'v') : std::string();
    size_t messageBytes = key.size() + value.size();

    using namespace cb::durability;
    std::optional<Requirements> reqs;
    std::optional<DeleteSource> deletion;
    switch (event) {
    case DcpResponse::Event::Mutation:
        messageBytes += MutationResponse::mutationBaseMsgBytes;
        break;
    case DcpResponse::Event::Prepare: {
        reqs = Requirements(Level::Majority, Timeout::Infinity());
        messageBytes += MutationResponse::prepareBaseMsgBytes;
        break;
    }
    case DcpResponse::Event::Deletion: {
        deletion = DeleteSource::Explicit;
        messageBytes += MutationResponse::deletionBaseMsgBytes;
        break;
    }
    case DcpResponse::Event::Expiration: {
        deletion = DeleteSource::TTL;
        messageBytes += MutationResponse::expirationBaseMsgBytes;
        break;
    }
    default:
        GTEST_FAIL();
    }

    ASSERT_EQ(0, stream->getUnackedBytes());

    auto message = makeMutationConsumerMessage(
            1, vbid, value, opaque, key, reqs, deletion);
    const auto res = stream->messageReceived(std::move(message));

    EXPECT_EQ(cb::engine_errc::temporary_failure, res);
    EXPECT_EQ(vb.getHighSeqno(), 1);
    EXPECT_EQ(messageBytes, stream->getUnackedBytes());

    // Still OOM, DcpConsumerTask can't process unacked bytes
    uint32_t processedBytes = 0;
    EXPECT_EQ(more_to_process, stream->processUnackedBytes(processedBytes));
    EXPECT_EQ(0, processedBytes);
    EXPECT_EQ(messageBytes, stream->getUnackedBytes());

    // System recovers from OOM
    switch (oomLevel) {
    case OOMLevel::Bucket:
        engine->getConfiguration().setMutationMemRatio(1);
        break;
    case OOMLevel::Checkpoint:
        engine->getConfiguration().setCheckpointMemoryRatio(0.5);
        break;
    }
    EXPECT_EQ(all_processed, stream->processUnackedBytes(processedBytes));
    EXPECT_EQ(messageBytes, processedBytes);
    EXPECT_EQ(0, stream->getUnackedBytes());
}

TEST_P(SingleThreadedPassiveStreamTest, ProcessMessageBypassMemCheck_Mutation) {
    testProcessMessageBypassMemCheck(
            DcpResponse::Event::Mutation, true, OOMLevel::Bucket);
}

TEST_P(SingleThreadedPassiveStreamTest, ProcessMessageBypassMemCheck_Prepare) {
    testProcessMessageBypassMemCheck(
            DcpResponse::Event::Prepare, true, OOMLevel::Bucket);
}

TEST_P(SingleThreadedPassiveStreamTest,
       ProcessMessageBypassMemCheck_Deletion_WithValue) {
    testProcessMessageBypassMemCheck(
            DcpResponse::Event::Deletion, true, OOMLevel::Bucket);
}

TEST_P(SingleThreadedPassiveStreamTest,
       ProcessMessageBypassMemCheck_Deletion_NoValue) {
    testProcessMessageBypassMemCheck(
            DcpResponse::Event::Deletion, false, OOMLevel::Bucket);
}

TEST_P(SingleThreadedPassiveStreamTest,
       ProcessMessageBypassMemCheck_Expiration_WithValue) {
    testProcessMessageBypassMemCheck(
            DcpResponse::Event::Expiration, true, OOMLevel::Bucket);
}

TEST_P(SingleThreadedPassiveStreamTest,
       ProcessMessageBypassMemCheck_Expiration_NoValue) {
    testProcessMessageBypassMemCheck(
            DcpResponse::Event::Expiration, false, OOMLevel::Bucket);
}

TEST_P(SingleThreadedPassiveStreamTest,
       ProcessMessageBypassMemCheck_Mutation_CheckppintOOM) {
    testProcessMessageBypassMemCheck(
            DcpResponse::Event::Mutation, true, OOMLevel::Checkpoint);
}

TEST_P(SingleThreadedPassiveStreamTest,
       ProcessMessageBypassMemCheck_Prepare_CheckppintOOM) {
    testProcessMessageBypassMemCheck(
            DcpResponse::Event::Prepare, true, OOMLevel::Checkpoint);
}

TEST_P(SingleThreadedPassiveStreamTest,
       ProcessMessageBypassMemCheck_Deletion_WithValue_CheckppintOOM) {
    testProcessMessageBypassMemCheck(
            DcpResponse::Event::Deletion, true, OOMLevel::Checkpoint);
}

TEST_P(SingleThreadedPassiveStreamTest,
       ProcessMessageBypassMemCheck_Deletion_NoValue_CheckppintOOM) {
    testProcessMessageBypassMemCheck(
            DcpResponse::Event::Deletion, false, OOMLevel::Checkpoint);
}

TEST_P(SingleThreadedPassiveStreamTest,
       ProcessMessageBypassMemCheck_Expiration_WithValue_CheckppintOOM) {
    testProcessMessageBypassMemCheck(
            DcpResponse::Event::Expiration, true, OOMLevel::Checkpoint);
}

TEST_P(SingleThreadedPassiveStreamTest,
       ProcessMessageBypassMemCheck_Expiration_NoValue_CheckppintOOM) {
    testProcessMessageBypassMemCheck(
            DcpResponse::Event::Expiration, false, OOMLevel::Checkpoint);
}

TEST_P(SingleThreadedPassiveStreamTest, ProcessUnackedBytes_StreamEnd) {
    auto& vb = *store->getVBucket(vbid);
    ASSERT_EQ(0, vb.getHighSeqno());
    auto& manager = *vb.checkpointManager;
    removeCheckpoint(vb);
    ASSERT_EQ(1, manager.getNumCheckpoints());
    ASSERT_EQ(1, manager.getNumOpenChkItems()); // cs

    // Force OOM
    engine->getConfiguration().setMutationMemRatio(0);

    const uint32_t opaque = 1;
    const size_t seqno = 1;
    SnapshotMarker snapshotMarker(opaque,
                                  vbid,
                                  seqno,
                                  seqno,
                                  DcpSnapshotMarkerFlag::Memory,
                                  std::optional<uint64_t>(0),
                                  {},
                                  {},
                                  std::nullopt,
                                  {});
    stream->processMarker(&snapshotMarker);

    const std::string key = "key";
    const auto value = std::string(1024 * 1024, 'v');
    const auto messageBytes =
            MutationResponse::mutationBaseMsgBytes + key.size() + value.size();

    ASSERT_EQ(0, stream->getUnackedBytes());

    queued_item qi(makeCommittedItem(makeStoredDocKey(key), value));
    qi->setBySeqno(seqno);
    const auto docKey = qi->getDocKey();
    const auto res = consumer->public_processMutationOrPrepare(
            vbid, opaque, docKey, std::move(qi), {}, messageBytes);

    // Note: PassiveStream returns temporary_failure but DcpConsumer turns it
    // into success.
    EXPECT_EQ(cb::engine_errc::success, res);
    EXPECT_EQ(vb.getHighSeqno(), 1);
    // Evidence of executing the OOM path is given by counters though
    EXPECT_EQ(messageBytes, stream->getUnackedBytes());

    auto& control = consumer->getFlowControl();
    ASSERT_EQ(0, control.getFreedBytes());

    // Still OOM, DcpConsumerTask can't process unacked bytes
    EXPECT_EQ(more_to_process, consumer->processUnackedBytes());
    EXPECT_EQ(0, control.getFreedBytes());
    EXPECT_EQ(messageBytes, stream->getUnackedBytes());

    std::function<void()> hook = [this, &control, messageBytes]() {
        // Close the stream. That removes the stream from the Consumer map.
        // Any unprocessed unacked bytes for that stream isn't added to
        // FlowControl counters yet
        consumer->closeStreamDueToVbStateChange(vbid, vbucket_state_active);
        EXPECT_EQ(0, control.getFreedBytes());
    };
    stream->setProcessUnackedBytes_TestHook(hook);

    // System recovers from OOM
    engine->getConfiguration().setMutationMemRatio(1);
    EXPECT_EQ(all_processed, consumer->processUnackedBytes());
    // The last call into processUnackedBytes() releases the last reference to
    // the stream, so the stream is destroyed.
    EXPECT_FALSE(consumer->public_findStream(vbid));
    // At stream destruction the pending unacked bytes are notified to the
    // Consumer's FlowControl.
    EXPECT_EQ(messageBytes, control.getFreedBytes());
}

TEST_P(SingleThreadedPassiveStreamTest, MB_63439) {
    auto& vb = *store->getVBucket(vbid);
    ASSERT_EQ(0, vb.getHighSeqno());
    auto& manager = *vb.checkpointManager;
    removeCheckpoint(vb);
    ASSERT_EQ(1, manager.getNumCheckpoints());
    ASSERT_EQ(1, manager.getNumOpenChkItems()); // cs

    // Force OOM
    engine->getConfiguration().setMutationMemRatio(0);

    const uint32_t opaque = 1;
    const size_t seqno = 1;
    SnapshotMarker snapshotMarker(opaque,
                                  vbid,
                                  seqno,
                                  seqno,
                                  DcpSnapshotMarkerFlag::Memory,
                                  std::optional<uint64_t>(0),
                                  {},
                                  {},
                                  {},
                                  {});
    stream->processMarker(&snapshotMarker);

    const std::string key = "key";
    const auto value = std::string(1024 * 1024, 'v');
    const auto messageBytes =
            MutationResponse::mutationBaseMsgBytes + key.size() + value.size();

    ASSERT_EQ(0, stream->getUnackedBytes());

    queued_item qi(makeCommittedItem(makeStoredDocKey(key), value));
    qi->setBySeqno(seqno);
    const auto docKey = qi->getDocKey();
    const auto res = consumer->public_processMutationOrPrepare(
            vbid, opaque, docKey, std::move(qi), {}, messageBytes);

    // Note: PassiveStream returns temporary_failure but DcpConsumer turns it
    // into success.
    EXPECT_EQ(cb::engine_errc::success, res);
    EXPECT_EQ(vb.getHighSeqno(), 1);
    // Evidence of executing the OOM path is given by counters though
    EXPECT_EQ(messageBytes, stream->getUnackedBytes());

    auto& control = consumer->getFlowControl();
    ASSERT_EQ(0, control.getFreedBytes());

    // Still OOM, DcpConsumerTask can't process unacked bytes
    EXPECT_EQ(more_to_process, consumer->processUnackedBytes());
    EXPECT_EQ(0, control.getFreedBytes());
    EXPECT_EQ(messageBytes, stream->getUnackedBytes());

    // System recovers from OOM..
    engine->getConfiguration().setMutationMemRatio(1);
    // .. but re-enters a OOM phase during the unacked bytes processing
    std::function<void()> hook = [this, &control, messageBytes]() {
        engine->getConfiguration().setMutationMemRatio(0);
    };
    stream->setProcessUnackedBytes_TestHook(hook);

    EXPECT_EQ(more_to_process, consumer->processUnackedBytes());
    EXPECT_EQ(messageBytes, stream->getUnackedBytes());
    EXPECT_EQ(0, control.getFreedBytes());

    // Finally the system recovers from OOM
    engine->getConfiguration().setMutationMemRatio(1);
    stream->setProcessUnackedBytes_TestHook({});

    // Before the fix for MB-63439, in the previous call into
    // processUnackedBytes() the Consumer has missed to add the vbid back into
    // the Consumer::bufferedVBQueue, so at the next call the Consumer doesn't
    // find any vb to process.
    EXPECT_EQ(all_processed, consumer->processUnackedBytes());
    EXPECT_EQ(0, stream->getUnackedBytes());
    EXPECT_EQ(messageBytes, control.getFreedBytes());
}

TEST_P(SingleThreadedPassiveStreamTest, MB_63611) {
    auto& vb0 = *store->getVBucket(vbid);
    ASSERT_EQ(0, vb0.getHighSeqno());
    auto& manager = *vb0.checkpointManager;
    removeCheckpoint(vb0);
    ASSERT_EQ(1, manager.getNumCheckpoints());
    ASSERT_EQ(1, manager.getNumOpenChkItems()); // cs

    // Test connection and stream already exist
    ASSERT_TRUE(consumer);
    ASSERT_TRUE(stream);
    // Setup a second stream under the same connection for a different vbucket
    const auto vbid1 = Vbid(1);
    setVBucketStateAndRunPersistTask(vbid1, vbucket_state_replica);
    ASSERT_EQ(cb::engine_errc::success, consumer->addStream(0, vbid1, {}));
    auto* stream1 = static_cast<MockPassiveStream*>(
            consumer->getVbucketStream(vbid1).get());
    ASSERT_TRUE(stream1->isActive());

    // Force OOM
    engine->getConfiguration().setMutationMemRatio(0);

    const size_t seqno = 1;
    SnapshotMarker snapshotMarker(0, // opaque
                                  vbid,
                                  seqno,
                                  seqno,
                                  DcpSnapshotMarkerFlag::Memory,
                                  std::optional<uint64_t>(0),
                                  {},
                                  {},
                                  {},
                                  {});
    stream->processMarker(&snapshotMarker);
    stream1->processMarker(&snapshotMarker);

    ASSERT_EQ(0, stream->getUnackedBytes());
    ASSERT_EQ(0, stream1->getUnackedBytes());

    const std::string key = "key";
    const auto value = std::string(1024 * 1024, 'v');
    const auto messageBytes =
            MutationResponse::mutationBaseMsgBytes + key.size() + value.size();

    for (const auto vb : {vbid, vbid1}) {
        queued_item qi(makeCommittedItem(makeStoredDocKey(key), value));
        qi->setBySeqno(seqno);
        qi->setVBucketId(vb);
        const auto docKey = qi->getDocKey();
        // Note: PassiveStream returns temporary_failure but DcpConsumer turns
        // it into success.
        EXPECT_EQ(cb::engine_errc::success,
                  consumer->public_processMutationOrPrepare(
                          vb,
                          (vb == Vbid(0) ? 1 : 2), // opaque
                          docKey,
                          std::move(qi),
                          {},
                          messageBytes));
        // Note: At OOM we force items into checkpoints
        EXPECT_EQ(store->getVBucket(vb)->getHighSeqno(), 1);
    }
    // Evidence of executing the OOM path is given by counters though
    EXPECT_EQ(messageBytes, stream->getUnackedBytes());
    EXPECT_EQ(messageBytes, stream1->getUnackedBytes());

    auto& control = consumer->getFlowControl();
    ASSERT_EQ(0, control.getFreedBytes());

    // Still OOM, DcpConsumerTask can't process unacked bytes
    EXPECT_EQ(more_to_process, consumer->processUnackedBytes());
    EXPECT_EQ(messageBytes, stream->getUnackedBytes());
    EXPECT_EQ(messageBytes, stream1->getUnackedBytes());
    EXPECT_EQ(0, control.getFreedBytes());

    // The system recovers from OOM
    engine->getConfiguration().setMutationMemRatio(1);

    // Before the fix for MB-63611, the next call processes all unacked bytes
    // for one stream but returns all_processed, which put the DcpConsumerTask
    // to sleep
    EXPECT_EQ(more_to_process, consumer->processUnackedBytes());
    EXPECT_EQ(messageBytes, stream->getUnackedBytes());
    EXPECT_EQ(0, stream1->getUnackedBytes());
    EXPECT_EQ(messageBytes, control.getFreedBytes());

    // Extra paranoid check: The next DcpConsumerTask successfully processes
    // the other stream's bytes
    EXPECT_EQ(all_processed, consumer->processUnackedBytes());
    EXPECT_EQ(0, stream->getUnackedBytes());
    EXPECT_EQ(0, stream1->getUnackedBytes());
    EXPECT_EQ(messageBytes * 2, control.getFreedBytes());
}

TEST_P(SingleThreadedPassiveStreamTest, MB_64246) {
    auto& vb = *store->getVBucket(vbid);
    ASSERT_EQ(vbucket_state_replica, vb.getState());
    ASSERT_EQ(0, vb.getHighSeqno());
    auto& manager = *vb.checkpointManager;
    removeCheckpoint(vb);
    ASSERT_EQ(1, manager.getNumCheckpoints());
    ASSERT_EQ(1, manager.getNumOpenChkItems()); // cs
    // Save the initial open checkpointId for sanity checks
    const auto ckptId = manager.getOpenCheckpointId();

    ASSERT_TRUE(consumer);
    ASSERT_TRUE(stream);
    ASSERT_TRUE(stream->isActive());

    // Stream receives the full [1, 10] snapshot
    const size_t snapStart = 1;
    const size_t snapEnd = 10;
    SnapshotMarker snapshotMarker(0,
                                  vbid,
                                  snapStart,
                                  snapEnd,
                                  DcpSnapshotMarkerFlag::Memory,
                                  std::optional<uint64_t>(0),
                                  {},
                                  {},
                                  {},
                                  {});
    stream->processMarker(&snapshotMarker);

    const auto value = std::string("value");
    for (size_t seqno = snapStart; seqno <= snapEnd; ++seqno) {
        const auto key = "key" + std::to_string(seqno);
        const auto messageBytes = MutationResponse::mutationBaseMsgBytes +
                                  key.size() + value.size();
        queued_item qi(makeCommittedItem(makeStoredDocKey(key), value));
        qi->setBySeqno(seqno);
        qi->setVBucketId(vbid);
        const auto docKey = qi->getDocKey();
        EXPECT_EQ(cb::engine_errc::success,
                  consumer->public_processMutationOrPrepare(vbid,
                                                            1, // opaque
                                                            docKey,
                                                            std::move(qi),
                                                            {},
                                                            messageBytes));
        EXPECT_EQ(seqno, vb.getHighSeqno());
    }
    ASSERT_EQ(10, vb.getHighSeqno());
    flush_vbucket_to_disk(vbid, 10);

    EXPECT_EQ(1, manager.getNumCheckpoints());
    EXPECT_EQ(ckptId + 1, manager.getOpenCheckpointId());
    EXPECT_EQ(11, manager.getNumOpenChkItems()); // cs + [1, 10] snapshot
    EXPECT_EQ(10, manager.getHighSeqno());

    auto checkpointSnap = manager.getSnapshotInfo();
    EXPECT_EQ(1, checkpointSnap.range.getStart());
    EXPECT_EQ(10, checkpointSnap.range.getEnd());
    EXPECT_EQ(10, checkpointSnap.start);

    // Recreate stream
    ASSERT_EQ(cb::engine_errc::success, consumer->closeStream(0, vbid));
    ASSERT_EQ(cb::engine_errc::success, consumer->addStream(0, vbid, {}));
    stream = static_cast<MockPassiveStream*>(
            (consumer->getVbucketStream(vbid)).get());
    ASSERT_TRUE(stream);

    EXPECT_EQ(10, stream->getSnapStartSeqno());
    EXPECT_EQ(10, stream->getSnapEndSeqno());
    EXPECT_EQ(10, stream->getStartSeqno());

    // Simulate vbstate changes and stream recreation as observed in MB-64246
    setVBucketState(vbid, vbucket_state_pending);
    setVBucketState(vbid, vbucket_state_active);
    // Note: Persisting for moving the cursor and allowing ItemExpel in the
    // next steps
    setVBucketStateAndRunPersistTask(vbid, vbucket_state_replica);

    // Vbstate bumps triggered new checkpoint creation (note: prev checkpoint
    // removed by cursor move)
    ASSERT_EQ(1, manager.getNumCheckpoints());
    EXPECT_EQ(ckptId + 2, manager.getOpenCheckpointId());
    EXPECT_EQ(4, manager.getNumOpenChkItems()); // cs + vbs(p) + vbs(a) + vbs(r)
    EXPECT_EQ(10, manager.getHighSeqno());
    checkpointSnap = manager.getSnapshotInfo();
    EXPECT_EQ(10, checkpointSnap.range.getStart());
    EXPECT_EQ(10, checkpointSnap.range.getEnd());
    EXPECT_EQ(10, checkpointSnap.start);

    // Item Expel is the precondition for triggering the broken code path at
    // CheckpointManager::getSnapshotInfo() which is used for making the
    // StreamRequest in DcpConsumer::addStream
    EXPECT_EQ(3, manager.expelUnreferencedCheckpointItems().count);

    // Before the fix getSnapshotInfo() would expose an invalid snapshot
    // (snapStart:11, snapEnd:11, start:10), so these need to NOT vary from
    // the previous values
    checkpointSnap = manager.getSnapshotInfo();
    EXPECT_EQ(10, checkpointSnap.range.getStart());
    EXPECT_EQ(10, checkpointSnap.range.getEnd());
    EXPECT_EQ(10, checkpointSnap.start);

    // Stream closes and reconnects
    ASSERT_EQ(cb::engine_errc::success, consumer->closeStream(0, vbid));
    ASSERT_EQ(cb::engine_errc::success, consumer->addStream(0, vbid, {}));
    stream = static_cast<MockPassiveStream*>(
            consumer->getVbucketStream(vbid).get());
    ASSERT_TRUE(stream->isActive());

    // Before the fix we would observe (snapStart:11, snapEnd:11, start:10)
    EXPECT_EQ(10, stream->getSnapStartSeqno());
    EXPECT_EQ(10, stream->getSnapEndSeqno());
    EXPECT_EQ(10, stream->getStartSeqno());

    // Verify snap seqnos in the StreamRequest queued in readyQ
    const auto& readyQ = stream->public_readyQ();
    ASSERT_EQ(1, readyQ.size());
    auto msg = stream->public_popFromReadyQ();
    ASSERT_TRUE(msg);
    ASSERT_EQ(DcpResponse::Event::StreamReq, msg->getEvent());
    auto& streamReq = dynamic_cast<StreamRequest&>(*msg);
    // Before the fix we would observe (snapStart:11, snapEnd:11, start:10)
    EXPECT_EQ(10, streamReq.getSnapStartSeqno());
    EXPECT_EQ(10, streamReq.getSnapEndSeqno());
    EXPECT_EQ(10, streamReq.getStartSeqno());
}

// MB-62847
TEST_P(STParameterizedBucketTest, EmptySnapshotMustNotTriggerSeqnoAdvance) {
    // Begin with an active vbucket and do some work to ensure that DCP will
    // backfill when we start it.
    store->setVBucketState(vbid, vbucket_state_active);
    VBucketPtr vb = store->getVBucket(vbid);
    store_item(vbid, makeStoredDocKey("k1"), "v1");
    flushVBucketToDiskIfPersistent(vbid, 1);
    // Using expel to clear memory item to force backfill.
    vb->checkpointManager->expelUnreferencedCheckpointItems();

    // Critical step - ensure replica and ensure a set_vbucket_state meta-item
    // is in the checkpoint
    store->setVBucketState(vbid, vbucket_state_replica);

    ASSERT_EQ(1, vb->checkpointManager->getSnapshotInfo().range.getEnd());
    // Next extend the open-checkpoint and verify it is returned as the end of
    // the range. DCP backfill will Merge and return a range 0, 2
    vb->checkpointManager->extendOpenCheckpoint(2, 2);
    ASSERT_EQ(2, vb->checkpointManager->getSnapshotInfo().range.getEnd());

    // Now begin DCP. This is a bucket stream which does not enable sync-repl
    // this means it will enable SeqnoAdvance.
    auto cookie = create_mock_cookie(engine.get());
    auto producer = std::make_shared<MockDcpProducer>(
            *engine, cookie, "MB_62847", DcpOpenFlag::None);
    producer->setSyncReplication(SyncReplication::No);
    producer->setNoopEnabled(MockDcpProducer::NoopMode::EnabledButNeverSent);
    MockDcpMessageProducers producers;

    // Create with an empty config, which enables seqno-advance
    createDcpStream(*producer, vbid, std::string_view{});

    using namespace cb::mcbp;

    // Step DCP from disk, backfill runs and creates a merged snapshot 0:2
    notifyAndStepToCheckpoint(
            *producer, producers, ClientOpcode::DcpSnapshotMarker, false);
    EXPECT_EQ(0, producers.last_snap_start_seqno);
    EXPECT_EQ(2, producers.last_snap_end_seqno);
    // Drain readyQ which will schedule in-memory processing
    EXPECT_EQ(cb::engine_errc::success,
              producer->stepAndExpect(producers, ClientOpcode::DcpMutation));

    // Step, with bug this processes the set_vbucket_state and incorrectly
    // triggered SeqnoAdvance. Without bug nothing happens
    notifyAndStepToCheckpoint(*producer, producers, ClientOpcode::Invalid);

    // Now along comes the actual seqno:2 mutation
    writeDocToReplica(vbid, makeStoredDocKey("k1"), 2, false);

    // With MB-62847 this next step throws Monotonic exception.
    notifyAndStepToCheckpoint(*producer, producers, ClientOpcode::DcpMutation);
    destroy_mock_cookie(cookie);
}

class SlowBackfillTest : public SingleThreadedActiveStreamTest {
protected:
    /// Sets up a stream in the backfilling state and sets the idle timeout such
    /// that the backfill is considered idle and can be closed with status Slow.
    void setupIdleBackfill(cb::mcbp::DcpAddStreamFlag flags = {});
    void validateStream();
};

void SlowBackfillTest::setupIdleBackfill(cb::mcbp::DcpAddStreamFlag flags) {
    auto vb = engine->getVBucket(vbid);
    // Remove the initial stream, we want to force it to backfill.
    stream.reset();
    store_item(vbid, makeStoredDocKey("k0"), "v");
    store_item(vbid, makeStoredDocKey("k1"), "v");
    // Ensure mutation is no longer present in CheckpointManager.
    vb->checkpointManager->createNewCheckpoint();
    flushVBucketToDiskIfPersistent(vbid, 2);
    producer->setBackfillBufferSize(1);
    // Force idle protection on for testing all bucket types
    engine->getConfiguration().setDcpBackfillIdleProtectionEnabled(true);
    engine->getConfiguration().setDcpBackfillIdleLimitSeconds(0);
    engine->getConfiguration().setDcpBackfillIdleDiskThreshold(0.0);

    recreateStream(*vb, false, {}, flags);
    ASSERT_TRUE(stream->isBackfilling());

    auto& bfm = producer->getBFM();
    // first run will introduce the pause, the buffer is now full
    EXPECT_FALSE(producer->getBackfillBufferFullStatus());
    bfm.backfill();
    EXPECT_TRUE(producer->getBackfillBufferFullStatus());

    // Next attempt will enter shouldCancel checking because the buffer is
    // full. This first attempt will setup Position tracking.
    EXPECT_EQ(backfill_snooze, bfm.backfill());
    EXPECT_EQ(1, bfm.getNumBackfills());
}

void SlowBackfillTest::validateStream() {
    ASSERT_EQ(2, stream->public_readyQSize());
    EXPECT_EQ(DcpResponse::Event::SnapshotMarker,
              stream->public_nextQueuedItem(*producer)->getEvent());
    EXPECT_EQ(DcpResponse::Event::Mutation,
              stream->public_nextQueuedItem(*producer)->getEvent());
}

TEST_P(SlowBackfillTest, BackfillCompletesWithProgress) {
    setupIdleBackfill();
    // This test skip validateStream because it wants to drain the stream via
    // DcpProducer::step which will free up buffer space allowing the scan to
    // progress.

    MockDcpMessageProducers producers;
    EXPECT_EQ(cb::engine_errc::success,
              producer->stepAndExpect(
                      producers, cb::mcbp::ClientOpcode::DcpSnapshotMarker));
    EXPECT_EQ(cb::engine_errc::success,
              producer->stepAndExpect(producers,
                                      cb::mcbp::ClientOpcode::DcpMutation));
    EXPECT_EQ("k0", producers.last_key);

    // producer drained
    EXPECT_FALSE(producer->getBackfillBufferFullStatus());

    auto& bfm = producer->getBFM();

    // Now step backfill, it can load k1 and returns yield (puts backfill on
    // snooze list)
    EXPECT_EQ(backfill_success, bfm.backfill());
    EXPECT_TRUE(producer->getBackfillBufferFullStatus());

    // Stepping backfill whilst buffer full and when on snooze list result in a
    // call to shouldCancel - which will return false because progress was made
    EXPECT_EQ(backfill_snooze, bfm.backfill());

    EXPECT_EQ(cb::engine_errc::success,
              producer->stepAndExpect(producers,
                                      cb::mcbp::ClientOpcode::DcpMutation));
    EXPECT_FALSE(producer->getBackfillBufferFullStatus());

    EXPECT_EQ("k1", producers.last_key);

    EXPECT_EQ(backfill_success, bfm.backfill());
    EXPECT_EQ(0, bfm.getNumBackfills());
    EXPECT_EQ(backfill_finished, bfm.backfill());

    // Stream is set to dead, so has all messages cleared and then 1 StreamEnd
    // will be queued
    ASSERT_FALSE(stream->isDead());
}

// Test related to MB-62703, check stream ends and backfill cancels if no
// progress can be made.
TEST_P(SlowBackfillTest, BackfillCancelsWhenNoProgress) {
    setupIdleBackfill();
    validateStream();

    // Run compaction so disk space to free is not 0
    runCompaction(vbid);

    auto& bfm = producer->getBFM();
    EXPECT_EQ(1, bfm.getNumBackfills());

    // Next attempt will see no change in Position within the time (0s).
    // backfill cancels and stream ends.
    EXPECT_EQ(backfill_success, bfm.backfill());
    EXPECT_EQ(0, bfm.getNumBackfills());
    // Stream is set to dead, so has all messages cleared and then 1 StreamEnd
    // will be queued
    ASSERT_TRUE(stream->isDead());
    ASSERT_EQ(1, stream->public_readyQSize());
    auto resp = stream->public_nextQueuedItem(*producer);
    ASSERT_TRUE(resp);
    EXPECT_EQ(DcpResponse::Event::StreamEnd, resp->getEvent());
    auto& endStream = dynamic_cast<StreamEndResponse&>(*resp);
    EXPECT_EQ(cb::mcbp::DcpStreamEndStatus::Slow, endStream.getFlags());
}

// Test related to MB-62703, check takeover streams cannot be ended even when
// slow accoriding to the idle timeout.
TEST_P(SlowBackfillTest, TakeoverBackfillDoesNotCancelWhenNoProgress) {
    setupIdleBackfill(cb::mcbp::DcpAddStreamFlag::TakeOver);
    validateStream();

    auto& bfm = producer->getBFM();
    // Next attempt process one item and snooze. It should not be cancelled.
    EXPECT_EQ(backfill_snooze, bfm.backfill());
    EXPECT_EQ(1, bfm.getNumBackfills());
    ASSERT_FALSE(stream->isDead())
            << "Expected stream to still be alive, but it was marked dead";
}

INSTANTIATE_TEST_SUITE_P(AllBucketTypes,
                         SlowBackfillTest,
                         STParameterizedBucketTest::allConfigValuesNoNexus(),
                         STParameterizedBucketTest::PrintToStringParamName);

TEST_P(SingleThreadedPassiveStreamTest,
       SkipBloomFilterWhenProcessingDcpMutation) {
    auto& vb = *store->getVBucket(vbid);
    ASSERT_EQ(0, vb.getHighSeqno());

    const uint64_t opaque = 1;
    EXPECT_EQ(
            cb::engine_errc::success,
            consumer->snapshotMarker(opaque,
                                     vbid,
                                     1, // start
                                     2, // end
                                     DcpSnapshotMarkerFlag::Memory |
                                             DcpSnapshotMarkerFlag::Checkpoint,
                                     {},
                                     {},
                                     {},
                                     {}));

    const auto key = makeStoredDocKey("key");
    // Set the expectation keyMayExist is never called for Magma.
    using namespace ::testing;
    auto& mockKVStore = MockKVStore::replaceRWKVStoreWithMock(*store, 0);
    EXPECT_CALL(mockKVStore, keyMayExist(_, _)).Times(0);

    EXPECT_EQ(cb::engine_errc::success,
              consumer->mutation(opaque,
                                 key,
                                 {},
                                 0,
                                 0,
                                 vbid,
                                 0,
                                 1, // seqno
                                 0,
                                 0,
                                 0,
                                 {},
                                 0));
    EXPECT_EQ(1, vb.getHighSeqno());
}
class TestStuckProducer : public SingleThreadedActiveStreamTest {
public:
    void SetUp() override {
        // Set the timeout to 0 and regex to only match a specific name
        mock_set_dcp_disconnect_when_stuck_timeout(std::chrono::seconds{0});
        mock_set_dcp_disconnect_when_stuck_name_regex(".*:disconnect-me:.*");
        SingleThreadedActiveStreamTest::SetUp();

        store_item(vbid, makeStoredDocKey("keyA"), "value");
        store_item(vbid, makeStoredDocKey("keyB"), "value");
    }
};

TEST_P(TestStuckProducer, producerDisconnected) {
    auto& vb = *store->getVBucket(vbid);
    // The name of this producer will match the configured regex.
    auto producer =
            std::make_shared<MockDcpProducer>(*engine,
                                              cookie,
                                              "dcp:disconnect-me:p->c",
                                              cb::mcbp::DcpOpenFlag::None,
                                              false);
    producer->createCheckpointProcessorTask();
    producer->scheduleCheckpointProcessorTask();

    // Set a small connection buffer size to force the producer to pause
    // The snapshot and first mutation will fill the buffer, the 2nd mutation
    // (final step) will then trigger the producer to disconnect when the flow
    // control is seen to be in the paused state with no change for 0 seconds
    EXPECT_EQ(cb::engine_errc::success,
              producer->control(0 /*opaque*/, "connection_buffer_size", "100"));

    producer->mockActiveStreamRequest(
                    cb::mcbp::DcpAddStreamFlag::None, 0, vb, 0, ~0, 0x0, 0, ~0)
            ->setActive();

    MockDcpMessageProducers producers;
    notifyAndRunToCheckpoint(*producer, producers);
    EXPECT_EQ(cb::engine_errc::success,
              producer->stepAndExpect(
                      producers, cb::mcbp::ClientOpcode::DcpSnapshotMarker));
    EXPECT_EQ(0, producers.last_snap_start_seqno);
    EXPECT_EQ(2, producers.last_snap_end_seqno);

    EXPECT_EQ(cb::engine_errc::success,
              producer->stepAndExpect(producers,
                                      cb::mcbp::ClientOpcode::DcpMutation));
    EXPECT_EQ(1, producers.last_byseqno);
    EXPECT_EQ("keyA", producers.last_key);

    EXPECT_EQ(cb::engine_errc::disconnect, producer->step(false, producers));
}

TEST_P(TestStuckProducer, producerNotDisconnected) {
    auto& vb = *store->getVBucket(vbid);
    // The name of this producer will not match the configured regex.
    auto producer =
            std::make_shared<MockDcpProducer>(*engine,
                                              cookie,
                                              "dcp:connected:p->c",
                                              cb::mcbp::DcpOpenFlag::None,
                                              false);
    producer->createCheckpointProcessorTask();
    producer->scheduleCheckpointProcessorTask();

    // Set a small connection buffer size to force the producer to pause
    // The snapshot and first mutation will fill the buffer, the 2nd mutation
    // (final step) will then trigger the producer to disconnect when the flow
    // control is seen to be in the paused state with no change for 0 seconds
    EXPECT_EQ(cb::engine_errc::success,
              producer->control(0 /*opaque*/, "connection_buffer_size", "100"));

    producer->mockActiveStreamRequest(
                    cb::mcbp::DcpAddStreamFlag::None, 0, vb, 0, ~0, 0x0, 0, ~0)
            ->setActive();

    MockDcpMessageProducers producers;
    notifyAndRunToCheckpoint(*producer, producers);
    EXPECT_EQ(cb::engine_errc::success,
              producer->stepAndExpect(
                      producers, cb::mcbp::ClientOpcode::DcpSnapshotMarker));
    EXPECT_EQ(0, producers.last_snap_start_seqno);
    EXPECT_EQ(2, producers.last_snap_end_seqno);

    EXPECT_EQ(cb::engine_errc::success,
              producer->stepAndExpect(producers,
                                      cb::mcbp::ClientOpcode::DcpMutation));
    EXPECT_EQ(1, producers.last_byseqno);
    EXPECT_EQ("keyA", producers.last_key);

    // No data, but stays connected
    EXPECT_EQ(cb::engine_errc::would_block, producer->step(false, producers));
}

// This is a variation of the disconnect test - here we ACK some bytes and avoid
// a disconnect!
TEST_P(TestStuckProducer, producerNotDisconnectedClientAcked) {
    auto& vb = *store->getVBucket(vbid);
    // The name of this producer will match the configured regex.
    auto producer =
            std::make_shared<MockDcpProducer>(*engine,
                                              cookie,
                                              "dcp:disconnect-me:p->c",
                                              cb::mcbp::DcpOpenFlag::None,
                                              false);
    producer->createCheckpointProcessorTask();
    producer->scheduleCheckpointProcessorTask();

    // Set a small connection buffer size to force the producer to pause
    // The snapshot and first mutation will fill the buffer, the 2nd mutation
    // (final step) will then trigger the producer to disconnect when the flow
    // control is seen to be in the paused state with no change for 0 seconds
    EXPECT_EQ(cb::engine_errc::success,
              producer->control(0 /*opaque*/, "connection_buffer_size", "100"));

    producer->mockActiveStreamRequest(
                    cb::mcbp::DcpAddStreamFlag::None, 0, vb, 0, ~0, 0x0, 0, ~0)
            ->setActive();

    MockDcpMessageProducers producers;
    notifyAndRunToCheckpoint(*producer, producers);
    EXPECT_EQ(cb::engine_errc::success,
              producer->stepAndExpect(
                      producers, cb::mcbp::ClientOpcode::DcpSnapshotMarker));
    EXPECT_EQ(0, producers.last_snap_start_seqno);
    EXPECT_EQ(2, producers.last_snap_end_seqno);

    EXPECT_EQ(cb::engine_errc::success,
              producer->stepAndExpect(producers,
                                      cb::mcbp::ClientOpcode::DcpMutation));
    EXPECT_EQ(1, producers.last_byseqno);
    EXPECT_EQ("keyA", producers.last_key);

    // Acknowledge some bytes so the next step doesn't disconnect
    producer->ackBytesOutstanding(100);

    // Unpaused, no disconnect and the next mutation is processed
    EXPECT_EQ(cb::engine_errc::success,
              producer->stepAndExpect(producers,
                                      cb::mcbp::ClientOpcode::DcpMutation));
    EXPECT_EQ(2, producers.last_byseqno);
    EXPECT_EQ("keyB", producers.last_key);
}

INSTANTIATE_TEST_SUITE_P(AllBucketTypes,
                         TestStuckProducer,
                         STParameterizedBucketTest::allConfigValues(),
                         STParameterizedBucketTest::PrintToStringParamName);<|MERGE_RESOLUTION|>--- conflicted
+++ resolved
@@ -1716,17 +1716,10 @@
         VBucket& vb,
         bool enforceProducerFlags,
         std::optional<std::string_view> jsonFilter,
-<<<<<<< HEAD
         cb::mcbp::DcpAddStreamFlag flags) {
     if (enforceProducerFlags) {
         stream = producer->mockActiveStreamRequest(
                 flags,
-=======
-        uint32_t addStreamFlags) {
-    if (enforceProducerFlags) {
-        stream = producer->mockActiveStreamRequest(
-                addStreamFlags,
->>>>>>> 89a0f3a7
                 0 /*opaque*/,
                 vb,
                 0 /*st_seqno*/,
@@ -1740,11 +1733,7 @@
                 producer->public_getMaxMarkerVersion(),
                 jsonFilter);
     } else {
-<<<<<<< HEAD
         stream = producer->mockActiveStreamRequest(flags,
-=======
-        stream = producer->mockActiveStreamRequest(addStreamFlags,
->>>>>>> 89a0f3a7
                                                    0 /*opaque*/,
                                                    vb,
                                                    0 /*st_seqno*/,
@@ -7598,7 +7587,7 @@
     // Note: dcp_takeover_max_time applied to newly create streams
     EXPECT_NE(0, stream->getTakeoverSendMaxTime());
     auto& vb = *store->getVBucket(vbid);
-    recreateStream(vb, true, {}, DCP_ADD_STREAM_FLAG_TAKEOVER);
+    recreateStream(vb, true, {}, cb::mcbp::DcpAddStreamFlag::TakeOver);
     ASSERT_TRUE(stream);
     ASSERT_EQ(0, stream->getTakeoverSendMaxTime());
     ASSERT_TRUE(stream->isTakeoverStream());

/* -*- Mode: C++; tab-width: 4; c-basic-offset: 4; indent-tabs-mode: nil -*- */
/*
 *     Copyright 2018-Present Couchbase, Inc.
 *
 *   Use of this software is governed by the Business Source License included
 *   in the file licenses/BSL-Couchbase.txt.  As of the Change Date specified
 *   in that file, in accordance with the Business Source License, use of this
 *   software will be governed by the Apache License, Version 2.0, included in
 *   the file licenses/APL2.txt.
 */

#include "dcp_stream_test.h"

#include "checkpoint_manager.h"
#include "checkpoint_utils.h"
#include "collections/collections_test_helpers.h"
#include "collections/events_generated.h"
#include "collections/vbucket_manifest_handles.h"
#include "dcp/active_stream_checkpoint_processor_task.h"
#include "dcp/backfill_disk.h"
#include "dcp/response.h"
#include "dcp_utils.h"
#include "ep_bucket.h"
#include "ep_time.h"
#include "failover-table.h"
#include "kv_bucket.h"
#include "kvstore/couch-kvstore/couch-kvstore-config.h"
#include "kvstore/kvstore.h"
#include "replicationthrottle.h"
#include "test_helpers.h"
#include "test_manifest.h"
#include "tests/test_fileops.h"
#include "thread_gate.h"
#include "vbucket.h"
#include "vbucket_state.h"
#include <executor/executorpool.h>

#include "../couchstore/src/internal.h"
#include "../mock/gmock_dcp_msg_producers.h"
#include "../mock/mock_checkpoint_manager.h"
#include "../mock/mock_dcp.h"
#include "../mock/mock_dcp_conn_map.h"
#include "../mock/mock_dcp_consumer.h"
#include "../mock/mock_dcp_producer.h"
#include "../mock/mock_kvstore.h"
#include "../mock/mock_stream.h"
#include "../mock/mock_synchronous_ep_engine.h"

#include <engines/ep/tests/mock/mock_dcp_backfill_mgr.h>
#include <folly/portability/GMock.h>
#include <folly/synchronization/Baton.h>
#include <platform/timeutils.h>
#include <programs/engine_testapp/mock_cookie.h>
#include <programs/engine_testapp/mock_server.h>
#include <xattr/blob.h>
#include <xattr/utils.h>
#include <thread>

using FlushResult = EPBucket::FlushResult;
using MoreAvailable = EPBucket::MoreAvailable;

using namespace std::string_view_literals;

using ::testing::ElementsAre;

void StreamTest::SetUp() {
    bucketType = GetParam();
    DCPTest::SetUp();
    vb0 = engine->getVBucket(Vbid(0));
    EXPECT_TRUE(vb0) << "Failed to get valid VBucket object for id 0";
}

void StreamTest::TearDown() {
    if (producer) {
        producer->cancelCheckpointCreatorTask();
    }
    // Destroy various engine objects
    vb0.reset();
    stream.reset();
    producer.reset();
    DCPTest::TearDown();
}

/*
 * Test that when have a producer with IncludeValue and IncludeXattrs both set
 * to No an active stream created via a streamRequest returns true for
 * isKeyOnly.
 */
TEST_P(StreamTest, test_streamIsKeyOnlyTrue) {
    setup_dcp_stream(0, IncludeValue::No, IncludeXattrs::No);
    ASSERT_EQ(cb::engine_errc::success, doStreamRequest(*producer).status)
            << "stream request did not return cb::engine_errc::success";

    auto activeStream = std::dynamic_pointer_cast<ActiveStream>(
            producer->findStream(Vbid(0)));
    ASSERT_NE(nullptr, activeStream);
    EXPECT_TRUE(activeStream->isKeyOnly());
    EXPECT_EQ(cb::engine_errc::success, destroy_dcp_stream());
}

// Test the compression control error case
TEST_P(StreamTest, validate_compression_control_message_denied) {
    setup_dcp_stream();
    std::string compressCtrlMsg("force_value_compression");
    std::string compressCtrlValue("true");
    EXPECT_FALSE(producer->isCompressionEnabled());

    // Sending a control message without actually enabling SNAPPY must fail
    EXPECT_EQ(cb::engine_errc::invalid_arguments,
              producer->control(0, compressCtrlMsg, compressCtrlValue));
    EXPECT_EQ(cb::engine_errc::no_such_key, destroy_dcp_stream());
}

void StreamTest::setupProducerCompression() {
    VBucketPtr vb = engine->getKVBucket()->getVBucket(vbid);

    std::string compressibleValue(
            "{\"product\": \"car\",\"price\": \"100\"},"
            "{\"product\": \"bus\",\"price\": \"1000\"},"
            "{\"product\": \"Train\",\"price\": \"100000\"}");
    std::string regularValue(R"({"product": "car","price": "100"})");

    store_item(vbid, "key1", compressibleValue.c_str());
    store_item(vbid, "key2", regularValue.c_str());
}

void StreamTest::registerCursorAtCMStart() {
    auto vb = engine->getKVBucket()->getVBucket(vbid);
    ASSERT_TRUE(vb);
    auto& manager = static_cast<CheckpointManager&>(*vb->checkpointManager);
    const auto dcpCursor =
            manager.registerCursorBySeqno(
                           "a cursor", 0, CheckpointCursor::Droppable::Yes)
                    .cursor.lock();
    ASSERT_TRUE(dcpCursor);
}

/*
 * Test to verify the number of items, total bytes sent and total data size
 * by the producer when DCP compression is enabled
 */
TEST_P(StreamTest, test_verifyProducerCompressionStats) {
    setupProducerCompression();

    cookie->setDatatypeSupport(PROTOCOL_BINARY_DATATYPE_SNAPPY);
    setup_dcp_stream();

    ASSERT_EQ(cb::engine_errc::success,
              producer->control(0, "force_value_compression", "true"));
    ASSERT_TRUE(producer->isForceValueCompressionEnabled());

    ASSERT_EQ(cb::engine_errc::success, doStreamRequest(*producer).status);

    MockDcpMessageProducers producers;
    VBucketPtr vb = engine->getKVBucket()->getVBucket(vbid);
    prepareCheckpointItemsForStep(producers, *producer, *vb);

    /* Stream the snapshot marker first */
    EXPECT_EQ(cb::engine_errc::success, producer->step(false, producers));
    EXPECT_EQ(0, producer->getItemsSent());

    uint64_t totalBytesSent = producer->getTotalBytesSent();
    uint64_t totalUncompressedDataSize =
            producer->getTotalUncompressedDataSize();
    EXPECT_GT(totalBytesSent, 0);
    EXPECT_GT(totalUncompressedDataSize, 0);

    /* Stream the first mutation. This should increment the
     * number of items, total bytes sent and total data size.
     * Since this is a compressible document, the total bytes
     * sent should be incremented by a lesser value than the
     * total data size.
     */
    EXPECT_EQ(cb::engine_errc::success, producer->step(false, producers));
    EXPECT_EQ(1, producer->getItemsSent());
    EXPECT_GT(producer->getTotalBytesSent(), totalBytesSent);
    EXPECT_GT(producer->getTotalUncompressedDataSize(),
              totalUncompressedDataSize);
    EXPECT_LT(producer->getTotalBytesSent() - totalBytesSent,
              producer->getTotalUncompressedDataSize() -
                      totalUncompressedDataSize);

    totalBytesSent = producer->getTotalBytesSent();
    totalUncompressedDataSize = producer->getTotalUncompressedDataSize();

    /*
     * Now stream the second mutation. This should increment the
     * number of items and the total bytes sent. In this case,
     * the total data size should be incremented by exactly the
     * same amount as the total bytes sent
     */
    EXPECT_EQ(cb::engine_errc::success, producer->step(false, producers));
    EXPECT_EQ(2, producer->getItemsSent());
    EXPECT_GT(producer->getTotalBytesSent(), totalBytesSent);
    EXPECT_GT(producer->getTotalUncompressedDataSize(),
              totalUncompressedDataSize);
    EXPECT_EQ(producer->getTotalBytesSent() - totalBytesSent,
              producer->getTotalUncompressedDataSize() -
                      totalUncompressedDataSize);

    EXPECT_EQ(cb::engine_errc::success, destroy_dcp_stream());
}

/*
 * Test to verify the number of items, total bytes sent and total data size
 * by the producer when DCP compression is disabled
 */
TEST_P(StreamTest, test_verifyProducerCompressionDisabledStats) {
    setupProducerCompression();

    cookie->setDatatypeSupport(PROTOCOL_BINARY_RAW_BYTES);
    setup_dcp_stream();

    ASSERT_EQ(cb::engine_errc::success, doStreamRequest(*producer).status);

    MockDcpMessageProducers producers;
    VBucketPtr vb = engine->getKVBucket()->getVBucket(vbid);
    prepareCheckpointItemsForStep(producers, *producer, *vb);

    /* Stream the snapshot marker first */
    EXPECT_EQ(cb::engine_errc::success, producer->step(false, producers));
    EXPECT_EQ(0, producer->getItemsSent());

    uint64_t totalBytesSent = producer->getTotalBytesSent();
    uint64_t totalUncompressedDataSize =
            producer->getTotalUncompressedDataSize();
    EXPECT_GT(totalBytesSent, 0);
    EXPECT_GT(totalUncompressedDataSize, 0);

    /*
     * With value compression on the producer side disabled, stream a
     * compressible document. This should result in an increase in
     * total bytes. Even though the document is compressible, the
     * total data size and the total bytes sent would be incremented
     * by exactly the same amount
     */
    EXPECT_EQ(cb::engine_errc::success, producer->step(false, producers));
    EXPECT_EQ(1, producer->getItemsSent());
    EXPECT_GT(producer->getTotalBytesSent(), totalBytesSent);
    EXPECT_GT(producer->getTotalUncompressedDataSize(),
              totalUncompressedDataSize);
    EXPECT_EQ(producer->getTotalBytesSent() - totalBytesSent,
              producer->getTotalUncompressedDataSize() -
                      totalUncompressedDataSize);

    EXPECT_EQ(cb::engine_errc::success, destroy_dcp_stream());
}

/*
 * Test to verify the number of items and the total bytes sent by the producer
 * under normal and error conditions
 */
TEST_P(StreamTest, VerifyProducerStats) {
    // Prevent checkpoint removal for verifying a number of in-memory snapshots
    registerCursorAtCMStart();

    VBucketPtr vb = engine->getKVBucket()->getVBucket(vbid);
    nlohmann::json meta = {
            {"topology", nlohmann::json::array({{"active", "replica"}})}};
    vb->setState(vbucket_state_active, &meta);
    setup_dcp_stream(0,
                     IncludeValue::No,
                     IncludeXattrs::No,
                     {{"enable_sync_writes", "true"},
                      {"consumer_name", "test_consumer"}});
    store_item(vbid, "key1", "value1");
    store_item(vbid, "key2", "value2");
    using namespace cb::durability;
    auto reqs = Requirements{Level::Majority, Timeout()};
    auto prepareToCommit = store_pending_item(vbid, "pending1", "value3", reqs);

    {
        folly::SharedMutex::ReadHolder rlh(vb->getStateLock());
        ASSERT_EQ(cb::engine_errc::success,
                  vb->commit(rlh,
                             prepareToCommit->getKey(),
                             prepareToCommit->getBySeqno(),
                             {},
                             vb->lockCollections(prepareToCommit->getKey()),
                             cookie));
    }

    // Clear our cookie, we don't actually care about the cas of the item but
    // this is necessary to allow us to enqueue our next abort (which uses the
    // same cookie)
    engine->clearEngineSpecific(*cookie);

    auto prepareToAbort = store_pending_item(vbid, "pending2", "value4", reqs);
    {
        folly::SharedMutex::ReadHolder rlh(vb->getStateLock());
        ASSERT_EQ(cb::engine_errc::success,
                  vb->abort(rlh,
                            prepareToAbort->getKey(),
                            prepareToAbort->getBySeqno(),
                            {},
                            vb->lockCollections(prepareToAbort->getKey())));
    }

    MockDcpMessageProducers producers;

    EXPECT_EQ(cb::engine_errc::success, doStreamRequest(*producer).status);

    prepareCheckpointItemsForStep(producers, *producer, *vb);

    /* Stream the snapshot marker first */
    EXPECT_EQ(cb::engine_errc::success, producer->step(false, producers));
    EXPECT_EQ(0, producer->getItemsSent());

    uint64_t totalBytes = producer->getTotalBytesSent();
    EXPECT_GT(totalBytes, 0);

    /* Stream the first mutation. This should increment the
     * number of items and the total bytes sent.
     */
    EXPECT_EQ(cb::engine_errc::success, producer->step(false, producers));
    EXPECT_EQ(1, producer->getItemsSent());
    EXPECT_GT(producer->getTotalBytesSent(), totalBytes);
    totalBytes = producer->getTotalBytesSent();

    /* Now simulate a failure while trying to stream the next
     * mutation.
     */
    producers.setMutationStatus(cb::engine_errc::too_big);

    EXPECT_EQ(cb::engine_errc::too_big, producer->step(false, producers));

    /* The number of items total bytes sent should remain the same */
    EXPECT_EQ(1, producer->getItemsSent());
    EXPECT_EQ(producer->getTotalBytesSent(), totalBytes);
    totalBytes = producer->getTotalBytesSent();

    /* Now stream the mutation again and the stats should have incremented */
    producers.setMutationStatus(cb::engine_errc::success);

    EXPECT_EQ(cb::engine_errc::success, producer->step(false, producers));
    EXPECT_EQ(2, producer->getItemsSent());
    EXPECT_GT(producer->getTotalBytesSent(), totalBytes);
    totalBytes = producer->getTotalBytesSent();

    // Prepare
    EXPECT_EQ(cb::engine_errc::success, producer->step(false, producers));
    EXPECT_EQ(3, producer->getItemsSent());
    EXPECT_GT(producer->getTotalBytesSent(), totalBytes);
    totalBytes = producer->getTotalBytesSent();

    // Commit
    EXPECT_EQ(cb::engine_errc::success, producer->step(false, producers));
    EXPECT_EQ(4, producer->getItemsSent());
    EXPECT_GT(producer->getTotalBytesSent(), totalBytes);
    totalBytes = producer->getTotalBytesSent();

    // Prepare
    EXPECT_EQ(cb::engine_errc::success, producer->step(false, producers));
    EXPECT_EQ(5, producer->getItemsSent());
    EXPECT_GT(producer->getTotalBytesSent(), totalBytes);
    totalBytes = producer->getTotalBytesSent();

    // SnapshotMarker - doesn't bump items sent
    EXPECT_EQ(cb::engine_errc::success, producer->step(false, producers));
    EXPECT_EQ(5, producer->getItemsSent());
    EXPECT_GT(producer->getTotalBytesSent(), totalBytes);
    totalBytes = producer->getTotalBytesSent();

    // Abort
    EXPECT_EQ(cb::engine_errc::success, producer->step(false, producers));
    EXPECT_EQ(6, producer->getItemsSent());
    EXPECT_GT(producer->getTotalBytesSent(), totalBytes);

    EXPECT_EQ(cb::engine_errc::success, destroy_dcp_stream());
}

/*
 * Test that when have a producer with IncludeValue set to Yes and IncludeXattrs
 * set to No an active stream created via a streamRequest returns false for
 * isKeyOnly.
 */
TEST_P(StreamTest, test_streamIsKeyOnlyFalseBecauseOfIncludeValue) {
    setup_dcp_stream(0, IncludeValue::Yes, IncludeXattrs::No);
    ASSERT_EQ(cb::engine_errc::success, doStreamRequest(*producer).status)
            << "stream request did not return cb::engine_errc::success";

    auto activeStream = std::dynamic_pointer_cast<ActiveStream>(
            producer->findStream(Vbid(0)));
    ASSERT_NE(nullptr, activeStream);
    EXPECT_FALSE(activeStream->isKeyOnly());
    EXPECT_EQ(cb::engine_errc::success, destroy_dcp_stream());
}

/*
 * Test that when have a producer with IncludeValue set to No and IncludeXattrs
 * set to Yes an active stream created via a streamRequest returns false for
 * isKeyOnly.
 */
TEST_P(StreamTest, test_streamIsKeyOnlyFalseBecauseOfIncludeXattrs) {
    setup_dcp_stream(0, IncludeValue::No, IncludeXattrs::Yes);
    ASSERT_EQ(cb::engine_errc::success, doStreamRequest(*producer).status)
            << "stream request did not return cb::engine_errc::success";

    auto activeStream = std::dynamic_pointer_cast<ActiveStream>(
            producer->findStream(Vbid(0)));
    ASSERT_NE(nullptr, activeStream);
    EXPECT_FALSE(activeStream->isKeyOnly());
    EXPECT_EQ(cb::engine_errc::success, destroy_dcp_stream());
}

/*
 * Test for a dcpResponse retrieved from a stream where IncludeValue and
 * IncludeXattrs are both No, that the message size does not include the size of
 * the body.
 */
TEST_P(StreamTest, test_keyOnlyMessageSize) {
    auto item = makeItemWithXattrs();
    auto keyOnlyMessageSize =
            MutationResponse::mutationBaseMsgBytes +
            item->getKey().makeDocKeyWithoutCollectionID().size();
    queued_item qi(std::move(item));

    setup_dcp_stream(0, IncludeValue::No, IncludeXattrs::No);
    std::unique_ptr<DcpResponse> dcpResponse =
            stream->public_makeResponseFromItem(qi,
                                                SendCommitSyncWriteAs::Commit);

    /**
     * Create a DCP response and check that a new item is created
     */
    auto mutProdResponse = dynamic_cast<MutationResponse*>(dcpResponse.get());
    ASSERT_NE(qi.get(), mutProdResponse->getItem().get());

    EXPECT_EQ(keyOnlyMessageSize, dcpResponse->getMessageSize());
    EXPECT_EQ(cb::engine_errc::no_such_key, destroy_dcp_stream());
}

/*
 * Test for a dcpResponse retrieved from a stream where
 * IncludeValue==NoWithUnderlyingDatatype and IncludeXattrs==No, that the
 * message size does not include the size of the body.
 */
TEST_P(StreamTest, test_keyOnlyMessageSizeUnderlyingDatatype) {
    auto item = makeItemWithXattrs();
    auto keyOnlyMessageSize =
            MutationResponse::mutationBaseMsgBytes +
            item->getKey().makeDocKeyWithoutCollectionID().size();
    queued_item qi(std::move(item));

    setup_dcp_stream(
            0, IncludeValue::NoWithUnderlyingDatatype, IncludeXattrs::No);
    std::unique_ptr<DcpResponse> dcpResponse =
            stream->public_makeResponseFromItem(qi,
                                                SendCommitSyncWriteAs::Commit);

    /**
     * Create a DCP response and check that a new item is created
     */
    auto mutProdResponse = dynamic_cast<MutationResponse*>(dcpResponse.get());
    ASSERT_NE(qi.get(), mutProdResponse->getItem().get());

    EXPECT_EQ(keyOnlyMessageSize, dcpResponse->getMessageSize());
    EXPECT_EQ(cb::engine_errc::no_such_key, destroy_dcp_stream());
}

/*
 * Test for a dcpResponse retrieved from a stream where IncludeValue and
 * IncludeXattrs are both Yes, that the message size includes the size of the
 * body.
 */
TEST_P(StreamTest, test_keyValueAndXattrsMessageSize) {
    auto item = makeItemWithXattrs();
    auto keyAndValueMessageSize =
            MutationResponse::mutationBaseMsgBytes +
            item->getKey().makeDocKeyWithoutCollectionID().size() +
            item->getNBytes();
    queued_item qi(std::move(item));

    setup_dcp_stream(0, IncludeValue::Yes, IncludeXattrs::Yes);
    std::unique_ptr<DcpResponse> dcpResponse =
            stream->public_makeResponseFromItem(qi,
                                                SendCommitSyncWriteAs::Commit);

    /**
     * Create a DCP response and check that a new item is not created
     */
    auto mutProdResponse = dynamic_cast<MutationResponse*>(dcpResponse.get());
    ASSERT_EQ(qi.get(), mutProdResponse->getItem().get());
    EXPECT_EQ(keyAndValueMessageSize, dcpResponse->getMessageSize());
    EXPECT_EQ(cb::engine_errc::no_such_key, destroy_dcp_stream());
}

/*
 * Test for a dcpResponse retrieved from a stream where IncludeValue and
 * IncludeXattrs are both Yes, however the document does not have any xattrs
 * and so the message size should equal the size of the value.
 */
TEST_P(StreamTest, test_keyAndValueMessageSize) {
    auto item = makeItemWithoutXattrs();
    auto keyAndValueMessageSize =
            MutationResponse::mutationBaseMsgBytes +
            item->getKey().makeDocKeyWithoutCollectionID().size() +
            item->getNBytes();
    queued_item qi(std::move(item));

    setup_dcp_stream(0, IncludeValue::Yes, IncludeXattrs::Yes);
    std::unique_ptr<DcpResponse> dcpResponse =
            stream->public_makeResponseFromItem(qi,
                                                SendCommitSyncWriteAs::Commit);

    /**
     * Create a DCP response and check that a new item is not created
     */
    auto mutProdResponse = dynamic_cast<MutationResponse*>(dcpResponse.get());
    ASSERT_EQ(qi.get(), mutProdResponse->getItem().get());
    EXPECT_EQ(keyAndValueMessageSize, dcpResponse->getMessageSize());
    EXPECT_EQ(cb::engine_errc::no_such_key, destroy_dcp_stream());
}

/*
 * Test for a dcpResponse retrieved from a stream where IncludeValue is Yes and
 * IncludeXattrs is No, that the message size includes the size of only the
 * value (excluding the xattrs).
 */
TEST_P(StreamTest, test_keyAndValueExcludingXattrsMessageSize) {
    auto item = makeItemWithXattrs();
    auto root = const_cast<char*>(item->getData());
    cb::byte_buffer buffer{(uint8_t*)root, item->getValue()->valueSize()};
    auto sz = cb::xattr::get_body_offset(
            {reinterpret_cast<char*>(buffer.data()), buffer.size()});
    auto keyAndValueMessageSize =
            MutationResponse::mutationBaseMsgBytes +
            item->getKey().makeDocKeyWithoutCollectionID().size() +
            item->getNBytes() - sz;
    queued_item qi(std::move(item));

    setup_dcp_stream(0, IncludeValue::Yes, IncludeXattrs::No);
    std::unique_ptr<DcpResponse> dcpResponse =
            stream->public_makeResponseFromItem(qi,
                                                SendCommitSyncWriteAs::Commit);

    /**
     * Create a DCP response and check that a new item is created
     */
    auto mutProdResponse = dynamic_cast<MutationResponse*>(dcpResponse.get());
    ASSERT_NE(qi.get(), mutProdResponse->getItem().get());
    EXPECT_EQ(keyAndValueMessageSize, dcpResponse->getMessageSize());
    EXPECT_EQ(cb::engine_errc::no_such_key, destroy_dcp_stream());
}

/*
 * Test for a dcpResponse retrieved from a stream where IncludeValue is Yes and
 * IncludeXattrs are No, and the document does not have any xattrs.  So again
 * the message size should equal the size of the value.
 */
TEST_P(StreamTest,
       test_keyAndValueExcludingXattrsAndNotContainXattrMessageSize) {
    auto item = makeItemWithoutXattrs();
    auto keyAndValueMessageSize =
            MutationResponse::mutationBaseMsgBytes +
            item->getKey().makeDocKeyWithoutCollectionID().size() +
            item->getNBytes();
    queued_item qi(std::move(item));

    setup_dcp_stream(0, IncludeValue::Yes, IncludeXattrs::No);
    std::unique_ptr<DcpResponse> dcpResponse =
            stream->public_makeResponseFromItem(qi,
                                                SendCommitSyncWriteAs::Commit);
    /**
     * Create a DCP response and check that a new item is not created
     */
    auto mutProdResponse = dynamic_cast<MutationResponse*>(dcpResponse.get());
    ASSERT_EQ(qi.get(), mutProdResponse->getItem().get());
    EXPECT_EQ(keyAndValueMessageSize, dcpResponse->getMessageSize());
    EXPECT_EQ(cb::engine_errc::no_such_key, destroy_dcp_stream());
}

/*
 * Test for a dcpResponse retrieved from a stream where IncludeValue is No and
 * IncludeXattrs is Yes, that the message size includes the size of only the
 * xattrs (excluding the value).
 */
TEST_P(StreamTest, test_keyAndValueExcludingValueDataMessageSize) {
    auto item = makeItemWithXattrs();
    auto root = const_cast<char*>(item->getData());
    cb::byte_buffer buffer{(uint8_t*)root, item->getValue()->valueSize()};
    auto sz = cb::xattr::get_body_offset(
            {reinterpret_cast<char*>(buffer.data()), buffer.size()});
    auto keyAndValueMessageSize =
            MutationResponse::mutationBaseMsgBytes +
            item->getKey().makeDocKeyWithoutCollectionID().size() + sz;
    queued_item qi(std::move(item));

    setup_dcp_stream(0, IncludeValue::No, IncludeXattrs::Yes);
    std::unique_ptr<DcpResponse> dcpResponse =
            stream->public_makeResponseFromItem(qi,
                                                SendCommitSyncWriteAs::Commit);

    /**
     * Create a DCP response and check that a new item is created
     */
    auto mutProdResponse = dynamic_cast<MutationResponse*>(dcpResponse.get());
    ASSERT_NE(qi.get(), mutProdResponse->getItem().get());
    EXPECT_EQ(keyAndValueMessageSize, dcpResponse->getMessageSize());
    EXPECT_EQ(cb::engine_errc::no_such_key, destroy_dcp_stream());
}

/*
 * Test for a dcpResponse retrieved from a stream where IncludeValue is
 * NoWithUnderlyingDatatype and IncludeXattrs is Yes, that the message size
 * includes the size of only the xattrs (excluding the value), and the
 * datatype is the same as the original tiem.
 */
TEST_P(StreamTest, test_keyAndValueExcludingValueWithDatatype) {
    auto item = makeItemWithXattrs();
    auto root = const_cast<char*>(item->getData());
    cb::byte_buffer buffer{(uint8_t*)root, item->getValue()->valueSize()};
    auto sz = cb::xattr::get_body_offset(
            {reinterpret_cast<char*>(buffer.data()), buffer.size()});
    auto keyAndValueMessageSize =
            MutationResponse::mutationBaseMsgBytes +
            item->getKey().makeDocKeyWithoutCollectionID().size() + sz;
    queued_item qi(std::move(item));

    setup_dcp_stream(
            0, IncludeValue::NoWithUnderlyingDatatype, IncludeXattrs::Yes);
    std::unique_ptr<DcpResponse> dcpResponse =
            stream->public_makeResponseFromItem(qi,
                                                SendCommitSyncWriteAs::Commit);

    /**
     * Create a DCP response and check that a new item is created
     */
    auto mutProdResponse = dynamic_cast<MutationResponse*>(dcpResponse.get());
    auto& responseItem = mutProdResponse->getItem();
    EXPECT_EQ(qi->getDataType(), responseItem->getDataType());
    EXPECT_EQ(keyAndValueMessageSize, dcpResponse->getMessageSize());
    EXPECT_EQ(cb::engine_errc::no_such_key, destroy_dcp_stream());
}

/*
 * Test for a dcpResponse without XATTRS retrieved from a stream where
 * IncludeValue is NoWithUnderlyingDatatype and IncludeXattrs is Yes, that the
 * message size includes the size of only the key (excluding the value &
 * XATTRs), and the datatype is the same as the original item.
 */
TEST_P(StreamTest, test_keyAndValueWithoutXattrExcludingValueWithDatatype) {
    auto item = makeItemWithoutXattrs();
    auto root = const_cast<char*>(item->getData());
    cb::byte_buffer buffer{(uint8_t*)root, item->getValue()->valueSize()};
    auto keyAndValueMessageSize =
            MutationResponse::mutationBaseMsgBytes +
            item->getKey().makeDocKeyWithoutCollectionID().size();
    queued_item qi(std::move(item));

    setup_dcp_stream(
            0, IncludeValue::NoWithUnderlyingDatatype, IncludeXattrs::Yes);
    std::unique_ptr<DcpResponse> dcpResponse =
            stream->public_makeResponseFromItem(qi,
                                                SendCommitSyncWriteAs::Commit);

    /**
     * Create a DCP response and check that a new item is created
     */
    auto mutProdResponse = dynamic_cast<MutationResponse*>(dcpResponse.get());
    auto& responseItem = mutProdResponse->getItem();
    EXPECT_EQ(qi->getDataType(), responseItem->getDataType());
    EXPECT_EQ(keyAndValueMessageSize, dcpResponse->getMessageSize());
    EXPECT_EQ(cb::engine_errc::no_such_key, destroy_dcp_stream());
}

/* Regression test for MB-17766 - ensure that when an ActiveStream is preparing
 * queued items to be sent out via a DCP consumer, that nextCheckpointItem()
 * doesn't incorrectly return false (meaning that there are no more checkpoint
 * items to send).
 */
TEST_P(StreamTest, test_mb17766) {
    // Add an item.
    store_item(vbid, "key", "value");

    setup_dcp_stream();

    // Should start with nextCheckpointItem() returning true.
    EXPECT_TRUE(stream->public_nextCheckpointItem(*producer))
            << "nextCheckpointItem() should initially be true.";

    // Get the set of outstanding items
    auto items = stream->public_getOutstandingItems(*vb0);

    // REGRESSION CHECK: nextCheckpointItem() should still return true
    EXPECT_TRUE(stream->public_nextCheckpointItem(*producer))
            << "nextCheckpointItem() after getting outstanding items should be "
               "true.";

    // Process the set of items
    stream->public_processItems(items);

    // Should finish with nextCheckpointItem() returning false.
    EXPECT_FALSE(stream->public_nextCheckpointItem(*producer))
            << "nextCheckpointItem() after processing items should be false.";
    EXPECT_EQ(cb::engine_errc::no_such_key, destroy_dcp_stream());
}

// Check that the items remaining statistic is accurate and is unaffected
// by de-duplication.
TEST_P(StreamTest, MB17653_ItemsRemaining) {
    auto& manager =
            *(engine->getKVBucket()->getVBucket(vbid)->checkpointManager);
    // cs, vbs
    ASSERT_EQ(2, manager.getNumOpenChkItems());

    // Create 10 mutations to the same key which, while increasing the high
    // seqno by 10 will result in de-duplication and hence only one actual
    // mutation being added to the checkpoint items.
    const int set_op_count = 10;
    for (unsigned int ii = 0; ii < set_op_count; ii++) {
        store_item(vbid, "key", "value");
    }

    ASSERT_EQ(3, manager.getNumOpenChkItems())
            << "Expected 3 items after population (cs, vbs, set)";

    setup_dcp_stream();

    ASSERT_TRUE(stream->isInMemory());

    EXPECT_EQ(3, stream->getItemsRemaining())
            << "Unexpected initial stream item count";

    // Populate the streams' ready queue with items from the checkpoint,
    // advancing the streams' cursor. Should result in no change in items
    // remaining (they still haven't been send out of the stream).
    stream->nextCheckpointItemTask();
    EXPECT_EQ(2, stream->getItemsRemaining())
            << "Mismatch after moving items to ready queue";

    // Add another mutation. As we have already iterated over all checkpoint
    // items and put into the streams' ready queue, de-duplication of this new
    // mutation (from the point of view of the stream) isn't possible, so items
    // remaining should increase by one.
    store_item(vbid, "key", "value");
    EXPECT_EQ(3, stream->getItemsRemaining())
            << "Mismatch after populating readyQ and storing 1 more item";

    // Now actually drain the items from the readyQ and see how many we
    // received, excluding meta items. This will result in all but one of the
    // checkpoint items (the one we added just above) being drained.
    std::unique_ptr<DcpResponse> response(
            stream->public_nextQueuedItem(*producer));
    ASSERT_NE(nullptr, response);
    EXPECT_TRUE(response->isMetaEvent()) << "Expected 1st item to be meta";

    response = stream->public_nextQueuedItem(*producer);
    ASSERT_NE(nullptr, response);
    EXPECT_FALSE(response->isMetaEvent()) << "Expected 2nd item to be non-meta";

    response = stream->public_nextQueuedItem(*producer);
    EXPECT_EQ(nullptr, response) << "Expected there to not be a 3rd item.";

    EXPECT_EQ(1, stream->getItemsRemaining()) << "Expected to have 1 item "
                                                 "remaining (in checkpoint) "
                                                 "after draining readyQ";

    // Add another 10 mutations on a different key. This should only result in
    // us having one more item (not 10) due to de-duplication in
    // checkpoints.
    for (unsigned int ii = 0; ii < set_op_count; ii++) {
        store_item(vbid, "key_2", "value");
    }

    EXPECT_EQ(2, stream->getItemsRemaining())
            << "Expected two items after adding 1 more to existing checkpoint";

    // Copy items into readyQ a second time, and drain readyQ so we should
    // have no items left.
    stream->nextCheckpointItemTask();
    do {
        response = stream->public_nextQueuedItem(*producer);
    } while (response);
    EXPECT_EQ(0, stream->getItemsRemaining()) << "Should have 0 items "
                                                 "remaining after advancing "
                                                 "cursor and draining readyQ";
    EXPECT_EQ(cb::engine_errc::no_such_key, destroy_dcp_stream());
}

/* Stream items from a DCP backfill */
TEST_P(StreamTest, BackfillOnly) {
    /* Add 3 items */
    const size_t numItems = 3;
    addItemsAndRemoveCheckpoint(numItems);

    /* Set up a DCP stream for the backfill */
    setup_dcp_stream();

    /* We want the backfill task to run in a background thread */
    ExecutorPool::get()->setNumAuxIO(1);
    stream->transitionStateToBackfilling();

    // MB-27199: Just stir things up by doing some front-end ops whilst
    // backfilling. This would trigger a number of TSAN warnings
    std::thread thr([this]() {
        int i = 0;
        while (i < 100) {
            engine->getAndTouchInner(
                    *cookie, makeStoredDocKey("key1"), vbid, i);
            i++;
        }
    });

    // Ensure all GATs are done before evaluating the stream below
    thr.join();

    // Wait for the backfill task to have pushed all items to the Stream::readyQ
    // Note: we expect 1 SnapshotMarker + numItems in the readyQ
    // Note: we need to access the readyQ under streamLock while the backfill
    //     task is running
    cb::waitForPredicate(
            [&] { return stream->public_readyQSize() == numItems + 1; });

    // Check the content of readyQ
    auto front = stream->public_nextQueuedItem(*producer);
    EXPECT_EQ(DcpResponse::Event::SnapshotMarker, front->getEvent());
    auto snapMarker = dynamic_cast<SnapshotMarker&>(*front);
    while (stream->public_readyQSize() > 0) {
        auto item = stream->public_nextQueuedItem(*producer);
        EXPECT_EQ(DcpResponse::Event::Mutation, item->getEvent());
        auto seqno = item->getBySeqno().value();
        EXPECT_GE(seqno, snapMarker.getStartSeqno());
        EXPECT_LE(seqno, snapMarker.getEndSeqno());
    }

    // Check that backfill stats have been updated correctly. There will be at
    // least numItems but may be higher if those GAT mutations/expirations
    // got flushed and are in the backfill
    EXPECT_GE(numItems, stream->getNumBackfillItems());
    EXPECT_GE(numItems, *stream->getNumBackfillItemsRemaining());

    EXPECT_EQ(cb::engine_errc::no_such_key, destroy_dcp_stream());
}

/* Negative test case that checks whether the stream gracefully goes to
   'dead' state upon disk backfill failure */
TEST_P(StreamTest, DiskBackfillFail) {
    if (bucketType == "ephemeral") {
        /* Ephemeral buckets don't do disk backfill */
        return;
    }

    /* Add 3 items */
    int numItems = 3;
    addItemsAndRemoveCheckpoint(numItems);

    /* Delete the vb file so that the backfill would fail */
    engine->getKVBucket()->getRWUnderlying(vbid)->delVBucket(
            vbid,
            /* file rev */ std::make_unique<KVStoreRevision>(1));

    /* Set up a DCP stream for the backfill */
    setup_dcp_stream();

    /* Run the backfill task in a background thread */
    ExecutorPool::get()->setNumAuxIO(1);

    /* Wait for the backfill task to fail and stream to transition to dead
       state */
    cb::waitForPredicate([&] { return stream->isDead(); });

    EXPECT_EQ(cb::engine_errc::no_such_key, destroy_dcp_stream());
}

/* Stream items from a DCP backfill with very small backfill buffer.
   However small the backfill buffer is, backfill must not stop, it must
   proceed to completion eventually */
TEST_P(StreamTest, BackfillSmallBuffer) {
    GTEST_SKIP_("Skipping due to MB-53543");
    if (bucketType == "ephemeral") {
        /* Ephemeral buckets is not memory managed for now. Will be memory
           managed soon and then this test will be enabled */
        return;
    }

    /* Add 2 items */
    uint64_t numItems = 2;
    addItemsAndRemoveCheckpoint(numItems);

    /* Set up a DCP stream for the backfill */
    setup_dcp_stream();

    /* set the DCP backfill buffer size to a value that is smaller than the
       size of a mutation */
    producer->setBackfillBufferSize(1);

    /* We want the backfill task to run in a background thread */
    ExecutorPool::get()->setNumAuxIO(1);

    EXPECT_EQ(stream->getNumBackfillPauses(), 0);
    stream->transitionStateToBackfilling();

    /* Backfill can only read 1 as its buffer will become full after that */
    cb::waitForPredicate(
            [&] { return (numItems - 1) == stream->getLastBackfilledSeqno(); });

    /* Wait until backfill is paused to assert the pause count */
    cb::waitForPredicate([&] { return stream->getNumBackfillPauses() != 0; });

    EXPECT_EQ(stream->getNumBackfillPauses(), 1);

    /* Consume the backfill item(s) */
    stream->consumeBackfillItems(*producer, /*snapshot*/ 1 + /*mutation*/ 1);

    /* We should see that buffer full status must be false as we have read
       the item in the backfill buffer */
    EXPECT_FALSE(producer->getBackfillBufferFullStatus());

    /* Finish up with the backilling of the remaining item */
    cb::waitForPredicate(
            [&] { return numItems == stream->getLastReadSeqno(); });

    /* Read the other item */
    stream->consumeBackfillItems(*producer, 1);

    EXPECT_EQ(stream->getNumBackfillPauses(), 1);

    // Ensure next backfill starts off with a 0 pause count.
    stream->handleSlowStream();
    stream->next(*producer);
    EXPECT_EQ(stream->getNumBackfillPauses(), 0);

    EXPECT_EQ(cb::engine_errc::no_such_key, destroy_dcp_stream());
}

TEST_P(StreamTest, CursorDroppingBasicBackfillState) {
    /* Add 2 items; we need this to keep stream in backfill state */
    const uint64_t numItems = 2;
    addItemsAndRemoveCheckpoint(numItems);

    /* Set up a DCP stream */
    setup_dcp_stream();

    /* Transition stream to backfill state and expect cursor dropping call to
       succeed */
    stream->transitionStateToBackfilling();
    EXPECT_TRUE(stream->public_handleSlowStream());

    /* Run the backfill task in background thread to run so that it can
       complete/cancel itself */
    ExecutorPool::get()->setNumAuxIO(1);
    /* Finish up with the backilling of the remaining item */
    cb::waitForPredicate(
            [&] { return numItems == stream->getLastReadSeqno(); });
    EXPECT_EQ(cb::engine_errc::no_such_key, destroy_dcp_stream());
}

/*
 * Tests that when a cursor is dropped the associated stream's pointer
 * to the cursor is set to nullptr.
 */
TEST_P(StreamTest, MB_32329CursorDroppingResetCursor) {
    /* Add 2 items; we need this to keep stream in backfill state */
    const uint64_t numItems = 2;
    addItemsAndRemoveCheckpoint(numItems);

    /* Set up a DCP stream */
    setup_dcp_stream();

    /* Transition stream to backfill state and expect cursor dropping call to
       succeed */
    stream->transitionStateToBackfilling();

    /*
     * Increase the use_count of the cursor shared pointer, this replicates
     * the behaviour of the CheckpointMemRecoveryTask (see
     * cursorDroppingIfNeeded) which calls lock() on the cursor before
     * calling DcpConnMap::handleSlowStream.
     */
    auto cursorSP = stream->getCursor().lock();
    /*
     * The cursor shared_ptr has a reference count of 2. One is from the
     * reference from the cursor map, the other is the reference from taking
     * the lock (in the code above).
     */
    ASSERT_EQ(2, cursorSP.use_count());

    ASSERT_TRUE(stream->public_handleSlowStream());
    /*
     * The cursor should now be removed from the map and therefore the
     * reference count should have reduced to 1.
     */
    ASSERT_EQ(1, cursorSP.use_count());

    /*
     * Key part of the test to check that even though the cursor has a
     * reference count of 1, the dcp stream's pointer to the cursor has
     * now been set to nullptr, as it has been removed from the cursor map.
     */
    EXPECT_EQ(nullptr, stream->getCursor().lock());

    /* Run the backfill task in background thread to run so that it can
       complete/cancel itself */
    ExecutorPool::get()->setNumAuxIO(1);
    /* Finish up with the backilling of the remaining item */
    cb::waitForPredicate(
            [&] { return numItems == stream->getLastReadSeqno(); });
    EXPECT_EQ(cb::engine_errc::no_such_key, destroy_dcp_stream());
}

TEST_P(StreamTest, CursorDroppingBasicInMemoryState) {
    /* Set up a DCP stream */
    setup_dcp_stream();

    /* Transition stream to in-memory state and expect cursor dropping call to
       succeed */
    EXPECT_TRUE(stream->public_handleSlowStream());
    EXPECT_EQ(cb::engine_errc::no_such_key, destroy_dcp_stream());
}

TEST_P(StreamTest, CursorDroppingBasicNotAllowedStates) {
    /* Set up a DCP stream */
    setup_dcp_stream(DCP_ADD_STREAM_FLAG_TAKEOVER);

    /* Transition stream to takeoverSend state and expect cursor dropping call
       to fail */
    stream->transitionStateToTakeoverSend();
    EXPECT_FALSE(stream->public_handleSlowStream());

    /* Transition stream to takeoverWait state and expect cursor dropping call
       to fail */
    stream->transitionStateToTakeoverWait();
    EXPECT_FALSE(stream->public_handleSlowStream());

    /* Transition stream to dead state and expect cursor dropping call
       to fail */
    stream->transitionStateToDead();
    EXPECT_FALSE(stream->public_handleSlowStream());
    EXPECT_EQ(cb::engine_errc::no_such_key, destroy_dcp_stream());
}

TEST_P(StreamTest, RollbackDueToPurge) {
    setup_dcp_stream(0, IncludeValue::No, IncludeXattrs::No);

    /* Store 4 items */
    const int numItems = 4;
    for (int i = 0; i <= numItems; ++i) {
        store_item(vbid, std::string("key" + std::to_string(i)), "value");
    }
    uint64_t vbUuid = vb0->failovers->getLatestUUID();
    auto result = doStreamRequest(*producer,
                                  numItems - 2,
                                  numItems,
                                  numItems - 2,
                                  numItems - 2,
                                  vbUuid);
    EXPECT_EQ(cb::engine_errc::success, result.status);
    EXPECT_EQ(cb::engine_errc::success,
              producer->closeStream(/*opaque*/ 0, vb0->getId()));

    /* Set a start_seqno > purge_seqno > snap_start_seqno */
    engine->getKVBucket()->getLockedVBucket(vbid)->setPurgeSeqno(numItems - 3);

    /* We don't expect a rollback for this */
    result = doStreamRequest(
            *producer, numItems - 2, numItems, 0, numItems - 2, vbUuid);
    EXPECT_EQ(cb::engine_errc::success, result.status);
    EXPECT_EQ(cb::engine_errc::success,
              producer->closeStream(/*opaque*/ 0, vb0->getId()));

    /* Set a purge_seqno > start_seqno */
    engine->getKVBucket()->getLockedVBucket(vbid)->setPurgeSeqno(numItems - 1);

    /* Now we expect a rollback to 0 */
    result = doStreamRequest(
            *producer, numItems - 2, numItems, 0, numItems - 2, vbUuid);
    EXPECT_EQ(cb::engine_errc::rollback, result.status);
    EXPECT_EQ(0, result.rollbackSeqno);
    EXPECT_EQ(cb::engine_errc::no_such_key, destroy_dcp_stream());
}

/*
 * Test to ensure that when a streamRequest is made to a dead vbucket, we
 * (1) return not my vbucket.
 * (2) do not invoke the callback function (which is passed as parameter).
 * The reason we don't want to invoke the callback function is that it will
 * invoke mcbp_response_handler and so generate a response
 * (cb::engine_errc::success) and then when we continue the execution of the
 * streamRequest function we generate a second response
 * (cb::engine_errc::not_my_vbucket).
 */
TEST_P(StreamTest, MB_25820_callback_not_invoked_on_dead_vb_stream_request) {
    setup_dcp_stream(0, IncludeValue::No, IncludeXattrs::No);
    ASSERT_EQ(cb::engine_errc::success,
              engine->getKVBucket()->setVBucketState(
                      vbid, vbucket_state_dead, {}, TransferVB::Yes));
    uint64_t vbUuid = vb0->failovers->getLatestUUID();
    // Given the vbucket state is dead we should return not my vbucket.
    EXPECT_EQ(cb::engine_errc::not_my_vbucket,
              doStreamRequest(*producer, 0, 0, 0, 0, vbUuid).status);
    // The callback function past to streamRequest should not be invoked.
    ASSERT_EQ(0, callbackCount);
}

// Test the compression control success case
TEST_P(StreamTest, validate_compression_control_message_allowed) {
    // For success enable the snappy datatype on the connection
    cookie->setDatatypeSupport(PROTOCOL_BINARY_DATATYPE_SNAPPY);
    setup_dcp_stream();
    std::string compressCtrlMsg("force_value_compression");
    std::string compressCtrlValue("true");
    EXPECT_TRUE(producer->isCompressionEnabled());

    // Sending a control message after enabling SNAPPY should succeed
    EXPECT_EQ(cb::engine_errc::success,
              producer->control(0, compressCtrlMsg, compressCtrlValue));
    EXPECT_EQ(cb::engine_errc::no_such_key, destroy_dcp_stream());
}

// Test that ActiveStream::processItems correctly encodes a Snapshot marker
// (with CHK flag set) when processItems() is called with a single
// checkpoint_start item.
TEST_P(StreamTest, ProcessItemsSingleCheckpointStart) {
    setup_dcp_stream();

    // Setup - put a single checkpoint_start item into a vector to be passed
    // to ActiveStream::processItems()
    ActiveStream::OutstandingItemsResult result;
    result.items.push_back(queued_item(new Item(makeStoredDocKey("start"),
                                                vbid,
                                                queue_op::checkpoint_start,
                                                2,
                                                1)));
    result.ranges.push_back({{0, 1}, {}, {}});

    // Test - call processItems() twice: once with a single checkpoint_start
    // item, then with a single mutation.
    // (We need the single mutation to actually cause a SnapshotMarker to be
    // generated, as SnapshotMarkers cannot represent an empty snapshot).
    stream->public_processItems(result);

    result.items.clear();
    auto mutation = makeCommittedItem(makeStoredDocKey("mutation"), "value");
    mutation->setBySeqno(2);
    result.items.push_back(mutation);
    stream->public_processItems(result);

    // Validate - check that we have two items in the readyQ (SnapshotMarker &
    // DcpMutation), and that the SnapshotMarker is correctly encoded (should
    // have CHK flag set).
    const auto& readyQ = stream->public_readyQ();
    ASSERT_EQ(2, readyQ.size());
    ASSERT_EQ(DcpResponse::Event::SnapshotMarker, readyQ.front()->getEvent());
    auto& snapMarker = dynamic_cast<SnapshotMarker&>(*readyQ.front());
    EXPECT_EQ(MARKER_FLAG_MEMORY | MARKER_FLAG_CHK, snapMarker.getFlags());

    EXPECT_EQ(DcpResponse::Event::Mutation, readyQ.back()->getEvent());
}

// Variation on ProcessItemsSingleCheckpointStart - test that
// ActiveStream::processItems correctly encodes a Snapshot marker (with CHK
// flag set) when processItems() is called with multiple items but
// checkpoint_start item is the last item in the batch.
TEST_P(StreamTest, ProcessItemsCheckpointStartIsLastItem) {
    setup_dcp_stream();

    // Setup - Create and discard the initial in-memory snapshot (it always has
    // the CKPT flag set, we just want to ignore this first one as are
    // testing behaviour of subsequent checkpoints).
    ActiveStream::OutstandingItemsResult result;
    result.items.emplace_back(new Item(
            makeStoredDocKey("start"), vbid, queue_op::checkpoint_start, 1, 1));
    auto dummy = makeCommittedItem(makeStoredDocKey("ignore"), "value");
    dummy->setBySeqno(9);
    result.items.push_back(dummy);
    result.items.emplace_back(new Item(
            makeStoredDocKey("end"), vbid, queue_op::checkpoint_end, 1, 10));
    result.ranges.push_back({{0, 9}, {}, {}});

    stream->public_processItems(result);
    result.items.clear();
    stream->public_popFromReadyQ();
    stream->public_popFromReadyQ();

    // Setup - call ActiveStream::processItems() with the end of one checkpoint
    // and the beginning of the next:
    //     muatation, checkpoint_end, checkpoint_start
    auto mutation1 = makeCommittedItem(makeStoredDocKey("M1"), "value");
    mutation1->setBySeqno(10);
    result.items.push_back(mutation1);
    result.items.push_back(queued_item(new Item(makeStoredDocKey("end"),
                                                vbid,
                                                queue_op::checkpoint_end,
                                                1,
                                                /*seqno*/ 11)));
    result.ranges.push_back({{10, 10}, {}, {}});
    result.items.push_back(queued_item(new Item(makeStoredDocKey("start"),
                                                vbid,
                                                queue_op::checkpoint_start,
                                                2,
                                                /*seqno*/ 11)));
    result.ranges.push_back({{11, 11}, {}, {}});

    // Test - call processItems() twice: once with the items above, then with
    // a single mutation.
    stream->public_processItems(result);

    result.items.clear();
    auto mutation2 = makeCommittedItem(makeStoredDocKey("M2"), "value");
    mutation2->setBySeqno(11);
    result.items.push_back(mutation2);
    stream->public_processItems(result);

    // Validate - check that we have four items in the readyQ with the correct
    // state:
    //    1. SnapshotMarker(10,10)
    //    2. Mutation(M1, 10)
    //    3. SnapshotMarker(11, 11, CHK)
    //    4. Mutation(M2, 11)
    const auto& readyQ = stream->public_readyQ();
    ASSERT_EQ(4, readyQ.size());

    // First snapshotMarker should be for seqno 10 and _not_ have the CHK flag
    // set.
    ASSERT_EQ(DcpResponse::Event::SnapshotMarker, readyQ.front()->getEvent());
    auto& snapMarker1 = dynamic_cast<SnapshotMarker&>(*readyQ.front());
    EXPECT_EQ(MARKER_FLAG_MEMORY, snapMarker1.getFlags());
    // Don't care about startSeqno for this snapshot...
    EXPECT_EQ(10, snapMarker1.getEndSeqno());

    stream->public_nextQueuedItem(*producer);
    EXPECT_EQ(DcpResponse::Event::Mutation, readyQ.front()->getEvent());

    // Second snapshotMarker should be for seqno 11 and have the CHK flag set.
    stream->public_nextQueuedItem(*producer);
    ASSERT_EQ(DcpResponse::Event::SnapshotMarker, readyQ.front()->getEvent());
    auto& snapMarker2 = dynamic_cast<SnapshotMarker&>(*readyQ.front());
    EXPECT_EQ(MARKER_FLAG_MEMORY | MARKER_FLAG_CHK, snapMarker2.getFlags());
    EXPECT_EQ(11, snapMarker2.getStartSeqno());
    EXPECT_EQ(11, snapMarker2.getEndSeqno());

    stream->public_nextQueuedItem(*producer);
    EXPECT_EQ(DcpResponse::Event::Mutation, readyQ.front()->getEvent());
}

TEST_P(StreamTest, ProducerReceivesSeqnoAckForErasedStream) {
    create_dcp_producer(0, /*flags*/
                        IncludeValue::Yes,
                        IncludeXattrs::Yes,
                        {{"send_stream_end_on_client_close_stream", "true"},
                         {"enable_sync_writes", "true"},
                         {"consumer_name", "replica1"}});

    // Need to do a stream request to put the stream in the producers map
    ASSERT_EQ(cb::engine_errc::success, doStreamRequest(*producer).status);

    // Close the stream to start the removal process
    EXPECT_EQ(cb::engine_errc::success,
              producer->closeStream(0 /*opaque*/, vbid));

    // Stream should still exist, but should be dead
    auto stream = producer->findStream(vbid);
    EXPECT_TRUE(stream);
    EXPECT_FALSE(stream->isActive());

    // Step the stream on, this should remove the stream from the producer's
    // StreamsMap
    MockDcpMessageProducers producers;
    EXPECT_EQ(cb::engine_errc::success, producer->step(false, producers));
    EXPECT_EQ(cb::mcbp::ClientOpcode::DcpStreamEnd, producers.last_op);

    // Stream should no longer exist in the map
    EXPECT_FALSE(producer->findStream(vbid));

    EXPECT_EQ(cb::engine_errc::success,
              producer->seqno_acknowledged(
                      0 /*opaque*/, vbid, 1 /*prepareSeqno*/));
}

MATCHER_P(HasOperation, op, "") {
    return arg.getOperation() == op;
}

/**
 * Regression test for MB-38356 - if a DCP consumer sends a stream request for
 * a Vbid which it is already streaming, then the second request should fail,
 * leaving the first stream as it was.
 * (In the case of MB-38356 the first stream incorrectly lost it's cursor).
 */
TEST_P(StreamTest, MB38356_DuplicateStreamRequest) {
    setup_dcp_stream(0, IncludeValue::No, IncludeXattrs::No);
    ASSERT_EQ(cb::engine_errc::success, doStreamRequest(*producer).status);

    // Second request to same vbid should fail.
    EXPECT_EQ(cb::engine_errc::key_already_exists,
              doStreamRequest(*producer).status);

    // Original stream should still be established and allow items to be
    // streamed.
    auto stream = producer->findStream(vbid);
    ASSERT_TRUE(stream);
    const auto cursor = stream->getCursor();
    auto cursorPtr = cursor.lock();
    EXPECT_TRUE(cursorPtr);
    auto& vb = *engine->getVBucket(vbid);
    auto& cm = *vb.checkpointManager;
    std::vector<queued_item> qis;
    cm.getNextItemsForDcp(*cursorPtr, qis);
    // Copy to plain Item vector to aid in checking expected value.
    std::vector<Item> items;
    std::transform(qis.begin(),
                   qis.end(),
                   std::back_inserter(items),
                   [](const auto& rcptr) { return *rcptr; });

    EXPECT_THAT(items,
                ElementsAre(HasOperation(queue_op::checkpoint_start),
                            HasOperation(queue_op::set_vbucket_state)));

    EXPECT_EQ(cb::engine_errc::success, destroy_dcp_stream());
}

class CacheCallbackTest : public StreamTest {
protected:
    void SetUp() override {
        StreamTest::SetUp();
        store_item(vbid, key, "value");

        removeCheckpoint(numItems);

        /* Set up a DCP stream for the backfill */
        setup_dcp_stream();
    }

    void TearDown() override {
        producer->closeAllStreams();
        StreamTest::TearDown();
    }

    const size_t numItems = 1;
    const std::string key = "key";
    const DiskDocKey diskKey = makeDiskDocKey(key);
};

/*
 * Tests the callback member function of the CacheCallback class.  This
 * particular test should result in the CacheCallback having a status of
 * cb::engine_errc::key_already_exists.
 */
TEST_P(CacheCallbackTest, CacheCallback_key_eexists) {
    CacheCallback callback(*engine->getKVBucket(), stream);

    stream->transitionStateToBackfilling();
    CacheLookup lookup(diskKey, /*BySeqno*/ 1, vbid);
    callback.callback(lookup);

    /* Invoking callback should result in backfillReceived being called on
     * activeStream, which should return true and hence set the callback status
     * to cb::engine_errc::key_already_exists.
     */
    EXPECT_EQ(cb::engine_errc::key_already_exists, callback.getStatus());

    /* Verify that the item is read in the backfill */
    EXPECT_EQ(numItems, stream->getNumBackfillItems());

    /* Verify have the backfill item sitting in the readyQ */
    EXPECT_EQ(numItems, stream->public_readyQ().size());
}

/*
 * Tests the callback member function of the CacheCallback class.  This
 * particular test should result in the CacheCallback having a status of
 * cb::engine_errc::success.
 */
TEST_P(CacheCallbackTest, CacheCallback_engine_success) {
    CacheCallback callback(*engine->getKVBucket(), stream);

    stream->transitionStateToBackfilling();
    // Passing in wrong BySeqno - should be 1, but passing in 0
    CacheLookup lookup(diskKey, /*BySeqno*/ 0, vbid);
    callback.callback(lookup);

    /* Invoking callback should result in backfillReceived NOT being called on
     * activeStream, and hence the callback status should be set to
     * cb::engine_errc::success.
     */
    EXPECT_EQ(cb::engine_errc::success, callback.getStatus());

    /* Verify that the item is not read in the backfill */
    EXPECT_EQ(0, stream->getNumBackfillItems());

    /* Verify do not have the backfill item sitting in the readyQ */
    EXPECT_EQ(0, stream->public_readyQ().size());
}

/*
 * Tests the callback member function of the CacheCallback class.  Due to the
 * key being evicted the test should result in the CacheCallback having a status
 * of cb::engine_errc::success.
 */
TEST_P(CacheCallbackTest, CacheCallback_engine_success_not_resident) {
    if (bucketType == "ephemeral") {
        /* The test relies on being able to evict a key from memory.
         * Eviction is not supported with empherial buckets.
         */
        return;
    }
    CacheCallback callback(*engine->getKVBucket(), stream);

    stream->transitionStateToBackfilling();
    CacheLookup lookup(diskKey, /*BySeqno*/ 1, vbid);
    // Make the key non-resident by evicting the key
    const char* msg;
    engine->getKVBucket()->evictKey(diskKey.getDocKey(), vbid, &msg);
    callback.callback(lookup);

    /* With the key evicted, invoking callback should result in backfillReceived
     * NOT being called on activeStream, and hence the callback status should be
     * set to cb::engine_errc::success
     */
    EXPECT_EQ(cb::engine_errc::success, callback.getStatus());

    /* Verify that the item is not read in the backfill */
    EXPECT_EQ(0, stream->getNumBackfillItems());

    /* Verify do not have the backfill item sitting in the readyQ */
    EXPECT_EQ(0, stream->public_readyQ().size());
}

/*
 * Tests the callback member function of the CacheCallback class.  This
 * particular test should result in the CacheCallback having a status of
 * cb::engine_errc::temporary_failure (no memory available). This would then
 * normally cause backfill to yield
 */
TEST_P(CacheCallbackTest, CacheCallback_engine_enomem) {
    /*
     * Ensure that DcpProducer::recordBackfillManagerBytesRead returns false
     * by setting the backfill buffer size to zero, and then setting bytes read
     * to one.
     */
    producer->setBackfillBufferSize(0);
    producer->setBackfillBufferBytesRead(1);

    CacheCallback callback(*engine->getKVBucket(), stream);

    stream->transitionStateToBackfilling();
    CacheLookup lookup(diskKey, /*BySeqno*/ 1, vbid);
    callback.callback(lookup);

    /* Invoking callback should result in backfillReceived being called on
     * activeStream, which should return false (due to
     * DcpProducer::recordBackfillManagerBytesRead returning false), and hence
     * set the callback status to cb::engine_errc::temporary_failure.
     */
    EXPECT_EQ(cb::engine_errc::temporary_failure, callback.getStatus());

    // This is the same test
    EXPECT_TRUE(callback.shouldYield());

    // Callback yields after processing the item
    EXPECT_EQ(1, stream->getNumBackfillItems());
    EXPECT_EQ(1, stream->public_readyQ().size());
}

// Test cases which run in both Full and Value eviction
INSTANTIATE_TEST_SUITE_P(PersistentAndEphemeral,
                         StreamTest,
                         ::testing::Values("persistent_couchstore",
                                           "ephemeral"),
                         [](const ::testing::TestParamInfo<std::string>& info) {
                             return info.param;
                         });

// Test cases which run in both Full and Value eviction
INSTANTIATE_TEST_SUITE_P(PersistentAndEphemeral,
                         CacheCallbackTest,
                         ::testing::Values("persistent_couchstore",
                                           "ephemeral"),
                         [](const ::testing::TestParamInfo<std::string>& info) {
                             return info.param;
                         });

void SingleThreadedActiveStreamTest::SetUp() {
    STParameterizedBucketTest::SetUp();
    setVBucketStateAndRunPersistTask(vbid, vbucket_state_active);
    setupProducer();
}

void SingleThreadedActiveStreamTest::TearDown() {
    stream.reset();
    producer.reset();
    STParameterizedBucketTest::TearDown();
}

void SingleThreadedActiveStreamTest::startCheckpointTask() {
    if (!producer->getCheckpointSnapshotTask()) {
        producer->createCheckpointProcessorTask();
        producer->scheduleCheckpointProcessorTask();
    }
}

void SingleThreadedActiveStreamTest::setupProducer(
        const std::vector<std::pair<std::string, std::string>>& controls,
        bool startCheckpointProcessorTask) {
    uint32_t flags = 0;

    // We don't set the startTask flag here because we will create the task
    // manually. We do this because the producer actually creates the task on
    // StreamRequest which we do not do because we want a MockActiveStream.
    producer = std::make_shared<MockDcpProducer>(*engine,
                                                 cookie,
                                                 "test_producer->test_consumer",
                                                 flags,
                                                 false /*startTask*/);
    producer->createCheckpointProcessorTask();

    if (startCheckpointProcessorTask) {
        producer->scheduleCheckpointProcessorTask();
    }

    for (const auto& c : controls) {
        EXPECT_EQ(cb::engine_errc::success,
                  producer->control(0 /*opaque*/, c.first, c.second));
    }

    auto vb = engine->getVBucket(vbid);

    stream = std::make_shared<MockActiveStream>(
            engine.get(), producer, flags, 0 /*opaque*/, *vb);

    stream->setActive();
}

MutationStatus SingleThreadedActiveStreamTest::public_processSet(
        VBucket& vb, Item& item, const VBQueueItemCtx& ctx) {
    auto htRes = vb.ht.findForUpdate(item.getKey());
    auto* v = htRes.selectSVToModify(item);
    return vb
            .processSet(htRes,
                        v,
                        item,
                        0 /*cas*/,
                        true /*allowExisting*/,
                        false /*hasMetadata*/,
                        ctx,
                        {/*no predicate*/})
            .first;
}

void SingleThreadedActiveStreamTest::recreateProducerAndStream(
        VBucket& vb,
        uint32_t flags,
        std::optional<std::string_view> jsonFilter) {
    producer = std::make_shared<MockDcpProducer>(*engine,
                                                 cookie,
                                                 "test_producer->test_consumer",
                                                 flags,
                                                 false /*startTask*/);
    producer->createCheckpointProcessorTask();
    producer->setSyncReplication(SyncReplication::SyncReplication);
    recreateStream(vb, true /*enforceProducerFlags*/, jsonFilter);
}

void SingleThreadedActiveStreamTest::recreateStream(
        VBucket& vb,
        bool enforceProducerFlags,
        std::optional<std::string_view> jsonFilter) {
    if (enforceProducerFlags) {
        stream = producer->mockActiveStreamRequest(
                0 /*flags*/,
                0 /*opaque*/,
                vb,
                0 /*st_seqno*/,
                ~0 /*en_seqno*/,
                0x0 /*vb_uuid*/,
                0 /*snap_start_seqno*/,
                ~0 /*snap_end_seqno*/,
                producer->public_getIncludeValue(),
                producer->public_getIncludeXattrs(),
                producer->public_getIncludeDeletedUserXattrs(),
                jsonFilter);
    } else {
        stream = producer->mockActiveStreamRequest(0 /*flags*/,
                                                   0 /*opaque*/,
                                                   vb,
                                                   0 /*st_seqno*/,
                                                   ~0 /*en_seqno*/,
                                                   0x0 /*vb_uuid*/,
                                                   0 /*snap_start_seqno*/,
                                                   ~0 /*snap_end_seqno*/);
    }
}

void SingleThreadedPassiveStreamTest::SetUp() {
    STParameterizedBucketTest::SetUp();

    setVBucketStateAndRunPersistTask(vbid, vbucket_state_replica);

    setupConsumerAndPassiveStream();
}

void SingleThreadedPassiveStreamTest::TearDown() {
    ASSERT_NE(cb::engine_errc::disconnect,
              consumer->closeStream(0 /*opaque*/, vbid));
    consumer.reset();
    STParameterizedBucketTest::TearDown();
}

void SingleThreadedPassiveStreamTest::setupConsumer() {
    // In the normal DCP protocol flow, ns_server issues an AddStream request
    // to the DcpConsumer before DCP Control messages are necessarily
    // negotiated.
    // As such, create the PassiveStream *before* enabling SyncReplication
    // (normally done using DCP_CONTROL negotiation with the Producer) to
    // accurately reflect how these classes are used in the real flow.
    consumer =
            std::make_shared<MockDcpConsumer>(*engine, cookie, "test_consumer");
    ASSERT_EQ(cb::engine_errc::success,
              consumer->addStream(0 /*opaque*/, vbid, 0 /*flags*/));

    if (enableSyncReplication) {
        consumer->enableSyncReplication();
    }

    EXPECT_FALSE(static_cast<MockPassiveStream*>(
                         (consumer->getVbucketStream(vbid)).get())
                         ->public_areFlatBuffersSystemEventsEnabled());

    // Similar to sync-repl, FlatBuffer enablement follows the same pattern.
    // PassiveStream can be created before control negotiation completes, the
    // FlatBuffer setting at construction time could be wrong, it is corrected
    // when the PassiveStream processes the AddStream (::acceptStream)
    consumer->enableFlatBuffersSystemEvents();
}

void SingleThreadedPassiveStreamTest::setupPassiveStream() {
    stream = static_cast<MockPassiveStream*>(
            (consumer->getVbucketStream(vbid)).get());
    ASSERT_TRUE(stream->isActive());
}

void SingleThreadedPassiveStreamTest::consumePassiveStreamStreamReq() {
    // Consume the StreamRequest message on the PassiveStreams' readyQ,
    // and simulate the producer responding to it.
    const auto& readyQ = stream->public_readyQ();
    ASSERT_EQ(1, readyQ.size());
    auto msg = stream->public_popFromReadyQ();
    ASSERT_TRUE(msg);
    ASSERT_EQ(DcpResponse::Event::StreamReq, msg->getEvent());
    stream->acceptStream(cb::mcbp::Status::Success, 0);
    ASSERT_TRUE(stream->isActive());
    EXPECT_TRUE(stream->public_areFlatBuffersSystemEventsEnabled());
}

void SingleThreadedPassiveStreamTest::consumePassiveStreamAddStream() {
    auto msg = stream->public_popFromReadyQ();
    ASSERT_EQ(DcpResponse::Event::AddStream, msg->getEvent());
}

void SingleThreadedPassiveStreamTest::maybeConsumePassiveStreamSeqnoAck() {
    auto msg = stream->public_popFromReadyQ();
    if (msg) {
        ASSERT_EQ(DcpResponse::Event::SeqnoAcknowledgement, msg->getEvent());
    }
}

void SingleThreadedPassiveStreamTest::setupConsumerAndPassiveStream() {
    setupConsumer();
    setupPassiveStream();

    consumePassiveStreamStreamReq();

    // PassiveStream should have sent an AddStream response back to ns_server,
    // plus an optional SeqnoAcknowledgement (if SyncReplication enabled and
    // necessary to Ack back to producer).
    consumePassiveStreamAddStream();
    maybeConsumePassiveStreamSeqnoAck();
}

TEST_P(SingleThreadedActiveStreamTest, DiskSnapshotSendsChkMarker) {
    auto vb = engine->getVBucket(vbid);
    auto& ckptMgr = *vb->checkpointManager;
    // Get rid of set_vb_state and any other queue_op we are not interested in
    ckptMgr.clear(0 /*seqno*/);

    // Remove the initial stream, we want to force it to backfill.
    stream.reset();

    const auto key = makeStoredDocKey("key");
    const std::string value = "value";
    auto item = make_item(vbid, key, value);

    EXPECT_EQ(
            MutationStatus::WasClean,
            public_processSet(*vb, item, VBQueueItemCtx(CanDeduplicate::Yes)));

    // Ensure mutation is on disk; no longer present in CheckpointManager.
    vb->checkpointManager->createNewCheckpoint();
    flushVBucketToDiskIfPersistent(vbid, 1);
    ASSERT_EQ(1, vb->checkpointManager->getNumCheckpoints());

    recreateStream(*vb);
    ASSERT_TRUE(stream->isBackfilling());

    // Run the backfill we scheduled when we transitioned to the backfilling
    // state. Only run the backfill task once because we only care about the
    // snapshot marker.
    auto& bfm = producer->getBFM();
    bfm.backfill();

    // No message processed, BufferLog empty
    ASSERT_EQ(0, producer->getBytesOutstanding());

    // readyQ must contain a SnapshotMarker
    ASSERT_GE(stream->public_readyQSize(), 1);
    auto resp = stream->public_nextQueuedItem(*producer);
    ASSERT_TRUE(resp);
    EXPECT_EQ(DcpResponse::Event::SnapshotMarker, resp->getEvent());

    auto& marker = dynamic_cast<SnapshotMarker&>(*resp);
    EXPECT_TRUE(marker.getFlags() & MARKER_FLAG_CHK);
    EXPECT_TRUE(marker.getFlags() & MARKER_FLAG_DISK);
    EXPECT_FALSE(marker.getHighCompletedSeqno());

    producer->cancelCheckpointCreatorTask();
}

/// Test that disk backfill remaining isn't prematurely zero (before counts
/// read from disk by backfill task).
TEST_P(SingleThreadedActiveStreamTest, DiskBackfillInitializingItemsRemaining) {
    auto vb = engine->getVBucket(vbid);
    auto& manager = *vb->checkpointManager;

    // Delete initial stream (so we can re-create after items are only available
    // from disk.
    stream.reset();

    // Store 3 items (to check backfill remaining counts).
    // Add items, flush it to disk, then clear checkpoint to force backfill.
    store_item(vbid, makeStoredDocKey("key1"), "value");
    store_item(vbid, makeStoredDocKey("key2"), "value");
    store_item(vbid, makeStoredDocKey("key3"), "value");

    const auto openId = manager.getOpenCheckpointId();
    ASSERT_GT(manager.createNewCheckpoint(), openId);
    flushVBucketToDiskIfPersistent(vbid, 3 /*expected_num_flushed*/);
    ASSERT_EQ(1, manager.getNumCheckpoints());
    ASSERT_EQ(1, manager.getNumOpenChkItems());

    // Re-create producer now we have items only on disk.
    setupProducer();
    ASSERT_TRUE(stream->isBackfilling());

    // Should report empty itemsRemaining as that would mislead
    // ns_server if they asked for stats before the backfill task runs (they
    // would think backfill is complete).
    EXPECT_FALSE(stream->getNumBackfillItemsRemaining());

    bool statusFound = false;
    std::string expectedKey;
    auto checkStatusFn = [&statusFound, &expectedKey](std::string_view key,
                                                      std::string_view value,
                                                      CookieIface&) {
        if (key == "status"sv) {
            EXPECT_EQ(expectedKey, std::string(value.data(), value.size()));
            statusFound = true;
        }
    };

    // Should report status == "calculating_item_count" before backfill
    // scan has occurred.
    expectedKey = "calculating-item-count";
    auto* cookie = create_mock_cookie();
    stream->addTakeoverStats(checkStatusFn, *cookie, *vb);
    EXPECT_TRUE(statusFound);

    // Run the backfill we scheduled when we transitioned to the backfilling
    // state. Run the backfill task once to get initial item counts.
    auto& bfm = producer->getBFM();
    bfm.backfill();
    EXPECT_EQ(3, *stream->getNumBackfillItemsRemaining());
    // Should report status == "backfilling"
    statusFound = false;
    expectedKey = "backfilling";
    stream->addTakeoverStats(checkStatusFn, *cookie, *vb);
    EXPECT_TRUE(statusFound);

    // Run again to actually scan (items remaining unchanged).
    bfm.backfill();
    EXPECT_EQ(3, *stream->getNumBackfillItemsRemaining());
    statusFound = false;
    expectedKey = "backfilling";
    stream->addTakeoverStats(checkStatusFn, *cookie, *vb);
    EXPECT_TRUE(statusFound);

    // Finally run again to complete backfill (so it is shutdown in a clean
    // fashion).
    bfm.backfill();

    // Consume the items from backfill; should update items remaining.
    // Actually need to consume 4 items (snapshot_marker + 3x mutation).
    stream->consumeBackfillItems(*producer, 4);
    EXPECT_EQ(0, *stream->getNumBackfillItemsRemaining());
    statusFound = false;
    expectedKey = "in-memory";
    stream->addTakeoverStats(checkStatusFn, *cookie, *vb);
    EXPECT_TRUE(statusFound);
    destroy_mock_cookie(cookie);
}

/// Test that backfill is correctly cancelled if the VBucket is deleted
/// part-way through the backfill.
TEST_P(SingleThreadedActiveStreamTest, BackfillDeletedVBucket) {
    {
        // Setup: Store items then remove them from checkpoint manager, forcing
        // DCP Producer to backfill from disk.
        // In own scope as we don't want to keep VBucketPtr alive
        // past when we call deleteVBucket.
        auto vb = engine->getVBucket(vbid);
        auto& manager = *vb->checkpointManager;

        // Delete initial stream (so we can re-create after items are only
        // available from disk.
        stream.reset();

        // Store some items, create new checkpoint and flush so we have
        // something to backfill from disk
        store_item(vbid, makeStoredDocKey("key1"), "value");
        store_item(vbid, makeStoredDocKey("key2"), "value");

        const auto openId = manager.getOpenCheckpointId();
        ASSERT_GT(manager.createNewCheckpoint(), openId);
        flushVBucketToDiskIfPersistent(vbid, 2 /*expected_num_flushed*/);
        ASSERT_EQ(1, manager.getNumCheckpoints());
        ASSERT_EQ(1, manager.getNumOpenChkItems());
    }

    auto* kvstore = engine->getKVBucket()->getRWUnderlying(vbid);
    if (persistent()) {
        ASSERT_TRUE(kvstore);
        // Sanity check - expected number of items are indeed on disk:
        ASSERT_EQ(2, kvstore->getItemCount(vbid));
    }

    // Re-create producer now we have items only on disk, setting a buffer which
    // can only hold 1 item (so backfill doesn't complete in one scan).
    setupProducer();
    producer->setBackfillBufferSize(1);
    ASSERT_TRUE(stream->isBackfilling());

    // Initialise the backfill of this VBucket (performs initial scan but
    // doesn't read any data yet).
    auto& bfm = producer->getBFM();
    ASSERT_EQ(backfill_success, bfm.backfill());
    ASSERT_EQ(2, *stream->getNumBackfillItemsRemaining());

    // Now delete the VBucket.
    ASSERT_EQ(cb::engine_errc::success,
              engine->getKVBucket()->deleteVBucket(vbid));

    // Normally done by DcpConnMap::vBucketStateChanged(), but the producer
    // isn't tracked in DcpConnMap here.
    stream->setDead(cb::mcbp::DcpStreamEndStatus::StateChanged);

    // Ensure background AuxIO task to actually delete VBucket from disk is run.
    if (persistent()) {
        auto& auxIoQ = *task_executor->getLpTaskQ()[AUXIO_TASK_IDX];
        runNextTask(auxIoQ, "Removing (dead) vb:0 from memory and disk");

        // vBucket should be gone from disk - attempts to read should fail.
        EXPECT_THROW(kvstore->getItemCount(vbid), std::system_error);
    }

    // Test: run backfillMgr again to actually attempt to read items from disk.
    // Given vBucket has been deleted this should result in the backfill
    // finishing early instead of snoozing.
    ASSERT_EQ(1, bfm.getNumBackfills());
    EXPECT_EQ(backfill_success, bfm.backfill());
    EXPECT_EQ(0, bfm.getNumBackfills());
}

/// Test that backfills are scheduled in sequential order when
/// "stream_backfill_order" is set to "sequential"
TEST_P(SingleThreadedActiveStreamTest, BackfillSequential) {
    // Delete initial stream (so we can re-create after items are only available
    // from disk.
    stream.reset();

    // Create on-disk items for three vBuckets. These will be used to backfill
    // from below.
    for (auto vbid : {Vbid{0}, Vbid{1}, Vbid{2}}) {
        setVBucketStateAndRunPersistTask(vbid, vbucket_state_active);
        store_item(vbid, makeStoredDocKey("key1"), "value");
        store_item(vbid, makeStoredDocKey("key2"), "value");
        auto vb = engine->getVBucket(vbid);
        auto& manager = *vb->checkpointManager;

        // To ensure that a backfill is required, must ensure items are no
        // longer present in CheckpointManager. Achieve this by creating a
        // new checkpoint, flushing the (now-closed) one and removing it.
        const auto openId = manager.getOpenCheckpointId();
        ASSERT_GT(manager.createNewCheckpoint(), openId);
        flushVBucketToDiskIfPersistent(vbid, 2 /*expected_num_flushed*/);
        ASSERT_EQ(1, manager.getNumCheckpoints());
        ASSERT_EQ(1, manager.getNumOpenChkItems());
    }

    // Re-create producer now we have items only on disk, setting a scan buffer
    // which can only hold 1 item (so backfill doesn't complete a VB in one
    // scan).
    setupProducer({{"backfill_order", "sequential"}});
    producer->public_getBackfillScanBuffer().maxItems = 1;

    // setupProducer creates a stream for vb0. Also need streams for vb1 and
    // vb2.
    auto stream1 =
            std::make_shared<MockActiveStream>(engine.get(),
                                               producer,
                                               0,
                                               0 /*opaque*/,
                                               *engine->getVBucket(Vbid{1}));
    auto stream2 =
            std::make_shared<MockActiveStream>(engine.get(),
                                               producer,
                                               0,
                                               0 /*opaque*/,
                                               *engine->getVBucket(Vbid{2}));
    stream1->setActive();
    stream2->setActive();

    ASSERT_TRUE(stream->isBackfilling());
    ASSERT_TRUE(stream1->isBackfilling());
    ASSERT_TRUE(stream2->isBackfilling());

    // Test - Drive the BackfillManager forward. We expect to see:
    // 1. The snapshot marker from each vbucket
    // 2. All of the mutations from vb0
    // 3. All of the mutations from vb1
    // 4. All of the mutations from vb2
    auto& bfm = producer->getBFM();
    ASSERT_EQ(3, bfm.getNumBackfills());

    // 1. snapshot markers
    auto& readyQ0 = stream->public_readyQ();
    auto& readyQ1 = stream1->public_readyQ();
    auto& readyQ2 = stream2->public_readyQ();

    // all streams will create/scan but yield, so all have a snapshot marker and
    // one mutation
    ASSERT_EQ(backfill_success, bfm.backfill());
    ASSERT_EQ(backfill_success, bfm.backfill());
    ASSERT_EQ(backfill_success, bfm.backfill());

    EXPECT_EQ(2, readyQ0.size());
    EXPECT_EQ(DcpResponse::Event::SnapshotMarker, readyQ0.front()->getEvent());
    EXPECT_EQ(DcpResponse::Event::Mutation, readyQ0.back()->getEvent());

    EXPECT_EQ(2, readyQ1.size());
    EXPECT_EQ(DcpResponse::Event::SnapshotMarker, readyQ1.front()->getEvent());
    EXPECT_EQ(DcpResponse::Event::Mutation, readyQ1.back()->getEvent());

    EXPECT_EQ(2, readyQ2.size());
    EXPECT_EQ(DcpResponse::Event::SnapshotMarker, readyQ2.front()->getEvent());
    EXPECT_EQ(DcpResponse::Event::Mutation, readyQ2.back()->getEvent());

    // To drive a single vBucket's backfill to completion in this test requires
    // further 2 steps:
    // 1. For pushing the last itam over the stream
    // 2. For settling, as the backfill yields after (1)
    const int backfillSteps = 2;
    for (int i = 0; i < backfillSteps; i++) {
        ASSERT_EQ(backfill_success, bfm.backfill());
    }

    // 2. Verify that all of the first VB has now backfilled.
    EXPECT_EQ(3, readyQ0.size());
    EXPECT_EQ(DcpResponse::Event::Mutation, readyQ0.back()->getEvent());
    EXPECT_EQ(2, readyQ1.size());
    EXPECT_EQ(DcpResponse::Event::SnapshotMarker, readyQ1.front()->getEvent());
    EXPECT_EQ(DcpResponse::Event::Mutation, readyQ2.back()->getEvent());
    EXPECT_EQ(2, readyQ2.size());
    EXPECT_EQ(DcpResponse::Event::SnapshotMarker, readyQ2.front()->getEvent());
    EXPECT_EQ(DcpResponse::Event::Mutation, readyQ2.back()->getEvent());

    for (int i = 0; i < backfillSteps; i++) {
        ASSERT_EQ(backfill_success, bfm.backfill());
    }

    // 3. Verify that all of the second VB has now been backfilled.
    EXPECT_EQ(3, readyQ0.size());
    EXPECT_EQ(DcpResponse::Event::Mutation, readyQ0.back()->getEvent());
    EXPECT_EQ(3, readyQ1.size());
    EXPECT_EQ(DcpResponse::Event::Mutation, readyQ1.back()->getEvent());
    EXPECT_EQ(2, readyQ2.size());
    EXPECT_EQ(DcpResponse::Event::SnapshotMarker, readyQ2.front()->getEvent());
    EXPECT_EQ(DcpResponse::Event::Mutation, readyQ2.back()->getEvent());

    for (int i = 0; i < backfillSteps; i++) {
        ASSERT_EQ(backfill_success, bfm.backfill());
    }

    // 4. Verify that all 3 VBs have now been backfilled.
    EXPECT_EQ(3, readyQ0.size());
    EXPECT_EQ(DcpResponse::Event::Mutation, readyQ0.back()->getEvent());
    EXPECT_EQ(3, readyQ1.size());
    EXPECT_EQ(DcpResponse::Event::Mutation, readyQ1.back()->getEvent());
    EXPECT_EQ(3, readyQ2.size());
    EXPECT_EQ(DcpResponse::Event::Mutation, readyQ2.back()->getEvent());

    ASSERT_EQ(backfill_finished, bfm.backfill());
}

TEST_P(SingleThreadedActiveStreamTest, BackfillSkipsScanIfStreamInWrongState) {
    auto vb = engine->getVBucket(vbid);
    auto& ckptMgr = *vb->checkpointManager;

    const auto key = makeStoredDocKey("key");
    const std::string value = "value";
    auto item = make_item(vbid, key, value);

    {
        folly::SharedMutex::ReadHolder rlh(vb->getStateLock());
        auto cHandle = vb->lockCollections(item.getKey());
        EXPECT_EQ(cb::engine_errc::success,
                  vb->set(rlh, item, cookie, *engine, {}, cHandle));
    }
    EXPECT_EQ(2, ckptMgr.createNewCheckpoint());

    if (persistent()) {
        flush_vbucket_to_disk(vbid);
    }
    producer->closeStream(stream->getOpaque(), vbid, stream->getStreamId());
    stream.reset();
    ASSERT_EQ(1, vb->checkpointManager->getNumCheckpoints());

    auto& bfm = dynamic_cast<MockDcpBackfillManager&>(producer->getBFM());
    // Normal flow if stream in correct state
    {
        // confirm no backfills scheduled
        EXPECT_EQ(0, bfm.getNumBackfills());

        // creating the stream will schedule backfill
        recreateStream(*vb);
        EXPECT_EQ(backfill_success, bfm.backfill()); // create and scan
        EXPECT_EQ(backfill_finished, bfm.backfill()); // nothing else to do
        EXPECT_EQ(0, bfm.getNumBackfills());

        producer->closeStream(stream->getOpaque(), vbid, stream->getStreamId());
        stream.reset();
    }

    // Test stream *not* in expected backfill state when creating the backfill
    {
        // confirm no backfills scheduled
        EXPECT_EQ(0, bfm.getNumBackfills());

        // creating the stream will schedule backfill
        recreateStream(*vb);

        stream->transitionStateToInMemory();

        EXPECT_EQ(backfill_success, bfm.backfill()); // create -> complete
        EXPECT_EQ(backfill_finished, bfm.backfill()); // nothing else to do
        EXPECT_EQ(0, bfm.getNumBackfills());
    }
}

/**
 * Test to ensure that the ActiveStream doesn't see a seqno out of order
 * from the checkpoint manager.
 * To do that simulate the behaviour observed in MB-53100 when a takeover stream
 * created a checkpoint with only meta items in. Then try and register a cursor
 * against a seqno that matches the seqno of the meta items.
 */
TEST_P(SingleThreadedActiveStreamTest, MB_53100_Check_Monotonicity) {
    auto& vb = *store->getVBucket(vbid);
    auto& ckptMgr = *vb.checkpointManager;

    // Create a checkpoint that only contains meta items
    ASSERT_EQ(1, ckptMgr.getNumCheckpoints());
    setVBucketState(
            vbid, vbucket_state_pending, {}, TransferVB::Yes); // seqno: 1

    // Set the vbucket to active which will create a new checkpoint but not
    // change the high seqno
    setVBucketState(
            vbid, vbucket_state_active, {}, TransferVB::Yes); // seqno: 1
    ASSERT_EQ(2, ckptMgr.getNumCheckpoints());
    // Mimic takeover behaviour and set the topology of the active vbucket
    setVBucketState(
            vbid,
            vbucket_state_active,
            {{"topology",
              nlohmann::json::array({{"active", "replica"}})}}); // seqno: 1
    ASSERT_EQ(0, vb.getHighSeqno());
    // Write a few docs to the vbucket so we have some mutations to process
    store_item(vbid,
               makeStoredDocKey("keyA"),
               "value"); // seqno: 1 (Mutation makes seqno visible)
    auto keyASeqno = vb.getHighSeqno();
    // Ensure the high seqno has now changed
    ASSERT_EQ(1, vb.getHighSeqno());
    store_item(vbid, makeStoredDocKey("keyB"), "value"); // seqno: 2
    ASSERT_EQ(2, vb.getHighSeqno());

    // Create a stream from keyA's seqno, this will register the cursor in the
    // checkpoint
    producer->createCheckpointProcessorTask();
    auto newStream = std::make_shared<MockActiveStream>(
            engine.get(),
            producer,
            0,
            1 /*opaque*/,
            vb,
            keyASeqno,
            std::numeric_limits<uint64_t>::max(),
            0,
            keyASeqno,
            keyASeqno);
    newStream->setActive();
    // Now ask the stream to process any items in the checkpoint manager and
    // ensure we don't throw while processing them.
    auto items = newStream->public_getOutstandingItems(vb);
    EXPECT_NO_THROW(newStream->public_processItems(items));
}

TEST_P(SingleThreadedActiveStreamTest,
       MB_53100_RegisterCursorForFixLengthStream) {
    auto& vb = *store->getVBucket(vbid);
    auto& ckptMgr = *vb.checkpointManager;

    // Fill the current open checkpoint with meta items
    setVBucketState(
            vbid,
            vbucket_state_active,
            {{"topology", nlohmann::json::array({{"active", "replica"}})}});
    setVBucketState(
            vbid,
            vbucket_state_active,
            {{"topology", nlohmann::json::array({{"active", "replica2"}})}});

    // Create a checkpoint, so we have a checkpoint with only meta items
    // e.g. id:1 [ e:1, cs:1, vbs:1, vbs:1, ce:1]
    ckptMgr.createNewCheckpoint();
    ASSERT_EQ(2, ckptMgr.getNumCheckpoints());

    // Then write two items to the new checkpoint so we have items that an
    // active stream can read
    store_item(vbid, makeStoredDocKey("keyA"), "value");
    store_item(vbid, makeStoredDocKey("keyB"), "value");
    ASSERT_EQ(2, vb.getHighSeqno());

    stream.reset();
    ASSERT_FALSE(stream);

    // Now create a stream from seqno 1 -> 2. Effectively asking
    // to just steam seqno:2. Streaming from seqno:1 will cause us to register a
    // cursor at seqno:1, this is important as we should register the cursor at
    // the mutation for keyA that makes seqno:1 visible and not at any of the
    // meta items that have their seqno set to 1 e.g. the set vbucket states.
    producer->createCheckpointProcessorTask();
    uint64_t rollbackSeqno = -1;
    ASSERT_EQ(cb::engine_errc::success,
              producer->streamRequest(0,
                                      2,
                                      vb.getId(),
                                      1,
                                      2,
                                      vb.failovers->getLatestUUID(),
                                      1,
                                      1,
                                      &rollbackSeqno,
                                      mock_dcp_add_failover_log,
                                      std::nullopt));

    MockDcpMessageProducers producers;
    notifyAndRunToCheckpoint(*producer, producers);
    // The stream should return snapshot: 1 -> 2, with keyB and then an end
    // stream
    EXPECT_EQ(cb::engine_errc::success,
              producer->stepAndExpect(
                      producers, cb::mcbp::ClientOpcode::DcpSnapshotMarker));
    EXPECT_EQ(1, producers.last_snap_start_seqno);
    EXPECT_EQ(2, producers.last_snap_end_seqno);

    EXPECT_EQ(cb::engine_errc::success,
              producer->stepAndExpect(producers,
                                      cb::mcbp::ClientOpcode::DcpMutation));
    EXPECT_EQ(2, producers.last_byseqno);
    EXPECT_EQ("keyB", producers.last_key);

    EXPECT_EQ(cb::engine_errc::success,
              producer->stepAndExpect(producers,
                                      cb::mcbp::ClientOpcode::DcpStreamEnd));
    EXPECT_EQ(cb::mcbp::DcpStreamEndStatus::Ok, producers.last_end_status);
}

/*
 * MB-31410: In this test I simulate a DcpConsumer that receives messages
 * while previous messages have been buffered. This simulates the system
 * when Replication Throttling triggers.
 * The purpose is to check that the Consumer can /never/ process new incoming
 * messages /before/ the DcpConsumerTask processes buffered messages.
 * Note that, while I implement this test by using out-of-order mutations, the
 * test covers a generic scenario where we try to process any kind of
 * out-of-order messages (e.g., mutations and snapshot-markers).
 */
TEST_P(SingleThreadedPassiveStreamTest, MB31410) {
    const std::string value(1024 * 1024, 'x');
    const uint64_t snapStart = 1;
    const uint64_t snapEnd = 100;
    // Run with 4% replication throttle (see commit for this test)
    auto& config = engine->getConfiguration();
    config.setMutationMemRatio(0.04);

    // The consumer receives the snapshot-marker
    uint32_t opaque = 0;
    SnapshotMarker snapshotMarker(opaque,
                                  vbid,
                                  snapStart,
                                  snapEnd,
                                  dcp_marker_flag_t::MARKER_FLAG_MEMORY,
                                  {} /*HCS*/,
                                  {} /*maxVisibleSeqno*/,
                                  {}, // timestamp
                                  {});
    stream->processMarker(&snapshotMarker);

    // The consumer receives mutations.
    // Here I want to create the scenario where we have hit the replication
    // threshold.
    size_t seqno = snapStart;
    for (; seqno <= snapEnd; seqno++) {
        auto ret = stream->messageReceived(
                makeMutationConsumerMessage(seqno, vbid, value, opaque));

        // We get cb::engine_errc::temporary_failure when we hit the replication
        // threshold. When it happens, we buffer the mutation for deferred
        // processing in the DcpConsumerTask.
        if (ret == cb::engine_errc::temporary_failure) {
            auto& epStats = engine->getEpStats();

            ASSERT_GT(epStats.getEstimatedTotalMemoryUsed(),
                      epStats.getMaxDataSize() * config.getMutationMemRatio());
            ASSERT_EQ(1, stream->getNumBufferItems());
            auto& bufferedMessages = stream->getBufferMessages();
            auto& [dcpResponse, size] = bufferedMessages.at(0);
            ASSERT_EQ(seqno,
                      *dynamic_cast<MutationResponse&>(*dcpResponse)
                               .getBySeqno());

            // Simulate that we have recovered from OOM.
            // We need this for processing other items in the next steps.
            epStats.setMaxDataSize(epStats.getMaxDataSize() * 2);
            ASSERT_LT(epStats.getEstimatedTotalMemoryUsed(),
                      epStats.getMaxDataSize() * config.getMutationMemRatio());

            break;
        } else {
            ASSERT_EQ(cb::engine_errc::success, ret);
        }
    }

    // At this point 'seqno' has been buffered. So in the following:
    //     - I start frontEndThread where I try to process 'seqno + 1'
    //     - I simulate the DcpConsumerTask in this_thread by calling
    //         PassiveStream::processBufferedMessages
    ThreadGate tg(2);

    // Used to simulate the scenario where frontEndThread executes while the
    // DcpConsumerTask is draining the message buffer.
    struct {
        std::mutex m;
        std::condition_variable cv;
        bool frontEndDone = false;
    } sync;

    auto nextFrontEndSeqno = seqno + 1;
    auto frontEndTask =
            [this, nextFrontEndSeqno, &value, opaque, &tg, &sync]() {
                tg.threadUp();
                // If the following check fails it is enough to assert that the
                // test has failed. But, I use EXPECT rather than ASSERT
                // because, in the case of failure, I want to trigger also the
                // ASSERT_NO_THROW below.
                EXPECT_EQ(cb::engine_errc::temporary_failure,
                          stream->messageReceived(makeMutationConsumerMessage(
                                  nextFrontEndSeqno, vbid, value, opaque)));
                // I cannot check the status of the buffer here because we have
                // released buffer.bufMutex and the DcpConsumerTask has started
                // draining. That would give TSan errors on CV. I do the check
                // in the DcpConsumerTask (below).

                // Unblock DcpConsumerTask
                {
                    std::lock_guard<std::mutex> lg(sync.m);
                    sync.frontEndDone = true;
                }
                sync.cv.notify_one();
            };
    // I need to run start frontEndThread before this_thread calls
    // PassiveStream::processBufferedMessages. That's because this_thread
    // would block forever in tg.threadUp() otherwise.
    std::thread frontEndThread(frontEndTask);

    // When this_thread goes to sleep in the hook function, frontEndThread
    // executes and tries to process the new incoming message.
    // If frontEndThread succeeds, then it means that we have processed new
    // messages /before/ the buffered ones.
    // In the specific case (where we are processing out-of-order mutations
    // and the new incoming message in frontEndThread is 'seqno + 1') it means
    // that we are trying to break the seqno-invariant.
    // When this_thread resumes its execution, it will process the mutations
    // previously buffered. So, if frontEndThread has got
    // cb::engine_errc::success above, then this_thread will throw an exception
    // (Monotonic<x> invariant failed).
    std::set<int64_t> processedBufferSeqnos;
    bool isFirstRun = true;
    std::function<void()> hook =
            [this, &tg, &isFirstRun, nextFrontEndSeqno, &sync]() {
                // If the test succeeds (i.e., the frontEndTask above sees
                // cb::engine_errc::temporary_failure) we will have 2 buffered
                // messages, so we will execute here twice. Calling tg.threadUp
                // again would lead to deadlock.
                if (!tg.isComplete()) {
                    tg.threadUp();
                }

                // Let the frontEndThread complete its execution.
                //
                // Note: There are many logic checks in this test that aim to
                //     both:
                //     1) ensuring that the test is valid
                //     2) ensuring that our logic works properly
                //     The problem is: if the test fails, then we are sure that
                //     our logic is broken; but, if the test doesn't fail we can
                //     assert that our logic is safe only if the test is valid.
                //     We may have a false negative otherwise.
                //     This test is valid only if frontEndThread has completed
                //     its execution at this point. Even if the logic checks
                //     seems enough to ensure that, the test is complex and I
                //     may have forgot something. Also, we are back-porting
                //     this patch to versions where logic conditions differ.
                //     So, here I enforce a strong sync-condition so that we are
                //     always sure that frontEndThread has completed before
                //     we proceed.
                {
                    std::unique_lock<std::mutex> ul(sync.m);
                    sync.cv.wait(ul, [&sync] { return sync.frontEndDone; });
                }

                // Check the status of the buffer before draining. Here the
                // state must be the one left by the frontEndThread. Note that
                // we have released buffer.bufMutex here. But, accessing the
                // buffer is safe as:
                // - test is designed so that we must have buffered 2 items
                // - no further front-end message will be processed/buffered
                //     at this point
                // - only this thread can remove messages from the buffer
                if (isFirstRun) {
                    auto numBufferedItems = stream->getNumBufferItems();
                    // Again, avoid that we fail with ASSERT_EQ or
                    // std::out_of_range so that this_thread proceeds and
                    // throws.
                    EXPECT_EQ(2, numBufferedItems);
                    if (numBufferedItems == 2) {
                        auto& bufferedMessages = stream->getBufferMessages();
                        auto& dcpResponse0 = bufferedMessages.at(0);
                        EXPECT_EQ(nullptr, dcpResponse0.first);
                        auto& dcpResponse1 = bufferedMessages.at(1);
                        EXPECT_EQ(nextFrontEndSeqno,
                                  *dynamic_cast<MutationResponse&>(
                                           *dcpResponse1.first)
                                           .getBySeqno());
                    }

                    isFirstRun = false;
                }
            };
    stream->setProcessBufferedMessages_postFront_Hook(hook);

    // If the seqno-invariant is broken, the next call throws:
    //     C++ exception with description "Monotonic<x> invariant failed:
    //     new value (<seqno>) breaks invariant on current value
    //     (<nextFrontEndSeqno>)" thrown in the test body.
    uint32_t bytesProcessed{0};
    ASSERT_NO_THROW(EXPECT_EQ(all_processed,
                              stream->processBufferedMessages(
                                      bytesProcessed, 100 /*batchSize*/)));
    EXPECT_GT(bytesProcessed, 0);

    frontEndThread.join();

    // Explicitly verify the order of mutations in the CheckpointManager.
    auto vb = store->getVBuckets().getBucket(vbid);
    auto* ckptMgr =
            static_cast<MockCheckpointManager*>(vb->checkpointManager.get());
    ASSERT_TRUE(ckptMgr);
    std::vector<queued_item> items;
    ckptMgr->getNextItemsForPersistence(items);
    // Expect two checkpoints one empty initial checkpoint which was closed due
    // to the snapshot being received and the open checkpoint
    EXPECT_EQ(1, ckptMgr->getNumCheckpoints());
    EXPECT_EQ(nextFrontEndSeqno, items.back()->getBySeqno());
    uint64_t prevSeqno = 0;
    for (auto& item : items) {
        if (item->isCheckPointMetaItem()) {
            continue;
        }
        ASSERT_EQ(queue_op::mutation, item->getOperation());
        EXPECT_GT(item->getBySeqno(), prevSeqno);
        prevSeqno = item->getBySeqno();
    }
}

// Main test code for MB-33773, see TEST_F for details of each mode.
// The test generally forces the consumer to buffer mutations and then
// interleaves various operations using ProcessBufferedMessages_postFront_Hook
void SingleThreadedPassiveStreamTest::mb_33773(
        SingleThreadedPassiveStreamTest::mb_33773Mode mode) {
    uint32_t opaque = 1;

    const uint64_t snapStart = 1;
    const uint64_t snapEnd = 100;

    // The consumer receives the snapshot-marker
    consumer->snapshotMarker(opaque,
                             vbid,
                             snapStart,
                             snapEnd,
                             dcp_marker_flag_t::MARKER_FLAG_MEMORY,
                             {} /*HCS*/,
                             {} /*maxVisibleSeqno*/);

    // This code is tricking the replication throttle into returning pause so
    // that the mutation's are buffered.
    auto& config = engine->getConfiguration();
    config.setMutationMemRatio(0.0);
    auto& stats = engine->getEpStats();
    const size_t originalQuota = stats.getMaxDataSize();
    size_t expectedFlowControlBytes =
            SnapshotMarkerResponse::baseMsgBytes +
            sizeof(cb::mcbp::request::DcpSnapshotMarkerV1Payload);
    stats.setMaxDataSize(1);
    ASSERT_EQ(ReplicationThrottle::Status::Pause,
              engine->getReplicationThrottle().getStatus());

    // Push mutations
    EXPECT_EQ(0, stream->getNumBufferItems());
    for (size_t seqno = snapStart; seqno < snapEnd; seqno++) {
        auto key = makeStoredDocKey("k" + std::to_string(seqno));
        EXPECT_EQ(cb::engine_errc::success,
                  consumer->mutation(opaque,
                                     key,
                                     {},
                                     0,
                                     0,
                                     0,
                                     vbid,
                                     0,
                                     seqno,
                                     0,
                                     0,
                                     0,
                                     {},
                                     0));
        expectedFlowControlBytes +=
                MutationResponse::mutationBaseMsgBytes + key.size();
    }
    // and check they were buffered.
    ASSERT_EQ(snapEnd - snapStart, stream->getNumBufferItems());
    // Unblock consumer
    config.setMutationMemRatio(0.99);
    stats.setMaxDataSize(originalQuota);

    // We expect flowcontrol bytes to increase when the buffered items are
    // discarded.
    auto bytes = consumer->getFlowControl().getFreedBytes();
    auto backoffs = consumer->getNumBackoffs();
    size_t flowControlBytesFreed = 0; // this is used for one test only
    switch (mode) {
    case mb_33773Mode::closeStreamOnTask: {
        // Create and set a hook that will call setDead, the hook executes
        // just after an item has been taken from the buffer
        std::function<void()> hook = [this]() {
            consumer->closeStreamDueToVbStateChange(vbid, vbucket_state_active);
        };
        stream->setProcessBufferedMessages_postFront_Hook(hook);
        break;
    }
    case mb_33773Mode::closeStreamBeforeTask:
        consumer->closeStreamDueToVbStateChange(vbid, vbucket_state_active);
        break;
    case mb_33773Mode::noMemory: {
        // Fudge memory again so the task has to re-buffer the messages
        std::function<void()> hook = [this]() {
            engine->getEpStats().setMaxDataSize(1);
        };
        stream->setProcessBufferedMessages_postFront_Hook(hook);
        break;
    }
    case mb_33773Mode::noMemoryAndClosed: {
        // This hook will force quota to 1 so the processing fails.
        // But also closes the stream so that the messages queue is emptied.
        // We are testing that the item we've moved out of the queue is still
        // accounted in flow-control
        std::function<void()> hook = [this, &flowControlBytesFreed]() {
            engine->getEpStats().setMaxDataSize(1);
            consumer->closeStreamDueToVbStateChange(vbid, vbucket_state_active);
            // Capture flow control freed bytes which should now include all
            // buffered messages, except one (which was moved)
            flowControlBytesFreed = consumer->getFlowControl().getFreedBytes();
        };
        stream->setProcessBufferedMessages_postFront_Hook(hook);
        break;
    }
    }

    // Run the NonIO task. Without any fix (and in the interleaved test) the
    // task will grab a reference to an object which will be freed as a side
    // affect of calling closeStream. Crash/ASAN failure will occur.
    auto& nonIo = *task_executor->getLpTaskQ()[NONIO_TASK_IDX];
    runNextTask(nonIo);

    switch (mode) {
    case mb_33773Mode::closeStreamOnTask:
    case mb_33773Mode::closeStreamBeforeTask:
        // Expect that after running the task, which closed the stream via the
        // hook flow control freed increased to reflect the buffered items which
        // were discarded,
        EXPECT_GT(consumer->getFlowControl().getFreedBytes(), bytes);
        // All pushed items will have been 'acked'
        EXPECT_EQ(expectedFlowControlBytes,
                  consumer->getFlowControl().getFreedBytes());
        return;
    case mb_33773Mode::noMemory: {
        std::function<void()> hook = [] {};
        stream->setProcessBufferedMessages_postFront_Hook(hook);
        // fall through to next case
    }
    case mb_33773Mode::noMemoryAndClosed: {
        // Undo memory fudge for the rest of the test
        engine->getEpStats().setMaxDataSize(originalQuota);
        break;
    }
    }

    // NOTE: Only the noMemory test runs from here

    // backoffs should of increased
    EXPECT_GT(consumer->getNumBackoffs(), backoffs);

    if (mode == mb_33773Mode::noMemoryAndClosed) {
        // Check the hook updated this counter
        EXPECT_NE(0, flowControlBytesFreed);
        // And check that consumer flow control is even bigger now
        EXPECT_GT(consumer->getFlowControl().getFreedBytes(),
                  flowControlBytesFreed);
        // All pushed items will have been 'acked'
        EXPECT_EQ(expectedFlowControlBytes,
                  consumer->getFlowControl().getFreedBytes());
    } else {
        // The items are still buffered
        EXPECT_EQ(snapEnd - snapStart, stream->getNumBufferItems());
        // Run task again, it should of re-scheduled itself
        runNextTask(nonIo);
        // and all items now gone
        EXPECT_EQ(0, stream->getNumBufferItems());
    }
}

// MB-35061 - Check that closing a stream and opening a new one does not leave
// multiple entries for the same consumer in vbConns for a particular vb.
TEST_P(SingleThreadedPassiveStreamTest,
       ConsumerRemovedFromVBConnsWhenStreamReplaced) {
    auto& connMap = static_cast<MockDcpConnMap&>(engine->getDcpConnMap());
    std::string streamName = "test_consumer";
    // consumer and stream created in SetUp
    ASSERT_TRUE(connMap.doesVbConnExist(vbid, streamName));

    // close stream
    EXPECT_EQ(cb::engine_errc::success, consumer->closeStream(0, vbid));

    EXPECT_TRUE(connMap.doesVbConnExist(vbid, streamName));

    // add new stream
    uint32_t opaque = 999;
    ASSERT_EQ(cb::engine_errc::success,
              consumer->addStream(opaque /*opaque*/, vbid, 0 /*flags*/));
    stream = static_cast<MockPassiveStream*>(
            (consumer->getVbucketStream(vbid)).get());

    ASSERT_TRUE(stream);
    EXPECT_TRUE(connMap.doesVbConnExist(vbid, streamName));

    // end the second stream
    EXPECT_EQ(cb::engine_errc::success,
              consumer->streamEnd(stream->getOpaque(),
                                  vbid,
                                  cb::mcbp::DcpStreamEndStatus::Ok));

    // expect the consumer is no longer in vbconns
    EXPECT_FALSE(connMap.doesVbConnExist(vbid, streamName));

    // re-add stream for teardown to close
    ASSERT_EQ(cb::engine_errc::success,
              consumer->addStream(opaque /*opaque*/, vbid, 0 /*flags*/));
}

// Do mb33773 with the close stream interleaved into the processBufferedMessages
// This is more reflective of the actual MB as this case would result in a fault
TEST_P(SingleThreadedPassiveStreamTest, MB_33773_interleaved) {
    mb_33773(mb_33773Mode::closeStreamOnTask);
}

// Do mb33773 with the close stream before processBufferedMessages. This is
// checking that flow-control is updated with the fix in place
TEST_P(SingleThreadedPassiveStreamTest, MB_33773) {
    mb_33773(mb_33773Mode::closeStreamBeforeTask);
}

// Test more of the changes in mb33773, this mode makes the processing fail
// because there's not enough memory, this makes us exercise the code that swaps
// a reponse back into the deque
TEST_P(SingleThreadedPassiveStreamTest, MB_33773_oom) {
    mb_33773(mb_33773Mode::noMemory);
}

// Test more of the changes in mb33773, this mode makes the processing fail
// because there's not enough memory, this makes us exercise the code that swaps
// a reponse back into the deque
TEST_P(SingleThreadedPassiveStreamTest, MB_33773_oom_close) {
    mb_33773(mb_33773Mode::noMemoryAndClosed);
}

void SingleThreadedPassiveStreamTest::
        testInitialDiskSnapshotFlagClearedOnTransitionToActive(
                vbucket_state_t initialState) {
    // Test that a vbucket changing state to active clears the initial disk
    // snapshot flag
    setVBucketStateAndRunPersistTask(vbid, initialState);

    // receive snapshot
    SnapshotMarker marker(0 /*opaque*/,
                          vbid,
                          1 /*snapStart*/,
                          100 /*snapEnd*/,
                          dcp_marker_flag_t::MARKER_FLAG_DISK | MARKER_FLAG_CHK,
                          0 /*HCS*/,
                          {} /*maxVisibleSeqno*/,
                          {}, // timestamp
                          {} /*streamId*/);

    stream->processMarker(&marker);

    auto vb = engine->getVBucket(vbid);
    ASSERT_TRUE(vb->isReceivingInitialDiskSnapshot());
    ASSERT_TRUE(stream->isActive());

    // set stream to dead - modelling stream being unexpectedly "disconnected"
    stream->setDead(cb::mcbp::DcpStreamEndStatus::Disconnected);
    ASSERT_FALSE(stream->isActive());

    // flag not cleared yet, the replica might reconnect to the active, don't
    // want to momentarily clear the flag
    EXPECT_TRUE(vb->isReceivingInitialDiskSnapshot());

    // change state
    setVBucketState(vbid, vbucket_state_active);
    flushVBucketToDiskIfPersistent(vbid, 0);

    // check that the initial disk snapshot flag was cleared
    EXPECT_FALSE(vb->isReceivingInitialDiskSnapshot());
}

TEST_P(SingleThreadedPassiveStreamTest,
       InitialDiskSnapshotFlagClearedOnStateTransition_Pending) {
    testInitialDiskSnapshotFlagClearedOnTransitionToActive(
            vbucket_state_pending);
}

TEST_P(SingleThreadedPassiveStreamTest,
       InitialDiskSnapshotFlagClearedOnStateTransition_Replica) {
    testInitialDiskSnapshotFlagClearedOnTransitionToActive(
            vbucket_state_replica);
}

/**
 * Note: this test does not cover any issue, it just shows what happens at
 * Replica if the Active misses to set the MARKER_FLAG_CHK in SnapshotMarker.
 */
TEST_P(SingleThreadedPassiveStreamTest, ReplicaNeverMergesDiskSnapshot) {
    auto vb = engine->getVBucket(vbid);
    ASSERT_TRUE(vb);
    auto& ckptMgr = static_cast<MockCheckpointManager&>(*vb->checkpointManager);
    ckptMgr.clear(0 /*seqno*/);
    ASSERT_EQ(1, ckptMgr.getNumCheckpoints());
    ASSERT_EQ(CheckpointType::Memory, ckptMgr.getOpenCheckpointType());

    const uint32_t opaque = 0;
    const auto receiveSnapshot =
            [this, opaque, &ckptMgr](
                    uint64_t snapStart,
                    uint64_t snapEnd,
                    uint32_t flags,
                    size_t expectedNumCheckpoint,
                    CheckpointType expectedOpenCkptType) -> void {
        cb::mcbp::DcpStreamId streamId{};
        SnapshotMarker marker(opaque,
                              vbid,
                              snapStart,
                              snapEnd,
                              flags,
                              0 /*HCS*/,
                              {} /*maxVisibleSeqno*/,
                              {}, // timestamp
                              streamId);
        stream->processMarker(&marker);

        auto item = makeCommittedItem(makeStoredDocKey("key"), "value");
        item->setBySeqno(snapStart);

        EXPECT_EQ(cb::engine_errc::success,
                  stream->messageReceived(
                          std::make_unique<MutationConsumerMessage>(
                                  std::move(item),
                                  opaque,
                                  IncludeValue::Yes,
                                  IncludeXattrs::Yes,
                                  IncludeDeleteTime::No,
                                  IncludeDeletedUserXattrs::Yes,
                                  DocKeyEncodesCollectionId::No,
                                  nullptr /*ext-metadata*/,
                                  streamId)));

        EXPECT_EQ(expectedNumCheckpoint, ckptMgr.getNumCheckpoints());
        EXPECT_EQ(expectedOpenCkptType, ckptMgr.getOpenCheckpointType());
    };
    auto initalNumberOfCheckpoints = vb->checkpointManager->getNumCheckpoints();
    {
        SCOPED_TRACE("");
        receiveSnapshot(1 /*snapStart*/,
                        1 /*snapEnd*/,
                        dcp_marker_flag_t::MARKER_FLAG_MEMORY | MARKER_FLAG_CHK,
                        initalNumberOfCheckpoints + 1 /*expectedNumCheckpoint*/,
                        CheckpointType::Memory /*expectedOpenCkptType*/);
    }

    // Merged with the previous snapshot
    {
        SCOPED_TRACE("");
        receiveSnapshot(2 /*snapStart*/,
                        2 /*snapEnd*/,
                        dcp_marker_flag_t::MARKER_FLAG_MEMORY,
                        initalNumberOfCheckpoints + 1 /*expectedNumCheckpoint*/,
                        CheckpointType::Memory /*expectedOpenCkptType*/);
    }

    // Disk + we miss the MARKER_FLAG_CHK, still not merged
    {
        SCOPED_TRACE("");
        receiveSnapshot(3 /*snapStart*/,
                        3 /*snapEnd*/,
                        dcp_marker_flag_t::MARKER_FLAG_DISK,
                        initalNumberOfCheckpoints + 2 /*expectedNumCheckpoint*/,
                        CheckpointType::Disk /*expectedOpenCkptType*/);
    }

    {
        SCOPED_TRACE("");
        receiveSnapshot(4 /*snapStart*/,
                        4 /*snapEnd*/,
                        dcp_marker_flag_t::MARKER_FLAG_DISK | MARKER_FLAG_CHK,
                        initalNumberOfCheckpoints + 3 /*expectedNumCheckpoint*/,
                        CheckpointType::Disk /*expectedOpenCkptType*/);
    }

    // From Disk to Disk + we miss the MARKER_FLAG_CHK, still not merged
    {
        SCOPED_TRACE("");
        receiveSnapshot(5 /*snapStart*/,
                        5 /*snapEnd*/,
                        dcp_marker_flag_t::MARKER_FLAG_DISK,
                        initalNumberOfCheckpoints + 4 /*expectedNumCheckpoint*/,
                        CheckpointType::Disk /*expectedOpenCkptType*/);
    }

    // Memory snap but previous snap is Disk -> no merge
    {
        SCOPED_TRACE("");
        receiveSnapshot(6 /*snapStart*/,
                        6 /*snapEnd*/,
                        dcp_marker_flag_t::MARKER_FLAG_MEMORY,
                        initalNumberOfCheckpoints + 5 /*expectedNumCheckpoint*/,
                        CheckpointType::Memory /*expectedOpenCkptType*/);
    }

    {
        SCOPED_TRACE("");
        receiveSnapshot(7 /*snapStart*/,
                        7 /*snapEnd*/,
                        dcp_marker_flag_t::MARKER_FLAG_MEMORY | MARKER_FLAG_CHK,
                        initalNumberOfCheckpoints + 6 /*expectedNumCheckpoint*/,
                        CheckpointType::Memory /*expectedOpenCkptType*/);
    }
}

void SingleThreadedPassiveStreamTest::testConsumerRejectsBodyInDeletion(
        const std::optional<cb::durability::Requirements>& durReqs) {
    auto& connMap = static_cast<MockDcpConnMap&>(engine->getDcpConnMap());
    connMap.addConn(cookie, consumer);
    ASSERT_TRUE(consumer->isAllowSanitizeValueInDeletion());
    engine->getConfiguration().setAllowSanitizeValueInDeletion(false);
    ASSERT_FALSE(consumer->isAllowSanitizeValueInDeletion());

    consumer->public_setIncludeDeletedUserXattrs(IncludeDeletedUserXattrs::Yes);

    // Send deletion in a single seqno snapshot
    EXPECT_EQ(cb::engine_errc::success,
              consumer->snapshotMarker(1 /*opaque*/,
                                       vbid,
                                       1 /*startSeqno*/,
                                       1 /*endSeqno*/,
                                       MARKER_FLAG_CHK,
                                       {} /*HCS*/,
                                       {} /*maxVisibleSeqno*/));

    const auto verifyDCPFailure =
            [this, &durReqs](const cb::const_byte_buffer& value,
                             protocol_binary_datatype_t datatype) -> void {
        const uint32_t opaque = 1;
        int64_t bySeqno = 1;
        if (durReqs) {
            EXPECT_EQ(cb::engine_errc::invalid_arguments,
                      consumer->prepare(opaque,
                                        {"key", DocKeyEncodesCollectionId::No},
                                        value,
                                        0 /*priv_bytes*/,
                                        datatype,
                                        0 /*cas*/,
                                        vbid,
                                        0 /*flags*/,
                                        bySeqno,
                                        0 /*revSeqno*/,
                                        0 /*exp*/,
                                        0 /*lockTime*/,
                                        0 /*nru*/,
                                        DocumentState::Deleted,
                                        durReqs->getLevel()));
        } else {
            EXPECT_EQ(cb::engine_errc::invalid_arguments,
                      consumer->deletion(opaque,
                                         {"key", DocKeyEncodesCollectionId::No},
                                         value,
                                         0 /*priv_bytes*/,
                                         datatype,
                                         0 /*cas*/,
                                         vbid,
                                         bySeqno,
                                         0 /*revSeqno*/,
                                         {} /*meta*/));
        }
    };

    // Build up a value with just raw body and verify DCP failure
    const std::string body = "body";
    cb::const_byte_buffer value{reinterpret_cast<const uint8_t*>(body.data()),
                                body.size()};
    {
        SCOPED_TRACE("");
        verifyDCPFailure(value, PROTOCOL_BINARY_RAW_BYTES);
    }

    // Verify the same for body + xattrs
    const auto xattrValue = createXattrValue(body);
    value = {reinterpret_cast<const uint8_t*>(xattrValue.data()),
             xattrValue.size()};
    {
        SCOPED_TRACE("");
        verifyDCPFailure(
                value,
                PROTOCOL_BINARY_RAW_BYTES | PROTOCOL_BINARY_DATATYPE_XATTR);
    }

    connMap.removeConn(cookie);
}

TEST_P(SingleThreadedPassiveStreamTest, ConsumerRejectsBodyInDeletion) {
    testConsumerRejectsBodyInDeletion({});
}

TEST_P(SingleThreadedPassiveStreamTest, ConsumerRejectsBodyInSyncDeletion) {
    testConsumerRejectsBodyInDeletion(cb::durability::Requirements());
}

void SingleThreadedPassiveStreamTest::testConsumerSanitizesBodyInDeletion(
        const std::optional<cb::durability::Requirements>& durReqs) {
    ASSERT_TRUE(consumer->isAllowSanitizeValueInDeletion());
    consumer->public_setIncludeDeletedUserXattrs(IncludeDeletedUserXattrs::Yes);

    auto& vb = *store->getVBucket(vbid);
    ASSERT_EQ(0, vb.getHighSeqno());

    // If using durability, we'll send a second snapshot (as prepare's and
    // commits of the same key can't be in the same checkpoint) so just set this
    // snapshot's range for the prepare
    const uint64_t initialEndSeqno = durReqs ? 1 : 10;
    EXPECT_EQ(cb::engine_errc::success,
              consumer->snapshotMarker(1 /*opaque*/,
                                       vbid,
                                       1 /*startSeqno*/,
                                       initialEndSeqno,
                                       MARKER_FLAG_CHK,
                                       {} /*HCS*/,
                                       {} /*maxVisibleSeqno*/));

    const auto key = makeStoredDocKey("key");
    const auto verifyDCPSuccess = [this, &key, &durReqs](
                                          const cb::const_byte_buffer& value,
                                          protocol_binary_datatype_t datatype,
                                          int64_t bySeqno) -> void {
        const uint32_t opaque = 1;
        if (durReqs) {
            EXPECT_EQ(cb::engine_errc::success,
                      consumer->prepare(opaque,
                                        key,
                                        value,
                                        0 /*priv_bytes*/,
                                        datatype,
                                        0 /*cas*/,
                                        vbid,
                                        0 /*flags*/,
                                        bySeqno,
                                        0 /*revSeqno*/,
                                        0 /*exp*/,
                                        0 /*lockTime*/,
                                        0 /*nru*/,
                                        DocumentState::Deleted,
                                        durReqs->getLevel()));
        } else {
            EXPECT_EQ(cb::engine_errc::success,
                      consumer->deletion(opaque,
                                         key,
                                         value,
                                         0 /*priv_bytes*/,
                                         datatype,
                                         0 /*cas*/,
                                         vbid,
                                         bySeqno,
                                         0 /*revSeqno*/,
                                         {} /*meta*/));
        }
    };

    // Build up a value with just raw body and verify that DCP deletion succeeds
    // and the Body has been removed from the payload.
    const std::string body = "body";
    cb::const_byte_buffer value{reinterpret_cast<const uint8_t*>(body.data()),
                                body.size()};
    {
        SCOPED_TRACE("");
        verifyDCPSuccess(value, PROTOCOL_BINARY_RAW_BYTES, 1 /*bySeqno*/);
    }
    auto& ht = vb.ht;
    {
        auto res = ht.findForUpdate(key);
        const auto* sv = durReqs ? res.pending.getSV() : res.committed;
        EXPECT_TRUE(sv);
        EXPECT_EQ(1, sv->getBySeqno());
        if (durReqs) {
            EXPECT_EQ(0, sv->getValue()->valueSize());
        } else {
            // Note: Normal deletion with 0-size value goes through DelWithMeta
            // that sets the value to nullptr.
            EXPECT_FALSE(sv->getValue().get());
        }
    }

    int64_t nextSeqno = 2;
    if (durReqs) {
        // Need to commit the first prepare for queuing a new one in the next
        // steps.
        {
            folly::SharedMutex::ReadHolder rlh(vb.getStateLock());
            EXPECT_EQ(cb::engine_errc::success,
                      vb.commit(rlh, key, 1, {}, vb.lockCollections(key)));
        }
        // Replica doesn't like 2 prepares for the same key into the same
        // checkpoint.
        const int64_t newStartSeqno = initialEndSeqno + 2;
        EXPECT_EQ(cb::engine_errc::success,
                  consumer->snapshotMarker(1 /*opaque*/,
                                           vbid,
                                           newStartSeqno,
                                           newStartSeqno + 10 /*endSeqno*/,
                                           MARKER_FLAG_CHK,
                                           {} /*HCS*/,
                                           {} /*maxVisibleSeqno*/));
        nextSeqno = newStartSeqno;
    }

    // Verify the same for body + user-xattrs + sys-xattrs
    const auto xattrValue = createXattrValue(body);
    value = {reinterpret_cast<const uint8_t*>(xattrValue.data()),
             xattrValue.size()};
    {
        SCOPED_TRACE("");
        verifyDCPSuccess(
                value,
                PROTOCOL_BINARY_RAW_BYTES | PROTOCOL_BINARY_DATATYPE_XATTR,
                nextSeqno);
    }
    {
        auto res = ht.findForUpdate(key);
        const auto* sv = durReqs ? res.pending.getSV() : res.committed;
        EXPECT_TRUE(sv);
        EXPECT_EQ(nextSeqno, sv->getBySeqno());
        EXPECT_TRUE(sv->getValue().get());
        EXPECT_LT(sv->getValue()->valueSize(), xattrValue.size());

        // No body
        const auto finalValue =
                std::string_view(const_cast<char*>(sv->getValue()->getData()),
                                 sv->getValue()->valueSize());
        EXPECT_EQ(0, cb::xattr::get_body_size(sv->getDatatype(), finalValue));

        // Must have user/sys xattrs (created at createXattrValue())
        const auto finalValueBuf =
                cb::char_buffer(const_cast<char*>(sv->getValue()->getData()),
                                sv->getValue()->valueSize());
        cb::xattr::Blob blob(finalValueBuf, false /*compressed*/);
        for (uint8_t i = 1; i <= 6; ++i) {
            EXPECT_FALSE(blob.get("ABCuser" + std::to_string(i)).empty());
        }
        EXPECT_FALSE(blob.get("meta").empty());
        EXPECT_FALSE(blob.get("_sync").empty());
    }
}

TEST_P(SingleThreadedPassiveStreamTest, ConsumerSanitizesBodyInDeletion) {
    testConsumerSanitizesBodyInDeletion({});
}

TEST_P(SingleThreadedPassiveStreamTest, ConsumerSanitizesBodyInSyncDeletion) {
    testConsumerSanitizesBodyInDeletion(cb::durability::Requirements());
}

void SingleThreadedPassiveStreamTest::testConsumerReceivesUserXattrsInDelete(
        bool sysXattrs,
        const std::optional<cb::durability::Requirements>& durReqs,
        bool compressed) {
    // UserXattrs in deletion are valid only for connections that enable it
    consumer->public_setIncludeDeletedUserXattrs(IncludeDeletedUserXattrs::Yes);

    // Send deletion in a single seqno snapshot
    const uint32_t opaque = 1;
    int64_t bySeqno = 1;
    EXPECT_EQ(cb::engine_errc::success,
              consumer->snapshotMarker(opaque,
                                       vbid,
                                       bySeqno,
                                       bySeqno,
                                       MARKER_FLAG_CHK,
                                       {} /*HCS*/,
                                       {} /*maxVisibleSeqno*/));

    // Build up a value composed of:
    // - no body
    // - some user-xattrs ("ABCUser[1..6]" + "meta")
    // - maybe the "_sync" sys-xattr
    auto value = createXattrValue("", sysXattrs, compressed);
    cb::const_byte_buffer valueBuf{
            reinterpret_cast<const uint8_t*>(value.data()), value.size()};
    auto datatype = PROTOCOL_BINARY_DATATYPE_XATTR;
    if (compressed) {
        datatype |= PROTOCOL_BINARY_DATATYPE_SNAPPY;
    }

    if (durReqs) {
        EXPECT_EQ(cb::engine_errc::success,
                  consumer->prepare(opaque,
                                    {"key", DocKeyEncodesCollectionId::No},
                                    valueBuf,
                                    0 /*priv_bytes*/,
                                    datatype,
                                    0 /*cas*/,
                                    vbid,
                                    0 /*flags*/,
                                    bySeqno,
                                    0 /*revSeqno*/,
                                    0 /*exp*/,
                                    0 /*lockTime*/,
                                    0 /*nru*/,
                                    DocumentState::Deleted,
                                    durReqs->getLevel()));
    } else {
        EXPECT_EQ(cb::engine_errc::success,
                  consumer->deletion(opaque,
                                     {"key", DocKeyEncodesCollectionId::No},
                                     valueBuf,
                                     0 /*priv_bytes*/,
                                     datatype,
                                     0 /*cas*/,
                                     vbid,
                                     bySeqno,
                                     0 /*revSeqno*/,
                                     {} /*meta*/));
    }

    auto& epBucket = dynamic_cast<EPBucket&>(*store);
    EXPECT_EQ(FlushResult(MoreAvailable::No, 1), epBucket.flushVBucket(vbid));

    // Check item persisted

    auto& kvstore = *store->getRWUnderlying(vbid);
    const auto isPrepare = durReqs.has_value();

    // Test expects the datatype to remain the same.
    // Provide the correct filter to read back the item compressed/uncompressed
    // to match how it was stored.
    auto filter = compressed ? ValueFilter::VALUES_COMPRESSED
                             : ValueFilter::VALUES_DECOMPRESSED;
    auto doc = kvstore.get(makeDiskDocKey("key", isPrepare), vbid, filter);
    EXPECT_EQ(cb::engine_errc::success, doc.getStatus());
    ASSERT_TRUE(doc.item);
    EXPECT_TRUE(doc.item->isDeleted());

    if (durReqs) {
        EXPECT_EQ(CommittedState::Pending, doc.item->getCommitted());
    } else {
        EXPECT_EQ(CommittedState::CommittedViaMutation,
                  doc.item->getCommitted());
    }

    ASSERT_EQ(datatype, doc.item->getDataType());
    const auto* data = doc.item->getData();
    const auto nBytes = doc.item->getNBytes();

    // Checkout on-disk value

    // No body
    ASSERT_EQ(0,
              cb::xattr::get_body_size(
                      datatype,
                      std::string_view(const_cast<char*>(data), nBytes)));

    // Must have user-xattrs
    cb::xattr::Blob blob(cb::char_buffer(const_cast<char*>(data), nBytes),
                         compressed);
    for (uint8_t i = 1; i <= 6; ++i) {
        EXPECT_FALSE(blob.get("ABCuser" + std::to_string(i)).empty());
    }
    EXPECT_FALSE(blob.get("meta").empty());

    if (sysXattrs) {
        EXPECT_FALSE(blob.get("_sync").empty());
    } else {
        EXPECT_TRUE(blob.get("_sync").empty());
    }
}

TEST_P(SingleThreadedPassiveStreamTest, ConsumerReceivesUserXattrsInDelete) {
    testConsumerReceivesUserXattrsInDelete(true, {});
}

TEST_P(SingleThreadedPassiveStreamTest,
       ConsumerReceivesUserXattrsInDelete_NoSysXattr) {
    testConsumerReceivesUserXattrsInDelete(false, {});
}

TEST_P(SingleThreadedPassiveStreamTest,
       ConsumerReceivesUserXattrsInSyncDelete) {
    testConsumerReceivesUserXattrsInDelete(true,
                                           cb::durability::Requirements());
}

TEST_P(SingleThreadedPassiveStreamTest,
       ConsumerReceivesUserXattrsInSyncDelete_NoSysXattr) {
    testConsumerReceivesUserXattrsInDelete(false,
                                           cb::durability::Requirements());
}

TEST_P(SingleThreadedPassiveStreamTest,
       ConsumerReceivesUserXattrsInDelete_Compressed) {
    testConsumerReceivesUserXattrsInDelete(true, {}, true);
}

TEST_P(SingleThreadedPassiveStreamTest,
       ConsumerReceivesUserXattrsInSyncDelete_Compressed) {
    testConsumerReceivesUserXattrsInDelete(
            true, cb::durability::Requirements(), true);
}

TEST_P(SingleThreadedPassiveStreamTest, ConsumerHandlesSeqnoAckResponse) {
    cb::mcbp::Response resp{};
    resp.setMagic(cb::mcbp::Magic::AltClientResponse);
    resp.setOpcode(cb::mcbp::ClientOpcode::DcpSeqnoAcknowledged);
    resp.setStatus(cb::mcbp::Status::NotMyVbucket);
    EXPECT_TRUE(consumer->handleResponse(resp));
}

/**
 * @todo: Spotted invalid during the work for MB-51295.
 * The test expects that, before the related fix, it fails as some queued items
 * is removed from checkpoints during a small time window between cursor-drop
 * and cursor re-registering when backfill is setup. That item removal never
 * happens in the test though.
 *
 * Convert to eager checkpoint removal (if possible) and re-enable.
 */
TEST_P(SingleThreadedActiveStreamTest,
       DISABLED_CursorReregisteredBeforeBackfillAfterCursorDrop) {
    // MB-37150: test that, after cursor dropping, cursors are registered before
    // checking whether to backfill. This ensures that checkpoints cannot be
    // removed/expelled from _after_ determining the backfill range, but before
    // registering the cursor.
    auto& vb = *engine->getVBucket(vbid);
    auto& cm = *vb.checkpointManager;

    producer->createCheckpointProcessorTask();

    stream = producer->mockActiveStreamRequest(0,
                                               /*opaque*/ 0,
                                               vb,
                                               /*st_seqno*/ 0,
                                               /*en_seqno*/ ~0,
                                               /*vb_uuid*/ 0xabcd,
                                               /*snap_start_seqno*/ 0,
                                               /*snap_end_seqno*/ ~0);

    auto key1 = makeStoredDocKey("key1");
    auto key2 = makeStoredDocKey("key2");
    // Store Mutation
    auto mutation = store_item(vbid, key1, "value");
    cm.createNewCheckpoint();
    auto mutation2 = store_item(vbid, key2, "value");

    // no items to backfill when created, stream will have transitioned to in
    // memory
    EXPECT_EQ(ActiveStream::StreamState::InMemory, stream->getState());

    stream->handleSlowStream();

    producer->setBeforeScheduleBackfillCB(
            [& stream = stream](uint64_t backfillEnd) {
                // check cursor exists before backfill is registered
                auto cursor = stream->getCursor().lock();
                EXPECT_TRUE(cursor);

                // check that the cursor was registered immediately after the
                // end of the backfill prior to MB-37150 this could fail as the
                // cursor would be _later_ than backfillEnd+1 as the checkpoint
                // has been removed.
                auto pos = CheckpointCursorIntrospector::getCurrentPos(*cursor);
                EXPECT_EQ(backfillEnd + 1, (*pos)->getBySeqno());
            });

    auto resp = stream->next(*producer);
    EXPECT_FALSE(resp);

    // backfill not needed
    EXPECT_EQ(ActiveStream::StreamState::InMemory, stream->getState());

    EXPECT_EQ(0, stream->public_readyQSize());

    MockDcpMessageProducers producers;
    runCheckpointProcessor(*producer, producers);

    EXPECT_EQ(4, stream->public_readyQSize());

    // NB: This first snapshot will actually be _skipped_ as the checkpoint was
    // removed but the active stream did not backfill to "catch up"
    // snap marker
    resp = stream->next(*producer);
    EXPECT_EQ(DcpResponse::Event::SnapshotMarker, resp->getEvent());
    auto snapMarker = dynamic_cast<SnapshotMarker&>(*resp);
    EXPECT_EQ(0, snapMarker.getStartSeqno());
    EXPECT_EQ(1, snapMarker.getEndSeqno());

    // receive mutation 1
    resp = stream->next(*producer);
    EXPECT_TRUE(resp);
    EXPECT_EQ(DcpResponse::Event::Mutation, resp->getEvent());

    {
        const auto& set = dynamic_cast<MutationResponse&>(*resp);
        EXPECT_EQ(key1, set.getItem()->getKey());
        EXPECT_EQ(1, set.getItem()->getBySeqno());
    }

    // snap marker
    resp = stream->next(*producer);
    EXPECT_EQ(DcpResponse::Event::SnapshotMarker, resp->getEvent());
    snapMarker = dynamic_cast<SnapshotMarker&>(*resp);
    EXPECT_EQ(2, snapMarker.getStartSeqno());
    EXPECT_EQ(2, snapMarker.getEndSeqno());

    // receive mutation 2
    resp = stream->next(*producer);
    EXPECT_TRUE(resp);
    EXPECT_EQ(DcpResponse::Event::Mutation, resp->getEvent());
    {
        const auto& set = dynamic_cast<MutationResponse&>(*resp);
        EXPECT_EQ(key2, set.getItem()->getKey());
        EXPECT_EQ(2, set.getItem()->getBySeqno());
    }

    EXPECT_EQ(ActiveStream::StreamState::InMemory, stream->getState());
}

// MB-37468: A stepping producer that has found no items (backfill fully
// processed can race with a completing backfill in such a way that we fail to
// notify the producer that the stream needs further processing. This causes us
// to fail to send a StreamEnd message. A similar case exists for transitioning
// state to TakeoverSend or InMemory.
TEST_P(SingleThreadedActiveStreamTest, CompleteBackfillRaceNoStreamEnd) {
    auto vb = engine->getVBucket(vbid);
    auto& ckptMgr = *vb->checkpointManager;

    // Delete initial stream (so we can re-create after items are available
    // from backing store).
    stream.reset();

    // Add items, flush it to disk, then clear checkpoint to force backfill.
    store_item(vbid, makeStoredDocKey("key1"), "value");

    const auto openId = ckptMgr.getOpenCheckpointId();
    ASSERT_GT(ckptMgr.createNewCheckpoint(), openId);
    flushVBucketToDiskIfPersistent(vbid, 1 /*expected_num_flushed*/);
    ASSERT_EQ(1, ckptMgr.getNumCheckpoints());
    ASSERT_EQ(1, ckptMgr.getNumOpenChkItems());

    // Re-create producer now we have items only on disk. We want to stream up
    // to seqno 1 (our only item) to test that we get the StreamEnd message.
    stream = producer->mockActiveStreamRequest(0 /*flags*/,
                                               0 /*opaque*/,
                                               *vb,
                                               0 /*st_seqno*/,
                                               1 /*en_seqno*/,
                                               0x0 /*vb_uuid*/,
                                               0 /*snap_start_seqno*/,
                                               ~0 /*snap_end_seqno*/);
    ASSERT_TRUE(stream->isBackfilling());

    MockDcpMessageProducers producers;

    // Step to schedule our backfill
    EXPECT_EQ(cb::engine_errc::would_block, producer->step(false, producers));
    EXPECT_EQ(0, stream->public_readyQ().size());

    auto& bfm = producer->getBFM();

    ThreadGate tg1(2);
    ThreadGate tg2(2);
    std::thread t1;
    stream->setCompleteBackfillHook([this, &t1, &tg1, &tg2, &producers]() {
        // Step past our normal items to expose the race with backfill complete
        // and an empty readyQueue.

        EXPECT_EQ(1, *stream->getNumBackfillItemsRemaining());
        EXPECT_EQ(2, stream->public_readyQ().size());

        // Step snapshot marker
        EXPECT_EQ(cb::engine_errc::success, producer->step(false, producers));
        EXPECT_EQ(cb::mcbp::ClientOpcode::DcpSnapshotMarker, producers.last_op);

        // Step mutation
        EXPECT_EQ(cb::engine_errc::success, producer->step(false, producers));
        EXPECT_EQ(cb::mcbp::ClientOpcode::DcpMutation, producers.last_op);

        stream->setNextHook([&tg1, &tg2](const DcpResponse* response) {
            if (!tg1.isComplete()) {
                tg1.threadUp();

                // Wait for the completeBackfill thread to have attempted to
                // notify that the stream is ready before exiting the hook and
                // setting itemsReady.
                tg2.threadUp();
            }
        });

        // Run the step in a different thread
        t1 = std::thread{[this, &producers]() {
            // This step should produce the stream end
            EXPECT_EQ(cb::engine_errc::success,
                      producer->step(false, producers));
            EXPECT_EQ(cb::mcbp::ClientOpcode::DcpStreamEnd, producers.last_op);
        }};

        // Wait for the stepping thread to have reached the point at which it is
        // about to set itemsReady before we attempt to set itemsReady after we
        // exit this hook.
        tg1.threadUp();
    });

    // Complete the backfill to expose the race condition
    bfm.backfill();

    // Unblock the stepping thread to now find the stream end
    tg2.threadUp();

    t1.join();

    // Should have sent StreamEnd but vbucket still in queue
    EXPECT_FALSE(producer->findStream(vbid));
    EXPECT_FALSE(producer->getReadyQueue().empty());

    // Step to remove stream from queue
    EXPECT_EQ(cb::engine_errc::would_block, producer->step(false, producers));
    EXPECT_FALSE(producer->findStream(vbid));
    EXPECT_TRUE(producer->getReadyQueue().empty());
}

// MB-54591: An ActiveStream can lose a notification of a new seqno if
// the notification occurs while the frontend DCP thread is finishing processing
// the previous item(s) via ActiveStream::next(). Specifically if
// notifyStreamReady() is called before itemsReady is cleared at the end of
// ActiveStream::next().
// This results in the DCP stream not waking and not sending out the affected
// seqno(s) until another mutation for that vBucket occurs.
TEST_P(SingleThreadedActiveStreamTest,
       RaceBetweenNotifyAndProcessingExistingItems) {
    // Replace initial stream with one registered with DCP producer.
    setupProducer({}, true);

    auto vb = engine->getVBucket(vbid);
    producer->scheduleCheckpointProcessorTask();
    stream = producer->mockActiveStreamRequest(0,
                                               /*opaque*/ 0,
                                               *vb,
                                               /*st_seqno*/ 0,
                                               /*en_seqno*/ ~0,
                                               /*vb_uuid*/ 0xabcd,
                                               /*snap_start_seqno*/ 0,
                                               /*snap_end_seqno*/ ~0);
    auto& connMap = static_cast<MockDcpConnMap&>(engine->getDcpConnMap());
    connMap.addConn(cookie, producer);
    connMap.addVBConnByVBId(*producer, vbid);

    // Add an initial item which we will correctly process.
    store_item(vbid, makeStoredDocKey("key1"), "value");

    // step() the producer to schedule ActiveStreamCheckpointProcessorTask and
    // run it once to process the items from CkptManager into the Streams'
    // readyQ.
    GMockDcpMsgProducers producers;
    ASSERT_EQ(cb::engine_errc::would_block, producer->step(false, producers));
    auto& nonIO = *task_executor->getLpTaskQ()[NONIO_TASK_IDX];
    runNextTask(nonIO,
                "Process checkpoint(s) for DCP producer "
                "test_producer->test_consumer");

    // Setup Mock Producer expectations - we should see two snapshot
    // markers with one mutation each:
    {
        ::testing::InSequence dummy;
        using ::testing::_;
        using ::testing::Return;

        EXPECT_CALL(producers, marker(_, vbid, _, _, _, _, _, _, _))
                .WillOnce(Return(cb::engine_errc::success));

        EXPECT_CALL(producers, mutation(_, _, vbid, /*seqno*/ 1, _, _, _, _))
                .WillOnce(Return(cb::engine_errc::success));

        EXPECT_CALL(producers, marker(_, vbid, _, _, _, _, _, _, _))
                .WillOnce(Return(cb::engine_errc::success));

        EXPECT_CALL(producers, mutation(_, _, vbid, /*seqno*/ 2, _, _, _, _))
                .WillOnce(Return(cb::engine_errc::success));
    }

    // Step DCP producer twice to generate the initial snapshot marker and
    // mutation to "key1"
    ASSERT_EQ(cb::engine_errc::success, producer->step(false, producers));
    ASSERT_EQ(cb::engine_errc::success, producer->step(false, producers));

    // Step again - but this time configure a callback in ActiveStream::next()
    // which will perform another front-end store(). This _should_ result in
    // ActiveStream::notifyStreamReady() notifying the Producer via
    // Producer::notifyStreamReady() and waking up the front-end again - but in
    // the case of the bug this wakeup was missed.

    // Note we must perform the store() on a different thread (instead of
    // directly inside the hook) otherwise we will encounter lock inversions.
    folly::Baton baton;
    auto frontEndThread = std::thread([&] {
        baton.wait();
        store_item(vbid, makeStoredDocKey("key2"), "value");
    });

    bool extraStoreIssued = false;
    stream->setNextHook([&](const DcpResponse* response) {
        // Only want to add one extra mutation.
        if (extraStoreIssued) {
            return;
        }
        EXPECT_FALSE(response)
                << "ActiveStream::next() hook expected to only be called for "
                   "nullptr response when all previous items processed.";

        baton.post();
        frontEndThread.join();
        extraStoreIssued = true;
    });

    // Call step - this calls ActiveStream::next() which initially returns
    // nullptr as CkptManager has no more items, but our callback above adds
    // another mutation to CM at the end of ActiveStream::next(). With the bug
    // we miss the wakeup and producer->step() returns without scheduling
    // any more work - so runNextTask below fails.
    // With the bug fixed it will call ActiveStream::next() again, spot there's
    // a new item in CM and schedule the ActiveStreamCheckpointProcessorTask.
    ASSERT_EQ(cb::engine_errc::would_block, producer->step(false, producers));

    producer->getCheckpointSnapshotTask()->run();

    // Once the task has run then it should have notified the producer again.
    EXPECT_TRUE(producer->getReadyQueue().exists(vbid));

    // Step the producer to consume the second snapshot marker and key2.
    // Should finish with would_block to indicate no more data ready.
    EXPECT_EQ(cb::engine_errc::success, producer->step(false, producers));
    EXPECT_EQ(cb::engine_errc::success, producer->step(false, producers));
    EXPECT_EQ(cb::engine_errc::would_block, producer->step(false, producers));

    // Cleanup
    connMap.removeVBConnByVBId(cookie, vbid);
    connMap.removeConn(cookie);
}

void SingleThreadedActiveStreamTest::testProducerIncludesUserXattrsInDelete(
        const std::optional<cb::durability::Requirements>& durReqs) {
    using DcpOpenFlag = cb::mcbp::request::DcpOpenPayload;

    // Test is executed also for SyncDelete
    setVBucketStateAndRunPersistTask(
            vbid,
            vbucket_state_active,
            {{"topology", nlohmann::json::array({{"active", "replica"}})}});

    auto vb = engine->getVBucket(vbid);
    // Note: we require IncludeXattr::Yes for IncludeDeletedUserXattrs::Yes
    recreateProducerAndStream(
            *vb,
            DcpOpenFlag::IncludeXattrs | DcpOpenFlag::IncludeDeletedUserXattrs);
    ASSERT_EQ(IncludeDeletedUserXattrs::Yes,
              producer->public_getIncludeDeletedUserXattrs());
    ASSERT_EQ(IncludeDeletedUserXattrs::Yes,
              stream->public_getIncludeDeletedUserXattrs());
    ASSERT_EQ(IncludeXattrs::Yes, producer->public_getIncludeXattrs());
    ASSERT_EQ(IncludeXattrs::Yes, stream->public_getIncludeXattrs());
    ASSERT_EQ(IncludeValue::Yes, producer->public_getIncludeValue());
    ASSERT_EQ(IncludeValue::Yes, stream->public_getIncludeValue());

    // Create a value that contains some user-xattrs + the "_sync" sys-xattr
    const auto value = createXattrValue("");

    const protocol_binary_datatype_t dtJsonXattr =
            PROTOCOL_BINARY_DATATYPE_JSON | PROTOCOL_BINARY_DATATYPE_XATTR;

    auto* cookie = create_mock_cookie();

    // Store a Deleted doc
    auto item = makeCommittedItem(makeStoredDocKey("keyD"), value);
    item->setDataType(dtJsonXattr);
    uint64_t cas = 0;
    const auto expectedStoreRes =
            durReqs ? cb::engine_errc::would_block : cb::engine_errc::success;
    ASSERT_EQ(expectedStoreRes,
              engine->store(*cookie,
                            *item.get(),
                            cas,
                            StoreSemantics::Set,
                            durReqs,
                            DocumentState::Deleted,
                            false));

    if (persistent()) {
        // Flush and ensure docs on disk
        flush_vbucket_to_disk(vbid, 1 /*expectedNumFlushed*/);
        auto kvstore = store->getRWUnderlying(vbid);
        const auto isPrepare = durReqs.has_value();
        const auto doc = kvstore->get(makeDiskDocKey("keyD", isPrepare), vbid);
        EXPECT_EQ(cb::engine_errc::success, doc.getStatus());
        EXPECT_TRUE(doc.item->isDeleted());
        EXPECT_EQ(isPrepare, doc.item->isPending());
        // Check that we have persisted the expected value to disk
        ASSERT_TRUE(doc.item);
        ASSERT_GT(doc.item->getNBytes(), 0);
        EXPECT_EQ(std::string_view(value.c_str(), value.size()),
                  std::string_view(doc.item->getData(), doc.item->getNBytes()));
    }

    auto& readyQ = stream->public_readyQ();
    ASSERT_EQ(0, readyQ.size());

    // Push items to the readyQ and check what we get
    stream->nextCheckpointItemTask();
    ASSERT_EQ(2, readyQ.size());

    auto resp = stream->public_nextQueuedItem(*producer);
    ASSERT_TRUE(resp);
    ASSERT_EQ(DcpResponse::Event::SnapshotMarker, resp->getEvent());

    // Inspect payload for DCP deletion

    resp = stream->public_nextQueuedItem(*producer);
    ASSERT_TRUE(resp);

    const auto& deletion = dynamic_cast<MutationResponse&>(*resp);
    if (durReqs) {
        ASSERT_EQ(DcpResponse::Event::Prepare, deletion.getEvent());
    } else {
        ASSERT_EQ(DcpResponse::Event::Deletion, deletion.getEvent());
    }

    ASSERT_TRUE(deletion.getItem()->isDeleted());
    ASSERT_EQ(IncludeValue::Yes, deletion.getIncludeValue());
    ASSERT_EQ(IncludeXattrs::Yes, deletion.getIncludeXattrs());
    ASSERT_EQ(IncludeDeletedUserXattrs::Yes,
              deletion.getIncludeDeletedUserXattrs());

    // The value must contain all xattrs (user+sys)
    ASSERT_EQ(dtJsonXattr, deletion.getItem()->getDataType());
    const auto* data = deletion.getItem()->getData();
    const auto nBytes = deletion.getItem()->getNBytes();

    const auto valueBuf = cb::char_buffer(const_cast<char*>(data), nBytes);

    // Check that we have no body (bodySize=0)
    std::string_view body{data, nBytes};
    body.remove_prefix(cb::xattr::get_body_offset(body));
    ASSERT_EQ(0, body.size());

    // Check that we have all the expected xattrs
    cb::xattr::Blob blob(valueBuf, false);
    // Must have user-xattrs
    for (uint8_t i = 1; i <= 6; ++i) {
        EXPECT_FALSE(blob.get("ABCuser" + std::to_string(i)).empty());
    }
    EXPECT_FALSE(blob.get("meta").empty());
    // Must have sys-xattr
    EXPECT_FALSE(blob.get("_sync").empty());

    destroy_mock_cookie(cookie);
}

TEST_P(SingleThreadedActiveStreamTest,
       ProducerIncludesUserXattrsInNormalDelete) {
    testProducerIncludesUserXattrsInDelete({});
}

TEST_P(SingleThreadedActiveStreamTest, ProducerIncludesUserXattrsInSyncDelete) {
    testProducerIncludesUserXattrsInDelete(cb::durability::Requirements());
}

void SingleThreadedActiveStreamTest::testProducerPrunesUserXattrsForDelete(
        uint32_t flags,
        const std::optional<cb::durability::Requirements>& durReqs) {
    using DcpOpenFlag = cb::mcbp::request::DcpOpenPayload;

    // Test is executed also for SyncDelete
    setVBucketStateAndRunPersistTask(
            vbid,
            vbucket_state_active,
            {{"topology", nlohmann::json::array({{"active", "replica"}})}});

    // Check that we are testing a valid configuration: here we want to test
    // only configurations that trigger user-xattr pruning in deletes.
    ASSERT_TRUE((flags & DcpOpenFlag::IncludeDeletedUserXattrs) == 0);

    auto& vb = *engine->getVBucket(vbid);
    recreateProducerAndStream(vb, flags);

    const auto currIncDelUserXattr =
            (flags & DcpOpenFlag::IncludeDeletedUserXattrs) != 0
                    ? IncludeDeletedUserXattrs::Yes
                    : IncludeDeletedUserXattrs::No;
    ASSERT_EQ(currIncDelUserXattr,
              producer->public_getIncludeDeletedUserXattrs());
    ASSERT_EQ(currIncDelUserXattr,
              stream->public_getIncludeDeletedUserXattrs());

    const auto currIncXattr = (flags & DcpOpenFlag::IncludeXattrs) != 0
                                      ? IncludeXattrs::Yes
                                      : IncludeXattrs::No;
    ASSERT_EQ(currIncXattr, producer->public_getIncludeXattrs());
    ASSERT_EQ(currIncXattr, stream->public_getIncludeXattrs());

    ASSERT_EQ(IncludeValue::Yes, producer->public_getIncludeValue());
    ASSERT_EQ(IncludeValue::Yes, stream->public_getIncludeValue());

    // Create a value that contains some user-xattrs + the "_sync" sys-xattr
    const auto value = createXattrValue("");

    // Note: this body DT can be any type, but I set it to something != than RAW
    // to test that if we prune everything we end up with DT RAW. See below.
    const auto bodyType = PROTOCOL_BINARY_DATATYPE_JSON;

    auto* cookie = create_mock_cookie();

    struct Sizes {
        Sizes(const Item& item) {
            value = item.getNBytes();

            cb::char_buffer valBuf{const_cast<char*>(item.getData()),
                                   item.getNBytes()};
            cb::xattr::Blob xattrBlob(valBuf, false);
            xattrs = xattrBlob.size();
            userXattrs = xattrBlob.get_user_size();
            sysXattrs = xattrBlob.get_system_size();
            body = item.getNBytes() -
                   cb::xattr::get_body_offset({valBuf.data(), valBuf.size()});
        }

        size_t value;
        size_t xattrs;
        size_t userXattrs;
        size_t sysXattrs;
        size_t body;
    };

    // Make an item..
    auto item = makeCommittedItem(makeStoredDocKey("keyD"), value);
    item->setDataType(bodyType | PROTOCOL_BINARY_DATATYPE_XATTR);
    // .. and save the payload sizes for later checks.
    const auto originalValue = value;
    const auto originalSizes = Sizes(*item);

    // Store the item as deleted
    uint64_t cas = 0;
    const auto expectedStoreRes =
            durReqs ? cb::engine_errc::would_block : cb::engine_errc::success;
    ASSERT_EQ(expectedStoreRes,
              engine->store(*cookie,
                            *item.get(),
                            cas,
                            StoreSemantics::Set,
                            durReqs,
                            DocumentState::Deleted,
                            false));

    auto& readyQ = stream->public_readyQ();
    ASSERT_EQ(0, readyQ.size());

    // Verfies that the payload pointed by the item in CM is the same as the
    // original one
    const auto checkPayloadInCM =
            [&vb, &originalValue, &originalSizes, &durReqs]() -> void {
        const auto& manager = *vb.checkpointManager;
        const auto& ckptList =
                CheckpointManagerTestIntrospector::public_getCheckpointList(
                        manager);
        // 1 checkpoint
        ASSERT_EQ(1, ckptList.size());
        const auto* ckpt = ckptList.front().get();
        ASSERT_EQ(checkpoint_state::CHECKPOINT_OPEN, ckpt->getState());
        // empty-item
        auto it = ckpt->begin();
        ASSERT_EQ(queue_op::empty, (*it)->getOperation());
        // 1 metaitem (checkpoint-start)
        it++;
        ASSERT_EQ(4, ckpt->getNumItems());
        EXPECT_EQ(queue_op::checkpoint_start, (*it)->getOperation());
        it++;
        EXPECT_EQ(queue_op::set_vbucket_state, (*it)->getOperation());
        it++;
        EXPECT_EQ(queue_op::set_vbucket_state, (*it)->getOperation());
        // 1 non-metaitem is our deletion
        it++;
        ASSERT_TRUE((*it)->isDeleted());
        const auto expectedOp =
                durReqs ? queue_op::pending_sync_write : queue_op::mutation;
        EXPECT_EQ(expectedOp, (*it)->getOperation());

        // Byte-by-byte comparison
        EXPECT_EQ(originalValue, (*it)->getValue()->to_s());

        // The latest check should already fail if even a single byte in the
        // payload has changed, but check also the sizes of the specific value
        // chunks.
        const auto cmSizes = Sizes(**it);
        EXPECT_EQ(originalSizes.value, cmSizes.value);
        EXPECT_EQ(originalSizes.xattrs, cmSizes.xattrs);
        EXPECT_EQ(originalSizes.userXattrs, cmSizes.userXattrs);
        EXPECT_EQ(originalSizes.sysXattrs, cmSizes.sysXattrs);
        ASSERT_EQ(originalSizes.body, cmSizes.body);
    };

    // Verify that the value of the item in CM has not changed
    {
        SCOPED_TRACE("");
        checkPayloadInCM();
    }

    // Push items to the readyQ and check what we get
    stream->nextCheckpointItemTask();
    ASSERT_EQ(2, readyQ.size());

    // MB-41944: The call to Stream::nextCheckpointItemTask() has removed
    // UserXattrs from the payload. Before the fix we modified the item's value
    // (which is a reference-counted object in memory) rather that a copy of it.
    // So here we check that the item's value in CM is still untouched.
    {
        SCOPED_TRACE("");
        checkPayloadInCM();
    }

    // Note: Doing this check after Stream::nextCheckpointItemTask() is another
    //  coverage for MB-41944, so I move it here.
    if (persistent()) {
        // Flush and ensure docs on disk
        flush_vbucket_to_disk(vbid, 1 /*expectedNumFlushed*/);
        auto kvstore = store->getRWUnderlying(vbid);
        const auto isPrepare = durReqs.has_value();
        const auto doc = kvstore->get(makeDiskDocKey("keyD", isPrepare), vbid);
        EXPECT_EQ(cb::engine_errc::success, doc.getStatus());
        EXPECT_TRUE(doc.item->isDeleted());
        // Check that we have persisted the expected value to disk
        ASSERT_TRUE(doc.item);
        ASSERT_GT(doc.item->getNBytes(), 0);
        EXPECT_EQ(value,
                  std::string_view(doc.item->getData(), doc.item->getNBytes()));
    }

    auto resp = stream->public_nextQueuedItem(*producer);
    ASSERT_TRUE(resp);
    ASSERT_EQ(DcpResponse::Event::SnapshotMarker, resp->getEvent());

    // Inspect payload for DCP deletion

    resp = stream->public_nextQueuedItem(*producer);
    ASSERT_TRUE(resp);

    const auto& deletion = dynamic_cast<MutationResponse&>(*resp);
    if (durReqs) {
        ASSERT_EQ(DcpResponse::Event::Prepare, deletion.getEvent());
    } else {
        ASSERT_EQ(DcpResponse::Event::Deletion, deletion.getEvent());
    }

    ASSERT_TRUE(deletion.getItem()->isDeleted());
    ASSERT_EQ(IncludeValue::Yes, deletion.getIncludeValue());
    ASSERT_EQ(currIncXattr, deletion.getIncludeXattrs());
    ASSERT_EQ(currIncDelUserXattr, deletion.getIncludeDeletedUserXattrs());

    // Check that we stream the expected value.
    // What value we stream depends on the current configuration:
    // - if the test flags=0, then we want to prune everything, so no value
    // - else if the test flags=IncludeXattr, then we want only sys-xattrs as
    //   IncludeDeleteUserXattrs::No

    const auto* data = deletion.getItem()->getData();
    const auto nBytes = deletion.getItem()->getNBytes();

    const auto valueBuf = cb::char_buffer(const_cast<char*>(data), nBytes);

    // If we have a value..
    if (valueBuf.size() > 0) {
        // Check that we have no body (bodySize=0)
        std::string_view body{data, nBytes};
        body.remove_prefix(cb::xattr::get_body_offset(body));
        ASSERT_EQ(0, body.size());
    }

    // Check that we have the expected value
    if (flags == 0) {
        ASSERT_EQ(IncludeXattrs::No, deletion.getIncludeXattrs());
        ASSERT_EQ(IncludeDeletedUserXattrs::No,
                  deletion.getIncludeDeletedUserXattrs());
        // No value
        // Note: DT for no-value must be RAW
        ASSERT_EQ(PROTOCOL_BINARY_RAW_BYTES, deletion.getItem()->getDataType());
        // Note: I would expect valueBuf.data()==nullptr, but was not the case
        //  before my see Item::setData
        ASSERT_EQ(0, valueBuf.size());
    } else {
        ASSERT_EQ(IncludeXattrs::Yes, deletion.getIncludeXattrs());
        ASSERT_EQ(IncludeDeletedUserXattrs::No,
                  deletion.getIncludeDeletedUserXattrs());

        // Only xattrs in deletion, dt must be XATTR only
        ASSERT_EQ(PROTOCOL_BINARY_DATATYPE_XATTR,
                  deletion.getItem()->getDataType());

        cb::xattr::Blob blob(valueBuf, false);
        // Must have NO user-xattrs
        for (uint8_t i = 1; i <= 6; ++i) {
            EXPECT_TRUE(blob.get("ABCuser" + std::to_string(i)).empty());
        }
        EXPECT_TRUE(blob.get("meta").empty());
        // Must have sys-xattr
        EXPECT_FALSE(blob.get("_sync").empty());
    }

    destroy_mock_cookie(cookie);
}

TEST_P(SingleThreadedActiveStreamTest,
       ProducerPrunesUserXattrsForNormalDelete_NoDeleteUserXattrs) {
    testProducerPrunesUserXattrsForDelete(
            cb::mcbp::request::DcpOpenPayload::IncludeXattrs, {});
}

TEST_P(SingleThreadedActiveStreamTest,
       ProducerPrunesUserXattrsForSyncDelete_NoDeleteUserXattrs) {
    testProducerPrunesUserXattrsForDelete(
            cb::mcbp::request::DcpOpenPayload::IncludeXattrs,
            cb::durability::Requirements());
}

TEST_P(SingleThreadedActiveStreamTest,
       ProducerPrunesUserXattrsForNormalDelete_NoXattrs) {
    testProducerPrunesUserXattrsForDelete(0, {});
}

TEST_P(SingleThreadedActiveStreamTest,
       ProducerPrunesUserXattrsForSyncDelete_NoXattrs) {
    testProducerPrunesUserXattrsForDelete(0, cb::durability::Requirements());
}

void SingleThreadedActiveStreamTest::testExpirationRemovesBody(uint32_t flags,
                                                               Xattrs xattrs) {
    using DcpOpenFlag = cb::mcbp::request::DcpOpenPayload;

    auto& vb = *engine->getVBucket(vbid);
    recreateProducerAndStream(vb, DcpOpenFlag::IncludeXattrs | flags);

    const auto currIncDelUserXattr =
            (flags & DcpOpenFlag::IncludeDeletedUserXattrs) != 0
                    ? IncludeDeletedUserXattrs::Yes
                    : IncludeDeletedUserXattrs::No;
    ASSERT_EQ(currIncDelUserXattr,
              producer->public_getIncludeDeletedUserXattrs());
    ASSERT_EQ(currIncDelUserXattr,
              stream->public_getIncludeDeletedUserXattrs());
    ASSERT_EQ(IncludeXattrs::Yes, producer->public_getIncludeXattrs());
    ASSERT_EQ(IncludeXattrs::Yes, stream->public_getIncludeXattrs());
    ASSERT_EQ(IncludeValue::Yes, producer->public_getIncludeValue());
    ASSERT_EQ(IncludeValue::Yes, stream->public_getIncludeValue());

    std::string value;
    switch (xattrs) {
    case Xattrs::None:
        value = "body";
        break;
    case Xattrs::User:
        value = createXattrValue("body", false);
        break;
    case Xattrs::UserAndSys:
        value = createXattrValue("body", true);
        break;
    }

    auto datatype = PROTOCOL_BINARY_DATATYPE_JSON;
    if (xattrs != Xattrs::None) {
        datatype |= PROTOCOL_BINARY_DATATYPE_XATTR;
    }

    // Store an item with exptime != 0
    const std::string key = "key";
    const auto docKey = DocKey{key, DocKeyEncodesCollectionId::No};
    store_item(vbid,
               docKey,
               value,
               ep_real_time() + 1 /*1 second TTL*/,
               {cb::engine_errc::success} /*expected*/,
               datatype);

    auto& manager = *vb.checkpointManager;
    const auto& list =
            CheckpointManagerTestIntrospector::public_getCheckpointList(
                    manager);
    ASSERT_EQ(1, list.size());
    auto* ckpt = list.front().get();
    ASSERT_EQ(checkpoint_state::CHECKPOINT_OPEN, ckpt->getState());
    ASSERT_EQ(3, ckpt->getNumItems());
    auto it = ckpt->begin(); // empty-item
    it++; // checkpoint-start
    it++; // set-vbstate
    it++;
    EXPECT_EQ(queue_op::mutation, (*it)->getOperation());
    EXPECT_FALSE((*it)->isDeleted());
    EXPECT_EQ(value, (*it)->getValue()->to_s());

    TimeTraveller tt(5000);

    manager.createNewCheckpoint();

    // Just need to access key for expiring
    GetValue gv = store->get(docKey, vbid, cookie, get_options_t::NONE);
    EXPECT_EQ(cb::engine_errc::no_such_key, gv.getStatus());

    // MB-41989: Expiration removes UserXattrs (if any), but it must do that on
    // a copy of the payload that is then enqueued in the new expired item. So,
    // the payload of the original mutation must be untouched here.
    // Note: 'it' still points to the original mutation in the first checkpoint
    // in CM.
    EXPECT_EQ(queue_op::mutation, (*it)->getOperation());
    EXPECT_FALSE((*it)->isDeleted());
    EXPECT_EQ(std::string_view(value.c_str(), value.size()),
              std::string_view((*it)->getData(), (*it)->getNBytes()));

    ASSERT_EQ(2, list.size());
    ckpt = list.back().get();
    ASSERT_EQ(checkpoint_state::CHECKPOINT_OPEN, ckpt->getState());
    it = ckpt->begin(); // empty-item
    it++; // checkpoint-start
    it++;
    EXPECT_EQ(queue_op::mutation, (*it)->getOperation());
    EXPECT_TRUE((*it)->isDeleted());

    // Note: I inspect the Expiration payload directly by looking at the message
    // in the ActiveStream::readyQ, see below

    auto& readyQ = stream->public_readyQ();
    ASSERT_EQ(0, readyQ.size());

    // Push items to the readyQ and check what we get
    stream->nextCheckpointItemTask();
    ASSERT_EQ(4, readyQ.size());

    auto resp = stream->public_nextQueuedItem(*producer);
    ASSERT_TRUE(resp);
    ASSERT_EQ(DcpResponse::Event::SnapshotMarker, resp->getEvent());
    resp = stream->public_nextQueuedItem(*producer);
    ASSERT_TRUE(resp);
    auto* msg = dynamic_cast<MutationResponse*>(resp.get());
    ASSERT_TRUE(msg);
    ASSERT_EQ(DcpResponse::Event::Mutation, msg->getEvent());

    // Inspect payload for DCP Expiration
    resp = stream->public_nextQueuedItem(*producer);
    ASSERT_TRUE(resp);
    ASSERT_EQ(DcpResponse::Event::SnapshotMarker, resp->getEvent());
    resp = stream->public_nextQueuedItem(*producer);
    ASSERT_TRUE(resp);
    msg = dynamic_cast<MutationResponse*>(resp.get());
    ASSERT_TRUE(msg);
    ASSERT_EQ(DcpResponse::Event::Expiration, msg->getEvent());
    ASSERT_TRUE(msg->getItem()->isDeleted());
    ASSERT_EQ(currIncDelUserXattr, msg->getIncludeDeletedUserXattrs());

    const auto& item = *msg->getItem();
    const auto* data = item.getData();
    const auto nBytes = item.getNBytes();

    if (xattrs == Xattrs::UserAndSys) {
        // No body
        EXPECT_EQ(0,
                  cb::xattr::get_body_size(item.getDataType(), {data, nBytes}));

        // Only xattrs in deletion, dt must be XATTR only
        ASSERT_EQ(PROTOCOL_BINARY_DATATYPE_XATTR, item.getDataType());
        // We must keep only SysXa
        const auto valueBuf = cb::char_buffer(const_cast<char*>(data), nBytes);
        cb::xattr::Blob blob(valueBuf, false);
        EXPECT_EQ(blob.size(), blob.get_system_size());
        // Note: "_sync" sys-xattr created by createXattrValue()
        EXPECT_FALSE(blob.get("_sync").empty());
    } else {
        // We must remove everything
        // Note: DT for no-value must be RAW
        ASSERT_EQ(PROTOCOL_BINARY_RAW_BYTES, item.getDataType());
        EXPECT_EQ(0, nBytes);
    }
}

TEST_P(SingleThreadedActiveStreamTest, ExpirationRemovesBody_Pre66) {
    testExpirationRemovesBody(0, Xattrs::None);
}

TEST_P(SingleThreadedActiveStreamTest, ExpirationRemovesBody_Pre66_UserXa) {
    testExpirationRemovesBody(0, Xattrs::User);
}

TEST_P(SingleThreadedActiveStreamTest,
       ExpirationRemovesBody_Pre66_UserXa_SysXa) {
    testExpirationRemovesBody(0, Xattrs::UserAndSys);
}

TEST_P(SingleThreadedActiveStreamTest, ExpirationRemovesBody) {
    using DcpOpenFlag = cb::mcbp::request::DcpOpenPayload;
    testExpirationRemovesBody(DcpOpenFlag::IncludeDeletedUserXattrs,
                              Xattrs::None);
}

TEST_P(SingleThreadedActiveStreamTest, ExpirationRemovesBody_UserXa) {
    using DcpOpenFlag = cb::mcbp::request::DcpOpenPayload;
    testExpirationRemovesBody(DcpOpenFlag::IncludeDeletedUserXattrs,
                              Xattrs::User);
}

TEST_P(SingleThreadedActiveStreamTest, ExpirationRemovesBody_UserXa_SysXa) {
    using DcpOpenFlag = cb::mcbp::request::DcpOpenPayload;
    testExpirationRemovesBody(DcpOpenFlag::IncludeDeletedUserXattrs,
                              Xattrs::UserAndSys);
}

/**
 * Verifies that streams that set NO_VALUE still backfill the full payload for
 * SystemEvents and succeed in making the DCP message from that.
 */
TEST_P(SingleThreadedActiveStreamTest, NoValueStreamBackfillsFullSystemEvent) {
    // We need to re-create the stream in a condition that triggers a backfill
    stream.reset();
    producer.reset();

    auto& vb = *engine->getVBucket(vbid);
    ASSERT_EQ(0, vb.getHighSeqno());
    auto& manager = *vb.checkpointManager;
    const auto& list =
            CheckpointManagerTestIntrospector::public_getCheckpointList(
                    manager);
    ASSERT_EQ(1, list.size());

    const auto key = makeStoredDocKey("key");
    const std::string value = "value";
    store_item(vbid, key, value);
    EXPECT_EQ(1, vb.getHighSeqno());

    CollectionsManifest cm;
    const auto& collection = CollectionEntry::fruit;
    cm.add(collection);
    vb.updateFromManifest(folly::SharedMutex::ReadHolder(vb.getStateLock()),
                          makeManifest(cm));
    EXPECT_EQ(2, vb.getHighSeqno());

    // Ensure backfill
    const auto openId = manager.getOpenCheckpointId();
    ASSERT_GT(manager.createNewCheckpoint(), openId);
    flushVBucketToDiskIfPersistent(vbid, 2 /*expected_num_flushed*/);
    ASSERT_EQ(1, manager.getNumCheckpoints());
    ASSERT_EQ(1, manager.getNumOpenChkItems());

    // Re-create producer and stream
    const std::string jsonFilter =
            fmt::format(R"({{"collections":["{}", "{}"]}})",
                        uint32_t(CollectionEntry::defaultC.getId()),
                        uint32_t(collection.getId()));
    const std::optional<std::string_view> json(jsonFilter);
    recreateProducerAndStream(
            vb, cb::mcbp::request::DcpOpenPayload::NoValue, json);
    ASSERT_TRUE(producer);
    producer->createCheckpointProcessorTask();
    ASSERT_TRUE(stream);
    ASSERT_TRUE(stream->isBackfilling());
    ASSERT_EQ(IncludeValue::No, stream->public_getIncludeValue());
    auto resp = stream->next(*producer);
    EXPECT_FALSE(resp);

    auto& bfm = producer->getBFM();
    EXPECT_EQ(1, bfm.getNumBackfills());
    // Before the fix this step throws with:
    //     Collections::VB::Manifest::verifyFlatbuffersData: getCreateEventData
    //     data invalid, .., size:0"
    EXPECT_EQ(backfill_success, bfm.backfill()); // create->scan

    const auto& readyQ = stream->public_readyQ();
    ASSERT_EQ(3, readyQ.size());
    resp = stream->next(*producer);
    ASSERT_TRUE(resp);
    EXPECT_EQ(DcpResponse::Event::SnapshotMarker, resp->getEvent());
    ASSERT_EQ(2, readyQ.size());
    resp = stream->next(*producer);
    ASSERT_TRUE(resp);
    EXPECT_EQ(DcpResponse::Event::Mutation, resp->getEvent());
    ASSERT_EQ(1, readyQ.size());
    resp = stream->next(*producer);
    ASSERT_TRUE(resp);
    EXPECT_EQ(DcpResponse::Event::SystemEvent, resp->getEvent());
    const auto& event = dynamic_cast<CollectionCreateProducerMessage&>(*resp);
    EXPECT_GT(event.getEventData().size(), 0);
}

class SingleThreadedBackfillTest : public SingleThreadedActiveStreamTest {
protected:
    void testBackfill() {
        auto vb = engine->getVBucket(vbid);
        auto& ckptMgr = *vb->checkpointManager;

        // Delete initial stream (so we can re-create after items are only
        // available from disk.
        stream.reset();

        // Store 3 items (to check backfill remaining counts).
        // Add items, flush it to disk, then clear checkpoint to force backfill.
        store_item(vbid, makeStoredDocKey("key1"), "value");
        store_item(vbid, makeStoredDocKey("key2"), "value");
        store_item(vbid, makeStoredDocKey("key3"), "value");
        ASSERT_EQ(3, vb->getHighSeqno());
        ckptMgr.createNewCheckpoint();

        const auto& stats = engine->getEpStats();
        if (isPersistent()) {
            ASSERT_EQ(0, stats.itemsRemovedFromCheckpoints);
            flushVBucketToDiskIfPersistent(vbid, 3);
        }
        // cs, vbs, 3 mut(s), ce
        ASSERT_EQ(6, stats.itemsRemovedFromCheckpoints);

        // Re-create the stream now we have items only on disk.
        stream = producer->mockActiveStreamRequest(0 /*flags*/,
                                                   0 /*opaque*/,
                                                   *vb,
                                                   0 /*st_seqno*/,
                                                   ~0 /*en_seqno*/,
                                                   0x0 /*vb_uuid*/,
                                                   0 /*snap_start_seqno*/,
                                                   ~0 /*snap_end_seqno*/);
        ASSERT_TRUE(stream->isBackfilling());

        // Should report empty itemsRemaining as that would mislead
        // ns_server if they asked for stats before the backfill task runs (they
        // would think backfill is complete).
        EXPECT_FALSE(stream->getNumBackfillItemsRemaining());

        // Run the backfill we scheduled when we transitioned to the backfilling
        // state.
        auto& bfm = producer->getBFM();

        // First item
        EXPECT_EQ(backfill_status_t::backfill_success, bfm.backfill());
        EXPECT_EQ(1, stream->getNumBackfillItems());

        // Step the snapshot marker and first mutation
        MockDcpMessageProducers producers;
        EXPECT_EQ(cb::engine_errc::success, producer->step(false, producers));
        EXPECT_EQ(cb::mcbp::ClientOpcode::DcpSnapshotMarker, producers.last_op);
        EXPECT_EQ(cb::engine_errc::success, producer->step(false, producers));
        EXPECT_EQ(cb::mcbp::ClientOpcode::DcpMutation, producers.last_op);
        EXPECT_EQ(1, producers.last_byseqno);

        // Second item
        EXPECT_EQ(backfill_status_t::backfill_success, bfm.backfill());
        EXPECT_EQ(2, stream->getNumBackfillItems());

        // Step the second mutation
        EXPECT_EQ(cb::engine_errc::success, producer->step(false, producers));
        EXPECT_EQ(cb::mcbp::ClientOpcode::DcpMutation, producers.last_op);
        EXPECT_EQ(2, producers.last_byseqno);

        // Third item
        EXPECT_EQ(backfill_status_t::backfill_success, bfm.backfill());
        EXPECT_EQ(3, stream->getNumBackfillItems());

        // Step the third mutation
        EXPECT_EQ(cb::engine_errc::success, producer->step(false, producers));
        EXPECT_EQ(cb::mcbp::ClientOpcode::DcpMutation, producers.last_op);
        EXPECT_EQ(3, producers.last_byseqno);

        // By MB-53806 backfill first pushes over the stream then yields. So,
        // we need an extra run after the last item for settling.
        EXPECT_EQ(backfill_status_t::backfill_success, bfm.backfill());

        // No more backfills
        EXPECT_EQ(backfill_status_t::backfill_finished, bfm.backfill());

        // Nothing more to step in the producer
        EXPECT_EQ(cb::engine_errc::would_block,
                  producer->step(false, producers));
    }
};

class SingleThreadedBackfillScanBufferTest : public SingleThreadedBackfillTest {
public:
    void SetUp() override {
        config_string += "dcp_scan_byte_limit=100";
        SingleThreadedActiveStreamTest::SetUp();
    }

    void TearDown() override {
        SingleThreadedActiveStreamTest::TearDown();
    }
};

TEST_P(SingleThreadedBackfillScanBufferTest, SingleItemScanBuffer) {
    testBackfill();
}

class SingleThreadedBackfillBufferTest : public SingleThreadedBackfillTest {
public:
    void SetUp() override {
        config_string += "dcp_backfill_byte_limit=1";
        SingleThreadedActiveStreamTest::SetUp();
    }

    void TearDown() override {
        SingleThreadedActiveStreamTest::TearDown();
    }
};

TEST_P(SingleThreadedBackfillBufferTest, SingleItemBuffer) {
    testBackfill();
}

TEST_P(SingleThreadedPassiveStreamTest, MB42780_DiskToMemoryFromPre65) {
    // Note: We need at least one cursor in the replica checkpoint to hit the
    //  issue. Given that in Ephemeral (a) there is no persistence cursor and
    //  (b) we cannot have any outbound stream / DCP cursor from replica
    //  vbuckets, then we cannot hit the issue in Ephemeral.
    if (ephemeral()) {
        return;
    }

    auto& vb = *store->getVBucket(vbid);
    auto& manager = static_cast<MockCheckpointManager&>(*vb.checkpointManager);
    const auto& ckptList = manager.getCheckpointList();
    ASSERT_EQ(1, ckptList.size());
    ASSERT_EQ(CheckpointType::Memory, ckptList.front()->getCheckpointType());
    ASSERT_EQ(0, ckptList.front()->getSnapshotStartSeqno());
    ASSERT_EQ(0, ckptList.front()->getSnapshotEndSeqno());
    // cs, vbs
    ASSERT_EQ(2, ckptList.front()->getNumItems());
    ASSERT_EQ(0, manager.getHighSeqno());

    // Replica receives a complete disk snapshot {keyA:1, keyB:2}
    const uint32_t opaque = 1;
    const uint64_t snapStart = 1;
    const uint64_t snapEnd = 2;
    EXPECT_EQ(cb::engine_errc::success,
              consumer->snapshotMarker(opaque,
                                       vbid,
                                       snapStart,
                                       snapEnd,
                                       MARKER_FLAG_DISK | MARKER_FLAG_CHK,
                                       {} /*HCS*/,
                                       {} /*maxVisibleSeqno*/));
    ASSERT_EQ(1, ckptList.size());
    ASSERT_TRUE(ckptList.front()->isDiskCheckpoint());
    ASSERT_EQ(1, ckptList.front()->getSnapshotStartSeqno());
    ASSERT_EQ(2, ckptList.front()->getSnapshotEndSeqno());
    // cs
    ASSERT_EQ(1, ckptList.front()->getNumItems());
    ASSERT_EQ(0, manager.getHighSeqno());

    const auto keyA = makeStoredDocKey("keyA");
    EXPECT_EQ(cb::engine_errc::success,
              consumer->mutation(opaque,
                                 keyA,
                                 {},
                                 0,
                                 0,
                                 0,
                                 vbid,
                                 0,
                                 snapStart,
                                 0,
                                 0,
                                 0,
                                 {},
                                 0));
    const auto keyB = makeStoredDocKey("keyB");
    EXPECT_EQ(cb::engine_errc::success,
              consumer->mutation(opaque,
                                 keyB,
                                 {},
                                 0,
                                 0,
                                 0,
                                 vbid,
                                 0,
                                 snapEnd,
                                 0,
                                 0,
                                 0,
                                 {},
                                 0));

    ASSERT_EQ(1, ckptList.size());
    ASSERT_TRUE(ckptList.front()->isDiskCheckpoint());
    ASSERT_EQ(1, ckptList.front()->getSnapshotStartSeqno());
    ASSERT_EQ(2, ckptList.front()->getSnapshotEndSeqno());
    ASSERT_EQ(3, ckptList.front()->getNumItems());
    ASSERT_EQ(2, manager.getHighSeqno());

    // Move the persistence cursor to point to keyB:2.
    flush_vbucket_to_disk(vbid, 2 /*expected_num_flushed*/);
    const auto pCursorPos = manager.getPersistenceCursorPos();
    ASSERT_EQ(keyB, (*pCursorPos)->getKey());
    ASSERT_EQ(2, (*pCursorPos)->getBySeqno());

    auto openId = manager.getOpenCheckpointId();

    // Simulate a possible behaviour in pre-6.5: Producer may send a SnapMarker
    // and miss to set the MARKER_FLAG_CHK, eg MB-32862
    EXPECT_EQ(cb::engine_errc::success,
              consumer->snapshotMarker(opaque,
                                       vbid,
                                       3 /*snapStart*/,
                                       3 /*snapEnd*/,
                                       MARKER_FLAG_MEMORY,
                                       {} /*HCS*/,
                                       {} /*maxVisibleSeqno*/));

    // 6.6.1 PassiveStream is resilient to any Active misbehaviour with regard
    // to MARKER_FLAG_CHK. Even if Active missed to set the flag, Replica closes
    // the checkpoint and creates a new one for queueing the new Memory
    // snapshot.
    // This is an important step in the test. Essentially here we verify that
    // the fix eliminates one of the preconditions for hitting the issue:
    // snapshots cannot be merged into the same checkpoint if the merge involves
    // Disk snapshots.
    ASSERT_EQ(1, ckptList.size());
    ASSERT_GT(manager.getOpenCheckpointId(), openId);
    openId = manager.getOpenCheckpointId();
    ASSERT_EQ(CheckpointType::Memory, ckptList.front()->getCheckpointType());
    ASSERT_EQ(CHECKPOINT_OPEN, ckptList.front()->getState());
    ASSERT_EQ(3, ckptList.front()->getSnapshotStartSeqno());
    ASSERT_EQ(3, ckptList.front()->getSnapshotEndSeqno());
    // cs
    ASSERT_EQ(1, ckptList.front()->getNumItems());
    ASSERT_EQ(2, manager.getHighSeqno());

    // Now replica receives a doc within the new Memory snapshot.
    // Note: This step queues keyC into the checkpoint. Given that it is a
    //  Memory checkpoint, then keyC is added to the keyIndex too.
    //  That is a precondition for executing the deduplication path that throws
    //  in Checkpoint::queueDirty before the fix.
    const auto keyC = makeStoredDocKey("keyC");
    EXPECT_EQ(cb::engine_errc::success,
              consumer->mutation(opaque,
                                 keyC,
                                 {},
                                 0,
                                 0,
                                 0,
                                 vbid,
                                 0,
                                 3 /*seqno*/,
                                 0,
                                 0,
                                 0,
                                 {},
                                 0));

    ASSERT_EQ(1, ckptList.size());
    ASSERT_EQ(CheckpointType::Memory, ckptList.back()->getCheckpointType());
    ASSERT_EQ(CHECKPOINT_OPEN, ckptList.back()->getState());
    ASSERT_EQ(3, ckptList.back()->getSnapshotStartSeqno());
    ASSERT_EQ(3, ckptList.back()->getSnapshotEndSeqno());
    ASSERT_EQ(2, ckptList.back()->getNumItems());
    ASSERT_EQ(3, manager.getHighSeqno());

    // Another SnapMarker with no MARKER_FLAG_CHK
    // Note: This is not due to any pre-6.5 bug, this is legal also in 6.6.x and
    //  7.x. The active may generate multiple Memory snapshots from the same
    //  physical checkpoint. Those snapshots may contain duplicates of the same
    //  key.
    EXPECT_EQ(cb::engine_errc::success,
              consumer->snapshotMarker(opaque,
                                       vbid,
                                       4 /*snapStart*/,
                                       4 /*snapEnd*/,
                                       MARKER_FLAG_MEMORY,
                                       {} /*HCS*/,
                                       {} /*maxVisibleSeqno*/));
    // The new snapshot will be queued into the existing checkpoint.
    // Note: It is important that Memory snapshots still are queued into the
    //  same checkpoint if the active requires so. Otherwise, by generating
    //  many checkpoints we would probably hit again perf regressions already
    //  seen in the CheckpointManager.
    ASSERT_EQ(1, ckptList.size());
    ASSERT_EQ(openId, manager.getOpenCheckpointId());
    ASSERT_EQ(CheckpointType::Memory, ckptList.back()->getCheckpointType());
    ASSERT_EQ(CHECKPOINT_OPEN, ckptList.back()->getState());
    ASSERT_EQ(3, ckptList.back()->getSnapshotStartSeqno());
    ASSERT_EQ(4, ckptList.back()->getSnapshotEndSeqno());
    ASSERT_EQ(2, ckptList.back()->getNumItems());
    ASSERT_EQ(3, manager.getHighSeqno());

    // Now replica receives again keyC. KeyC is in the KeyIndex of the
    // open/Memory checkpoint and triggers deduplication checks. Note that dedup
    // checks involve accessing the key-entry in the KeyIndex for the mutation
    // pointed by cursors within that checkpoint.
    //
    // Before the fix, we merged a Disk snapshot and a Memory snapshot into the
    // same checkpoint. The persistence cursor points to a mutation that
    // was received within the Disk checkpoint, so there is no entry in the
    // KeyIndex for that mutation and we fail with:
    //
    //   libc++abi.dylib: terminating with uncaught exception of type
    //   std::logic_error: Checkpoint::queueDirty: Unable to find key in
    //   keyIndex with op:mutation seqno:2 for cursor:persistence in current
    //   checkpoint.
    //
    // At fix, the Memory snapshot is in its own checkpoint. The persistence
    // cursor is in the old (closed) checkpoint, so we don't even try to access
    // the KeyIndex for that cursor.
    EXPECT_EQ(cb::engine_errc::success,
              consumer->mutation(opaque,
                                 keyC,
                                 {},
                                 0,
                                 0,
                                 0,
                                 vbid,
                                 0,
                                 4 /*seqno*/,
                                 0,
                                 0,
                                 0,
                                 {},
                                 0));

    // Check that we have executed the deduplication path, the test is invalid
    // otherwise.
    ASSERT_EQ(1, ckptList.size());
    ASSERT_EQ(openId, manager.getOpenCheckpointId());
    ASSERT_EQ(CheckpointType::Memory, ckptList.back()->getCheckpointType());
    ASSERT_EQ(CHECKPOINT_OPEN, ckptList.back()->getState());
    ASSERT_EQ(3, ckptList.back()->getSnapshotStartSeqno());
    ASSERT_EQ(4, ckptList.back()->getSnapshotEndSeqno());
    ASSERT_EQ(2, ckptList.back()->getNumItems());
    ASSERT_EQ(4, manager.getHighSeqno());
}

/**
 * MB-38444: We fix an Ephemeral-only bug, but test covers Persistent bucket too
 */
TEST_P(SingleThreadedActiveStreamTest, BackfillRangeCoversAllDataInTheStorage) {
    // We need to re-create the stream in a condition that triggers a backfill
    stream.reset();
    producer.reset();

    auto& vb = *engine->getVBucket(vbid);
    ASSERT_EQ(0, vb.getHighSeqno());
    auto& manager = *vb.checkpointManager;
    const auto& list =
            CheckpointManagerTestIntrospector::public_getCheckpointList(
                    manager);
    ASSERT_EQ(1, list.size());

    const auto keyA = makeStoredDocKey("keyA");
    const std::string value = "value";
    store_item(vbid, keyA, value);
    EXPECT_EQ(1, vb.getHighSeqno());
    EXPECT_EQ(1, vb.getMaxVisibleSeqno());
    const auto keyB = makeStoredDocKey("keyB");
    store_item(vbid, keyB, value);
    EXPECT_EQ(2, vb.getHighSeqno());
    EXPECT_EQ(2, vb.getMaxVisibleSeqno());

    // Steps to ensure backfill when we re-create the stream in the following
    const auto openId = manager.getOpenCheckpointId();
    ASSERT_GT(manager.createNewCheckpoint(), openId);
    flushVBucketToDiskIfPersistent(vbid, 2 /*expected_num_flushed*/);
    ASSERT_EQ(1, manager.getNumCheckpoints());
    ASSERT_EQ(1, manager.getNumOpenChkItems());

    // Move high-seqno to 4
    const auto keyC = makeStoredDocKey("keyC");
    store_item(vbid, keyC, value);
    EXPECT_EQ(3, vb.getHighSeqno());
    EXPECT_EQ(3, vb.getMaxVisibleSeqno());
    const auto keyD = makeStoredDocKey("keyD");
    store_item(vbid, keyD, value);
    EXPECT_EQ(4, vb.getHighSeqno());
    EXPECT_EQ(4, vb.getMaxVisibleSeqno());

    // At this point we havehigh-seqno=4 but only seqnos 3 and 4 in the CM, so
    // we'll backfill.

    // Note: The aim here is to verify that Backfill picks up everything from
    // the storage even in the case where some seqnos are in the CM. So, we need
    // to ensure that all seqnos are on-disk for Persistent.
    flushVBucketToDiskIfPersistent(vbid, 2 /*expected_num_flushed*/);

    // Re-create producer and stream
    recreateProducerAndStream(vb, 0 /*flags*/);
    ASSERT_TRUE(producer);
    producer->createCheckpointProcessorTask();
    ASSERT_TRUE(stream);
    ASSERT_TRUE(stream->isBackfilling());
    ASSERT_TRUE(stream->public_supportSyncReplication());
    auto resp = stream->next(*producer);
    EXPECT_FALSE(resp);

    // Drive the backfill - execute
    auto& bfm = producer->getBFM();
    ASSERT_EQ(1, bfm.getNumBackfills());

    // Before the fix this steps generates SnapMarker{start:0, end:2, mvs:4},
    // while we want SnapMarker{start:0, end:4, mvs:4}
    ASSERT_EQ(backfill_success, bfm.backfill());
    const auto& readyQ = stream->public_readyQ();
    ASSERT_EQ(5, readyQ.size());
    resp = stream->next(*producer);
    ASSERT_TRUE(resp);
    EXPECT_EQ(DcpResponse::Event::SnapshotMarker, resp->getEvent());
    auto snapMarker = dynamic_cast<SnapshotMarker&>(*resp);
    EXPECT_EQ(0, snapMarker.getStartSeqno());
    EXPECT_EQ(4, snapMarker.getEndSeqno());
    EXPECT_EQ(4, *snapMarker.getMaxVisibleSeqno());

    // Verify that all seqnos are sent from the backfill
    ASSERT_EQ(4, readyQ.size());
    resp = stream->next(*producer);
    ASSERT_TRUE(resp);
    EXPECT_EQ(DcpResponse::Event::Mutation, resp->getEvent());
    EXPECT_EQ(1, *resp->getBySeqno());
    ASSERT_EQ(3, readyQ.size());
    resp = stream->next(*producer);
    ASSERT_TRUE(resp);
    EXPECT_EQ(DcpResponse::Event::Mutation, resp->getEvent());
    EXPECT_EQ(2, *resp->getBySeqno());
    ASSERT_EQ(2, readyQ.size());
    resp = stream->next(*producer);
    ASSERT_TRUE(resp);
    EXPECT_EQ(DcpResponse::Event::Mutation, resp->getEvent());
    EXPECT_EQ(3, *resp->getBySeqno());
    ASSERT_EQ(1, readyQ.size());
    resp = stream->next(*producer);
    ASSERT_TRUE(resp);
    EXPECT_EQ(DcpResponse::Event::Mutation, resp->getEvent());
    EXPECT_EQ(4, *resp->getBySeqno());
    ASSERT_EQ(0, readyQ.size());
}

TEST_P(SingleThreadedActiveStreamTest, MB_45757) {
    auto& vb = *engine->getVBucket(vbid);
    ASSERT_EQ(0, vb.getHighSeqno());
    auto& manager = *vb.checkpointManager;
    const auto& list =
            CheckpointManagerTestIntrospector::public_getCheckpointList(
                    manager);
    ASSERT_EQ(1, list.size());

    const auto key = makeStoredDocKey("key");
    const std::string value = "value";
    store_item(vbid, key, value);
    EXPECT_EQ(1, vb.getHighSeqno());

    // In the test we need to re-create streams in a condition that triggers
    // backfill. So get rid of the DCP cursor and move the persistence cursor to
    // a new checkpoint, then remove checkpoints.
    stream.reset();
    producer.reset();
    const auto openId = manager.getOpenCheckpointId();
    ASSERT_GT(manager.createNewCheckpoint(), openId);
    flushVBucketToDiskIfPersistent(vbid, 1 /*expected_num_flushed*/);
    ASSERT_EQ(1, manager.getNumCheckpoints());
    ASSERT_EQ(1, manager.getNumOpenChkItems());

    // Re-create the old producer and stream
    recreateProducerAndStream(vb, 0 /*flags*/);
    ASSERT_TRUE(producer);
    producer->createCheckpointProcessorTask();
    ASSERT_TRUE(stream);

    // Initiate disconnection of the old producer, but block it in
    // CM::removeCursor() just before it acquires the CM::lock.
    ThreadGate gate(2);
    stream->removeCursorPreLockHook = [&gate]() { gate.threadUp(); };
    auto threadCrash = std::thread(
            [stream = this->stream]() { stream->transitionStateToDead(); });

    // The same DCP client reconnects and creates a new producer, so same name
    // as the old producer.
    auto newProd = std::make_shared<MockDcpProducer>(*engine,
                                                     cookie,
                                                     producer->getName(),
                                                     0 /*flags*/,
                                                     false /*startTask*/);
    ASSERT_TRUE(newProd);
    newProd->createCheckpointProcessorTask();
    // StreamReq from the client on the same vbucket -> This stream has the same
    // name as the one that is transitioning to dead in threadCrash
    auto newStream = newProd->mockActiveStreamRequest(0 /*flags*/,
                                                      0 /*opaque*/,
                                                      vb,
                                                      0 /*st_seqno*/,
                                                      ~0 /*en_seqno*/,
                                                      0x0 /*vb_uuid*/,
                                                      0 /*snap_start_seqno*/,
                                                      ~0 /*snap_end_seqno*/);
    ASSERT_TRUE(newStream);
    ASSERT_TRUE(newStream->isBackfilling());

    // New connection backfills and registers cursor.
    // This step invalidates the old stream from the CM::cursors map as it has
    // the same name as the new stream.
    auto& bfm = newProd->getBFM();
    ASSERT_EQ(1, bfm.getNumBackfills());
    ASSERT_EQ(backfill_success, bfm.backfill());
    const auto& readyQ = newStream->public_readyQ();
    ASSERT_EQ(2, readyQ.size());
    const auto resp = newStream->next(*newProd);
    ASSERT_TRUE(resp);
    EXPECT_EQ(DcpResponse::Event::SnapshotMarker, resp->getEvent());

    // Unblock threadCrash. It tries to invalidate the old stream that is
    // already invalid. This step throws before the fix.
    gate.threadUp();

    threadCrash.join();
}

TEST_P(SingleThreadedActiveStreamTest,
       StreamTaskMovesCursorToLastItemInEmptyCheckpoint) {
    auto& vb = *engine->getVBucket(vbid);
    ASSERT_EQ(0, vb.getHighSeqno());
    auto& manager = *vb.checkpointManager;
    const auto& list =
            CheckpointManagerTestIntrospector::public_getCheckpointList(
                    manager);
    ASSERT_EQ(1, list.size());
    ASSERT_EQ(2, manager.getNumOpenChkItems()); // cs, vbs

    // Note: The first in-memory snapshot is special with regard to the CHK
    // flag.. We force nextSnapshotIsCheckpoint=true at (some) state transition
    // in ActiveStream. Given that in this test we need to verify that the CHK
    // flag is set by processing checkpoint_start messages, then here I make the
    // stream process a first snapshot for clearing nextSnapshotIsCheckpoint
    // before proceeding.
    EXPECT_TRUE(stream->public_nextSnapshotIsCheckpoint());
    store_item(vbid, makeStoredDocKey("key"), "value");
    ASSERT_EQ(1, vb.getHighSeqno());
    // Push from checkpoint to readyQ
    stream->public_nextCheckpointItemTask();
    // Drain readyQ
    auto& readyQ = stream->public_readyQ();
    while (readyQ.size() > 0) {
        readyQ.pop();
    }
    // We want just a new open checkpoint
    manager.createNewCheckpoint();
    if (isPersistent()) {
        flushVBucket(vbid);
    }
    ASSERT_EQ(1, manager.getNumCheckpoints());
    ASSERT_EQ(1, manager.getNumOpenChkItems());

    // Verify that the stream doesn't know of any checkpoint so far
    ASSERT_FALSE(stream->public_nextSnapshotIsCheckpoint());

    // Verify 1 items for cursor (checkpoint_start)
    auto cursor = stream->getCursor().lock();
    EXPECT_TRUE(manager.hasItemsForCursor(*cursor));
    EXPECT_EQ(1, cursor->getRemainingItemsInCurrentCheckpoint());

    // Run the StreamTask
    ASSERT_EQ(0, readyQ.size());
    stream->public_nextCheckpointItemTask();

    // Verify nothing in the stream readyQ yet, as no mutations in checkpoints
    ASSERT_EQ(0, readyQ.size());

    // But, cursor already moved to the last item in checkpoint (set-vbstate at
    // this point)
    EXPECT_FALSE(manager.hasItemsForCursor(*cursor));
    EXPECT_EQ(0, cursor->getRemainingItemsInCurrentCheckpoint());

    // Now we want to verify that ActiveStream has already processed the 2 meta
    // items. In particular, we need to ensure that the checkpoint_start item
    // has updates the ActiveStream state to make it ready for streaming a
    // proper SnapMarker later (ie, as soon as a mutation is queued and
    // streamed). Here "proper" means that the CHK_FLAG must be set in the
    // marker.

    // checkpoint_start already processed
    EXPECT_TRUE(stream->public_nextSnapshotIsCheckpoint());

    // So now queue some mutations
    store_item(vbid, makeStoredDocKey("key"), "value");
    store_item(vbid, makeStoredDocKey("other-key"), "value");
    EXPECT_EQ(3, vb.getHighSeqno());

    // Run the StreamTask again
    stream->public_nextCheckpointItemTask();

    // Verify that we have two items in the readyQ (SnapshotMarker and two
    // DcpMutations), and that the SnapshotMarker is correctly encoded (should
    // have CHK flag set and the expected seqno-range).
    ASSERT_EQ(3, readyQ.size());
    ASSERT_EQ(DcpResponse::Event::SnapshotMarker, readyQ.front()->getEvent());
    auto& snapMarker = dynamic_cast<SnapshotMarker&>(*readyQ.front());
    EXPECT_EQ(MARKER_FLAG_MEMORY | MARKER_FLAG_CHK, snapMarker.getFlags());
    EXPECT_EQ(2, snapMarker.getStartSeqno());
    EXPECT_EQ(3, snapMarker.getEndSeqno());
    EXPECT_EQ(DcpResponse::Event::Mutation, readyQ.back()->getEvent());
}

TEST_P(SingleThreadedActiveStreamTest, MB_53806) {
    auto& vb = *engine->getVBucket(vbid);
    ASSERT_EQ(0, vb.getHighSeqno());

    const auto keyA = makeStoredDocKey("keyA");
    const auto keyB = makeStoredDocKey("keyB");
    const auto keyC = makeStoredDocKey("keyC");
    for (const auto& key : {keyA, keyB, keyC}) {
        store_item(vbid, key, "value");
    }
    ASSERT_EQ(3, vb.getHighSeqno());

    // In the test we need to re-create streams in a condition that triggers
    // backfill. So get rid of the DCP cursor and move the persistence cursor to
    // a new checkpoint, that removes the old checkpoint that contains items.
    stream.reset();
    producer.reset();
    auto& manager = *vb.checkpointManager;
    ASSERT_EQ(5, manager.getNumOpenChkItems()); // cs, vbs, 3 muts
    manager.createNewCheckpoint();
    flushVBucketToDiskIfPersistent(vbid, 3 /*expected_num_flushed*/);
    ASSERT_EQ(1, manager.getNumCheckpoints());
    ASSERT_EQ(1, manager.getNumOpenChkItems());

    // We need backfill flowing in the DiskCallback path, so ensure no cache hit
    // by ejecting everything from the HashTable
    if (persistent()) {
        for (const auto& key : {keyA, keyB, keyC}) {
            evict_key(vbid, key);
        }
    }

    // Re-create the old producer and stream
    recreateProducerAndStream(vb, 0 /*flags*/);
    ASSERT_TRUE(producer);
    producer->createCheckpointProcessorTask();
    ASSERT_TRUE(stream);
    ASSERT_TRUE(stream->isBackfilling());

    // Simulate backfill buffer full for triggering backfill-yield
    auto& bfm = dynamic_cast<MockDcpBackfillManager&>(producer->getBFM());
    ASSERT_EQ(1, bfm.getNumBackfills());
    bfm.setBackfillBufferSize(1);

    // Run backfill.
    // First call pushes the SnapMarker + Mut:1, then the backfill yields.
    // Note: Backfill buffer guarantees that the first item is always pushed to
    //   the readyQ. See BackfillManager for details.
    ASSERT_EQ(backfill_success, bfm.backfill());
    const auto& readyQ = stream->public_readyQ();
    ASSERT_EQ(2, readyQ.size());
    auto resp = stream->next(*producer);
    ASSERT_TRUE(resp);
    EXPECT_EQ(DcpResponse::Event::SnapshotMarker, resp->getEvent());
    EXPECT_EQ(1, readyQ.size());
    resp = stream->next(*producer);
    ASSERT_TRUE(resp);
    EXPECT_EQ(DcpResponse::Event::Mutation, resp->getEvent());
    EXPECT_EQ(1, resp->getBySeqno());
    EXPECT_EQ(0, readyQ.size());

    // Time to run again for the backfill.
    // We expect Mut:2 and Mut:3 pushed to the stream.
    // Before the fix we skip seqno:2 and proceed to seqno:3.
    bfm.setBackfillBufferSize(1024 * 1024);
    ASSERT_EQ(backfill_success, bfm.backfill());

    EXPECT_EQ(2, readyQ.size());
    resp = stream->next(*producer);
    ASSERT_TRUE(resp);
    EXPECT_EQ(DcpResponse::Event::Mutation, resp->getEvent());
    EXPECT_EQ(2, resp->getBySeqno());

    EXPECT_EQ(1, readyQ.size());
    resp = stream->next(*producer);
    ASSERT_TRUE(resp);
    EXPECT_EQ(DcpResponse::Event::Mutation, resp->getEvent());
    EXPECT_EQ(3, resp->getBySeqno());

    EXPECT_EQ(0, readyQ.size());

    EXPECT_EQ(backfill_finished, bfm.backfill());
}

TEST_P(SingleThreadedActiveStreamTest, ReadyQLimit) {
    auto& vb = *engine->getVBucket(vbid);
    ASSERT_EQ(0, vb.getHighSeqno());

    const size_t checkpointMaxSize = 1024 * 1024;
    engine->getCheckpointConfig().setCheckpointMaxSize(checkpointMaxSize);
    auto& manager = *vb.checkpointManager;
    ASSERT_EQ(checkpointMaxSize,
              manager.getCheckpointConfig().getCheckpointMaxSize());

    const auto value = std::string(checkpointMaxSize / 2, 'v');
    size_t numItems = 6;
    for (size_t i = 0; i < numItems; ++i) {
        store_item(vbid, makeStoredDocKey("key" + std::to_string(i)), value);
    }
    ASSERT_EQ(numItems, vb.getHighSeqno());
    const auto numCheckpoints = manager.getNumCheckpoints();
    ASSERT_EQ(numItems / 2, numCheckpoints);
    const size_t numMutationsPerCkpt = numItems / numCheckpoints;
    ASSERT_EQ(numMutationsPerCkpt + 1, manager.getNumOpenChkItems()); // cs + ..

    // Stream in memory and readYQ empty
    ASSERT_TRUE(stream->isInMemory());
    const auto& readyQ = stream->public_readyQ();
    ASSERT_EQ(0, readyQ.size());

    // Test - StreamTask pulls from CM and pushes into the readyQ
    // At each run the task is allowed to push checkpoint_max_size_bytes into
    // the readyQ. In the scenario under test that means 1 full checkpoint at a
    // time.
    for (size_t i = 0; i < numCheckpoints; ++i) {
        stream->nextCheckpointItemTask();

        ASSERT_EQ(3, readyQ.size());
        auto resp = stream->next(*producer);
        ASSERT_TRUE(resp);
        EXPECT_EQ(DcpResponse::Event::SnapshotMarker, resp->getEvent());

        ASSERT_EQ(2, readyQ.size());
        resp = stream->next(*producer);
        ASSERT_TRUE(resp);
        EXPECT_EQ(DcpResponse::Event::Mutation, resp->getEvent());
        EXPECT_EQ(i * numMutationsPerCkpt + 1, resp->getBySeqno());

        ASSERT_EQ(1, readyQ.size());
        resp = stream->next(*producer);
        ASSERT_TRUE(resp);
        EXPECT_EQ(DcpResponse::Event::Mutation, resp->getEvent());
        EXPECT_EQ(i * numMutationsPerCkpt + 2, resp->getBySeqno());

        ASSERT_EQ(0, readyQ.size());
    }

    // All streamed
    stream->nextCheckpointItemTask();
    ASSERT_EQ(0, readyQ.size());
}

INSTANTIATE_TEST_SUITE_P(AllBucketTypes,
                         SingleThreadedActiveStreamTest,
                         STParameterizedBucketTest::allConfigValues(),
                         STParameterizedBucketTest::PrintToStringParamName);

INSTANTIATE_TEST_SUITE_P(
        AllBucketTypes,
        SingleThreadedPassiveStreamTest,
        STParameterizedBucketTest::persistentAllBackendsConfigValues(),
        STParameterizedBucketTest::PrintToStringParamName);

INSTANTIATE_TEST_SUITE_P(AllBucketTypes,
                         SingleThreadedBackfillScanBufferTest,
                         STParameterizedBucketTest::allConfigValues(),
                         STParameterizedBucketTest::PrintToStringParamName);

INSTANTIATE_TEST_SUITE_P(AllBucketTypes,
                         SingleThreadedBackfillBufferTest,
                         STParameterizedBucketTest::allConfigValues(),
                         STParameterizedBucketTest::PrintToStringParamName);

void STPassiveStreamPersistentTest::SetUp() {
    // Test class is not specific for SyncRepl, but some tests check SR
    // quantities too.
    enableSyncReplication = true;
    SingleThreadedPassiveStreamTest::SetUp();
    ASSERT_TRUE(consumer->isSyncReplicationEnabled());
}

#ifdef EP_USE_MAGMA
// Test that we issue Magma insert operations for items streamed in initial disk
// snapshot.
TEST_P(STPassiveStreamMagmaTest, InsertOpForInitialDiskSnapshot) {
    const std::string value("value");

    // Receive initial disk snapshot. Expect inserts for items in this snapshot.
    SnapshotMarker marker(0 /*opaque*/,
                          vbid,
                          0 /*snapStart*/,
                          3 /*snapEnd*/,
                          dcp_marker_flag_t::MARKER_FLAG_DISK | MARKER_FLAG_CHK,
                          0 /*HCS*/,
                          {} /*maxVisibleSeqno*/,
                          {}, // timestamp
                          {} /*streamId*/);

    stream->processMarker(&marker);
    auto vb = engine->getVBucket(vbid);
    ASSERT_TRUE(vb->checkpointManager->isOpenCheckpointInitialDisk());

    for (uint64_t seqno = 1; seqno <= 2; seqno++) {
        auto ret = stream->messageReceived(
                makeMutationConsumerMessage(seqno, vbid, value, 0));
        ASSERT_EQ(cb::engine_errc::success, ret);
    }

    flushVBucketToDiskIfPersistent(vbid, 2);
    EXPECT_EQ(vb->getNumItems(), 2);

    size_t inserts = 0;
    size_t upserts = 0;
    store->getKVStoreStat("magma_NInserts", inserts);
    store->getKVStoreStat("magma_NSets", upserts);
    EXPECT_EQ(inserts, 2);
    EXPECT_EQ(upserts, 0);

    // Simulate backfill interruption. Reconnect and receive a disk snapshot
    // with snap_start_seqno=0. However this is not an initial disk snapshot as
    // we've already received items before i.e. vb->getHighSeqno() > 0. Hence
    // expect upserts for items in this snapshot.
    stream->reconnectStream(vb, 0, 2);
    stream->processMarker(&marker);

    ASSERT_FALSE(vb->checkpointManager->isOpenCheckpointInitialDisk());
    auto ret = stream->messageReceived(
            makeMutationConsumerMessage(3, vbid, value, 0));
    ASSERT_EQ(cb::engine_errc::success, ret);

    flushVBucketToDiskIfPersistent(vbid, 1);
    EXPECT_EQ(vb->getNumItems(), 3);

    inserts = 0;
    upserts = 0;
    store->getKVStoreStat("magma_NInserts", inserts);
    store->getKVStoreStat("magma_NSets", upserts);
    EXPECT_EQ(inserts, 2);
    EXPECT_EQ(upserts, 1);

    // Receive next disk snapshot. Expect upserts for items in this snapshot.
    marker = SnapshotMarker(
            0 /*opaque*/,
            vbid,
            4 /*snapStart*/,
            6 /*snapEnd*/,
            dcp_marker_flag_t::MARKER_FLAG_DISK | MARKER_FLAG_CHK,
            0 /*HCS*/,
            {} /*maxVisibleSeqno*/,
            {}, // timestamp
            {} /*streamId*/);

    stream->processMarker(&marker);
    ASSERT_FALSE(vb->checkpointManager->isOpenCheckpointInitialDisk());

    for (uint64_t seqno = 4; seqno <= 6; seqno++) {
        auto ret = stream->messageReceived(
                makeMutationConsumerMessage(seqno, vbid, value, 0));
        ASSERT_EQ(cb::engine_errc::success, ret);
    }

    flushVBucketToDiskIfPersistent(vbid, 3);
    EXPECT_EQ(vb->getNumItems(), 6);

    inserts = 0;
    upserts = 0;
    store->getKVStoreStat("magma_NInserts", inserts);
    store->getKVStoreStat("magma_NSets", upserts);
    EXPECT_EQ(inserts, 2);
    EXPECT_EQ(upserts, 4);
}
#endif /*EP_USE_MAGMA*/

/**
 * The test checks that we do not lose any SnapRange information when at Replica
 * we re-attempt the flush of Disk Snapshot after a storage failure.
 */
TEST_P(STPassiveStreamPersistentTest, VBStateNotLostAfterFlushFailure) {
    using namespace testing;
    // Gmock helps us with simulating a flush failure.
    // In the test we want that the first attempt to flush fails, while the
    // second attempts succeeds (forwards the call on to the real KVStore).
    // The purpose of the test is to check that we have stored all the SnapRange
    // info (together with items) when the second flush succeeds.
    auto& mockKVStore = MockKVStore::replaceRWKVStoreWithMock(*store, 0);
    EXPECT_CALL(mockKVStore, commit(_, _))
            .WillOnce(Return(false))
            .WillRepeatedly(DoDefault());

    // Replica receives Snap{{1, 3, Disk}, {PRE:1, M:2, D:3}}
    // Note that the shape of the snapshot is just functional to testing
    // that we write to disk all the required vbstate entries at flush

    // snapshot-marker [1, 3]
    uint32_t opaque = 0;
    SnapshotMarker snapshotMarker(opaque,
                                  vbid,
                                  1 /*snapStart*/,
                                  3 /*snapEnd*/,
                                  dcp_marker_flag_t::MARKER_FLAG_DISK,
                                  std::optional<uint64_t>(1) /*HCS*/,
                                  {} /*maxVisibleSeqno*/,
                                  {}, // timestamp
                                  {} /*streamId*/);
    stream->processMarker(&snapshotMarker);

    // PRE:1
    const std::string value("value");
    using namespace cb::durability;
    ASSERT_EQ(cb::engine_errc::success,
              stream->messageReceived(makeMutationConsumerMessage(
                      1 /*seqno*/,
                      vbid,
                      value,
                      opaque,
                      {},
                      Requirements(Level::Majority, Timeout::Infinity()))));

    // M:2 - Logic Commit for PRE:1
    // Note: implicit revSeqno=1
    ASSERT_EQ(cb::engine_errc::success,
              stream->messageReceived(makeMutationConsumerMessage(
                      2 /*seqno*/, vbid, value, opaque)));

    // D:3
    ASSERT_EQ(cb::engine_errc::success,
              stream->messageReceived(
                      makeMutationConsumerMessage(3 /*seqno*/,
                                                  vbid,
                                                  value,
                                                  opaque,
                                                  {},
                                                  {} /*DurReqs*/,
                                                  true /*deletion*/,
                                                  2 /*revSeqno*/)));

    auto& kvStore = *store->getRWUnderlying(vbid);
    auto& vbs = *kvStore.getCachedVBucketState(vbid);
    // Check the vbstate entries that are set by SnapRange info
    const auto checkVBState = [&vbs](uint64_t lastSnapStart,
                                     uint64_t lastSnapEnd,
                                     CheckpointType type,
                                     uint64_t hps,
                                     uint64_t hcs,
                                     uint64_t maxDelRevSeqno) {
        EXPECT_EQ(lastSnapStart, vbs.lastSnapStart);
        EXPECT_EQ(lastSnapEnd, vbs.lastSnapEnd);
        EXPECT_EQ(type, vbs.checkpointType);
        EXPECT_EQ(hps, vbs.highPreparedSeqno);
        EXPECT_EQ(hcs, vbs.persistedCompletedSeqno);
        EXPECT_EQ(maxDelRevSeqno, vbs.maxDeletedSeqno);
    };

    auto& vb = *store->getVBucket(vbid);
    EXPECT_EQ(3, vb.dirtyQueueSize);

    // This flush fails, we have not written HCS to disk
    auto& epBucket = dynamic_cast<EPBucket&>(*store);
    EXPECT_EQ(FlushResult(MoreAvailable::Yes, 0), epBucket.flushVBucket(vbid));
    EXPECT_EQ(3, vb.dirtyQueueSize);
    {
        SCOPED_TRACE("");
        checkVBState(0 /*lastSnapStart*/,
                     0 /*lastSnapEnd*/,
                     CheckpointType::Memory,
                     0 /*HPS*/,
                     0 /*HCS*/,
                     0 /*maxDelRevSeqno*/);
    }

    // This flush succeeds, we must write all the expected SnapRange info in
    // vbstate on disk
    EXPECT_EQ(FlushResult(MoreAvailable::No, 3), epBucket.flushVBucket(vbid));
    EXPECT_EQ(0, vb.dirtyQueueSize);
    {
        SCOPED_TRACE("");
        // Notes:
        //   1) expected (snapStart = snapEnd) for complete snap flushed
        //   2) expected (HPS = snapEnd) for complete Disk snap flushed
        checkVBState(3 /*lastSnapStart*/,
                     3 /*lastSnapEnd*/,
                     CheckpointType::InitialDisk,
                     3 /*HPS*/,
                     1 /*HCS*/,
                     2 /*maxDelRevSeqno*/);
    }

    // MB-41747: Make sure that we don't have a an on-disk-prepare as
    // part of the internal database handle used by the underlying storage
    // which will be written to disk (and purged as part of commit)
    auto res = store->getLockedVBucket(vbid);
    ASSERT_TRUE(res.owns_lock());
    auto& underlying = *store->getRWUnderlying(vbid);

    CompactionConfig cc;
    auto context =
            std::make_shared<CompactionContext>(store->getVBucket(vbid), cc, 1);
    underlying.compactDB(res.getLock(), context);
    EXPECT_EQ(0, underlying.getCachedVBucketState(vbid)->onDiskPrepares);
}

/**
 * MB-37948: Flusher wrongly computes the new persisted snapshot by using the
 * last persisted vbstate info.
 */
TEST_P(STPassiveStreamPersistentTest, MB_37948) {
    // Set vbucket active on disk
    // Note: TransferVB::Yes is just to prevent that the existing passive stream
    // is released. We sporadically segfault when we access this->stream below
    // otherwise.
    setVBucketStateAndRunPersistTask(
            vbid, vbucket_state_active, {}, TransferVB::Yes);

    // VBucket state changes to replica.
    // Note: The new state is not persisted yet.
    EXPECT_EQ(cb::engine_errc::success,
              store->setVBucketState(vbid, vbucket_state_replica));

    // Replica receives a partial Snap{1, 3, Memory}
    uint32_t opaque = 0;
    SnapshotMarker snapshotMarker(opaque,
                                  vbid,
                                  1 /*snapStart*/,
                                  3 /*snapEnd*/,
                                  dcp_marker_flag_t::MARKER_FLAG_MEMORY,
                                  {} /*HCS*/,
                                  {} /*maxVisibleSeqno*/,
                                  {}, // timestamp
                                  {} /*streamId*/);
    stream->processMarker(&snapshotMarker);
    // M:1
    const std::string value("value");
    ASSERT_EQ(cb::engine_errc::success,
              stream->messageReceived(makeMutationConsumerMessage(
                      1 /*seqno*/, vbid, value, opaque)));
    // M:2
    ASSERT_EQ(cb::engine_errc::success,
              stream->messageReceived(makeMutationConsumerMessage(
                      2 /*seqno*/, vbid, value, opaque)));
    // Note: snap is partial, seqno:3 not received yet

    auto& vb = *store->getVBucket(vbid);
    const auto checkPersistedSnapshot = [&vb](uint64_t lastSnapStart,
                                              uint64_t lastSnapEnd) {
        const auto snap = vb.getPersistedSnapshot();
        EXPECT_EQ(lastSnapStart, snap.getStart());
        EXPECT_EQ(lastSnapEnd, snap.getEnd());
    };

    // We have not persisted any item yet
    checkPersistedSnapshot(0, 0);

    // Flush. The new state=replica is not persisted yet; this is where
    // the flusher wrongly uses the state on disk (state=active) for computing
    // the new snapshot range to be persisted.
    auto& epBucket = dynamic_cast<EPBucket&>(*store);
    EXPECT_EQ(FlushResult(MoreAvailable::No, 2), epBucket.flushVBucket(vbid));

    // Before the fix this fails because we have persisted snapEnd=2
    // Note: We have persisted a partial snapshot at replica, snapStart must
    //  still be 0
    checkPersistedSnapshot(1, 3);

    // The core of the test has been already executed, just check that
    // everything behaves as expected when the full snapshot is persisted.

    // M:3 (snap-end mutation)
    ASSERT_EQ(cb::engine_errc::success,
              stream->messageReceived(makeMutationConsumerMessage(
                      3 /*seqno*/, vbid, value, opaque)));

    EXPECT_EQ(FlushResult(MoreAvailable::No, 1), epBucket.flushVBucket(vbid));

    checkPersistedSnapshot(3, 3);
}

// Check stream-id and sync-repl cannot be enabled
TEST_P(StreamTest, multi_stream_control_denied) {
    setup_dcp_stream();
    EXPECT_EQ(cb::engine_errc::success,
              producer->control(0, "enable_sync_writes", "true"));
    EXPECT_TRUE(producer->isSyncWritesEnabled());
    EXPECT_FALSE(producer->isMultipleStreamEnabled());

    EXPECT_EQ(cb::engine_errc::not_supported,
              producer->control(0, "enable_stream_id", "true"));
    EXPECT_TRUE(producer->isSyncWritesEnabled());
    EXPECT_FALSE(producer->isMultipleStreamEnabled());
    EXPECT_EQ(cb::engine_errc::no_such_key, destroy_dcp_stream());
}

TEST_P(StreamTest, sync_writes_denied) {
    setup_dcp_stream();
    EXPECT_EQ(cb::engine_errc::success,
              producer->control(0, "enable_stream_id", "true"));
    EXPECT_FALSE(producer->isSyncWritesEnabled());
    EXPECT_TRUE(producer->isMultipleStreamEnabled());

    EXPECT_EQ(cb::engine_errc::not_supported,
              producer->control(0, "enable_sync_writes", "true"));
    EXPECT_FALSE(producer->isSyncWritesEnabled());
    EXPECT_TRUE(producer->isMultipleStreamEnabled());
    EXPECT_EQ(cb::engine_errc::dcp_streamid_invalid, destroy_dcp_stream());
}

/**
 * Test to ensure that V7 dcp status codes are returned when they have
 * been enabled.
 */
TEST_P(STPassiveStreamPersistentTest, enusre_extended_dcp_status_work) {
    uint32_t opaque = 0;
    const std::string keyStr("key");
    DocKey key(keyStr, DocKeyEncodesCollectionId::No);

    // check error code when stream isn't present for vbucket 99
    EXPECT_EQ(
            cb::engine_errc::no_such_key,
            consumer->mutation(
                    opaque, key, {}, 0, 0, 0, Vbid(99), 0, 1, 0, 0, 0, {}, 0));
    // check error code when using a non matching opaque
    opaque = 99999;
    EXPECT_EQ(cb::engine_errc::key_already_exists,
              consumer->mutation(
                      opaque, key, {}, 0, 0, 0, vbid, 0, 1, 0, 0, 0, {}, 0));

    // enable V7 dcp status codes
    consumer->enableV7DcpStatus();
    // check error code when stream isn't present for vbucket 99
    opaque = 0;
    EXPECT_EQ(
            cb::engine_errc::stream_not_found,
            consumer->mutation(
                    opaque, key, {}, 0, 0, 0, Vbid(99), 0, 1, 0, 0, 0, {}, 0));
    // check error code when using a non matching opaque
    opaque = 99999;
    EXPECT_EQ(cb::engine_errc::opaque_no_match,
              consumer->mutation(
                      opaque, key, {}, 0, 0, 0, vbid, 0, 1, 0, 0, 0, {}, 0));
}

void STPassiveStreamPersistentTest::checkVBState(uint64_t lastSnapStart,
                                                 uint64_t lastSnapEnd,
                                                 CheckpointType type,
                                                 uint64_t hps,
                                                 uint64_t hcs,
                                                 uint64_t maxDelRevSeqno) {
    auto& kvStore = *store->getRWUnderlying(vbid);
    auto& vbs = *kvStore.getCachedVBucketState(vbid);
    EXPECT_EQ(lastSnapStart, vbs.lastSnapStart);
    EXPECT_EQ(lastSnapEnd, vbs.lastSnapEnd);
    EXPECT_EQ(type, vbs.checkpointType);
    EXPECT_EQ(hps, vbs.highPreparedSeqno);
    EXPECT_EQ(hcs, vbs.persistedCompletedSeqno);
    EXPECT_EQ(maxDelRevSeqno, vbs.maxDeletedSeqno);
}

/**
 * Test that the HPS value on disk is set appropriately when we receive a Disk
 * snapshot that does not contain a prepare.
 *
 * This tests the scenario as described in MB-51639, an active sending a disk
 * snapshot for the following items: [1:Pre, 2:Pre, 3:Commit, 4:Commit] which
 * is received as [3:Mutation, 4:Mutation] as completed prepares are not sent
 * and commits are stored as mutations on disk. Whilst the in-memory HPS value
 * is set to an appropriate value (4 - the snapshot end) the on disk HPS value
 * was left at 0 before the change for MB-51639 was made. This meant that after
 * a restart the HPS value was loaded from disk as 0, rather than 4, and it was
 * possible for ns_server to select a replica having only received [1:Pre as the
 * new active (resulting in a loss of committed prepare 2:Pre).
 */
TEST_P(STPassiveStreamPersistentTest, DiskSnapWithoutPrepareSetsDiskHPS) {
    uint32_t opaque = 0;
    SnapshotMarker snapshotMarker(opaque,
                                  vbid,
                                  1 /*snapStart*/,
                                  4 /*snapEnd*/,
                                  dcp_marker_flag_t::MARKER_FLAG_DISK,
                                  std::optional<uint64_t>(2) /*HCS*/,
                                  {} /*maxVisibleSeqno*/,
                                  {}, // timestamp
                                  {} /*streamId*/);
    stream->processMarker(&snapshotMarker);

    const std::string value("value");

    // M:3 - Logic Commit for PRE:1
    ASSERT_EQ(cb::engine_errc::success,
              stream->messageReceived(makeMutationConsumerMessage(
                      3 /*seqno*/, vbid, value, opaque)));

    // M:4 - Logic Commit for PRE:2
    ASSERT_EQ(cb::engine_errc::success,
              stream->messageReceived(makeMutationConsumerMessage(
                      4 /*seqno*/, vbid, value, opaque)));

    flushVBucketToDiskIfPersistent(vbid, 2);

    // Notes: HPS would ideally equal the highest logically completed prepare
    // (2) in this case, but that is not possible without a protocol change to
    // send it from the active. We instead move the HPS to the snapshot end
    // (both on disk and in memory) which is 4 in this case due to changes made
    // as part of MB-34873.
    {
        SCOPED_TRACE("");
        checkVBState(4 /*lastSnapStart*/,
                     4 /*lastSnapEnd*/,
                     CheckpointType::InitialDisk,
                     4 /*HPS*/,
                     2 /*HCS*/,
                     0 /*maxDelRevSeqno*/);
    }

    EXPECT_EQ(4, store->getVBucket(vbid)->getHighPreparedSeqno());

    ASSERT_NE(cb::engine_errc::disconnect,
              consumer->closeStream(0 /*opaque*/, vbid));
    consumer.reset();

    resetEngineAndWarmup();
    setupConsumerAndPassiveStream();

    EXPECT_EQ(4, store->getVBucket(vbid)->getHighPreparedSeqno());
}

/**
 * Test that the HPS value on disk is set appropriately when we receive a Disk
 * snapshot that does contain a prepare.
 *
 * This tests the scenario:
 * [1:Pre, 2:Pre, 3:Commit, 4:Commit, 5:Pre, 6:Mutation]
 *
 * Whilst one might expect that that HPS value is set to 5, it is in fact set to
 * the snapshot end (6) due to the changes made for MB-34873.
 */
TEST_P(STPassiveStreamPersistentTest, DiskSnapWithPrepareSetsHPSToSnapEnd) {
    uint32_t opaque = 0;
    SnapshotMarker snapshotMarker(opaque,
                                  vbid,
                                  1 /*snapStart*/,
                                  6 /*snapEnd*/,
                                  dcp_marker_flag_t::MARKER_FLAG_DISK,
                                  std::optional<uint64_t>(2) /*HCS*/,
                                  {} /*maxVisibleSeqno*/,
                                  {}, // timestamp
                                  {} /*streamId*/);
    stream->processMarker(&snapshotMarker);

    const std::string value("value");

    // M:3 - Logic Commit for PRE:1
    ASSERT_EQ(cb::engine_errc::success,
              stream->messageReceived(makeMutationConsumerMessage(
                      3 /*seqno*/, vbid, value, opaque)));

    // M:4 - Logic Commit for PRE:2
    ASSERT_EQ(cb::engine_errc::success,
              stream->messageReceived(makeMutationConsumerMessage(
                      4 /*seqno*/, vbid, value, opaque)));

    // PRE:5
    using namespace cb::durability;
    ASSERT_EQ(cb::engine_errc::success,
              stream->messageReceived(makeMutationConsumerMessage(
                      5 /*seqno*/,
                      vbid,
                      value,
                      opaque,
                      {},
                      Requirements(Level::Majority, Timeout::Infinity()))));

    // M:6
    ASSERT_EQ(cb::engine_errc::success,
              stream->messageReceived(makeMutationConsumerMessage(
                      6 /*seqno*/, vbid, value, opaque)));

    flushVBucketToDiskIfPersistent(vbid, 4);

    {
        SCOPED_TRACE("");
        checkVBState(6 /*lastSnapStart*/,
                     6 /*lastSnapEnd*/,
                     CheckpointType::InitialDisk,
                     6 /*HPS*/,
                     2 /*HCS*/,
                     0 /*maxDelRevSeqno*/);
    }
}

INSTANTIATE_TEST_SUITE_P(Persistent,
                         STPassiveStreamPersistentTest,
                         STParameterizedBucketTest::persistentConfigValues(),
                         STParameterizedBucketTest::PrintToStringParamName);

#ifdef EP_USE_MAGMA
INSTANTIATE_TEST_SUITE_P(Persistent,
                         STPassiveStreamMagmaTest,
                         STParameterizedBucketTest::magmaConfigValues(),
                         STParameterizedBucketTest::PrintToStringParamName);

void CDCActiveStreamTest::SetUp() {
    if (!config_string.empty()) {
        config_string += ";";
    }
    // Enable history retention
    config_string += "history_retention_bytes=10485760";
    STActiveStreamPersistentTest::SetUp();

    // @todo CDC: Can remove as soon as magma enables history
    replaceMagmaKVStore();

    CollectionsManifest manifest;
    manifest.add(CollectionEntry::historical,
                 cb::NoExpiryLimit,
                 true /*history*/,
                 ScopeEntry::defaultS);

    setVBucketState(vbid, vbucket_state_active);
    auto vb = store->getVBucket(vbid);
    vb->updateFromManifest(folly::SharedMutex::ReadHolder(vb->getStateLock()),
                           Collections::Manifest{std::string{manifest}});
    ASSERT_EQ(1, vb->getHighSeqno());

    ASSERT_TRUE(producer);
    ASSERT_FALSE(producer->areChangeStreamsEnabled());
    ASSERT_EQ(cb::engine_errc::success,
              producer->control(0, DcpControlKeys::ChangeStreams, "true"));
    ASSERT_TRUE(producer->areChangeStreamsEnabled());
    startCheckpointTask();

    recreateStream(*vb,
                   true,
                   fmt::format(R"({{"collections":["{:x}"]}})",
                               uint32_t(CollectionEntry::historical.uid)));
    ASSERT_TRUE(stream);
    ASSERT_TRUE(stream->areChangeStreamsEnabled());

    // Control data: Add some mutations into the non-CDC collection
    for (size_t i : {1, 2, 3}) {
        store_item(vbid,
                   makeStoredDocKey("key" + std::to_string(i),
                                    CollectionEntry::defaultC),
                   "value");
    }

    ASSERT_EQ(4, vb->getHighSeqno());
}

TEST_P(CDCActiveStreamTest, CollectionNotDeduped_InMemory) {
    auto& vb = *store->getVBucket(vbid);
    const auto initHighSeqno = vb.getHighSeqno();
    ASSERT_GT(initHighSeqno, 0); // From SetUp

    // Mutate the same key some times into the CDC collection
    const auto key = makeStoredDocKey("key", CollectionEntry::historical);
    for (size_t i : {1, 2, 3}) {
        store_item(vbid, key, "value" + std::to_string(i));
    }
    ASSERT_EQ(initHighSeqno + 3, vb.getHighSeqno());

    // Stream must send 3 snapshots, 1 per mutation

    const auto& readyQ = stream->public_readyQ();
    ASSERT_EQ(0, readyQ.size());

    stream->nextCheckpointItemTask();
    ASSERT_EQ(7, readyQ.size());

    // Marker + Sysevent + Mutation
    auto resp = stream->public_nextQueuedItem(*producer);
    ASSERT_TRUE(resp);
    EXPECT_EQ(DcpResponse::Event::SnapshotMarker, resp->getEvent());
    auto* marker = dynamic_cast<SnapshotMarker*>(resp.get());
    const uint32_t expectedMarkerFlags =
            MARKER_FLAG_MEMORY | MARKER_FLAG_CHK | MARKER_FLAG_HISTORY;
    EXPECT_EQ(expectedMarkerFlags, marker->getFlags());
    EXPECT_EQ(0, marker->getStartSeqno());
    EXPECT_EQ(initHighSeqno + 1, marker->getEndSeqno());

    resp = stream->public_nextQueuedItem(*producer);
    ASSERT_TRUE(resp);
    EXPECT_EQ(DcpResponse::Event::SystemEvent, resp->getEvent());
    EXPECT_EQ(1, resp->getBySeqno());

    resp = stream->public_nextQueuedItem(*producer);
    ASSERT_TRUE(resp);
    EXPECT_EQ(DcpResponse::Event::Mutation, resp->getEvent());
    EXPECT_EQ(initHighSeqno + 1, resp->getBySeqno());
    auto* mut = dynamic_cast<const MutationResponse*>(resp.get());
    EXPECT_EQ(key, mut->getItem()->getKey());

    // Marker + Mutation
    resp = stream->public_nextQueuedItem(*producer);
    ASSERT_TRUE(resp);
    EXPECT_EQ(DcpResponse::Event::SnapshotMarker, resp->getEvent());
    marker = dynamic_cast<SnapshotMarker*>(resp.get());
    EXPECT_EQ(expectedMarkerFlags, marker->getFlags());
    EXPECT_EQ(initHighSeqno + 2, marker->getStartSeqno());
    EXPECT_EQ(initHighSeqno + 2, marker->getEndSeqno());

    resp = stream->public_nextQueuedItem(*producer);
    ASSERT_TRUE(resp);
    EXPECT_EQ(DcpResponse::Event::Mutation, resp->getEvent());
    EXPECT_EQ(initHighSeqno + 2, resp->getBySeqno());
    mut = dynamic_cast<const MutationResponse*>(resp.get());
    EXPECT_EQ(key, mut->getItem()->getKey());

    // Marker + Mutation
    resp = stream->public_nextQueuedItem(*producer);
    ASSERT_TRUE(resp);
    EXPECT_EQ(DcpResponse::Event::SnapshotMarker, resp->getEvent());
    marker = dynamic_cast<SnapshotMarker*>(resp.get());
    EXPECT_EQ(expectedMarkerFlags, marker->getFlags());
    EXPECT_EQ(initHighSeqno + 3, marker->getStartSeqno());
    EXPECT_EQ(initHighSeqno + 3, marker->getEndSeqno());

    resp = stream->public_nextQueuedItem(*producer);
    ASSERT_TRUE(resp);
    EXPECT_EQ(DcpResponse::Event::Mutation, resp->getEvent());
    EXPECT_EQ(initHighSeqno + 3, resp->getBySeqno());
    mut = dynamic_cast<const MutationResponse*>(resp.get());
    EXPECT_EQ(key, mut->getItem()->getKey());

    EXPECT_EQ(0, readyQ.size());
}

INSTANTIATE_TEST_SUITE_P(Persistent,
                         CDCActiveStreamTest,
                         STParameterizedBucketTest::magmaConfigValues(),
                         STParameterizedBucketTest::PrintToStringParamName);

void CDCPassiveStreamTest::SetUp() {
    if (!config_string.empty()) {
        config_string += ";";
    }
    // Note: Checkpoint removal isn't under test at all here.
    // Eager checkpoint removal, default prod setting in Neo and post-Neo.
    // That helps in cleaning up the CheckpointManager during the test and
    // we won't need to fix the testsuite when merging into the master
    // branch.
    config_string += "checkpoint_removal_mode=eager";
    // Enable history retention
    config_string += ";history_retention_bytes=10485760";

    STPassiveStreamPersistentTest::SetUp();
}

void CDCPassiveStreamTest::createHistoricalCollection(CheckpointType snapType,
                                                      uint64_t snapStart,
                                                      uint64_t snapEnd) {
    const uint8_t snapSource = snapType == CheckpointType::Memory
                                       ? MARKER_FLAG_MEMORY
                                       : MARKER_FLAG_DISK;

    const uint32_t opaque = 1;
    ASSERT_EQ(cb::engine_errc::success,
              consumer->snapshotMarker(
                      opaque,
                      vbid,
                      snapStart,
                      snapEnd,
                      snapSource | MARKER_FLAG_CHK | MARKER_FLAG_HISTORY,
                      {0},
                      {}));

    const auto& vb = *store->getVBucket(vbid);
    auto& manager = *vb.checkpointManager;
    ASSERT_EQ(CheckpointHistorical::Yes, manager.getOpenCheckpointHistorical());
    switch (snapType) {
    case CheckpointType::Memory:
        ASSERT_EQ(snapType, manager.getOpenCheckpointType());
        break;
    case CheckpointType::Disk:
    case CheckpointType::InitialDisk:
        ASSERT_EQ((vb.getHighSeqno() == 0 ? CheckpointType::InitialDisk
                                          : CheckpointType::Disk),
                  manager.getOpenCheckpointType());
        break;
    }

    flatbuffers::FlatBufferBuilder fb;
    Collections::ManifestUid manifestUid;
    const auto collection = CollectionEntry::historical;
    auto fbPayload = Collections::VB::CreateCollection(
            fb,
            manifestUid,
            uint32_t(ScopeEntry::defaultS.getId()),
            uint32_t(collection.getId()),
            false,
            0,
            fb.CreateString(collection.name.data(), collection.name.size()),
            true /*history*/);
    fb.Finish(fbPayload);
    ASSERT_EQ(cb::engine_errc::success,
              consumer->systemEvent(
                      1 /*opaque*/,
                      vbid,
                      mcbp::systemevent::id::CreateCollection,
                      snapStart,
                      mcbp::systemevent::version::version2,
                      {reinterpret_cast<const uint8_t*>(collection.name.data()),
                       collection.name.size()},
                      {fb.GetBufferPointer(), fb.GetSize()}));

    ASSERT_EQ(0, vb.getNumTotalItems());
<<<<<<< HEAD
    ASSERT_EQ(1, vb.getHighSeqno());
    auto& manager = *vb.checkpointManager;
    ASSERT_EQ(1, manager.getNumCheckpoints());
    ASSERT_EQ(2, manager.getNumOpenChkItems());
    ASSERT_EQ(CheckpointType::InitialDisk, manager.getOpenCheckpointType());
    ASSERT_EQ(CheckpointHistorical::Yes, manager.getOpenCheckpointHistorical());
    flush_vbucket_to_disk(vbid, 1);
=======
    ASSERT_EQ(snapStart, vb.getHighSeqno());
    ASSERT_EQ(1, manager.getNumOpenChkItems());
>>>>>>> 6b697af9
}

/*
 * HistorySnapshotReceived tests verify (on different scenarios) that:
 * - replica stream is resilient to duplicates on disk snapshot
 * - duplicates are queued in checkpoint (ie, not deduplicated)
 * - duplicates are persisted on disk (again, not deduplicated)
 * - stats (eg item-count) are updated correctly
 */

TEST_P(CDCPassiveStreamTest, HistorySnapshotReceived_Disk) {
    // Replica receives Snap{start, end, Disk|History}, with start->end
    // mutations for the same key.

    createHistoricalCollection(CheckpointType::Disk, 1, 1);
    flush_vbucket_to_disk(vbid, 1);

    // Clear CM
    const auto& vb = *store->getVBucket(vbid);
    const auto initialHighSeqno = vb.getHighSeqno();
    ASSERT_EQ(1, initialHighSeqno);
    auto& manager = *vb.checkpointManager;
    manager.createNewCheckpoint();
    ASSERT_EQ(1, manager.getNumCheckpoints());
    ASSERT_EQ(1, manager.getNumOpenChkItems());

    const uint32_t opaque = 1;
    SnapshotMarker snapshotMarker(
            opaque,
            vbid,
            initialHighSeqno + 1 /*start*/,
            initialHighSeqno + 3 /*end*/,
            MARKER_FLAG_CHK | MARKER_FLAG_DISK | MARKER_FLAG_HISTORY,
            std::optional<uint64_t>(0), /*HCS*/
            {}, /*maxVisibleSeqno*/
            {}, /*timestamp*/
            {} /*streamId*/);
    stream->processMarker(&snapshotMarker);
    ASSERT_EQ(2, manager.getNumCheckpoints());
    ASSERT_EQ(1, manager.getNumOpenChkItems());
    ASSERT_EQ(CheckpointType::Disk, manager.getOpenCheckpointType());
    ASSERT_EQ(CheckpointHistorical::Yes, manager.getOpenCheckpointHistorical());

    const auto collection = CollectionEntry::historical;
    const std::string key("key");
    const std::string value("value");
    const size_t numItems = 3;
    for (size_t seqno = initialHighSeqno + 1;
         seqno <= initialHighSeqno + numItems;
         ++seqno) {
        EXPECT_EQ(
                cb::engine_errc::success,
                stream->messageReceived(makeMutationConsumerMessage(
                        opaque, seqno, vbid, value, key, collection.getId())));
    }

    EXPECT_EQ(initialHighSeqno + numItems, vb.getHighSeqno());
    EXPECT_EQ(2, manager.getNumCheckpoints());
    EXPECT_EQ(1 + numItems, manager.getNumOpenChkItems());

    // All duplicates persisted
    flush_vbucket_to_disk(vbid, numItems);

    // Item count doesn't account for historical revisions
    EXPECT_EQ(1, vb.getNumTotalItems());
}

TEST_P(CDCPassiveStreamTest, HistorySnapshotReceived_InitialDisk) {
    // Replica receives Snap{start, end, InitialDisk|History}, with start->end
    // mutations for the same key.

    createHistoricalCollection(CheckpointType::Disk, 1, 10);
    flush_vbucket_to_disk(vbid, 1);

    const auto& vb = *store->getVBucket(vbid);
    const auto initialHighSeqno = vb.getHighSeqno();
    ASSERT_EQ(1, initialHighSeqno);
    auto& manager = *vb.checkpointManager;
    ASSERT_EQ(1, manager.getNumCheckpoints());
    ASSERT_EQ(2, manager.getNumOpenChkItems());

    // Historical items received within the same snapshot
    const auto collection = CollectionEntry::historical;
    const std::string key("key");
    const std::string value("value");
    const size_t numItems = 3;
    for (size_t seqno = initialHighSeqno + 1;
         seqno <= initialHighSeqno + numItems;
         ++seqno) {
        EXPECT_EQ(cb::engine_errc::success,
                  stream->messageReceived(
                          makeMutationConsumerMessage(1 /*opaque*/,
                                                      seqno,
                                                      vbid,
                                                      value,
                                                      key,
                                                      collection.getId())));
    }

    // Important: In this scenario historical mutations are queued into the
    // Initial disk checkpoint
    ASSERT_EQ(CheckpointType::InitialDisk, manager.getOpenCheckpointType());
    ASSERT_EQ(CheckpointHistorical::Yes, manager.getOpenCheckpointHistorical());

    EXPECT_EQ(initialHighSeqno + numItems, vb.getHighSeqno());
    EXPECT_EQ(1, manager.getNumCheckpoints());
    EXPECT_EQ(1 + initialHighSeqno + numItems, manager.getNumOpenChkItems());

    // All duplicates persisted
    flush_vbucket_to_disk(vbid, numItems);

    // Item count doesn't account for historical revisions
    EXPECT_EQ(1, vb.getNumTotalItems());
}

TEST_P(CDCPassiveStreamTest, MemorySnapshotTransitionToHistory) {
    const auto& vb = *store->getVBucket(vbid);
    ASSERT_EQ(0, vb.getHighSeqno());
    auto& manager = *vb.checkpointManager;
    ASSERT_EQ(1, manager.getNumCheckpoints());
    ASSERT_EQ(0, manager.getNumOpenChkItems());
    ASSERT_EQ(CheckpointType::Memory, manager.getOpenCheckpointType());
    // Note: 7.2 vbucket sets itself to History mode when created.
    ASSERT_EQ(CheckpointHistorical::Yes, manager.getOpenCheckpointHistorical());

    // Replica receives a Snap{Memory}.
    const uint32_t opaque = 1;
    SnapshotMarker snapshotMarker(opaque,
                                  vbid,
                                  1 /*start*/,
                                  1 /*end*/,
                                  MARKER_FLAG_CHK | MARKER_FLAG_MEMORY,
                                  std::optional<uint64_t>(0), /*HCS*/
                                  {}, /*maxVisibleSeqno*/
                                  {}, /*timestamp*/
                                  {} /*streamId*/);
    stream->processMarker(&snapshotMarker);
    ASSERT_EQ(cb::engine_errc::success,
              stream->messageReceived(makeMutationConsumerMessage(
                      opaque,
                      1 /*seqno*/,
                      vbid,
                      "some-value",
                      "some-key",
                      CollectionEntry::defaultC.getId())));
    ASSERT_EQ(1, manager.getNumCheckpoints());
    ASSERT_EQ(1, manager.getNumOpenChkItems());
    ASSERT_EQ(CheckpointType::Memory, manager.getOpenCheckpointType());
    ASSERT_EQ(CheckpointHistorical::No, manager.getOpenCheckpointHistorical());
    ASSERT_EQ(1, vb.getHighSeqno());

    // Replica receives a Snap{Memory|History}.
    createHistoricalCollection(CheckpointType::Memory, 2, 10);
    ASSERT_EQ(2, manager.getNumCheckpoints());
    ASSERT_EQ(1, manager.getNumOpenChkItems()); // sysevent
    ASSERT_EQ(CheckpointType::Memory, manager.getOpenCheckpointType());
    ASSERT_EQ(CheckpointHistorical::Yes, manager.getOpenCheckpointHistorical());
    ASSERT_EQ(2, vb.getHighSeqno()); // sysevent bumped the seqno

    // Historical items received within the same snapshot
    const auto collection = CollectionEntry::historical;
    EXPECT_EQ(cb::engine_errc::success,
              stream->messageReceived(
                      makeMutationConsumerMessage(opaque,
                                                  3 /*seqno*/,
                                                  vbid,
                                                  "value",
                                                  "key",
                                                  collection.getId())));

    EXPECT_EQ(3, vb.getHighSeqno());
    EXPECT_EQ(2, manager.getNumOpenChkItems());
    EXPECT_EQ(2, manager.getNumCheckpoints());

    // Test: The flusher must process one checkpoint at a time, as we can't
    // merge checkpoints with different history configuration
    std::vector<queued_item> items;
    auto res = manager.getItemsForPersistence(
            items, std::numeric_limits<size_t>::max());
    EXPECT_EQ(1, res.ranges.size());
}

INSTANTIATE_TEST_SUITE_P(Persistent,
                         CDCPassiveStreamTest,
                         STParameterizedBucketTest::magmaConfigValues(),
                         STParameterizedBucketTest::PrintToStringParamName);

#endif /*EP_USE_MAGMA*/<|MERGE_RESOLUTION|>--- conflicted
+++ resolved
@@ -5668,18 +5668,8 @@
                       {fb.GetBufferPointer(), fb.GetSize()}));
 
     ASSERT_EQ(0, vb.getNumTotalItems());
-<<<<<<< HEAD
-    ASSERT_EQ(1, vb.getHighSeqno());
-    auto& manager = *vb.checkpointManager;
-    ASSERT_EQ(1, manager.getNumCheckpoints());
+    ASSERT_EQ(snapStart, vb.getHighSeqno());
     ASSERT_EQ(2, manager.getNumOpenChkItems());
-    ASSERT_EQ(CheckpointType::InitialDisk, manager.getOpenCheckpointType());
-    ASSERT_EQ(CheckpointHistorical::Yes, manager.getOpenCheckpointHistorical());
-    flush_vbucket_to_disk(vbid, 1);
-=======
-    ASSERT_EQ(snapStart, vb.getHighSeqno());
-    ASSERT_EQ(1, manager.getNumOpenChkItems());
->>>>>>> 6b697af9
 }
 
 /*
@@ -5800,7 +5790,7 @@
     ASSERT_EQ(0, vb.getHighSeqno());
     auto& manager = *vb.checkpointManager;
     ASSERT_EQ(1, manager.getNumCheckpoints());
-    ASSERT_EQ(0, manager.getNumOpenChkItems());
+    ASSERT_EQ(2, manager.getNumOpenChkItems()); // cs + vbs
     ASSERT_EQ(CheckpointType::Memory, manager.getOpenCheckpointType());
     // Note: 7.2 vbucket sets itself to History mode when created.
     ASSERT_EQ(CheckpointHistorical::Yes, manager.getOpenCheckpointHistorical());
@@ -5826,7 +5816,7 @@
                       "some-key",
                       CollectionEntry::defaultC.getId())));
     ASSERT_EQ(1, manager.getNumCheckpoints());
-    ASSERT_EQ(1, manager.getNumOpenChkItems());
+    ASSERT_EQ(2, manager.getNumOpenChkItems());
     ASSERT_EQ(CheckpointType::Memory, manager.getOpenCheckpointType());
     ASSERT_EQ(CheckpointHistorical::No, manager.getOpenCheckpointHistorical());
     ASSERT_EQ(1, vb.getHighSeqno());
@@ -5834,7 +5824,7 @@
     // Replica receives a Snap{Memory|History}.
     createHistoricalCollection(CheckpointType::Memory, 2, 10);
     ASSERT_EQ(2, manager.getNumCheckpoints());
-    ASSERT_EQ(1, manager.getNumOpenChkItems()); // sysevent
+    ASSERT_EQ(2, manager.getNumOpenChkItems()); // cs + sysevent
     ASSERT_EQ(CheckpointType::Memory, manager.getOpenCheckpointType());
     ASSERT_EQ(CheckpointHistorical::Yes, manager.getOpenCheckpointHistorical());
     ASSERT_EQ(2, vb.getHighSeqno()); // sysevent bumped the seqno
@@ -5851,7 +5841,7 @@
                                                   collection.getId())));
 
     EXPECT_EQ(3, vb.getHighSeqno());
-    EXPECT_EQ(2, manager.getNumOpenChkItems());
+    EXPECT_EQ(3, manager.getNumOpenChkItems());
     EXPECT_EQ(2, manager.getNumCheckpoints());
 
     // Test: The flusher must process one checkpoint at a time, as we can't

/* -*- Mode: C++; tab-width: 4; c-basic-offset: 4; indent-tabs-mode: nil -*- */
/*
 *     Copyright 2018-Present Couchbase, Inc.
 *
 *   Use of this software is governed by the Business Source License included
 *   in the file licenses/BSL-Couchbase.txt.  As of the Change Date specified
 *   in that file, in accordance with the Business Source License, use of this
 *   software will be governed by the Apache License, Version 2.0, included in
 *   the file licenses/APL2.txt.
 */

#include "dcp_stream_test.h"

#include "checkpoint_manager.h"
#include "checkpoint_utils.h"
#include "collections/collections_test_helpers.h"
#include "collections/events_generated.h"
#include "collections/vbucket_manifest_handles.h"
#include "dcp/active_stream_checkpoint_processor_task.h"
#include "dcp/backfill_disk.h"
#include "dcp/response.h"
#include "dcp_utils.h"
#include "ep_bucket.h"
#include "ep_time.h"
#include "failover-table.h"
#include "kv_bucket.h"
#include "kvstore/couch-kvstore/couch-kvstore-config.h"
#include "kvstore/kvstore.h"
#include "replicationthrottle.h"
#include "test_helpers.h"
#include "tests/test_fileops.h"
#include "thread_gate.h"
#include "vbucket.h"
#include "vbucket_state.h"
#include <executor/executorpool.h>

#include "../couchstore/src/internal.h"
#include "../mock/gmock_dcp_msg_producers.h"
#include "../mock/mock_checkpoint_manager.h"
#include "../mock/mock_dcp.h"
#include "../mock/mock_dcp_conn_map.h"
#include "../mock/mock_dcp_consumer.h"
#include "../mock/mock_dcp_producer.h"
#include "../mock/mock_kvstore.h"
#include "../mock/mock_stream.h"
#include "../mock/mock_synchronous_ep_engine.h"

#include <engines/ep/tests/mock/mock_dcp_backfill_mgr.h>
#include <folly/portability/GMock.h>
#include <folly/synchronization/Baton.h>
#include <platform/timeutils.h>
#include <programs/engine_testapp/mock_cookie.h>
#include <programs/engine_testapp/mock_server.h>
#include <xattr/blob.h>
#include <xattr/utils.h>
#include <thread>

using FlushResult = EPBucket::FlushResult;
using MoreAvailable = EPBucket::MoreAvailable;

using namespace std::string_view_literals;

using ::testing::ElementsAre;

void StreamTest::SetUp() {
    bucketType = GetParam();
    DCPTest::SetUp();
    vb0 = engine->getVBucket(Vbid(0));
    EXPECT_TRUE(vb0) << "Failed to get valid VBucket object for id 0";
}

void StreamTest::TearDown() {
    if (producer) {
        producer->cancelCheckpointCreatorTask();
    }
    // Destroy various engine objects
    vb0.reset();
    stream.reset();
    producer.reset();
    DCPTest::TearDown();
}

/*
 * Test that when have a producer with IncludeValue and IncludeXattrs both set
 * to No an active stream created via a streamRequest returns true for
 * isKeyOnly.
 */
TEST_P(StreamTest, test_streamIsKeyOnlyTrue) {
    setup_dcp_stream(0, IncludeValue::No, IncludeXattrs::No);
    ASSERT_EQ(cb::engine_errc::success, doStreamRequest(*producer).status)
            << "stream request did not return cb::engine_errc::success";

    auto activeStream = std::dynamic_pointer_cast<ActiveStream>(
            producer->findStream(Vbid(0)));
    ASSERT_NE(nullptr, activeStream);
    EXPECT_TRUE(activeStream->isKeyOnly());
    EXPECT_EQ(cb::engine_errc::success, destroy_dcp_stream());
}

// Test the compression control error case
TEST_P(StreamTest, validate_compression_control_message_denied) {
    setup_dcp_stream();
    std::string compressCtrlMsg("force_value_compression");
    std::string compressCtrlValue("true");
    EXPECT_FALSE(producer->isCompressionEnabled());

    // Sending a control message without actually enabling SNAPPY must fail
    EXPECT_EQ(cb::engine_errc::invalid_arguments,
              producer->control(0, compressCtrlMsg, compressCtrlValue));
    EXPECT_EQ(cb::engine_errc::no_such_key, destroy_dcp_stream());
}

void StreamTest::setupProducerCompression() {
    VBucketPtr vb = engine->getKVBucket()->getVBucket(vbid);

    std::string compressibleValue(
            "{\"product\": \"car\",\"price\": \"100\"},"
            "{\"product\": \"bus\",\"price\": \"1000\"},"
            "{\"product\": \"Train\",\"price\": \"100000\"}");
    std::string regularValue(R"({"product": "car","price": "100"})");

    store_item(vbid, "key1", compressibleValue.c_str());
    store_item(vbid, "key2", regularValue.c_str());
}

void StreamTest::registerCursorAtCMStart() {
    auto vb = engine->getKVBucket()->getVBucket(vbid);
    ASSERT_TRUE(vb);
    auto& manager = static_cast<CheckpointManager&>(*vb->checkpointManager);
    const auto dcpCursor =
            manager.registerCursorBySeqno(
                           "a cursor", 0, CheckpointCursor::Droppable::Yes)
                    .takeCursor()
                    .lock();
    ASSERT_TRUE(dcpCursor);
}

/*
 * Test to verify the number of items, total bytes sent and total data size
 * by the producer when DCP compression is enabled
 */
TEST_P(StreamTest, test_verifyProducerCompressionStats) {
    setupProducerCompression();

    cookie->setDatatypeSupport(PROTOCOL_BINARY_DATATYPE_SNAPPY);
    setup_dcp_stream();

    ASSERT_EQ(cb::engine_errc::success,
              producer->control(0, "force_value_compression", "true"));
    ASSERT_TRUE(producer->isForceValueCompressionEnabled());

    ASSERT_EQ(cb::engine_errc::success, doStreamRequest(*producer).status);

    MockDcpMessageProducers producers;
    VBucketPtr vb = engine->getKVBucket()->getVBucket(vbid);
    prepareCheckpointItemsForStep(producers, *producer, *vb);

    /* Stream the snapshot marker first */
    EXPECT_EQ(cb::engine_errc::success, producer->step(false, producers));
    EXPECT_EQ(0, producer->getItemsSent());

    uint64_t totalBytesSent = producer->getTotalBytesSent();
    uint64_t totalUncompressedDataSize =
            producer->getTotalUncompressedDataSize();
    EXPECT_GT(totalBytesSent, 0);
    EXPECT_GT(totalUncompressedDataSize, 0);

    /* Stream the first mutation. This should increment the
     * number of items, total bytes sent and total data size.
     * Since this is a compressible document, the total bytes
     * sent should be incremented by a lesser value than the
     * total data size.
     */
    EXPECT_EQ(cb::engine_errc::success, producer->step(false, producers));
    EXPECT_EQ(1, producer->getItemsSent());
    EXPECT_GT(producer->getTotalBytesSent(), totalBytesSent);
    EXPECT_GT(producer->getTotalUncompressedDataSize(),
              totalUncompressedDataSize);
    EXPECT_LT(producer->getTotalBytesSent() - totalBytesSent,
              producer->getTotalUncompressedDataSize() -
                      totalUncompressedDataSize);

    totalBytesSent = producer->getTotalBytesSent();
    totalUncompressedDataSize = producer->getTotalUncompressedDataSize();

    /*
     * Now stream the second mutation. This should increment the
     * number of items and the total bytes sent. In this case,
     * the total data size should be incremented by exactly the
     * same amount as the total bytes sent
     */
    EXPECT_EQ(cb::engine_errc::success, producer->step(false, producers));
    EXPECT_EQ(2, producer->getItemsSent());
    EXPECT_GT(producer->getTotalBytesSent(), totalBytesSent);
    EXPECT_GT(producer->getTotalUncompressedDataSize(),
              totalUncompressedDataSize);
    EXPECT_EQ(producer->getTotalBytesSent() - totalBytesSent,
              producer->getTotalUncompressedDataSize() -
                      totalUncompressedDataSize);

    EXPECT_EQ(cb::engine_errc::success, destroy_dcp_stream());
}

/*
 * Test to verify the number of items, total bytes sent and total data size
 * by the producer when DCP compression is disabled
 */
TEST_P(StreamTest, test_verifyProducerCompressionDisabledStats) {
    setupProducerCompression();

    cookie->setDatatypeSupport(PROTOCOL_BINARY_RAW_BYTES);
    setup_dcp_stream();

    ASSERT_EQ(cb::engine_errc::success, doStreamRequest(*producer).status);

    MockDcpMessageProducers producers;
    VBucketPtr vb = engine->getKVBucket()->getVBucket(vbid);
    prepareCheckpointItemsForStep(producers, *producer, *vb);

    /* Stream the snapshot marker first */
    EXPECT_EQ(cb::engine_errc::success, producer->step(false, producers));
    EXPECT_EQ(0, producer->getItemsSent());

    uint64_t totalBytesSent = producer->getTotalBytesSent();
    uint64_t totalUncompressedDataSize =
            producer->getTotalUncompressedDataSize();
    EXPECT_GT(totalBytesSent, 0);
    EXPECT_GT(totalUncompressedDataSize, 0);

    /*
     * With value compression on the producer side disabled, stream a
     * compressible document. This should result in an increase in
     * total bytes. Even though the document is compressible, the
     * total data size and the total bytes sent would be incremented
     * by exactly the same amount
     */
    EXPECT_EQ(cb::engine_errc::success, producer->step(false, producers));
    EXPECT_EQ(1, producer->getItemsSent());
    EXPECT_GT(producer->getTotalBytesSent(), totalBytesSent);
    EXPECT_GT(producer->getTotalUncompressedDataSize(),
              totalUncompressedDataSize);
    EXPECT_EQ(producer->getTotalBytesSent() - totalBytesSent,
              producer->getTotalUncompressedDataSize() -
                      totalUncompressedDataSize);

    EXPECT_EQ(cb::engine_errc::success, destroy_dcp_stream());
}

/*
 * Test to verify the number of items and the total bytes sent by the producer
 * under normal and error conditions
 */
TEST_P(StreamTest, VerifyProducerStats) {
    // Prevent checkpoint removal for verifying a number of in-memory snapshots
    registerCursorAtCMStart();

    VBucketPtr vb = engine->getKVBucket()->getVBucket(vbid);
    nlohmann::json meta = {
            {"topology", nlohmann::json::array({{"active", "replica"}})}};
    vb->setState(vbucket_state_active, &meta);
    setup_dcp_stream(0,
                     IncludeValue::No,
                     IncludeXattrs::No,
                     {{"enable_sync_writes", "true"},
                      {"consumer_name", "test_consumer"}});
    store_item(vbid, "key1", "value1");
    store_item(vbid, "key2", "value2");
    using namespace cb::durability;
    auto reqs = Requirements{Level::Majority, Timeout()};
    auto prepareToCommit = store_pending_item(vbid, "pending1", "value3", reqs);

    {
        folly::SharedMutex::ReadHolder rlh(vb->getStateLock());
        ASSERT_EQ(cb::engine_errc::success,
                  vb->commit(rlh,
                             prepareToCommit->getKey(),
                             prepareToCommit->getBySeqno(),
                             {},
                             vb->lockCollections(prepareToCommit->getKey()),
                             cookie));
    }

    // Clear our cookie, we don't actually care about the cas of the item but
    // this is necessary to allow us to enqueue our next abort (which uses the
    // same cookie)
    engine->clearEngineSpecific(*cookie);

    auto prepareToAbort = store_pending_item(vbid, "pending2", "value4", reqs);
    {
        folly::SharedMutex::ReadHolder rlh(vb->getStateLock());
        ASSERT_EQ(cb::engine_errc::success,
                  vb->abort(rlh,
                            prepareToAbort->getKey(),
                            prepareToAbort->getBySeqno(),
                            {},
                            vb->lockCollections(prepareToAbort->getKey())));
    }

    MockDcpMessageProducers producers;

    EXPECT_EQ(cb::engine_errc::success, doStreamRequest(*producer).status);

    prepareCheckpointItemsForStep(producers, *producer, *vb);

    /* Stream the snapshot marker first */
    EXPECT_EQ(cb::engine_errc::success, producer->step(false, producers));
    EXPECT_EQ(0, producer->getItemsSent());

    uint64_t totalBytes = producer->getTotalBytesSent();
    EXPECT_GT(totalBytes, 0);

    /* Stream the first mutation. This should increment the
     * number of items and the total bytes sent.
     */
    EXPECT_EQ(cb::engine_errc::success, producer->step(false, producers));
    EXPECT_EQ(1, producer->getItemsSent());
    EXPECT_GT(producer->getTotalBytesSent(), totalBytes);
    totalBytes = producer->getTotalBytesSent();

    /* Now simulate a failure while trying to stream the next
     * mutation.
     */
    producers.setMutationStatus(cb::engine_errc::too_big);

    EXPECT_EQ(cb::engine_errc::too_big, producer->step(false, producers));

    /* The number of items total bytes sent should remain the same */
    EXPECT_EQ(1, producer->getItemsSent());
    EXPECT_EQ(producer->getTotalBytesSent(), totalBytes);
    totalBytes = producer->getTotalBytesSent();

    /* Now stream the mutation again and the stats should have incremented */
    producers.setMutationStatus(cb::engine_errc::success);

    EXPECT_EQ(cb::engine_errc::success, producer->step(false, producers));
    EXPECT_EQ(2, producer->getItemsSent());
    EXPECT_GT(producer->getTotalBytesSent(), totalBytes);
    totalBytes = producer->getTotalBytesSent();

    // Prepare
    EXPECT_EQ(cb::engine_errc::success, producer->step(false, producers));
    EXPECT_EQ(3, producer->getItemsSent());
    EXPECT_GT(producer->getTotalBytesSent(), totalBytes);
    totalBytes = producer->getTotalBytesSent();

    // Commit
    EXPECT_EQ(cb::engine_errc::success, producer->step(false, producers));
    EXPECT_EQ(4, producer->getItemsSent());
    EXPECT_GT(producer->getTotalBytesSent(), totalBytes);
    totalBytes = producer->getTotalBytesSent();

    // Prepare
    EXPECT_EQ(cb::engine_errc::success, producer->step(false, producers));
    EXPECT_EQ(5, producer->getItemsSent());
    EXPECT_GT(producer->getTotalBytesSent(), totalBytes);
    totalBytes = producer->getTotalBytesSent();

    // SnapshotMarker - doesn't bump items sent
    EXPECT_EQ(cb::engine_errc::success, producer->step(false, producers));
    EXPECT_EQ(5, producer->getItemsSent());
    EXPECT_GT(producer->getTotalBytesSent(), totalBytes);
    totalBytes = producer->getTotalBytesSent();

    // Abort
    EXPECT_EQ(cb::engine_errc::success, producer->step(false, producers));
    EXPECT_EQ(6, producer->getItemsSent());
    EXPECT_GT(producer->getTotalBytesSent(), totalBytes);

    EXPECT_EQ(cb::engine_errc::success, destroy_dcp_stream());
}

/*
 * Test that when have a producer with IncludeValue set to Yes and IncludeXattrs
 * set to No an active stream created via a streamRequest returns false for
 * isKeyOnly.
 */
TEST_P(StreamTest, test_streamIsKeyOnlyFalseBecauseOfIncludeValue) {
    setup_dcp_stream(0, IncludeValue::Yes, IncludeXattrs::No);
    ASSERT_EQ(cb::engine_errc::success, doStreamRequest(*producer).status)
            << "stream request did not return cb::engine_errc::success";

    auto activeStream = std::dynamic_pointer_cast<ActiveStream>(
            producer->findStream(Vbid(0)));
    ASSERT_NE(nullptr, activeStream);
    EXPECT_FALSE(activeStream->isKeyOnly());
    EXPECT_EQ(cb::engine_errc::success, destroy_dcp_stream());
}

/*
 * Test that when have a producer with IncludeValue set to No and IncludeXattrs
 * set to Yes an active stream created via a streamRequest returns false for
 * isKeyOnly.
 */
TEST_P(StreamTest, test_streamIsKeyOnlyFalseBecauseOfIncludeXattrs) {
    setup_dcp_stream(0, IncludeValue::No, IncludeXattrs::Yes);
    ASSERT_EQ(cb::engine_errc::success, doStreamRequest(*producer).status)
            << "stream request did not return cb::engine_errc::success";

    auto activeStream = std::dynamic_pointer_cast<ActiveStream>(
            producer->findStream(Vbid(0)));
    ASSERT_NE(nullptr, activeStream);
    EXPECT_FALSE(activeStream->isKeyOnly());
    EXPECT_EQ(cb::engine_errc::success, destroy_dcp_stream());
}

/*
 * Test for a dcpResponse retrieved from a stream where IncludeValue and
 * IncludeXattrs are both No, that the message size does not include the size of
 * the body.
 */
TEST_P(StreamTest, test_keyOnlyMessageSize) {
    auto item = makeItemWithXattrs();
    auto keyOnlyMessageSize =
            MutationResponse::mutationBaseMsgBytes +
            item->getKey().makeDocKeyWithoutCollectionID().size();
    queued_item qi(std::move(item));

    setup_dcp_stream(0, IncludeValue::No, IncludeXattrs::No);
    std::unique_ptr<DcpResponse> dcpResponse =
            stream->public_makeResponseFromItem(qi,
                                                SendCommitSyncWriteAs::Commit);

    /**
     * Create a DCP response and check that a new item is created
     */
    auto mutProdResponse = dynamic_cast<MutationResponse*>(dcpResponse.get());
    ASSERT_NE(qi.get(), mutProdResponse->getItem().get());

    EXPECT_EQ(keyOnlyMessageSize, dcpResponse->getMessageSize());
    EXPECT_EQ(cb::engine_errc::no_such_key, destroy_dcp_stream());
}

/*
 * Test for a dcpResponse retrieved from a stream where
 * IncludeValue==NoWithUnderlyingDatatype and IncludeXattrs==No, that the
 * message size does not include the size of the body.
 */
TEST_P(StreamTest, test_keyOnlyMessageSizeUnderlyingDatatype) {
    auto item = makeItemWithXattrs();
    auto keyOnlyMessageSize =
            MutationResponse::mutationBaseMsgBytes +
            item->getKey().makeDocKeyWithoutCollectionID().size();
    queued_item qi(std::move(item));

    setup_dcp_stream(
            0, IncludeValue::NoWithUnderlyingDatatype, IncludeXattrs::No);
    std::unique_ptr<DcpResponse> dcpResponse =
            stream->public_makeResponseFromItem(qi,
                                                SendCommitSyncWriteAs::Commit);

    /**
     * Create a DCP response and check that a new item is created
     */
    auto mutProdResponse = dynamic_cast<MutationResponse*>(dcpResponse.get());
    ASSERT_NE(qi.get(), mutProdResponse->getItem().get());

    EXPECT_EQ(keyOnlyMessageSize, dcpResponse->getMessageSize());
    EXPECT_EQ(cb::engine_errc::no_such_key, destroy_dcp_stream());
}

/*
 * Test for a dcpResponse retrieved from a stream where IncludeValue and
 * IncludeXattrs are both Yes, that the message size includes the size of the
 * body.
 */
TEST_P(StreamTest, test_keyValueAndXattrsMessageSize) {
    auto item = makeItemWithXattrs();
    auto keyAndValueMessageSize =
            MutationResponse::mutationBaseMsgBytes +
            item->getKey().makeDocKeyWithoutCollectionID().size() +
            item->getNBytes();
    queued_item qi(std::move(item));

    setup_dcp_stream(0, IncludeValue::Yes, IncludeXattrs::Yes);
    std::unique_ptr<DcpResponse> dcpResponse =
            stream->public_makeResponseFromItem(qi,
                                                SendCommitSyncWriteAs::Commit);

    /**
     * Create a DCP response and check that a new item is not created
     */
    auto mutProdResponse = dynamic_cast<MutationResponse*>(dcpResponse.get());
    ASSERT_EQ(qi.get(), mutProdResponse->getItem().get());
    EXPECT_EQ(keyAndValueMessageSize, dcpResponse->getMessageSize());
    EXPECT_EQ(cb::engine_errc::no_such_key, destroy_dcp_stream());
}

/*
 * Test for a dcpResponse retrieved from a stream where IncludeValue and
 * IncludeXattrs are both Yes, however the document does not have any xattrs
 * and so the message size should equal the size of the value.
 */
TEST_P(StreamTest, test_keyAndValueMessageSize) {
    auto item = makeItemWithoutXattrs();
    auto keyAndValueMessageSize =
            MutationResponse::mutationBaseMsgBytes +
            item->getKey().makeDocKeyWithoutCollectionID().size() +
            item->getNBytes();
    queued_item qi(std::move(item));

    setup_dcp_stream(0, IncludeValue::Yes, IncludeXattrs::Yes);
    std::unique_ptr<DcpResponse> dcpResponse =
            stream->public_makeResponseFromItem(qi,
                                                SendCommitSyncWriteAs::Commit);

    /**
     * Create a DCP response and check that a new item is not created
     */
    auto mutProdResponse = dynamic_cast<MutationResponse*>(dcpResponse.get());
    ASSERT_EQ(qi.get(), mutProdResponse->getItem().get());
    EXPECT_EQ(keyAndValueMessageSize, dcpResponse->getMessageSize());
    EXPECT_EQ(cb::engine_errc::no_such_key, destroy_dcp_stream());
}

/*
 * Test for a dcpResponse retrieved from a stream where IncludeValue is Yes and
 * IncludeXattrs is No, that the message size includes the size of only the
 * value (excluding the xattrs).
 */
TEST_P(StreamTest, test_keyAndValueExcludingXattrsMessageSize) {
    auto item = makeItemWithXattrs();
    auto root = const_cast<char*>(item->getData());
    cb::byte_buffer buffer{(uint8_t*)root, item->getValue()->valueSize()};
    auto sz = cb::xattr::get_body_offset(
            {reinterpret_cast<char*>(buffer.data()), buffer.size()});
    auto keyAndValueMessageSize =
            MutationResponse::mutationBaseMsgBytes +
            item->getKey().makeDocKeyWithoutCollectionID().size() +
            item->getNBytes() - sz;
    queued_item qi(std::move(item));

    setup_dcp_stream(0, IncludeValue::Yes, IncludeXattrs::No);
    std::unique_ptr<DcpResponse> dcpResponse =
            stream->public_makeResponseFromItem(qi,
                                                SendCommitSyncWriteAs::Commit);

    /**
     * Create a DCP response and check that a new item is created
     */
    auto mutProdResponse = dynamic_cast<MutationResponse*>(dcpResponse.get());
    ASSERT_NE(qi.get(), mutProdResponse->getItem().get());
    EXPECT_EQ(keyAndValueMessageSize, dcpResponse->getMessageSize());
    EXPECT_EQ(cb::engine_errc::no_such_key, destroy_dcp_stream());
}

/*
 * Test for a dcpResponse retrieved from a stream where IncludeValue is Yes and
 * IncludeXattrs are No, and the document does not have any xattrs.  So again
 * the message size should equal the size of the value.
 */
TEST_P(StreamTest,
       test_keyAndValueExcludingXattrsAndNotContainXattrMessageSize) {
    auto item = makeItemWithoutXattrs();
    auto keyAndValueMessageSize =
            MutationResponse::mutationBaseMsgBytes +
            item->getKey().makeDocKeyWithoutCollectionID().size() +
            item->getNBytes();
    queued_item qi(std::move(item));

    setup_dcp_stream(0, IncludeValue::Yes, IncludeXattrs::No);
    std::unique_ptr<DcpResponse> dcpResponse =
            stream->public_makeResponseFromItem(qi,
                                                SendCommitSyncWriteAs::Commit);
    /**
     * Create a DCP response and check that a new item is not created
     */
    auto mutProdResponse = dynamic_cast<MutationResponse*>(dcpResponse.get());
    ASSERT_EQ(qi.get(), mutProdResponse->getItem().get());
    EXPECT_EQ(keyAndValueMessageSize, dcpResponse->getMessageSize());
    EXPECT_EQ(cb::engine_errc::no_such_key, destroy_dcp_stream());
}

/*
 * Test for a dcpResponse retrieved from a stream where IncludeValue is No and
 * IncludeXattrs is Yes, that the message size includes the size of only the
 * xattrs (excluding the value).
 */
TEST_P(StreamTest, test_keyAndValueExcludingValueDataMessageSize) {
    auto item = makeItemWithXattrs();
    auto root = const_cast<char*>(item->getData());
    cb::byte_buffer buffer{(uint8_t*)root, item->getValue()->valueSize()};
    auto sz = cb::xattr::get_body_offset(
            {reinterpret_cast<char*>(buffer.data()), buffer.size()});
    auto keyAndValueMessageSize =
            MutationResponse::mutationBaseMsgBytes +
            item->getKey().makeDocKeyWithoutCollectionID().size() + sz;
    queued_item qi(std::move(item));

    setup_dcp_stream(0, IncludeValue::No, IncludeXattrs::Yes);
    std::unique_ptr<DcpResponse> dcpResponse =
            stream->public_makeResponseFromItem(qi,
                                                SendCommitSyncWriteAs::Commit);

    /**
     * Create a DCP response and check that a new item is created
     */
    auto mutProdResponse = dynamic_cast<MutationResponse*>(dcpResponse.get());
    ASSERT_NE(qi.get(), mutProdResponse->getItem().get());
    EXPECT_EQ(keyAndValueMessageSize, dcpResponse->getMessageSize());
    EXPECT_EQ(cb::engine_errc::no_such_key, destroy_dcp_stream());
}

/*
 * Test for a dcpResponse retrieved from a stream where IncludeValue is
 * NoWithUnderlyingDatatype and IncludeXattrs is Yes, that the message size
 * includes the size of only the xattrs (excluding the value), and the
 * datatype is the same as the original tiem.
 */
TEST_P(StreamTest, test_keyAndValueExcludingValueWithDatatype) {
    auto item = makeItemWithXattrs();
    auto root = const_cast<char*>(item->getData());
    cb::byte_buffer buffer{(uint8_t*)root, item->getValue()->valueSize()};
    auto sz = cb::xattr::get_body_offset(
            {reinterpret_cast<char*>(buffer.data()), buffer.size()});
    auto keyAndValueMessageSize =
            MutationResponse::mutationBaseMsgBytes +
            item->getKey().makeDocKeyWithoutCollectionID().size() + sz;
    queued_item qi(std::move(item));

    setup_dcp_stream(
            0, IncludeValue::NoWithUnderlyingDatatype, IncludeXattrs::Yes);
    std::unique_ptr<DcpResponse> dcpResponse =
            stream->public_makeResponseFromItem(qi,
                                                SendCommitSyncWriteAs::Commit);

    /**
     * Create a DCP response and check that a new item is created
     */
    auto mutProdResponse = dynamic_cast<MutationResponse*>(dcpResponse.get());
    auto& responseItem = mutProdResponse->getItem();
    EXPECT_EQ(qi->getDataType(), responseItem->getDataType());
    EXPECT_EQ(keyAndValueMessageSize, dcpResponse->getMessageSize());
    EXPECT_EQ(cb::engine_errc::no_such_key, destroy_dcp_stream());
}

/*
 * Test for a dcpResponse without XATTRS retrieved from a stream where
 * IncludeValue is NoWithUnderlyingDatatype and IncludeXattrs is Yes, that the
 * message size includes the size of only the key (excluding the value &
 * XATTRs), and the datatype is the same as the original item.
 */
TEST_P(StreamTest, test_keyAndValueWithoutXattrExcludingValueWithDatatype) {
    auto item = makeItemWithoutXattrs();
    auto root = const_cast<char*>(item->getData());
    cb::byte_buffer buffer{(uint8_t*)root, item->getValue()->valueSize()};
    auto keyAndValueMessageSize =
            MutationResponse::mutationBaseMsgBytes +
            item->getKey().makeDocKeyWithoutCollectionID().size();
    queued_item qi(std::move(item));

    setup_dcp_stream(
            0, IncludeValue::NoWithUnderlyingDatatype, IncludeXattrs::Yes);
    std::unique_ptr<DcpResponse> dcpResponse =
            stream->public_makeResponseFromItem(qi,
                                                SendCommitSyncWriteAs::Commit);

    /**
     * Create a DCP response and check that a new item is created
     */
    auto mutProdResponse = dynamic_cast<MutationResponse*>(dcpResponse.get());
    auto& responseItem = mutProdResponse->getItem();
    EXPECT_EQ(qi->getDataType(), responseItem->getDataType());
    EXPECT_EQ(keyAndValueMessageSize, dcpResponse->getMessageSize());
    EXPECT_EQ(cb::engine_errc::no_such_key, destroy_dcp_stream());
}

/* Regression test for MB-17766 - ensure that when an ActiveStream is preparing
 * queued items to be sent out via a DCP consumer, that nextCheckpointItem()
 * doesn't incorrectly return false (meaning that there are no more checkpoint
 * items to send).
 */
TEST_P(StreamTest, test_mb17766) {
    // Add an item.
    store_item(vbid, "key", "value");

    setup_dcp_stream();

    // Should start with nextCheckpointItem() returning true.
    EXPECT_TRUE(stream->public_nextCheckpointItem(*producer))
            << "nextCheckpointItem() should initially be true.";

    // Get the set of outstanding items
    auto items = stream->public_getOutstandingItems(*vb0);

    // REGRESSION CHECK: nextCheckpointItem() should still return true
    EXPECT_TRUE(stream->public_nextCheckpointItem(*producer))
            << "nextCheckpointItem() after getting outstanding items should be "
               "true.";

    // Process the set of items
    stream->public_processItems(items);

    // Should finish with nextCheckpointItem() returning false.
    EXPECT_FALSE(stream->public_nextCheckpointItem(*producer))
            << "nextCheckpointItem() after processing items should be false.";
    EXPECT_EQ(cb::engine_errc::no_such_key, destroy_dcp_stream());
}

// Check that the items remaining statistic is accurate and is unaffected
// by de-duplication.
TEST_P(StreamTest, MB17653_ItemsRemaining) {
    auto& manager =
            *(engine->getKVBucket()->getVBucket(vbid)->checkpointManager);
    // cs, vbs
    ASSERT_EQ(2, manager.getNumOpenChkItems());

    // Create 10 mutations to the same key which, while increasing the high
    // seqno by 10 will result in de-duplication and hence only one actual
    // mutation being added to the checkpoint items.
    const int set_op_count = 10;
    for (unsigned int ii = 0; ii < set_op_count; ii++) {
        store_item(vbid, "key", "value");
    }

    ASSERT_EQ(3, manager.getNumOpenChkItems())
            << "Expected 3 items after population (cs, vbs, set)";

    setup_dcp_stream();

    ASSERT_TRUE(stream->isInMemory());

    EXPECT_EQ(3, stream->getItemsRemaining())
            << "Unexpected initial stream item count";

    // Populate the streams' ready queue with items from the checkpoint,
    // advancing the streams' cursor. Should result in no change in items
    // remaining (they still haven't been send out of the stream).
    stream->nextCheckpointItemTask();
    EXPECT_EQ(2, stream->getItemsRemaining())
            << "Mismatch after moving items to ready queue";

    // Add another mutation. As we have already iterated over all checkpoint
    // items and put into the streams' ready queue, de-duplication of this new
    // mutation (from the point of view of the stream) isn't possible, so items
    // remaining should increase by one.
    store_item(vbid, "key", "value");
    EXPECT_EQ(3, stream->getItemsRemaining())
            << "Mismatch after populating readyQ and storing 1 more item";

    // Now actually drain the items from the readyQ and see how many we
    // received, excluding meta items. This will result in all but one of the
    // checkpoint items (the one we added just above) being drained.
    std::unique_ptr<DcpResponse> response(
            stream->public_nextQueuedItem(*producer));
    ASSERT_NE(nullptr, response);
    EXPECT_TRUE(response->isMetaEvent()) << "Expected 1st item to be meta";

    response = stream->public_nextQueuedItem(*producer);
    ASSERT_NE(nullptr, response);
    EXPECT_FALSE(response->isMetaEvent()) << "Expected 2nd item to be non-meta";

    response = stream->public_nextQueuedItem(*producer);
    EXPECT_EQ(nullptr, response) << "Expected there to not be a 3rd item.";

    EXPECT_EQ(1, stream->getItemsRemaining()) << "Expected to have 1 item "
                                                 "remaining (in checkpoint) "
                                                 "after draining readyQ";

    // Add another 10 mutations on a different key. This should only result in
    // us having one more item (not 10) due to de-duplication in
    // checkpoints.
    for (unsigned int ii = 0; ii < set_op_count; ii++) {
        store_item(vbid, "key_2", "value");
    }

    EXPECT_EQ(2, stream->getItemsRemaining())
            << "Expected two items after adding 1 more to existing checkpoint";

    // Copy items into readyQ a second time, and drain readyQ so we should
    // have no items left.
    stream->nextCheckpointItemTask();
    do {
        response = stream->public_nextQueuedItem(*producer);
    } while (response);
    EXPECT_EQ(0, stream->getItemsRemaining()) << "Should have 0 items "
                                                 "remaining after advancing "
                                                 "cursor and draining readyQ";
    EXPECT_EQ(cb::engine_errc::no_such_key, destroy_dcp_stream());
}

/* Stream items from a DCP backfill */
TEST_P(StreamTest, BackfillOnly) {
    /* Add 3 items */
    const size_t numItems = 3;
    addItemsAndRemoveCheckpoint(numItems);

    /* Set up a DCP stream for the backfill */
    setup_dcp_stream();

    /* We want the backfill task to run in a background thread */
    ExecutorPool::get()->setNumAuxIO(ThreadPoolConfig::AuxIoThreadCount{1});
    stream->transitionStateToBackfilling();

    // MB-27199: Just stir things up by doing some front-end ops whilst
    // backfilling. This would trigger a number of TSAN warnings
    std::thread thr([this]() {
        int i = 0;
        while (i < 100) {
            engine->getAndTouchInner(
                    *cookie, makeStoredDocKey("key1"), vbid, i);
            i++;
        }
    });

    // Ensure all GATs are done before evaluating the stream below
    thr.join();

    // Wait for the backfill task to have pushed all items to the Stream::readyQ
    // Note: we expect 1 SnapshotMarker + numItems in the readyQ
    // Note: we need to access the readyQ under streamLock while the backfill
    //     task is running
    cb::waitForPredicate(
            [&] { return stream->public_readyQSize() == numItems + 1; });

    // Check the content of readyQ
    auto front = stream->public_nextQueuedItem(*producer);
    EXPECT_EQ(DcpResponse::Event::SnapshotMarker, front->getEvent());
    auto snapMarker = dynamic_cast<SnapshotMarker&>(*front);
    while (stream->public_readyQSize() > 0) {
        auto item = stream->public_nextQueuedItem(*producer);
        EXPECT_EQ(DcpResponse::Event::Mutation, item->getEvent());
        auto seqno = item->getBySeqno().value();
        EXPECT_GE(seqno, snapMarker.getStartSeqno());
        EXPECT_LE(seqno, snapMarker.getEndSeqno());
    }

    // Check that backfill stats have been updated correctly. There will be at
    // least numItems but may be higher if those GAT mutations/expirations
    // got flushed and are in the backfill
    EXPECT_GE(numItems, stream->getNumBackfillItems());
    EXPECT_GE(numItems, *stream->getNumBackfillItemsRemaining());

    EXPECT_EQ(cb::engine_errc::no_such_key, destroy_dcp_stream());
}

/* Negative test case that checks whether the stream gracefully goes to
   'dead' state upon disk backfill failure */
TEST_P(StreamTest, DiskBackfillFail) {
    if (bucketType == "ephemeral") {
        /* Ephemeral buckets don't do disk backfill */
        return;
    }

    /* Add 3 items */
    int numItems = 3;
    addItemsAndRemoveCheckpoint(numItems);

    /* Delete the vb file so that the backfill would fail */
    engine->getKVBucket()->getRWUnderlying(vbid)->delVBucket(
            vbid,
            /* file rev */ std::make_unique<KVStoreRevision>(1));

    /* Set up a DCP stream for the backfill */
    setup_dcp_stream();

    /* Run the backfill task in a background thread */
    ExecutorPool::get()->setNumAuxIO(ThreadPoolConfig::AuxIoThreadCount{1});

    /* Wait for the backfill task to fail and stream to transition to dead
       state */
    cb::waitForPredicate([&] { return stream->isDead(); });

    EXPECT_EQ(cb::engine_errc::no_such_key, destroy_dcp_stream());
}

/* Stream items from a DCP backfill with very small backfill buffer.
   However small the backfill buffer is, backfill must not stop, it must
   proceed to completion eventually */
TEST_P(StreamTest, BackfillSmallBuffer) {
    GTEST_SKIP_("Skipping due to MB-53543");
    if (bucketType == "ephemeral") {
        /* Ephemeral buckets is not memory managed for now. Will be memory
           managed soon and then this test will be enabled */
        return;
    }

    /* Add 2 items */
    uint64_t numItems = 2;
    addItemsAndRemoveCheckpoint(numItems);

    /* Set up a DCP stream for the backfill */
    setup_dcp_stream();

    /* set the DCP backfill buffer size to a value that is smaller than the
       size of a mutation */
    producer->setBackfillBufferSize(1);

    ASSERT_TRUE(stream->isBackfilling());
    ASSERT_EQ(stream->getNumBackfillPauses(), 0);

    /* We want the backfill task to run in a background thread */
    ExecutorPool::get()->setNumAuxIO(ThreadPoolConfig::AuxIoThreadCount{1});

    /* Backfill can only read 1 as its buffer will become full after that */
    cb::waitForPredicate(
            [&] { return (numItems - 1) == stream->getLastBackfilledSeqno(); });

    /* Wait until backfill is paused to assert the pause count */
    cb::waitForPredicate([&] { return stream->getNumBackfillPauses() != 0; });

    EXPECT_EQ(stream->getNumBackfillPauses(), 1);

    /* Consume the backfill item(s) */
    stream->consumeBackfillItems(*producer, /*snapshot*/ 1 + /*mutation*/ 1);

    /* We should see that buffer full status must be false as we have read
       the item in the backfill buffer */
    EXPECT_FALSE(producer->getBackfillBufferFullStatus());

    /* Finish up with the backilling of the remaining item */
    cb::waitForPredicate(
            [&] { return numItems == stream->getLastReadSeqno(); });

    /* Read the other item */
    stream->consumeBackfillItems(*producer, 1);

    EXPECT_EQ(stream->getNumBackfillPauses(), 1);

    // Ensure next backfill starts off with a 0 pause count.
    stream->handleSlowStream();
    stream->next(*producer);
    EXPECT_EQ(stream->getNumBackfillPauses(), 0);

    EXPECT_EQ(cb::engine_errc::no_such_key, destroy_dcp_stream());
}

TEST_P(StreamTest, CursorDroppingBasicBackfillState) {
    /* Add 2 items; we need this to keep stream in backfill state */
    const uint64_t numItems = 2;
    addItemsAndRemoveCheckpoint(numItems);

    /* Set up a DCP stream */
    setup_dcp_stream();

    /* Transition stream to backfill state and expect cursor dropping call to
       succeed */
    stream->transitionStateToBackfilling();
    EXPECT_TRUE(stream->public_handleSlowStream());

    /* Run the backfill task in background thread to run so that it can
       complete/cancel itself */
    ExecutorPool::get()->setNumAuxIO(ThreadPoolConfig::AuxIoThreadCount{1});
    /* Finish up with the backilling of the remaining item */
    cb::waitForPredicate(
            [&] { return numItems == stream->getLastReadSeqno(); });
    EXPECT_EQ(cb::engine_errc::no_such_key, destroy_dcp_stream());
}

/*
 * Tests that when a cursor is dropped the associated stream's pointer
 * to the cursor is set to nullptr.
 */
TEST_P(StreamTest, MB_32329CursorDroppingResetCursor) {
    /* Add 2 items; we need this to keep stream in backfill state */
    const uint64_t numItems = 2;
    addItemsAndRemoveCheckpoint(numItems);

    /* Set up a DCP stream */
    setup_dcp_stream();

    /* Transition stream to backfill state and expect cursor dropping call to
       succeed */
    stream->transitionStateToBackfilling();

    /*
     * Increase the use_count of the cursor shared pointer, this replicates
     * the behaviour of the CheckpointMemRecoveryTask (see
     * cursorDroppingIfNeeded) which calls lock() on the cursor before
     * calling DcpConnMap::handleSlowStream.
     */
    auto cursorSP = stream->getCursor().lock();
    /*
     * The cursor shared_ptr has a reference count of 2. One is from the
     * reference from the cursor map, the other is the reference from taking
     * the lock (in the code above).
     */
    ASSERT_EQ(2, cursorSP.use_count());

    ASSERT_TRUE(stream->public_handleSlowStream());
    /*
     * The cursor should now be removed from the map and therefore the
     * reference count should have reduced to 1.
     */
    ASSERT_EQ(1, cursorSP.use_count());

    /*
     * Key part of the test to check that even though the cursor has a
     * reference count of 1, the dcp stream's pointer to the cursor has
     * now been set to nullptr, as it has been removed from the cursor map.
     */
    EXPECT_EQ(nullptr, stream->getCursor().lock());

    /* Run the backfill task in background thread to run so that it can
       complete/cancel itself */
    ExecutorPool::get()->setNumAuxIO(ThreadPoolConfig::AuxIoThreadCount{1});
    /* Finish up with the backilling of the remaining item */
    cb::waitForPredicate(
            [&] { return numItems == stream->getLastReadSeqno(); });
    EXPECT_EQ(cb::engine_errc::no_such_key, destroy_dcp_stream());
}

TEST_P(StreamTest, CursorDroppingBasicInMemoryState) {
    /* Set up a DCP stream */
    setup_dcp_stream();

    /* Transition stream to in-memory state and expect cursor dropping call to
       succeed */
    EXPECT_TRUE(stream->public_handleSlowStream());
    EXPECT_EQ(cb::engine_errc::no_such_key, destroy_dcp_stream());
}

TEST_P(StreamTest, CursorDroppingBasicNotAllowedStates) {
    /* Set up a DCP stream */
    setup_dcp_stream(DCP_ADD_STREAM_FLAG_TAKEOVER);

    /* Transition stream to takeoverSend state and expect cursor dropping call
       to fail */
    stream->transitionStateToTakeoverSend();
    EXPECT_FALSE(stream->public_handleSlowStream());

    /* Transition stream to takeoverWait state and expect cursor dropping call
       to fail */
    stream->transitionStateToTakeoverWait();
    EXPECT_FALSE(stream->public_handleSlowStream());

    /* Transition stream to dead state and expect cursor dropping call
       to fail */
    stream->transitionStateToDead();
    EXPECT_FALSE(stream->public_handleSlowStream());
    EXPECT_EQ(cb::engine_errc::no_such_key, destroy_dcp_stream());
}

TEST_P(StreamTest, RollbackDueToPurge) {
    setup_dcp_stream(0, IncludeValue::No, IncludeXattrs::No);

    /* Store 4 items */
    const int numItems = 4;
    for (int i = 0; i <= numItems; ++i) {
        store_item(vbid, std::string("key" + std::to_string(i)), "value");
    }
    uint64_t vbUuid = vb0->failovers->getLatestUUID();
    auto result = doStreamRequest(*producer,
                                  vb0->getId(),
                                  numItems - 2,
                                  numItems,
                                  numItems - 2,
                                  numItems - 2,
                                  vbUuid);
    EXPECT_EQ(cb::engine_errc::success, result.status);
    EXPECT_EQ(cb::engine_errc::success,
              producer->closeStream(/*opaque*/ 0, vb0->getId()));

    /* Set a start_seqno > purge_seqno > snap_start_seqno */
    engine->getKVBucket()->getLockedVBucket(vbid)->setPurgeSeqno(numItems - 3);

    /* We don't expect a rollback for this */
    result = doStreamRequest(
            *producer, vbid, numItems - 2, numItems, 0, numItems - 2, vbUuid);
    EXPECT_EQ(cb::engine_errc::success, result.status);
    EXPECT_EQ(cb::engine_errc::success,
              producer->closeStream(/*opaque*/ 0, vb0->getId()));

    /* Set a purge_seqno > start_seqno */
    engine->getKVBucket()->getLockedVBucket(vbid)->setPurgeSeqno(numItems - 1);

    /* Now we expect a rollback to 0 */
    result = doStreamRequest(
            *producer, vbid, numItems - 2, numItems, 0, numItems - 2, vbUuid);
    EXPECT_EQ(cb::engine_errc::rollback, result.status);
    EXPECT_EQ(0, result.rollbackSeqno);
    EXPECT_EQ(cb::engine_errc::no_such_key, destroy_dcp_stream());
}

/*
 * Test to ensure that when a streamRequest is made to a dead vbucket, we
 * (1) return not my vbucket.
 * (2) do not invoke the callback function (which is passed as parameter).
 * The reason we don't want to invoke the callback function is that it will
 * invoke mcbp_response_handler and so generate a response
 * (cb::engine_errc::success) and then when we continue the execution of the
 * streamRequest function we generate a second response
 * (cb::engine_errc::not_my_vbucket).
 */
TEST_P(StreamTest, MB_25820_callback_not_invoked_on_dead_vb_stream_request) {
    setup_dcp_stream(0, IncludeValue::No, IncludeXattrs::No);
    ASSERT_EQ(cb::engine_errc::success,
              engine->getKVBucket()->setVBucketState(
                      vbid, vbucket_state_dead, {}, TransferVB::Yes));
    uint64_t vbUuid = vb0->failovers->getLatestUUID();
    // Given the vbucket state is dead we should return not my vbucket.
    EXPECT_EQ(cb::engine_errc::not_my_vbucket,
              doStreamRequest(*producer, vbid, 0, 0, 0, 0, vbUuid).status);
    // The callback function past to streamRequest should not be invoked.
    ASSERT_EQ(0, callbackCount);
}

// Test the compression control success case
TEST_P(StreamTest, validate_compression_control_message_allowed) {
    // For success enable the snappy datatype on the connection
    cookie->setDatatypeSupport(PROTOCOL_BINARY_DATATYPE_SNAPPY);
    setup_dcp_stream();
    std::string compressCtrlMsg("force_value_compression");
    std::string compressCtrlValue("true");
    EXPECT_TRUE(producer->isCompressionEnabled());

    // Sending a control message after enabling SNAPPY should succeed
    EXPECT_EQ(cb::engine_errc::success,
              producer->control(0, compressCtrlMsg, compressCtrlValue));
    EXPECT_EQ(cb::engine_errc::no_such_key, destroy_dcp_stream());
}

// Test that ActiveStream::processItems correctly encodes a Snapshot marker
// (with CHK flag set) when processItems() is called with a single
// checkpoint_start item.
TEST_P(StreamTest, ProcessItemsSingleCheckpointStart) {
    setup_dcp_stream();

    // Setup - put a single checkpoint_start item into a vector to be passed
    // to ActiveStream::processItems()
    ActiveStream::OutstandingItemsResult result;
    result.items.push_back(queued_item(new Item(makeStoredDocKey("start"),
                                                vbid,
                                                queue_op::checkpoint_start,
                                                2,
                                                1)));
    result.ranges.push_back({{0, 1}, {}, {}});

    // Test - call processItems() twice: once with a single checkpoint_start
    // item, then with a single mutation.
    // (We need the single mutation to actually cause a SnapshotMarker to be
    // generated, as SnapshotMarkers cannot represent an empty snapshot).
    stream->public_processItems(result);

    result.items.clear();
    auto mutation = makeCommittedItem(makeStoredDocKey("mutation"), "value");
    mutation->setBySeqno(2);
    result.items.push_back(mutation);
    stream->public_processItems(result);

    // Validate - check that we have two items in the readyQ (SnapshotMarker &
    // DcpMutation), and that the SnapshotMarker is correctly encoded (should
    // have CHK flag set).
    const auto& readyQ = stream->public_readyQ();
    ASSERT_EQ(2, readyQ.size());
    ASSERT_EQ(DcpResponse::Event::SnapshotMarker, readyQ.front()->getEvent());
    auto& snapMarker = dynamic_cast<SnapshotMarker&>(*readyQ.front());
    EXPECT_EQ(MARKER_FLAG_MEMORY | MARKER_FLAG_CHK, snapMarker.getFlags());

    EXPECT_EQ(DcpResponse::Event::Mutation, readyQ.back()->getEvent());
}

// Variation on ProcessItemsSingleCheckpointStart - test that
// ActiveStream::processItems correctly encodes a Snapshot marker (with CHK
// flag set) when processItems() is called with multiple items but
// checkpoint_start item is the last item in the batch.
TEST_P(StreamTest, ProcessItemsCheckpointStartIsLastItem) {
    setup_dcp_stream();

    // Setup - Create and discard the initial in-memory snapshot (it always has
    // the CKPT flag set, we just want to ignore this first one as are
    // testing behaviour of subsequent checkpoints).
    ActiveStream::OutstandingItemsResult result;
    result.items.emplace_back(new Item(
            makeStoredDocKey("start"), vbid, queue_op::checkpoint_start, 1, 1));
    auto dummy = makeCommittedItem(makeStoredDocKey("ignore"), "value");
    dummy->setBySeqno(9);
    result.items.push_back(dummy);
    result.items.emplace_back(new Item(
            makeStoredDocKey("end"), vbid, queue_op::checkpoint_end, 1, 10));
    result.ranges.push_back({{0, 9}, {}, {}});

    stream->public_processItems(result);
    result.items.clear();
    stream->public_popFromReadyQ();
    stream->public_popFromReadyQ();

    // Setup - call ActiveStream::processItems() with the end of one checkpoint
    // and the beginning of the next:
    //     muatation, checkpoint_end, checkpoint_start
    auto mutation1 = makeCommittedItem(makeStoredDocKey("M1"), "value");
    mutation1->setBySeqno(10);
    result.items.push_back(mutation1);
    result.items.push_back(queued_item(new Item(makeStoredDocKey("end"),
                                                vbid,
                                                queue_op::checkpoint_end,
                                                1,
                                                /*seqno*/ 11)));
    result.ranges.push_back({{10, 10}, {}, {}});
    result.items.push_back(queued_item(new Item(makeStoredDocKey("start"),
                                                vbid,
                                                queue_op::checkpoint_start,
                                                2,
                                                /*seqno*/ 11)));
    result.ranges.push_back({{11, 11}, {}, {}});

    // Test - call processItems() twice: once with the items above, then with
    // a single mutation.
    stream->public_processItems(result);

    result.items.clear();
    auto mutation2 = makeCommittedItem(makeStoredDocKey("M2"), "value");
    mutation2->setBySeqno(11);
    result.items.push_back(mutation2);
    stream->public_processItems(result);

    // Validate - check that we have four items in the readyQ with the correct
    // state:
    //    1. SnapshotMarker(10,10)
    //    2. Mutation(M1, 10)
    //    3. SnapshotMarker(11, 11, CHK)
    //    4. Mutation(M2, 11)
    const auto& readyQ = stream->public_readyQ();
    ASSERT_EQ(4, readyQ.size());

    // First snapshotMarker should be for seqno 10 and _not_ have the CHK flag
    // set.
    ASSERT_EQ(DcpResponse::Event::SnapshotMarker, readyQ.front()->getEvent());
    auto& snapMarker1 = dynamic_cast<SnapshotMarker&>(*readyQ.front());
    EXPECT_EQ(MARKER_FLAG_MEMORY, snapMarker1.getFlags());
    // Don't care about startSeqno for this snapshot...
    EXPECT_EQ(10, snapMarker1.getEndSeqno());

    stream->public_nextQueuedItem(*producer);
    EXPECT_EQ(DcpResponse::Event::Mutation, readyQ.front()->getEvent());

    // Second snapshotMarker should be for seqno 11 and have the CHK flag set.
    stream->public_nextQueuedItem(*producer);
    ASSERT_EQ(DcpResponse::Event::SnapshotMarker, readyQ.front()->getEvent());
    auto& snapMarker2 = dynamic_cast<SnapshotMarker&>(*readyQ.front());
    EXPECT_EQ(MARKER_FLAG_MEMORY | MARKER_FLAG_CHK, snapMarker2.getFlags());
    EXPECT_EQ(11, snapMarker2.getStartSeqno());
    EXPECT_EQ(11, snapMarker2.getEndSeqno());

    stream->public_nextQueuedItem(*producer);
    EXPECT_EQ(DcpResponse::Event::Mutation, readyQ.front()->getEvent());
}

TEST_P(StreamTest, ProducerReceivesSeqnoAckForErasedStream) {
    create_dcp_producer(0, /*flags*/
                        IncludeValue::Yes,
                        IncludeXattrs::Yes,
                        {{"send_stream_end_on_client_close_stream", "true"},
                         {"enable_sync_writes", "true"},
                         {"consumer_name", "replica1"}});

    // Need to do a stream request to put the stream in the producers map
    ASSERT_EQ(cb::engine_errc::success, doStreamRequest(*producer).status);

    // Close the stream to start the removal process
    EXPECT_EQ(cb::engine_errc::success,
              producer->closeStream(0 /*opaque*/, vbid));

    // Stream should still exist, but should be dead
    auto stream = producer->findStream(vbid);
    EXPECT_TRUE(stream);
    EXPECT_FALSE(stream->isActive());

    // Step the stream on, this should remove the stream from the producer's
    // StreamsMap
    MockDcpMessageProducers producers;
    EXPECT_EQ(cb::engine_errc::success, producer->step(false, producers));
    EXPECT_EQ(cb::mcbp::ClientOpcode::DcpStreamEnd, producers.last_op);

    // Stream should no longer exist in the map
    EXPECT_FALSE(producer->findStream(vbid));

    EXPECT_EQ(cb::engine_errc::success,
              producer->seqno_acknowledged(
                      0 /*opaque*/, vbid, 1 /*prepareSeqno*/));
}

MATCHER_P(HasOperation, op, "") {
    return arg.getOperation() == op;
}

/**
 * Regression test for MB-38356 - if a DCP consumer sends a stream request for
 * a Vbid which it is already streaming, then the second request should fail,
 * leaving the first stream as it was.
 * (In the case of MB-38356 the first stream incorrectly lost it's cursor).
 */
TEST_P(StreamTest, MB38356_DuplicateStreamRequest) {
    setup_dcp_stream(0, IncludeValue::No, IncludeXattrs::No);
    ASSERT_EQ(cb::engine_errc::success, doStreamRequest(*producer).status);

    // Second request to same vbid should fail.
    EXPECT_EQ(cb::engine_errc::key_already_exists,
              doStreamRequest(*producer).status);

    // Original stream should still be established and allow items to be
    // streamed.
    auto stream = producer->findStream(vbid);
    ASSERT_TRUE(stream);
    const auto cursor = stream->getCursor();
    auto cursorPtr = cursor.lock();
    EXPECT_TRUE(cursorPtr);
    auto& vb = *engine->getVBucket(vbid);
    auto& cm = *vb.checkpointManager;
    std::vector<queued_item> qis;
    cm.getNextItemsForDcp(*cursorPtr, qis);
    // Copy to plain Item vector to aid in checking expected value.
    std::vector<Item> items;
    std::transform(qis.begin(),
                   qis.end(),
                   std::back_inserter(items),
                   [](const auto& rcptr) { return *rcptr; });

    EXPECT_THAT(items,
                ElementsAre(HasOperation(queue_op::checkpoint_start),
                            HasOperation(queue_op::set_vbucket_state)));

    EXPECT_EQ(cb::engine_errc::success, destroy_dcp_stream());
}

// Test which demonstrates how a DcpProducer streams from multiple vBuckets.
// Test creates three vBuckets and adds two mutations to each vb, then creates
// a DcpProducer which streams all three vBuckets.
// When stepping the producer this results in all three ActiveStreams
// fetching items into their readyQs, and then items are returned in
// round-robin order (vb:0, vb:1, vb:2, vb:0, vb:1, ...)
//
// Note: There's an open question if this is the ideal behavior - we end up
// populating multiple readyQs with items which we don't have any way to
// recover that memory aside from the consumer reading it. If the consumer is
// slow to read compared to mutation rate; this can result in a significant
// amount of memory being consumed by readyQs.
// See also: MB-46740 (ActiveStream may queue items while above quota)
TEST_P(StreamTest, MultipleVBucketsRoundRobin) {
    // Setup DCP streams for vb:0, 1 and 2.
    engine->getKVBucket()->setVBucketState(Vbid{1}, vbucket_state_active);
    engine->getKVBucket()->setVBucketState(Vbid{2}, vbucket_state_active);
    create_dcp_producer();

    std::vector<VBucketPtr> vbs;
    for (auto vbid : {Vbid{0}, Vbid{1}, Vbid{2}}) {
        auto vb = engine->getVBucket(vbid);
        ASSERT_TRUE(vb);
        ASSERT_EQ(cb::engine_errc::success,
                  doStreamRequest(*producer, vb->getId()).status)
                << "stream request for " << to_string(vbid) << " failed";
        vbs.push_back(vb);
    }

    // Add two mutations to each VBucket.
    for (int i = 0; i < 2; ++i) {
        std::string key("key" + std::to_string(i));
        for (auto& vb : vbs) {
            store_item(vb->getId(), key, "value");
        }
    }

    EXPECT_EQ(3, producer->getReadyQueue().size());

    GMockDcpMsgProducers mockProducers;
    {
        // Setup expected DCP sequence.
        ::testing::InSequence sequence;
        using ::testing::_;

        EXPECT_CALL(mockProducers, marker(_, Vbid(0), _, _, _, _, _, _, _));
        EXPECT_CALL(mockProducers, marker(_, Vbid(1), _, _, _, _, _, _, _));
        EXPECT_CALL(mockProducers, marker(_, Vbid(2), _, _, _, _, _, _, _));

        EXPECT_CALL(mockProducers, mutation(_, _, Vbid(0), _, _, _, _, _));
        EXPECT_CALL(mockProducers, mutation(_, _, Vbid(1), _, _, _, _, _));
        EXPECT_CALL(mockProducers, mutation(_, _, Vbid(2), _, _, _, _, _));

        EXPECT_CALL(mockProducers, mutation(_, _, Vbid(0), _, _, _, _, _));
        EXPECT_CALL(mockProducers, mutation(_, _, Vbid(1), _, _, _, _, _));
        EXPECT_CALL(mockProducers, mutation(_, _, Vbid(2), _, _, _, _, _));
    }

    // Step the DCP producer (running ActiveStreamCheckpointProcessorTask)
    // until all items have been processed.

    EXPECT_EQ(cb::engine_errc::would_block,
              producer->step(false, mockProducers));
    EXPECT_EQ(3, producer->getCheckpointSnapshotTask()->queueSize());
    producer->getCheckpointSnapshotTask()->run();
    // After running ASCPT, expect all readyQs are populated with marker and
    // mutations
    for (const auto& vb : vbs) {
        auto stream = producer->findStream(vb->getId());
        ASSERT_TRUE(stream);
        EXPECT_EQ(3, stream->getItemsRemaining());
    }

    // 3x snapshot markers, 6x mutations.
    for (int items = 0; items < 9; items++) {
        EXPECT_EQ(cb::engine_errc::success,
                  producer->step(false, mockProducers));
    }

    // Should be nothing more.
    EXPECT_EQ(cb::engine_errc::would_block,
              producer->step(false, mockProducers));

    EXPECT_EQ(cb::engine_errc::success, destroy_dcp_stream());
}

class CacheCallbackTest : public StreamTest {
protected:
    void SetUp() override {
        StreamTest::SetUp();
        store_item(vbid, key, "value");

        removeCheckpoint();

        /* Set up a DCP stream for the backfill */
        setup_dcp_stream();
    }

    void TearDown() override {
        producer->closeAllStreams();
        StreamTest::TearDown();
    }

    const size_t numItems = 1;
    const std::string key = "key";
    const DiskDocKey diskKey = makeDiskDocKey(key);
};

/*
 * Tests the callback member function of the CacheCallback class.  This
 * particular test should result in the CacheCallback having a status of
 * cb::engine_errc::key_already_exists.
 */
TEST_P(CacheCallbackTest, CacheCallback_key_eexists) {
    CacheCallback callback(*engine->getKVBucket(), stream);

    stream->transitionStateToBackfilling();
    CacheLookup lookup(diskKey, /*BySeqno*/ 1, vbid);
    callback.callback(lookup);

    /* Invoking callback should result in backfillReceived being called on
     * activeStream, which should return true and hence set the callback status
     * to cb::engine_errc::key_already_exists.
     */
    EXPECT_EQ(cb::engine_errc::key_already_exists, callback.getStatus());

    /* Verify that the item is read in the backfill */
    EXPECT_EQ(numItems, stream->getNumBackfillItems());

    /* Verify have the backfill item sitting in the readyQ */
    EXPECT_EQ(numItems, stream->public_readyQ().size());
}

/*
 * Tests the callback member function of the CacheCallback class.  This
 * particular test should result in the CacheCallback having a status of
 * cb::engine_errc::success.
 */
TEST_P(CacheCallbackTest, CacheCallback_engine_success) {
    CacheCallback callback(*engine->getKVBucket(), stream);

    stream->transitionStateToBackfilling();
    // Passing in wrong BySeqno - should be 1, but passing in 0
    CacheLookup lookup(diskKey, /*BySeqno*/ 0, vbid);
    callback.callback(lookup);

    /* Invoking callback should result in backfillReceived NOT being called on
     * activeStream, and hence the callback status should be set to
     * cb::engine_errc::success.
     */
    EXPECT_EQ(cb::engine_errc::success, callback.getStatus());

    /* Verify that the item is not read in the backfill */
    EXPECT_EQ(0, stream->getNumBackfillItems());

    /* Verify do not have the backfill item sitting in the readyQ */
    EXPECT_EQ(0, stream->public_readyQ().size());
}

/*
 * Tests the callback member function of the CacheCallback class.  Due to the
 * key being evicted the test should result in the CacheCallback having a status
 * of cb::engine_errc::success.
 */
TEST_P(CacheCallbackTest, CacheCallback_engine_success_not_resident) {
    if (bucketType == "ephemeral") {
        /* The test relies on being able to evict a key from memory.
         * Eviction is not supported with empherial buckets.
         */
        return;
    }
    CacheCallback callback(*engine->getKVBucket(), stream);

    stream->transitionStateToBackfilling();
    CacheLookup lookup(diskKey, /*BySeqno*/ 1, vbid);
    // Make the key non-resident by evicting the key
    const char* msg;
    engine->getKVBucket()->evictKey(diskKey.getDocKey(), vbid, &msg);
    callback.callback(lookup);

    /* With the key evicted, invoking callback should result in backfillReceived
     * NOT being called on activeStream, and hence the callback status should be
     * set to cb::engine_errc::success
     */
    EXPECT_EQ(cb::engine_errc::success, callback.getStatus());

    /* Verify that the item is not read in the backfill */
    EXPECT_EQ(0, stream->getNumBackfillItems());

    /* Verify do not have the backfill item sitting in the readyQ */
    EXPECT_EQ(0, stream->public_readyQ().size());
}

/*
 * Tests the callback member function of the CacheCallback class.  This
 * particular test should result in the CacheCallback having a status of
 * cb::engine_errc::temporary_failure (no memory available). This would then
 * normally cause backfill to yield
 */
TEST_P(CacheCallbackTest, CacheCallback_engine_enomem) {
    /*
     * Ensure that DcpProducer::recordBackfillManagerBytesRead returns false
     * by setting the backfill buffer size to zero, and then setting bytes read
     * to one.
     */
    producer->setBackfillBufferSize(0);
    producer->setBackfillBufferBytesRead(1);

    CacheCallback callback(*engine->getKVBucket(), stream);

    stream->transitionStateToBackfilling();
    CacheLookup lookup(diskKey, /*BySeqno*/ 1, vbid);
    callback.callback(lookup);

    /* Invoking callback should result in backfillReceived being called on
     * activeStream, which should return false (due to
     * DcpProducer::recordBackfillManagerBytesRead returning false), and hence
     * set the callback status to cb::engine_errc::temporary_failure.
     */
    EXPECT_EQ(cb::engine_errc::temporary_failure, callback.getStatus());

    // This is the same test
    EXPECT_TRUE(callback.shouldYield());

    // Callback yields after processing the item
    EXPECT_EQ(1, stream->getNumBackfillItems());
    EXPECT_EQ(1, stream->public_readyQ().size());
}

// Test cases which run in both Full and Value eviction
INSTANTIATE_TEST_SUITE_P(
        PersistentAndEphemeral,
        StreamTest,
        ::testing::Values("persistent_couchstore", "ephemeral"),
        [](const ::testing::TestParamInfo<std::string>& testInfo) {
            return testInfo.param;
        });

// Test cases which run in both Full and Value eviction
INSTANTIATE_TEST_SUITE_P(
        PersistentAndEphemeral,
        CacheCallbackTest,
        ::testing::Values("persistent_couchstore", "ephemeral"),
        [](const ::testing::TestParamInfo<std::string>& testInfo) {
            return testInfo.param;
        });

void SingleThreadedActiveStreamTest::SetUp() {
    STParameterizedBucketTest::SetUp();
    setVBucketStateAndRunPersistTask(vbid, vbucket_state_active);
    setupProducer();
}

void SingleThreadedActiveStreamTest::TearDown() {
    stream.reset();
    producer.reset();
    STParameterizedBucketTest::TearDown();
}

void SingleThreadedActiveStreamTest::setupProducer(
        const std::vector<std::pair<std::string, std::string>>& controls) {
    uint32_t flags = 0;

    // We don't set the startTask flag here because we will create the task
    // manually. We do this because the producer actually creates the task on
    // StreamRequest which we do not do because we want a MockActiveStream.
    producer = std::make_shared<MockDcpProducer>(*engine,
                                                 cookie,
                                                 "test_producer->test_consumer",
                                                 flags,
                                                 false /*startTask*/);
    producer->createCheckpointProcessorTask();
    producer->scheduleCheckpointProcessorTask();

    for (const auto& c : controls) {
        EXPECT_EQ(cb::engine_errc::success,
                  producer->control(0 /*opaque*/, c.first, c.second));
    }

    auto vb = engine->getVBucket(vbid);

    stream = std::make_shared<MockActiveStream>(
            engine.get(), producer, flags, 0 /*opaque*/, *vb);

    stream->setActive();
}

MutationStatus SingleThreadedActiveStreamTest::public_processSet(
        VBucket& vb, Item& item, const VBQueueItemCtx& ctx) {
    auto htRes = vb.ht.findForUpdate(item.getKey());
    auto* v = htRes.selectSVToModify(item);
    return vb
            .processSet(htRes,
                        v,
                        item,
                        0 /*cas*/,
                        true /*allowExisting*/,
                        false /*hasMetadata*/,
                        ctx,
                        {/*no predicate*/})
            .first;
}

void SingleThreadedActiveStreamTest::recreateProducerAndStream(
        VBucket& vb,
        uint32_t flags,
        std::optional<std::string_view> jsonFilter) {
    producer = std::make_shared<MockDcpProducer>(*engine,
                                                 cookie,
                                                 "test_producer->test_consumer",
                                                 flags,
                                                 false /*startTask*/);
    producer->createCheckpointProcessorTask();
    producer->setSyncReplication(SyncReplication::SyncReplication);
    recreateStream(vb, true /*enforceProducerFlags*/, jsonFilter);
}

void SingleThreadedActiveStreamTest::recreateStream(
        VBucket& vb,
        bool enforceProducerFlags,
        std::optional<std::string_view> jsonFilter) {
    if (enforceProducerFlags) {
        stream = producer->mockActiveStreamRequest(
                0 /*flags*/,
                0 /*opaque*/,
                vb,
                0 /*st_seqno*/,
                ~0 /*en_seqno*/,
                0x0 /*vb_uuid*/,
                0 /*snap_start_seqno*/,
                ~0 /*snap_end_seqno*/,
                producer->public_getIncludeValue(),
                producer->public_getIncludeXattrs(),
                producer->public_getIncludeDeletedUserXattrs(),
                jsonFilter);
    } else {
        stream = producer->mockActiveStreamRequest(0 /*flags*/,
                                                   0 /*opaque*/,
                                                   vb,
                                                   0 /*st_seqno*/,
                                                   ~0 /*en_seqno*/,
                                                   0x0 /*vb_uuid*/,
                                                   0 /*snap_start_seqno*/,
                                                   ~0 /*snap_end_seqno*/);
    }
}

void SingleThreadedPassiveStreamTest::SetUp() {
    STParameterizedBucketTest::SetUp();

    if (!startAsReplica) {
        return;
    }

    setVBucketStateAndRunPersistTask(vbid, vbucket_state_replica);

    setupConsumerAndPassiveStream();
}

void SingleThreadedPassiveStreamTest::TearDown() {
    ASSERT_NE(cb::engine_errc::disconnect,
              consumer->closeStream(0 /*opaque*/, vbid));
    consumer.reset();
    STParameterizedBucketTest::TearDown();
}

void SingleThreadedPassiveStreamTest::setupConsumer() {
    // In the normal DCP protocol flow, ns_server issues an AddStream request
    // to the DcpConsumer before DCP Control messages are necessarily
    // negotiated.
    // As such, create the PassiveStream *before* enabling SyncReplication
    // (normally done using DCP_CONTROL negotiation with the Producer) to
    // accurately reflect how these classes are used in the real flow.
    consumer =
            std::make_shared<MockDcpConsumer>(*engine, cookie, "test_consumer");
    ASSERT_EQ(cb::engine_errc::success,
              consumer->addStream(0 /*opaque*/, vbid, 0 /*flags*/));

    if (enableSyncReplication) {
        consumer->enableSyncReplication();
    }

    EXPECT_FALSE(static_cast<MockPassiveStream*>(
                         (consumer->getVbucketStream(vbid)).get())
                         ->public_areFlatBuffersSystemEventsEnabled());

    // Similar to sync-repl, FlatBuffer enablement follows the same pattern.
    // PassiveStream can be created before control negotiation completes, the
    // FlatBuffer setting at construction time could be wrong, it is corrected
    // when the PassiveStream processes the AddStream (::acceptStream)
    consumer->enableFlatBuffersSystemEvents();
}

void SingleThreadedPassiveStreamTest::setupPassiveStream() {
    stream = static_cast<MockPassiveStream*>(
            (consumer->getVbucketStream(vbid)).get());
    ASSERT_TRUE(stream->isActive());
}

void SingleThreadedPassiveStreamTest::consumePassiveStreamStreamReq() {
    // Consume the StreamRequest message on the PassiveStreams' readyQ,
    // and simulate the producer responding to it.
    const auto& readyQ = stream->public_readyQ();
    ASSERT_EQ(1, readyQ.size());
    auto msg = stream->public_popFromReadyQ();
    ASSERT_TRUE(msg);
    ASSERT_EQ(DcpResponse::Event::StreamReq, msg->getEvent());
    stream->acceptStream(cb::mcbp::Status::Success, 0);
    ASSERT_TRUE(stream->isActive());
    EXPECT_TRUE(stream->public_areFlatBuffersSystemEventsEnabled());
}

void SingleThreadedPassiveStreamTest::consumePassiveStreamAddStream() {
    auto msg = stream->public_popFromReadyQ();
    ASSERT_EQ(DcpResponse::Event::AddStream, msg->getEvent());
}

void SingleThreadedPassiveStreamTest::maybeConsumePassiveStreamSeqnoAck() {
    auto msg = stream->public_popFromReadyQ();
    if (msg) {
        ASSERT_EQ(DcpResponse::Event::SeqnoAcknowledgement, msg->getEvent());
    }
}

void SingleThreadedPassiveStreamTest::setupConsumerAndPassiveStream() {
    setupConsumer();
    setupPassiveStream();

    consumePassiveStreamStreamReq();

    // PassiveStream should have sent an AddStream response back to ns_server,
    // plus an optional SeqnoAcknowledgement (if SyncReplication enabled and
    // necessary to Ack back to producer).
    consumePassiveStreamAddStream();
    maybeConsumePassiveStreamSeqnoAck();
}

TEST_P(SingleThreadedPassiveStreamTest, StreamStats) {
    nlohmann::json stats;
    AddStatFn add_stat = [&stats](auto key, auto value, auto&) {
        stats[std::string(key)] = std::string(value);
    };
    stream->addStats(add_stat, *cookie);

    auto expectStreamStat = [&](auto& stat) {
        auto key = fmt::format("{}:stream_0_{}", stream->getName(), stat);
        EXPECT_TRUE(stats.erase(key)) << "Expected " << key;
    };

    // PassiveStream stats
    expectStreamStat("buffer_bytes");
    expectStreamStat("buffer_items");
    expectStreamStat("cur_snapshot_prepare");
    expectStreamStat("cur_snapshot_type");
    expectStreamStat("end_seqno");
    expectStreamStat("flags");
    expectStreamStat("items_ready");
    expectStreamStat("last_received_seqno");
    expectStreamStat("opaque");
    expectStreamStat("readyQ_items");
    expectStreamStat("ready_queue_memory");
    expectStreamStat("snap_end_seqno");
    expectStreamStat("snap_start_seqno");
    expectStreamStat("start_seqno");
    expectStreamStat("state");
    expectStreamStat("vb_manifest_uid");
    expectStreamStat("vb_uuid");

    EXPECT_TRUE(stats.empty());
    if (HasFailure()) {
        std::cerr << "Unexpected stats " << stats.dump(2);
    }
}

TEST_P(SingleThreadedActiveStreamTest, StreamStats) {
    nlohmann::json stats;
    AddStatFn add_stat = [&stats](auto key, auto value, auto&) {
        stats[std::string(key)] = std::string(value);
    };
    stream->addStats(add_stat, *cookie);

    auto expectStreamStat = [&](auto& stat) {
        auto key = fmt::format("{}:stream_0_{}", stream->getName(), stat);
        EXPECT_TRUE(stats.erase(key)) << "Expected " << key;
    };

    auto expectFilterStat = [&](auto& stat) {
        auto key = fmt::format("{}:filter_0_{}", stream->getName(), stat);
        EXPECT_TRUE(stats.erase(key)) << "Expected " << key;
    };

    // ActiveStream stats
    expectStreamStat("backfill_buffer_bytes");
    expectStreamStat("backfill_buffer_items");
    expectStreamStat("backfill_disk_items");
    expectStreamStat("backfill_mem_items");
    expectStreamStat("backfill_sent");
    expectStreamStat("change_streams_enabled");
    expectStreamStat("cursor_registered");
    expectStreamStat("end_seqno");
    expectStreamStat("flags");
    expectStreamStat("items_ready");
    expectStreamStat("last_read_seqno");
    expectStreamStat("last_sent_seqno");
    expectStreamStat("last_sent_seqno_advance");
    expectStreamStat("last_sent_snap_end_seqno");
    expectStreamStat("memory_phase");
    expectStreamStat("opaque");
    expectStreamStat("readyQ_items");
    expectStreamStat("ready_queue_memory");
    expectStreamStat("snap_end_seqno");
    expectStreamStat("snap_start_seqno");
    expectStreamStat("start_seqno");
    expectStreamStat("state");
    expectStreamStat("vb_uuid");

    // Filter stats
    expectFilterStat("cids");
    expectFilterStat("default_allowed");
    expectFilterStat("passthrough");
    expectFilterStat("sid");
    expectFilterStat("size");
    expectFilterStat("system_allowed");

    EXPECT_TRUE(stats.empty());
    if (HasFailure()) {
        std::cerr << "Unexpected stats " << stats.dump(2);
    }
}

TEST_P(SingleThreadedActiveStreamTest, DiskSnapshotSendsChkMarker) {
    auto vb = engine->getVBucket(vbid);
    auto& ckptMgr = *vb->checkpointManager;
    // Get rid of set_vb_state and any other queue_op we are not interested in
    ckptMgr.clear(0 /*seqno*/);

    // Remove the initial stream, we want to force it to backfill.
    stream.reset();

    const auto key = makeStoredDocKey("key");
    const std::string value = "value";
    auto item = make_item(vbid, key, value);

    EXPECT_EQ(
            MutationStatus::WasClean,
            public_processSet(*vb, item, VBQueueItemCtx(CanDeduplicate::Yes)));

    // Ensure mutation is on disk; no longer present in CheckpointManager.
    vb->checkpointManager->createNewCheckpoint();
    flushVBucketToDiskIfPersistent(vbid, 1);
    ASSERT_EQ(1, vb->checkpointManager->getNumCheckpoints());

    recreateStream(*vb);
    ASSERT_TRUE(stream->isBackfilling());

    // Run the backfill we scheduled when we transitioned to the backfilling
    // state. Only run the backfill task once because we only care about the
    // snapshot marker.
    auto& bfm = producer->getBFM();
    bfm.backfill();

    // No message processed, BufferLog empty
    ASSERT_EQ(0, producer->getBytesOutstanding());

    // readyQ must contain a SnapshotMarker
    ASSERT_GE(stream->public_readyQSize(), 1);
    auto resp = stream->public_nextQueuedItem(*producer);
    ASSERT_TRUE(resp);
    EXPECT_EQ(DcpResponse::Event::SnapshotMarker, resp->getEvent());

    auto& marker = dynamic_cast<SnapshotMarker&>(*resp);
    EXPECT_TRUE(marker.getFlags() & MARKER_FLAG_CHK);
    EXPECT_TRUE(marker.getFlags() & MARKER_FLAG_DISK);
    EXPECT_FALSE(marker.getHighCompletedSeqno());

    producer->cancelCheckpointCreatorTask();
}

/// Test that disk backfill remaining isn't prematurely zero (before counts
/// read from disk by backfill task).
TEST_P(SingleThreadedActiveStreamTest, DiskBackfillInitializingItemsRemaining) {
    auto vb = engine->getVBucket(vbid);
    auto& manager = *vb->checkpointManager;

    // Delete initial stream (so we can re-create after items are only available
    // from disk.
    stream.reset();

    // Store 3 items (to check backfill remaining counts).
    // Add items, flush it to disk, then clear checkpoint to force backfill.
    store_item(vbid, makeStoredDocKey("key1"), "value");
    store_item(vbid, makeStoredDocKey("key2"), "value");
    store_item(vbid, makeStoredDocKey("key3"), "value");

    const auto openId = manager.getOpenCheckpointId();
    manager.createNewCheckpoint();
    ASSERT_GT(manager.getOpenCheckpointId(), openId);
    flushVBucketToDiskIfPersistent(vbid, 3 /*expected_num_flushed*/);
    ASSERT_EQ(1, manager.getNumCheckpoints());
    ASSERT_EQ(1, manager.getNumOpenChkItems());

    // Re-create producer now we have items only on disk.
    setupProducer();
    ASSERT_TRUE(stream->isBackfilling());

    // Should report empty itemsRemaining as that would mislead
    // ns_server if they asked for stats before the backfill task runs (they
    // would think backfill is complete).
    EXPECT_FALSE(stream->getNumBackfillItemsRemaining());

    bool statusFound = false;
    std::string expectedKey;
    auto checkStatusFn = [&statusFound, &expectedKey](std::string_view key,
                                                      std::string_view value,
                                                      CookieIface&) {
        if (key == "status"sv) {
            EXPECT_EQ(expectedKey, std::string(value.data(), value.size()));
            statusFound = true;
        }
    };

    // Should report status == "calculating_item_count" before backfill
    // scan has occurred.
    expectedKey = "calculating-item-count";
    auto* cookie = create_mock_cookie();
    stream->addTakeoverStats(checkStatusFn, *cookie, *vb);
    EXPECT_TRUE(statusFound);

    // Run the backfill we scheduled when we transitioned to the backfilling
    // state. Run the backfill task once to get initial item counts.
    auto& bfm = producer->getBFM();
    bfm.backfill();
    EXPECT_EQ(3, *stream->getNumBackfillItemsRemaining());
    // Should report status == "backfilling"
    statusFound = false;
    expectedKey = "backfilling";
    stream->addTakeoverStats(checkStatusFn, *cookie, *vb);
    EXPECT_TRUE(statusFound);

    // Run again to actually scan (items remaining unchanged).
    bfm.backfill();
    EXPECT_EQ(3, *stream->getNumBackfillItemsRemaining());
    statusFound = false;
    expectedKey = "backfilling";
    stream->addTakeoverStats(checkStatusFn, *cookie, *vb);
    EXPECT_TRUE(statusFound);

    // Finally run again to complete backfill (so it is shutdown in a clean
    // fashion).
    bfm.backfill();

    // Consume the items from backfill; should update items remaining.
    // Actually need to consume 4 items (snapshot_marker + 3x mutation).
    stream->consumeBackfillItems(*producer, 4);
    EXPECT_EQ(0, *stream->getNumBackfillItemsRemaining());
    statusFound = false;
    expectedKey = "in-memory";
    stream->addTakeoverStats(checkStatusFn, *cookie, *vb);
    EXPECT_TRUE(statusFound);
    destroy_mock_cookie(cookie);
}

/// Test that backfill is correctly cancelled if the VBucket is deleted
/// part-way through the backfill.
TEST_P(SingleThreadedActiveStreamTest, BackfillDeletedVBucket) {
    {
        // Setup: Store items then remove them from checkpoint manager, forcing
        // DCP Producer to backfill from disk.
        // In own scope as we don't want to keep VBucketPtr alive
        // past when we call deleteVBucket.
        auto vb = engine->getVBucket(vbid);
        auto& manager = *vb->checkpointManager;

        // Delete initial stream (so we can re-create after items are only
        // available from disk.
        stream.reset();

        // Store some items, create new checkpoint and flush so we have
        // something to backfill from disk
        store_item(vbid, makeStoredDocKey("key1"), "value");
        store_item(vbid, makeStoredDocKey("key2"), "value");

        const auto openId = manager.getOpenCheckpointId();
        manager.createNewCheckpoint();
        ASSERT_GT(manager.getOpenCheckpointId(), openId);
        flushVBucketToDiskIfPersistent(vbid, 2 /*expected_num_flushed*/);
        ASSERT_EQ(1, manager.getNumCheckpoints());
        ASSERT_EQ(1, manager.getNumOpenChkItems());
    }

    auto* kvstore = engine->getKVBucket()->getRWUnderlying(vbid);
    if (persistent()) {
        ASSERT_TRUE(kvstore);
        // Sanity check - expected number of items are indeed on disk:
        ASSERT_EQ(2, kvstore->getItemCount(vbid));
    }

    // Re-create producer now we have items only on disk, setting a buffer which
    // can only hold 1 item (so backfill doesn't complete in one scan).
    setupProducer();
    producer->setBackfillBufferSize(1);
    ASSERT_TRUE(stream->isBackfilling());

    // Initialise the backfill of this VBucket (performs initial scan but
    // doesn't read any data yet).
    auto& bfm = producer->getBFM();
    ASSERT_EQ(backfill_success, bfm.backfill());
    ASSERT_EQ(2, *stream->getNumBackfillItemsRemaining());

    // Now delete the VBucket.
    ASSERT_EQ(cb::engine_errc::success,
              engine->getKVBucket()->deleteVBucket(vbid));

    // Normally done by DcpConnMap::vBucketStateChanged(), but the producer
    // isn't tracked in DcpConnMap here.
    stream->setDead(cb::mcbp::DcpStreamEndStatus::StateChanged);

    // Ensure background AuxIO task to actually delete VBucket from disk is run.
    if (persistent()) {
        auto& auxIoQ = *task_executor->getLpTaskQ()[AUXIO_TASK_IDX];
        runNextTask(auxIoQ, "Removing (dead) vb:0 from memory and disk");

        // vBucket should be gone from disk - attempts to read should fail.
        EXPECT_THROW(kvstore->getItemCount(vbid), std::system_error);
    }

    // Test: run backfillMgr again to actually attempt to read items from disk.
    // Given vBucket has been deleted this should result in the backfill
    // finishing early instead of snoozing.
    ASSERT_EQ(1, bfm.getNumBackfills());
    EXPECT_EQ(backfill_success, bfm.backfill());
    EXPECT_EQ(0, bfm.getNumBackfills());
}

/// Test that backfills are scheduled in sequential order when
/// "stream_backfill_order" is set to "sequential"
TEST_P(SingleThreadedActiveStreamTest, BackfillSequential) {
    // Delete initial stream (so we can re-create after items are only available
    // from disk.
    stream.reset();

    // Set maximum number of in-progress backfills per connection to 3, so we
    // can have all of the backfills in progress at once.
    engine->getConfiguration().setDcpBackfillInProgressPerConnectionLimit(3);

    // Create on-disk items for three vBuckets. These will be used to backfill
    // from below.
    for (auto vbid : {Vbid{0}, Vbid{1}, Vbid{2}}) {
        setVBucketStateAndRunPersistTask(vbid, vbucket_state_active);
        store_item(vbid, makeStoredDocKey("key1"), "value");
        store_item(vbid, makeStoredDocKey("key2"), "value");
        auto vb = engine->getVBucket(vbid);
        auto& manager = *vb->checkpointManager;

        // To ensure that a backfill is required, must ensure items are no
        // longer present in CheckpointManager. Achieve this by creating a
        // new checkpoint, flushing the (now-closed) one and removing it.
        const auto openId = manager.getOpenCheckpointId();
        manager.createNewCheckpoint();
        ASSERT_GT(manager.getOpenCheckpointId(), openId);
        flushVBucketToDiskIfPersistent(vbid, 2 /*expected_num_flushed*/);
        ASSERT_EQ(1, manager.getNumCheckpoints());
        ASSERT_EQ(1, manager.getNumOpenChkItems());
    }

    // Re-create producer now we have items only on disk, setting a scan buffer
    // which can only hold 1 item (so backfill doesn't complete a VB in one
    // scan).
    setupProducer({{"backfill_order", "sequential"}});
    producer->public_getBackfillScanBuffer().maxItems = 1;

    // setupProducer creates a stream for vb0. Also need streams for vb1 and
    // vb2.
    auto stream1 =
            std::make_shared<MockActiveStream>(engine.get(),
                                               producer,
                                               0,
                                               0 /*opaque*/,
                                               *engine->getVBucket(Vbid{1}));
    auto stream2 =
            std::make_shared<MockActiveStream>(engine.get(),
                                               producer,
                                               0,
                                               0 /*opaque*/,
                                               *engine->getVBucket(Vbid{2}));
    stream1->setActive();
    stream2->setActive();

    ASSERT_TRUE(stream->isBackfilling());
    ASSERT_TRUE(stream1->isBackfilling());
    ASSERT_TRUE(stream2->isBackfilling());

    // Test - Drive the BackfillManager forward. We expect to see:
    // 1. The snapshot marker from each vbucket
    // 2. All of the mutations from vb0
    // 3. All of the mutations from vb1
    // 4. All of the mutations from vb2
    auto& bfm = producer->getBFM();
    ASSERT_EQ(3, bfm.getNumBackfills());

    // 1. snapshot markers
    auto& readyQ0 = stream->public_readyQ();
    auto& readyQ1 = stream1->public_readyQ();
    auto& readyQ2 = stream2->public_readyQ();

    // all streams will create/scan but yield, so all have a snapshot marker and
    // one mutation
    ASSERT_EQ(backfill_success, bfm.backfill());
    ASSERT_EQ(backfill_success, bfm.backfill());
    ASSERT_EQ(backfill_success, bfm.backfill());

    EXPECT_EQ(2, readyQ0.size());
    EXPECT_EQ(DcpResponse::Event::SnapshotMarker, readyQ0.front()->getEvent());
    EXPECT_EQ(DcpResponse::Event::Mutation, readyQ0.back()->getEvent());

    EXPECT_EQ(2, readyQ1.size());
    EXPECT_EQ(DcpResponse::Event::SnapshotMarker, readyQ1.front()->getEvent());
    EXPECT_EQ(DcpResponse::Event::Mutation, readyQ1.back()->getEvent());

    EXPECT_EQ(2, readyQ2.size());
    EXPECT_EQ(DcpResponse::Event::SnapshotMarker, readyQ2.front()->getEvent());
    EXPECT_EQ(DcpResponse::Event::Mutation, readyQ2.back()->getEvent());

    // To drive a single vBucket's backfill to completion in this test requires
    // further 2 steps:
    // 1. For pushing the last itam over the stream
    // 2. For settling, as the backfill yields after (1)
    const int backfillSteps = 2;
    for (int i = 0; i < backfillSteps; i++) {
        ASSERT_EQ(backfill_success, bfm.backfill());
    }

    // 2. Verify that all of the first VB has now backfilled.
    EXPECT_EQ(3, readyQ0.size());
    EXPECT_EQ(DcpResponse::Event::Mutation, readyQ0.back()->getEvent());
    EXPECT_EQ(2, readyQ1.size());
    EXPECT_EQ(DcpResponse::Event::SnapshotMarker, readyQ1.front()->getEvent());
    EXPECT_EQ(DcpResponse::Event::Mutation, readyQ2.back()->getEvent());
    EXPECT_EQ(2, readyQ2.size());
    EXPECT_EQ(DcpResponse::Event::SnapshotMarker, readyQ2.front()->getEvent());
    EXPECT_EQ(DcpResponse::Event::Mutation, readyQ2.back()->getEvent());

    for (int i = 0; i < backfillSteps; i++) {
        ASSERT_EQ(backfill_success, bfm.backfill());
    }

    // 3. Verify that all of the second VB has now been backfilled.
    EXPECT_EQ(3, readyQ0.size());
    EXPECT_EQ(DcpResponse::Event::Mutation, readyQ0.back()->getEvent());
    EXPECT_EQ(3, readyQ1.size());
    EXPECT_EQ(DcpResponse::Event::Mutation, readyQ1.back()->getEvent());
    EXPECT_EQ(2, readyQ2.size());
    EXPECT_EQ(DcpResponse::Event::SnapshotMarker, readyQ2.front()->getEvent());
    EXPECT_EQ(DcpResponse::Event::Mutation, readyQ2.back()->getEvent());

    for (int i = 0; i < backfillSteps; i++) {
        ASSERT_EQ(backfill_success, bfm.backfill());
    }

    // 4. Verify that all 3 VBs have now been backfilled.
    EXPECT_EQ(3, readyQ0.size());
    EXPECT_EQ(DcpResponse::Event::Mutation, readyQ0.back()->getEvent());
    EXPECT_EQ(3, readyQ1.size());
    EXPECT_EQ(DcpResponse::Event::Mutation, readyQ1.back()->getEvent());
    EXPECT_EQ(3, readyQ2.size());
    EXPECT_EQ(DcpResponse::Event::Mutation, readyQ2.back()->getEvent());

    ASSERT_EQ(backfill_finished, bfm.backfill());
}

TEST_P(SingleThreadedActiveStreamTest, BackfillSkipsScanIfStreamInWrongState) {
    auto vb = engine->getVBucket(vbid);
    auto& ckptMgr = *vb->checkpointManager;

    const auto key = makeStoredDocKey("key");
    const std::string value = "value";
    auto item = make_item(vbid, key, value);

    {
        folly::SharedMutex::ReadHolder rlh(vb->getStateLock());
        auto cHandle = vb->lockCollections(item.getKey());
        EXPECT_EQ(cb::engine_errc::success,
                  vb->set(rlh, item, cookie, *engine, {}, cHandle));
    }
    ckptMgr.createNewCheckpoint();
    EXPECT_EQ(2, ckptMgr.getOpenCheckpointId());

    if (persistent()) {
        flush_vbucket_to_disk(vbid);
    }
    producer->closeStream(stream->getOpaque(), vbid, stream->getStreamId());
    stream.reset();
    ASSERT_EQ(1, vb->checkpointManager->getNumCheckpoints());

    auto& bfm = dynamic_cast<MockDcpBackfillManager&>(producer->getBFM());
    // Normal flow if stream in correct state
    {
        // confirm no backfills scheduled
        EXPECT_EQ(0, bfm.getNumBackfills());

        // creating the stream will schedule backfill
        recreateStream(*vb);
        EXPECT_EQ(backfill_success, bfm.backfill()); // create and scan
        EXPECT_EQ(backfill_finished, bfm.backfill()); // nothing else to do
        EXPECT_EQ(0, bfm.getNumBackfills());

        producer->closeStream(stream->getOpaque(), vbid, stream->getStreamId());
        stream.reset();
    }

    // Test stream *not* in expected backfill state when creating the backfill
    {
        // confirm no backfills scheduled
        EXPECT_EQ(0, bfm.getNumBackfills());

        // creating the stream will schedule backfill
        recreateStream(*vb);

        stream->transitionStateToInMemory();

        EXPECT_EQ(backfill_success, bfm.backfill()); // create -> complete
        EXPECT_EQ(backfill_finished, bfm.backfill()); // nothing else to do
        EXPECT_EQ(0, bfm.getNumBackfills());
    }
}

/**
 * Test to ensure that the ActiveStream doesn't see a seqno out of order
 * from the checkpoint manager.
 * To do that simulate the behaviour observed in MB-53100 when a takeover stream
 * created a checkpoint with only meta items in. Then try and register a cursor
 * against a seqno that matches the seqno of the meta items.
 */
TEST_P(SingleThreadedActiveStreamTest, MB_53100_Check_Monotonicity) {
    auto& vb = *store->getVBucket(vbid);
    auto& ckptMgr = *vb.checkpointManager;

    // Create a checkpoint that only contains meta items
    ASSERT_EQ(1, ckptMgr.getNumCheckpoints());
    setVBucketState(
            vbid, vbucket_state_pending, {}, TransferVB::Yes); // seqno: 1

    // Set the vbucket to active which will create a new checkpoint but not
    // change the high seqno
    setVBucketState(
            vbid, vbucket_state_active, {}, TransferVB::Yes); // seqno: 1
    ASSERT_EQ(2, ckptMgr.getNumCheckpoints());
    // Mimic takeover behaviour and set the topology of the active vbucket
    setVBucketState(
            vbid,
            vbucket_state_active,
            {{"topology",
              nlohmann::json::array({{"active", "replica"}})}}); // seqno: 1
    ASSERT_EQ(0, vb.getHighSeqno());
    // Write a few docs to the vbucket so we have some mutations to process
    store_item(vbid,
               makeStoredDocKey("keyA"),
               "value"); // seqno: 1 (Mutation makes seqno visible)
    auto keyASeqno = vb.getHighSeqno();
    // Ensure the high seqno has now changed
    ASSERT_EQ(1, vb.getHighSeqno());
    store_item(vbid, makeStoredDocKey("keyB"), "value"); // seqno: 2
    ASSERT_EQ(2, vb.getHighSeqno());

    // Create a stream from keyA's seqno, this will register the cursor in the
    // checkpoint
    producer->createCheckpointProcessorTask();
    auto newStream = std::make_shared<MockActiveStream>(
            engine.get(),
            producer,
            0,
            1 /*opaque*/,
            vb,
            keyASeqno,
            std::numeric_limits<uint64_t>::max(),
            0,
            keyASeqno,
            keyASeqno);
    newStream->setActive();
    // Now ask the stream to process any items in the checkpoint manager and
    // ensure we don't throw while processing them.
    auto items = newStream->public_getOutstandingItems(vb);
    EXPECT_NO_THROW(newStream->public_processItems(items));
}

TEST_P(SingleThreadedActiveStreamTest,
       MB_53100_RegisterCursorForFixLengthStream) {
    auto& vb = *store->getVBucket(vbid);
    auto& ckptMgr = *vb.checkpointManager;

    // Fill the current open checkpoint with meta items
    setVBucketState(
            vbid,
            vbucket_state_active,
            {{"topology", nlohmann::json::array({{"active", "replica"}})}});
    setVBucketState(
            vbid,
            vbucket_state_active,
            {{"topology", nlohmann::json::array({{"active", "replica2"}})}});

    // Create a checkpoint, so we have a checkpoint with only meta items
    // e.g. id:1 [ e:1, cs:1, vbs:1, vbs:1, ce:1]
    ckptMgr.createNewCheckpoint();
    ASSERT_EQ(2, ckptMgr.getNumCheckpoints());

    // Then write two items to the new checkpoint so we have items that an
    // active stream can read
    store_item(vbid, makeStoredDocKey("keyA"), "value");
    store_item(vbid, makeStoredDocKey("keyB"), "value");
    ASSERT_EQ(2, vb.getHighSeqno());

    stream.reset();
    ASSERT_FALSE(stream);

    // Now create a stream from seqno 1 -> 2. Effectively asking
    // to just steam seqno:2. Streaming from seqno:1 will cause us to register a
    // cursor at seqno:1, this is important as we should register the cursor at
    // the mutation for keyA that makes seqno:1 visible and not at any of the
    // meta items that have their seqno set to 1 e.g. the set vbucket states.
    producer->createCheckpointProcessorTask();
    uint64_t rollbackSeqno = -1;
    ASSERT_EQ(cb::engine_errc::success,
              producer->streamRequest(0,
                                      2,
                                      vb.getId(),
                                      1,
                                      2,
                                      vb.failovers->getLatestUUID(),
                                      1,
                                      1,
                                      &rollbackSeqno,
                                      mock_dcp_add_failover_log,
                                      std::nullopt));

    MockDcpMessageProducers producers;
    notifyAndRunToCheckpoint(*producer, producers);
    // The stream should return snapshot: 1 -> 2, with keyB and then an end
    // stream
    EXPECT_EQ(cb::engine_errc::success,
              producer->stepAndExpect(
                      producers, cb::mcbp::ClientOpcode::DcpSnapshotMarker));
    EXPECT_EQ(1, producers.last_snap_start_seqno);
    EXPECT_EQ(2, producers.last_snap_end_seqno);

    EXPECT_EQ(cb::engine_errc::success,
              producer->stepAndExpect(producers,
                                      cb::mcbp::ClientOpcode::DcpMutation));
    EXPECT_EQ(2, producers.last_byseqno);
    EXPECT_EQ("keyB", producers.last_key);

    EXPECT_EQ(cb::engine_errc::success,
              producer->stepAndExpect(producers,
                                      cb::mcbp::ClientOpcode::DcpStreamEnd));
    EXPECT_EQ(cb::mcbp::DcpStreamEndStatus::Ok, producers.last_end_status);
}

/*
 * MB-31410: In this test I simulate a DcpConsumer that receives messages
 * while previous messages have been buffered. This simulates the system
 * when Replication Throttling triggers.
 * The purpose is to check that the Consumer can /never/ process new incoming
 * messages /before/ the DcpConsumerTask processes buffered messages.
 * Note that, while I implement this test by using out-of-order mutations, the
 * test covers a generic scenario where we try to process any kind of
 * out-of-order messages (e.g., mutations and snapshot-markers).
 */
TEST_P(SingleThreadedPassiveStreamTest, MB31410) {
    const std::string value(1024 * 1024, 'x');
    const uint64_t snapStart = 1;
    const uint64_t snapEnd = 100;
    // Run with 4% replication throttle (see commit for this test)
    auto& config = engine->getConfiguration();
    config.setMutationMemRatio(0.04);

    // The consumer receives the snapshot-marker
    uint32_t opaque = 0;
    SnapshotMarker snapshotMarker(opaque,
                                  vbid,
                                  snapStart,
                                  snapEnd,
                                  dcp_marker_flag_t::MARKER_FLAG_MEMORY,
                                  {} /*HCS*/,
                                  {} /*maxVisibleSeqno*/,
                                  {}, // timestamp
                                  {});
    stream->processMarker(&snapshotMarker);

    // The consumer receives mutations.
    // Here I want to create the scenario where we have hit the replication
    // threshold.
    size_t seqno = snapStart;
    for (; seqno <= snapEnd; seqno++) {
        auto ret = stream->messageReceived(
                makeMutationConsumerMessage(seqno, vbid, value, opaque));

        // We get cb::engine_errc::temporary_failure when we hit the replication
        // threshold. When it happens, we buffer the mutation for deferred
        // processing in the DcpConsumerTask.
        if (ret == cb::engine_errc::temporary_failure) {
            auto& epStats = engine->getEpStats();

            ASSERT_GT(epStats.getEstimatedTotalMemoryUsed(),
                      epStats.getMaxDataSize() * config.getMutationMemRatio());
            ASSERT_EQ(1, stream->getNumBufferItems());
            auto& bufferedMessages = stream->getBufferMessages();
            auto& [dcpResponse, size] = bufferedMessages.at(0);
            ASSERT_EQ(seqno,
                      *dynamic_cast<MutationResponse&>(*dcpResponse)
                               .getBySeqno());

            // Simulate that we have recovered from OOM.
            // We need this for processing other items in the next steps.
            epStats.setMaxDataSize(epStats.getMaxDataSize() * 2);
            ASSERT_LT(epStats.getEstimatedTotalMemoryUsed(),
                      epStats.getMaxDataSize() * config.getMutationMemRatio());

            break;
        } else {
            ASSERT_EQ(cb::engine_errc::success, ret);
        }
    }

    // At this point 'seqno' has been buffered. So in the following:
    //     - I start frontEndThread where I try to process 'seqno + 1'
    //     - I simulate the DcpConsumerTask in this_thread by calling
    //         PassiveStream::processBufferedMessages
    ThreadGate tg(2);

    // Used to simulate the scenario where frontEndThread executes while the
    // DcpConsumerTask is draining the message buffer.
    struct {
        std::mutex m;
        std::condition_variable cv;
        bool frontEndDone = false;
    } sync;

    auto nextFrontEndSeqno = seqno + 1;
    auto frontEndTask =
            [this, nextFrontEndSeqno, &value, opaque, &tg, &sync]() {
                tg.threadUp();
                // If the following check fails it is enough to assert that the
                // test has failed. But, I use EXPECT rather than ASSERT
                // because, in the case of failure, I want to trigger also the
                // ASSERT_NO_THROW below.
                EXPECT_EQ(cb::engine_errc::temporary_failure,
                          stream->messageReceived(makeMutationConsumerMessage(
                                  nextFrontEndSeqno, vbid, value, opaque)));
                // I cannot check the status of the buffer here because we have
                // released buffer.bufMutex and the DcpConsumerTask has started
                // draining. That would give TSan errors on CV. I do the check
                // in the DcpConsumerTask (below).

                // Unblock DcpConsumerTask
                {
                    std::lock_guard<std::mutex> lg(sync.m);
                    sync.frontEndDone = true;
                }
                sync.cv.notify_one();
            };
    // I need to run start frontEndThread before this_thread calls
    // PassiveStream::processBufferedMessages. That's because this_thread
    // would block forever in tg.threadUp() otherwise.
    std::thread frontEndThread(frontEndTask);

    // When this_thread goes to sleep in the hook function, frontEndThread
    // executes and tries to process the new incoming message.
    // If frontEndThread succeeds, then it means that we have processed new
    // messages /before/ the buffered ones.
    // In the specific case (where we are processing out-of-order mutations
    // and the new incoming message in frontEndThread is 'seqno + 1') it means
    // that we are trying to break the seqno-invariant.
    // When this_thread resumes its execution, it will process the mutations
    // previously buffered. So, if frontEndThread has got
    // cb::engine_errc::success above, then this_thread will throw an exception
    // (Monotonic<x> invariant failed).
    std::set<int64_t> processedBufferSeqnos;
    bool isFirstRun = true;
    std::function<void()> hook =
            [this, &tg, &isFirstRun, nextFrontEndSeqno, &sync]() {
                // If the test succeeds (i.e., the frontEndTask above sees
                // cb::engine_errc::temporary_failure) we will have 2 buffered
                // messages, so we will execute here twice. Calling tg.threadUp
                // again would lead to deadlock.
                if (!tg.isComplete()) {
                    tg.threadUp();
                }

                // Let the frontEndThread complete its execution.
                //
                // Note: There are many logic checks in this test that aim to
                //     both:
                //     1) ensuring that the test is valid
                //     2) ensuring that our logic works properly
                //     The problem is: if the test fails, then we are sure that
                //     our logic is broken; but, if the test doesn't fail we can
                //     assert that our logic is safe only if the test is valid.
                //     We may have a false negative otherwise.
                //     This test is valid only if frontEndThread has completed
                //     its execution at this point. Even if the logic checks
                //     seems enough to ensure that, the test is complex and I
                //     may have forgot something. Also, we are back-porting
                //     this patch to versions where logic conditions differ.
                //     So, here I enforce a strong sync-condition so that we are
                //     always sure that frontEndThread has completed before
                //     we proceed.
                {
                    std::unique_lock<std::mutex> ul(sync.m);
                    sync.cv.wait(ul, [&sync] { return sync.frontEndDone; });
                }

                // Check the status of the buffer before draining. Here the
                // state must be the one left by the frontEndThread. Note that
                // we have released buffer.bufMutex here. But, accessing the
                // buffer is safe as:
                // - test is designed so that we must have buffered 2 items
                // - no further front-end message will be processed/buffered
                //     at this point
                // - only this thread can remove messages from the buffer
                if (isFirstRun) {
                    auto numBufferedItems = stream->getNumBufferItems();
                    // Again, avoid that we fail with ASSERT_EQ or
                    // std::out_of_range so that this_thread proceeds and
                    // throws.
                    EXPECT_EQ(2, numBufferedItems);
                    if (numBufferedItems == 2) {
                        auto& bufferedMessages = stream->getBufferMessages();
                        auto& dcpResponse0 = bufferedMessages.at(0);
                        EXPECT_EQ(nullptr, dcpResponse0.first);
                        auto& dcpResponse1 = bufferedMessages.at(1);
                        EXPECT_EQ(nextFrontEndSeqno,
                                  *dynamic_cast<MutationResponse&>(
                                           *dcpResponse1.first)
                                           .getBySeqno());
                    }

                    isFirstRun = false;
                }
            };
    stream->setProcessBufferedMessages_postFront_Hook(hook);

    // If the seqno-invariant is broken, the next call throws:
    //     C++ exception with description "Monotonic<x> invariant failed:
    //     new value (<seqno>) breaks invariant on current value
    //     (<nextFrontEndSeqno>)" thrown in the test body.
    uint32_t bytesProcessed{0};
    ASSERT_NO_THROW(EXPECT_EQ(all_processed,
                              stream->processBufferedMessages(
                                      bytesProcessed, 100 /*batchSize*/)));
    EXPECT_GT(bytesProcessed, 0);

    frontEndThread.join();

    // Explicitly verify the order of mutations in the CheckpointManager.
    auto vb = store->getVBuckets().getBucket(vbid);
    auto* ckptMgr =
            static_cast<MockCheckpointManager*>(vb->checkpointManager.get());
    ASSERT_TRUE(ckptMgr);
    std::vector<queued_item> items;
    ckptMgr->getNextItemsForPersistence(items);
    // Expect two checkpoints one empty initial checkpoint which was closed due
    // to the snapshot being received and the open checkpoint
    EXPECT_EQ(1, ckptMgr->getNumCheckpoints());
    EXPECT_EQ(nextFrontEndSeqno, items.back()->getBySeqno());
    uint64_t prevSeqno = 0;
    for (auto& item : items) {
        if (item->isCheckPointMetaItem()) {
            continue;
        }
        ASSERT_EQ(queue_op::mutation, item->getOperation());
        EXPECT_GT(item->getBySeqno(), prevSeqno);
        prevSeqno = item->getBySeqno();
    }
}

// Main test code for MB-33773, see TEST_F for details of each mode.
// The test generally forces the consumer to buffer mutations and then
// interleaves various operations using ProcessBufferedMessages_postFront_Hook
void SingleThreadedPassiveStreamTest::mb_33773(
        SingleThreadedPassiveStreamTest::mb_33773Mode mode) {
    uint32_t opaque = 1;

    const uint64_t snapStart = 1;
    const uint64_t snapEnd = 100;

    // The consumer receives the snapshot-marker
    consumer->snapshotMarker(opaque,
                             vbid,
                             snapStart,
                             snapEnd,
                             dcp_marker_flag_t::MARKER_FLAG_MEMORY,
                             {} /*HCS*/,
                             {} /*maxVisibleSeqno*/);

    // This code is tricking the replication throttle into returning pause so
    // that the mutation's are buffered.
    auto& config = engine->getConfiguration();
    config.setMutationMemRatio(0.0);
    auto& stats = engine->getEpStats();
    const size_t originalQuota = stats.getMaxDataSize();
    size_t expectedFlowControlBytes =
            SnapshotMarkerResponse::baseMsgBytes +
            sizeof(cb::mcbp::request::DcpSnapshotMarkerV1Payload);
    stats.setMaxDataSize(1);
    ASSERT_EQ(ReplicationThrottle::Status::Pause,
              engine->getReplicationThrottle().getStatus());

    // Push mutations
    EXPECT_EQ(0, stream->getNumBufferItems());
    for (size_t seqno = snapStart; seqno < snapEnd; seqno++) {
        auto key = makeStoredDocKey("k" + std::to_string(seqno));
        EXPECT_EQ(cb::engine_errc::success,
                  consumer->mutation(opaque,
                                     key,
                                     {},
                                     0,
                                     0,
                                     1,
                                     vbid,
                                     0,
                                     seqno,
                                     0,
                                     0,
                                     0,
                                     {},
                                     0));
        expectedFlowControlBytes +=
                MutationResponse::mutationBaseMsgBytes + key.size();
    }
    // and check they were buffered.
    ASSERT_EQ(snapEnd - snapStart, stream->getNumBufferItems());
    // Unblock consumer
    config.setMutationMemRatio(0.99);
    stats.setMaxDataSize(originalQuota);

    // We expect flowcontrol bytes to increase when the buffered items are
    // discarded.
    auto bytes = consumer->getFlowControl().getFreedBytes();
    auto backoffs = consumer->getNumBackoffs();
    size_t flowControlBytesFreed = 0; // this is used for one test only
    switch (mode) {
    case mb_33773Mode::closeStreamOnTask: {
        // Create and set a hook that will call setDead, the hook executes
        // just after an item has been taken from the buffer
        std::function<void()> hook = [this]() {
            consumer->closeStreamDueToVbStateChange(vbid, vbucket_state_active);
        };
        stream->setProcessBufferedMessages_postFront_Hook(hook);
        break;
    }
    case mb_33773Mode::closeStreamBeforeTask:
        consumer->closeStreamDueToVbStateChange(vbid, vbucket_state_active);
        break;
    case mb_33773Mode::noMemory: {
        // Fudge memory again so the task has to re-buffer the messages
        std::function<void()> hook = [this]() {
            engine->getEpStats().setMaxDataSize(1);
        };
        stream->setProcessBufferedMessages_postFront_Hook(hook);
        break;
    }
    case mb_33773Mode::noMemoryAndClosed: {
        // This hook will force quota to 1 so the processing fails.
        // But also closes the stream so that the messages queue is emptied.
        // We are testing that the item we've moved out of the queue is still
        // accounted in flow-control
        std::function<void()> hook = [this, &flowControlBytesFreed]() {
            engine->getEpStats().setMaxDataSize(1);
            consumer->closeStreamDueToVbStateChange(vbid, vbucket_state_active);
            // Capture flow control freed bytes which should now include all
            // buffered messages, except one (which was moved)
            flowControlBytesFreed = consumer->getFlowControl().getFreedBytes();
        };
        stream->setProcessBufferedMessages_postFront_Hook(hook);
        break;
    }
    case mb_33773Mode::streamEndMessage: {
        consumer->streamEnd(
                1, vbid, cb::mcbp::DcpStreamEndStatus::StateChanged);
        expectedFlowControlBytes += StreamEndResponse::baseMsgBytes;
    }
    }

    // Run the NonIO task. Without any fix (and in the interleaved test) the
    // task will grab a reference to an object which will be freed as a side
    // affect of calling closeStream. Crash/ASAN failure will occur.
    auto& nonIo = *task_executor->getLpTaskQ()[NONIO_TASK_IDX];
    runNextTask(nonIo);

    switch (mode) {
    case mb_33773Mode::closeStreamOnTask:
    case mb_33773Mode::closeStreamBeforeTask:
    case mb_33773Mode::streamEndMessage:
        // Expect that after running the task, which closed the stream via the
        // hook flow control freed increased to reflect the buffered items which
        // were discarded,
        EXPECT_GT(consumer->getFlowControl().getFreedBytes(), bytes);
        // All pushed items will have been 'acked'
        EXPECT_EQ(expectedFlowControlBytes,
                  consumer->getFlowControl().getFreedBytes());
        return;
    case mb_33773Mode::noMemory: {
        std::function<void()> hook = [] {};
        stream->setProcessBufferedMessages_postFront_Hook(hook);
        // fall through to next case
    }
    case mb_33773Mode::noMemoryAndClosed: {
        // Undo memory fudge for the rest of the test
        engine->getEpStats().setMaxDataSize(originalQuota);
        break;
    }
    }

    // NOTE: Only the noMemory test runs from here

    // backoffs should of increased
    EXPECT_GT(consumer->getNumBackoffs(), backoffs);

    if (mode == mb_33773Mode::noMemoryAndClosed) {
        // Check the hook updated this counter
        EXPECT_NE(0, flowControlBytesFreed);
        // And check that consumer flow control is even bigger now
        EXPECT_GT(consumer->getFlowControl().getFreedBytes(),
                  flowControlBytesFreed);
        // All pushed items will have been 'acked'
        EXPECT_EQ(expectedFlowControlBytes,
                  consumer->getFlowControl().getFreedBytes());
    } else {
        // The items are still buffered
        EXPECT_EQ(snapEnd - snapStart, stream->getNumBufferItems());
        // Run task again, it should of re-scheduled itself
        runNextTask(nonIo);
        // and all items now gone
        EXPECT_EQ(0, stream->getNumBufferItems());
    }
}

// MB-35061 - Check that closing a stream and opening a new one does not leave
// multiple entries for the same consumer in vbConns for a particular vb.
TEST_P(SingleThreadedPassiveStreamTest,
       ConsumerRemovedFromVBConnsWhenStreamReplaced) {
    auto& connMap = static_cast<MockDcpConnMap&>(engine->getDcpConnMap());
    std::string streamName = "test_consumer";
    // consumer and stream created in SetUp
    ASSERT_TRUE(connMap.doesVbConnExist(vbid, streamName));

    // close stream
    EXPECT_EQ(cb::engine_errc::success, consumer->closeStream(0, vbid));

    EXPECT_TRUE(connMap.doesVbConnExist(vbid, streamName));

    // add new stream
    uint32_t opaque = 999;
    ASSERT_EQ(cb::engine_errc::success,
              consumer->addStream(opaque /*opaque*/, vbid, 0 /*flags*/));
    stream = static_cast<MockPassiveStream*>(
            (consumer->getVbucketStream(vbid)).get());

    ASSERT_TRUE(stream);
    EXPECT_TRUE(connMap.doesVbConnExist(vbid, streamName));

    // end the second stream
    EXPECT_EQ(cb::engine_errc::success,
              consumer->streamEnd(stream->getOpaque(),
                                  vbid,
                                  cb::mcbp::DcpStreamEndStatus::Ok));

    // expect the consumer is no longer in vbconns
    EXPECT_FALSE(connMap.doesVbConnExist(vbid, streamName));

    // re-add stream for teardown to close
    ASSERT_EQ(cb::engine_errc::success,
              consumer->addStream(opaque /*opaque*/, vbid, 0 /*flags*/));
}

// Do mb33773 with the close stream interleaved into the processBufferedMessages
// This is more reflective of the actual MB as this case would result in a fault
TEST_P(SingleThreadedPassiveStreamTest, MB_33773_interleaved) {
    mb_33773(mb_33773Mode::closeStreamOnTask);
}

// Do mb33773 with the close stream before processBufferedMessages. This is
// checking that flow-control is updated with the fix in place
TEST_P(SingleThreadedPassiveStreamTest, MB_33773) {
    mb_33773(mb_33773Mode::closeStreamBeforeTask);
}

// Test more of the changes in mb33773, this mode makes the processing fail
// because there's not enough memory, this makes us exercise the code that swaps
// a reponse back into the deque
TEST_P(SingleThreadedPassiveStreamTest, MB_33773_oom) {
    mb_33773(mb_33773Mode::noMemory);
}

// Test more of the changes in mb33773, this mode makes the processing fail
// because there's not enough memory, this makes us exercise the code that swaps
// a reponse back into the deque
TEST_P(SingleThreadedPassiveStreamTest, MB_33773_oom_close) {
    mb_33773(mb_33773Mode::noMemoryAndClosed);
}

// Push a streamEnd whilst messages are buffered
TEST_P(SingleThreadedPassiveStreamTest, MB_33773_stream_end) {
    mb_33773(mb_33773Mode::streamEndMessage);
}

// This test covers a "race" where the streamEnd code would use the return value
// from removeStream - which was a nullptr. This test simulates that race by
// injecting a closeStream into the streamDead path.
TEST_P(SingleThreadedPassiveStreamTest, MB_56675) {
    // Create a hook which will remove the stream during the steamEnd code.
    // With MB-56675 this leads to a crash because the streamEnd code would
    // assume removeStream returns a valid stream.
    std::function<void()> hook = [this]() {
        consumer->closeStreamDueToVbStateChange(vbid, vbucket_state_active);
    };
    stream->setStreamDeadHook(hook);
    consumer->streamEnd(1, vbid, cb::mcbp::DcpStreamEndStatus::StateChanged);
    EXPECT_EQ(StreamEndResponse::baseMsgBytes,
              consumer->getFlowControl().getFreedBytes());
}

void SingleThreadedPassiveStreamTest::
        testInitialDiskSnapshotFlagClearedOnTransitionToActive(
                vbucket_state_t initialState) {
    // Test that a vbucket changing state to active clears the initial disk
    // snapshot flag
    setVBucketStateAndRunPersistTask(vbid, initialState);

    // receive snapshot
    SnapshotMarker marker(0 /*opaque*/,
                          vbid,
                          1 /*snapStart*/,
                          100 /*snapEnd*/,
                          dcp_marker_flag_t::MARKER_FLAG_DISK | MARKER_FLAG_CHK,
                          0 /*HCS*/,
                          {} /*maxVisibleSeqno*/,
                          {}, // timestamp
                          {} /*streamId*/);

    stream->processMarker(&marker);

    auto vb = engine->getVBucket(vbid);
    ASSERT_TRUE(vb->isReceivingInitialDiskSnapshot());
    ASSERT_TRUE(stream->isActive());

    // set stream to dead - modelling stream being unexpectedly "disconnected"
    stream->setDead(cb::mcbp::DcpStreamEndStatus::Disconnected);
    ASSERT_FALSE(stream->isActive());

    // flag not cleared yet, the replica might reconnect to the active, don't
    // want to momentarily clear the flag
    EXPECT_TRUE(vb->isReceivingInitialDiskSnapshot());

    // change state
    setVBucketState(vbid, vbucket_state_active);
    flushVBucketToDiskIfPersistent(vbid, 0);

    // check that the initial disk snapshot flag was cleared
    EXPECT_FALSE(vb->isReceivingInitialDiskSnapshot());
}

TEST_P(SingleThreadedPassiveStreamTest,
       InitialDiskSnapshotFlagClearedOnStateTransition_Pending) {
    testInitialDiskSnapshotFlagClearedOnTransitionToActive(
            vbucket_state_pending);
}

TEST_P(SingleThreadedPassiveStreamTest,
       InitialDiskSnapshotFlagClearedOnStateTransition_Replica) {
    testInitialDiskSnapshotFlagClearedOnTransitionToActive(
            vbucket_state_replica);
}

/**
 * Note: this test does not cover any issue, it just shows what happens at
 * Replica if the Active misses to set the MARKER_FLAG_CHK in SnapshotMarker.
 */
TEST_P(SingleThreadedPassiveStreamTest, ReplicaNeverMergesDiskSnapshot) {
    auto vb = engine->getVBucket(vbid);
    ASSERT_TRUE(vb);
    auto& ckptMgr = static_cast<MockCheckpointManager&>(*vb->checkpointManager);
    ckptMgr.clear(0 /*seqno*/);
    ASSERT_EQ(1, ckptMgr.getNumCheckpoints());
    ASSERT_EQ(CheckpointType::Memory, ckptMgr.getOpenCheckpointType());

    const uint32_t opaque = 0;
    const auto receiveSnapshot =
            [this, opaque, &ckptMgr](
                    uint64_t snapStart,
                    uint64_t snapEnd,
                    uint32_t flags,
                    size_t expectedNumCheckpoint,
                    CheckpointType expectedOpenCkptType) -> void {
        cb::mcbp::DcpStreamId streamId{};
        SnapshotMarker marker(opaque,
                              vbid,
                              snapStart,
                              snapEnd,
                              flags,
                              0 /*HCS*/,
                              {} /*maxVisibleSeqno*/,
                              {}, // timestamp
                              streamId);
        stream->processMarker(&marker);

        auto item = makeCommittedItem(makeStoredDocKey("key"), "value");
        item->setBySeqno(snapStart);

        EXPECT_EQ(cb::engine_errc::success,
                  stream->messageReceived(
                          std::make_unique<MutationConsumerMessage>(
                                  std::move(item),
                                  opaque,
                                  IncludeValue::Yes,
                                  IncludeXattrs::Yes,
                                  IncludeDeleteTime::No,
                                  IncludeDeletedUserXattrs::Yes,
                                  DocKeyEncodesCollectionId::No,
                                  nullptr /*ext-metadata*/,
                                  streamId)));

        EXPECT_EQ(expectedNumCheckpoint, ckptMgr.getNumCheckpoints());
        EXPECT_EQ(expectedOpenCkptType, ckptMgr.getOpenCheckpointType());
    };
    auto initalNumberOfCheckpoints = vb->checkpointManager->getNumCheckpoints();
    {
        CB_SCOPED_TRACE("");
        receiveSnapshot(1 /*snapStart*/,
                        1 /*snapEnd*/,
                        dcp_marker_flag_t::MARKER_FLAG_MEMORY | MARKER_FLAG_CHK,
                        initalNumberOfCheckpoints + 1 /*expectedNumCheckpoint*/,
                        CheckpointType::Memory /*expectedOpenCkptType*/);
    }

    // Merged with the previous snapshot
    {
        CB_SCOPED_TRACE("");
        receiveSnapshot(2 /*snapStart*/,
                        2 /*snapEnd*/,
                        dcp_marker_flag_t::MARKER_FLAG_MEMORY,
                        initalNumberOfCheckpoints + 1 /*expectedNumCheckpoint*/,
                        CheckpointType::Memory /*expectedOpenCkptType*/);
    }

    // Disk + we miss the MARKER_FLAG_CHK, still not merged
    {
        CB_SCOPED_TRACE("");
        receiveSnapshot(3 /*snapStart*/,
                        3 /*snapEnd*/,
                        dcp_marker_flag_t::MARKER_FLAG_DISK,
                        initalNumberOfCheckpoints + 2 /*expectedNumCheckpoint*/,
                        CheckpointType::Disk /*expectedOpenCkptType*/);
    }

    {
        CB_SCOPED_TRACE("");
        receiveSnapshot(4 /*snapStart*/,
                        4 /*snapEnd*/,
                        dcp_marker_flag_t::MARKER_FLAG_DISK | MARKER_FLAG_CHK,
                        initalNumberOfCheckpoints + 3 /*expectedNumCheckpoint*/,
                        CheckpointType::Disk /*expectedOpenCkptType*/);
    }

    // From Disk to Disk + we miss the MARKER_FLAG_CHK, still not merged
    {
        CB_SCOPED_TRACE("");
        receiveSnapshot(5 /*snapStart*/,
                        5 /*snapEnd*/,
                        dcp_marker_flag_t::MARKER_FLAG_DISK,
                        initalNumberOfCheckpoints + 4 /*expectedNumCheckpoint*/,
                        CheckpointType::Disk /*expectedOpenCkptType*/);
    }

    // Memory snap but previous snap is Disk -> no merge
    {
        CB_SCOPED_TRACE("");
        receiveSnapshot(6 /*snapStart*/,
                        6 /*snapEnd*/,
                        dcp_marker_flag_t::MARKER_FLAG_MEMORY,
                        initalNumberOfCheckpoints + 5 /*expectedNumCheckpoint*/,
                        CheckpointType::Memory /*expectedOpenCkptType*/);
    }

    {
        CB_SCOPED_TRACE("");
        receiveSnapshot(7 /*snapStart*/,
                        7 /*snapEnd*/,
                        dcp_marker_flag_t::MARKER_FLAG_MEMORY | MARKER_FLAG_CHK,
                        initalNumberOfCheckpoints + 6 /*expectedNumCheckpoint*/,
                        CheckpointType::Memory /*expectedOpenCkptType*/);
    }
}

void SingleThreadedPassiveStreamTest::testConsumerRejectsBodyInDeletion(
        const std::optional<cb::durability::Requirements>& durReqs) {
    auto& connMap = static_cast<MockDcpConnMap&>(engine->getDcpConnMap());
    connMap.addConn(cookie, consumer);
    ASSERT_TRUE(consumer->isAllowSanitizeValueInDeletion());
    engine->getConfiguration().setAllowSanitizeValueInDeletion(false);
    ASSERT_FALSE(consumer->isAllowSanitizeValueInDeletion());

    consumer->public_setIncludeDeletedUserXattrs(IncludeDeletedUserXattrs::Yes);

    // Send deletion in a single seqno snapshot
    EXPECT_EQ(cb::engine_errc::success,
              consumer->snapshotMarker(1 /*opaque*/,
                                       vbid,
                                       1 /*startSeqno*/,
                                       1 /*endSeqno*/,
                                       MARKER_FLAG_CHK,
                                       {} /*HCS*/,
                                       {} /*maxVisibleSeqno*/));

    const auto verifyDCPFailure =
            [this, &durReqs](const cb::const_byte_buffer& value,
                             protocol_binary_datatype_t datatype) -> void {
        const uint32_t opaque = 1;
        int64_t bySeqno = 1;
        if (durReqs) {
            EXPECT_EQ(cb::engine_errc::invalid_arguments,
                      consumer->prepare(opaque,
                                        {"key", DocKeyEncodesCollectionId::No},
                                        value,
                                        0 /*priv_bytes*/,
                                        datatype,
                                        0 /*cas*/,
                                        vbid,
                                        0 /*flags*/,
                                        bySeqno,
                                        0 /*revSeqno*/,
                                        0 /*exp*/,
                                        0 /*lockTime*/,
                                        0 /*nru*/,
                                        DocumentState::Deleted,
                                        durReqs->getLevel()));
        } else {
            EXPECT_EQ(cb::engine_errc::invalid_arguments,
                      consumer->deletion(opaque,
                                         {"key", DocKeyEncodesCollectionId::No},
                                         value,
                                         0 /*priv_bytes*/,
                                         datatype,
                                         0 /*cas*/,
                                         vbid,
                                         bySeqno,
                                         0 /*revSeqno*/,
                                         {} /*meta*/));
        }
    };

    // Build up a value with just raw body and verify DCP failure
    const std::string body = "body";
    cb::const_byte_buffer value{reinterpret_cast<const uint8_t*>(body.data()),
                                body.size()};
    {
        CB_SCOPED_TRACE("");
        verifyDCPFailure(value, PROTOCOL_BINARY_RAW_BYTES);
    }

    // Verify the same for body + xattrs
    const auto xattrValue = createXattrValue(body);
    value = {reinterpret_cast<const uint8_t*>(xattrValue.data()),
             xattrValue.size()};
    {
        CB_SCOPED_TRACE("");
        verifyDCPFailure(
                value,
                PROTOCOL_BINARY_RAW_BYTES | PROTOCOL_BINARY_DATATYPE_XATTR);
    }

    connMap.removeConn(cookie);
}

TEST_P(SingleThreadedPassiveStreamTest, ConsumerRejectsBodyInDeletion) {
    testConsumerRejectsBodyInDeletion({});
}

TEST_P(SingleThreadedPassiveStreamTest, ConsumerRejectsBodyInSyncDeletion) {
    testConsumerRejectsBodyInDeletion(cb::durability::Requirements());
}

void SingleThreadedPassiveStreamTest::testConsumerSanitizesBodyInDeletion(
        const std::optional<cb::durability::Requirements>& durReqs) {
    ASSERT_TRUE(consumer->isAllowSanitizeValueInDeletion());
    consumer->public_setIncludeDeletedUserXattrs(IncludeDeletedUserXattrs::Yes);

    auto& vb = *store->getVBucket(vbid);
    ASSERT_EQ(0, vb.getHighSeqno());

    // If using durability, we'll send a second snapshot (as prepare's and
    // commits of the same key can't be in the same checkpoint) so just set this
    // snapshot's range for the prepare
    const uint64_t initialEndSeqno = durReqs ? 1 : 10;
    EXPECT_EQ(cb::engine_errc::success,
              consumer->snapshotMarker(1 /*opaque*/,
                                       vbid,
                                       1 /*startSeqno*/,
                                       initialEndSeqno,
                                       MARKER_FLAG_CHK,
                                       {} /*HCS*/,
                                       {} /*maxVisibleSeqno*/));

    const auto key = makeStoredDocKey("key");
    const auto verifyDCPSuccess = [this, &key, &durReqs](
                                          const cb::const_byte_buffer& value,
                                          protocol_binary_datatype_t datatype,
                                          int64_t bySeqno) -> void {
        const uint32_t opaque = 1;
        if (durReqs) {
            EXPECT_EQ(cb::engine_errc::success,
                      consumer->prepare(opaque,
                                        key,
                                        value,
                                        0 /*priv_bytes*/,
                                        datatype,
                                        0 /*cas*/,
                                        vbid,
                                        0 /*flags*/,
                                        bySeqno,
                                        0 /*revSeqno*/,
                                        0 /*exp*/,
                                        0 /*lockTime*/,
                                        0 /*nru*/,
                                        DocumentState::Deleted,
                                        durReqs->getLevel()));
        } else {
            EXPECT_EQ(cb::engine_errc::success,
                      consumer->deletion(opaque,
                                         key,
                                         value,
                                         0 /*priv_bytes*/,
                                         datatype,
                                         0 /*cas*/,
                                         vbid,
                                         bySeqno,
                                         0 /*revSeqno*/,
                                         {} /*meta*/));
        }
    };

    // Build up a value with just raw body and verify that DCP deletion succeeds
    // and the Body has been removed from the payload.
    const std::string body = "body";
    cb::const_byte_buffer value{reinterpret_cast<const uint8_t*>(body.data()),
                                body.size()};
    {
        CB_SCOPED_TRACE("");
        verifyDCPSuccess(value, PROTOCOL_BINARY_RAW_BYTES, 1 /*bySeqno*/);
    }
    auto& ht = vb.ht;
    {
        auto res = ht.findForUpdate(key);
        const auto* sv = durReqs ? res.pending.getSV() : res.committed;
        EXPECT_TRUE(sv);
        EXPECT_EQ(1, sv->getBySeqno());
        if (durReqs) {
            EXPECT_EQ(0, sv->getValue()->valueSize());
        } else {
            // Note: Normal deletion with 0-size value goes through DelWithMeta
            // that sets the value to nullptr.
            EXPECT_FALSE(sv->getValue().get());
        }
    }

    int64_t nextSeqno = 2;
    if (durReqs) {
        // Need to commit the first prepare for queuing a new one in the next
        // steps.
        {
            folly::SharedMutex::ReadHolder rlh(vb.getStateLock());
            EXPECT_EQ(cb::engine_errc::success,
                      vb.commit(rlh, key, 1, {}, vb.lockCollections(key)));
        }
        // Replica doesn't like 2 prepares for the same key into the same
        // checkpoint.
        const int64_t newStartSeqno = initialEndSeqno + 2;
        EXPECT_EQ(cb::engine_errc::success,
                  consumer->snapshotMarker(1 /*opaque*/,
                                           vbid,
                                           newStartSeqno,
                                           newStartSeqno + 10 /*endSeqno*/,
                                           MARKER_FLAG_CHK,
                                           {} /*HCS*/,
                                           {} /*maxVisibleSeqno*/));
        nextSeqno = newStartSeqno;
    }

    // Verify the same for body + user-xattrs + sys-xattrs
    const auto xattrValue = createXattrValue(body);
    value = {reinterpret_cast<const uint8_t*>(xattrValue.data()),
             xattrValue.size()};
    {
        CB_SCOPED_TRACE("");
        verifyDCPSuccess(
                value,
                PROTOCOL_BINARY_RAW_BYTES | PROTOCOL_BINARY_DATATYPE_XATTR,
                nextSeqno);
    }
    {
        auto res = ht.findForUpdate(key);
        const auto* sv = durReqs ? res.pending.getSV() : res.committed;
        EXPECT_TRUE(sv);
        EXPECT_EQ(nextSeqno, sv->getBySeqno());
        EXPECT_TRUE(sv->getValue().get());
        EXPECT_LT(sv->getValue()->valueSize(), xattrValue.size());

        // No body
        const auto finalValue =
                std::string_view(const_cast<char*>(sv->getValue()->getData()),
                                 sv->getValue()->valueSize());
        EXPECT_EQ(0, cb::xattr::get_body_size(sv->getDatatype(), finalValue));

        // Must have user/sys xattrs (created at createXattrValue())
        const auto finalValueBuf =
                cb::char_buffer(const_cast<char*>(sv->getValue()->getData()),
                                sv->getValue()->valueSize());
        cb::xattr::Blob blob(finalValueBuf, false /*compressed*/);
        for (uint8_t i = 1; i <= 6; ++i) {
            EXPECT_FALSE(blob.get("ABCuser" + std::to_string(i)).empty());
        }
        EXPECT_FALSE(blob.get("meta").empty());
        EXPECT_FALSE(blob.get("_sync").empty());
    }
}

TEST_P(SingleThreadedPassiveStreamTest, ConsumerSanitizesBodyInDeletion) {
    testConsumerSanitizesBodyInDeletion({});
}

TEST_P(SingleThreadedPassiveStreamTest, ConsumerSanitizesBodyInSyncDeletion) {
    testConsumerSanitizesBodyInDeletion(cb::durability::Requirements());
}

void SingleThreadedPassiveStreamTest::testConsumerReceivesUserXattrsInDelete(
        bool sysXattrs,
        const std::optional<cb::durability::Requirements>& durReqs,
        bool compressed) {
    // UserXattrs in deletion are valid only for connections that enable it
    consumer->public_setIncludeDeletedUserXattrs(IncludeDeletedUserXattrs::Yes);

    // Send deletion in a single seqno snapshot
    const uint32_t opaque = 1;
    int64_t bySeqno = 1;
    EXPECT_EQ(cb::engine_errc::success,
              consumer->snapshotMarker(opaque,
                                       vbid,
                                       bySeqno,
                                       bySeqno,
                                       MARKER_FLAG_CHK,
                                       {} /*HCS*/,
                                       {} /*maxVisibleSeqno*/));

    // Build up a value composed of:
    // - no body
    // - some user-xattrs ("ABCUser[1..6]" + "meta")
    // - maybe the "_sync" sys-xattr
    auto value = createXattrValue("", sysXattrs, compressed);
    cb::const_byte_buffer valueBuf{
            reinterpret_cast<const uint8_t*>(value.data()), value.size()};
    auto datatype = PROTOCOL_BINARY_DATATYPE_XATTR;
    if (compressed) {
        datatype |= PROTOCOL_BINARY_DATATYPE_SNAPPY;
    }

    if (durReqs) {
        EXPECT_EQ(cb::engine_errc::success,
                  consumer->prepare(opaque,
                                    {"key", DocKeyEncodesCollectionId::No},
                                    valueBuf,
                                    0 /*priv_bytes*/,
                                    datatype,
                                    0 /*cas*/,
                                    vbid,
                                    0 /*flags*/,
                                    bySeqno,
                                    0 /*revSeqno*/,
                                    0 /*exp*/,
                                    0 /*lockTime*/,
                                    0 /*nru*/,
                                    DocumentState::Deleted,
                                    durReqs->getLevel()));
    } else {
        EXPECT_EQ(cb::engine_errc::success,
                  consumer->deletion(opaque,
                                     {"key", DocKeyEncodesCollectionId::No},
                                     valueBuf,
                                     0 /*priv_bytes*/,
                                     datatype,
                                     0 /*cas*/,
                                     vbid,
                                     bySeqno,
                                     0 /*revSeqno*/,
                                     {} /*meta*/));
    }

    auto& epBucket = dynamic_cast<EPBucket&>(*store);
    EXPECT_EQ(FlushResult(MoreAvailable::No, 1), epBucket.flushVBucket(vbid));

    // Check item persisted

    auto& kvstore = *store->getRWUnderlying(vbid);
    const auto isPrepare = durReqs.has_value();

    // Test expects the datatype to remain the same.
    // Provide the correct filter to read back the item compressed/uncompressed
    // to match how it was stored.
    auto filter = compressed ? ValueFilter::VALUES_COMPRESSED
                             : ValueFilter::VALUES_DECOMPRESSED;
    auto doc = kvstore.get(makeDiskDocKey("key", isPrepare), vbid, filter);
    EXPECT_EQ(cb::engine_errc::success, doc.getStatus());
    ASSERT_TRUE(doc.item);
    EXPECT_TRUE(doc.item->isDeleted());

    if (durReqs) {
        EXPECT_EQ(CommittedState::Pending, doc.item->getCommitted());
    } else {
        EXPECT_EQ(CommittedState::CommittedViaMutation,
                  doc.item->getCommitted());
    }

    ASSERT_EQ(datatype, doc.item->getDataType());
    const auto* data = doc.item->getData();
    const auto nBytes = doc.item->getNBytes();

    // Checkout on-disk value

    // No body
    ASSERT_EQ(0,
              cb::xattr::get_body_size(
                      datatype,
                      std::string_view(const_cast<char*>(data), nBytes)));

    // Must have user-xattrs
    cb::xattr::Blob blob(cb::char_buffer(const_cast<char*>(data), nBytes),
                         compressed);
    for (uint8_t i = 1; i <= 6; ++i) {
        EXPECT_FALSE(blob.get("ABCuser" + std::to_string(i)).empty());
    }
    EXPECT_FALSE(blob.get("meta").empty());

    if (sysXattrs) {
        EXPECT_FALSE(blob.get("_sync").empty());
    } else {
        EXPECT_TRUE(blob.get("_sync").empty());
    }
}

TEST_P(SingleThreadedPassiveStreamTest, ConsumerReceivesUserXattrsInDelete) {
    testConsumerReceivesUserXattrsInDelete(true, {});
}

TEST_P(SingleThreadedPassiveStreamTest,
       ConsumerReceivesUserXattrsInDelete_NoSysXattr) {
    testConsumerReceivesUserXattrsInDelete(false, {});
}

TEST_P(SingleThreadedPassiveStreamTest,
       ConsumerReceivesUserXattrsInSyncDelete) {
    testConsumerReceivesUserXattrsInDelete(true,
                                           cb::durability::Requirements());
}

TEST_P(SingleThreadedPassiveStreamTest,
       ConsumerReceivesUserXattrsInSyncDelete_NoSysXattr) {
    testConsumerReceivesUserXattrsInDelete(false,
                                           cb::durability::Requirements());
}

TEST_P(SingleThreadedPassiveStreamTest,
       ConsumerReceivesUserXattrsInDelete_Compressed) {
    testConsumerReceivesUserXattrsInDelete(true, {}, true);
}

TEST_P(SingleThreadedPassiveStreamTest,
       ConsumerReceivesUserXattrsInSyncDelete_Compressed) {
    testConsumerReceivesUserXattrsInDelete(
            true, cb::durability::Requirements(), true);
}

TEST_P(SingleThreadedPassiveStreamTest, ConsumerHandlesSeqnoAckResponse) {
    cb::mcbp::Response resp{};
    resp.setMagic(cb::mcbp::Magic::AltClientResponse);
    resp.setOpcode(cb::mcbp::ClientOpcode::DcpSeqnoAcknowledged);
    resp.setStatus(cb::mcbp::Status::NotMyVbucket);
    EXPECT_TRUE(consumer->handleResponse(resp));
}

TEST_P(SingleThreadedPassiveStreamTest, InvalidMarkerVisibleSnapEndThrows) {
    const uint64_t snapEnd = 10;
    const uint64_t visibleSnapEnd = snapEnd + 1;
    SnapshotMarker marker(0 /*opaque*/,
                          vbid,
                          1 /*snapStart*/,
                          snapEnd,
                          dcp_marker_flag_t::MARKER_FLAG_MEMORY,
                          0 /*HCS*/,
                          visibleSnapEnd,
                          {}, // timestamp
                          {} /*streamId*/);

    try {
        stream->processMarker(&marker);
    } catch (const std::logic_error& e) {
        const auto substring = "PassiveStream::processMarker: snapEnd:" +
                               std::to_string(snapEnd) + " < visibleSnapEnd:" +
                               std::to_string(visibleSnapEnd);
        EXPECT_THAT(e.what(), testing::HasSubstr(substring));
        return;
    }
    FAIL();
}

/**
 * Fixture for tests which start out as active and switch to replica to assert
 * we setup the PassiveStream correctly.
 */
class SingleThreadedActiveToPassiveStreamTest
    : public SingleThreadedPassiveStreamTest {
public:
    void SetUp() override {
        startAsReplica = false;
        SingleThreadedPassiveStreamTest::SetUp();
        setVBucketStateAndRunPersistTask(vbid, vbucket_state_active);
    }

    void TearDown() override {
        SingleThreadedPassiveStreamTest::TearDown();
    }

    std::unique_ptr<StreamRequest> startPassiveStream() {
        setupConsumer();
        setupPassiveStream();

        const auto& readyQ = stream->public_readyQ();
        EXPECT_EQ(1, readyQ.size());
        auto msg = stream->public_popFromReadyQ();
        EXPECT_TRUE(msg);
        EXPECT_EQ(DcpResponse::Event::StreamReq, msg->getEvent());

        // Cast the message pointer to the correct type.
        std::unique_ptr<StreamRequest> sr(
                dynamic_cast<StreamRequest*>(msg.get()));
        EXPECT_TRUE(sr);
        msg.release();

        stream->acceptStream(cb::mcbp::Status::Success, 0);
        EXPECT_TRUE(stream->isActive());

        return sr;
    }
};

/**
 * If the node changes to replica, and the last checkpoint only contains meta
 * items, check that the stream requests has startSeqno of the last mutation
 * (the current CheckpointManager::lastBySeqno).
 */
TEST_P(SingleThreadedActiveToPassiveStreamTest,
       ReplicaStreamRequestUsesLastMutationSeqno) {
    auto& vb = *store->getVBucket(vbid);
    auto& cm = *vb.checkpointManager;

    cm.registerCursorBySeqno("keep", 0, CheckpointCursor::Droppable::No)
            .takeCursor()
            .lock();

    store_item(vbid, makeStoredDocKey("item 1"), "value"); // seqno 1
    store_item(vbid, makeStoredDocKey("item 2"), "value"); // seqno 2
    flushVBucketToDiskIfPersistent(vbid, 2);

    // Flip back to replica, but make sure the set_vbucket_state is in its
    // own snapshot.
    cm.createNewCheckpoint();
    // The set_vbucket_state{replica} will have seqno 3.
    setVBucketStateAndRunPersistTask(vbid, vbucket_state_replica);

    const auto& list =
            CheckpointManagerTestIntrospector::public_getCheckpointList(cm);
    EXPECT_EQ(2, list.size());

    auto& first = list.front();
    EXPECT_EQ(0, first->getSnapshotStartSeqno());
    EXPECT_EQ(2, first->getSnapshotEndSeqno());

    auto& second = list.back();
    EXPECT_EQ(3, second->getSnapshotStartSeqno());
    EXPECT_EQ(3, second->getSnapshotEndSeqno());

    // The StreamRequest on the PassiveStream's readyQ has a snapshot startSeqno
    // lower than the last checkpoint snapshot startSeqno.
    auto streamReq = startPassiveStream();
    EXPECT_EQ(2, streamReq->getStartSeqno());
    EXPECT_EQ(2, streamReq->getSnapStartSeqno());
}

/**
 * Check that the first snapshot marker returned for a stream has startSnapSeqno
 * equal to the one specified in the stream request.
 */
TEST_P(SingleThreadedActiveStreamTest,
       FirstSnapshotHasRequestedStartSnapSeqno) {
    // Replace initial stream with one registered with DCP producer.
    setupProducer({});

    auto& vb = *store->getVBucket(vbid);
    auto& cm = *vb.checkpointManager;
    // Prevent checkpoint destruction on ephemeral
    const auto keepCursor =
            cm.registerCursorBySeqno(
                      "cursor", 0, CheckpointCursor::Droppable::No)
                    .takeCursor()
                    .lock();

    store_item(vbid, makeStoredDocKey("item 1"), "value"); // seqno 1
    store_item(vbid, makeStoredDocKey("item 2"), "value"); // seqno 2
    cm.createNewCheckpoint();
    store_item(vbid, makeStoredDocKey("item 3"), "value"); // seqno 3
    store_item(vbid, makeStoredDocKey("item 4"), "value"); // seqno 4
    cm.createNewCheckpoint();

    stream = producer->mockActiveStreamRequest(
            0,
            /*opaque*/ 0,
            vb,
            /*st_seqno*/ 2,
            /*en_seqno*/ ~0,
            /*vb_uuid*/ vb.failovers->getFailoverLog().back().uuid,
            /*snap_start_seqno*/ 2,
            /*snap_end_seqno*/ 2);

    MockDcpMessageProducers producers;
    runCheckpointProcessor(*producer, producers);

    EXPECT_EQ(cb::engine_errc::success, producer->step(false, producers));

    EXPECT_EQ(cb::mcbp::ClientOpcode::DcpSnapshotMarker, producers.last_op);
    EXPECT_EQ(2, producers.last_snap_start_seqno);
    EXPECT_EQ(4, producers.last_snap_end_seqno);

    EXPECT_EQ(cb::engine_errc::success, producer->step(false, producers));
    EXPECT_EQ(cb::mcbp::ClientOpcode::DcpMutation, producers.last_op);
    EXPECT_EQ(3, producers.last_byseqno);
}

/**
 * processItems should skip meta-only checkpoints and they should never
 * be seen by the ActiveStream.
 *
 * In MB-57767, we saw a crash because while the meta-only checkpoint is ignored
 * for replication and no SnapshotMarker is sent, we updated the nextSnapStart
 * during processItems, resulting in invariant breaking once we moved on
 * from the meta-only checkpoint.
 */
TEST_P(SingleThreadedActiveStreamTest, MetaOnlyCheckpointsSkipped) {
    // Replace initial stream with one registered with DCP producer.
    setupProducer({});

    auto& vb = *store->getVBucket(vbid);
    auto& cm = *vb.checkpointManager;

    store_item(vbid, makeStoredDocKey("item 1"), "value"); // seqno 1
    store_item(vbid, makeStoredDocKey("item 2"), "value"); // seqno 2

    cm.createNewCheckpoint();
    // CM: [1, 2]

    // Simulate set_vbucket_state{replica}.
    cm.queueSetVBState();
    // CM: [1, 2] [3, 3]

    // And a snapshot received from active.
    cm.createSnapshot(2, 3, {}, CheckpointType::Memory, 3);
    // CM: [1, 2] [3, 3] [2, ]

    // CM: [1, 2] [3, 3] [2, 3]
    store_item(vbid, makeStoredDocKey("item 3"), "value"); // seqno 3

    auto items = stream->getOutstandingItems(vb);
    // getOutstandingItems will return 3 ranges, including the
    // [3, 3] meta-only snapshot. processItems should ignore it, as it doesn't
    // need to be replicated over DCP.
    ASSERT_EQ(3, items.ranges.size());
    ASSERT_EQ(0, items.ranges[0].getStart());
    ASSERT_EQ(3, items.ranges[1].getStart());
    ASSERT_EQ(2, items.ranges[2].getStart());

    // Make sure we don't crash here, processing [2, 3] after [3, 3].
    EXPECT_NO_THROW(stream->public_processItems(items));

    auto& readyQ = stream->public_readyQ();
    EXPECT_EQ(5, readyQ.size());

    // Ready queue shouldn't have a snapshot marker for the meta-only checkpoint
    // (with the set_vbucket_state).
    EXPECT_EQ(DcpResponse::Event::SnapshotMarker, readyQ.front()->getEvent());
    readyQ.pop();
    EXPECT_EQ(DcpResponse::Event::Mutation, readyQ.front()->getEvent());
    readyQ.pop();
    EXPECT_EQ(DcpResponse::Event::Mutation, readyQ.front()->getEvent());
    readyQ.pop();
    EXPECT_EQ(DcpResponse::Event::SnapshotMarker, readyQ.front()->getEvent());
    readyQ.pop();
    EXPECT_EQ(DcpResponse::Event::Mutation, readyQ.front()->getEvent());
    readyQ.pop();
}

/**
 * @todo: Spotted invalid during the work for MB-51295.
 * The test expects that, before the related fix, it fails as some queued items
 * is removed from checkpoints during a small time window between cursor-drop
 * and cursor re-registering when backfill is setup. That item removal never
 * happens in the test though.
 *
 * Convert to eager checkpoint removal (if possible) and re-enable.
 */
TEST_P(SingleThreadedActiveStreamTest,
       DISABLED_CursorReregisteredBeforeBackfillAfterCursorDrop) {
    // MB-37150: test that, after cursor dropping, cursors are registered before
    // checking whether to backfill. This ensures that checkpoints cannot be
    // removed/expelled from _after_ determining the backfill range, but before
    // registering the cursor.
    auto& vb = *engine->getVBucket(vbid);
    auto& cm = *vb.checkpointManager;

    producer->createCheckpointProcessorTask();

    stream = producer->mockActiveStreamRequest(0,
                                               /*opaque*/ 0,
                                               vb,
                                               /*st_seqno*/ 0,
                                               /*en_seqno*/ ~0,
                                               /*vb_uuid*/ 0xabcd,
                                               /*snap_start_seqno*/ 0,
                                               /*snap_end_seqno*/ ~0);

    auto key1 = makeStoredDocKey("key1");
    auto key2 = makeStoredDocKey("key2");
    // Store Mutation
    auto mutation = store_item(vbid, key1, "value");
    cm.createNewCheckpoint();
    auto mutation2 = store_item(vbid, key2, "value");

    // no items to backfill when created, stream will have transitioned to in
    // memory
    EXPECT_EQ(ActiveStream::StreamState::InMemory, stream->getState());

    stream->handleSlowStream();

    producer->setBeforeScheduleBackfillCB(
            [& stream = stream](uint64_t backfillEnd) {
                // check cursor exists before backfill is registered
                auto cursor = stream->getCursor().lock();
                EXPECT_TRUE(cursor);

                // check that the cursor was registered immediately after the
                // end of the backfill prior to MB-37150 this could fail as the
                // cursor would be _later_ than backfillEnd+1 as the checkpoint
                // has been removed.
                auto pos = CheckpointCursorIntrospector::getCurrentPos(*cursor);
                EXPECT_EQ(backfillEnd + 1, (*pos)->getBySeqno());
            });

    auto resp = stream->next(*producer);
    EXPECT_FALSE(resp);

    // backfill not needed
    EXPECT_EQ(ActiveStream::StreamState::InMemory, stream->getState());

    EXPECT_EQ(0, stream->public_readyQSize());

    MockDcpMessageProducers producers;
    runCheckpointProcessor(*producer, producers);

    EXPECT_EQ(4, stream->public_readyQSize());

    // NB: This first snapshot will actually be _skipped_ as the checkpoint was
    // removed but the active stream did not backfill to "catch up"
    // snap marker
    resp = stream->next(*producer);
    EXPECT_EQ(DcpResponse::Event::SnapshotMarker, resp->getEvent());
    auto snapMarker = dynamic_cast<SnapshotMarker&>(*resp);
    EXPECT_EQ(0, snapMarker.getStartSeqno());
    EXPECT_EQ(1, snapMarker.getEndSeqno());

    // receive mutation 1
    resp = stream->next(*producer);
    EXPECT_TRUE(resp);
    EXPECT_EQ(DcpResponse::Event::Mutation, resp->getEvent());

    {
        const auto& set = dynamic_cast<MutationResponse&>(*resp);
        EXPECT_EQ(key1, set.getItem()->getKey());
        EXPECT_EQ(1, set.getItem()->getBySeqno());
    }

    // snap marker
    resp = stream->next(*producer);
    EXPECT_EQ(DcpResponse::Event::SnapshotMarker, resp->getEvent());
    snapMarker = dynamic_cast<SnapshotMarker&>(*resp);
    EXPECT_EQ(2, snapMarker.getStartSeqno());
    EXPECT_EQ(2, snapMarker.getEndSeqno());

    // receive mutation 2
    resp = stream->next(*producer);
    EXPECT_TRUE(resp);
    EXPECT_EQ(DcpResponse::Event::Mutation, resp->getEvent());
    {
        const auto& set = dynamic_cast<MutationResponse&>(*resp);
        EXPECT_EQ(key2, set.getItem()->getKey());
        EXPECT_EQ(2, set.getItem()->getBySeqno());
    }

    EXPECT_EQ(ActiveStream::StreamState::InMemory, stream->getState());
}

// MB-37468: A stepping producer that has found no items (backfill fully
// processed can race with a completing backfill in such a way that we fail to
// notify the producer that the stream needs further processing. This causes us
// to fail to send a StreamEnd message. A similar case exists for transitioning
// state to TakeoverSend or InMemory.
TEST_P(SingleThreadedActiveStreamTest, CompleteBackfillRaceNoStreamEnd) {
    auto vb = engine->getVBucket(vbid);
    auto& ckptMgr = *vb->checkpointManager;

    // Delete initial stream (so we can re-create after items are available
    // from backing store).
    stream.reset();

    // Add items, flush it to disk, then clear checkpoint to force backfill.
    store_item(vbid, makeStoredDocKey("key1"), "value");

    const auto openId = ckptMgr.getOpenCheckpointId();
    ckptMgr.createNewCheckpoint();
    ASSERT_GT(ckptMgr.getOpenCheckpointId(), openId);
    flushVBucketToDiskIfPersistent(vbid, 1 /*expected_num_flushed*/);
    ASSERT_EQ(1, ckptMgr.getNumCheckpoints());
    ASSERT_EQ(1, ckptMgr.getNumOpenChkItems());

    // Re-create producer now we have items only on disk. We want to stream up
    // to seqno 1 (our only item) to test that we get the StreamEnd message.
    stream = producer->mockActiveStreamRequest(0 /*flags*/,
                                               0 /*opaque*/,
                                               *vb,
                                               0 /*st_seqno*/,
                                               1 /*en_seqno*/,
                                               0x0 /*vb_uuid*/,
                                               0 /*snap_start_seqno*/,
                                               ~0 /*snap_end_seqno*/);
    ASSERT_TRUE(stream->isBackfilling());

    MockDcpMessageProducers producers;

    // Step to schedule our backfill
    EXPECT_EQ(cb::engine_errc::would_block, producer->step(false, producers));
    EXPECT_EQ(0, stream->public_readyQ().size());

    auto& bfm = producer->getBFM();

    ThreadGate tg1(2);
    ThreadGate tg2(2);
    std::thread t1;
    stream->setCompleteBackfillHook([this, &t1, &tg1, &tg2, &producers]() {
        // Step past our normal items to expose the race with backfill complete
        // and an empty readyQueue.

        EXPECT_EQ(1, *stream->getNumBackfillItemsRemaining());
        EXPECT_EQ(2, stream->public_readyQ().size());

        // Step snapshot marker
        EXPECT_EQ(cb::engine_errc::success, producer->step(false, producers));
        EXPECT_EQ(cb::mcbp::ClientOpcode::DcpSnapshotMarker, producers.last_op);

        // Step mutation
        EXPECT_EQ(cb::engine_errc::success, producer->step(false, producers));
        EXPECT_EQ(cb::mcbp::ClientOpcode::DcpMutation, producers.last_op);

        stream->setNextHook([&tg1, &tg2](const DcpResponse* response) {
            if (!tg1.isComplete()) {
                tg1.threadUp();

                // Wait for the completeBackfill thread to have attempted to
                // notify that the stream is ready before exiting the hook and
                // setting itemsReady.
                tg2.threadUp();
            }
        });

        // Run the step in a different thread
        t1 = std::thread{[this, &producers]() {
            // This step should produce the stream end
            EXPECT_EQ(cb::engine_errc::success,
                      producer->step(false, producers));
            EXPECT_EQ(cb::mcbp::ClientOpcode::DcpStreamEnd, producers.last_op);
        }};

        // Wait for the stepping thread to have reached the point at which it is
        // about to set itemsReady before we attempt to set itemsReady after we
        // exit this hook.
        tg1.threadUp();
    });

    // Complete the backfill to expose the race condition
    bfm.backfill();

    // Unblock the stepping thread to now find the stream end
    tg2.threadUp();

    t1.join();

    // Should have sent StreamEnd but vbucket still in queue
    EXPECT_FALSE(producer->findStream(vbid));
    EXPECT_FALSE(producer->getReadyQueue().empty());

    // Step to remove stream from queue
    EXPECT_EQ(cb::engine_errc::would_block, producer->step(false, producers));
    EXPECT_FALSE(producer->findStream(vbid));
    EXPECT_TRUE(producer->getReadyQueue().empty());
}

// MB-54591: An ActiveStream can lose a notification of a new seqno if
// the notification occurs while the frontend DCP thread is finishing processing
// the previous item(s) via ActiveStream::next(). Specifically if
// notifyStreamReady() is called before itemsReady is cleared at the end of
// ActiveStream::next().
// This results in the DCP stream not waking and not sending out the affected
// seqno(s) until another mutation for that vBucket occurs.
TEST_P(SingleThreadedActiveStreamTest,
       RaceBetweenNotifyAndProcessingExistingItems) {
    auto vb = engine->getVBucket(vbid);
    stream = producer->mockActiveStreamRequest(0,
                                               /*opaque*/ 0,
                                               *vb,
                                               /*st_seqno*/ 0,
                                               /*en_seqno*/ ~0,
                                               /*vb_uuid*/ 0xabcd,
                                               /*snap_start_seqno*/ 0,
                                               /*snap_end_seqno*/ ~0);
    auto& connMap = static_cast<MockDcpConnMap&>(engine->getDcpConnMap());
    connMap.addConn(cookie, producer);
    connMap.addVBConnByVBId(*producer, vbid);

    // Add an initial item which we will correctly process.
    store_item(vbid, makeStoredDocKey("key1"), "value");

    // step() the producer to schedule ActiveStreamCheckpointProcessorTask and
    // run it once to process the items from CkptManager into the Streams'
    // readyQ.
    GMockDcpMsgProducers producers;
    ASSERT_EQ(cb::engine_errc::would_block, producer->step(false, producers));
    auto& nonIO = *task_executor->getLpTaskQ()[NONIO_TASK_IDX];
    runNextTask(nonIO,
                "Process checkpoint(s) for DCP producer "
                "test_producer->test_consumer");

    // Setup Mock Producer expectations - we should see two snapshot
    // markers with one mutation each:
    {
        ::testing::InSequence dummy;
        using ::testing::_;
        using ::testing::Return;

        EXPECT_CALL(producers, marker(_, vbid, _, _, _, _, _, _, _))
                .WillOnce(Return(cb::engine_errc::success));

        EXPECT_CALL(producers, mutation(_, _, vbid, /*seqno*/ 1, _, _, _, _))
                .WillOnce(Return(cb::engine_errc::success));

        EXPECT_CALL(producers, marker(_, vbid, _, _, _, _, _, _, _))
                .WillOnce(Return(cb::engine_errc::success));

        EXPECT_CALL(producers, mutation(_, _, vbid, /*seqno*/ 2, _, _, _, _))
                .WillOnce(Return(cb::engine_errc::success));
    }

    // Step DCP producer twice to generate the initial snapshot marker and
    // mutation to "key1"
    ASSERT_EQ(cb::engine_errc::success, producer->step(false, producers));
    ASSERT_EQ(cb::engine_errc::success, producer->step(false, producers));

    // Step again - but this time configure a callback in ActiveStream::next()
    // which will perform another front-end store(). This _should_ result in
    // ActiveStream::notifyStreamReady() notifying the Producer via
    // Producer::notifyStreamReady() and waking up the front-end again - but in
    // the case of the bug this wakeup was missed.

    // Note we must perform the store() on a different thread (instead of
    // directly inside the hook) otherwise we will encounter lock inversions.
    folly::Baton baton;
    auto frontEndThread = std::thread([&] {
        baton.wait();
        store_item(vbid, makeStoredDocKey("key2"), "value");
    });

    bool extraStoreIssued = false;
    stream->setNextHook([&](const DcpResponse* response) {
        // Only want to add one extra mutation.
        if (extraStoreIssued) {
            return;
        }
        EXPECT_FALSE(response)
                << "ActiveStream::next() hook expected to only be called for "
                   "nullptr response when all previous items processed.";

        baton.post();
        frontEndThread.join();
        extraStoreIssued = true;
    });

    // Call step - this calls ActiveStream::next() which initially returns
    // nullptr as CkptManager has no more items, but our callback above adds
    // another mutation to CM at the end of ActiveStream::next(). With the bug
    // we miss the wakeup and producer->step() returns without scheduling
    // any more work - so runNextTask below fails.
    // With the bug fixed it will call ActiveStream::next() again, spot there's
    // a new item in CM and schedule the ActiveStreamCheckpointProcessorTask.
    ASSERT_EQ(cb::engine_errc::would_block, producer->step(false, producers));

    producer->getCheckpointSnapshotTask()->run();

    // Once the task has run then it should have notified the producer again.
    EXPECT_TRUE(producer->getReadyQueue().exists(vbid));

    // Step the producer to consume the second snapshot marker and key2.
    // Should finish with would_block to indicate no more data ready.
    EXPECT_EQ(cb::engine_errc::success, producer->step(false, producers));
    EXPECT_EQ(cb::engine_errc::success, producer->step(false, producers));
    EXPECT_EQ(cb::engine_errc::would_block, producer->step(false, producers));

    // Cleanup
    connMap.removeVBConnByVBId(cookie, vbid);
    connMap.removeConn(cookie);
}

void SingleThreadedActiveStreamTest::testProducerIncludesUserXattrsInDelete(
        const std::optional<cb::durability::Requirements>& durReqs) {
    using DcpOpenFlag = cb::mcbp::request::DcpOpenPayload;

    // Test is executed also for SyncDelete
    setVBucketStateAndRunPersistTask(
            vbid,
            vbucket_state_active,
            {{"topology", nlohmann::json::array({{"active", "replica"}})}});

    auto vb = engine->getVBucket(vbid);
    // Note: we require IncludeXattr::Yes for IncludeDeletedUserXattrs::Yes
    recreateProducerAndStream(
            *vb,
            DcpOpenFlag::IncludeXattrs | DcpOpenFlag::IncludeDeletedUserXattrs);
    ASSERT_EQ(IncludeDeletedUserXattrs::Yes,
              producer->public_getIncludeDeletedUserXattrs());
    ASSERT_EQ(IncludeDeletedUserXattrs::Yes,
              stream->public_getIncludeDeletedUserXattrs());
    ASSERT_EQ(IncludeXattrs::Yes, producer->public_getIncludeXattrs());
    ASSERT_EQ(IncludeXattrs::Yes, stream->public_getIncludeXattrs());
    ASSERT_EQ(IncludeValue::Yes, producer->public_getIncludeValue());
    ASSERT_EQ(IncludeValue::Yes, stream->public_getIncludeValue());

    // Create a value that contains some user-xattrs + the "_sync" sys-xattr
    const auto value = createXattrValue("");

    const protocol_binary_datatype_t dtJsonXattr =
            PROTOCOL_BINARY_DATATYPE_JSON | PROTOCOL_BINARY_DATATYPE_XATTR;

    auto* cookie = create_mock_cookie();

    // Store a Deleted doc
    auto item = makeCommittedItem(makeStoredDocKey("keyD"), value);
    item->setDataType(dtJsonXattr);
    uint64_t cas = 0;
    const auto expectedStoreRes =
            durReqs ? cb::engine_errc::would_block : cb::engine_errc::success;
    ASSERT_EQ(expectedStoreRes,
              engine->store(*cookie,
                            *item.get(),
                            cas,
                            StoreSemantics::Set,
                            durReqs,
                            DocumentState::Deleted,
                            false));

    if (persistent()) {
        // Flush and ensure docs on disk
        flush_vbucket_to_disk(vbid, 1 /*expectedNumFlushed*/);
        auto kvstore = store->getRWUnderlying(vbid);
        const auto isPrepare = durReqs.has_value();
        const auto doc = kvstore->get(makeDiskDocKey("keyD", isPrepare), vbid);
        EXPECT_EQ(cb::engine_errc::success, doc.getStatus());
        EXPECT_TRUE(doc.item->isDeleted());
        EXPECT_EQ(isPrepare, doc.item->isPending());
        // Check that we have persisted the expected value to disk
        ASSERT_TRUE(doc.item);
        ASSERT_GT(doc.item->getNBytes(), 0);
        EXPECT_EQ(std::string_view(value.c_str(), value.size()),
                  std::string_view(doc.item->getData(), doc.item->getNBytes()));
    }

    auto& readyQ = stream->public_readyQ();
    ASSERT_EQ(0, readyQ.size());

    // Push items to the readyQ and check what we get
    stream->nextCheckpointItemTask();
    ASSERT_EQ(2, readyQ.size());

    auto resp = stream->public_nextQueuedItem(*producer);
    ASSERT_TRUE(resp);
    ASSERT_EQ(DcpResponse::Event::SnapshotMarker, resp->getEvent());

    // Inspect payload for DCP deletion

    resp = stream->public_nextQueuedItem(*producer);
    ASSERT_TRUE(resp);

    const auto& deletion = dynamic_cast<MutationResponse&>(*resp);
    if (durReqs) {
        ASSERT_EQ(DcpResponse::Event::Prepare, deletion.getEvent());
    } else {
        ASSERT_EQ(DcpResponse::Event::Deletion, deletion.getEvent());
    }

    ASSERT_TRUE(deletion.getItem()->isDeleted());
    ASSERT_EQ(IncludeValue::Yes, deletion.getIncludeValue());
    ASSERT_EQ(IncludeXattrs::Yes, deletion.getIncludeXattrs());
    ASSERT_EQ(IncludeDeletedUserXattrs::Yes,
              deletion.getIncludeDeletedUserXattrs());

    // The value must contain all xattrs (user+sys)
    ASSERT_EQ(dtJsonXattr, deletion.getItem()->getDataType());
    const auto* data = deletion.getItem()->getData();
    const auto nBytes = deletion.getItem()->getNBytes();

    const auto valueBuf = cb::char_buffer(const_cast<char*>(data), nBytes);

    // Check that we have no body (bodySize=0)
    std::string_view body{data, nBytes};
    body.remove_prefix(cb::xattr::get_body_offset(body));
    ASSERT_EQ(0, body.size());

    // Check that we have all the expected xattrs
    cb::xattr::Blob blob(valueBuf, false);
    // Must have user-xattrs
    for (uint8_t i = 1; i <= 6; ++i) {
        EXPECT_FALSE(blob.get("ABCuser" + std::to_string(i)).empty());
    }
    EXPECT_FALSE(blob.get("meta").empty());
    // Must have sys-xattr
    EXPECT_FALSE(blob.get("_sync").empty());

    destroy_mock_cookie(cookie);
}

TEST_P(SingleThreadedActiveStreamTest,
       ProducerIncludesUserXattrsInNormalDelete) {
    testProducerIncludesUserXattrsInDelete({});
}

TEST_P(SingleThreadedActiveStreamTest, ProducerIncludesUserXattrsInSyncDelete) {
    testProducerIncludesUserXattrsInDelete(cb::durability::Requirements());
}

void SingleThreadedActiveStreamTest::testProducerPrunesUserXattrsForDelete(
        uint32_t flags,
        const std::optional<cb::durability::Requirements>& durReqs) {
    using DcpOpenFlag = cb::mcbp::request::DcpOpenPayload;

    // Test is executed also for SyncDelete
    setVBucketStateAndRunPersistTask(
            vbid,
            vbucket_state_active,
            {{"topology", nlohmann::json::array({{"active", "replica"}})}});

    // Check that we are testing a valid configuration: here we want to test
    // only configurations that trigger user-xattr pruning in deletes.
    ASSERT_TRUE((flags & DcpOpenFlag::IncludeDeletedUserXattrs) == 0);

    auto& vb = *engine->getVBucket(vbid);
    recreateProducerAndStream(vb, flags);

    const auto currIncDelUserXattr =
            (flags & DcpOpenFlag::IncludeDeletedUserXattrs) != 0
                    ? IncludeDeletedUserXattrs::Yes
                    : IncludeDeletedUserXattrs::No;
    ASSERT_EQ(currIncDelUserXattr,
              producer->public_getIncludeDeletedUserXattrs());
    ASSERT_EQ(currIncDelUserXattr,
              stream->public_getIncludeDeletedUserXattrs());

    const auto currIncXattr = (flags & DcpOpenFlag::IncludeXattrs) != 0
                                      ? IncludeXattrs::Yes
                                      : IncludeXattrs::No;
    ASSERT_EQ(currIncXattr, producer->public_getIncludeXattrs());
    ASSERT_EQ(currIncXattr, stream->public_getIncludeXattrs());

    ASSERT_EQ(IncludeValue::Yes, producer->public_getIncludeValue());
    ASSERT_EQ(IncludeValue::Yes, stream->public_getIncludeValue());

    // Create a value that contains some user-xattrs + the "_sync" sys-xattr
    const auto value = createXattrValue("");

    // Note: this body DT can be any type, but I set it to something != than RAW
    // to test that if we prune everything we end up with DT RAW. See below.
    const auto bodyType = PROTOCOL_BINARY_DATATYPE_JSON;

    auto* cookie = create_mock_cookie();

    struct Sizes {
        Sizes(const Item& item) {
            value = item.getNBytes();

            cb::char_buffer valBuf{const_cast<char*>(item.getData()),
                                   item.getNBytes()};
            cb::xattr::Blob xattrBlob(valBuf, false);
            xattrs = xattrBlob.size();
            userXattrs = xattrBlob.get_user_size();
            sysXattrs = xattrBlob.get_system_size();
            body = item.getNBytes() -
                   cb::xattr::get_body_offset({valBuf.data(), valBuf.size()});
        }

        size_t value;
        size_t xattrs;
        size_t userXattrs;
        size_t sysXattrs;
        size_t body;
    };

    // Make an item..
    auto item = makeCommittedItem(makeStoredDocKey("keyD"), value);
    item->setDataType(bodyType | PROTOCOL_BINARY_DATATYPE_XATTR);
    // .. and save the payload sizes for later checks.
    const auto originalValue = value;
    const auto originalSizes = Sizes(*item);

    // Store the item as deleted
    uint64_t cas = 0;
    const auto expectedStoreRes =
            durReqs ? cb::engine_errc::would_block : cb::engine_errc::success;
    ASSERT_EQ(expectedStoreRes,
              engine->store(*cookie,
                            *item.get(),
                            cas,
                            StoreSemantics::Set,
                            durReqs,
                            DocumentState::Deleted,
                            false));

    auto& readyQ = stream->public_readyQ();
    ASSERT_EQ(0, readyQ.size());

    // Verfies that the payload pointed by the item in CM is the same as the
    // original one
    const auto checkPayloadInCM =
            [&vb, &originalValue, &originalSizes, &durReqs]() -> void {
        const auto& manager = *vb.checkpointManager;
        const auto& ckptList =
                CheckpointManagerTestIntrospector::public_getCheckpointList(
                        manager);
        // 1 checkpoint
        ASSERT_EQ(1, ckptList.size());
        const auto* ckpt = ckptList.front().get();
        ASSERT_EQ(checkpoint_state::CHECKPOINT_OPEN, ckpt->getState());
        // empty-item
        auto it = ckpt->begin();
        ASSERT_EQ(queue_op::empty, (*it)->getOperation());
        // 1 metaitem (checkpoint-start)
        it++;
        ASSERT_EQ(4, ckpt->getNumItems());
        EXPECT_EQ(queue_op::checkpoint_start, (*it)->getOperation());
        it++;
        EXPECT_EQ(queue_op::set_vbucket_state, (*it)->getOperation());
        it++;
        EXPECT_EQ(queue_op::set_vbucket_state, (*it)->getOperation());
        // 1 non-metaitem is our deletion
        it++;
        ASSERT_TRUE((*it)->isDeleted());
        const auto expectedOp =
                durReqs ? queue_op::pending_sync_write : queue_op::mutation;
        EXPECT_EQ(expectedOp, (*it)->getOperation());

        // Byte-by-byte comparison
        EXPECT_EQ(originalValue, (*it)->getValue()->to_s());

        // The latest check should already fail if even a single byte in the
        // payload has changed, but check also the sizes of the specific value
        // chunks.
        const auto cmSizes = Sizes(**it);
        EXPECT_EQ(originalSizes.value, cmSizes.value);
        EXPECT_EQ(originalSizes.xattrs, cmSizes.xattrs);
        EXPECT_EQ(originalSizes.userXattrs, cmSizes.userXattrs);
        EXPECT_EQ(originalSizes.sysXattrs, cmSizes.sysXattrs);
        ASSERT_EQ(originalSizes.body, cmSizes.body);
    };

    // Verify that the value of the item in CM has not changed
    {
        CB_SCOPED_TRACE("");
        checkPayloadInCM();
    }

    // Push items to the readyQ and check what we get
    stream->nextCheckpointItemTask();
    ASSERT_EQ(2, readyQ.size());

    // MB-41944: The call to Stream::nextCheckpointItemTask() has removed
    // UserXattrs from the payload. Before the fix we modified the item's value
    // (which is a reference-counted object in memory) rather that a copy of it.
    // So here we check that the item's value in CM is still untouched.
    {
        CB_SCOPED_TRACE("");
        checkPayloadInCM();
    }

    // Note: Doing this check after Stream::nextCheckpointItemTask() is another
    //  coverage for MB-41944, so I move it here.
    if (persistent()) {
        // Flush and ensure docs on disk
        flush_vbucket_to_disk(vbid, 1 /*expectedNumFlushed*/);
        auto kvstore = store->getRWUnderlying(vbid);
        const auto isPrepare = durReqs.has_value();
        const auto doc = kvstore->get(makeDiskDocKey("keyD", isPrepare), vbid);
        EXPECT_EQ(cb::engine_errc::success, doc.getStatus());
        EXPECT_TRUE(doc.item->isDeleted());
        // Check that we have persisted the expected value to disk
        ASSERT_TRUE(doc.item);
        ASSERT_GT(doc.item->getNBytes(), 0);
        EXPECT_EQ(value,
                  std::string_view(doc.item->getData(), doc.item->getNBytes()));
    }

    auto resp = stream->public_nextQueuedItem(*producer);
    ASSERT_TRUE(resp);
    ASSERT_EQ(DcpResponse::Event::SnapshotMarker, resp->getEvent());

    // Inspect payload for DCP deletion

    resp = stream->public_nextQueuedItem(*producer);
    ASSERT_TRUE(resp);

    const auto& deletion = dynamic_cast<MutationResponse&>(*resp);
    if (durReqs) {
        ASSERT_EQ(DcpResponse::Event::Prepare, deletion.getEvent());
    } else {
        ASSERT_EQ(DcpResponse::Event::Deletion, deletion.getEvent());
    }

    ASSERT_TRUE(deletion.getItem()->isDeleted());
    ASSERT_EQ(IncludeValue::Yes, deletion.getIncludeValue());
    ASSERT_EQ(currIncXattr, deletion.getIncludeXattrs());
    ASSERT_EQ(currIncDelUserXattr, deletion.getIncludeDeletedUserXattrs());

    // Check that we stream the expected value.
    // What value we stream depends on the current configuration:
    // - if the test flags=0, then we want to prune everything, so no value
    // - else if the test flags=IncludeXattr, then we want only sys-xattrs as
    //   IncludeDeleteUserXattrs::No

    const auto* data = deletion.getItem()->getData();
    const auto nBytes = deletion.getItem()->getNBytes();

    const auto valueBuf = cb::char_buffer(const_cast<char*>(data), nBytes);

    // If we have a value..
    if (valueBuf.size() > 0) {
        // Check that we have no body (bodySize=0)
        std::string_view body{data, nBytes};
        body.remove_prefix(cb::xattr::get_body_offset(body));
        ASSERT_EQ(0, body.size());
    }

    // Check that we have the expected value
    if (flags == 0) {
        ASSERT_EQ(IncludeXattrs::No, deletion.getIncludeXattrs());
        ASSERT_EQ(IncludeDeletedUserXattrs::No,
                  deletion.getIncludeDeletedUserXattrs());
        // No value
        // Note: DT for no-value must be RAW
        ASSERT_EQ(PROTOCOL_BINARY_RAW_BYTES, deletion.getItem()->getDataType());
        // Note: I would expect valueBuf.data()==nullptr, but was not the case
        //  before my see Item::setData
        ASSERT_EQ(0, valueBuf.size());
    } else {
        ASSERT_EQ(IncludeXattrs::Yes, deletion.getIncludeXattrs());
        ASSERT_EQ(IncludeDeletedUserXattrs::No,
                  deletion.getIncludeDeletedUserXattrs());

        // Only xattrs in deletion, dt must be XATTR only
        ASSERT_EQ(PROTOCOL_BINARY_DATATYPE_XATTR,
                  deletion.getItem()->getDataType());

        cb::xattr::Blob blob(valueBuf, false);
        // Must have NO user-xattrs
        for (uint8_t i = 1; i <= 6; ++i) {
            EXPECT_TRUE(blob.get("ABCuser" + std::to_string(i)).empty());
        }
        EXPECT_TRUE(blob.get("meta").empty());
        // Must have sys-xattr
        EXPECT_FALSE(blob.get("_sync").empty());
    }

    destroy_mock_cookie(cookie);
}

TEST_P(SingleThreadedActiveStreamTest,
       ProducerPrunesUserXattrsForNormalDelete_NoDeleteUserXattrs) {
    testProducerPrunesUserXattrsForDelete(
            cb::mcbp::request::DcpOpenPayload::IncludeXattrs, {});
}

TEST_P(SingleThreadedActiveStreamTest,
       ProducerPrunesUserXattrsForSyncDelete_NoDeleteUserXattrs) {
    testProducerPrunesUserXattrsForDelete(
            cb::mcbp::request::DcpOpenPayload::IncludeXattrs,
            cb::durability::Requirements());
}

TEST_P(SingleThreadedActiveStreamTest,
       ProducerPrunesUserXattrsForNormalDelete_NoXattrs) {
    testProducerPrunesUserXattrsForDelete(0, {});
}

TEST_P(SingleThreadedActiveStreamTest,
       ProducerPrunesUserXattrsForSyncDelete_NoXattrs) {
    testProducerPrunesUserXattrsForDelete(0, cb::durability::Requirements());
}

void SingleThreadedActiveStreamTest::testExpirationRemovesBody(uint32_t flags,
                                                               Xattrs xattrs) {
    using DcpOpenFlag = cb::mcbp::request::DcpOpenPayload;

    auto& vb = *engine->getVBucket(vbid);
    recreateProducerAndStream(vb, DcpOpenFlag::IncludeXattrs | flags);

    const auto currIncDelUserXattr =
            (flags & DcpOpenFlag::IncludeDeletedUserXattrs) != 0
                    ? IncludeDeletedUserXattrs::Yes
                    : IncludeDeletedUserXattrs::No;
    ASSERT_EQ(currIncDelUserXattr,
              producer->public_getIncludeDeletedUserXattrs());
    ASSERT_EQ(currIncDelUserXattr,
              stream->public_getIncludeDeletedUserXattrs());
    ASSERT_EQ(IncludeXattrs::Yes, producer->public_getIncludeXattrs());
    ASSERT_EQ(IncludeXattrs::Yes, stream->public_getIncludeXattrs());
    ASSERT_EQ(IncludeValue::Yes, producer->public_getIncludeValue());
    ASSERT_EQ(IncludeValue::Yes, stream->public_getIncludeValue());

    std::string value;
    switch (xattrs) {
    case Xattrs::None:
        value = "body";
        break;
    case Xattrs::User:
        value = createXattrValue("body", false);
        break;
    case Xattrs::UserAndSys:
        value = createXattrValue("body", true);
        break;
    }

    auto datatype = PROTOCOL_BINARY_DATATYPE_JSON;
    if (xattrs != Xattrs::None) {
        datatype |= PROTOCOL_BINARY_DATATYPE_XATTR;
    }

    // Store an item with exptime != 0
    const std::string key = "key";
    const auto docKey = DocKey{key, DocKeyEncodesCollectionId::No};
    store_item(vbid,
               docKey,
               value,
               ep_real_time() + 1 /*1 second TTL*/,
               {cb::engine_errc::success} /*expected*/,
               datatype);

    auto& manager = *vb.checkpointManager;
    const auto& list =
            CheckpointManagerTestIntrospector::public_getCheckpointList(
                    manager);
    ASSERT_EQ(1, list.size());
    auto* ckpt = list.front().get();
    ASSERT_EQ(checkpoint_state::CHECKPOINT_OPEN, ckpt->getState());
    ASSERT_EQ(3, ckpt->getNumItems());
    auto it = ckpt->begin(); // empty-item
    it++; // checkpoint-start
    it++; // set-vbstate
    it++;
    EXPECT_EQ(queue_op::mutation, (*it)->getOperation());
    EXPECT_FALSE((*it)->isDeleted());
    EXPECT_EQ(value, (*it)->getValue()->to_s());

    TimeTraveller tt(5000);

    manager.createNewCheckpoint();

    // Just need to access key for expiring
    GetValue gv = store->get(docKey, vbid, cookie, get_options_t::NONE);
    EXPECT_EQ(cb::engine_errc::no_such_key, gv.getStatus());

    // MB-41989: Expiration removes UserXattrs (if any), but it must do that on
    // a copy of the payload that is then enqueued in the new expired item. So,
    // the payload of the original mutation must be untouched here.
    // Note: 'it' still points to the original mutation in the first checkpoint
    // in CM.
    EXPECT_EQ(queue_op::mutation, (*it)->getOperation());
    EXPECT_FALSE((*it)->isDeleted());
    EXPECT_EQ(std::string_view(value.c_str(), value.size()),
              std::string_view((*it)->getData(), (*it)->getNBytes()));

    ASSERT_EQ(2, list.size());
    ckpt = list.back().get();
    ASSERT_EQ(checkpoint_state::CHECKPOINT_OPEN, ckpt->getState());
    it = ckpt->begin(); // empty-item
    it++; // checkpoint-start
    it++;
    EXPECT_EQ(queue_op::mutation, (*it)->getOperation());
    EXPECT_TRUE((*it)->isDeleted());

    // Note: I inspect the Expiration payload directly by looking at the message
    // in the ActiveStream::readyQ, see below

    auto& readyQ = stream->public_readyQ();
    ASSERT_EQ(0, readyQ.size());

    // Push items to the readyQ and check what we get
    stream->nextCheckpointItemTask();
    ASSERT_EQ(4, readyQ.size());

    auto resp = stream->public_nextQueuedItem(*producer);
    ASSERT_TRUE(resp);
    ASSERT_EQ(DcpResponse::Event::SnapshotMarker, resp->getEvent());
    resp = stream->public_nextQueuedItem(*producer);
    ASSERT_TRUE(resp);
    auto* msg = dynamic_cast<MutationResponse*>(resp.get());
    ASSERT_TRUE(msg);
    ASSERT_EQ(DcpResponse::Event::Mutation, msg->getEvent());

    // Inspect payload for DCP Expiration
    resp = stream->public_nextQueuedItem(*producer);
    ASSERT_TRUE(resp);
    ASSERT_EQ(DcpResponse::Event::SnapshotMarker, resp->getEvent());
    resp = stream->public_nextQueuedItem(*producer);
    ASSERT_TRUE(resp);
    msg = dynamic_cast<MutationResponse*>(resp.get());
    ASSERT_TRUE(msg);
    ASSERT_EQ(DcpResponse::Event::Expiration, msg->getEvent());
    ASSERT_TRUE(msg->getItem()->isDeleted());
    ASSERT_EQ(currIncDelUserXattr, msg->getIncludeDeletedUserXattrs());

    const auto& item = *msg->getItem();
    const auto* data = item.getData();
    const auto nBytes = item.getNBytes();

    if (xattrs == Xattrs::UserAndSys) {
        // No body
        EXPECT_EQ(0,
                  cb::xattr::get_body_size(item.getDataType(), {data, nBytes}));

        // Only xattrs in deletion, dt must be XATTR only
        ASSERT_EQ(PROTOCOL_BINARY_DATATYPE_XATTR, item.getDataType());
        // We must keep only SysXa
        const auto valueBuf = cb::char_buffer(const_cast<char*>(data), nBytes);
        cb::xattr::Blob blob(valueBuf, false);
        EXPECT_EQ(blob.size(), blob.get_system_size());
        // Note: "_sync" sys-xattr created by createXattrValue()
        EXPECT_FALSE(blob.get("_sync").empty());
    } else {
        // We must remove everything
        // Note: DT for no-value must be RAW
        ASSERT_EQ(PROTOCOL_BINARY_RAW_BYTES, item.getDataType());
        EXPECT_EQ(0, nBytes);
    }
}

TEST_P(SingleThreadedActiveStreamTest, ExpirationRemovesBody_Pre66) {
    testExpirationRemovesBody(0, Xattrs::None);
}

TEST_P(SingleThreadedActiveStreamTest, ExpirationRemovesBody_Pre66_UserXa) {
    testExpirationRemovesBody(0, Xattrs::User);
}

TEST_P(SingleThreadedActiveStreamTest,
       ExpirationRemovesBody_Pre66_UserXa_SysXa) {
    testExpirationRemovesBody(0, Xattrs::UserAndSys);
}

TEST_P(SingleThreadedActiveStreamTest, ExpirationRemovesBody) {
    using DcpOpenFlag = cb::mcbp::request::DcpOpenPayload;
    testExpirationRemovesBody(DcpOpenFlag::IncludeDeletedUserXattrs,
                              Xattrs::None);
}

TEST_P(SingleThreadedActiveStreamTest, ExpirationRemovesBody_UserXa) {
    using DcpOpenFlag = cb::mcbp::request::DcpOpenPayload;
    testExpirationRemovesBody(DcpOpenFlag::IncludeDeletedUserXattrs,
                              Xattrs::User);
}

TEST_P(SingleThreadedActiveStreamTest, ExpirationRemovesBody_UserXa_SysXa) {
    using DcpOpenFlag = cb::mcbp::request::DcpOpenPayload;
    testExpirationRemovesBody(DcpOpenFlag::IncludeDeletedUserXattrs,
                              Xattrs::UserAndSys);
}

/**
 * Verifies that streams that set NO_VALUE still backfill the full payload for
 * SystemEvents and succeed in making the DCP message from that.
 */
TEST_P(SingleThreadedActiveStreamTest, NoValueStreamBackfillsFullSystemEvent) {
    // We need to re-create the stream in a condition that triggers a backfill
    stream.reset();
    producer.reset();

    auto& vb = *engine->getVBucket(vbid);
    ASSERT_EQ(0, vb.getHighSeqno());
    auto& manager = *vb.checkpointManager;
    const auto& list =
            CheckpointManagerTestIntrospector::public_getCheckpointList(
                    manager);
    ASSERT_EQ(1, list.size());

    const auto key = makeStoredDocKey("key");
    const std::string value = "value";
    store_item(vbid, key, value);
    EXPECT_EQ(1, vb.getHighSeqno());

    CollectionsManifest cm;
    const auto& collection = CollectionEntry::fruit;
    cm.add(collection);
    vb.updateFromManifest(folly::SharedMutex::ReadHolder(vb.getStateLock()),
                          makeManifest(cm));
    EXPECT_EQ(2, vb.getHighSeqno());

    // Ensure backfill
    const auto openId = manager.getOpenCheckpointId();
    manager.createNewCheckpoint();
    ASSERT_GT(manager.getOpenCheckpointId(), openId);
    flushVBucketToDiskIfPersistent(vbid, 2 /*expected_num_flushed*/);
    ASSERT_EQ(1, manager.getNumCheckpoints());
    ASSERT_EQ(1, manager.getNumOpenChkItems());

    // Re-create producer and stream
    const std::string jsonFilter =
            fmt::format(R"({{"collections":["{}", "{}"]}})",
                        uint32_t(CollectionEntry::defaultC.getId()),
                        uint32_t(collection.getId()));
    const std::optional<std::string_view> json(jsonFilter);
    recreateProducerAndStream(
            vb, cb::mcbp::request::DcpOpenPayload::NoValue, json);
    ASSERT_TRUE(producer);
    producer->createCheckpointProcessorTask();
    ASSERT_TRUE(stream);
    ASSERT_TRUE(stream->isBackfilling());
    ASSERT_EQ(IncludeValue::No, stream->public_getIncludeValue());
    auto resp = stream->next(*producer);
    EXPECT_FALSE(resp);

    auto& bfm = producer->getBFM();
    EXPECT_EQ(1, bfm.getNumBackfills());
    // Before the fix this step throws with:
    //     Collections::VB::Manifest::verifyFlatbuffersData: getCreateEventData
    //     data invalid, .., size:0"
    EXPECT_EQ(backfill_success, bfm.backfill()); // create->scan

    const auto& readyQ = stream->public_readyQ();
    ASSERT_EQ(3, readyQ.size());
    resp = stream->next(*producer);
    ASSERT_TRUE(resp);
    EXPECT_EQ(DcpResponse::Event::SnapshotMarker, resp->getEvent());
    ASSERT_EQ(2, readyQ.size());
    resp = stream->next(*producer);
    ASSERT_TRUE(resp);
    EXPECT_EQ(DcpResponse::Event::Mutation, resp->getEvent());
    ASSERT_EQ(1, readyQ.size());
    resp = stream->next(*producer);
    ASSERT_TRUE(resp);
    EXPECT_EQ(DcpResponse::Event::SystemEvent, resp->getEvent());
    const auto& event = dynamic_cast<CollectionCreateProducerMessage&>(*resp);
    EXPECT_GT(event.getEventData().size(), 0);
}

class SingleThreadedBackfillTest : public SingleThreadedActiveStreamTest {
protected:
    void testBackfill() {
        auto vb = engine->getVBucket(vbid);
        auto& ckptMgr = *vb->checkpointManager;

        // Delete initial stream (so we can re-create after items are only
        // available from disk.
        stream.reset();

        // Store 3 items (to check backfill remaining counts).
        // Add items, flush it to disk, then clear checkpoint to force backfill.
        store_item(vbid, makeStoredDocKey("key1"), "value");
        store_item(vbid, makeStoredDocKey("key2"), "value");
        store_item(vbid, makeStoredDocKey("key3"), "value");
        ASSERT_EQ(3, vb->getHighSeqno());
        ckptMgr.createNewCheckpoint();

        const auto& stats = engine->getEpStats();
        if (isPersistent()) {
            ASSERT_EQ(0, stats.itemsRemovedFromCheckpoints);
            flushVBucketToDiskIfPersistent(vbid, 3);
        }
        // cs, vbs, 3 mut(s), ce
        ASSERT_EQ(6, stats.itemsRemovedFromCheckpoints);

        // Re-create the stream now we have items only on disk.
        stream = producer->mockActiveStreamRequest(0 /*flags*/,
                                                   0 /*opaque*/,
                                                   *vb,
                                                   0 /*st_seqno*/,
                                                   ~0 /*en_seqno*/,
                                                   0x0 /*vb_uuid*/,
                                                   0 /*snap_start_seqno*/,
                                                   ~0 /*snap_end_seqno*/);
        ASSERT_TRUE(stream->isBackfilling());

        // Should report empty itemsRemaining as that would mislead
        // ns_server if they asked for stats before the backfill task runs (they
        // would think backfill is complete).
        EXPECT_FALSE(stream->getNumBackfillItemsRemaining());

        // Run the backfill we scheduled when we transitioned to the backfilling
        // state.
        auto& bfm = producer->getBFM();

        // First item
        EXPECT_EQ(backfill_status_t::backfill_success, bfm.backfill());
        EXPECT_EQ(1, stream->getNumBackfillItems());

        // Step the snapshot marker and first mutation
        MockDcpMessageProducers producers;
        EXPECT_EQ(cb::engine_errc::success, producer->step(false, producers));
        EXPECT_EQ(cb::mcbp::ClientOpcode::DcpSnapshotMarker, producers.last_op);
        EXPECT_EQ(cb::engine_errc::success, producer->step(false, producers));
        EXPECT_EQ(cb::mcbp::ClientOpcode::DcpMutation, producers.last_op);
        EXPECT_EQ(1, producers.last_byseqno);

        // Second item
        EXPECT_EQ(backfill_status_t::backfill_success, bfm.backfill());
        EXPECT_EQ(2, stream->getNumBackfillItems());

        // Step the second mutation
        EXPECT_EQ(cb::engine_errc::success, producer->step(false, producers));
        EXPECT_EQ(cb::mcbp::ClientOpcode::DcpMutation, producers.last_op);
        EXPECT_EQ(2, producers.last_byseqno);

        // Third item
        EXPECT_EQ(backfill_status_t::backfill_success, bfm.backfill());
        EXPECT_EQ(3, stream->getNumBackfillItems());

        // Step the third mutation
        EXPECT_EQ(cb::engine_errc::success, producer->step(false, producers));
        EXPECT_EQ(cb::mcbp::ClientOpcode::DcpMutation, producers.last_op);
        EXPECT_EQ(3, producers.last_byseqno);

        // By MB-53806 backfill first pushes over the stream then yields. So,
        // we need an extra run after the last item for settling.
        EXPECT_EQ(backfill_status_t::backfill_success, bfm.backfill());

        // No more backfills
        EXPECT_EQ(backfill_status_t::backfill_finished, bfm.backfill());

        // Nothing more to step in the producer
        EXPECT_EQ(cb::engine_errc::would_block,
                  producer->step(false, producers));
    }
};

TEST_P(SingleThreadedActiveStreamTest,
       OSOBackfillResumesFromNextItemAfterPause) {
    if (ephemeral()) {
        GTEST_SKIP();
    }
    // require an OSO backfill for this test, using "auto" will skip and fail
    engine->getConfiguration().setDcpOsoBackfill("enabled");

    auto vb = engine->getVBucket(vbid);
    auto& ckptMgr = *vb->checkpointManager;
    // Get rid of set_vb_state and any other queue_op we are not interested in
    ckptMgr.clear(0 /*seqno*/);

    // Remove the initial stream, we want to force it to backfill.
    stream.reset();

    producer->setOutOfOrderSnapshots(OutOfOrderSnapshots::Yes);
    producer->setBackfillBufferSize(1);

    const auto keyA = makeStoredDocKey("keyA");
    const auto keyB = makeStoredDocKey("keyB");
    for (const auto& key : {keyA, keyB}) {
        auto item = make_item(vbid, key, "value");
        EXPECT_EQ(MutationStatus::WasClean,
                  public_processSet(
                          *vb, item, VBQueueItemCtx(CanDeduplicate::Yes)));
    }

    // Ensure mutation is on disk; no longer present in CheckpointManager.
    vb->checkpointManager->createNewCheckpoint();
    flushVBucketToDiskIfPersistent(vbid, 2);

    recreateStream(*vb);
    ASSERT_TRUE(stream->isBackfilling());

    // Run the backfill we scheduled when we transitioned to the backfilling
    // state. Only run the backfill task once because we only care about the
    // snapshot marker.
    auto& bfm = producer->getBFM();
    bfm.backfill();

    // No message processed, BufferLog empty
    ASSERT_EQ(0, producer->getBytesOutstanding());

    // readyQ must contain a OSOSnapshot message.
    // Plus, scan runs and pushes 1 item to the readyQ and yields by max scan
    // buffer full. That happens because (differently from Neo) in Trinity
    // backfill yields by OOM after processing the item at ::backfillReceived().
    ASSERT_EQ(stream->public_readyQSize(), 2);
    auto resp = stream->public_backfillPhase(*producer);
    ASSERT_TRUE(resp);
    EXPECT_EQ(DcpResponse::Event::OSOSnapshot, resp->getEvent());
    auto& marker = dynamic_cast<OSOSnapshot&>(*resp);
    EXPECT_TRUE(marker.isStart());

    ASSERT_EQ(stream->public_readyQSize(), 1);
    // Note: This call releases bytes from scan buffer. The next scan() will
    // push the next item to the readyQ
    resp = stream->public_backfillPhase(*producer);
    ASSERT_TRUE(resp);
    EXPECT_EQ(DcpResponse::Event::Mutation, resp->getEvent());
    auto* mutation = dynamic_cast<MutationResponse*>(resp.get());
    EXPECT_EQ(keyA, mutation->getItem()->getKey());

    // Resume backfill - That must resume from the next item (keyB)
    // Before the fix for MB-57106, at this step scan() pushes keyA to readyQ
    // again.
    EXPECT_EQ(backfill_success, bfm.backfill());
    EXPECT_EQ(stream->public_readyQSize(), 1);
    resp = stream->public_nextQueuedItem(*producer);
    ASSERT_TRUE(resp);
    EXPECT_EQ(DcpResponse::Event::Mutation, resp->getEvent());
    mutation = dynamic_cast<MutationResponse*>(resp.get());
    EXPECT_EQ(keyB, mutation->getItem()->getKey());

    producer->cancelCheckpointCreatorTask();
}

class SingleThreadedBackfillScanBufferTest : public SingleThreadedBackfillTest {
public:
    void SetUp() override {
        config_string += "dcp_scan_byte_limit=100";
        SingleThreadedActiveStreamTest::SetUp();
    }

    void TearDown() override {
        SingleThreadedActiveStreamTest::TearDown();
    }
};

TEST_P(SingleThreadedBackfillScanBufferTest, SingleItemScanBuffer) {
    testBackfill();
}

class SingleThreadedBackfillBufferTest : public SingleThreadedBackfillTest {
public:
    void SetUp() override {
        config_string += "dcp_backfill_byte_limit=1";
        SingleThreadedActiveStreamTest::SetUp();
    }

    void TearDown() override {
        SingleThreadedActiveStreamTest::TearDown();
    }
};

TEST_P(SingleThreadedBackfillBufferTest, SingleItemBuffer) {
    testBackfill();
}

TEST_P(SingleThreadedPassiveStreamTest, MB42780_DiskToMemoryFromPre65) {
    // Note: We need at least one cursor in the replica checkpoint to hit the
    //  issue. Given that in Ephemeral (a) there is no persistence cursor and
    //  (b) we cannot have any outbound stream / DCP cursor from replica
    //  vbuckets, then we cannot hit the issue in Ephemeral.
    if (ephemeral()) {
        return;
    }

    auto& vb = *store->getVBucket(vbid);
    auto& manager = static_cast<MockCheckpointManager&>(*vb.checkpointManager);
    const auto& ckptList = manager.getCheckpointList();
    ASSERT_EQ(1, ckptList.size());
    ASSERT_EQ(CheckpointType::Memory, ckptList.front()->getCheckpointType());
    ASSERT_EQ(0, ckptList.front()->getSnapshotStartSeqno());
    ASSERT_EQ(0, ckptList.front()->getSnapshotEndSeqno());
    // cs, vbs
    ASSERT_EQ(2, ckptList.front()->getNumItems());
    ASSERT_EQ(0, manager.getHighSeqno());

    // Replica receives a complete disk snapshot {keyA:1, keyB:2}
    const uint32_t opaque = 1;
    const uint64_t snapStart = 1;
    const uint64_t snapEnd = 2;
    EXPECT_EQ(cb::engine_errc::success,
              consumer->snapshotMarker(opaque,
                                       vbid,
                                       snapStart,
                                       snapEnd,
                                       MARKER_FLAG_DISK | MARKER_FLAG_CHK,
                                       {} /*HCS*/,
                                       {} /*maxVisibleSeqno*/));
    ASSERT_EQ(1, ckptList.size());
    ASSERT_TRUE(ckptList.front()->isDiskCheckpoint());
    ASSERT_EQ(1, ckptList.front()->getSnapshotStartSeqno());
    ASSERT_EQ(2, ckptList.front()->getSnapshotEndSeqno());
    // cs
    ASSERT_EQ(1, ckptList.front()->getNumItems());
    ASSERT_EQ(0, manager.getHighSeqno());

    const auto keyA = makeStoredDocKey("keyA");
    EXPECT_EQ(cb::engine_errc::success,
              consumer->mutation(opaque,
                                 keyA,
                                 {},
                                 0,
                                 0,
                                 0,
                                 vbid,
                                 0,
                                 snapStart,
                                 0,
                                 0,
                                 0,
                                 {},
                                 0));
    const auto keyB = makeStoredDocKey("keyB");
    EXPECT_EQ(cb::engine_errc::success,
              consumer->mutation(opaque,
                                 keyB,
                                 {},
                                 0,
                                 0,
                                 0,
                                 vbid,
                                 0,
                                 snapEnd,
                                 0,
                                 0,
                                 0,
                                 {},
                                 0));

    ASSERT_EQ(1, ckptList.size());
    ASSERT_TRUE(ckptList.front()->isDiskCheckpoint());
    ASSERT_EQ(1, ckptList.front()->getSnapshotStartSeqno());
    ASSERT_EQ(2, ckptList.front()->getSnapshotEndSeqno());
    ASSERT_EQ(3, ckptList.front()->getNumItems());
    ASSERT_EQ(2, manager.getHighSeqno());

    // Move the persistence cursor to point to keyB:2.
    flush_vbucket_to_disk(vbid, 2 /*expected_num_flushed*/);
    const auto pCursorPos = manager.getPersistenceCursorPos();
    ASSERT_EQ(keyB, (*pCursorPos)->getKey());
    ASSERT_EQ(2, (*pCursorPos)->getBySeqno());

    auto openId = manager.getOpenCheckpointId();

    // Simulate a possible behaviour in pre-6.5: Producer may send a SnapMarker
    // and miss to set the MARKER_FLAG_CHK, eg MB-32862
    EXPECT_EQ(cb::engine_errc::success,
              consumer->snapshotMarker(opaque,
                                       vbid,
                                       3 /*snapStart*/,
                                       3 /*snapEnd*/,
                                       MARKER_FLAG_MEMORY,
                                       {} /*HCS*/,
                                       {} /*maxVisibleSeqno*/));

    // 6.6.1 PassiveStream is resilient to any Active misbehaviour with regard
    // to MARKER_FLAG_CHK. Even if Active missed to set the flag, Replica closes
    // the checkpoint and creates a new one for queueing the new Memory
    // snapshot.
    // This is an important step in the test. Essentially here we verify that
    // the fix eliminates one of the preconditions for hitting the issue:
    // snapshots cannot be merged into the same checkpoint if the merge involves
    // Disk snapshots.
    ASSERT_EQ(1, ckptList.size());
    ASSERT_GT(manager.getOpenCheckpointId(), openId);
    openId = manager.getOpenCheckpointId();
    ASSERT_EQ(CheckpointType::Memory, ckptList.front()->getCheckpointType());
    ASSERT_EQ(CHECKPOINT_OPEN, ckptList.front()->getState());
    ASSERT_EQ(3, ckptList.front()->getSnapshotStartSeqno());
    ASSERT_EQ(3, ckptList.front()->getSnapshotEndSeqno());
    // cs
    ASSERT_EQ(1, ckptList.front()->getNumItems());
    ASSERT_EQ(2, manager.getHighSeqno());

    // Now replica receives a doc within the new Memory snapshot.
    // Note: This step queues keyC into the checkpoint. Given that it is a
    //  Memory checkpoint, then keyC is added to the keyIndex too.
    //  That is a precondition for executing the deduplication path that throws
    //  in Checkpoint::queueDirty before the fix.
    const auto keyC = makeStoredDocKey("keyC");
    EXPECT_EQ(cb::engine_errc::success,
              consumer->mutation(opaque,
                                 keyC,
                                 {},
                                 0,
                                 0,
                                 0,
                                 vbid,
                                 0,
                                 3 /*seqno*/,
                                 0,
                                 0,
                                 0,
                                 {},
                                 0));

    ASSERT_EQ(1, ckptList.size());
    ASSERT_EQ(CheckpointType::Memory, ckptList.back()->getCheckpointType());
    ASSERT_EQ(CHECKPOINT_OPEN, ckptList.back()->getState());
    ASSERT_EQ(3, ckptList.back()->getSnapshotStartSeqno());
    ASSERT_EQ(3, ckptList.back()->getSnapshotEndSeqno());
    ASSERT_EQ(2, ckptList.back()->getNumItems());
    ASSERT_EQ(3, manager.getHighSeqno());

    // Another SnapMarker with no MARKER_FLAG_CHK
    // Note: This is not due to any pre-6.5 bug, this is legal also in 6.6.x and
    //  7.x. The active may generate multiple Memory snapshots from the same
    //  physical checkpoint. Those snapshots may contain duplicates of the same
    //  key.
    EXPECT_EQ(cb::engine_errc::success,
              consumer->snapshotMarker(opaque,
                                       vbid,
                                       4 /*snapStart*/,
                                       4 /*snapEnd*/,
                                       MARKER_FLAG_MEMORY,
                                       {} /*HCS*/,
                                       {} /*maxVisibleSeqno*/));
    // The new snapshot will be queued into the existing checkpoint.
    // Note: It is important that Memory snapshots still are queued into the
    //  same checkpoint if the active requires so. Otherwise, by generating
    //  many checkpoints we would probably hit again perf regressions already
    //  seen in the CheckpointManager.
    ASSERT_EQ(1, ckptList.size());
    ASSERT_EQ(openId, manager.getOpenCheckpointId());
    ASSERT_EQ(CheckpointType::Memory, ckptList.back()->getCheckpointType());
    ASSERT_EQ(CHECKPOINT_OPEN, ckptList.back()->getState());
    ASSERT_EQ(3, ckptList.back()->getSnapshotStartSeqno());
    ASSERT_EQ(4, ckptList.back()->getSnapshotEndSeqno());
    ASSERT_EQ(2, ckptList.back()->getNumItems());
    ASSERT_EQ(3, manager.getHighSeqno());

    // Now replica receives again keyC. KeyC is in the KeyIndex of the
    // open/Memory checkpoint and triggers deduplication checks. Note that dedup
    // checks involve accessing the key-entry in the KeyIndex for the mutation
    // pointed by cursors within that checkpoint.
    //
    // Before the fix, we merged a Disk snapshot and a Memory snapshot into the
    // same checkpoint. The persistence cursor points to a mutation that
    // was received within the Disk checkpoint, so there is no entry in the
    // KeyIndex for that mutation and we fail with:
    //
    //   libc++abi.dylib: terminating with uncaught exception of type
    //   std::logic_error: Checkpoint::queueDirty: Unable to find key in
    //   keyIndex with op:mutation seqno:2 for cursor:persistence in current
    //   checkpoint.
    //
    // At fix, the Memory snapshot is in its own checkpoint. The persistence
    // cursor is in the old (closed) checkpoint, so we don't even try to access
    // the KeyIndex for that cursor.
    EXPECT_EQ(cb::engine_errc::success,
              consumer->mutation(opaque,
                                 keyC,
                                 {},
                                 0,
                                 0,
                                 0,
                                 vbid,
                                 0,
                                 4 /*seqno*/,
                                 0,
                                 0,
                                 0,
                                 {},
                                 0));

    // Check that we have executed the deduplication path, the test is invalid
    // otherwise.
    ASSERT_EQ(1, ckptList.size());
    ASSERT_EQ(openId, manager.getOpenCheckpointId());
    ASSERT_EQ(CheckpointType::Memory, ckptList.back()->getCheckpointType());
    ASSERT_EQ(CHECKPOINT_OPEN, ckptList.back()->getState());
    ASSERT_EQ(3, ckptList.back()->getSnapshotStartSeqno());
    ASSERT_EQ(4, ckptList.back()->getSnapshotEndSeqno());
    ASSERT_EQ(2, ckptList.back()->getNumItems());
    ASSERT_EQ(4, manager.getHighSeqno());
}

TEST_P(SingleThreadedPassiveStreamTest, GetSnapshotInfo) {
    auto& vb = *store->getVBucket(vbid);
    ASSERT_EQ(0, vb.getHighSeqno());
    auto& manager = static_cast<MockCheckpointManager&>(*vb.checkpointManager);
    ASSERT_EQ(1, manager.getNumCheckpoints());
    ASSERT_EQ(2, manager.getNumOpenChkItems()); // cs, vbs

    removeCheckpoint(vb);
    ASSERT_EQ(0, vb.getHighSeqno());
    ASSERT_EQ(1, manager.getNumCheckpoints());
    ASSERT_EQ(1, manager.getNumOpenChkItems()); // cs
    const auto& list = manager.getCheckpointList();
    ASSERT_FALSE(list.back()->modifiedByExpel());

    // The stream isn't in any snapshot (no data received)
    auto snapInfo = manager.getSnapshotInfo();
    EXPECT_EQ(0, snapInfo.start);
    EXPECT_EQ(snapshot_range_t(0, 0), snapInfo.range);

    const uint64_t opaque = 1;
    EXPECT_EQ(cb::engine_errc::success,
              consumer->snapshotMarker(opaque,
                                       vbid,
                                       1, // start
                                       2, // end
                                       MARKER_FLAG_MEMORY | MARKER_FLAG_CHK,
                                       {},
                                       {}));

    const auto key = makeStoredDocKey("key");
    EXPECT_EQ(cb::engine_errc::success,
              consumer->mutation(opaque,
                                 key,
                                 {},
                                 0,
                                 0,
                                 0,
                                 vbid,
                                 0,
                                 1, // seqno
                                 0,
                                 0,
                                 0,
                                 {},
                                 0));

    EXPECT_EQ(1, vb.getHighSeqno());
    EXPECT_EQ(2, manager.getNumOpenChkItems()); // cs, mut

    // The stream is in a partial snapshot here
    snapInfo = manager.getSnapshotInfo();
    EXPECT_EQ(1, snapInfo.start);
    EXPECT_EQ(snapshot_range_t(1, 2), snapInfo.range);

    // Move cursors to allow Expel
    if (isPersistent()) {
        flushVBucket(vbid);
    }
    // Now Expel everything from the open checkpoint
    {
        const auto res = manager.expelUnreferencedCheckpointItems();
        ASSERT_EQ(1, res.count); // mut
        ASSERT_TRUE(list.back()->modifiedByExpel());
    }

    // Crucial test: We have expelled everything from the checkpoint and that
    // doesn't have to change the PassiveStream snapshot information.
    // Note: There were no production changes required for holding this
    // invariant.
    snapInfo = manager.getSnapshotInfo();
    EXPECT_EQ(1, snapInfo.start);
    EXPECT_EQ(snapshot_range_t(1, 2), snapInfo.range);

    // In the following we verify the snapshot-info behaviour in the case where
    // the open checkpoint contains only meta-items

    EXPECT_EQ(cb::engine_errc::success,
              consumer->mutation(opaque,
                                 key,
                                 {},
                                 0,
                                 0,
                                 0,
                                 vbid,
                                 0,
                                 2, // seqno
                                 0,
                                 0,
                                 0,
                                 {},
                                 0));

    snapInfo = manager.getSnapshotInfo();
    EXPECT_EQ(2, snapInfo.start);
    EXPECT_EQ(snapshot_range_t(1, 2), snapInfo.range);

    EXPECT_EQ(cb::engine_errc::success,
              consumer->snapshotMarker(opaque,
                                       vbid,
                                       3, // start
                                       4, // end
                                       MARKER_FLAG_MEMORY | MARKER_FLAG_CHK,
                                       {},
                                       {}));

    // No mutation in the new empty checkpoint, snapshot info is from the
    // previous checkpoint.
    EXPECT_EQ(2, manager.getNumCheckpoints());
    EXPECT_EQ(1, manager.getNumOpenChkItems()); // cs
    EXPECT_EQ(3, list.back()->getSnapshotStartSeqno());
    EXPECT_EQ(4, list.back()->getSnapshotEndSeqno());

    snapInfo = manager.getSnapshotInfo();
    EXPECT_EQ(2, snapInfo.start);
    EXPECT_EQ(snapshot_range_t(2, 2), snapInfo.range);

    // Now queue a meta-item
    consumer->setVBucketState(opaque, vbid, vbucket_state_pending);
    EXPECT_EQ(2, manager.getNumOpenChkItems()); // cs, vbs

    snapInfo = manager.getSnapshotInfo();
    EXPECT_EQ(2, snapInfo.start);
    EXPECT_EQ(snapshot_range_t(2, 2), snapInfo.range);

    // Try to expel the vbs meta-item.
    if (isPersistent()) {
        flushVBucket(vbid);
    }
    {
        const auto res = manager.expelUnreferencedCheckpointItems();
        // Nothing expelled, ItemExpel doesn't touch checkpoints that store only
        // meta items.
        EXPECT_EQ(0, res.count); // vbs
        EXPECT_FALSE(list.back()->modifiedByExpel());
    }

    snapInfo = manager.getSnapshotInfo();
    EXPECT_EQ(2, snapInfo.start);
    EXPECT_EQ(snapshot_range_t(2, 2), snapInfo.range);
}

// Note: At the moment this test's purpose is to show how outbound DCP behaves
// at replica.
// @todo MB-59288
TEST_P(SingleThreadedPassiveStreamTest, BackfillSnapshotFromPartialReplica) {
    auto& vb = *store->getVBucket(vbid);
    ASSERT_EQ(0, vb.getHighSeqno());
    auto& manager = static_cast<MockCheckpointManager&>(*vb.checkpointManager);
    ASSERT_EQ(1, manager.getNumCheckpoints());
    ASSERT_EQ(2, manager.getNumOpenChkItems()); // cs, vbs
    removeCheckpoint(vb);
    ASSERT_EQ(0, vb.getHighSeqno());
    ASSERT_EQ(1, manager.getNumCheckpoints());
    ASSERT_EQ(1, manager.getNumOpenChkItems()); // cs
    const auto& list = manager.getCheckpointList();
    ASSERT_FALSE(list.back()->modifiedByExpel());
    // The stream isn't in any snapshot (no data received)
    auto snapInfo = manager.getSnapshotInfo();
    EXPECT_EQ(0, snapInfo.start);
    EXPECT_EQ(snapshot_range_t(0, 0), snapInfo.range);
    // Same on disk
    auto& underlying = *store->getRWUnderlying(vbid);
    ASSERT_EQ(0, underlying.getLastPersistedSeqno(vbid));
    auto vbstate = underlying.getPersistedVBucketState(vbid);
    ASSERT_EQ(0, vbstate.state.lastSnapStart);
    ASSERT_EQ(0, vbstate.state.lastSnapEnd);
    const uint64_t opaque = 1;
    EXPECT_EQ(cb::engine_errc::success,
              consumer->snapshotMarker(opaque,
                                       vbid,
                                       1, // start
                                       2, // end
                                       MARKER_FLAG_MEMORY | MARKER_FLAG_CHK,
                                       {},
                                       {}));
    ASSERT_EQ(0, underlying.getLastPersistedSeqno(vbid));
    vbstate = underlying.getPersistedVBucketState(vbid);
    ASSERT_EQ(0, vbstate.state.lastSnapStart);
    ASSERT_EQ(0, vbstate.state.lastSnapEnd);
    const auto key = makeStoredDocKey("key");
    EXPECT_EQ(cb::engine_errc::success,
              consumer->mutation(opaque,
                                 key,
                                 {},
                                 0,
                                 0,
                                 0,
                                 vbid,
                                 0,
                                 1, // seqno
                                 0,
                                 0,
                                 0,
                                 {},
                                 0));
    EXPECT_EQ(1, vb.getHighSeqno());
    EXPECT_EQ(2, manager.getNumOpenChkItems()); // cs, mut
    // The stream is in a partial snapshot here
    snapInfo = manager.getSnapshotInfo();
    EXPECT_EQ(1, snapInfo.start);
    EXPECT_EQ(snapshot_range_t(1, 2), snapInfo.range);
    // Disk too
    flushVBucketToDiskIfPersistent(vbid);
    ASSERT_EQ(1, underlying.getLastPersistedSeqno(vbid));
    vbstate = underlying.getPersistedVBucketState(vbid);
    ASSERT_EQ(0, vbstate.state.lastSnapStart);
    ASSERT_EQ(2, vbstate.state.lastSnapEnd);
    // Trigger an outbound backfill
    removeCheckpoint(vb);
    auto producer = std::make_shared<MockDcpProducer>(
            *engine, cookie, "test_producer->test_consumer", 0, false);
    auto activeStream = std::make_shared<MockActiveStream>(
            engine.get(), producer, 0, 0, vb);
    activeStream->setActive();
    ASSERT_TRUE(activeStream->isBackfilling());
    auto& readyQ = activeStream->public_readyQ();
    ASSERT_EQ(0, readyQ.size());
    // Core test
    // Backfill generates a [0, 1] complete snapshot even if on disk replica is
    // in a partial [0, 2] snapshot.
    auto& lpAuxioQ = *task_executor->getLpTaskQ()[AUXIO_TASK_IDX];
    runNextTask(lpAuxioQ); // init
    ASSERT_EQ(1, readyQ.size());
    auto resp = activeStream->next(*producer);
    ASSERT_TRUE(resp);
    EXPECT_EQ(DcpResponse::Event::SnapshotMarker, resp->getEvent());
    auto snapMarker = dynamic_cast<SnapshotMarker&>(*resp);
    EXPECT_EQ(0, snapMarker.getStartSeqno());
    EXPECT_EQ(1, snapMarker.getEndSeqno());
}

// Note: At the moment this test's purpose is to show how outbound DCP behaves
// at replica.
// @todo MB-59288
TEST_P(SingleThreadedPassiveStreamTest, MemorySnapshotFromPartialReplica) {
    auto& vb = *store->getVBucket(vbid);
    ASSERT_EQ(0, vb.getHighSeqno());
    auto& manager = static_cast<MockCheckpointManager&>(*vb.checkpointManager);
    ASSERT_EQ(1, manager.getNumCheckpoints());
    ASSERT_EQ(2, manager.getNumOpenChkItems()); // cs, vbs

    removeCheckpoint(vb);
    ASSERT_EQ(0, vb.getHighSeqno());
    ASSERT_EQ(1, manager.getNumCheckpoints());
    ASSERT_EQ(1, manager.getNumOpenChkItems()); // cs
    const auto& list = manager.getCheckpointList();
    ASSERT_FALSE(list.back()->modifiedByExpel());

    // The stream isn't in any snapshot (no data received)
    auto snapInfo = manager.getSnapshotInfo();
    EXPECT_EQ(0, snapInfo.start);
    EXPECT_EQ(snapshot_range_t(0, 0), snapInfo.range);

    const uint64_t opaque = 1;
    EXPECT_EQ(cb::engine_errc::success,
              consumer->snapshotMarker(opaque,
                                       vbid,
                                       1, // start
                                       2, // end
                                       MARKER_FLAG_MEMORY | MARKER_FLAG_CHK,
                                       {},
                                       {}));

    const auto key = makeStoredDocKey("key");
    EXPECT_EQ(cb::engine_errc::success,
              consumer->mutation(opaque,
                                 key,
                                 {},
                                 0,
                                 0,
                                 0,
                                 vbid,
                                 0,
                                 1, // seqno
                                 0,
                                 0,
                                 0,
                                 {},
                                 0));

    EXPECT_EQ(1, vb.getHighSeqno());
    EXPECT_EQ(2, manager.getNumOpenChkItems()); // cs, mut

    // The stream is in a partial snapshot here
    snapInfo = manager.getSnapshotInfo();
    EXPECT_EQ(1, snapInfo.start);
    EXPECT_EQ(snapshot_range_t(1, 2), snapInfo.range);

    // Open an outbound stream from replica.
    auto producer = std::make_shared<MockDcpProducer>(
            *engine, cookie, "test_producer->test_consumer", 0, false);
    producer->createCheckpointProcessorTask();
    producer->scheduleCheckpointProcessorTask();
    auto activeStream = std::make_shared<MockActiveStream>(
            engine.get(), producer, 0, 0, vb);
    activeStream->setActive();
    ASSERT_TRUE(activeStream->isInMemory());
    auto& readyQ = activeStream->public_readyQ();
    ASSERT_EQ(0, readyQ.size());

    // Core test
    // I would expect that checkpoint generates a [0, 2] partial snapshot, only
    // seqno:1 in checkpoint.
    activeStream->nextCheckpointItemTask();
    ASSERT_EQ(2, readyQ.size());
    // marker
    auto resp = activeStream->next(*producer);
    ASSERT_TRUE(resp);
    EXPECT_EQ(DcpResponse::Event::SnapshotMarker, resp->getEvent());
    auto* snapMarker = dynamic_cast<SnapshotMarker*>(resp.get());
    EXPECT_EQ(0, snapMarker->getStartSeqno());
    EXPECT_EQ(1, snapMarker->getEndSeqno()); // @todo ??? I would expect 2
    // seqno:1
    resp = activeStream->next(*producer);
    ASSERT_TRUE(resp);
    EXPECT_EQ(DcpResponse::Event::Mutation, resp->getEvent());
    auto* mut = dynamic_cast<MutationResponse*>(resp.get());
    EXPECT_EQ(1, mut->getBySeqno());

    // Now replica receives the snapEnd mutation
    EXPECT_EQ(cb::engine_errc::success,
              consumer->mutation(opaque,
                                 key,
                                 {},
                                 0,
                                 0,
                                 0,
                                 vbid,
                                 0,
                                 2, // seqno
                                 0,
                                 0,
                                 0,
                                 {},
                                 0));

    // Core test
    // There's only seqno:2 remaining for the stream in checkpoint. I would
    // expect that just that mutation is sent for completing the snapshot that
    // we have partially sent to the peer.
    activeStream->nextCheckpointItemTask();
    ASSERT_EQ(2, readyQ.size()); // @todo ??? I would expect 1
    // marker @todo ??? I would expect no marker
    resp = activeStream->next(*producer);
    ASSERT_TRUE(resp);
    EXPECT_EQ(DcpResponse::Event::SnapshotMarker, resp->getEvent());
    snapMarker = dynamic_cast<SnapshotMarker*>(resp.get());
    EXPECT_EQ(2, snapMarker->getStartSeqno());
    EXPECT_EQ(2, snapMarker->getEndSeqno());
    // seqno:2
    resp = activeStream->next(*producer);
    ASSERT_TRUE(resp);
    EXPECT_EQ(DcpResponse::Event::Mutation, resp->getEvent());
    mut = dynamic_cast<MutationResponse*>(resp.get());
    EXPECT_EQ(2, mut->getBySeqno());
}

/**
 * MB-38444: We fix an Ephemeral-only bug, but test covers Persistent bucket too
 */
TEST_P(SingleThreadedActiveStreamTest, BackfillRangeCoversAllDataInTheStorage) {
    // We need to re-create the stream in a condition that triggers a backfill
    stream.reset();
    producer.reset();

    auto& vb = *engine->getVBucket(vbid);
    ASSERT_EQ(0, vb.getHighSeqno());
    auto& manager = *vb.checkpointManager;
    const auto& list =
            CheckpointManagerTestIntrospector::public_getCheckpointList(
                    manager);
    ASSERT_EQ(1, list.size());

    const auto keyA = makeStoredDocKey("keyA");
    const std::string value = "value";
    store_item(vbid, keyA, value);
    EXPECT_EQ(1, vb.getHighSeqno());
    EXPECT_EQ(1, vb.getMaxVisibleSeqno());
    const auto keyB = makeStoredDocKey("keyB");
    store_item(vbid, keyB, value);
    EXPECT_EQ(2, vb.getHighSeqno());
    EXPECT_EQ(2, vb.getMaxVisibleSeqno());

    // Steps to ensure backfill when we re-create the stream in the following
    const auto openId = manager.getOpenCheckpointId();
    manager.createNewCheckpoint();
    ASSERT_GT(manager.getOpenCheckpointId(), openId);
    flushVBucketToDiskIfPersistent(vbid, 2 /*expected_num_flushed*/);
    ASSERT_EQ(1, manager.getNumCheckpoints());
    ASSERT_EQ(1, manager.getNumOpenChkItems());

    // Move high-seqno to 4
    const auto keyC = makeStoredDocKey("keyC");
    store_item(vbid, keyC, value);
    EXPECT_EQ(3, vb.getHighSeqno());
    EXPECT_EQ(3, vb.getMaxVisibleSeqno());
    const auto keyD = makeStoredDocKey("keyD");
    store_item(vbid, keyD, value);
    EXPECT_EQ(4, vb.getHighSeqno());
    EXPECT_EQ(4, vb.getMaxVisibleSeqno());

    // At this point we havehigh-seqno=4 but only seqnos 3 and 4 in the CM, so
    // we'll backfill.

    // Note: The aim here is to verify that Backfill picks up everything from
    // the storage even in the case where some seqnos are in the CM. So, we need
    // to ensure that all seqnos are on-disk for Persistent.
    flushVBucketToDiskIfPersistent(vbid, 2 /*expected_num_flushed*/);

    // Re-create producer and stream
    recreateProducerAndStream(vb, 0 /*flags*/);
    ASSERT_TRUE(producer);
    producer->createCheckpointProcessorTask();
    ASSERT_TRUE(stream);
    ASSERT_TRUE(stream->isBackfilling());
    ASSERT_TRUE(stream->public_supportSyncReplication());
    auto resp = stream->next(*producer);
    EXPECT_FALSE(resp);

    // Drive the backfill - execute
    auto& bfm = producer->getBFM();
    ASSERT_EQ(1, bfm.getNumBackfills());

    // Before the fix this steps generates SnapMarker{start:0, end:2, mvs:4},
    // while we want SnapMarker{start:0, end:4, mvs:4}
    ASSERT_EQ(backfill_success, bfm.backfill());
    const auto& readyQ = stream->public_readyQ();
    ASSERT_EQ(5, readyQ.size());
    resp = stream->next(*producer);
    ASSERT_TRUE(resp);
    EXPECT_EQ(DcpResponse::Event::SnapshotMarker, resp->getEvent());
    auto snapMarker = dynamic_cast<SnapshotMarker&>(*resp);
    EXPECT_EQ(0, snapMarker.getStartSeqno());
    EXPECT_EQ(4, snapMarker.getEndSeqno());
    EXPECT_EQ(4, *snapMarker.getMaxVisibleSeqno());

    // Verify that all seqnos are sent from the backfill
    ASSERT_EQ(4, readyQ.size());
    resp = stream->next(*producer);
    ASSERT_TRUE(resp);
    EXPECT_EQ(DcpResponse::Event::Mutation, resp->getEvent());
    EXPECT_EQ(1, *resp->getBySeqno());
    ASSERT_EQ(3, readyQ.size());
    resp = stream->next(*producer);
    ASSERT_TRUE(resp);
    EXPECT_EQ(DcpResponse::Event::Mutation, resp->getEvent());
    EXPECT_EQ(2, *resp->getBySeqno());
    ASSERT_EQ(2, readyQ.size());
    resp = stream->next(*producer);
    ASSERT_TRUE(resp);
    EXPECT_EQ(DcpResponse::Event::Mutation, resp->getEvent());
    EXPECT_EQ(3, *resp->getBySeqno());
    ASSERT_EQ(1, readyQ.size());
    resp = stream->next(*producer);
    ASSERT_TRUE(resp);
    EXPECT_EQ(DcpResponse::Event::Mutation, resp->getEvent());
    EXPECT_EQ(4, *resp->getBySeqno());
    ASSERT_EQ(0, readyQ.size());
}

TEST_P(SingleThreadedActiveStreamTest, MB_45757) {
    auto& vb = *engine->getVBucket(vbid);
    ASSERT_EQ(0, vb.getHighSeqno());
    auto& manager = *vb.checkpointManager;
    const auto& list =
            CheckpointManagerTestIntrospector::public_getCheckpointList(
                    manager);
    ASSERT_EQ(1, list.size());

    const auto key = makeStoredDocKey("key");
    const std::string value = "value";
    store_item(vbid, key, value);
    EXPECT_EQ(1, vb.getHighSeqno());

    // In the test we need to re-create streams in a condition that triggers
    // backfill. So get rid of the DCP cursor and move the persistence cursor to
    // a new checkpoint, then remove checkpoints.
    stream.reset();
    producer.reset();
    const auto openId = manager.getOpenCheckpointId();
    manager.createNewCheckpoint();
    ASSERT_GT(manager.getOpenCheckpointId(), openId);
    flushVBucketToDiskIfPersistent(vbid, 1 /*expected_num_flushed*/);
    ASSERT_EQ(1, manager.getNumCheckpoints());
    ASSERT_EQ(1, manager.getNumOpenChkItems());

    // Re-create the old producer and stream
    recreateProducerAndStream(vb, 0 /*flags*/);
    ASSERT_TRUE(producer);
    producer->createCheckpointProcessorTask();
    ASSERT_TRUE(stream);

    // Initiate disconnection of the old producer, but block it in
    // CM::removeCursor() just before it acquires the CM::lock.
    ThreadGate gate(2);
    stream->removeCursorPreLockHook = [&gate]() { gate.threadUp(); };
    auto threadCrash = std::thread(
            [stream = this->stream]() { stream->transitionStateToDead(); });

    // The same DCP client reconnects and creates a new producer, so same name
    // as the old producer.
    auto newProd = std::make_shared<MockDcpProducer>(*engine,
                                                     cookie,
                                                     producer->getName(),
                                                     0 /*flags*/,
                                                     false /*startTask*/);
    ASSERT_TRUE(newProd);
    newProd->createCheckpointProcessorTask();
    // StreamReq from the client on the same vbucket -> This stream has the same
    // name as the one that is transitioning to dead in threadCrash
    auto newStream = newProd->mockActiveStreamRequest(0 /*flags*/,
                                                      0 /*opaque*/,
                                                      vb,
                                                      0 /*st_seqno*/,
                                                      ~0 /*en_seqno*/,
                                                      0x0 /*vb_uuid*/,
                                                      0 /*snap_start_seqno*/,
                                                      ~0 /*snap_end_seqno*/);
    ASSERT_TRUE(newStream);
    ASSERT_TRUE(newStream->isBackfilling());

    // New connection backfills and registers cursor.
    // This step invalidates the old stream from the CM::cursors map as it has
    // the same name as the new stream.
    auto& bfm = newProd->getBFM();
    ASSERT_EQ(1, bfm.getNumBackfills());
    ASSERT_EQ(backfill_success, bfm.backfill());
    const auto& readyQ = newStream->public_readyQ();
    ASSERT_EQ(2, readyQ.size());
    const auto resp = newStream->next(*newProd);
    ASSERT_TRUE(resp);
    EXPECT_EQ(DcpResponse::Event::SnapshotMarker, resp->getEvent());

    // Unblock threadCrash. It tries to invalidate the old stream that is
    // already invalid. This step throws before the fix.
    gate.threadUp();

    threadCrash.join();
}

TEST_P(SingleThreadedActiveStreamTest,
       StreamTaskMovesCursorToLastItemInEmptyCheckpoint) {
    auto& vb = *engine->getVBucket(vbid);
    ASSERT_EQ(0, vb.getHighSeqno());
    auto& manager = *vb.checkpointManager;
    const auto& list =
            CheckpointManagerTestIntrospector::public_getCheckpointList(
                    manager);
    ASSERT_EQ(1, list.size());
    ASSERT_EQ(2, manager.getNumOpenChkItems()); // cs, vbs

    // Note: The first in-memory snapshot is special with regard to the CHK
    // flag.. We force nextSnapshotIsCheckpoint=true at (some) state transition
    // in ActiveStream. Given that in this test we need to verify that the CHK
    // flag is set by processing checkpoint_start messages, then here I make the
    // stream process a first snapshot for clearing nextSnapshotIsCheckpoint
    // before proceeding.
    EXPECT_TRUE(stream->public_nextSnapshotIsCheckpoint());
    store_item(vbid, makeStoredDocKey("key"), "value");
    ASSERT_EQ(1, vb.getHighSeqno());
    // Push from checkpoint to readyQ
    stream->public_nextCheckpointItemTask();
    // Drain readyQ
    auto& readyQ = stream->public_readyQ();
    while (readyQ.size() > 0) {
        readyQ.pop();
    }
    // We want just a new open checkpoint
    manager.createNewCheckpoint();
    if (isPersistent()) {
        flushVBucket(vbid);
    }
    ASSERT_EQ(1, manager.getNumCheckpoints());
    ASSERT_EQ(1, manager.getNumOpenChkItems());

    // Verify that the stream doesn't know of any checkpoint so far
    ASSERT_FALSE(stream->public_nextSnapshotIsCheckpoint());

    // Verify 1 items for cursor (checkpoint_start)
    auto cursor = stream->getCursor().lock();
    EXPECT_TRUE(manager.hasItemsForCursor(*cursor));
    EXPECT_EQ(1, cursor->getRemainingItemsInCurrentCheckpoint());

    // Run the StreamTask
    ASSERT_EQ(0, readyQ.size());
    stream->public_nextCheckpointItemTask();

    // Verify nothing in the stream readyQ yet, as no mutations in checkpoints
    ASSERT_EQ(0, readyQ.size());

    // But, cursor already moved to the last item in checkpoint (set-vbstate at
    // this point)
    EXPECT_FALSE(manager.hasItemsForCursor(*cursor));
    EXPECT_EQ(0, cursor->getRemainingItemsInCurrentCheckpoint());

    // Now we want to verify that ActiveStream has already processed the 2 meta
    // items. In particular, we need to ensure that the checkpoint_start item
    // has updates the ActiveStream state to make it ready for streaming a
    // proper SnapMarker later (ie, as soon as a mutation is queued and
    // streamed). Here "proper" means that the CHK_FLAG must be set in the
    // marker.

    // checkpoint_start already processed
    EXPECT_TRUE(stream->public_nextSnapshotIsCheckpoint());

    // So now queue some mutations
    store_item(vbid, makeStoredDocKey("key"), "value");
    store_item(vbid, makeStoredDocKey("other-key"), "value");
    EXPECT_EQ(3, vb.getHighSeqno());

    // Run the StreamTask again
    stream->public_nextCheckpointItemTask();

    // Verify that we have two items in the readyQ (SnapshotMarker and two
    // DcpMutations), and that the SnapshotMarker is correctly encoded (should
    // have CHK flag set and the expected seqno-range).
    ASSERT_EQ(3, readyQ.size());
    ASSERT_EQ(DcpResponse::Event::SnapshotMarker, readyQ.front()->getEvent());
    auto& snapMarker = dynamic_cast<SnapshotMarker&>(*readyQ.front());
    EXPECT_EQ(MARKER_FLAG_MEMORY | MARKER_FLAG_CHK, snapMarker.getFlags());
    EXPECT_EQ(2, snapMarker.getStartSeqno());
    EXPECT_EQ(3, snapMarker.getEndSeqno());
    EXPECT_EQ(DcpResponse::Event::Mutation, readyQ.back()->getEvent());
}

<<<<<<< HEAD
TEST_P(SingleThreadedActiveStreamTest, MB_53806) {
    auto& vb = *engine->getVBucket(vbid);
    ASSERT_EQ(0, vb.getHighSeqno());

    const auto keyA = makeStoredDocKey("keyA");
    const auto keyB = makeStoredDocKey("keyB");
    const auto keyC = makeStoredDocKey("keyC");
    for (const auto& key : {keyA, keyB, keyC}) {
        store_item(vbid, key, "value");
    }
    ASSERT_EQ(3, vb.getHighSeqno());

    // In the test we need to re-create streams in a condition that triggers
    // backfill. So get rid of the DCP cursor and move the persistence cursor to
    // a new checkpoint, that removes the old checkpoint that contains items.
    stream.reset();
    producer.reset();
    auto& manager = *vb.checkpointManager;
    ASSERT_EQ(5, manager.getNumOpenChkItems()); // cs, vbs, 3 muts
    manager.createNewCheckpoint();
    flushVBucketToDiskIfPersistent(vbid, 3 /*expected_num_flushed*/);
    ASSERT_EQ(1, manager.getNumCheckpoints());
    ASSERT_EQ(1, manager.getNumOpenChkItems());

    // We need backfill flowing in the DiskCallback path, so ensure no cache hit
    // by ejecting everything from the HashTable
    if (persistent()) {
        for (const auto& key : {keyA, keyB, keyC}) {
            evict_key(vbid, key);
        }
    }

    // Re-create the old producer and stream
    recreateProducerAndStream(vb, 0 /*flags*/);
    ASSERT_TRUE(producer);
    producer->createCheckpointProcessorTask();
    ASSERT_TRUE(stream);
    ASSERT_TRUE(stream->isBackfilling());

    // Simulate backfill buffer full for triggering backfill-yield
    auto& bfm = dynamic_cast<MockDcpBackfillManager&>(producer->getBFM());
    ASSERT_EQ(1, bfm.getNumBackfills());
    bfm.setBackfillBufferSize(1);

    // Run backfill.
    // First call pushes the SnapMarker + Mut:1, then the backfill yields.
    // Note: Backfill buffer guarantees that the first item is always pushed to
    //   the readyQ. See BackfillManager for details.
    ASSERT_EQ(backfill_success, bfm.backfill());
    const auto& readyQ = stream->public_readyQ();
    ASSERT_EQ(2, readyQ.size());
    auto resp = stream->next(*producer);
    ASSERT_TRUE(resp);
    EXPECT_EQ(DcpResponse::Event::SnapshotMarker, resp->getEvent());
    EXPECT_EQ(1, readyQ.size());
    resp = stream->next(*producer);
    ASSERT_TRUE(resp);
    EXPECT_EQ(DcpResponse::Event::Mutation, resp->getEvent());
    EXPECT_EQ(1, resp->getBySeqno());
    EXPECT_EQ(0, readyQ.size());

    // Time to run again for the backfill.
    // We expect Mut:2 and Mut:3 pushed to the stream.
    // Before the fix we skip seqno:2 and proceed to seqno:3.
    bfm.setBackfillBufferSize(1024 * 1024);
    ASSERT_EQ(backfill_success, bfm.backfill());

    EXPECT_EQ(2, readyQ.size());
    resp = stream->next(*producer);
    ASSERT_TRUE(resp);
    EXPECT_EQ(DcpResponse::Event::Mutation, resp->getEvent());
    EXPECT_EQ(2, resp->getBySeqno());

    EXPECT_EQ(1, readyQ.size());
    resp = stream->next(*producer);
    ASSERT_TRUE(resp);
    EXPECT_EQ(DcpResponse::Event::Mutation, resp->getEvent());
    EXPECT_EQ(3, resp->getBySeqno());

    EXPECT_EQ(0, readyQ.size());

    EXPECT_EQ(backfill_finished, bfm.backfill());
}

TEST_P(SingleThreadedActiveStreamTest, ReadyQLimit) {
    auto& vb = *engine->getVBucket(vbid);
    ASSERT_EQ(0, vb.getHighSeqno());

    const size_t checkpointMaxSize = 1024 * 1024;
    engine->getCheckpointConfig().setCheckpointMaxSize(checkpointMaxSize);
    auto& manager = *vb.checkpointManager;
    ASSERT_EQ(checkpointMaxSize,
              manager.getCheckpointConfig().getCheckpointMaxSize());

    const auto value = std::string(checkpointMaxSize / 2, 'v');
    size_t numItems = 6;
    for (size_t i = 0; i < numItems; ++i) {
        store_item(vbid, makeStoredDocKey("key" + std::to_string(i)), value);
    }
    ASSERT_EQ(numItems, vb.getHighSeqno());
    const auto numCheckpoints = manager.getNumCheckpoints();
    ASSERT_EQ(numItems / 2, numCheckpoints);
    const size_t numMutationsPerCkpt = numItems / numCheckpoints;
    ASSERT_EQ(numMutationsPerCkpt + 1, manager.getNumOpenChkItems()); // cs + ..

    // Stream in memory and readYQ empty
    ASSERT_TRUE(stream->isInMemory());
    const auto& readyQ = stream->public_readyQ();
    ASSERT_EQ(0, readyQ.size());

    // Test - StreamTask pulls from CM and pushes into the readyQ
    // At each run the task is allowed to push checkpoint_max_size_bytes into
    // the readyQ. In the scenario under test that means 1 full checkpoint at a
    // time.
    for (size_t i = 0; i < numCheckpoints; ++i) {
        stream->nextCheckpointItemTask();

        ASSERT_EQ(3, readyQ.size());
        auto resp = stream->next(*producer);
        ASSERT_TRUE(resp);
        EXPECT_EQ(DcpResponse::Event::SnapshotMarker, resp->getEvent());

        ASSERT_EQ(2, readyQ.size());
        resp = stream->next(*producer);
        ASSERT_TRUE(resp);
        EXPECT_EQ(DcpResponse::Event::Mutation, resp->getEvent());
        EXPECT_EQ(i * numMutationsPerCkpt + 1, resp->getBySeqno());

        ASSERT_EQ(1, readyQ.size());
        resp = stream->next(*producer);
        ASSERT_TRUE(resp);
        EXPECT_EQ(DcpResponse::Event::Mutation, resp->getEvent());
        EXPECT_EQ(i * numMutationsPerCkpt + 2, resp->getBySeqno());

        ASSERT_EQ(0, readyQ.size());
    }

    // All streamed
    stream->nextCheckpointItemTask();
    ASSERT_EQ(0, readyQ.size());
}

/// Check handling of Checkpoint Cursors if a Cursor is not successfully
/// assigned to ActiveStream - e.g. due to an exception being thrown.
/// In the original bug this resulted in the cursor being orphaned - it existed
/// in CheckpointManager but was not associated with any Stream, and hence
/// was not advanced (via getItemsForCursor) - but also was not subject to
/// cursor-dropping so resulted in the CheckpointManager getting stuck at the
/// checkpoint high watermark.
TEST_P(SingleThreadedActiveStreamTest,
       MB55391_DcpStepExceptionShouldRemoveCursor) {
    // Setup to require backfill, which involves re-registering a cursor in
    // ActiveStream::scheduleBackfill_UNLOCKED. To do this we reset the
    // initially created producer and stream, store an item then flush and
    // create new checkpoint, then re-create the stream.

    stream.reset();
    producer->closeStream(0, vbid);

    auto& vb = *engine->getVBucket(vbid);
    const auto initialCursors = vb.checkpointManager->getNumCursors();

    // Ensure mutation is on disk and  no longer present in CheckpointManager so
    // stream will trigger backfill.
    store_item(vbid, makeStoredDocKey("key"), "value");
    vb.checkpointManager->createNewCheckpoint();
    flushVBucketToDiskIfPersistent(vbid, 1);
    ASSERT_EQ(1, vb.checkpointManager->getNumCheckpoints());

    // Re-create the stream, but using the preSetActiveHook to set a callback
    // to run in ActiveStream::scheduleBackfill after the cursor is registered.
    struct TestException : public std::invalid_argument {
        using std::invalid_argument::invalid_argument;
    };

    auto throwExceptionFn = []() {
        throw TestException("Injecting exception");
    };
    try {
        stream = producer->mockActiveStreamRequest(
                0, 0, vb, 0, ~0, 0x0, 0, ~0, {}, {}, {}, {}, [&](auto& stream) {
                    stream.scheduleBackfillRegisterCursorHook =
                            throwExceptionFn;
                });
    } catch (TestException&) {
        // In full-stack, exception thown from DcpProducer::step() will tear
        // down the connection, including destroying the DcpProducer. Simulate
        // that here.
        stream.reset();
        producer.reset();

        // Test: We _should_ be back to the original number of cursors.
        EXPECT_EQ(initialCursors, vb.checkpointManager->getNumCursors());
        return;
    }

    FAIL() << "Expected TestException to be thrown during "
              "mockActiveStreamRequest";
}

// Each cycle of stream create/stream closed (when the stream needs a backfill)
// creates a DCPBackfill and leaves it in the backfill manager. MB-57772 showed
// that there can be conditions (high memory) where the path to deleting the
// orphaned DCPBackfill (from the closed stream) is blocked. In the case where
// the backfill queues themselves are the dominant user of memory leaves the
// system live-locked and way way over quota. The fix is to have closeStream
// (or ~ActiveStream) directly free the DCPBackfill it created.
TEST_P(SingleThreadedActiveStreamTest, MB_57772) {
    store_item(vbid, makeStoredDocKey("key"), "value");
    flushVBucketToDiskIfPersistent(vbid);
    auto& vb = *engine->getVBucket(vbid);
    vb.checkpointManager->clear();

    auto& bfm = producer->getBFM();
    EXPECT_EQ(0, bfm.getNumBackfills());
    EXPECT_EQ(0, store->getKVStoreScanTracker().getNumRunningBackfills());
    stream.reset();
    recreateStream(vb);
    ASSERT_TRUE(stream->isBackfilling());

    EXPECT_EQ(1, bfm.getNumBackfills());
    // backfill makes it into the initializing list, classed as running
    EXPECT_EQ(1, store->getKVStoreScanTracker().getNumRunningBackfills());

    for (int cycles = 0; cycles < 2; ++cycles) {
        // In MB-57772 it doesn't look like a cycle of streamRequest/closeStream
        // grew the backfill queues (we don't actually know the true sequence),
        // but for this test closeStream reproduces an ever growing backfill
        // queue.
        stream.reset(); // we want the ActiveStream to destruct
        producer->closeStream(0, vbid);

        // closeStream has explicitly removed the backfill, no need to wait for
        // an I/O task to run.
        EXPECT_EQ(0, bfm.getNumBackfills());
        EXPECT_EQ(0, store->getKVStoreScanTracker().getNumRunningBackfills());

        recreateStream(vb);
        ASSERT_TRUE(stream->isBackfilling());

        // Now expect only 1 backfill in the queue (this would keep increasing
        // prior to fixing the issue).
        EXPECT_EQ(1, bfm.getNumBackfills());
        // backfill makes it into the initializing list, classed as running
        EXPECT_EQ(1, store->getKVStoreScanTracker().getNumRunningBackfills());
    }

    // Force close - now the stream will remove its backfill without the task
    // needing to run.
    stream.reset(); // we want the ActiveStream to destruct
    producer->closeStream(0, vbid);

    EXPECT_EQ(0, store->getKVStoreScanTracker().getNumRunningBackfills());
    EXPECT_EQ(0, bfm.getNumBackfills());
=======
TEST_P(SingleThreadedActiveStreamTest, MB_58961) {
    // No OSOBackfill in Ephemeral
    if (ephemeral()) {
        GTEST_SKIP();
    }

    // Create a collection
    CollectionsManifest manifest;
    const auto& cFruit = CollectionEntry::fruit;
    manifest.add(
            cFruit, cb::NoExpiryLimit, true /*history*/, ScopeEntry::defaultS);
    auto& vb = *store->getVBucket(vbid);
    vb.updateFromManifest(Collections::Manifest{std::string{manifest}});
    ASSERT_EQ(1, vb.getHighSeqno());

    // seqno:2 in cFruit
    const std::string value("value");
    store_item(vbid, makeStoredDocKey("keyF", cFruit), value);
    ASSERT_EQ(2, vb.getHighSeqno());

    // Add some data to the default collection
    const auto& cDefault = CollectionEntry::defaultC;
    store_item(vbid, makeStoredDocKey("keyD", cDefault), value);
    ASSERT_EQ(3, vb.getHighSeqno());

    // [e:1 cs:1 se:1 m(keyF):2 m(keyD):3)

    // Ensure new stream will backfill
    stream->public_getOutstandingItems(vb);
    removeCheckpoint(vb);

    // [e:4 cs:4)

    // Ensure OSOBackfill is triggered
    engine->getConfiguration().setDcpOsoBackfill("enabled");
    producer->setOutOfOrderSnapshots(OutOfOrderSnapshots::YesWithSeqnoAdvanced);

    // Stream filters on cFruit
    recreateStream(
            vb,
            true,
            fmt::format(R"({{"collections":["{:x}"]}})", uint32_t(cFruit.uid)));
    ASSERT_TRUE(stream);
    // Pushed to backfill
    ASSERT_TRUE(stream->isBackfilling());

    // [e:4 cs:4)
    //  ^

    auto& readyQ = stream->public_readyQ();
    ASSERT_EQ(0, readyQ.size());

    // Run the OSO backfill
    runBackfill(); // push markers and data
    ASSERT_EQ(5, readyQ.size());

    auto resp = stream->public_nextQueuedItem(*producer);
    EXPECT_EQ(DcpResponse::Event::OSOSnapshot, resp->getEvent());

    resp = stream->public_nextQueuedItem(*producer);
    EXPECT_EQ(DcpResponse::Event::SystemEvent, resp->getEvent());
    EXPECT_EQ(1, resp->getBySeqno());

    resp = stream->public_nextQueuedItem(*producer);
    EXPECT_EQ(DcpResponse::Event::Mutation, resp->getEvent());
    EXPECT_EQ(2, resp->getBySeqno());

    // Note: seqno:3 is in cDefault, filtered out, SeqnoAdvance(3) sent
    resp = stream->public_nextQueuedItem(*producer);
    EXPECT_EQ(DcpResponse::Event::SeqnoAdvanced, resp->getEvent());
    EXPECT_EQ(3, resp->getBySeqno());

    resp = stream->public_nextQueuedItem(*producer);
    EXPECT_EQ(DcpResponse::Event::OSOSnapshot, resp->getEvent());

    EXPECT_EQ(0, stream->getLastSentSnapEndSeqno());
    EXPECT_EQ(2, stream->getLastBackfilledSeqno());
    EXPECT_EQ(3, stream->getLastSentSeqno());
    EXPECT_EQ(3, stream->getLastReadSeqno());
    EXPECT_EQ(4, stream->getCurChkSeqno());

    ASSERT_FALSE(stream->public_nextQueuedItem(*producer));
    GMockDcpMsgProducers producers;
    EXPECT_EQ(cb::engine_errc::would_block, producer->step(producers));
    ASSERT_TRUE(stream->isInMemory());

    // [e:4 cs:4)
    //  ^

    store_item(vbid, makeStoredDocKey("keyD4", cDefault), value);
    ASSERT_EQ(4, vb.getHighSeqno());
    store_item(vbid, makeStoredDocKey("keyD5", cDefault), value);
    ASSERT_EQ(5, vb.getHighSeqno());

    // [e:4 cs:4 m(keyD4):4 m(keyD5):5)
    //  ^

    // Move inMemory stream.
    // Note: Before the fix we do move the cursor but we miss to advance the
    // stream
    ASSERT_EQ(0, readyQ.size());
    runCheckpointProcessor(*producer, producers);
    // Note: We don't send any snapshot when all items are filtrered out
    EXPECT_EQ(0, readyQ.size());

    // [e:4 cs:4 m(keyD4):4 m(keyD5):5)
    //                      ^

    EXPECT_EQ(0, stream->getLastSentSnapEndSeqno());
    EXPECT_EQ(2, stream->getLastBackfilledSeqno());
    EXPECT_EQ(3, stream->getLastSentSeqno());
    EXPECT_EQ(5, stream->getLastReadSeqno()); // Before the fix: 3
    EXPECT_EQ(5, stream->getCurChkSeqno());

    // CursorDrop + backfill
    ASSERT_TRUE(stream->handleSlowStream());
    ASSERT_TRUE(stream->isInMemory());

    // [e:4 cs:4 m(keyD4):4 m(keyD5):5)
    //                      x

    // Before the fix for MB-58961 this step triggers:
    //
    // libc++abi: terminating due to uncaught exception of type
    // boost::exception_detail::error_info_injector<std::logic_error>:Monotonic<y>
    // (ActiveStream(test_producer->test_consumer (vb:0))::curChkSeqno)
    // invariant failed: new value (4) breaks invariant on current value (5)
    //
    // The reason for the failure in MB-58961 is that we miss to update
    // AS::lastReadSeqno when we process the "empty-by-filter" snapshot before
    // CursorDrop.
    // By that:
    // (a) lastReadSeqno stays at 3
    // (b) In the subsequent AS::scheduleBackfill(lastReadSeqno:3) call we
    //     re-register the cursor at cs:4 and we try to reset curChkSeqno (5) by
    //     (4).
    EXPECT_EQ(cb::engine_errc::would_block, producer->step(producers));
    EXPECT_FALSE(stream->isBackfilling());
>>>>>>> 9e126452
}

INSTANTIATE_TEST_SUITE_P(AllBucketTypes,
                         SingleThreadedActiveStreamTest,
                         STParameterizedBucketTest::allConfigValues(),
                         STParameterizedBucketTest::PrintToStringParamName);

INSTANTIATE_TEST_SUITE_P(
        AllBucketTypes,
        SingleThreadedPassiveStreamTest,
        STParameterizedBucketTest::persistentAllBackendsConfigValues(),
        STParameterizedBucketTest::PrintToStringParamName);

INSTANTIATE_TEST_SUITE_P(
        AllBucketTypes,
        SingleThreadedActiveToPassiveStreamTest,
        STParameterizedBucketTest::persistentAllBackendsConfigValues(),
        STParameterizedBucketTest::PrintToStringParamName);

INSTANTIATE_TEST_SUITE_P(AllBucketTypes,
                         SingleThreadedBackfillScanBufferTest,
                         STParameterizedBucketTest::allConfigValues(),
                         STParameterizedBucketTest::PrintToStringParamName);

INSTANTIATE_TEST_SUITE_P(AllBucketTypes,
                         SingleThreadedBackfillBufferTest,
                         STParameterizedBucketTest::allConfigValues(),
                         STParameterizedBucketTest::PrintToStringParamName);

void STPassiveStreamPersistentTest::SetUp() {
    // Test class is not specific for SyncRepl, but some tests check SR
    // quantities too.
    enableSyncReplication = true;
    SingleThreadedPassiveStreamTest::SetUp();
    ASSERT_TRUE(consumer->isSyncReplicationEnabled());
}

#ifdef EP_USE_MAGMA
// Test that we issue Magma insert operations for items streamed in initial disk
// snapshot.
TEST_P(STPassiveStreamMagmaTest, InsertOpForInitialDiskSnapshot) {
    const std::string value("value");

    // Receive initial disk snapshot. Expect inserts for items in this snapshot.
    SnapshotMarker marker(0 /*opaque*/,
                          vbid,
                          0 /*snapStart*/,
                          3 /*snapEnd*/,
                          dcp_marker_flag_t::MARKER_FLAG_DISK | MARKER_FLAG_CHK,
                          0 /*HCS*/,
                          {} /*maxVisibleSeqno*/,
                          {}, // timestamp
                          {} /*streamId*/);

    stream->processMarker(&marker);
    auto vb = engine->getVBucket(vbid);
    ASSERT_TRUE(vb->checkpointManager->isOpenCheckpointInitialDisk());

    for (uint64_t seqno = 1; seqno <= 2; seqno++) {
        auto ret = stream->messageReceived(
                makeMutationConsumerMessage(seqno, vbid, value, 0));
        ASSERT_EQ(cb::engine_errc::success, ret);
    }

    flushVBucketToDiskIfPersistent(vbid, 2);
    EXPECT_EQ(vb->getNumItems(), 2);

    size_t inserts = 0;
    size_t upserts = 0;
    store->getKVStoreStat("magma_NInserts", inserts);
    store->getKVStoreStat("magma_NSets", upserts);
    EXPECT_EQ(inserts, 2);
    EXPECT_EQ(upserts, 0);

    // Simulate backfill interruption. Reconnect and receive a disk snapshot
    // with snap_start_seqno=0. However this is not an initial disk snapshot as
    // we've already received items before i.e. vb->getHighSeqno() > 0. Hence
    // expect upserts for items in this snapshot.
    stream->reconnectStream(vb, 0, 2);
    stream->processMarker(&marker);

    ASSERT_FALSE(vb->checkpointManager->isOpenCheckpointInitialDisk());
    auto ret = stream->messageReceived(
            makeMutationConsumerMessage(3, vbid, value, 0));
    ASSERT_EQ(cb::engine_errc::success, ret);

    flushVBucketToDiskIfPersistent(vbid, 1);
    EXPECT_EQ(vb->getNumItems(), 3);

    inserts = 0;
    upserts = 0;
    store->getKVStoreStat("magma_NInserts", inserts);
    store->getKVStoreStat("magma_NSets", upserts);
    EXPECT_EQ(inserts, 2);
    EXPECT_EQ(upserts, 1);

    // Receive next disk snapshot. Expect upserts for items in this snapshot.
    marker = SnapshotMarker(
            0 /*opaque*/,
            vbid,
            4 /*snapStart*/,
            6 /*snapEnd*/,
            dcp_marker_flag_t::MARKER_FLAG_DISK | MARKER_FLAG_CHK,
            0 /*HCS*/,
            {} /*maxVisibleSeqno*/,
            {}, // timestamp
            {} /*streamId*/);

    stream->processMarker(&marker);
    ASSERT_FALSE(vb->checkpointManager->isOpenCheckpointInitialDisk());

    for (uint64_t seqno = 4; seqno <= 6; seqno++) {
        auto ret = stream->messageReceived(
                makeMutationConsumerMessage(seqno, vbid, value, 0));
        ASSERT_EQ(cb::engine_errc::success, ret);
    }

    flushVBucketToDiskIfPersistent(vbid, 3);
    EXPECT_EQ(vb->getNumItems(), 6);

    inserts = 0;
    upserts = 0;
    store->getKVStoreStat("magma_NInserts", inserts);
    store->getKVStoreStat("magma_NSets", upserts);
    EXPECT_EQ(inserts, 2);
    EXPECT_EQ(upserts, 4);
}
#endif /*EP_USE_MAGMA*/

/**
 * The test checks that we do not lose any SnapRange information when at Replica
 * we re-attempt the flush of Disk Snapshot after a storage failure.
 */
TEST_P(STPassiveStreamPersistentTest, VBStateNotLostAfterFlushFailure) {
    using namespace testing;
    // Gmock helps us with simulating a flush failure.
    // In the test we want that the first attempt to flush fails, while the
    // second attempts succeeds (forwards the call on to the real KVStore).
    // The purpose of the test is to check that we have stored all the SnapRange
    // info (together with items) when the second flush succeeds.
    auto& mockKVStore = MockKVStore::replaceRWKVStoreWithMock(*store, 0);
    EXPECT_CALL(mockKVStore, commit(_, _))
            .WillOnce(Return(false))
            .WillRepeatedly(DoDefault());

    // Replica receives Snap{{1, 3, Disk}, {PRE:1, M:2, D:3}}
    // Note that the shape of the snapshot is just functional to testing
    // that we write to disk all the required vbstate entries at flush

    // snapshot-marker [1, 3]
    uint32_t opaque = 0;
    SnapshotMarker snapshotMarker(opaque,
                                  vbid,
                                  1 /*snapStart*/,
                                  3 /*snapEnd*/,
                                  dcp_marker_flag_t::MARKER_FLAG_DISK,
                                  std::optional<uint64_t>(1) /*HCS*/,
                                  {} /*maxVisibleSeqno*/,
                                  {}, // timestamp
                                  {} /*streamId*/);
    stream->processMarker(&snapshotMarker);

    // PRE:1
    const std::string value("value");
    using namespace cb::durability;
    ASSERT_EQ(cb::engine_errc::success,
              stream->messageReceived(makeMutationConsumerMessage(
                      1 /*seqno*/,
                      vbid,
                      value,
                      opaque,
                      {},
                      Requirements(Level::Majority, Timeout::Infinity()))));

    // M:2 - Logic Commit for PRE:1
    // Note: implicit revSeqno=1
    ASSERT_EQ(cb::engine_errc::success,
              stream->messageReceived(makeMutationConsumerMessage(
                      2 /*seqno*/, vbid, value, opaque)));

    // D:3
    ASSERT_EQ(cb::engine_errc::success,
              stream->messageReceived(
                      makeMutationConsumerMessage(3 /*seqno*/,
                                                  vbid,
                                                  value,
                                                  opaque,
                                                  {},
                                                  {} /*DurReqs*/,
                                                  true /*deletion*/,
                                                  2 /*revSeqno*/)));

    auto& kvStore = *store->getRWUnderlying(vbid);
    auto& vbs = *kvStore.getCachedVBucketState(vbid);
    // Check the vbstate entries that are set by SnapRange info
    const auto checkVBState = [&vbs](uint64_t lastSnapStart,
                                     uint64_t lastSnapEnd,
                                     CheckpointType type,
                                     uint64_t hps,
                                     uint64_t hcs,
                                     uint64_t maxDelRevSeqno) {
        EXPECT_EQ(lastSnapStart, vbs.lastSnapStart);
        EXPECT_EQ(lastSnapEnd, vbs.lastSnapEnd);
        EXPECT_EQ(type, vbs.checkpointType);
        EXPECT_EQ(hps, vbs.highPreparedSeqno);
        EXPECT_EQ(hcs, vbs.persistedCompletedSeqno);
        EXPECT_EQ(maxDelRevSeqno, vbs.maxDeletedSeqno);
    };

    auto& vb = *store->getVBucket(vbid);
    EXPECT_EQ(3, vb.dirtyQueueSize);

    // This flush fails, we have not written HCS to disk
    auto& epBucket = dynamic_cast<EPBucket&>(*store);
    EXPECT_EQ(FlushResult(MoreAvailable::Yes, 0), epBucket.flushVBucket(vbid));
    EXPECT_EQ(3, vb.dirtyQueueSize);
    {
        CB_SCOPED_TRACE("");
        checkVBState(0 /*lastSnapStart*/,
                     0 /*lastSnapEnd*/,
                     CheckpointType::Memory,
                     0 /*HPS*/,
                     0 /*HCS*/,
                     0 /*maxDelRevSeqno*/);
    }

    // This flush succeeds, we must write all the expected SnapRange info in
    // vbstate on disk
    EXPECT_EQ(FlushResult(MoreAvailable::No, 3), epBucket.flushVBucket(vbid));
    EXPECT_EQ(0, vb.dirtyQueueSize);
    {
        CB_SCOPED_TRACE("");
        // Notes:
        //   1) expected (snapStart = snapEnd) for complete snap flushed
        //   2) expected (HPS = snapEnd) for complete Disk snap flushed
        checkVBState(3 /*lastSnapStart*/,
                     3 /*lastSnapEnd*/,
                     CheckpointType::InitialDisk,
                     3 /*HPS*/,
                     1 /*HCS*/,
                     2 /*maxDelRevSeqno*/);
    }

    // MB-41747: Make sure that we don't have a an on-disk-prepare as
    // part of the internal database handle used by the underlying storage
    // which will be written to disk (and purged as part of commit)
    auto res = store->getLockedVBucket(vbid);
    ASSERT_TRUE(res.owns_lock());
    auto& underlying = *store->getRWUnderlying(vbid);

    CompactionConfig cc;
    auto context =
            std::make_shared<CompactionContext>(store->getVBucket(vbid), cc, 1);
    underlying.compactDB(res.getLock(), context);
    EXPECT_EQ(0, underlying.getCachedVBucketState(vbid)->onDiskPrepares);
}

/**
 * MB-37948: Flusher wrongly computes the new persisted snapshot by using the
 * last persisted vbstate info.
 */
TEST_P(STPassiveStreamPersistentTest, MB_37948) {
    // Set vbucket active on disk
    // Note: TransferVB::Yes is just to prevent that the existing passive stream
    // is released. We sporadically segfault when we access this->stream below
    // otherwise.
    setVBucketStateAndRunPersistTask(
            vbid, vbucket_state_active, {}, TransferVB::Yes);

    // VBucket state changes to replica.
    // Note: The new state is not persisted yet.
    EXPECT_EQ(cb::engine_errc::success,
              store->setVBucketState(vbid, vbucket_state_replica));

    // Replica receives a partial Snap{1, 3, Memory}
    uint32_t opaque = 0;
    SnapshotMarker snapshotMarker(opaque,
                                  vbid,
                                  1 /*snapStart*/,
                                  3 /*snapEnd*/,
                                  dcp_marker_flag_t::MARKER_FLAG_MEMORY,
                                  {} /*HCS*/,
                                  {} /*maxVisibleSeqno*/,
                                  {}, // timestamp
                                  {} /*streamId*/);
    stream->processMarker(&snapshotMarker);
    // M:1
    const std::string value("value");
    ASSERT_EQ(cb::engine_errc::success,
              stream->messageReceived(makeMutationConsumerMessage(
                      1 /*seqno*/, vbid, value, opaque)));
    // M:2
    ASSERT_EQ(cb::engine_errc::success,
              stream->messageReceived(makeMutationConsumerMessage(
                      2 /*seqno*/, vbid, value, opaque)));
    // Note: snap is partial, seqno:3 not received yet

    auto& vb = *store->getVBucket(vbid);
    const auto checkPersistedSnapshot = [&vb](uint64_t lastSnapStart,
                                              uint64_t lastSnapEnd) {
        const auto snap = vb.getPersistedSnapshot();
        EXPECT_EQ(lastSnapStart, snap.getStart());
        EXPECT_EQ(lastSnapEnd, snap.getEnd());
    };

    // We have not persisted any item yet
    checkPersistedSnapshot(0, 0);

    // Flush. The new state=replica is not persisted yet; this is where
    // the flusher wrongly uses the state on disk (state=active) for computing
    // the new snapshot range to be persisted.
    auto& epBucket = dynamic_cast<EPBucket&>(*store);
    EXPECT_EQ(FlushResult(MoreAvailable::No, 2), epBucket.flushVBucket(vbid));

    // Before the fix this fails because we have persisted snapEnd=2
    // Note: We have persisted a partial snapshot at replica, snapStart must
    //  still be 0
    checkPersistedSnapshot(1, 3);

    // The core of the test has been already executed, just check that
    // everything behaves as expected when the full snapshot is persisted.

    // M:3 (snap-end mutation)
    ASSERT_EQ(cb::engine_errc::success,
              stream->messageReceived(makeMutationConsumerMessage(
                      3 /*seqno*/, vbid, value, opaque)));

    EXPECT_EQ(FlushResult(MoreAvailable::No, 1), epBucket.flushVBucket(vbid));

    checkPersistedSnapshot(3, 3);
}

// Check stream-id and sync-repl cannot be enabled
TEST_P(StreamTest, multi_stream_control_denied) {
    setup_dcp_stream();
    EXPECT_EQ(cb::engine_errc::success,
              producer->control(0, "enable_sync_writes", "true"));
    EXPECT_TRUE(producer->isSyncWritesEnabled());
    EXPECT_FALSE(producer->isMultipleStreamEnabled());

    EXPECT_EQ(cb::engine_errc::not_supported,
              producer->control(0, "enable_stream_id", "true"));
    EXPECT_TRUE(producer->isSyncWritesEnabled());
    EXPECT_FALSE(producer->isMultipleStreamEnabled());
    EXPECT_EQ(cb::engine_errc::no_such_key, destroy_dcp_stream());
}

TEST_P(StreamTest, sync_writes_denied) {
    setup_dcp_stream();
    EXPECT_EQ(cb::engine_errc::success,
              producer->control(0, "enable_stream_id", "true"));
    EXPECT_FALSE(producer->isSyncWritesEnabled());
    EXPECT_TRUE(producer->isMultipleStreamEnabled());

    EXPECT_EQ(cb::engine_errc::not_supported,
              producer->control(0, "enable_sync_writes", "true"));
    EXPECT_FALSE(producer->isSyncWritesEnabled());
    EXPECT_TRUE(producer->isMultipleStreamEnabled());
    EXPECT_EQ(cb::engine_errc::dcp_streamid_invalid, destroy_dcp_stream());
}

/**
 * Test to ensure that V7 dcp status codes are returned when they have
 * been enabled.
 */
TEST_P(STPassiveStreamPersistentTest, enusre_extended_dcp_status_work) {
    uint32_t opaque = 0;
    const std::string keyStr("key");
    DocKey key(keyStr, DocKeyEncodesCollectionId::No);

    // check error code when stream isn't present for vbucket 99
    EXPECT_EQ(
            cb::engine_errc::no_such_key,
            consumer->mutation(
                    opaque, key, {}, 0, 0, 0, Vbid(99), 0, 1, 0, 0, 0, {}, 0));
    // check error code when using a non matching opaque
    opaque = 99999;
    EXPECT_EQ(cb::engine_errc::key_already_exists,
              consumer->mutation(
                      opaque, key, {}, 0, 0, 0, vbid, 0, 1, 0, 0, 0, {}, 0));

    // enable V7 dcp status codes
    consumer->enableV7DcpStatus();
    // check error code when stream isn't present for vbucket 99
    opaque = 0;
    EXPECT_EQ(
            cb::engine_errc::stream_not_found,
            consumer->mutation(
                    opaque, key, {}, 0, 0, 0, Vbid(99), 0, 1, 0, 0, 0, {}, 0));
    // check error code when using a non matching opaque
    opaque = 99999;
    EXPECT_EQ(cb::engine_errc::opaque_no_match,
              consumer->mutation(
                      opaque, key, {}, 0, 0, 0, vbid, 0, 1, 0, 0, 0, {}, 0));
}

void STPassiveStreamPersistentTest::checkVBState(uint64_t lastSnapStart,
                                                 uint64_t lastSnapEnd,
                                                 CheckpointType type,
                                                 uint64_t hps,
                                                 uint64_t hcs,
                                                 uint64_t maxDelRevSeqno) {
    auto& kvStore = *store->getRWUnderlying(vbid);
    auto& vbs = *kvStore.getCachedVBucketState(vbid);
    EXPECT_EQ(lastSnapStart, vbs.lastSnapStart);
    EXPECT_EQ(lastSnapEnd, vbs.lastSnapEnd);
    EXPECT_EQ(type, vbs.checkpointType);
    EXPECT_EQ(hps, vbs.highPreparedSeqno);
    EXPECT_EQ(hcs, vbs.persistedCompletedSeqno);
    EXPECT_EQ(maxDelRevSeqno, vbs.maxDeletedSeqno);
}

/**
 * Test that the HPS value on disk is set appropriately when we receive a Disk
 * snapshot that does not contain a prepare.
 *
 * This tests the scenario as described in MB-51639, an active sending a disk
 * snapshot for the following items: [1:Pre, 2:Pre, 3:Commit, 4:Commit] which
 * is received as [3:Mutation, 4:Mutation] as completed prepares are not sent
 * and commits are stored as mutations on disk. Whilst the in-memory HPS value
 * is set to an appropriate value (4 - the snapshot end) the on disk HPS value
 * was left at 0 before the change for MB-51639 was made. This meant that after
 * a restart the HPS value was loaded from disk as 0, rather than 4, and it was
 * possible for ns_server to select a replica having only received [1:Pre as the
 * new active (resulting in a loss of committed prepare 2:Pre).
 */
TEST_P(STPassiveStreamPersistentTest, DiskSnapWithoutPrepareSetsDiskHPS) {
    uint32_t opaque = 0;
    SnapshotMarker snapshotMarker(opaque,
                                  vbid,
                                  1 /*snapStart*/,
                                  4 /*snapEnd*/,
                                  dcp_marker_flag_t::MARKER_FLAG_DISK,
                                  std::optional<uint64_t>(2) /*HCS*/,
                                  {} /*maxVisibleSeqno*/,
                                  {}, // timestamp
                                  {} /*streamId*/);
    stream->processMarker(&snapshotMarker);

    const std::string value("value");

    // M:3 - Logic Commit for PRE:1
    ASSERT_EQ(cb::engine_errc::success,
              stream->messageReceived(makeMutationConsumerMessage(
                      3 /*seqno*/, vbid, value, opaque)));

    // M:4 - Logic Commit for PRE:2
    ASSERT_EQ(cb::engine_errc::success,
              stream->messageReceived(makeMutationConsumerMessage(
                      4 /*seqno*/, vbid, value, opaque)));

    flushVBucketToDiskIfPersistent(vbid, 2);

    // Notes: HPS would ideally equal the highest logically completed prepare
    // (2) in this case, but that is not possible without a protocol change to
    // send it from the active. We instead move the HPS to the snapshot end
    // (both on disk and in memory) which is 4 in this case due to changes made
    // as part of MB-34873.
    {
        CB_SCOPED_TRACE("");
        checkVBState(4 /*lastSnapStart*/,
                     4 /*lastSnapEnd*/,
                     CheckpointType::InitialDisk,
                     4 /*HPS*/,
                     2 /*HCS*/,
                     0 /*maxDelRevSeqno*/);
    }

    EXPECT_EQ(4, store->getVBucket(vbid)->getHighPreparedSeqno());

    ASSERT_NE(cb::engine_errc::disconnect,
              consumer->closeStream(0 /*opaque*/, vbid));
    consumer.reset();

    resetEngineAndWarmup();
    setupConsumerAndPassiveStream();

    EXPECT_EQ(4, store->getVBucket(vbid)->getHighPreparedSeqno());
}

/**
 * Test that the HPS value on disk is set appropriately when we receive a Disk
 * snapshot that does contain a prepare.
 *
 * This tests the scenario:
 * [1:Pre, 2:Pre, 3:Commit, 4:Commit, 5:Pre, 6:Mutation]
 *
 * Whilst one might expect that that HPS value is set to 5, it is in fact set to
 * the snapshot end (6) due to the changes made for MB-34873.
 */
TEST_P(STPassiveStreamPersistentTest, DiskSnapWithPrepareSetsHPSToSnapEnd) {
    uint32_t opaque = 0;
    SnapshotMarker snapshotMarker(opaque,
                                  vbid,
                                  1 /*snapStart*/,
                                  6 /*snapEnd*/,
                                  dcp_marker_flag_t::MARKER_FLAG_DISK,
                                  std::optional<uint64_t>(2) /*HCS*/,
                                  {} /*maxVisibleSeqno*/,
                                  {}, // timestamp
                                  {} /*streamId*/);
    stream->processMarker(&snapshotMarker);

    const std::string value("value");

    // M:3 - Logic Commit for PRE:1
    ASSERT_EQ(cb::engine_errc::success,
              stream->messageReceived(makeMutationConsumerMessage(
                      3 /*seqno*/, vbid, value, opaque)));

    // M:4 - Logic Commit for PRE:2
    ASSERT_EQ(cb::engine_errc::success,
              stream->messageReceived(makeMutationConsumerMessage(
                      4 /*seqno*/, vbid, value, opaque)));

    // PRE:5
    using namespace cb::durability;
    ASSERT_EQ(cb::engine_errc::success,
              stream->messageReceived(makeMutationConsumerMessage(
                      5 /*seqno*/,
                      vbid,
                      value,
                      opaque,
                      {},
                      Requirements(Level::Majority, Timeout::Infinity()))));

    // M:6
    ASSERT_EQ(cb::engine_errc::success,
              stream->messageReceived(makeMutationConsumerMessage(
                      6 /*seqno*/, vbid, value, opaque)));

    flushVBucketToDiskIfPersistent(vbid, 4);

    {
        CB_SCOPED_TRACE("");
        checkVBState(6 /*lastSnapStart*/,
                     6 /*lastSnapEnd*/,
                     CheckpointType::InitialDisk,
                     6 /*HPS*/,
                     2 /*HCS*/,
                     0 /*maxDelRevSeqno*/);
    }
}

INSTANTIATE_TEST_SUITE_P(Persistent,
                         STPassiveStreamPersistentTest,
                         STParameterizedBucketTest::persistentConfigValues(),
                         STParameterizedBucketTest::PrintToStringParamName);

#ifdef EP_USE_MAGMA
INSTANTIATE_TEST_SUITE_P(Persistent,
                         STPassiveStreamMagmaTest,
                         STParameterizedBucketTest::magmaConfigValues(),
                         STParameterizedBucketTest::PrintToStringParamName);

void CDCActiveStreamTest::SetUp() {
    if (!config_string.empty()) {
        config_string += ";";
    }
    // Enable history retention
    config_string +=
            "history_retention_bytes=10485760;history_retention_seconds=3600";
    STActiveStreamPersistentTest::SetUp();

    // @todo CDC: Can remove as soon as magma enables history
    replaceMagmaKVStore();

    manifest.add(CollectionEntry::historical,
                 cb::NoExpiryLimit,
                 true /*history*/,
                 ScopeEntry::defaultS);

    setVBucketState(vbid, vbucket_state_active);
    auto vb = store->getVBucket(vbid);
    vb->updateFromManifest(folly::SharedMutex::ReadHolder(vb->getStateLock()),
                           Collections::Manifest{std::string{manifest}});
    ASSERT_EQ(1, vb->getHighSeqno());

    ASSERT_TRUE(producer);
    ASSERT_FALSE(producer->areChangeStreamsEnabled());
    ASSERT_EQ(cb::engine_errc::success,
              producer->control(0, DcpControlKeys::ChangeStreams, "true"));
    ASSERT_TRUE(producer->areChangeStreamsEnabled());
    producer->public_enableSyncReplication();

    recreateStream(*vb,
                   true,
                   fmt::format(R"({{"collections":["{:x}"]}})",
                               uint32_t(CollectionEntry::historical.uid)));
    ASSERT_TRUE(stream);
    ASSERT_TRUE(stream->areChangeStreamsEnabled());

    // Control data: Add some mutations into the non-CDC collection
    for (size_t i : {1, 2, 3}) {
        store_item(vbid,
                   makeStoredDocKey("key" + std::to_string(i),
                                    CollectionEntry::defaultC),
                   "value");
    }

    ASSERT_EQ(4, vb->getHighSeqno());
}

void CDCActiveStreamTest::clearCMAndPersistenceAndReplication() {
    auto& vb = *store->getVBucket(vbid);
    auto& manager = *vb.checkpointManager;
    manager.createNewCheckpoint();

    // Move the persistence and stream cursor to the end of the open checkpoint
    const auto& readyQ = stream->public_readyQ();
    const auto cursor = stream->getCursor().lock();
    while (manager.getNumCheckpoints() > 1) {
        stream->nextCheckpointItemTask();
        while (readyQ.size() > 0) {
            stream->public_nextQueuedItem(*producer);
        }
        flushVBucket(vbid);
    }

    // Eager checkpoint removal ensures 1 empty checkpoint at this point
    ASSERT_EQ(1, manager.getNumCheckpoints());
    ASSERT_EQ(1, manager.getNumOpenChkItems()); // cs
}

TEST_P(CDCActiveStreamTest, CollectionNotDeduped_InMemory) {
    auto& vb = *store->getVBucket(vbid);
    const auto initHighSeqno = vb.getHighSeqno();
    ASSERT_GT(initHighSeqno, 0); // From SetUp

    // Mutate the same key some times into the CDC collection
    const auto key = makeStoredDocKey("key", CollectionEntry::historical);
    for (size_t i : {1, 2, 3}) {
        store_item(vbid, key, "value" + std::to_string(i));
    }
    ASSERT_EQ(initHighSeqno + 3, vb.getHighSeqno());

    // Stream must send 3 snapshots, 1 per mutation

    const auto& readyQ = stream->public_readyQ();
    ASSERT_EQ(0, readyQ.size());

    stream->nextCheckpointItemTask();
    ASSERT_EQ(7, readyQ.size());

    // Marker + Sysevent + Mutation
    auto resp = stream->public_nextQueuedItem(*producer);
    ASSERT_TRUE(resp);
    EXPECT_EQ(DcpResponse::Event::SnapshotMarker, resp->getEvent());
    auto* marker = dynamic_cast<SnapshotMarker*>(resp.get());
    const uint32_t expectedMarkerFlags =
            MARKER_FLAG_MEMORY | MARKER_FLAG_CHK | MARKER_FLAG_HISTORY;
    EXPECT_EQ(expectedMarkerFlags, marker->getFlags());
    EXPECT_EQ(0, marker->getStartSeqno());
    EXPECT_EQ(initHighSeqno + 1, marker->getEndSeqno());

    resp = stream->public_nextQueuedItem(*producer);
    ASSERT_TRUE(resp);
    EXPECT_EQ(DcpResponse::Event::SystemEvent, resp->getEvent());
    EXPECT_EQ(1, resp->getBySeqno());

    resp = stream->public_nextQueuedItem(*producer);
    ASSERT_TRUE(resp);
    EXPECT_EQ(DcpResponse::Event::Mutation, resp->getEvent());
    EXPECT_EQ(initHighSeqno + 1, resp->getBySeqno());
    auto* mut = dynamic_cast<const MutationResponse*>(resp.get());
    EXPECT_EQ(key, mut->getItem()->getKey());

    // Marker + Mutation
    resp = stream->public_nextQueuedItem(*producer);
    ASSERT_TRUE(resp);
    EXPECT_EQ(DcpResponse::Event::SnapshotMarker, resp->getEvent());
    marker = dynamic_cast<SnapshotMarker*>(resp.get());
    EXPECT_EQ(expectedMarkerFlags, marker->getFlags());
    EXPECT_EQ(initHighSeqno + 2, marker->getStartSeqno());
    EXPECT_EQ(initHighSeqno + 2, marker->getEndSeqno());

    resp = stream->public_nextQueuedItem(*producer);
    ASSERT_TRUE(resp);
    EXPECT_EQ(DcpResponse::Event::Mutation, resp->getEvent());
    EXPECT_EQ(initHighSeqno + 2, resp->getBySeqno());
    mut = dynamic_cast<const MutationResponse*>(resp.get());
    EXPECT_EQ(key, mut->getItem()->getKey());

    // Marker + Mutation
    resp = stream->public_nextQueuedItem(*producer);
    ASSERT_TRUE(resp);
    EXPECT_EQ(DcpResponse::Event::SnapshotMarker, resp->getEvent());
    marker = dynamic_cast<SnapshotMarker*>(resp.get());
    EXPECT_EQ(expectedMarkerFlags, marker->getFlags());
    EXPECT_EQ(initHighSeqno + 3, marker->getStartSeqno());
    EXPECT_EQ(initHighSeqno + 3, marker->getEndSeqno());

    resp = stream->public_nextQueuedItem(*producer);
    ASSERT_TRUE(resp);
    EXPECT_EQ(DcpResponse::Event::Mutation, resp->getEvent());
    EXPECT_EQ(initHighSeqno + 3, resp->getBySeqno());
    mut = dynamic_cast<const MutationResponse*>(resp.get());
    EXPECT_EQ(key, mut->getItem()->getKey());

    EXPECT_EQ(0, readyQ.size());
}

TEST_P(CDCActiveStreamTest, MarkerHistoryFlagClearIfCheckpointNotHistorical) {
    auto& config = engine->getConfiguration();
    config.setHistoryRetentionBytes(0);
    config.setHistoryRetentionSeconds(0);
    ASSERT_FALSE(store->isHistoryRetentionEnabled());

    auto& vb = *store->getVBucket(vbid);
    const auto initHighSeqno = vb.getHighSeqno();
    ASSERT_GT(initHighSeqno, 0); // From SetUp

    // Move the stream cursor to the end of checkpoint
    clearCMAndPersistenceAndReplication();

    auto& manager = *vb.checkpointManager;
    ASSERT_EQ(1, manager.getNumCheckpoints());
    ASSERT_EQ(1, manager.getNumOpenChkItems()); // cs
    // Main precondition
    ASSERT_EQ(CheckpointHistorical::No, manager.getOpenCheckpointHistorical());

    // Write a doc into the historical collection
    const auto key = makeStoredDocKey("key", CollectionEntry::historical);
    store_item(vbid, key, "value");
    ASSERT_EQ(initHighSeqno + 1, vb.getHighSeqno());

    // Check the outbound stream
    const auto& readyQ = stream->public_readyQ();
    ASSERT_EQ(0, readyQ.size());

    stream->nextCheckpointItemTask();
    ASSERT_EQ(2, readyQ.size()); // Marker + Mutation

    auto resp = stream->public_nextQueuedItem(*producer);
    ASSERT_TRUE(resp);
    EXPECT_EQ(DcpResponse::Event::SnapshotMarker, resp->getEvent());
    auto* marker = dynamic_cast<SnapshotMarker*>(resp.get());
    // Core of the test: MARKER_FLAG_HISTORY isn't set in the marker
    const uint32_t expectedMarkerFlags = MARKER_FLAG_MEMORY | MARKER_FLAG_CHK;
    EXPECT_EQ(expectedMarkerFlags, marker->getFlags());
    EXPECT_EQ(initHighSeqno + 1, marker->getStartSeqno());
    EXPECT_EQ(initHighSeqno + 1, marker->getEndSeqno());

    // Verify the rest of the stream for completeness
    resp = stream->public_nextQueuedItem(*producer);
    ASSERT_TRUE(resp);
    EXPECT_EQ(DcpResponse::Event::Mutation, resp->getEvent());
    EXPECT_EQ(initHighSeqno + 1, resp->getBySeqno());
    auto* mut = dynamic_cast<const MutationResponse*>(resp.get());
    EXPECT_EQ(key, mut->getItem()->getKey());

    EXPECT_EQ(0, readyQ.size());
}

void CDCActiveStreamTest::testResilientToRetentionConfigChanges(
        HistoryRetentionMetric metric) {
    // SetUp enables history (both bytes/seconds > 0) and creates an historical
    // collection.
    // Here we need to test bytes/seconds selectively for ensuring the correct
    // behaviour of each.
    auto& config = engine->getConfiguration();
    switch (metric) {
    case HistoryRetentionMetric::BYTES: {
        ASSERT_GT(store->getHistoryRetentionBytes(), 0);
        config.setHistoryRetentionSeconds(0);
        break;
    }
    case HistoryRetentionMetric::SECONDS: {
        ASSERT_GT(store->getHistoryRetentionSeconds().count(), 0);
        config.setHistoryRetentionBytes(0);
        break;
    }
    }
    ASSERT_TRUE(store->isHistoryRetentionEnabled());

    clearCMAndPersistenceAndReplication();

    // Now we write a doc into the historical collection
    auto& vb = *store->getVBucket(vbid);
    const auto initHighSeqno = vb.getHighSeqno();
    ASSERT_GT(initHighSeqno, 0); // From SetUp
    const auto key = makeStoredDocKey("key", CollectionEntry::historical);
    const auto value = "value";
    store_item(vbid, key, value);
    ASSERT_EQ(initHighSeqno + 1, vb.getHighSeqno());
    // 1 historical checkpoint contains the mutation
    const auto& manager = *vb.checkpointManager;
    ASSERT_EQ(1, manager.getNumCheckpoints());
    ASSERT_EQ(2, manager.getNumOpenChkItems()); // cs, m
    ASSERT_EQ(CheckpointHistorical::Yes, manager.getOpenCheckpointHistorical());
    // Save the current checkpoint id for later in the test
    const auto prevCkptId = manager.getOpenCheckpointId();
    // The the stream makes a History snapshot from that checkpoint
    const auto& readyQ = stream->public_readyQ();
    ASSERT_EQ(0, readyQ.size());
    stream->nextCheckpointItemTask();
    ASSERT_EQ(2, readyQ.size()); // Marker + Mutation
    // Marker
    auto resp = stream->public_nextQueuedItem(*producer);
    ASSERT_TRUE(resp);
    EXPECT_EQ(DcpResponse::Event::SnapshotMarker, resp->getEvent());
    auto* marker = dynamic_cast<SnapshotMarker*>(resp.get());
    // Core test: MARKER_FLAG_HISTORY is set in the marker
    EXPECT_EQ(MARKER_FLAG_MEMORY | MARKER_FLAG_CHK | MARKER_FLAG_HISTORY,
              marker->getFlags());
    EXPECT_EQ(initHighSeqno + 1, marker->getStartSeqno());
    EXPECT_EQ(initHighSeqno + 1, marker->getEndSeqno());
    // Mutation
    resp = stream->public_nextQueuedItem(*producer);
    ASSERT_TRUE(resp);
    EXPECT_EQ(DcpResponse::Event::Mutation, resp->getEvent());
    EXPECT_EQ(initHighSeqno + 1, resp->getBySeqno());
    auto* mut = dynamic_cast<const MutationResponse*>(resp.get());
    EXPECT_EQ(key, mut->getItem()->getKey());
    // readyQ drained
    ASSERT_EQ(0, readyQ.size());

    // Move persistence to the end of checkpoint
    flushVBucket(vbid);

    // Now the user disables history retention
    switch (metric) {
    case HistoryRetentionMetric::BYTES: {
        config.setHistoryRetentionBytes(0);
        break;
    }
    case HistoryRetentionMetric::SECONDS: {
        config.setHistoryRetentionSeconds(0);
        break;
    }
    }
    ASSERT_FALSE(store->isHistoryRetentionEnabled());

    // Core test: The existing historical checkpoint is closed and a new open
    // non-historical checkpoint must be created
    ASSERT_EQ(1, manager.getNumCheckpoints());
    ASSERT_GT(manager.getOpenCheckpointId(), prevCkptId);
    ASSERT_EQ(1, manager.getNumOpenChkItems());
    ASSERT_EQ(CheckpointHistorical::No, manager.getOpenCheckpointHistorical());

    // Now store another mutation into the historical collection
    store_item(vbid, key, value);

    // This time DCP produces a non-historical snapshot from the non-historical
    // checkpoint
    ASSERT_EQ(0, readyQ.size());
    stream->nextCheckpointItemTask();
    ASSERT_EQ(2, readyQ.size()); // Marker + Mutation
    // Marker
    resp = stream->public_nextQueuedItem(*producer);
    ASSERT_TRUE(resp);
    EXPECT_EQ(DcpResponse::Event::SnapshotMarker, resp->getEvent());
    marker = dynamic_cast<SnapshotMarker*>(resp.get());
    // Core test: MARKER_FLAG_HISTORY isn't set in the marker
    EXPECT_EQ(MARKER_FLAG_MEMORY | MARKER_FLAG_CHK, marker->getFlags());
    EXPECT_EQ(initHighSeqno + 2, marker->getStartSeqno());
    EXPECT_EQ(initHighSeqno + 2, marker->getEndSeqno());
    // Mutation
    resp = stream->public_nextQueuedItem(*producer);
    ASSERT_TRUE(resp);
    EXPECT_EQ(DcpResponse::Event::Mutation, resp->getEvent());
    EXPECT_EQ(initHighSeqno + 2, resp->getBySeqno());
    mut = dynamic_cast<const MutationResponse*>(resp.get());
    EXPECT_EQ(key, mut->getItem()->getKey());
    // readyQ drained
    ASSERT_EQ(0, readyQ.size());
}

TEST_P(CDCActiveStreamTest, ResilientToRetentionConfigChanges_Bytes) {
    testResilientToRetentionConfigChanges(HistoryRetentionMetric::BYTES);
}

TEST_P(CDCActiveStreamTest, ResilientToRetentionConfigChanges_Seconds) {
    testResilientToRetentionConfigChanges(HistoryRetentionMetric::SECONDS);
}

TEST_P(CDCActiveStreamTest, SnapshotAndSeqnoAdvanceCorrectHistoryFlag) {
    ASSERT_TRUE(store->isHistoryRetentionEnabled());

    // The SetUp step creates the historical collection and stores a bunch of
    // items into the default collection. In this particular test we just need
    // to start from a clean CM and stream.
    manifest.remove(CollectionEntry::historical);
    auto& vb = *store->getVBucket(vbid);
    vb.updateFromManifest(folly::SharedMutex::ReadHolder(vb.getStateLock()),
                          Collections::Manifest{std::string{manifest}});
    clearCMAndPersistenceAndReplication();

    producer->closeStream(0, vbid, stream->getStreamId());

    // Open a stream directly in a in-memory state
    const auto highSeqno = vb.getHighSeqno();
    stream = producer->mockActiveStreamRequest(
            0 /*flags*/,
            0 /*opaque*/,
            vb,
            highSeqno /*start_seqno*/,
            ~0 /*end_seqno*/,
            0x0 /*vb_uuid*/,
            highSeqno /*snap_start_seqno*/,
            ~0 /*snap_end_seqno*/,
            producer->public_getIncludeValue(),
            producer->public_getIncludeXattrs(),
            producer->public_getIncludeDeletedUserXattrs(),
            std::string_view{} /*jsonFilter*/);
    ASSERT_TRUE(stream->isInMemory());

    // FlatBuffers disabled makes the test flow in the path that is under
    // verification in this test. Ie, at some point a SysEvent(modify) is
    // generated, but the stream receives a SeqnoAdvance in place of the
    // SysEvent.
    ASSERT_TRUE(stream->areChangeStreamsEnabled());
    ASSERT_FALSE(stream->isFlatBuffersSystemEventEnabled());

    // Add a collection
    manifest.add(CollectionEntry::historical,
                 cb::NoExpiryLimit,
                 true /*history*/,
                 ScopeEntry::defaultS);
    vb.updateFromManifest(folly::SharedMutex::ReadHolder(vb.getStateLock()),
                          Collections::Manifest{std::string{manifest}});

    const auto& readyQ = stream->public_readyQ();
    ASSERT_EQ(0, readyQ.size());
    stream->nextCheckpointItemTask();
    ASSERT_EQ(2, readyQ.size()); // SnapshotMarker + SysEvent

    auto resp = stream->public_nextQueuedItem(*producer);
    ASSERT_TRUE(resp);
    EXPECT_EQ(DcpResponse::Event::SnapshotMarker, resp->getEvent());
    auto* marker = dynamic_cast<SnapshotMarker*>(resp.get());
    // MARKER_FLAG_HISTORY is set in the marker
    EXPECT_EQ(MARKER_FLAG_MEMORY | MARKER_FLAG_CHK | MARKER_FLAG_HISTORY,
              marker->getFlags());
    resp = stream->public_nextQueuedItem(*producer);
    ASSERT_TRUE(resp);
    EXPECT_EQ(DcpResponse::Event::SystemEvent, resp->getEvent());
    EXPECT_EQ(vb.getHighSeqno(), resp->getBySeqno());

    EXPECT_EQ(0, readyQ.size());

    // Modify the collection
    manifest.update(CollectionEntry::historical,
                    cb::NoExpiryLimit,
                    {} /*history*/,
                    ScopeEntry::defaultS);
    vb.updateFromManifest(folly::SharedMutex::ReadHolder(vb.getStateLock()),
                          Collections::Manifest{std::string{manifest}});

    stream->nextCheckpointItemTask();
    ASSERT_EQ(2, readyQ.size()); // SnapshotMarker + SeqnoAdvance

    resp = stream->public_nextQueuedItem(*producer);
    ASSERT_TRUE(resp);
    EXPECT_EQ(DcpResponse::Event::SnapshotMarker, resp->getEvent());
    marker = dynamic_cast<SnapshotMarker*>(resp.get());
    // Core of the test: MARKER_FLAG_HISTORY is set in the marker
    EXPECT_EQ(MARKER_FLAG_MEMORY | MARKER_FLAG_CHK | MARKER_FLAG_HISTORY,
              marker->getFlags());
    // Verify the string representation of marker's flags
    EXPECT_EQ("[MEMORY,CHK,HISTORY]",
              dcpMarkerFlagsToString(marker->getFlags()));
    // SeqnoAdvance in place of SysEvent(modify), as flatbuffers sys-events are
    // disabled
    resp = stream->public_nextQueuedItem(*producer);
    ASSERT_TRUE(resp);
    EXPECT_EQ(DcpResponse::Event::SeqnoAdvanced, resp->getEvent());
    EXPECT_EQ(vb.getHighSeqno(), resp->getBySeqno());

    EXPECT_EQ(0, readyQ.size());
}

TEST_P(CDCActiveStreamTest, DeduplicationDisabledForAbort) {
    ASSERT_TRUE(store->isHistoryRetentionEnabled());
    ASSERT_TRUE(stream->public_supportSyncReplication());

    setVBucketState(
            vbid,
            vbucket_state_active,
            {{"topology", nlohmann::json::array({{"active", "replica"}})}});

    auto& vb = *store->getVBucket(vbid);
    const auto initHighSeqno = vb.getHighSeqno();
    ASSERT_GT(initHighSeqno, 0); // From SetUp

    clearCMAndPersistenceAndReplication();
    // Note: stream filters on historical collection, so only the CreateColl
    // sysevent has been processed so far. See SetUp for details.
    ASSERT_EQ(1, stream->getLastSentSeqno());

    // Sequence of pre, abr, pre, cmt for the same key
    const auto key = makeStoredDocKey("key", CollectionEntry::historical);

    // PRE
    using namespace cb::durability;
    const auto reqs = Requirements{Level::Majority, Timeout()};
    const auto pre1 = store_item(vbid,
                                 key,
                                 "value_p1",
                                 0,
                                 {cb::engine_errc::sync_write_pending},
                                 PROTOCOL_BINARY_RAW_BYTES,
                                 reqs);
    EXPECT_EQ(initHighSeqno + 1, vb.getHighSeqno());

    // ABORT
    {
        folly::SharedMutex::ReadHolder rlh(vb.getStateLock());
        ASSERT_EQ(cb::engine_errc::success,
                  vb.abort(rlh,
                           pre1.getKey(),
                           pre1.getBySeqno(),
                           {},
                           vb.lockCollections(pre1.getKey()),
                           nullptr));
    }
    EXPECT_EQ(initHighSeqno + 2, vb.getHighSeqno());

    // PRE
    const auto pre2 = store_item(vbid,
                                 key,
                                 "value_p2",
                                 0,
                                 {cb::engine_errc::sync_write_pending},
                                 PROTOCOL_BINARY_RAW_BYTES,
                                 reqs);
    EXPECT_EQ(initHighSeqno + 3, vb.getHighSeqno());

    // COMMIT
    {
        folly::SharedMutex::ReadHolder rlh(vb.getStateLock());
        ASSERT_EQ(cb::engine_errc::success,
                  vb.commit(rlh,
                            pre2.getKey(),
                            pre2.getBySeqno(),
                            {},
                            vb.lockCollections(pre2.getKey()),
                            nullptr));
    }
    EXPECT_EQ(initHighSeqno + 4, vb.getHighSeqno());

    // Note: First step where checks begin to fail before the fix for MB-55919.
    // Before the fix, only 3 items are persisted as the Abort is wrongly
    // deduplicated.
    flush_vbucket_to_disk(vbid, 4);

    // Force stream to backfilling from disk
    stream->handleSlowStream();
    GMockDcpMsgProducers producers;
    EXPECT_EQ(cb::engine_errc::would_block, producer->step(false, producers));
    EXPECT_TRUE(stream->isBackfilling());

    // Note this test was added for MB-55919, but has been modified to account
    // for changes made by /MB-56654, there is still value in this test so it
    // remains but with modified expectations.
    //
    // Must see 1 historical snapshot with [abr, cmt]
    // Before the fix for MB-55919 we get only [pre, pre, cmt].
    const auto& readyQ = stream->public_readyQ();
    EXPECT_EQ(0, readyQ.size());
    runBackfill();
    EXPECT_EQ(3, readyQ.size());

    auto resp = stream->public_nextQueuedItem(*producer);
    EXPECT_TRUE(resp);
    EXPECT_EQ(DcpResponse::Event::SnapshotMarker, resp->getEvent());
    auto* marker = dynamic_cast<SnapshotMarker*>(resp.get());
    const uint32_t expectedMarkerFlags = MARKER_FLAG_DISK | MARKER_FLAG_CHK |
                                         MARKER_FLAG_HISTORY |
                                         MARKER_FLAG_MAY_CONTAIN_DUPLICATE_KEYS;
    EXPECT_EQ(expectedMarkerFlags, marker->getFlags());
    EXPECT_EQ(initHighSeqno + 1, marker->getStartSeqno());
    EXPECT_EQ(initHighSeqno + 4, marker->getEndSeqno());

    resp = stream->public_nextQueuedItem(*producer);
    ASSERT_TRUE(resp);
    EXPECT_EQ(DcpResponse::Event::Abort, resp->getEvent());
    EXPECT_EQ(initHighSeqno + 2, resp->getBySeqno());

    resp = stream->public_nextQueuedItem(*producer);
    ASSERT_TRUE(resp);
    EXPECT_EQ(DcpResponse::Event::Mutation, resp->getEvent());
    EXPECT_EQ(initHighSeqno + 4, resp->getBySeqno());
}

INSTANTIATE_TEST_SUITE_P(Persistent,
                         CDCActiveStreamTest,
                         STParameterizedBucketTest::magmaConfigValues(),
                         STParameterizedBucketTest::PrintToStringParamName);

void CDCPassiveStreamTest::SetUp() {
    if (!config_string.empty()) {
        config_string += ";";
    }
    // Enable history retention
    config_string += "history_retention_bytes=10485760";

    STPassiveStreamPersistentTest::SetUp();
}

void CDCPassiveStreamTest::createHistoricalCollection(CheckpointType snapType,
                                                      uint64_t snapStart,
                                                      uint64_t snapEnd) {
    const uint8_t snapSource = snapType == CheckpointType::Memory
                                       ? MARKER_FLAG_MEMORY
                                       : MARKER_FLAG_DISK;

    const uint32_t opaque = 1;
    ASSERT_EQ(cb::engine_errc::success,
              consumer->snapshotMarker(
                      opaque,
                      vbid,
                      snapStart,
                      snapEnd,
                      snapSource | MARKER_FLAG_CHK | MARKER_FLAG_HISTORY,
                      {0},
                      {}));

    const auto& vb = *store->getVBucket(vbid);
    auto& manager = *vb.checkpointManager;
    ASSERT_EQ(CheckpointHistorical::Yes, manager.getOpenCheckpointHistorical());
    switch (snapType) {
    case CheckpointType::Memory:
        ASSERT_EQ(snapType, manager.getOpenCheckpointType());
        break;
    case CheckpointType::Disk:
    case CheckpointType::InitialDisk:
        ASSERT_EQ((vb.getHighSeqno() == 0 ? CheckpointType::InitialDisk
                                          : CheckpointType::Disk),
                  manager.getOpenCheckpointType());
        break;
    }

    flatbuffers::FlatBufferBuilder fb;
    Collections::ManifestUid manifestUid;
    const auto collection = CollectionEntry::historical;
    auto fbPayload = Collections::VB::CreateCollection(
            fb,
            manifestUid,
            uint32_t(ScopeEntry::defaultS.getId()),
            uint32_t(collection.getId()),
            false,
            0,
            fb.CreateString(collection.name.data(), collection.name.size()),
            true /*history*/);
    fb.Finish(fbPayload);
    ASSERT_EQ(cb::engine_errc::success,
              consumer->systemEvent(
                      1 /*opaque*/,
                      vbid,
                      mcbp::systemevent::id::CreateCollection,
                      snapStart,
                      mcbp::systemevent::version::version2,
                      {reinterpret_cast<const uint8_t*>(collection.name.data()),
                       collection.name.size()},
                      {fb.GetBufferPointer(), fb.GetSize()}));

    ASSERT_EQ(0, vb.getNumTotalItems());
    ASSERT_EQ(snapStart, vb.getHighSeqno());
    ASSERT_EQ(2, manager.getNumOpenChkItems());
}

/*
 * HistorySnapshotReceived tests verify (on different scenarios) that:
 * - replica stream is resilient to duplicates on disk snapshot
 * - duplicates are queued in checkpoint (ie, not deduplicated)
 * - duplicates are persisted on disk (again, not deduplicated)
 * - stats (eg item-count) are updated correctly
 */

TEST_P(CDCPassiveStreamTest, HistorySnapshotReceived_Disk) {
    // Replica receives Snap{start, end, Disk|History}, with start->end
    // mutations for the same key.

    createHistoricalCollection(CheckpointType::Disk, 1, 1);
    flush_vbucket_to_disk(vbid, 1);

    // Clear CM
    const auto& vb = *store->getVBucket(vbid);
    const auto initialHighSeqno = vb.getHighSeqno();
    ASSERT_EQ(1, initialHighSeqno);
    auto& manager = *vb.checkpointManager;
    manager.createNewCheckpoint();
    ASSERT_EQ(1, manager.getNumCheckpoints());
    ASSERT_EQ(1, manager.getNumOpenChkItems());

    const uint32_t opaque = 1;
    SnapshotMarker snapshotMarker(
            opaque,
            vbid,
            initialHighSeqno + 1 /*start*/,
            initialHighSeqno + 3 /*end*/,
            MARKER_FLAG_CHK | MARKER_FLAG_DISK | MARKER_FLAG_HISTORY,
            std::optional<uint64_t>(0), /*HCS*/
            {}, /*maxVisibleSeqno*/
            {}, /*timestamp*/
            {} /*streamId*/);
    stream->processMarker(&snapshotMarker);
    ASSERT_EQ(2, manager.getNumCheckpoints());
    ASSERT_EQ(1, manager.getNumOpenChkItems());
    ASSERT_EQ(CheckpointType::Disk, manager.getOpenCheckpointType());
    ASSERT_EQ(CheckpointHistorical::Yes, manager.getOpenCheckpointHistorical());

    const auto collection = CollectionEntry::historical;
    const std::string key("key");
    const std::string value("value");
    const size_t numItems = 3;
    for (size_t seqno = initialHighSeqno + 1;
         seqno <= initialHighSeqno + numItems;
         ++seqno) {
        EXPECT_EQ(
                cb::engine_errc::success,
                stream->messageReceived(makeMutationConsumerMessage(
                        opaque, seqno, vbid, value, key, collection.getId())));
    }

    EXPECT_EQ(initialHighSeqno + numItems, vb.getHighSeqno());
    EXPECT_EQ(2, manager.getNumCheckpoints());
    EXPECT_EQ(1 + numItems, manager.getNumOpenChkItems());

    // All duplicates persisted
    flush_vbucket_to_disk(vbid, numItems);

    // Item count doesn't account for historical revisions
    EXPECT_EQ(1, vb.getNumTotalItems());
}

TEST_P(CDCPassiveStreamTest, HistorySnapshotReceived_InitialDisk) {
    // Replica receives Snap{start, end, InitialDisk|History}, with start->end
    // mutations for the same key.

    createHistoricalCollection(CheckpointType::Disk, 1, 10);
    flush_vbucket_to_disk(vbid, 1);

    const auto& vb = *store->getVBucket(vbid);
    const auto initialHighSeqno = vb.getHighSeqno();
    ASSERT_EQ(1, initialHighSeqno);
    auto& manager = *vb.checkpointManager;
    ASSERT_EQ(1, manager.getNumCheckpoints());
    ASSERT_EQ(2, manager.getNumOpenChkItems());

    // Historical items received within the same snapshot
    const auto collection = CollectionEntry::historical;
    const std::string key("key");
    const std::string value("value");
    const size_t numItems = 3;
    for (size_t seqno = initialHighSeqno + 1;
         seqno <= initialHighSeqno + numItems;
         ++seqno) {
        EXPECT_EQ(cb::engine_errc::success,
                  stream->messageReceived(
                          makeMutationConsumerMessage(1 /*opaque*/,
                                                      seqno,
                                                      vbid,
                                                      value,
                                                      key,
                                                      collection.getId())));
    }

    // Important: In this scenario historical mutations are queued into the
    // Initial disk checkpoint
    ASSERT_EQ(CheckpointType::InitialDisk, manager.getOpenCheckpointType());
    ASSERT_EQ(CheckpointHistorical::Yes, manager.getOpenCheckpointHistorical());

    EXPECT_EQ(initialHighSeqno + numItems, vb.getHighSeqno());
    EXPECT_EQ(1, manager.getNumCheckpoints());
    EXPECT_EQ(1 + initialHighSeqno + numItems, manager.getNumOpenChkItems());

    // All duplicates persisted
    flush_vbucket_to_disk(vbid, numItems);

    // Item count doesn't account for historical revisions
    EXPECT_EQ(1, vb.getNumTotalItems());
}

TEST_P(CDCPassiveStreamTest, MemorySnapshotTransitionToHistory) {
    const auto& vb = *store->getVBucket(vbid);
    ASSERT_EQ(0, vb.getHighSeqno());
    auto& manager = *vb.checkpointManager;
    ASSERT_EQ(1, manager.getNumCheckpoints());
    ASSERT_EQ(2, manager.getNumOpenChkItems()); // cs + vbs
    ASSERT_EQ(CheckpointType::Memory, manager.getOpenCheckpointType());
    // Note: 7.2 vbucket sets itself to History mode when created.
    ASSERT_EQ(CheckpointHistorical::Yes, manager.getOpenCheckpointHistorical());

    // Replica receives a Snap{Memory}.
    const uint32_t opaque = 1;
    SnapshotMarker snapshotMarker(opaque,
                                  vbid,
                                  1 /*start*/,
                                  1 /*end*/,
                                  MARKER_FLAG_CHK | MARKER_FLAG_MEMORY,
                                  std::optional<uint64_t>(0), /*HCS*/
                                  {}, /*maxVisibleSeqno*/
                                  {}, /*timestamp*/
                                  {} /*streamId*/);
    stream->processMarker(&snapshotMarker);
    ASSERT_EQ(cb::engine_errc::success,
              stream->messageReceived(makeMutationConsumerMessage(
                      opaque,
                      1 /*seqno*/,
                      vbid,
                      "some-value",
                      "some-key",
                      CollectionEntry::defaultC.getId())));
    ASSERT_EQ(1, manager.getNumCheckpoints());
    ASSERT_EQ(2, manager.getNumOpenChkItems());
    ASSERT_EQ(CheckpointType::Memory, manager.getOpenCheckpointType());
    ASSERT_EQ(CheckpointHistorical::No, manager.getOpenCheckpointHistorical());
    ASSERT_EQ(1, vb.getHighSeqno());

    // Replica receives a Snap{Memory|History}.
    createHistoricalCollection(CheckpointType::Memory, 2, 10);
    ASSERT_EQ(2, manager.getNumCheckpoints());
    ASSERT_EQ(2, manager.getNumOpenChkItems()); // cs + sysevent
    ASSERT_EQ(CheckpointType::Memory, manager.getOpenCheckpointType());
    ASSERT_EQ(CheckpointHistorical::Yes, manager.getOpenCheckpointHistorical());
    ASSERT_EQ(2, vb.getHighSeqno()); // sysevent bumped the seqno

    // Historical items received within the same snapshot
    const auto collection = CollectionEntry::historical;
    EXPECT_EQ(cb::engine_errc::success,
              stream->messageReceived(
                      makeMutationConsumerMessage(opaque,
                                                  3 /*seqno*/,
                                                  vbid,
                                                  "value",
                                                  "key",
                                                  collection.getId())));

    EXPECT_EQ(3, vb.getHighSeqno());
    EXPECT_EQ(3, manager.getNumOpenChkItems());
    EXPECT_EQ(2, manager.getNumCheckpoints());

    // Test: The flusher must process one checkpoint at a time, as we can't
    // merge checkpoints with different history configuration
    std::vector<queued_item> items;
    auto res = manager.getItemsForPersistence(
            items, std::numeric_limits<size_t>::max());
    EXPECT_EQ(1, res.ranges.size());

    // Coverage for MB-55337 from now on.

    // Note: The previous step simulates the flusher in the middle of execution,
    // the backup cursor is still registered into the first (closed) checkpoint.
    EXPECT_EQ(CHECKPOINT_CLOSED,
              (*manager.getBackupPersistenceCursor()->getCheckpoint())
                      ->getState());
    EXPECT_EQ(2, manager.getNumCheckpoints());

    // Simulate a new DCP Producer connection
    const auto outboundDcpCursor =
            manager.registerCursorBySeqno(
                           "dcp-cursor", 0, CheckpointCursor::Droppable::Yes)
                    .takeCursor()
                    .lock();
    // Registered into the first/closed checkpoint
    EXPECT_EQ(CHECKPOINT_CLOSED,
              (*outboundDcpCursor->getCheckpoint())->getState());

    // Flusher completes and removes the backup cursor from the first
    res.flushHandle.reset();

    // State here is
    // [ .. ] [ .. )
    // ^      ^
    // dcp    persistence

    // Now move the dcp cursor.
    // Before the fix for MB-55337:
    //  1. The DCP cursor is moved to the open checkpoint
    //  2. The closed checkpoint becomes unreferenced and it's removed (detached
    //     to the CheckpointDestroyer.
    //  3. Our code tries to access the removed checkpoint by
    //     std::prev(CM::checkpointList::begin()), which is undefined behaviour.
    items.clear();
    manager.getItemsForCursor(*outboundDcpCursor, items, 1000, 1000);
}

TEST_P(CDCPassiveStreamTest, TouchedByExpelCheckpointNotReused) {
    auto& vb = *store->getVBucket(vbid);
    ASSERT_EQ(0, vb.getHighSeqno());
    auto& manager = static_cast<MockCheckpointManager&>(*vb.checkpointManager);
    ASSERT_EQ(1, manager.getNumCheckpoints());
    ASSERT_EQ(2, manager.getNumOpenChkItems()); // cs, vbs
    const auto& list = manager.getCheckpointList();
    ASSERT_FALSE(list.back()->modifiedByExpel());

    createHistoricalCollection(CheckpointType::Memory, 1, 1);
    ASSERT_EQ(2, manager.getNumOpenChkItems()); // cs, sys
    ASSERT_EQ(1, vb.getHighSeqno());
    removeCheckpoint(vb);
    ASSERT_EQ(1, manager.getNumCheckpoints());
    ASSERT_EQ(1, manager.getNumOpenChkItems()); // cs

    const auto initialId = manager.getOpenCheckpointId();

    const uint64_t opaque = 1;
    EXPECT_EQ(cb::engine_errc::success,
              consumer->snapshotMarker(opaque,
                                       vbid,
                                       2, // start
                                       2, // end
                                       MARKER_FLAG_MEMORY | MARKER_FLAG_CHK |
                                               MARKER_FLAG_HISTORY,
                                       {},
                                       {}));
    // We never reuse a checkpoint.
    // Note that at this point the open checkpoint is empty as it stores only
    // the checkpoint_start meta-item
    EXPECT_EQ(1, manager.getNumCheckpoints());
    EXPECT_EQ(initialId + 1, manager.getOpenCheckpointId());

    const auto key = makeStoredDocKey("key", CollectionEntry::historical);
    EXPECT_EQ(cb::engine_errc::success,
              consumer->mutation(opaque,
                                 key,
                                 {},
                                 0,
                                 0,
                                 0,
                                 vbid,
                                 0,
                                 2, // seqno
                                 0,
                                 0,
                                 0,
                                 {},
                                 0));

    EXPECT_EQ(2, manager.getNumOpenChkItems()); // cs, mut

    // Move cursors to allow Expel
    if (isPersistent()) {
        flushVBucket(vbid);
    }

    // Now Expel everything from the open checkpoint
    {
        const auto res = manager.expelUnreferencedCheckpointItems();
        ASSERT_EQ(1, res.count); // mut
        ASSERT_TRUE(list.back()->modifiedByExpel());
    }

    EXPECT_EQ(cb::engine_errc::success,
              consumer->snapshotMarker(opaque,
                                       vbid,
                                       3, // start
                                       3, // end
                                       MARKER_FLAG_MEMORY | MARKER_FLAG_CHK |
                                               MARKER_FLAG_HISTORY,
                                       {},
                                       {}));
    // Again, we can never reuse a checkpoint. That applies to touched-by-expel
    // checkpoints too.
    EXPECT_EQ(1, manager.getNumCheckpoints());
    EXPECT_EQ(initialId + 2, manager.getOpenCheckpointId());

    // Note: This was a fix in the Neo branch. At the time of merging, Trinity
    // already resilient to this.
    //
    // Before the fix this step throws an exception:
    //
    // libc++abi: terminating due to uncaught exception of type
    // std::logic_error: CheckpointManager::queueDirty: Got
    // status:failure:duplicate item when vb:0 is non-active:2,
    // item:[op:mutation, seqno:3, key:<ud>cid:0xf:key</ud>], lastBySeqno:2,
    // openCkpt:[start:3, end:3]
    EXPECT_EQ(cb::engine_errc::success,
              consumer->mutation(opaque,
                                 key,
                                 {},
                                 0,
                                 0,
                                 0,
                                 vbid,
                                 0,
                                 3, // seqno
                                 0,
                                 0,
                                 0,
                                 {},
                                 0));
}

INSTANTIATE_TEST_SUITE_P(Persistent,
                         CDCPassiveStreamTest,
                         STParameterizedBucketTest::magmaConfigValues(),
                         STParameterizedBucketTest::PrintToStringParamName);

#endif /*EP_USE_MAGMA*/<|MERGE_RESOLUTION|>--- conflicted
+++ resolved
@@ -5156,6 +5156,11 @@
 // at replica.
 // @todo MB-59288
 TEST_P(SingleThreadedPassiveStreamTest, BackfillSnapshotFromPartialReplica) {
+    if (isRocksDB()) {
+        // Broken on RocksDB
+        GTEST_SKIP();
+    }
+
     auto& vb = *store->getVBucket(vbid);
     ASSERT_EQ(0, vb.getHighSeqno());
     auto& manager = static_cast<MockCheckpointManager&>(*vb.checkpointManager);
@@ -5167,6 +5172,7 @@
     ASSERT_EQ(1, manager.getNumOpenChkItems()); // cs
     const auto& list = manager.getCheckpointList();
     ASSERT_FALSE(list.back()->modifiedByExpel());
+
     // The stream isn't in any snapshot (no data received)
     auto snapInfo = manager.getSnapshotInfo();
     EXPECT_EQ(0, snapInfo.start);
@@ -5177,6 +5183,7 @@
     auto vbstate = underlying.getPersistedVBucketState(vbid);
     ASSERT_EQ(0, vbstate.state.lastSnapStart);
     ASSERT_EQ(0, vbstate.state.lastSnapEnd);
+
     const uint64_t opaque = 1;
     EXPECT_EQ(cb::engine_errc::success,
               consumer->snapshotMarker(opaque,
@@ -5208,6 +5215,7 @@
                                  0));
     EXPECT_EQ(1, vb.getHighSeqno());
     EXPECT_EQ(2, manager.getNumOpenChkItems()); // cs, mut
+
     // The stream is in a partial snapshot here
     snapInfo = manager.getSnapshotInfo();
     EXPECT_EQ(1, snapInfo.start);
@@ -5218,28 +5226,38 @@
     vbstate = underlying.getPersistedVBucketState(vbid);
     ASSERT_EQ(0, vbstate.state.lastSnapStart);
     ASSERT_EQ(2, vbstate.state.lastSnapEnd);
+
     // Trigger an outbound backfill
     removeCheckpoint(vb);
     auto producer = std::make_shared<MockDcpProducer>(
             *engine, cookie, "test_producer->test_consumer", 0, false);
+    producer->createCheckpointProcessorTask();
+    producer->scheduleCheckpointProcessorTask();
     auto activeStream = std::make_shared<MockActiveStream>(
             engine.get(), producer, 0, 0, vb);
     activeStream->setActive();
     ASSERT_TRUE(activeStream->isBackfilling());
     auto& readyQ = activeStream->public_readyQ();
     ASSERT_EQ(0, readyQ.size());
+
     // Core test
     // Backfill generates a [0, 1] complete snapshot even if on disk replica is
     // in a partial [0, 2] snapshot.
     auto& lpAuxioQ = *task_executor->getLpTaskQ()[AUXIO_TASK_IDX];
-    runNextTask(lpAuxioQ); // init
-    ASSERT_EQ(1, readyQ.size());
+    runNextTask(lpAuxioQ); // init + scan
+    ASSERT_EQ(2, readyQ.size());
+    // marker
     auto resp = activeStream->next(*producer);
     ASSERT_TRUE(resp);
     EXPECT_EQ(DcpResponse::Event::SnapshotMarker, resp->getEvent());
     auto snapMarker = dynamic_cast<SnapshotMarker&>(*resp);
     EXPECT_EQ(0, snapMarker.getStartSeqno());
     EXPECT_EQ(1, snapMarker.getEndSeqno());
+    // mutation
+    resp = activeStream->next(*producer);
+    ASSERT_TRUE(resp);
+    EXPECT_EQ(DcpResponse::Event::Mutation, resp->getEvent());
+    EXPECT_EQ(1, resp->getBySeqno());
 }
 
 // Note: At the moment this test's purpose is to show how outbound DCP behaves
@@ -5636,7 +5654,6 @@
     EXPECT_EQ(DcpResponse::Event::Mutation, readyQ.back()->getEvent());
 }
 
-<<<<<<< HEAD
 TEST_P(SingleThreadedActiveStreamTest, MB_53806) {
     auto& vb = *engine->getVBucket(vbid);
     ASSERT_EQ(0, vb.getHighSeqno());
@@ -5891,7 +5908,8 @@
 
     EXPECT_EQ(0, store->getKVStoreScanTracker().getNumRunningBackfills());
     EXPECT_EQ(0, bfm.getNumBackfills());
-=======
+}
+
 TEST_P(SingleThreadedActiveStreamTest, MB_58961) {
     // No OSOBackfill in Ephemeral
     if (ephemeral()) {
@@ -5904,7 +5922,8 @@
     manifest.add(
             cFruit, cb::NoExpiryLimit, true /*history*/, ScopeEntry::defaultS);
     auto& vb = *store->getVBucket(vbid);
-    vb.updateFromManifest(Collections::Manifest{std::string{manifest}});
+    vb.updateFromManifest(folly::SharedMutex::ReadHolder(vb.getStateLock()),
+                          Collections::Manifest{std::string{manifest}});
     ASSERT_EQ(1, vb.getHighSeqno());
 
     // seqno:2 in cFruit
@@ -5975,7 +5994,7 @@
 
     ASSERT_FALSE(stream->public_nextQueuedItem(*producer));
     GMockDcpMsgProducers producers;
-    EXPECT_EQ(cb::engine_errc::would_block, producer->step(producers));
+    EXPECT_EQ(cb::engine_errc::would_block, producer->step(false, producers));
     ASSERT_TRUE(stream->isInMemory());
 
     // [e:4 cs:4)
@@ -6028,9 +6047,8 @@
     // (b) In the subsequent AS::scheduleBackfill(lastReadSeqno:3) call we
     //     re-register the cursor at cs:4 and we try to reset curChkSeqno (5) by
     //     (4).
-    EXPECT_EQ(cb::engine_errc::would_block, producer->step(producers));
+    EXPECT_EQ(cb::engine_errc::would_block, producer->step(false, producers));
     EXPECT_FALSE(stream->isBackfilling());
->>>>>>> 9e126452
 }
 
 INSTANTIATE_TEST_SUITE_P(AllBucketTypes,

--- conflicted
+++ resolved
@@ -1684,10 +1684,9 @@
     stream->setActive();
 }
 
-void SingleThreadedActiveStreamTest::recreateProducerAndStream(
+void SingleThreadedActiveStreamTest::recreateProducer(
         VBucket& vb,
         cb::mcbp::DcpOpenFlag flags,
-        std::optional<std::string_view> jsonFilter,
         const std::vector<std::pair<std::string, std::string>>& controls) {
     producer = std::make_shared<MockDcpProducer>(*engine,
                                                  cookie,
@@ -1699,9 +1698,17 @@
 
     for (const auto& c : controls) {
         EXPECT_EQ(cb::engine_errc::success,
-                  producer->control(0 /*opaque*/, c.first, c.second)) << c.first << "=" << c.second;
-    }
-
+                  producer->control(0 /*opaque*/, c.first, c.second))
+                << c.first << "=" << c.second;
+    }
+}
+
+void SingleThreadedActiveStreamTest::recreateProducerAndStream(
+        VBucket& vb,
+        cb::mcbp::DcpOpenFlag flags,
+        std::optional<std::string_view> jsonFilter,
+        const std::vector<std::pair<std::string, std::string>>& controls) {
+    recreateProducer(vb, flags, controls);
     recreateStream(vb, true /*enforceProducerFlags*/, jsonFilter);
 }
 
@@ -6399,194 +6406,9 @@
     }
 }
 
-<<<<<<< HEAD
 TEST_P(SingleThreadedActiveStreamTest, PurgeSeqnoInSnapshotMarker_InMemory) {
     // Reset the stream created originally as part of the test setup.
     stream.reset();
-=======
-TEST_P(SingleThreadedActiveStreamTest, MB_65581) {
-    // Just start with a blank checkpoint
-    stream.reset();
-    auto& vb = *store->getVBucket(vbid);
-    removeCheckpoint(vb);
-    auto& manager = *vb.checkpointManager;
-    ASSERT_EQ(1, manager.getNumCheckpoints());
-
-    // Create a collection
-    CollectionsManifest manifest;
-    const auto& cFruit = CollectionEntry::fruit;
-    manifest.add(
-            cFruit, cb::NoExpiryLimit, true /*history*/, ScopeEntry::defaultS);
-    vb.updateFromManifest(folly::SharedMutex::ReadHolder(vb.getStateLock()),
-                          Collections::Manifest{std::string{manifest}});
-    ASSERT_EQ(1, manager.getHighSeqno());
-
-    // seqno:2 in cFruit
-    const std::string value("value");
-    store_item(vbid, makeStoredDocKey("keyF", cFruit), value);
-    ASSERT_EQ(2, manager.getHighSeqno());
-
-    // Add some data to the default collection
-    const auto& cDefault = CollectionEntry::defaultC;
-    store_item(vbid, makeStoredDocKey("keyD", cDefault), value);
-    ASSERT_EQ(3, manager.getHighSeqno());
-
-    // [e:1 cs:1 se:1 m(keyF):2 m(keyD):3)
-
-    // Other mutations queued in the same checkpoint
-    store_item(vbid, makeStoredDocKey("keyDD", cDefault), value);
-    ASSERT_EQ(4, manager.getHighSeqno());
-
-    // [e:1 cs:1 se:1 m(keyF):2 m(keyD):3) m(keyDD):4)
-
-    ASSERT_EQ(1, manager.getNumCheckpoints());
-    ASSERT_EQ(5, manager.getNumItems());
-
-    // Note: Placing a dummy cursor in the first checkpoint on ephemeral for
-    // preventing that closed checkpoints are removed during the test.
-    // Not necessary for persistent bucket as we just don't move the persistence
-    // cursor.
-    std::shared_ptr<CheckpointCursor> dummyCursor;
-    if (ephemeral()) {
-        dummyCursor =
-                manager.registerCursorBySeqno("dummy-cursor",
-                                              0,
-                                              CheckpointCursor::Droppable::Yes)
-                        .takeCursor()
-                        .lock();
-    }
-
-    // Other mutations queued in new checkpoint
-    manager.createNewCheckpoint();
-    ASSERT_EQ(2, manager.getNumCheckpoints());
-
-    // [e:1 cs:1 se:1 m(keyF):2 m(keyD):3) m(keyDD):4 ce:5]
-    //
-    // [e:5 cs:5)
-
-    store_item(vbid, makeStoredDocKey("keyFF", cFruit), value);
-    ASSERT_EQ(2, manager.getNumCheckpoints());
-    ASSERT_EQ(5, manager.getHighSeqno());
-
-    // [e:1 cs:1 se:1 m(keyF):2 m(keyD):3) m(keyDD):4 ce:5]
-    //
-    // [e:5 cs:5 m(keyFF):5)
-
-    store_item(vbid, makeStoredDocKey("keyDDD", cDefault), value);
-    ASSERT_EQ(2, manager.getNumCheckpoints());
-    ASSERT_EQ(6, manager.getHighSeqno());
-
-    // [e:1 cs:1 se:1 m(keyF):2 m(keyD):3) m(keyDD):4 ce:5]
-    //
-    // [e:5 cs:5 m(keyFF):5 m(keyDDD):6)
-
-    // Now we simulate all data persisted (ie up to s:6), s:1 expelled and a DCP
-    // client that:
-    // - connects for the first time
-    // - filters on collection fruits
-    // - start:0 -> backfill as s:1 expelled
-    // - gets SnapMarker(Disk, 1, 6)
-    // - gets up to seqno:2
-    // - disconnect BEFORE getting SeqnoAdvance(3)
-    //
-    // At reconnecting that DCP client will issue a
-    // StreamReq(start:2, snap:[1, 6])
-
-    stream = producer->mockActiveStreamRequest(
-            0 /*flags*/,
-            0 /*opaque*/,
-            vb,
-            2 /*st_seqno*/,
-            ~0 /*en_seqno*/,
-            0x0 /*vb_uuid*/,
-            1 /*snap_start_seqno*/,
-            6 /*snap_end_seqno*/,
-            producer->public_getIncludeValue(),
-            producer->public_getIncludeXattrs(),
-            producer->public_getIncludeDeletedUserXattrs(),
-            fmt::format(R"({{"collections":["{:x}"]}})", uint32_t(cFruit.uid)));
-    ASSERT_TRUE(stream);
-
-    auto& cursor = stream->getCursor();
-    EXPECT_EQ(2, (*cursor.lock()->getPos())->getBySeqno());
-    EXPECT_EQ(6, manager.getNumItemsForCursor(*cursor.lock()));
-    EXPECT_EQ(2, stream->getLastReadSeqno());
-    EXPECT_EQ(6, stream->getSnapEndSeqno());
-    // Note: At registerCursor this is set to the seqno of the next item for
-    // cursor.
-    EXPECT_EQ(3, stream->getCurChkSeqno());
-
-    // [e:1 cs:1 se:1 m(keyF):2 m(keyD):3) m(keyDD):4 ce:5]
-    //                        ^
-    // [e:5 cs:5 m(keyFF):5 m(keyDDD):6)
-
-    // Note: Purpose here is forcing a behaviour where DCP pulls 1 checkpoint
-    // a time. That is for reproducing the real scenario where at reconnect DCP
-    // manages to process a first checkpoint in isolation and sets lastReadSeqno
-    // to some value. Then DCP processes a second checkpoint that triggers the
-    // monotonic invariant on lastReadSeqno. See next steps for details.
-    auto& config = engine->getConfiguration();
-    config.setCheckpointMaxSize(1);
-    ASSERT_EQ(1, manager.getCheckpointConfig().getCheckpointMaxSize());
-
-    auto& readyQ = stream->public_readyQ();
-    ASSERT_EQ(0, readyQ.size());
-
-    // DCP gets only the first checkpoint
-    stream->nextCheckpointItemTask();
-    EXPECT_EQ(3, manager.getNumItemsForCursor(*cursor.lock()));
-    EXPECT_EQ(queue_op::empty, (*cursor.lock()->getPos())->getOperation());
-    EXPECT_EQ(5, (*cursor.lock()->getPos())->getBySeqno());
-
-    // Before the fix: lastReadSeqno=6 as we sent SeqnoAdvance(6)
-    // EXPECT_EQ(6, stream->getLastReadSeqno());
-    // At fix the last nextCheckpointItemTask() hasn't produced any data:
-    EXPECT_EQ(4, stream->getLastReadSeqno());
-
-    // Checks on DCP readyQ
-    //
-    // Before the fix, at this point we have queued SnapMarker(1, 6) +
-    // SeqnoAdvance(6).
-    // While at fix:
-    ASSERT_EQ(0, readyQ.size());
-
-    // This is the current state in checkpoint:
-    //
-    // [e:1 cs:1 se:1 m(keyF):2 m(keyD):3) m(keyDD):4 ce:5]
-    //
-    // [e:5 cs:5 m(keyFF):5 m(keyDDD):6)
-    //    ^
-
-    // DCP moves and gets the second checkpoint.
-    //
-    // ActiveStream processes the snapshot and tries to update lastReadSeqno.
-    //
-    // Before the fix this call throws by monotonic invariant failure on
-    // lastReadSeqno.
-    stream->nextCheckpointItemTask();
-    EXPECT_EQ(0, manager.getNumItemsForCursor(*cursor.lock()));
-
-    // At fix:
-    {
-        ASSERT_EQ(2, readyQ.size());
-        // SnapMarker(1, 5)
-        auto resp = stream->public_nextQueuedItem(*producer);
-        EXPECT_EQ(DcpResponse::Event::SnapshotMarker, resp->getEvent());
-        auto* marker = dynamic_cast<SnapshotMarker*>(resp.get());
-        EXPECT_EQ(1, marker->getStartSeqno());
-        EXPECT_EQ(5, marker->getEndSeqno());
-        // Mutation(5)
-        resp = stream->public_nextQueuedItem(*producer);
-        EXPECT_EQ(DcpResponse::Event::Mutation, resp->getEvent());
-        EXPECT_EQ(5, resp->getBySeqno());
-    }
-}
-
-INSTANTIATE_TEST_SUITE_P(AllBucketTypes,
-                         SingleThreadedActiveStreamTest,
-                         STParameterizedBucketTest::allConfigValues(),
-                         STParameterizedBucketTest::PrintToStringParamName);
->>>>>>> 028cd830
 
     auto& vb = *engine->getVBucket(vbid);
     // Create Stream without MarkerVersion::V2_2.
@@ -6785,11 +6607,23 @@
 
     //! 1. Test the snapshot marker does not include the purgeSeqno & advance
     //! seqno message is sent. All the mutations are filtered out.
-    recreateProducerAndStream(
+    recreateProducer(vb, cb::mcbp::DcpOpenFlag::None);
+    stream = producer->mockActiveStreamRequest(
+            cb::mcbp::DcpAddStreamFlag::None,
+            0 /*opaque*/,
             vb,
-            cb::mcbp::DcpOpenFlag::None,
+            0 /*st_seqno*/,
+            ~0 /*en_seqno*/,
+            0x0 /*vb_uuid*/,
+            0 /*snap_start_seqno*/,
+            2 /*snap_end_seqno*/,
+            producer->public_getIncludeValue(),
+            producer->public_getIncludeXattrs(),
+            producer->public_getIncludeDeletedUserXattrs(),
+            producer->public_getMaxMarkerVersion(),
             fmt::format(R"({{"collections":["{:x}"]}})",
                         uint32_t(CollectionEntry::defaultC.getId())));
+    ASSERT_TRUE(stream);
 
     ASSERT_TRUE(stream->isInMemory());
     EXPECT_EQ(0, stream->public_readyQSize());
@@ -6804,28 +6638,34 @@
     EXPECT_EQ(DcpResponse::Event::SnapshotMarker, resp->getEvent());
     auto snapMarker = dynamic_cast<SnapshotMarker&>(*resp);
     EXPECT_FALSE(snapMarker.getPurgeSeqno().has_value());
+    EXPECT_EQ(0, snapMarker.getStartSeqno());
+    EXPECT_EQ(2, snapMarker.getEndSeqno());
     resp = stream->next(*producer);
 
     EXPECT_EQ(DcpResponse::Event::SeqnoAdvanced, resp->getEvent());
 
-    // This is currently broken - comeback to fix it (or modify the below
-    // expecation based on the end conclusion) after MB-63421. We are currently
-    // advancing by ~0 (snap end seqno) which seems incorrect - we should be I
-    // think be only moving forward by the last item filtered out for this
-    // stream.
-
-    // auto seqnoAdvanced = dynamic_cast<SeqnoAdvanced&>(*resp);
-    // EXPECT_EQ(1, seqnoAdvanced.getBySeqno());
+    auto seqnoAdvanced = dynamic_cast<SeqnoAdvanced&>(*resp);
+    EXPECT_EQ(2, seqnoAdvanced.getBySeqno());
 
     //! 2. Test the snapshot marker includes the purgeSeqno & advance seqno
     //! message is sent. All the mutations are filtered out.
-    recreateProducerAndStream(
+    recreateProducer(
+            vb, cb::mcbp::DcpOpenFlag::None, {{"max_marker_version", "2.2"}});
+    stream = producer->mockActiveStreamRequest(
+            cb::mcbp::DcpAddStreamFlag::None,
+            0 /*opaque*/,
             vb,
-            cb::mcbp::DcpOpenFlag::None,
+            0 /*st_seqno*/,
+            ~0 /*en_seqno*/,
+            0x0 /*vb_uuid*/,
+            0 /*snap_start_seqno*/,
+            2 /*snap_end_seqno*/,
+            producer->public_getIncludeValue(),
+            producer->public_getIncludeXattrs(),
+            producer->public_getIncludeDeletedUserXattrs(),
+            producer->public_getMaxMarkerVersion(),
             fmt::format(R"({{"collections":["{:x}"]}})",
-                        uint32_t(CollectionEntry::defaultC.getId())),
-
-            {{"max_marker_version", "2.2"}});
+                        uint32_t(CollectionEntry::defaultC.getId())));
 
     ASSERT_TRUE(stream->isInMemory());
     resp = stream->next(*producer);
@@ -6841,9 +6681,11 @@
     EXPECT_EQ(DcpResponse::Event::SnapshotMarker, resp->getEvent());
     snapMarker = dynamic_cast<SnapshotMarker&>(*resp);
     EXPECT_FALSE(snapMarker.getPurgeSeqno().has_value());
-
+    EXPECT_EQ(0, snapMarker.getStartSeqno());
+    EXPECT_EQ(2, snapMarker.getEndSeqno());
     resp = stream->next(*producer);
     EXPECT_EQ(DcpResponse::Event::SeqnoAdvanced, resp->getEvent());
+    EXPECT_EQ(2, dynamic_cast<SeqnoAdvanced&>(*resp).getBySeqno());
 
     //! 3. Test the snapshot marker does not include the purgeSeqno & a single
     //! mutation meant for the collection-filtered stream is sent.
@@ -7538,6 +7380,185 @@
 
     auto resp = stream->next(*producer);
     EXPECT_EQ(DcpResponse::Event::StreamEnd, resp->getEvent());
+}
+
+TEST_P(SingleThreadedActiveStreamTest, MB_65581) {
+    // Just start with a blank checkpoint
+    stream.reset();
+    auto& vb = *store->getVBucket(vbid);
+    removeCheckpoint(vb);
+    auto& manager = *vb.checkpointManager;
+    ASSERT_EQ(1, manager.getNumCheckpoints());
+
+    // Create a collection
+    CollectionsManifest manifest;
+    const auto& cFruit = CollectionEntry::fruit;
+    manifest.add(
+            cFruit, cb::NoExpiryLimit, true /*history*/, ScopeEntry::defaultS);
+    vb.updateFromManifest(
+            std::shared_lock<folly::SharedMutex>(vb.getStateLock()),
+            Collections::Manifest{std::string{manifest}});
+    ASSERT_EQ(1, manager.getHighSeqno());
+
+    // seqno:2 in cFruit
+    const std::string value("value");
+    store_item(vbid, makeStoredDocKey("keyF", cFruit), value);
+    ASSERT_EQ(2, manager.getHighSeqno());
+
+    // Add some data to the default collection
+    const auto& cDefault = CollectionEntry::defaultC;
+    store_item(vbid, makeStoredDocKey("keyD", cDefault), value);
+    ASSERT_EQ(3, manager.getHighSeqno());
+
+    // [e:1 cs:1 se:1 m(keyF):2 m(keyD):3)
+
+    // Other mutations queued in the same checkpoint
+    store_item(vbid, makeStoredDocKey("keyDD", cDefault), value);
+    ASSERT_EQ(4, manager.getHighSeqno());
+
+    // [e:1 cs:1 se:1 m(keyF):2 m(keyD):3) m(keyDD):4)
+
+    ASSERT_EQ(1, manager.getNumCheckpoints());
+    ASSERT_EQ(5, manager.getNumItems());
+
+    // Note: Placing a dummy cursor in the first checkpoint on ephemeral for
+    // preventing that closed checkpoints are removed during the test.
+    // Not necessary for persistent bucket as we just don't move the persistence
+    // cursor.
+    std::shared_ptr<CheckpointCursor> dummyCursor;
+    if (ephemeral()) {
+        dummyCursor =
+                manager.registerCursorBySeqno("dummy-cursor",
+                                              0,
+                                              CheckpointCursor::Droppable::Yes)
+                        .takeCursor()
+                        .lock();
+    }
+
+    // Other mutations queued in new checkpoint
+    manager.createNewCheckpoint();
+    ASSERT_EQ(2, manager.getNumCheckpoints());
+
+    // [e:1 cs:1 se:1 m(keyF):2 m(keyD):3) m(keyDD):4 ce:5]
+    //
+    // [e:5 cs:5)
+
+    store_item(vbid, makeStoredDocKey("keyFF", cFruit), value);
+    ASSERT_EQ(2, manager.getNumCheckpoints());
+    ASSERT_EQ(5, manager.getHighSeqno());
+
+    // [e:1 cs:1 se:1 m(keyF):2 m(keyD):3) m(keyDD):4 ce:5]
+    //
+    // [e:5 cs:5 m(keyFF):5)
+
+    store_item(vbid, makeStoredDocKey("keyDDD", cDefault), value);
+    ASSERT_EQ(2, manager.getNumCheckpoints());
+    ASSERT_EQ(6, manager.getHighSeqno());
+
+    // [e:1 cs:1 se:1 m(keyF):2 m(keyD):3) m(keyDD):4 ce:5]
+    //
+    // [e:5 cs:5 m(keyFF):5 m(keyDDD):6)
+
+    // Now we simulate all data persisted (ie up to s:6), s:1 expelled and a DCP
+    // client that:
+    // - connects for the first time
+    // - filters on collection fruits
+    // - start:0 -> backfill as s:1 expelled
+    // - gets SnapMarker(Disk, 1, 6)
+    // - gets up to seqno:2
+    // - disconnect BEFORE getting SeqnoAdvance(3)
+    //
+    // At reconnecting that DCP client will issue a
+    // StreamReq(start:2, snap:[1, 6])
+
+    stream = producer->mockActiveStreamRequest(
+            cb::mcbp::DcpAddStreamFlag::None,
+            0 /*opaque*/,
+            vb,
+            2 /*st_seqno*/,
+            ~0 /*en_seqno*/,
+            0x0 /*vb_uuid*/,
+            1 /*snap_start_seqno*/,
+            6 /*snap_end_seqno*/,
+            producer->public_getIncludeValue(),
+            producer->public_getIncludeXattrs(),
+            producer->public_getIncludeDeletedUserXattrs(),
+            fmt::format(R"({{"collections":["{:x}"]}})", uint32_t(cFruit.uid)));
+    ASSERT_TRUE(stream);
+
+    auto& cursor = stream->getCursor();
+    EXPECT_EQ(2, (*cursor.lock()->getPos())->getBySeqno());
+    EXPECT_EQ(6, manager.getNumItemsForCursor(*cursor.lock()));
+    EXPECT_EQ(2, stream->getLastReadSeqno());
+    EXPECT_EQ(6, stream->getSnapEndSeqno());
+    // Note: At registerCursor this is set to the seqno of the next item for
+    // cursor.
+    EXPECT_EQ(3, stream->getCurChkSeqno());
+
+    // [e:1 cs:1 se:1 m(keyF):2 m(keyD):3) m(keyDD):4 ce:5]
+    //                        ^
+    // [e:5 cs:5 m(keyFF):5 m(keyDDD):6)
+
+    // Note: Purpose here is forcing a behaviour where DCP pulls 1 checkpoint
+    // a time. That is for reproducing the real scenario where at reconnect DCP
+    // manages to process a first checkpoint in isolation and sets lastReadSeqno
+    // to some value. Then DCP processes a second checkpoint that triggers the
+    // monotonic invariant on lastReadSeqno. See next steps for details.
+    auto& config = engine->getConfiguration();
+    config.setCheckpointMaxSize(1);
+    ASSERT_EQ(1, manager.getCheckpointConfig().getCheckpointMaxSize());
+
+    auto& readyQ = stream->public_readyQ();
+    ASSERT_EQ(0, readyQ.size());
+
+    // DCP gets only the first checkpoint
+    stream->nextCheckpointItemTask();
+    EXPECT_EQ(3, manager.getNumItemsForCursor(*cursor.lock()));
+    EXPECT_EQ(queue_op::empty, (*cursor.lock()->getPos())->getOperation());
+    EXPECT_EQ(5, (*cursor.lock()->getPos())->getBySeqno());
+
+    // Before the fix: lastReadSeqno=6 as we sent SeqnoAdvance(6)
+    // EXPECT_EQ(6, stream->getLastReadSeqno());
+    // At fix the last nextCheckpointItemTask() hasn't produced any data:
+    EXPECT_EQ(4, stream->getLastReadSeqno());
+
+    // Checks on DCP readyQ
+    //
+    // Before the fix, at this point we have queued SnapMarker(1, 6) +
+    // SeqnoAdvance(6).
+    // While at fix:
+    ASSERT_EQ(0, readyQ.size());
+
+    // This is the current state in checkpoint:
+    //
+    // [e:1 cs:1 se:1 m(keyF):2 m(keyD):3) m(keyDD):4 ce:5]
+    //
+    // [e:5 cs:5 m(keyFF):5 m(keyDDD):6)
+    //    ^
+
+    // DCP moves and gets the second checkpoint.
+    //
+    // ActiveStream processes the snapshot and tries to update lastReadSeqno.
+    //
+    // Before the fix this call throws by monotonic invariant failure on
+    // lastReadSeqno.
+    stream->nextCheckpointItemTask();
+    EXPECT_EQ(0, manager.getNumItemsForCursor(*cursor.lock()));
+
+    // At fix:
+    {
+        ASSERT_EQ(2, readyQ.size());
+        // SnapMarker(1, 5)
+        auto resp = stream->public_nextQueuedItem(*producer);
+        EXPECT_EQ(DcpResponse::Event::SnapshotMarker, resp->getEvent());
+        auto* marker = dynamic_cast<SnapshotMarker*>(resp.get());
+        EXPECT_EQ(1, marker->getStartSeqno());
+        EXPECT_EQ(5, marker->getEndSeqno());
+        // Mutation(5)
+        resp = stream->public_nextQueuedItem(*producer);
+        EXPECT_EQ(DcpResponse::Event::Mutation, resp->getEvent());
+        EXPECT_EQ(5, resp->getBySeqno());
+    }
 }
 
 INSTANTIATE_TEST_SUITE_P(AllBucketTypes,

--- conflicted
+++ resolved
@@ -3803,18 +3803,6 @@
     testBackfill();
 }
 
-<<<<<<< HEAD
-INSTANTIATE_TEST_SUITE_P(AllBucketTypes,
-                         SingleThreadedActiveStreamTest,
-                         STParameterizedBucketTest::allConfigValues(),
-                         STParameterizedBucketTest::PrintToStringParamName);
-=======
-TEST_P(SingleThreadedPassiveStreamTest,
-       ConsumerReceivesUserXattrsInSyncDelete_Compressed) {
-    testConsumerReceivesUserXattrsInDelete(
-            true, cb::durability::Requirements(), true);
-}
-
 TEST_P(SingleThreadedPassiveStreamTest, MB42780_DiskToMemoryFromPre65) {
     // Note: We need at least one cursor in the replica checkpoint to hit the
     //  issue. Given that in Ephemeral (a) there is no persistence cursor and
@@ -4032,11 +4020,10 @@
     ASSERT_EQ(4, manager.getHighSeqno());
 }
 
-INSTANTIATE_TEST_CASE_P(AllBucketTypes,
-                        SingleThreadedActiveStreamTest,
-                        STParameterizedBucketTest::allConfigValues(),
-                        STParameterizedBucketTest::PrintToStringParamName);
->>>>>>> c4454a50
+INSTANTIATE_TEST_SUITE_P(AllBucketTypes,
+                         SingleThreadedActiveStreamTest,
+                         STParameterizedBucketTest::allConfigValues(),
+                         STParameterizedBucketTest::PrintToStringParamName);
 
 INSTANTIATE_TEST_SUITE_P(
         AllBucketTypes,

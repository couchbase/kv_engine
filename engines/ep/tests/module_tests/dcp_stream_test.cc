/* -*- Mode: C++; tab-width: 4; c-basic-offset: 4; indent-tabs-mode: nil -*- */
/*
 *     Copyright 2018-Present Couchbase, Inc.
 *
 *   Use of this software is governed by the Business Source License included
 *   in the file licenses/BSL-Couchbase.txt.  As of the Change Date specified
 *   in that file, in accordance with the Business Source License, use of this
 *   software will be governed by the Apache License, Version 2.0, included in
 *   the file licenses/APL2.txt.
 */

#include "dcp_stream_test.h"

#include "checkpoint_manager.h"
#include "checkpoint_utils.h"
#include "collections/collections_test_helpers.h"
#include "collections/events_generated.h"
#include "collections/vbucket_manifest_handles.h"
#include "dcp/active_stream_checkpoint_processor_task.h"
#include "dcp/backfill_disk.h"
#include "dcp/response.h"
#include "dcp_utils.h"
#include "ep_bucket.h"
#include "ep_time.h"
#include "failover-table.h"
#include "kv_bucket.h"
#include "kvstore/couch-kvstore/couch-kvstore-config.h"
#include "kvstore/kvstore.h"
#include "replicationthrottle.h"
#include "test_helpers.h"
#include "tests/test_fileops.h"
#include "thread_gate.h"
#include "vbucket.h"
#include "vbucket_state.h"
#include <executor/executorpool.h>

#include "../couchstore/src/internal.h"
#include "../mock/gmock_dcp_msg_producers.h"
#include "../mock/mock_checkpoint_manager.h"
#include "../mock/mock_dcp.h"
#include "../mock/mock_dcp_conn_map.h"
#include "../mock/mock_dcp_consumer.h"
#include "../mock/mock_dcp_producer.h"
#include "../mock/mock_kvstore.h"
#include "../mock/mock_stream.h"
#include "../mock/mock_synchronous_ep_engine.h"

#include <engines/ep/tests/mock/mock_dcp_backfill_mgr.h>
#include <folly/portability/GMock.h>
#include <folly/synchronization/Baton.h>
#include <platform/timeutils.h>
#include <programs/engine_testapp/mock_cookie.h>
#include <programs/engine_testapp/mock_server.h>
#include <xattr/blob.h>
#include <xattr/utils.h>
#include <thread>

using FlushResult = EPBucket::FlushResult;
using MoreAvailable = EPBucket::MoreAvailable;

using namespace std::string_view_literals;

using ::testing::ElementsAre;

void StreamTest::SetUp() {
    bucketType = GetParam();
    DCPTest::SetUp();
    vb0 = engine->getVBucket(Vbid(0));
    EXPECT_TRUE(vb0) << "Failed to get valid VBucket object for id 0";
}

void StreamTest::TearDown() {
    if (producer) {
        producer->cancelCheckpointCreatorTask();
    }
    // Destroy various engine objects
    vb0.reset();
    stream.reset();
    producer.reset();
    DCPTest::TearDown();
}

/*
 * Test that when have a producer with IncludeValue and IncludeXattrs both set
 * to No an active stream created via a streamRequest returns true for
 * isKeyOnly.
 */
TEST_P(StreamTest, test_streamIsKeyOnlyTrue) {
    setup_dcp_stream(0, IncludeValue::No, IncludeXattrs::No);
    ASSERT_EQ(cb::engine_errc::success, doStreamRequest(*producer).status)
            << "stream request did not return cb::engine_errc::success";

    auto activeStream = std::dynamic_pointer_cast<ActiveStream>(
            producer->findStream(Vbid(0)));
    ASSERT_NE(nullptr, activeStream);
    EXPECT_TRUE(activeStream->isKeyOnly());
    EXPECT_EQ(cb::engine_errc::success, destroy_dcp_stream());
}

// Test the compression control error case
TEST_P(StreamTest, validate_compression_control_message_denied) {
    setup_dcp_stream();
    std::string compressCtrlMsg("force_value_compression");
    std::string compressCtrlValue("true");
    EXPECT_FALSE(producer->isCompressionEnabled());

    // Sending a control message without actually enabling SNAPPY must fail
    EXPECT_EQ(cb::engine_errc::invalid_arguments,
              producer->control(0, compressCtrlMsg, compressCtrlValue));
    EXPECT_EQ(cb::engine_errc::no_such_key, destroy_dcp_stream());
}

void StreamTest::setupProducerCompression() {
    VBucketPtr vb = engine->getKVBucket()->getVBucket(vbid);

    std::string compressibleValue(
            "{\"product\": \"car\",\"price\": \"100\"},"
            "{\"product\": \"bus\",\"price\": \"1000\"},"
            "{\"product\": \"Train\",\"price\": \"100000\"}");
    std::string regularValue(R"({"product": "car","price": "100"})");

    store_item(vbid, "key1", compressibleValue.c_str());
    store_item(vbid, "key2", regularValue.c_str());
}

void StreamTest::registerCursorAtCMStart() {
    auto vb = engine->getKVBucket()->getVBucket(vbid);
    ASSERT_TRUE(vb);
    auto& manager = static_cast<CheckpointManager&>(*vb->checkpointManager);
    const auto dcpCursor =
            manager.registerCursorBySeqno(
                           "a cursor", 0, CheckpointCursor::Droppable::Yes)
                    .takeCursor()
                    .lock();
    ASSERT_TRUE(dcpCursor);
}

/*
 * Test to verify the number of items, total bytes sent and total data size
 * by the producer when DCP compression is enabled
 */
TEST_P(StreamTest, test_verifyProducerCompressionStats) {
    setupProducerCompression();

    cookie->setDatatypeSupport(PROTOCOL_BINARY_DATATYPE_SNAPPY);
    setup_dcp_stream();

    ASSERT_EQ(cb::engine_errc::success,
              producer->control(0, "force_value_compression", "true"));
    ASSERT_TRUE(producer->isForceValueCompressionEnabled());

    ASSERT_EQ(cb::engine_errc::success, doStreamRequest(*producer).status);

    MockDcpMessageProducers producers;
    VBucketPtr vb = engine->getKVBucket()->getVBucket(vbid);
    prepareCheckpointItemsForStep(producers, *producer, *vb);

    /* Stream the snapshot marker first */
    EXPECT_EQ(cb::engine_errc::success, producer->step(false, producers));
    EXPECT_EQ(0, producer->getItemsSent());

    uint64_t totalBytesSent = producer->getTotalBytesSent();
    uint64_t totalUncompressedDataSize =
            producer->getTotalUncompressedDataSize();
    EXPECT_GT(totalBytesSent, 0);
    EXPECT_GT(totalUncompressedDataSize, 0);

    /* Stream the first mutation. This should increment the
     * number of items, total bytes sent and total data size.
     * Since this is a compressible document, the total bytes
     * sent should be incremented by a lesser value than the
     * total data size.
     */
    EXPECT_EQ(cb::engine_errc::success, producer->step(false, producers));
    EXPECT_EQ(1, producer->getItemsSent());
    EXPECT_GT(producer->getTotalBytesSent(), totalBytesSent);
    EXPECT_GT(producer->getTotalUncompressedDataSize(),
              totalUncompressedDataSize);
    EXPECT_LT(producer->getTotalBytesSent() - totalBytesSent,
              producer->getTotalUncompressedDataSize() -
                      totalUncompressedDataSize);

    totalBytesSent = producer->getTotalBytesSent();
    totalUncompressedDataSize = producer->getTotalUncompressedDataSize();

    /*
     * Now stream the second mutation. This should increment the
     * number of items and the total bytes sent. In this case,
     * the total data size should be incremented by exactly the
     * same amount as the total bytes sent
     */
    EXPECT_EQ(cb::engine_errc::success, producer->step(false, producers));
    EXPECT_EQ(2, producer->getItemsSent());
    EXPECT_GT(producer->getTotalBytesSent(), totalBytesSent);
    EXPECT_GT(producer->getTotalUncompressedDataSize(),
              totalUncompressedDataSize);
    EXPECT_EQ(producer->getTotalBytesSent() - totalBytesSent,
              producer->getTotalUncompressedDataSize() -
                      totalUncompressedDataSize);

    EXPECT_EQ(cb::engine_errc::success, destroy_dcp_stream());
}

/*
 * Test to verify the number of items, total bytes sent and total data size
 * by the producer when DCP compression is disabled
 */
TEST_P(StreamTest, test_verifyProducerCompressionDisabledStats) {
    setupProducerCompression();

    cookie->setDatatypeSupport(PROTOCOL_BINARY_RAW_BYTES);
    setup_dcp_stream();

    ASSERT_EQ(cb::engine_errc::success, doStreamRequest(*producer).status);

    MockDcpMessageProducers producers;
    VBucketPtr vb = engine->getKVBucket()->getVBucket(vbid);
    prepareCheckpointItemsForStep(producers, *producer, *vb);

    /* Stream the snapshot marker first */
    EXPECT_EQ(cb::engine_errc::success, producer->step(false, producers));
    EXPECT_EQ(0, producer->getItemsSent());

    uint64_t totalBytesSent = producer->getTotalBytesSent();
    uint64_t totalUncompressedDataSize =
            producer->getTotalUncompressedDataSize();
    EXPECT_GT(totalBytesSent, 0);
    EXPECT_GT(totalUncompressedDataSize, 0);

    /*
     * With value compression on the producer side disabled, stream a
     * compressible document. This should result in an increase in
     * total bytes. Even though the document is compressible, the
     * total data size and the total bytes sent would be incremented
     * by exactly the same amount
     */
    EXPECT_EQ(cb::engine_errc::success, producer->step(false, producers));
    EXPECT_EQ(1, producer->getItemsSent());
    EXPECT_GT(producer->getTotalBytesSent(), totalBytesSent);
    EXPECT_GT(producer->getTotalUncompressedDataSize(),
              totalUncompressedDataSize);
    EXPECT_EQ(producer->getTotalBytesSent() - totalBytesSent,
              producer->getTotalUncompressedDataSize() -
                      totalUncompressedDataSize);

    EXPECT_EQ(cb::engine_errc::success, destroy_dcp_stream());
}

/*
 * Test to verify the number of items and the total bytes sent by the producer
 * under normal and error conditions
 */
TEST_P(StreamTest, VerifyProducerStats) {
    // Prevent checkpoint removal for verifying a number of in-memory snapshots
    registerCursorAtCMStart();

    VBucketPtr vb = engine->getKVBucket()->getVBucket(vbid);
    nlohmann::json meta = {
            {"topology", nlohmann::json::array({{"active", "replica"}})}};
    vb->setState(vbucket_state_active, &meta);
    setup_dcp_stream(0,
                     IncludeValue::No,
                     IncludeXattrs::No,
                     {{"enable_sync_writes", "true"},
                      {"consumer_name", "test_consumer"}});
    store_item(vbid, "key1", "value1");
    store_item(vbid, "key2", "value2");
    using namespace cb::durability;
    auto reqs = Requirements{Level::Majority, Timeout()};
    auto prepareToCommit = store_pending_item(vbid, "pending1", "value3", reqs);

    {
        folly::SharedMutex::ReadHolder rlh(vb->getStateLock());
        ASSERT_EQ(cb::engine_errc::success,
                  vb->commit(rlh,
                             prepareToCommit->getKey(),
                             prepareToCommit->getBySeqno(),
                             {},
                             vb->lockCollections(prepareToCommit->getKey()),
                             cookie));
    }

    // Clear our cookie, we don't actually care about the cas of the item but
    // this is necessary to allow us to enqueue our next abort (which uses the
    // same cookie)
    engine->clearEngineSpecific(*cookie);

    auto prepareToAbort = store_pending_item(vbid, "pending2", "value4", reqs);
    {
        folly::SharedMutex::ReadHolder rlh(vb->getStateLock());
        ASSERT_EQ(cb::engine_errc::success,
                  vb->abort(rlh,
                            prepareToAbort->getKey(),
                            prepareToAbort->getBySeqno(),
                            {},
                            vb->lockCollections(prepareToAbort->getKey())));
    }

    MockDcpMessageProducers producers;

    EXPECT_EQ(cb::engine_errc::success, doStreamRequest(*producer).status);

    prepareCheckpointItemsForStep(producers, *producer, *vb);

    /* Stream the snapshot marker first */
    EXPECT_EQ(cb::engine_errc::success, producer->step(false, producers));
    EXPECT_EQ(0, producer->getItemsSent());

    uint64_t totalBytes = producer->getTotalBytesSent();
    EXPECT_GT(totalBytes, 0);

    /* Stream the first mutation. This should increment the
     * number of items and the total bytes sent.
     */
    EXPECT_EQ(cb::engine_errc::success, producer->step(false, producers));
    EXPECT_EQ(1, producer->getItemsSent());
    EXPECT_GT(producer->getTotalBytesSent(), totalBytes);
    totalBytes = producer->getTotalBytesSent();

    /* Now simulate a failure while trying to stream the next
     * mutation.
     */
    producers.setMutationStatus(cb::engine_errc::too_big);

    EXPECT_EQ(cb::engine_errc::too_big, producer->step(false, producers));

    /* The number of items total bytes sent should remain the same */
    EXPECT_EQ(1, producer->getItemsSent());
    EXPECT_EQ(producer->getTotalBytesSent(), totalBytes);
    totalBytes = producer->getTotalBytesSent();

    /* Now stream the mutation again and the stats should have incremented */
    producers.setMutationStatus(cb::engine_errc::success);

    EXPECT_EQ(cb::engine_errc::success, producer->step(false, producers));
    EXPECT_EQ(2, producer->getItemsSent());
    EXPECT_GT(producer->getTotalBytesSent(), totalBytes);
    totalBytes = producer->getTotalBytesSent();

    // Prepare
    EXPECT_EQ(cb::engine_errc::success, producer->step(false, producers));
    EXPECT_EQ(3, producer->getItemsSent());
    EXPECT_GT(producer->getTotalBytesSent(), totalBytes);
    totalBytes = producer->getTotalBytesSent();

    // Commit
    EXPECT_EQ(cb::engine_errc::success, producer->step(false, producers));
    EXPECT_EQ(4, producer->getItemsSent());
    EXPECT_GT(producer->getTotalBytesSent(), totalBytes);
    totalBytes = producer->getTotalBytesSent();

    // Prepare
    EXPECT_EQ(cb::engine_errc::success, producer->step(false, producers));
    EXPECT_EQ(5, producer->getItemsSent());
    EXPECT_GT(producer->getTotalBytesSent(), totalBytes);
    totalBytes = producer->getTotalBytesSent();

    // SnapshotMarker - doesn't bump items sent
    EXPECT_EQ(cb::engine_errc::success, producer->step(false, producers));
    EXPECT_EQ(5, producer->getItemsSent());
    EXPECT_GT(producer->getTotalBytesSent(), totalBytes);
    totalBytes = producer->getTotalBytesSent();

    // Abort
    EXPECT_EQ(cb::engine_errc::success, producer->step(false, producers));
    EXPECT_EQ(6, producer->getItemsSent());
    EXPECT_GT(producer->getTotalBytesSent(), totalBytes);

    EXPECT_EQ(cb::engine_errc::success, destroy_dcp_stream());
}

/*
 * Test that when have a producer with IncludeValue set to Yes and IncludeXattrs
 * set to No an active stream created via a streamRequest returns false for
 * isKeyOnly.
 */
TEST_P(StreamTest, test_streamIsKeyOnlyFalseBecauseOfIncludeValue) {
    setup_dcp_stream(0, IncludeValue::Yes, IncludeXattrs::No);
    ASSERT_EQ(cb::engine_errc::success, doStreamRequest(*producer).status)
            << "stream request did not return cb::engine_errc::success";

    auto activeStream = std::dynamic_pointer_cast<ActiveStream>(
            producer->findStream(Vbid(0)));
    ASSERT_NE(nullptr, activeStream);
    EXPECT_FALSE(activeStream->isKeyOnly());
    EXPECT_EQ(cb::engine_errc::success, destroy_dcp_stream());
}

/*
 * Test that when have a producer with IncludeValue set to No and IncludeXattrs
 * set to Yes an active stream created via a streamRequest returns false for
 * isKeyOnly.
 */
TEST_P(StreamTest, test_streamIsKeyOnlyFalseBecauseOfIncludeXattrs) {
    setup_dcp_stream(0, IncludeValue::No, IncludeXattrs::Yes);
    ASSERT_EQ(cb::engine_errc::success, doStreamRequest(*producer).status)
            << "stream request did not return cb::engine_errc::success";

    auto activeStream = std::dynamic_pointer_cast<ActiveStream>(
            producer->findStream(Vbid(0)));
    ASSERT_NE(nullptr, activeStream);
    EXPECT_FALSE(activeStream->isKeyOnly());
    EXPECT_EQ(cb::engine_errc::success, destroy_dcp_stream());
}

/*
 * Test for a dcpResponse retrieved from a stream where IncludeValue and
 * IncludeXattrs are both No, that the message size does not include the size of
 * the body.
 */
TEST_P(StreamTest, test_keyOnlyMessageSize) {
    auto item = makeItemWithXattrs();
    auto keyOnlyMessageSize =
            MutationResponse::mutationBaseMsgBytes +
            item->getKey().makeDocKeyWithoutCollectionID().size();
    queued_item qi(std::move(item));

    setup_dcp_stream(0, IncludeValue::No, IncludeXattrs::No);
    std::unique_ptr<DcpResponse> dcpResponse =
            stream->public_makeResponseFromItem(qi,
                                                SendCommitSyncWriteAs::Commit);

    /**
     * Create a DCP response and check that a new item is created
     */
    auto mutProdResponse = dynamic_cast<MutationResponse*>(dcpResponse.get());
    ASSERT_NE(qi.get(), mutProdResponse->getItem().get());

    EXPECT_EQ(keyOnlyMessageSize, dcpResponse->getMessageSize());
    EXPECT_EQ(cb::engine_errc::no_such_key, destroy_dcp_stream());
}

/*
 * Test for a dcpResponse retrieved from a stream where
 * IncludeValue==NoWithUnderlyingDatatype and IncludeXattrs==No, that the
 * message size does not include the size of the body.
 */
TEST_P(StreamTest, test_keyOnlyMessageSizeUnderlyingDatatype) {
    auto item = makeItemWithXattrs();
    auto keyOnlyMessageSize =
            MutationResponse::mutationBaseMsgBytes +
            item->getKey().makeDocKeyWithoutCollectionID().size();
    queued_item qi(std::move(item));

    setup_dcp_stream(
            0, IncludeValue::NoWithUnderlyingDatatype, IncludeXattrs::No);
    std::unique_ptr<DcpResponse> dcpResponse =
            stream->public_makeResponseFromItem(qi,
                                                SendCommitSyncWriteAs::Commit);

    /**
     * Create a DCP response and check that a new item is created
     */
    auto mutProdResponse = dynamic_cast<MutationResponse*>(dcpResponse.get());
    ASSERT_NE(qi.get(), mutProdResponse->getItem().get());

    EXPECT_EQ(keyOnlyMessageSize, dcpResponse->getMessageSize());
    EXPECT_EQ(cb::engine_errc::no_such_key, destroy_dcp_stream());
}

/*
 * Test for a dcpResponse retrieved from a stream where IncludeValue and
 * IncludeXattrs are both Yes, that the message size includes the size of the
 * body.
 */
TEST_P(StreamTest, test_keyValueAndXattrsMessageSize) {
    auto item = makeItemWithXattrs();
    auto keyAndValueMessageSize =
            MutationResponse::mutationBaseMsgBytes +
            item->getKey().makeDocKeyWithoutCollectionID().size() +
            item->getNBytes();
    queued_item qi(std::move(item));

    setup_dcp_stream(0, IncludeValue::Yes, IncludeXattrs::Yes);
    std::unique_ptr<DcpResponse> dcpResponse =
            stream->public_makeResponseFromItem(qi,
                                                SendCommitSyncWriteAs::Commit);

    /**
     * Create a DCP response and check that a new item is not created
     */
    auto mutProdResponse = dynamic_cast<MutationResponse*>(dcpResponse.get());
    ASSERT_EQ(qi.get(), mutProdResponse->getItem().get());
    EXPECT_EQ(keyAndValueMessageSize, dcpResponse->getMessageSize());
    EXPECT_EQ(cb::engine_errc::no_such_key, destroy_dcp_stream());
}

/*
 * Test for a dcpResponse retrieved from a stream where IncludeValue and
 * IncludeXattrs are both Yes, however the document does not have any xattrs
 * and so the message size should equal the size of the value.
 */
TEST_P(StreamTest, test_keyAndValueMessageSize) {
    auto item = makeItemWithoutXattrs();
    auto keyAndValueMessageSize =
            MutationResponse::mutationBaseMsgBytes +
            item->getKey().makeDocKeyWithoutCollectionID().size() +
            item->getNBytes();
    queued_item qi(std::move(item));

    setup_dcp_stream(0, IncludeValue::Yes, IncludeXattrs::Yes);
    std::unique_ptr<DcpResponse> dcpResponse =
            stream->public_makeResponseFromItem(qi,
                                                SendCommitSyncWriteAs::Commit);

    /**
     * Create a DCP response and check that a new item is not created
     */
    auto mutProdResponse = dynamic_cast<MutationResponse*>(dcpResponse.get());
    ASSERT_EQ(qi.get(), mutProdResponse->getItem().get());
    EXPECT_EQ(keyAndValueMessageSize, dcpResponse->getMessageSize());
    EXPECT_EQ(cb::engine_errc::no_such_key, destroy_dcp_stream());
}

/*
 * Test for a dcpResponse retrieved from a stream where IncludeValue is Yes and
 * IncludeXattrs is No, that the message size includes the size of only the
 * value (excluding the xattrs).
 */
TEST_P(StreamTest, test_keyAndValueExcludingXattrsMessageSize) {
    auto item = makeItemWithXattrs();
    auto root = const_cast<char*>(item->getData());
    cb::byte_buffer buffer{(uint8_t*)root, item->getValue()->valueSize()};
    auto sz = cb::xattr::get_body_offset(
            {reinterpret_cast<char*>(buffer.data()), buffer.size()});
    auto keyAndValueMessageSize =
            MutationResponse::mutationBaseMsgBytes +
            item->getKey().makeDocKeyWithoutCollectionID().size() +
            item->getNBytes() - sz;
    queued_item qi(std::move(item));

    setup_dcp_stream(0, IncludeValue::Yes, IncludeXattrs::No);
    std::unique_ptr<DcpResponse> dcpResponse =
            stream->public_makeResponseFromItem(qi,
                                                SendCommitSyncWriteAs::Commit);

    /**
     * Create a DCP response and check that a new item is created
     */
    auto mutProdResponse = dynamic_cast<MutationResponse*>(dcpResponse.get());
    ASSERT_NE(qi.get(), mutProdResponse->getItem().get());
    EXPECT_EQ(keyAndValueMessageSize, dcpResponse->getMessageSize());
    EXPECT_EQ(cb::engine_errc::no_such_key, destroy_dcp_stream());
}

/*
 * Test for a dcpResponse retrieved from a stream where IncludeValue is Yes and
 * IncludeXattrs are No, and the document does not have any xattrs.  So again
 * the message size should equal the size of the value.
 */
TEST_P(StreamTest,
       test_keyAndValueExcludingXattrsAndNotContainXattrMessageSize) {
    auto item = makeItemWithoutXattrs();
    auto keyAndValueMessageSize =
            MutationResponse::mutationBaseMsgBytes +
            item->getKey().makeDocKeyWithoutCollectionID().size() +
            item->getNBytes();
    queued_item qi(std::move(item));

    setup_dcp_stream(0, IncludeValue::Yes, IncludeXattrs::No);
    std::unique_ptr<DcpResponse> dcpResponse =
            stream->public_makeResponseFromItem(qi,
                                                SendCommitSyncWriteAs::Commit);
    /**
     * Create a DCP response and check that a new item is not created
     */
    auto mutProdResponse = dynamic_cast<MutationResponse*>(dcpResponse.get());
    ASSERT_EQ(qi.get(), mutProdResponse->getItem().get());
    EXPECT_EQ(keyAndValueMessageSize, dcpResponse->getMessageSize());
    EXPECT_EQ(cb::engine_errc::no_such_key, destroy_dcp_stream());
}

/*
 * Test for a dcpResponse retrieved from a stream where IncludeValue is No and
 * IncludeXattrs is Yes, that the message size includes the size of only the
 * xattrs (excluding the value).
 */
TEST_P(StreamTest, test_keyAndValueExcludingValueDataMessageSize) {
    auto item = makeItemWithXattrs();
    auto root = const_cast<char*>(item->getData());
    cb::byte_buffer buffer{(uint8_t*)root, item->getValue()->valueSize()};
    auto sz = cb::xattr::get_body_offset(
            {reinterpret_cast<char*>(buffer.data()), buffer.size()});
    auto keyAndValueMessageSize =
            MutationResponse::mutationBaseMsgBytes +
            item->getKey().makeDocKeyWithoutCollectionID().size() + sz;
    queued_item qi(std::move(item));

    setup_dcp_stream(0, IncludeValue::No, IncludeXattrs::Yes);
    std::unique_ptr<DcpResponse> dcpResponse =
            stream->public_makeResponseFromItem(qi,
                                                SendCommitSyncWriteAs::Commit);

    /**
     * Create a DCP response and check that a new item is created
     */
    auto mutProdResponse = dynamic_cast<MutationResponse*>(dcpResponse.get());
    ASSERT_NE(qi.get(), mutProdResponse->getItem().get());
    EXPECT_EQ(keyAndValueMessageSize, dcpResponse->getMessageSize());
    EXPECT_EQ(cb::engine_errc::no_such_key, destroy_dcp_stream());
}

/*
 * Test for a dcpResponse retrieved from a stream where IncludeValue is
 * NoWithUnderlyingDatatype and IncludeXattrs is Yes, that the message size
 * includes the size of only the xattrs (excluding the value), and the
 * datatype is the same as the original tiem.
 */
TEST_P(StreamTest, test_keyAndValueExcludingValueWithDatatype) {
    auto item = makeItemWithXattrs();
    auto root = const_cast<char*>(item->getData());
    cb::byte_buffer buffer{(uint8_t*)root, item->getValue()->valueSize()};
    auto sz = cb::xattr::get_body_offset(
            {reinterpret_cast<char*>(buffer.data()), buffer.size()});
    auto keyAndValueMessageSize =
            MutationResponse::mutationBaseMsgBytes +
            item->getKey().makeDocKeyWithoutCollectionID().size() + sz;
    queued_item qi(std::move(item));

    setup_dcp_stream(
            0, IncludeValue::NoWithUnderlyingDatatype, IncludeXattrs::Yes);
    std::unique_ptr<DcpResponse> dcpResponse =
            stream->public_makeResponseFromItem(qi,
                                                SendCommitSyncWriteAs::Commit);

    /**
     * Create a DCP response and check that a new item is created
     */
    auto mutProdResponse = dynamic_cast<MutationResponse*>(dcpResponse.get());
    auto& responseItem = mutProdResponse->getItem();
    EXPECT_EQ(qi->getDataType(), responseItem->getDataType());
    EXPECT_EQ(keyAndValueMessageSize, dcpResponse->getMessageSize());
    EXPECT_EQ(cb::engine_errc::no_such_key, destroy_dcp_stream());
}

/*
 * Test for a dcpResponse without XATTRS retrieved from a stream where
 * IncludeValue is NoWithUnderlyingDatatype and IncludeXattrs is Yes, that the
 * message size includes the size of only the key (excluding the value &
 * XATTRs), and the datatype is the same as the original item.
 */
TEST_P(StreamTest, test_keyAndValueWithoutXattrExcludingValueWithDatatype) {
    auto item = makeItemWithoutXattrs();
    auto root = const_cast<char*>(item->getData());
    cb::byte_buffer buffer{(uint8_t*)root, item->getValue()->valueSize()};
    auto keyAndValueMessageSize =
            MutationResponse::mutationBaseMsgBytes +
            item->getKey().makeDocKeyWithoutCollectionID().size();
    queued_item qi(std::move(item));

    setup_dcp_stream(
            0, IncludeValue::NoWithUnderlyingDatatype, IncludeXattrs::Yes);
    std::unique_ptr<DcpResponse> dcpResponse =
            stream->public_makeResponseFromItem(qi,
                                                SendCommitSyncWriteAs::Commit);

    /**
     * Create a DCP response and check that a new item is created
     */
    auto mutProdResponse = dynamic_cast<MutationResponse*>(dcpResponse.get());
    auto& responseItem = mutProdResponse->getItem();
    EXPECT_EQ(qi->getDataType(), responseItem->getDataType());
    EXPECT_EQ(keyAndValueMessageSize, dcpResponse->getMessageSize());
    EXPECT_EQ(cb::engine_errc::no_such_key, destroy_dcp_stream());
}

/* Regression test for MB-17766 - ensure that when an ActiveStream is preparing
 * queued items to be sent out via a DCP consumer, that nextCheckpointItem()
 * doesn't incorrectly return false (meaning that there are no more checkpoint
 * items to send).
 */
TEST_P(StreamTest, test_mb17766) {
    // Add an item.
    store_item(vbid, "key", "value");

    setup_dcp_stream();

    // Should start with nextCheckpointItem() returning true.
    EXPECT_TRUE(stream->public_nextCheckpointItem(*producer))
            << "nextCheckpointItem() should initially be true.";

    // Get the set of outstanding items
    auto items = stream->public_getOutstandingItems(*vb0);

    // REGRESSION CHECK: nextCheckpointItem() should still return true
    EXPECT_TRUE(stream->public_nextCheckpointItem(*producer))
            << "nextCheckpointItem() after getting outstanding items should be "
               "true.";

    // Process the set of items
    stream->public_processItems(items);

    // Should finish with nextCheckpointItem() returning false.
    EXPECT_FALSE(stream->public_nextCheckpointItem(*producer))
            << "nextCheckpointItem() after processing items should be false.";
    EXPECT_EQ(cb::engine_errc::no_such_key, destroy_dcp_stream());
}

// Check that the items remaining statistic is accurate and is unaffected
// by de-duplication.
TEST_P(StreamTest, MB17653_ItemsRemaining) {
    auto& manager =
            *(engine->getKVBucket()->getVBucket(vbid)->checkpointManager);
    // cs, vbs
    ASSERT_EQ(2, manager.getNumOpenChkItems());

    // Create 10 mutations to the same key which, while increasing the high
    // seqno by 10 will result in de-duplication and hence only one actual
    // mutation being added to the checkpoint items.
    const int set_op_count = 10;
    for (unsigned int ii = 0; ii < set_op_count; ii++) {
        store_item(vbid, "key", "value");
    }

    ASSERT_EQ(3, manager.getNumOpenChkItems())
            << "Expected 3 items after population (cs, vbs, set)";

    setup_dcp_stream();

    ASSERT_TRUE(stream->isInMemory());

    EXPECT_EQ(3, stream->getItemsRemaining())
            << "Unexpected initial stream item count";

    // Populate the streams' ready queue with items from the checkpoint,
    // advancing the streams' cursor. Should result in no change in items
    // remaining (they still haven't been send out of the stream).
    stream->nextCheckpointItemTask();
    EXPECT_EQ(2, stream->getItemsRemaining())
            << "Mismatch after moving items to ready queue";

    // Add another mutation. As we have already iterated over all checkpoint
    // items and put into the streams' ready queue, de-duplication of this new
    // mutation (from the point of view of the stream) isn't possible, so items
    // remaining should increase by one.
    store_item(vbid, "key", "value");
    EXPECT_EQ(3, stream->getItemsRemaining())
            << "Mismatch after populating readyQ and storing 1 more item";

    // Now actually drain the items from the readyQ and see how many we
    // received, excluding meta items. This will result in all but one of the
    // checkpoint items (the one we added just above) being drained.
    std::unique_ptr<DcpResponse> response(
            stream->public_nextQueuedItem(*producer));
    ASSERT_NE(nullptr, response);
    EXPECT_TRUE(response->isMetaEvent()) << "Expected 1st item to be meta";

    response = stream->public_nextQueuedItem(*producer);
    ASSERT_NE(nullptr, response);
    EXPECT_FALSE(response->isMetaEvent()) << "Expected 2nd item to be non-meta";

    response = stream->public_nextQueuedItem(*producer);
    EXPECT_EQ(nullptr, response) << "Expected there to not be a 3rd item.";

    EXPECT_EQ(1, stream->getItemsRemaining()) << "Expected to have 1 item "
                                                 "remaining (in checkpoint) "
                                                 "after draining readyQ";

    // Add another 10 mutations on a different key. This should only result in
    // us having one more item (not 10) due to de-duplication in
    // checkpoints.
    for (unsigned int ii = 0; ii < set_op_count; ii++) {
        store_item(vbid, "key_2", "value");
    }

    EXPECT_EQ(2, stream->getItemsRemaining())
            << "Expected two items after adding 1 more to existing checkpoint";

    // Copy items into readyQ a second time, and drain readyQ so we should
    // have no items left.
    stream->nextCheckpointItemTask();
    do {
        response = stream->public_nextQueuedItem(*producer);
    } while (response);
    EXPECT_EQ(0, stream->getItemsRemaining()) << "Should have 0 items "
                                                 "remaining after advancing "
                                                 "cursor and draining readyQ";
    EXPECT_EQ(cb::engine_errc::no_such_key, destroy_dcp_stream());
}

/* Stream items from a DCP backfill */
TEST_P(StreamTest, BackfillOnly) {
    /* Add 3 items */
    const size_t numItems = 3;
    addItemsAndRemoveCheckpoint(numItems);

    /* Set up a DCP stream for the backfill */
    setup_dcp_stream();

    /* We want the backfill task to run in a background thread */
    ExecutorPool::get()->setNumAuxIO(ThreadPoolConfig::AuxIoThreadCount{1});
    stream->transitionStateToBackfilling();

    // MB-27199: Just stir things up by doing some front-end ops whilst
    // backfilling. This would trigger a number of TSAN warnings
    std::thread thr([this]() {
        int i = 0;
        while (i < 100) {
            engine->getAndTouchInner(
                    *cookie, makeStoredDocKey("key1"), vbid, i);
            i++;
        }
    });

    // Ensure all GATs are done before evaluating the stream below
    thr.join();

    // Wait for the backfill task to have pushed all items to the Stream::readyQ
    // Note: we expect 1 SnapshotMarker + numItems in the readyQ
    // Note: we need to access the readyQ under streamLock while the backfill
    //     task is running
    cb::waitForPredicate(
            [&] { return stream->public_readyQSize() == numItems + 1; });

    // Check the content of readyQ
    auto front = stream->public_nextQueuedItem(*producer);
    EXPECT_EQ(DcpResponse::Event::SnapshotMarker, front->getEvent());
    auto snapMarker = dynamic_cast<SnapshotMarker&>(*front);
    while (stream->public_readyQSize() > 0) {
        auto item = stream->public_nextQueuedItem(*producer);
        EXPECT_EQ(DcpResponse::Event::Mutation, item->getEvent());
        auto seqno = item->getBySeqno().value();
        EXPECT_GE(seqno, snapMarker.getStartSeqno());
        EXPECT_LE(seqno, snapMarker.getEndSeqno());
    }

    // Check that backfill stats have been updated correctly. There will be at
    // least numItems but may be higher if those GAT mutations/expirations
    // got flushed and are in the backfill
    EXPECT_GE(numItems, stream->getNumBackfillItems());
    EXPECT_GE(numItems, *stream->getNumBackfillItemsRemaining());

    EXPECT_EQ(cb::engine_errc::no_such_key, destroy_dcp_stream());
}

/* Negative test case that checks whether the stream gracefully goes to
   'dead' state upon disk backfill failure */
TEST_P(StreamTest, DiskBackfillFail) {
    if (bucketType == "ephemeral") {
        /* Ephemeral buckets don't do disk backfill */
        return;
    }

    /* Add 3 items */
    int numItems = 3;
    addItemsAndRemoveCheckpoint(numItems);

    /* Delete the vb file so that the backfill would fail */
    engine->getKVBucket()->getRWUnderlying(vbid)->delVBucket(
            vbid,
            /* file rev */ std::make_unique<KVStoreRevision>(1));

    /* Set up a DCP stream for the backfill */
    setup_dcp_stream();

    /* Run the backfill task in a background thread */
    ExecutorPool::get()->setNumAuxIO(ThreadPoolConfig::AuxIoThreadCount{1});

    /* Wait for the backfill task to fail and stream to transition to dead
       state */
    cb::waitForPredicate([&] { return stream->isDead(); });

    EXPECT_EQ(cb::engine_errc::no_such_key, destroy_dcp_stream());
}

/* Stream items from a DCP backfill with very small backfill buffer.
   However small the backfill buffer is, backfill must not stop, it must
   proceed to completion eventually */
TEST_P(StreamTest, BackfillSmallBuffer) {
    GTEST_SKIP_("Skipping due to MB-53543");
    if (bucketType == "ephemeral") {
        /* Ephemeral buckets is not memory managed for now. Will be memory
           managed soon and then this test will be enabled */
        return;
    }

    /* Add 2 items */
    uint64_t numItems = 2;
    addItemsAndRemoveCheckpoint(numItems);

    /* Set up a DCP stream for the backfill */
    setup_dcp_stream();

    /* set the DCP backfill buffer size to a value that is smaller than the
       size of a mutation */
    producer->setBackfillBufferSize(1);

    /* We want the backfill task to run in a background thread */
    ExecutorPool::get()->setNumAuxIO(ThreadPoolConfig::AuxIoThreadCount{1});

    EXPECT_EQ(stream->getNumBackfillPauses(), 0);
    stream->transitionStateToBackfilling();

    /* Backfill can only read 1 as its buffer will become full after that */
    cb::waitForPredicate(
            [&] { return (numItems - 1) == stream->getLastBackfilledSeqno(); });

    /* Wait until backfill is paused to assert the pause count */
    cb::waitForPredicate([&] { return stream->getNumBackfillPauses() != 0; });

    EXPECT_EQ(stream->getNumBackfillPauses(), 1);

    /* Consume the backfill item(s) */
    stream->consumeBackfillItems(*producer, /*snapshot*/ 1 + /*mutation*/ 1);

    /* We should see that buffer full status must be false as we have read
       the item in the backfill buffer */
    EXPECT_FALSE(producer->getBackfillBufferFullStatus());

    /* Finish up with the backilling of the remaining item */
    cb::waitForPredicate(
            [&] { return numItems == stream->getLastReadSeqno(); });

    /* Read the other item */
    stream->consumeBackfillItems(*producer, 1);

    EXPECT_EQ(stream->getNumBackfillPauses(), 1);

    // Ensure next backfill starts off with a 0 pause count.
    stream->handleSlowStream();
    stream->next(*producer);
    EXPECT_EQ(stream->getNumBackfillPauses(), 0);

    EXPECT_EQ(cb::engine_errc::no_such_key, destroy_dcp_stream());
}

TEST_P(StreamTest, CursorDroppingBasicBackfillState) {
    /* Add 2 items; we need this to keep stream in backfill state */
    const uint64_t numItems = 2;
    addItemsAndRemoveCheckpoint(numItems);

    /* Set up a DCP stream */
    setup_dcp_stream();

    /* Transition stream to backfill state and expect cursor dropping call to
       succeed */
    stream->transitionStateToBackfilling();
    EXPECT_TRUE(stream->public_handleSlowStream());

    /* Run the backfill task in background thread to run so that it can
       complete/cancel itself */
    ExecutorPool::get()->setNumAuxIO(ThreadPoolConfig::AuxIoThreadCount{1});
    /* Finish up with the backilling of the remaining item */
    cb::waitForPredicate(
            [&] { return numItems == stream->getLastReadSeqno(); });
    EXPECT_EQ(cb::engine_errc::no_such_key, destroy_dcp_stream());
}

/*
 * Tests that when a cursor is dropped the associated stream's pointer
 * to the cursor is set to nullptr.
 */
TEST_P(StreamTest, MB_32329CursorDroppingResetCursor) {
    /* Add 2 items; we need this to keep stream in backfill state */
    const uint64_t numItems = 2;
    addItemsAndRemoveCheckpoint(numItems);

    /* Set up a DCP stream */
    setup_dcp_stream();

    /* Transition stream to backfill state and expect cursor dropping call to
       succeed */
    stream->transitionStateToBackfilling();

    /*
     * Increase the use_count of the cursor shared pointer, this replicates
     * the behaviour of the CheckpointMemRecoveryTask (see
     * cursorDroppingIfNeeded) which calls lock() on the cursor before
     * calling DcpConnMap::handleSlowStream.
     */
    auto cursorSP = stream->getCursor().lock();
    /*
     * The cursor shared_ptr has a reference count of 2. One is from the
     * reference from the cursor map, the other is the reference from taking
     * the lock (in the code above).
     */
    ASSERT_EQ(2, cursorSP.use_count());

    ASSERT_TRUE(stream->public_handleSlowStream());
    /*
     * The cursor should now be removed from the map and therefore the
     * reference count should have reduced to 1.
     */
    ASSERT_EQ(1, cursorSP.use_count());

    /*
     * Key part of the test to check that even though the cursor has a
     * reference count of 1, the dcp stream's pointer to the cursor has
     * now been set to nullptr, as it has been removed from the cursor map.
     */
    EXPECT_EQ(nullptr, stream->getCursor().lock());

    /* Run the backfill task in background thread to run so that it can
       complete/cancel itself */
    ExecutorPool::get()->setNumAuxIO(ThreadPoolConfig::AuxIoThreadCount{1});
    /* Finish up with the backilling of the remaining item */
    cb::waitForPredicate(
            [&] { return numItems == stream->getLastReadSeqno(); });
    EXPECT_EQ(cb::engine_errc::no_such_key, destroy_dcp_stream());
}

TEST_P(StreamTest, CursorDroppingBasicInMemoryState) {
    /* Set up a DCP stream */
    setup_dcp_stream();

    /* Transition stream to in-memory state and expect cursor dropping call to
       succeed */
    EXPECT_TRUE(stream->public_handleSlowStream());
    EXPECT_EQ(cb::engine_errc::no_such_key, destroy_dcp_stream());
}

TEST_P(StreamTest, CursorDroppingBasicNotAllowedStates) {
    /* Set up a DCP stream */
    setup_dcp_stream(DCP_ADD_STREAM_FLAG_TAKEOVER);

    /* Transition stream to takeoverSend state and expect cursor dropping call
       to fail */
    stream->transitionStateToTakeoverSend();
    EXPECT_FALSE(stream->public_handleSlowStream());

    /* Transition stream to takeoverWait state and expect cursor dropping call
       to fail */
    stream->transitionStateToTakeoverWait();
    EXPECT_FALSE(stream->public_handleSlowStream());

    /* Transition stream to dead state and expect cursor dropping call
       to fail */
    stream->transitionStateToDead();
    EXPECT_FALSE(stream->public_handleSlowStream());
    EXPECT_EQ(cb::engine_errc::no_such_key, destroy_dcp_stream());
}

TEST_P(StreamTest, RollbackDueToPurge) {
    setup_dcp_stream(0, IncludeValue::No, IncludeXattrs::No);

    /* Store 4 items */
    const int numItems = 4;
    for (int i = 0; i <= numItems; ++i) {
        store_item(vbid, std::string("key" + std::to_string(i)), "value");
    }
    uint64_t vbUuid = vb0->failovers->getLatestUUID();
    auto result = doStreamRequest(*producer,
                                  vb0->getId(),
                                  numItems - 2,
                                  numItems,
                                  numItems - 2,
                                  numItems - 2,
                                  vbUuid);
    EXPECT_EQ(cb::engine_errc::success, result.status);
    EXPECT_EQ(cb::engine_errc::success,
              producer->closeStream(/*opaque*/ 0, vb0->getId()));

    /* Set a start_seqno > purge_seqno > snap_start_seqno */
    engine->getKVBucket()->getLockedVBucket(vbid)->setPurgeSeqno(numItems - 3);

    /* We don't expect a rollback for this */
    result = doStreamRequest(
            *producer, vbid, numItems - 2, numItems, 0, numItems - 2, vbUuid);
    EXPECT_EQ(cb::engine_errc::success, result.status);
    EXPECT_EQ(cb::engine_errc::success,
              producer->closeStream(/*opaque*/ 0, vb0->getId()));

    /* Set a purge_seqno > start_seqno */
    engine->getKVBucket()->getLockedVBucket(vbid)->setPurgeSeqno(numItems - 1);

    /* Now we expect a rollback to 0 */
    result = doStreamRequest(
            *producer, vbid, numItems - 2, numItems, 0, numItems - 2, vbUuid);
    EXPECT_EQ(cb::engine_errc::rollback, result.status);
    EXPECT_EQ(0, result.rollbackSeqno);
    EXPECT_EQ(cb::engine_errc::no_such_key, destroy_dcp_stream());
}

/*
 * Test to ensure that when a streamRequest is made to a dead vbucket, we
 * (1) return not my vbucket.
 * (2) do not invoke the callback function (which is passed as parameter).
 * The reason we don't want to invoke the callback function is that it will
 * invoke mcbp_response_handler and so generate a response
 * (cb::engine_errc::success) and then when we continue the execution of the
 * streamRequest function we generate a second response
 * (cb::engine_errc::not_my_vbucket).
 */
TEST_P(StreamTest, MB_25820_callback_not_invoked_on_dead_vb_stream_request) {
    setup_dcp_stream(0, IncludeValue::No, IncludeXattrs::No);
    ASSERT_EQ(cb::engine_errc::success,
              engine->getKVBucket()->setVBucketState(
                      vbid, vbucket_state_dead, {}, TransferVB::Yes));
    uint64_t vbUuid = vb0->failovers->getLatestUUID();
    // Given the vbucket state is dead we should return not my vbucket.
    EXPECT_EQ(cb::engine_errc::not_my_vbucket,
              doStreamRequest(*producer, vbid, 0, 0, 0, 0, vbUuid).status);
    // The callback function past to streamRequest should not be invoked.
    ASSERT_EQ(0, callbackCount);
}

// Test the compression control success case
TEST_P(StreamTest, validate_compression_control_message_allowed) {
    // For success enable the snappy datatype on the connection
    cookie->setDatatypeSupport(PROTOCOL_BINARY_DATATYPE_SNAPPY);
    setup_dcp_stream();
    std::string compressCtrlMsg("force_value_compression");
    std::string compressCtrlValue("true");
    EXPECT_TRUE(producer->isCompressionEnabled());

    // Sending a control message after enabling SNAPPY should succeed
    EXPECT_EQ(cb::engine_errc::success,
              producer->control(0, compressCtrlMsg, compressCtrlValue));
    EXPECT_EQ(cb::engine_errc::no_such_key, destroy_dcp_stream());
}

// Test that ActiveStream::processItems correctly encodes a Snapshot marker
// (with CHK flag set) when processItems() is called with a single
// checkpoint_start item.
TEST_P(StreamTest, ProcessItemsSingleCheckpointStart) {
    setup_dcp_stream();

    // Setup - put a single checkpoint_start item into a vector to be passed
    // to ActiveStream::processItems()
    ActiveStream::OutstandingItemsResult result;
    result.items.push_back(queued_item(new Item(makeStoredDocKey("start"),
                                                vbid,
                                                queue_op::checkpoint_start,
                                                2,
                                                1)));
    result.ranges.push_back({{0, 1}, {}, {}});

    // Test - call processItems() twice: once with a single checkpoint_start
    // item, then with a single mutation.
    // (We need the single mutation to actually cause a SnapshotMarker to be
    // generated, as SnapshotMarkers cannot represent an empty snapshot).
    stream->public_processItems(result);

    result.items.clear();
    auto mutation = makeCommittedItem(makeStoredDocKey("mutation"), "value");
    mutation->setBySeqno(2);
    result.items.push_back(mutation);
    stream->public_processItems(result);

    // Validate - check that we have two items in the readyQ (SnapshotMarker &
    // DcpMutation), and that the SnapshotMarker is correctly encoded (should
    // have CHK flag set).
    const auto& readyQ = stream->public_readyQ();
    ASSERT_EQ(2, readyQ.size());
    ASSERT_EQ(DcpResponse::Event::SnapshotMarker, readyQ.front()->getEvent());
    auto& snapMarker = dynamic_cast<SnapshotMarker&>(*readyQ.front());
    EXPECT_EQ(MARKER_FLAG_MEMORY | MARKER_FLAG_CHK, snapMarker.getFlags());

    EXPECT_EQ(DcpResponse::Event::Mutation, readyQ.back()->getEvent());
}

// Variation on ProcessItemsSingleCheckpointStart - test that
// ActiveStream::processItems correctly encodes a Snapshot marker (with CHK
// flag set) when processItems() is called with multiple items but
// checkpoint_start item is the last item in the batch.
TEST_P(StreamTest, ProcessItemsCheckpointStartIsLastItem) {
    setup_dcp_stream();

    // Setup - Create and discard the initial in-memory snapshot (it always has
    // the CKPT flag set, we just want to ignore this first one as are
    // testing behaviour of subsequent checkpoints).
    ActiveStream::OutstandingItemsResult result;
    result.items.emplace_back(new Item(
            makeStoredDocKey("start"), vbid, queue_op::checkpoint_start, 1, 1));
    auto dummy = makeCommittedItem(makeStoredDocKey("ignore"), "value");
    dummy->setBySeqno(9);
    result.items.push_back(dummy);
    result.items.emplace_back(new Item(
            makeStoredDocKey("end"), vbid, queue_op::checkpoint_end, 1, 10));
    result.ranges.push_back({{0, 9}, {}, {}});

    stream->public_processItems(result);
    result.items.clear();
    stream->public_popFromReadyQ();
    stream->public_popFromReadyQ();

    // Setup - call ActiveStream::processItems() with the end of one checkpoint
    // and the beginning of the next:
    //     muatation, checkpoint_end, checkpoint_start
    auto mutation1 = makeCommittedItem(makeStoredDocKey("M1"), "value");
    mutation1->setBySeqno(10);
    result.items.push_back(mutation1);
    result.items.push_back(queued_item(new Item(makeStoredDocKey("end"),
                                                vbid,
                                                queue_op::checkpoint_end,
                                                1,
                                                /*seqno*/ 11)));
    result.ranges.push_back({{10, 10}, {}, {}});
    result.items.push_back(queued_item(new Item(makeStoredDocKey("start"),
                                                vbid,
                                                queue_op::checkpoint_start,
                                                2,
                                                /*seqno*/ 11)));
    result.ranges.push_back({{11, 11}, {}, {}});

    // Test - call processItems() twice: once with the items above, then with
    // a single mutation.
    stream->public_processItems(result);

    result.items.clear();
    auto mutation2 = makeCommittedItem(makeStoredDocKey("M2"), "value");
    mutation2->setBySeqno(11);
    result.items.push_back(mutation2);
    stream->public_processItems(result);

    // Validate - check that we have four items in the readyQ with the correct
    // state:
    //    1. SnapshotMarker(10,10)
    //    2. Mutation(M1, 10)
    //    3. SnapshotMarker(11, 11, CHK)
    //    4. Mutation(M2, 11)
    const auto& readyQ = stream->public_readyQ();
    ASSERT_EQ(4, readyQ.size());

    // First snapshotMarker should be for seqno 10 and _not_ have the CHK flag
    // set.
    ASSERT_EQ(DcpResponse::Event::SnapshotMarker, readyQ.front()->getEvent());
    auto& snapMarker1 = dynamic_cast<SnapshotMarker&>(*readyQ.front());
    EXPECT_EQ(MARKER_FLAG_MEMORY, snapMarker1.getFlags());
    // Don't care about startSeqno for this snapshot...
    EXPECT_EQ(10, snapMarker1.getEndSeqno());

    stream->public_nextQueuedItem(*producer);
    EXPECT_EQ(DcpResponse::Event::Mutation, readyQ.front()->getEvent());

    // Second snapshotMarker should be for seqno 11 and have the CHK flag set.
    stream->public_nextQueuedItem(*producer);
    ASSERT_EQ(DcpResponse::Event::SnapshotMarker, readyQ.front()->getEvent());
    auto& snapMarker2 = dynamic_cast<SnapshotMarker&>(*readyQ.front());
    EXPECT_EQ(MARKER_FLAG_MEMORY | MARKER_FLAG_CHK, snapMarker2.getFlags());
    EXPECT_EQ(11, snapMarker2.getStartSeqno());
    EXPECT_EQ(11, snapMarker2.getEndSeqno());

    stream->public_nextQueuedItem(*producer);
    EXPECT_EQ(DcpResponse::Event::Mutation, readyQ.front()->getEvent());
}

TEST_P(StreamTest, ProducerReceivesSeqnoAckForErasedStream) {
    create_dcp_producer(0, /*flags*/
                        IncludeValue::Yes,
                        IncludeXattrs::Yes,
                        {{"send_stream_end_on_client_close_stream", "true"},
                         {"enable_sync_writes", "true"},
                         {"consumer_name", "replica1"}});

    // Need to do a stream request to put the stream in the producers map
    ASSERT_EQ(cb::engine_errc::success, doStreamRequest(*producer).status);

    // Close the stream to start the removal process
    EXPECT_EQ(cb::engine_errc::success,
              producer->closeStream(0 /*opaque*/, vbid));

    // Stream should still exist, but should be dead
    auto stream = producer->findStream(vbid);
    EXPECT_TRUE(stream);
    EXPECT_FALSE(stream->isActive());

    // Step the stream on, this should remove the stream from the producer's
    // StreamsMap
    MockDcpMessageProducers producers;
    EXPECT_EQ(cb::engine_errc::success, producer->step(false, producers));
    EXPECT_EQ(cb::mcbp::ClientOpcode::DcpStreamEnd, producers.last_op);

    // Stream should no longer exist in the map
    EXPECT_FALSE(producer->findStream(vbid));

    EXPECT_EQ(cb::engine_errc::success,
              producer->seqno_acknowledged(
                      0 /*opaque*/, vbid, 1 /*prepareSeqno*/));
}

MATCHER_P(HasOperation, op, "") {
    return arg.getOperation() == op;
}

/**
 * Regression test for MB-38356 - if a DCP consumer sends a stream request for
 * a Vbid which it is already streaming, then the second request should fail,
 * leaving the first stream as it was.
 * (In the case of MB-38356 the first stream incorrectly lost it's cursor).
 */
TEST_P(StreamTest, MB38356_DuplicateStreamRequest) {
    setup_dcp_stream(0, IncludeValue::No, IncludeXattrs::No);
    ASSERT_EQ(cb::engine_errc::success, doStreamRequest(*producer).status);

    // Second request to same vbid should fail.
    EXPECT_EQ(cb::engine_errc::key_already_exists,
              doStreamRequest(*producer).status);

    // Original stream should still be established and allow items to be
    // streamed.
    auto stream = producer->findStream(vbid);
    ASSERT_TRUE(stream);
    const auto cursor = stream->getCursor();
    auto cursorPtr = cursor.lock();
    EXPECT_TRUE(cursorPtr);
    auto& vb = *engine->getVBucket(vbid);
    auto& cm = *vb.checkpointManager;
    std::vector<queued_item> qis;
    cm.getNextItemsForDcp(*cursorPtr, qis);
    // Copy to plain Item vector to aid in checking expected value.
    std::vector<Item> items;
    std::transform(qis.begin(),
                   qis.end(),
                   std::back_inserter(items),
                   [](const auto& rcptr) { return *rcptr; });

    EXPECT_THAT(items,
                ElementsAre(HasOperation(queue_op::checkpoint_start),
                            HasOperation(queue_op::set_vbucket_state)));

    EXPECT_EQ(cb::engine_errc::success, destroy_dcp_stream());
}

// Test which demonstrates how a DcpProducer streams from multiple vBuckets.
// Test creates three vBuckets and adds two mutations to each vb, then creates
// a DcpProducer which streams all three vBuckets.
// When stepping the producer this results in all three ActiveStreams
// fetching items into their readyQs, and then items are returned in
// round-robin order (vb:0, vb:1, vb:2, vb:0, vb:1, ...)
//
// Note: There's an open question if this is the ideal behavior - we end up
// populating multiple readyQs with items which we don't have any way to
// recover that memory aside from the consumer reading it. If the consumer is
// slow to read compared to mutation rate; this can result in a significant
// amount of memory being consumed by readyQs.
// See also: MB-46740 (ActiveStream may queue items while above quota)
TEST_P(StreamTest, MultipleVBucketsRoundRobin) {
    // Setup DCP streams for vb:0, 1 and 2.
    engine->getKVBucket()->setVBucketState(Vbid{1}, vbucket_state_active);
    engine->getKVBucket()->setVBucketState(Vbid{2}, vbucket_state_active);
    create_dcp_producer();

    std::vector<VBucketPtr> vbs;
    for (auto vbid : {Vbid{0}, Vbid{1}, Vbid{2}}) {
        auto vb = engine->getVBucket(vbid);
        ASSERT_TRUE(vb);
        ASSERT_EQ(cb::engine_errc::success,
                  doStreamRequest(*producer, vb->getId()).status)
                << "stream request for " << to_string(vbid) << " failed";
        vbs.push_back(vb);
    }

    // Add two mutations to each VBucket.
    for (int i = 0; i < 2; ++i) {
        std::string key("key" + std::to_string(i));
        for (auto& vb : vbs) {
            store_item(vb->getId(), key, "value");
        }
    }

    EXPECT_EQ(3, producer->getReadyQueue().size());

    GMockDcpMsgProducers mockProducers;
    {
        // Setup expected DCP sequence.
        ::testing::InSequence sequence;
        using ::testing::_;

        EXPECT_CALL(mockProducers, marker(_, Vbid(0), _, _, _, _, _, _, _));
        EXPECT_CALL(mockProducers, marker(_, Vbid(1), _, _, _, _, _, _, _));
        EXPECT_CALL(mockProducers, marker(_, Vbid(2), _, _, _, _, _, _, _));

        EXPECT_CALL(mockProducers, mutation(_, _, Vbid(0), _, _, _, _, _));
        EXPECT_CALL(mockProducers, mutation(_, _, Vbid(1), _, _, _, _, _));
        EXPECT_CALL(mockProducers, mutation(_, _, Vbid(2), _, _, _, _, _));

        EXPECT_CALL(mockProducers, mutation(_, _, Vbid(0), _, _, _, _, _));
        EXPECT_CALL(mockProducers, mutation(_, _, Vbid(1), _, _, _, _, _));
        EXPECT_CALL(mockProducers, mutation(_, _, Vbid(2), _, _, _, _, _));
    }

    // Step the DCP producer (running ActiveStreamCheckpointProcessorTask)
    // until all items have been processed.

    EXPECT_EQ(cb::engine_errc::would_block,
              producer->step(false, mockProducers));
    EXPECT_EQ(3, producer->getCheckpointSnapshotTask()->queueSize());
    producer->getCheckpointSnapshotTask()->run();
    // After running ASCPT, expect all readyQs are populated with marker and
    // mutations
    for (const auto& vb : vbs) {
        auto stream = producer->findStream(vb->getId());
        ASSERT_TRUE(stream);
        EXPECT_EQ(3, stream->getItemsRemaining());
    }

    // 3x snapshot markers, 6x mutations.
    for (int items = 0; items < 9; items++) {
        EXPECT_EQ(cb::engine_errc::success,
                  producer->step(false, mockProducers));
    }

    // Should be nothing more.
    EXPECT_EQ(cb::engine_errc::would_block,
              producer->step(false, mockProducers));

    EXPECT_EQ(cb::engine_errc::success, destroy_dcp_stream());
}

class CacheCallbackTest : public StreamTest {
protected:
    void SetUp() override {
        StreamTest::SetUp();
        store_item(vbid, key, "value");

        removeCheckpoint(numItems);

        /* Set up a DCP stream for the backfill */
        setup_dcp_stream();
    }

    void TearDown() override {
        producer->closeAllStreams();
        StreamTest::TearDown();
    }

    const size_t numItems = 1;
    const std::string key = "key";
    const DiskDocKey diskKey = makeDiskDocKey(key);
};

/*
 * Tests the callback member function of the CacheCallback class.  This
 * particular test should result in the CacheCallback having a status of
 * cb::engine_errc::key_already_exists.
 */
TEST_P(CacheCallbackTest, CacheCallback_key_eexists) {
    CacheCallback callback(*engine->getKVBucket(), stream);

    stream->transitionStateToBackfilling();
    CacheLookup lookup(diskKey, /*BySeqno*/ 1, vbid);
    callback.callback(lookup);

    /* Invoking callback should result in backfillReceived being called on
     * activeStream, which should return true and hence set the callback status
     * to cb::engine_errc::key_already_exists.
     */
    EXPECT_EQ(cb::engine_errc::key_already_exists, callback.getStatus());

    /* Verify that the item is read in the backfill */
    EXPECT_EQ(numItems, stream->getNumBackfillItems());

    /* Verify have the backfill item sitting in the readyQ */
    EXPECT_EQ(numItems, stream->public_readyQ().size());
}

/*
 * Tests the callback member function of the CacheCallback class.  This
 * particular test should result in the CacheCallback having a status of
 * cb::engine_errc::success.
 */
TEST_P(CacheCallbackTest, CacheCallback_engine_success) {
    CacheCallback callback(*engine->getKVBucket(), stream);

    stream->transitionStateToBackfilling();
    // Passing in wrong BySeqno - should be 1, but passing in 0
    CacheLookup lookup(diskKey, /*BySeqno*/ 0, vbid);
    callback.callback(lookup);

    /* Invoking callback should result in backfillReceived NOT being called on
     * activeStream, and hence the callback status should be set to
     * cb::engine_errc::success.
     */
    EXPECT_EQ(cb::engine_errc::success, callback.getStatus());

    /* Verify that the item is not read in the backfill */
    EXPECT_EQ(0, stream->getNumBackfillItems());

    /* Verify do not have the backfill item sitting in the readyQ */
    EXPECT_EQ(0, stream->public_readyQ().size());
}

/*
 * Tests the callback member function of the CacheCallback class.  Due to the
 * key being evicted the test should result in the CacheCallback having a status
 * of cb::engine_errc::success.
 */
TEST_P(CacheCallbackTest, CacheCallback_engine_success_not_resident) {
    if (bucketType == "ephemeral") {
        /* The test relies on being able to evict a key from memory.
         * Eviction is not supported with empherial buckets.
         */
        return;
    }
    CacheCallback callback(*engine->getKVBucket(), stream);

    stream->transitionStateToBackfilling();
    CacheLookup lookup(diskKey, /*BySeqno*/ 1, vbid);
    // Make the key non-resident by evicting the key
    const char* msg;
    engine->getKVBucket()->evictKey(diskKey.getDocKey(), vbid, &msg);
    callback.callback(lookup);

    /* With the key evicted, invoking callback should result in backfillReceived
     * NOT being called on activeStream, and hence the callback status should be
     * set to cb::engine_errc::success
     */
    EXPECT_EQ(cb::engine_errc::success, callback.getStatus());

    /* Verify that the item is not read in the backfill */
    EXPECT_EQ(0, stream->getNumBackfillItems());

    /* Verify do not have the backfill item sitting in the readyQ */
    EXPECT_EQ(0, stream->public_readyQ().size());
}

/*
 * Tests the callback member function of the CacheCallback class.  This
 * particular test should result in the CacheCallback having a status of
 * cb::engine_errc::temporary_failure (no memory available). This would then
 * normally cause backfill to yield
 */
TEST_P(CacheCallbackTest, CacheCallback_engine_enomem) {
    /*
     * Ensure that DcpProducer::recordBackfillManagerBytesRead returns false
     * by setting the backfill buffer size to zero, and then setting bytes read
     * to one.
     */
    producer->setBackfillBufferSize(0);
    producer->setBackfillBufferBytesRead(1);

    CacheCallback callback(*engine->getKVBucket(), stream);

    stream->transitionStateToBackfilling();
    CacheLookup lookup(diskKey, /*BySeqno*/ 1, vbid);
    callback.callback(lookup);

    /* Invoking callback should result in backfillReceived being called on
     * activeStream, which should return false (due to
     * DcpProducer::recordBackfillManagerBytesRead returning false), and hence
     * set the callback status to cb::engine_errc::temporary_failure.
     */
    EXPECT_EQ(cb::engine_errc::temporary_failure, callback.getStatus());

    // This is the same test
    EXPECT_TRUE(callback.shouldYield());

    // Callback yields after processing the item
    EXPECT_EQ(1, stream->getNumBackfillItems());
    EXPECT_EQ(1, stream->public_readyQ().size());
}

// Test cases which run in both Full and Value eviction
INSTANTIATE_TEST_SUITE_P(PersistentAndEphemeral,
                         StreamTest,
                         ::testing::Values("persistent_couchstore",
                                           "ephemeral"),
                         [](const ::testing::TestParamInfo<std::string>& info) {
                             return info.param;
                         });

// Test cases which run in both Full and Value eviction
INSTANTIATE_TEST_SUITE_P(PersistentAndEphemeral,
                         CacheCallbackTest,
                         ::testing::Values("persistent_couchstore",
                                           "ephemeral"),
                         [](const ::testing::TestParamInfo<std::string>& info) {
                             return info.param;
                         });

void SingleThreadedActiveStreamTest::SetUp() {
    STParameterizedBucketTest::SetUp();
    setVBucketStateAndRunPersistTask(vbid, vbucket_state_active);
    setupProducer();
}

void SingleThreadedActiveStreamTest::TearDown() {
    stream.reset();
    producer.reset();
    STParameterizedBucketTest::TearDown();
}

void SingleThreadedActiveStreamTest::startCheckpointTask() {
    if (!producer->getCheckpointSnapshotTask()) {
        producer->createCheckpointProcessorTask();
        producer->scheduleCheckpointProcessorTask();
    }
}

void SingleThreadedActiveStreamTest::setupProducer(
        const std::vector<std::pair<std::string, std::string>>& controls,
        bool startCheckpointProcessorTask) {
    uint32_t flags = 0;

    // We don't set the startTask flag here because we will create the task
    // manually. We do this because the producer actually creates the task on
    // StreamRequest which we do not do because we want a MockActiveStream.
    producer = std::make_shared<MockDcpProducer>(*engine,
                                                 cookie,
                                                 "test_producer->test_consumer",
                                                 flags,
                                                 false /*startTask*/);
    producer->createCheckpointProcessorTask();

    if (startCheckpointProcessorTask) {
        producer->scheduleCheckpointProcessorTask();
    }

    for (const auto& c : controls) {
        EXPECT_EQ(cb::engine_errc::success,
                  producer->control(0 /*opaque*/, c.first, c.second));
    }

    auto vb = engine->getVBucket(vbid);

    stream = std::make_shared<MockActiveStream>(
            engine.get(), producer, flags, 0 /*opaque*/, *vb);

    stream->setActive();
}

MutationStatus SingleThreadedActiveStreamTest::public_processSet(
        VBucket& vb, Item& item, const VBQueueItemCtx& ctx) {
    auto htRes = vb.ht.findForUpdate(item.getKey());
    auto* v = htRes.selectSVToModify(item);
    return vb
            .processSet(htRes,
                        v,
                        item,
                        0 /*cas*/,
                        true /*allowExisting*/,
                        false /*hasMetadata*/,
                        ctx,
                        {/*no predicate*/})
            .first;
}

void SingleThreadedActiveStreamTest::recreateProducerAndStream(
        VBucket& vb,
        uint32_t flags,
        std::optional<std::string_view> jsonFilter) {
    producer = std::make_shared<MockDcpProducer>(*engine,
                                                 cookie,
                                                 "test_producer->test_consumer",
                                                 flags,
                                                 false /*startTask*/);
    producer->createCheckpointProcessorTask();
    producer->setSyncReplication(SyncReplication::SyncReplication);
    recreateStream(vb, true /*enforceProducerFlags*/, jsonFilter);
}

void SingleThreadedActiveStreamTest::recreateStream(
        VBucket& vb,
        bool enforceProducerFlags,
        std::optional<std::string_view> jsonFilter) {
    if (enforceProducerFlags) {
        stream = producer->mockActiveStreamRequest(
                0 /*flags*/,
                0 /*opaque*/,
                vb,
                0 /*st_seqno*/,
                ~0 /*en_seqno*/,
                0x0 /*vb_uuid*/,
                0 /*snap_start_seqno*/,
                ~0 /*snap_end_seqno*/,
                producer->public_getIncludeValue(),
                producer->public_getIncludeXattrs(),
                producer->public_getIncludeDeletedUserXattrs(),
                jsonFilter);
    } else {
        stream = producer->mockActiveStreamRequest(0 /*flags*/,
                                                   0 /*opaque*/,
                                                   vb,
                                                   0 /*st_seqno*/,
                                                   ~0 /*en_seqno*/,
                                                   0x0 /*vb_uuid*/,
                                                   0 /*snap_start_seqno*/,
                                                   ~0 /*snap_end_seqno*/);
    }
}

void SingleThreadedPassiveStreamTest::SetUp() {
    STParameterizedBucketTest::SetUp();

    if (!startAsReplica) {
        return;
    }

    setVBucketStateAndRunPersistTask(vbid, vbucket_state_replica);

    setupConsumerAndPassiveStream();
}

void SingleThreadedPassiveStreamTest::TearDown() {
    ASSERT_NE(cb::engine_errc::disconnect,
              consumer->closeStream(0 /*opaque*/, vbid));
    consumer.reset();
    STParameterizedBucketTest::TearDown();
}

void SingleThreadedPassiveStreamTest::setupConsumer() {
    // In the normal DCP protocol flow, ns_server issues an AddStream request
    // to the DcpConsumer before DCP Control messages are necessarily
    // negotiated.
    // As such, create the PassiveStream *before* enabling SyncReplication
    // (normally done using DCP_CONTROL negotiation with the Producer) to
    // accurately reflect how these classes are used in the real flow.
    consumer =
            std::make_shared<MockDcpConsumer>(*engine, cookie, "test_consumer");
    ASSERT_EQ(cb::engine_errc::success,
              consumer->addStream(0 /*opaque*/, vbid, 0 /*flags*/));

    if (enableSyncReplication) {
        consumer->enableSyncReplication();
    }

    EXPECT_FALSE(static_cast<MockPassiveStream*>(
                         (consumer->getVbucketStream(vbid)).get())
                         ->public_areFlatBuffersSystemEventsEnabled());

    // Similar to sync-repl, FlatBuffer enablement follows the same pattern.
    // PassiveStream can be created before control negotiation completes, the
    // FlatBuffer setting at construction time could be wrong, it is corrected
    // when the PassiveStream processes the AddStream (::acceptStream)
    consumer->enableFlatBuffersSystemEvents();
}

void SingleThreadedPassiveStreamTest::setupPassiveStream() {
    stream = static_cast<MockPassiveStream*>(
            (consumer->getVbucketStream(vbid)).get());
    ASSERT_TRUE(stream->isActive());
}

void SingleThreadedPassiveStreamTest::consumePassiveStreamStreamReq() {
    // Consume the StreamRequest message on the PassiveStreams' readyQ,
    // and simulate the producer responding to it.
    const auto& readyQ = stream->public_readyQ();
    ASSERT_EQ(1, readyQ.size());
    auto msg = stream->public_popFromReadyQ();
    ASSERT_TRUE(msg);
    ASSERT_EQ(DcpResponse::Event::StreamReq, msg->getEvent());
    stream->acceptStream(cb::mcbp::Status::Success, 0);
    ASSERT_TRUE(stream->isActive());
    EXPECT_TRUE(stream->public_areFlatBuffersSystemEventsEnabled());
}

void SingleThreadedPassiveStreamTest::consumePassiveStreamAddStream() {
    auto msg = stream->public_popFromReadyQ();
    ASSERT_EQ(DcpResponse::Event::AddStream, msg->getEvent());
}

void SingleThreadedPassiveStreamTest::maybeConsumePassiveStreamSeqnoAck() {
    auto msg = stream->public_popFromReadyQ();
    if (msg) {
        ASSERT_EQ(DcpResponse::Event::SeqnoAcknowledgement, msg->getEvent());
    }
}

void SingleThreadedPassiveStreamTest::setupConsumerAndPassiveStream() {
    setupConsumer();
    setupPassiveStream();

    consumePassiveStreamStreamReq();

    // PassiveStream should have sent an AddStream response back to ns_server,
    // plus an optional SeqnoAcknowledgement (if SyncReplication enabled and
    // necessary to Ack back to producer).
    consumePassiveStreamAddStream();
    maybeConsumePassiveStreamSeqnoAck();
}

TEST_P(SingleThreadedActiveStreamTest, DiskSnapshotSendsChkMarker) {
    auto vb = engine->getVBucket(vbid);
    auto& ckptMgr = *vb->checkpointManager;
    // Get rid of set_vb_state and any other queue_op we are not interested in
    ckptMgr.clear(0 /*seqno*/);

    // Remove the initial stream, we want to force it to backfill.
    stream.reset();

    const auto key = makeStoredDocKey("key");
    const std::string value = "value";
    auto item = make_item(vbid, key, value);

    EXPECT_EQ(
            MutationStatus::WasClean,
            public_processSet(*vb, item, VBQueueItemCtx(CanDeduplicate::Yes)));

    // Ensure mutation is on disk; no longer present in CheckpointManager.
    vb->checkpointManager->createNewCheckpoint();
    flushVBucketToDiskIfPersistent(vbid, 1);
    ASSERT_EQ(1, vb->checkpointManager->getNumCheckpoints());

    recreateStream(*vb);
    ASSERT_TRUE(stream->isBackfilling());

    // Run the backfill we scheduled when we transitioned to the backfilling
    // state. Only run the backfill task once because we only care about the
    // snapshot marker.
    auto& bfm = producer->getBFM();
    bfm.backfill();

    // No message processed, BufferLog empty
    ASSERT_EQ(0, producer->getBytesOutstanding());

    // readyQ must contain a SnapshotMarker
    ASSERT_GE(stream->public_readyQSize(), 1);
    auto resp = stream->public_nextQueuedItem(*producer);
    ASSERT_TRUE(resp);
    EXPECT_EQ(DcpResponse::Event::SnapshotMarker, resp->getEvent());

    auto& marker = dynamic_cast<SnapshotMarker&>(*resp);
    EXPECT_TRUE(marker.getFlags() & MARKER_FLAG_CHK);
    EXPECT_TRUE(marker.getFlags() & MARKER_FLAG_DISK);
    EXPECT_FALSE(marker.getHighCompletedSeqno());

    producer->cancelCheckpointCreatorTask();
}

/// Test that disk backfill remaining isn't prematurely zero (before counts
/// read from disk by backfill task).
TEST_P(SingleThreadedActiveStreamTest, DiskBackfillInitializingItemsRemaining) {
    auto vb = engine->getVBucket(vbid);
    auto& manager = *vb->checkpointManager;

    // Delete initial stream (so we can re-create after items are only available
    // from disk.
    stream.reset();

    // Store 3 items (to check backfill remaining counts).
    // Add items, flush it to disk, then clear checkpoint to force backfill.
    store_item(vbid, makeStoredDocKey("key1"), "value");
    store_item(vbid, makeStoredDocKey("key2"), "value");
    store_item(vbid, makeStoredDocKey("key3"), "value");

    const auto openId = manager.getOpenCheckpointId();
    ASSERT_GT(manager.createNewCheckpoint(), openId);
    flushVBucketToDiskIfPersistent(vbid, 3 /*expected_num_flushed*/);
    ASSERT_EQ(1, manager.getNumCheckpoints());
    ASSERT_EQ(1, manager.getNumOpenChkItems());

    // Re-create producer now we have items only on disk.
    setupProducer();
    ASSERT_TRUE(stream->isBackfilling());

    // Should report empty itemsRemaining as that would mislead
    // ns_server if they asked for stats before the backfill task runs (they
    // would think backfill is complete).
    EXPECT_FALSE(stream->getNumBackfillItemsRemaining());

    bool statusFound = false;
    std::string expectedKey;
    auto checkStatusFn = [&statusFound, &expectedKey](std::string_view key,
                                                      std::string_view value,
                                                      CookieIface&) {
        if (key == "status"sv) {
            EXPECT_EQ(expectedKey, std::string(value.data(), value.size()));
            statusFound = true;
        }
    };

    // Should report status == "calculating_item_count" before backfill
    // scan has occurred.
    expectedKey = "calculating-item-count";
    auto* cookie = create_mock_cookie();
    stream->addTakeoverStats(checkStatusFn, *cookie, *vb);
    EXPECT_TRUE(statusFound);

    // Run the backfill we scheduled when we transitioned to the backfilling
    // state. Run the backfill task once to get initial item counts.
    auto& bfm = producer->getBFM();
    bfm.backfill();
    EXPECT_EQ(3, *stream->getNumBackfillItemsRemaining());
    // Should report status == "backfilling"
    statusFound = false;
    expectedKey = "backfilling";
    stream->addTakeoverStats(checkStatusFn, *cookie, *vb);
    EXPECT_TRUE(statusFound);

    // Run again to actually scan (items remaining unchanged).
    bfm.backfill();
    EXPECT_EQ(3, *stream->getNumBackfillItemsRemaining());
    statusFound = false;
    expectedKey = "backfilling";
    stream->addTakeoverStats(checkStatusFn, *cookie, *vb);
    EXPECT_TRUE(statusFound);

    // Finally run again to complete backfill (so it is shutdown in a clean
    // fashion).
    bfm.backfill();

    // Consume the items from backfill; should update items remaining.
    // Actually need to consume 4 items (snapshot_marker + 3x mutation).
    stream->consumeBackfillItems(*producer, 4);
    EXPECT_EQ(0, *stream->getNumBackfillItemsRemaining());
    statusFound = false;
    expectedKey = "in-memory";
    stream->addTakeoverStats(checkStatusFn, *cookie, *vb);
    EXPECT_TRUE(statusFound);
    destroy_mock_cookie(cookie);
}

/// Test that backfill is correctly cancelled if the VBucket is deleted
/// part-way through the backfill.
TEST_P(SingleThreadedActiveStreamTest, BackfillDeletedVBucket) {
    {
        // Setup: Store items then remove them from checkpoint manager, forcing
        // DCP Producer to backfill from disk.
        // In own scope as we don't want to keep VBucketPtr alive
        // past when we call deleteVBucket.
        auto vb = engine->getVBucket(vbid);
        auto& manager = *vb->checkpointManager;

        // Delete initial stream (so we can re-create after items are only
        // available from disk.
        stream.reset();

        // Store some items, create new checkpoint and flush so we have
        // something to backfill from disk
        store_item(vbid, makeStoredDocKey("key1"), "value");
        store_item(vbid, makeStoredDocKey("key2"), "value");

        const auto openId = manager.getOpenCheckpointId();
        ASSERT_GT(manager.createNewCheckpoint(), openId);
        flushVBucketToDiskIfPersistent(vbid, 2 /*expected_num_flushed*/);
        ASSERT_EQ(1, manager.getNumCheckpoints());
        ASSERT_EQ(1, manager.getNumOpenChkItems());
    }

    auto* kvstore = engine->getKVBucket()->getRWUnderlying(vbid);
    if (persistent()) {
        ASSERT_TRUE(kvstore);
        // Sanity check - expected number of items are indeed on disk:
        ASSERT_EQ(2, kvstore->getItemCount(vbid));
    }

    // Re-create producer now we have items only on disk, setting a buffer which
    // can only hold 1 item (so backfill doesn't complete in one scan).
    setupProducer();
    producer->setBackfillBufferSize(1);
    ASSERT_TRUE(stream->isBackfilling());

    // Initialise the backfill of this VBucket (performs initial scan but
    // doesn't read any data yet).
    auto& bfm = producer->getBFM();
    ASSERT_EQ(backfill_success, bfm.backfill());
    ASSERT_EQ(2, *stream->getNumBackfillItemsRemaining());

    // Now delete the VBucket.
    ASSERT_EQ(cb::engine_errc::success,
              engine->getKVBucket()->deleteVBucket(vbid));

    // Normally done by DcpConnMap::vBucketStateChanged(), but the producer
    // isn't tracked in DcpConnMap here.
    stream->setDead(cb::mcbp::DcpStreamEndStatus::StateChanged);

    // Ensure background AuxIO task to actually delete VBucket from disk is run.
    if (persistent()) {
        auto& auxIoQ = *task_executor->getLpTaskQ()[AUXIO_TASK_IDX];
        runNextTask(auxIoQ, "Removing (dead) vb:0 from memory and disk");

        // vBucket should be gone from disk - attempts to read should fail.
        EXPECT_THROW(kvstore->getItemCount(vbid), std::system_error);
    }

    // Test: run backfillMgr again to actually attempt to read items from disk.
    // Given vBucket has been deleted this should result in the backfill
    // finishing early instead of snoozing.
    ASSERT_EQ(1, bfm.getNumBackfills());
    EXPECT_EQ(backfill_success, bfm.backfill());
    EXPECT_EQ(0, bfm.getNumBackfills());
}

/// Test that backfills are scheduled in sequential order when
/// "stream_backfill_order" is set to "sequential"
TEST_P(SingleThreadedActiveStreamTest, BackfillSequential) {
    // Delete initial stream (so we can re-create after items are only available
    // from disk.
    stream.reset();

    // Increase maximum number of in-progress backfills per connection from
    // default of 1 to 3, so we actually have all of the backfills in progress
    // at once.
    engine->getConfiguration().setDcpBackfillInProgressPerConnectionLimit(3);

    // Create on-disk items for three vBuckets. These will be used to backfill
    // from below.
    for (auto vbid : {Vbid{0}, Vbid{1}, Vbid{2}}) {
        setVBucketStateAndRunPersistTask(vbid, vbucket_state_active);
        store_item(vbid, makeStoredDocKey("key1"), "value");
        store_item(vbid, makeStoredDocKey("key2"), "value");
        auto vb = engine->getVBucket(vbid);
        auto& manager = *vb->checkpointManager;

        // To ensure that a backfill is required, must ensure items are no
        // longer present in CheckpointManager. Achieve this by creating a
        // new checkpoint, flushing the (now-closed) one and removing it.
        const auto openId = manager.getOpenCheckpointId();
        ASSERT_GT(manager.createNewCheckpoint(), openId);
        flushVBucketToDiskIfPersistent(vbid, 2 /*expected_num_flushed*/);
        ASSERT_EQ(1, manager.getNumCheckpoints());
        ASSERT_EQ(1, manager.getNumOpenChkItems());
    }

    // Re-create producer now we have items only on disk, setting a scan buffer
    // which can only hold 1 item (so backfill doesn't complete a VB in one
    // scan).
    setupProducer({{"backfill_order", "sequential"}});
    producer->public_getBackfillScanBuffer().maxItems = 1;

    // setupProducer creates a stream for vb0. Also need streams for vb1 and
    // vb2.
    auto stream1 =
            std::make_shared<MockActiveStream>(engine.get(),
                                               producer,
                                               0,
                                               0 /*opaque*/,
                                               *engine->getVBucket(Vbid{1}));
    auto stream2 =
            std::make_shared<MockActiveStream>(engine.get(),
                                               producer,
                                               0,
                                               0 /*opaque*/,
                                               *engine->getVBucket(Vbid{2}));
    stream1->setActive();
    stream2->setActive();

    ASSERT_TRUE(stream->isBackfilling());
    ASSERT_TRUE(stream1->isBackfilling());
    ASSERT_TRUE(stream2->isBackfilling());

    // Test - Drive the BackfillManager forward. We expect to see:
    // 1. The snapshot marker from each vbucket
    // 2. All of the mutations from vb0
    // 3. All of the mutations from vb1
    // 4. All of the mutations from vb2
    auto& bfm = producer->getBFM();
    ASSERT_EQ(3, bfm.getNumBackfills());

    // 1. snapshot markers
    auto& readyQ0 = stream->public_readyQ();
    auto& readyQ1 = stream1->public_readyQ();
    auto& readyQ2 = stream2->public_readyQ();

    // all streams will create/scan but yield, so all have a snapshot marker and
    // one mutation
    ASSERT_EQ(backfill_success, bfm.backfill());
    ASSERT_EQ(backfill_success, bfm.backfill());
    ASSERT_EQ(backfill_success, bfm.backfill());

    EXPECT_EQ(2, readyQ0.size());
    EXPECT_EQ(DcpResponse::Event::SnapshotMarker, readyQ0.front()->getEvent());
    EXPECT_EQ(DcpResponse::Event::Mutation, readyQ0.back()->getEvent());

    EXPECT_EQ(2, readyQ1.size());
    EXPECT_EQ(DcpResponse::Event::SnapshotMarker, readyQ1.front()->getEvent());
    EXPECT_EQ(DcpResponse::Event::Mutation, readyQ1.back()->getEvent());

    EXPECT_EQ(2, readyQ2.size());
    EXPECT_EQ(DcpResponse::Event::SnapshotMarker, readyQ2.front()->getEvent());
    EXPECT_EQ(DcpResponse::Event::Mutation, readyQ2.back()->getEvent());

    // To drive a single vBucket's backfill to completion in this test requires
    // further 2 steps:
    // 1. For pushing the last itam over the stream
    // 2. For settling, as the backfill yields after (1)
    const int backfillSteps = 2;
    for (int i = 0; i < backfillSteps; i++) {
        ASSERT_EQ(backfill_success, bfm.backfill());
    }

    // 2. Verify that all of the first VB has now backfilled.
    EXPECT_EQ(3, readyQ0.size());
    EXPECT_EQ(DcpResponse::Event::Mutation, readyQ0.back()->getEvent());
    EXPECT_EQ(2, readyQ1.size());
    EXPECT_EQ(DcpResponse::Event::SnapshotMarker, readyQ1.front()->getEvent());
    EXPECT_EQ(DcpResponse::Event::Mutation, readyQ2.back()->getEvent());
    EXPECT_EQ(2, readyQ2.size());
    EXPECT_EQ(DcpResponse::Event::SnapshotMarker, readyQ2.front()->getEvent());
    EXPECT_EQ(DcpResponse::Event::Mutation, readyQ2.back()->getEvent());

    for (int i = 0; i < backfillSteps; i++) {
        ASSERT_EQ(backfill_success, bfm.backfill());
    }

    // 3. Verify that all of the second VB has now been backfilled.
    EXPECT_EQ(3, readyQ0.size());
    EXPECT_EQ(DcpResponse::Event::Mutation, readyQ0.back()->getEvent());
    EXPECT_EQ(3, readyQ1.size());
    EXPECT_EQ(DcpResponse::Event::Mutation, readyQ1.back()->getEvent());
    EXPECT_EQ(2, readyQ2.size());
    EXPECT_EQ(DcpResponse::Event::SnapshotMarker, readyQ2.front()->getEvent());
    EXPECT_EQ(DcpResponse::Event::Mutation, readyQ2.back()->getEvent());

    for (int i = 0; i < backfillSteps; i++) {
        ASSERT_EQ(backfill_success, bfm.backfill());
    }

    // 4. Verify that all 3 VBs have now been backfilled.
    EXPECT_EQ(3, readyQ0.size());
    EXPECT_EQ(DcpResponse::Event::Mutation, readyQ0.back()->getEvent());
    EXPECT_EQ(3, readyQ1.size());
    EXPECT_EQ(DcpResponse::Event::Mutation, readyQ1.back()->getEvent());
    EXPECT_EQ(3, readyQ2.size());
    EXPECT_EQ(DcpResponse::Event::Mutation, readyQ2.back()->getEvent());

    ASSERT_EQ(backfill_finished, bfm.backfill());
}

TEST_P(SingleThreadedActiveStreamTest, BackfillSkipsScanIfStreamInWrongState) {
    auto vb = engine->getVBucket(vbid);
    auto& ckptMgr = *vb->checkpointManager;

    const auto key = makeStoredDocKey("key");
    const std::string value = "value";
    auto item = make_item(vbid, key, value);

    {
        folly::SharedMutex::ReadHolder rlh(vb->getStateLock());
        auto cHandle = vb->lockCollections(item.getKey());
        EXPECT_EQ(cb::engine_errc::success,
                  vb->set(rlh, item, cookie, *engine, {}, cHandle));
    }
    EXPECT_EQ(2, ckptMgr.createNewCheckpoint());

    if (persistent()) {
        flush_vbucket_to_disk(vbid);
    }
    producer->closeStream(stream->getOpaque(), vbid, stream->getStreamId());
    stream.reset();
    ASSERT_EQ(1, vb->checkpointManager->getNumCheckpoints());

    auto& bfm = dynamic_cast<MockDcpBackfillManager&>(producer->getBFM());
    // Normal flow if stream in correct state
    {
        // confirm no backfills scheduled
        EXPECT_EQ(0, bfm.getNumBackfills());

        // creating the stream will schedule backfill
        recreateStream(*vb);
        EXPECT_EQ(backfill_success, bfm.backfill()); // create and scan
        EXPECT_EQ(backfill_finished, bfm.backfill()); // nothing else to do
        EXPECT_EQ(0, bfm.getNumBackfills());

        producer->closeStream(stream->getOpaque(), vbid, stream->getStreamId());
        stream.reset();
    }

    // Test stream *not* in expected backfill state when creating the backfill
    {
        // confirm no backfills scheduled
        EXPECT_EQ(0, bfm.getNumBackfills());

        // creating the stream will schedule backfill
        recreateStream(*vb);

        stream->transitionStateToInMemory();

        EXPECT_EQ(backfill_success, bfm.backfill()); // create -> complete
        EXPECT_EQ(backfill_finished, bfm.backfill()); // nothing else to do
        EXPECT_EQ(0, bfm.getNumBackfills());
    }
}

/**
 * Test to ensure that the ActiveStream doesn't see a seqno out of order
 * from the checkpoint manager.
 * To do that simulate the behaviour observed in MB-53100 when a takeover stream
 * created a checkpoint with only meta items in. Then try and register a cursor
 * against a seqno that matches the seqno of the meta items.
 */
TEST_P(SingleThreadedActiveStreamTest, MB_53100_Check_Monotonicity) {
    auto& vb = *store->getVBucket(vbid);
    auto& ckptMgr = *vb.checkpointManager;

    // Create a checkpoint that only contains meta items
    ASSERT_EQ(1, ckptMgr.getNumCheckpoints());
    setVBucketState(
            vbid, vbucket_state_pending, {}, TransferVB::Yes); // seqno: 1

    // Set the vbucket to active which will create a new checkpoint but not
    // change the high seqno
    setVBucketState(
            vbid, vbucket_state_active, {}, TransferVB::Yes); // seqno: 1
    ASSERT_EQ(2, ckptMgr.getNumCheckpoints());
    // Mimic takeover behaviour and set the topology of the active vbucket
    setVBucketState(
            vbid,
            vbucket_state_active,
            {{"topology",
              nlohmann::json::array({{"active", "replica"}})}}); // seqno: 1
    ASSERT_EQ(0, vb.getHighSeqno());
    // Write a few docs to the vbucket so we have some mutations to process
    store_item(vbid,
               makeStoredDocKey("keyA"),
               "value"); // seqno: 1 (Mutation makes seqno visible)
    auto keyASeqno = vb.getHighSeqno();
    // Ensure the high seqno has now changed
    ASSERT_EQ(1, vb.getHighSeqno());
    store_item(vbid, makeStoredDocKey("keyB"), "value"); // seqno: 2
    ASSERT_EQ(2, vb.getHighSeqno());

    // Create a stream from keyA's seqno, this will register the cursor in the
    // checkpoint
    producer->createCheckpointProcessorTask();
    auto newStream = std::make_shared<MockActiveStream>(
            engine.get(),
            producer,
            0,
            1 /*opaque*/,
            vb,
            keyASeqno,
            std::numeric_limits<uint64_t>::max(),
            0,
            keyASeqno,
            keyASeqno);
    newStream->setActive();
    // Now ask the stream to process any items in the checkpoint manager and
    // ensure we don't throw while processing them.
    auto items = newStream->public_getOutstandingItems(vb);
    EXPECT_NO_THROW(newStream->public_processItems(items));
}

TEST_P(SingleThreadedActiveStreamTest,
       MB_53100_RegisterCursorForFixLengthStream) {
    auto& vb = *store->getVBucket(vbid);
    auto& ckptMgr = *vb.checkpointManager;

    // Fill the current open checkpoint with meta items
    setVBucketState(
            vbid,
            vbucket_state_active,
            {{"topology", nlohmann::json::array({{"active", "replica"}})}});
    setVBucketState(
            vbid,
            vbucket_state_active,
            {{"topology", nlohmann::json::array({{"active", "replica2"}})}});

    // Create a checkpoint, so we have a checkpoint with only meta items
    // e.g. id:1 [ e:1, cs:1, vbs:1, vbs:1, ce:1]
    ckptMgr.createNewCheckpoint();
    ASSERT_EQ(2, ckptMgr.getNumCheckpoints());

    // Then write two items to the new checkpoint so we have items that an
    // active stream can read
    store_item(vbid, makeStoredDocKey("keyA"), "value");
    store_item(vbid, makeStoredDocKey("keyB"), "value");
    ASSERT_EQ(2, vb.getHighSeqno());

    stream.reset();
    ASSERT_FALSE(stream);

    // Now create a stream from seqno 1 -> 2. Effectively asking
    // to just steam seqno:2. Streaming from seqno:1 will cause us to register a
    // cursor at seqno:1, this is important as we should register the cursor at
    // the mutation for keyA that makes seqno:1 visible and not at any of the
    // meta items that have their seqno set to 1 e.g. the set vbucket states.
    producer->createCheckpointProcessorTask();
    uint64_t rollbackSeqno = -1;
    ASSERT_EQ(cb::engine_errc::success,
              producer->streamRequest(0,
                                      2,
                                      vb.getId(),
                                      1,
                                      2,
                                      vb.failovers->getLatestUUID(),
                                      1,
                                      1,
                                      &rollbackSeqno,
                                      mock_dcp_add_failover_log,
                                      std::nullopt));

    MockDcpMessageProducers producers;
    notifyAndRunToCheckpoint(*producer, producers);
    // The stream should return snapshot: 1 -> 2, with keyB and then an end
    // stream
    EXPECT_EQ(cb::engine_errc::success,
              producer->stepAndExpect(
                      producers, cb::mcbp::ClientOpcode::DcpSnapshotMarker));
    EXPECT_EQ(1, producers.last_snap_start_seqno);
    EXPECT_EQ(2, producers.last_snap_end_seqno);

    EXPECT_EQ(cb::engine_errc::success,
              producer->stepAndExpect(producers,
                                      cb::mcbp::ClientOpcode::DcpMutation));
    EXPECT_EQ(2, producers.last_byseqno);
    EXPECT_EQ("keyB", producers.last_key);

    EXPECT_EQ(cb::engine_errc::success,
              producer->stepAndExpect(producers,
                                      cb::mcbp::ClientOpcode::DcpStreamEnd));
    EXPECT_EQ(cb::mcbp::DcpStreamEndStatus::Ok, producers.last_end_status);
}

/*
 * MB-31410: In this test I simulate a DcpConsumer that receives messages
 * while previous messages have been buffered. This simulates the system
 * when Replication Throttling triggers.
 * The purpose is to check that the Consumer can /never/ process new incoming
 * messages /before/ the DcpConsumerTask processes buffered messages.
 * Note that, while I implement this test by using out-of-order mutations, the
 * test covers a generic scenario where we try to process any kind of
 * out-of-order messages (e.g., mutations and snapshot-markers).
 */
TEST_P(SingleThreadedPassiveStreamTest, MB31410) {
    const std::string value(1024 * 1024, 'x');
    const uint64_t snapStart = 1;
    const uint64_t snapEnd = 100;
    // Run with 4% replication throttle (see commit for this test)
    auto& config = engine->getConfiguration();
    config.setMutationMemRatio(0.04);

    // The consumer receives the snapshot-marker
    uint32_t opaque = 0;
    SnapshotMarker snapshotMarker(opaque,
                                  vbid,
                                  snapStart,
                                  snapEnd,
                                  dcp_marker_flag_t::MARKER_FLAG_MEMORY,
                                  {} /*HCS*/,
                                  {} /*maxVisibleSeqno*/,
                                  {}, // timestamp
                                  {});
    stream->processMarker(&snapshotMarker);

    // The consumer receives mutations.
    // Here I want to create the scenario where we have hit the replication
    // threshold.
    size_t seqno = snapStart;
    for (; seqno <= snapEnd; seqno++) {
        auto ret = stream->messageReceived(
                makeMutationConsumerMessage(seqno, vbid, value, opaque));

        // We get cb::engine_errc::temporary_failure when we hit the replication
        // threshold. When it happens, we buffer the mutation for deferred
        // processing in the DcpConsumerTask.
        if (ret == cb::engine_errc::temporary_failure) {
            auto& epStats = engine->getEpStats();

            ASSERT_GT(epStats.getEstimatedTotalMemoryUsed(),
                      epStats.getMaxDataSize() * config.getMutationMemRatio());
            ASSERT_EQ(1, stream->getNumBufferItems());
            auto& bufferedMessages = stream->getBufferMessages();
            auto& [dcpResponse, size] = bufferedMessages.at(0);
            ASSERT_EQ(seqno,
                      *dynamic_cast<MutationResponse&>(*dcpResponse)
                               .getBySeqno());

            // Simulate that we have recovered from OOM.
            // We need this for processing other items in the next steps.
            epStats.setMaxDataSize(epStats.getMaxDataSize() * 2);
            ASSERT_LT(epStats.getEstimatedTotalMemoryUsed(),
                      epStats.getMaxDataSize() * config.getMutationMemRatio());

            break;
        } else {
            ASSERT_EQ(cb::engine_errc::success, ret);
        }
    }

    // At this point 'seqno' has been buffered. So in the following:
    //     - I start frontEndThread where I try to process 'seqno + 1'
    //     - I simulate the DcpConsumerTask in this_thread by calling
    //         PassiveStream::processBufferedMessages
    ThreadGate tg(2);

    // Used to simulate the scenario where frontEndThread executes while the
    // DcpConsumerTask is draining the message buffer.
    struct {
        std::mutex m;
        std::condition_variable cv;
        bool frontEndDone = false;
    } sync;

    auto nextFrontEndSeqno = seqno + 1;
    auto frontEndTask =
            [this, nextFrontEndSeqno, &value, opaque, &tg, &sync]() {
                tg.threadUp();
                // If the following check fails it is enough to assert that the
                // test has failed. But, I use EXPECT rather than ASSERT
                // because, in the case of failure, I want to trigger also the
                // ASSERT_NO_THROW below.
                EXPECT_EQ(cb::engine_errc::temporary_failure,
                          stream->messageReceived(makeMutationConsumerMessage(
                                  nextFrontEndSeqno, vbid, value, opaque)));
                // I cannot check the status of the buffer here because we have
                // released buffer.bufMutex and the DcpConsumerTask has started
                // draining. That would give TSan errors on CV. I do the check
                // in the DcpConsumerTask (below).

                // Unblock DcpConsumerTask
                {
                    std::lock_guard<std::mutex> lg(sync.m);
                    sync.frontEndDone = true;
                }
                sync.cv.notify_one();
            };
    // I need to run start frontEndThread before this_thread calls
    // PassiveStream::processBufferedMessages. That's because this_thread
    // would block forever in tg.threadUp() otherwise.
    std::thread frontEndThread(frontEndTask);

    // When this_thread goes to sleep in the hook function, frontEndThread
    // executes and tries to process the new incoming message.
    // If frontEndThread succeeds, then it means that we have processed new
    // messages /before/ the buffered ones.
    // In the specific case (where we are processing out-of-order mutations
    // and the new incoming message in frontEndThread is 'seqno + 1') it means
    // that we are trying to break the seqno-invariant.
    // When this_thread resumes its execution, it will process the mutations
    // previously buffered. So, if frontEndThread has got
    // cb::engine_errc::success above, then this_thread will throw an exception
    // (Monotonic<x> invariant failed).
    std::set<int64_t> processedBufferSeqnos;
    bool isFirstRun = true;
    std::function<void()> hook =
            [this, &tg, &isFirstRun, nextFrontEndSeqno, &sync]() {
                // If the test succeeds (i.e., the frontEndTask above sees
                // cb::engine_errc::temporary_failure) we will have 2 buffered
                // messages, so we will execute here twice. Calling tg.threadUp
                // again would lead to deadlock.
                if (!tg.isComplete()) {
                    tg.threadUp();
                }

                // Let the frontEndThread complete its execution.
                //
                // Note: There are many logic checks in this test that aim to
                //     both:
                //     1) ensuring that the test is valid
                //     2) ensuring that our logic works properly
                //     The problem is: if the test fails, then we are sure that
                //     our logic is broken; but, if the test doesn't fail we can
                //     assert that our logic is safe only if the test is valid.
                //     We may have a false negative otherwise.
                //     This test is valid only if frontEndThread has completed
                //     its execution at this point. Even if the logic checks
                //     seems enough to ensure that, the test is complex and I
                //     may have forgot something. Also, we are back-porting
                //     this patch to versions where logic conditions differ.
                //     So, here I enforce a strong sync-condition so that we are
                //     always sure that frontEndThread has completed before
                //     we proceed.
                {
                    std::unique_lock<std::mutex> ul(sync.m);
                    sync.cv.wait(ul, [&sync] { return sync.frontEndDone; });
                }

                // Check the status of the buffer before draining. Here the
                // state must be the one left by the frontEndThread. Note that
                // we have released buffer.bufMutex here. But, accessing the
                // buffer is safe as:
                // - test is designed so that we must have buffered 2 items
                // - no further front-end message will be processed/buffered
                //     at this point
                // - only this thread can remove messages from the buffer
                if (isFirstRun) {
                    auto numBufferedItems = stream->getNumBufferItems();
                    // Again, avoid that we fail with ASSERT_EQ or
                    // std::out_of_range so that this_thread proceeds and
                    // throws.
                    EXPECT_EQ(2, numBufferedItems);
                    if (numBufferedItems == 2) {
                        auto& bufferedMessages = stream->getBufferMessages();
                        auto& dcpResponse0 = bufferedMessages.at(0);
                        EXPECT_EQ(nullptr, dcpResponse0.first);
                        auto& dcpResponse1 = bufferedMessages.at(1);
                        EXPECT_EQ(nextFrontEndSeqno,
                                  *dynamic_cast<MutationResponse&>(
                                           *dcpResponse1.first)
                                           .getBySeqno());
                    }

                    isFirstRun = false;
                }
            };
    stream->setProcessBufferedMessages_postFront_Hook(hook);

    // If the seqno-invariant is broken, the next call throws:
    //     C++ exception with description "Monotonic<x> invariant failed:
    //     new value (<seqno>) breaks invariant on current value
    //     (<nextFrontEndSeqno>)" thrown in the test body.
    uint32_t bytesProcessed{0};
    ASSERT_NO_THROW(EXPECT_EQ(all_processed,
                              stream->processBufferedMessages(
                                      bytesProcessed, 100 /*batchSize*/)));
    EXPECT_GT(bytesProcessed, 0);

    frontEndThread.join();

    // Explicitly verify the order of mutations in the CheckpointManager.
    auto vb = store->getVBuckets().getBucket(vbid);
    auto* ckptMgr =
            static_cast<MockCheckpointManager*>(vb->checkpointManager.get());
    ASSERT_TRUE(ckptMgr);
    std::vector<queued_item> items;
    ckptMgr->getNextItemsForPersistence(items);
    // Expect two checkpoints one empty initial checkpoint which was closed due
    // to the snapshot being received and the open checkpoint
    EXPECT_EQ(1, ckptMgr->getNumCheckpoints());
    EXPECT_EQ(nextFrontEndSeqno, items.back()->getBySeqno());
    uint64_t prevSeqno = 0;
    for (auto& item : items) {
        if (item->isCheckPointMetaItem()) {
            continue;
        }
        ASSERT_EQ(queue_op::mutation, item->getOperation());
        EXPECT_GT(item->getBySeqno(), prevSeqno);
        prevSeqno = item->getBySeqno();
    }
}

// Main test code for MB-33773, see TEST_F for details of each mode.
// The test generally forces the consumer to buffer mutations and then
// interleaves various operations using ProcessBufferedMessages_postFront_Hook
void SingleThreadedPassiveStreamTest::mb_33773(
        SingleThreadedPassiveStreamTest::mb_33773Mode mode) {
    uint32_t opaque = 1;

    const uint64_t snapStart = 1;
    const uint64_t snapEnd = 100;

    // The consumer receives the snapshot-marker
    consumer->snapshotMarker(opaque,
                             vbid,
                             snapStart,
                             snapEnd,
                             dcp_marker_flag_t::MARKER_FLAG_MEMORY,
                             {} /*HCS*/,
                             {} /*maxVisibleSeqno*/);

    // This code is tricking the replication throttle into returning pause so
    // that the mutation's are buffered.
    auto& config = engine->getConfiguration();
    config.setMutationMemRatio(0.0);
    auto& stats = engine->getEpStats();
    const size_t originalQuota = stats.getMaxDataSize();
    size_t expectedFlowControlBytes =
            SnapshotMarkerResponse::baseMsgBytes +
            sizeof(cb::mcbp::request::DcpSnapshotMarkerV1Payload);
    stats.setMaxDataSize(1);
    ASSERT_EQ(ReplicationThrottle::Status::Pause,
              engine->getReplicationThrottle().getStatus());

    // Push mutations
    EXPECT_EQ(0, stream->getNumBufferItems());
    for (size_t seqno = snapStart; seqno < snapEnd; seqno++) {
        auto key = makeStoredDocKey("k" + std::to_string(seqno));
        EXPECT_EQ(cb::engine_errc::success,
                  consumer->mutation(opaque,
                                     key,
                                     {},
                                     0,
                                     0,
                                     1,
                                     vbid,
                                     0,
                                     seqno,
                                     0,
                                     0,
                                     0,
                                     {},
                                     0));
        expectedFlowControlBytes +=
                MutationResponse::mutationBaseMsgBytes + key.size();
    }
    // and check they were buffered.
    ASSERT_EQ(snapEnd - snapStart, stream->getNumBufferItems());
    // Unblock consumer
    config.setMutationMemRatio(0.99);
    stats.setMaxDataSize(originalQuota);

    // We expect flowcontrol bytes to increase when the buffered items are
    // discarded.
    auto bytes = consumer->getFlowControl().getFreedBytes();
    auto backoffs = consumer->getNumBackoffs();
    size_t flowControlBytesFreed = 0; // this is used for one test only
    switch (mode) {
    case mb_33773Mode::closeStreamOnTask: {
        // Create and set a hook that will call setDead, the hook executes
        // just after an item has been taken from the buffer
        std::function<void()> hook = [this]() {
            consumer->closeStreamDueToVbStateChange(vbid, vbucket_state_active);
        };
        stream->setProcessBufferedMessages_postFront_Hook(hook);
        break;
    }
    case mb_33773Mode::closeStreamBeforeTask:
        consumer->closeStreamDueToVbStateChange(vbid, vbucket_state_active);
        break;
    case mb_33773Mode::noMemory: {
        // Fudge memory again so the task has to re-buffer the messages
        std::function<void()> hook = [this]() {
            engine->getEpStats().setMaxDataSize(1);
        };
        stream->setProcessBufferedMessages_postFront_Hook(hook);
        break;
    }
    case mb_33773Mode::noMemoryAndClosed: {
        // This hook will force quota to 1 so the processing fails.
        // But also closes the stream so that the messages queue is emptied.
        // We are testing that the item we've moved out of the queue is still
        // accounted in flow-control
        std::function<void()> hook = [this, &flowControlBytesFreed]() {
            engine->getEpStats().setMaxDataSize(1);
            consumer->closeStreamDueToVbStateChange(vbid, vbucket_state_active);
            // Capture flow control freed bytes which should now include all
            // buffered messages, except one (which was moved)
            flowControlBytesFreed = consumer->getFlowControl().getFreedBytes();
        };
        stream->setProcessBufferedMessages_postFront_Hook(hook);
        break;
    }
    case mb_33773Mode::streamEndMessage: {
        consumer->streamEnd(
                1, vbid, cb::mcbp::DcpStreamEndStatus::StateChanged);
        expectedFlowControlBytes += StreamEndResponse::baseMsgBytes;
    }
    }

    // Run the NonIO task. Without any fix (and in the interleaved test) the
    // task will grab a reference to an object which will be freed as a side
    // affect of calling closeStream. Crash/ASAN failure will occur.
    auto& nonIo = *task_executor->getLpTaskQ()[NONIO_TASK_IDX];
    runNextTask(nonIo);

    switch (mode) {
    case mb_33773Mode::closeStreamOnTask:
    case mb_33773Mode::closeStreamBeforeTask:
    case mb_33773Mode::streamEndMessage:
        // Expect that after running the task, which closed the stream via the
        // hook flow control freed increased to reflect the buffered items which
        // were discarded,
        EXPECT_GT(consumer->getFlowControl().getFreedBytes(), bytes);
        // All pushed items will have been 'acked'
        EXPECT_EQ(expectedFlowControlBytes,
                  consumer->getFlowControl().getFreedBytes());
        return;
    case mb_33773Mode::noMemory: {
        std::function<void()> hook = [] {};
        stream->setProcessBufferedMessages_postFront_Hook(hook);
        // fall through to next case
    }
    case mb_33773Mode::noMemoryAndClosed: {
        // Undo memory fudge for the rest of the test
        engine->getEpStats().setMaxDataSize(originalQuota);
        break;
    }
    }

    // NOTE: Only the noMemory test runs from here

    // backoffs should of increased
    EXPECT_GT(consumer->getNumBackoffs(), backoffs);

    if (mode == mb_33773Mode::noMemoryAndClosed) {
        // Check the hook updated this counter
        EXPECT_NE(0, flowControlBytesFreed);
        // And check that consumer flow control is even bigger now
        EXPECT_GT(consumer->getFlowControl().getFreedBytes(),
                  flowControlBytesFreed);
        // All pushed items will have been 'acked'
        EXPECT_EQ(expectedFlowControlBytes,
                  consumer->getFlowControl().getFreedBytes());
    } else {
        // The items are still buffered
        EXPECT_EQ(snapEnd - snapStart, stream->getNumBufferItems());
        // Run task again, it should of re-scheduled itself
        runNextTask(nonIo);
        // and all items now gone
        EXPECT_EQ(0, stream->getNumBufferItems());
    }
}

// MB-35061 - Check that closing a stream and opening a new one does not leave
// multiple entries for the same consumer in vbConns for a particular vb.
TEST_P(SingleThreadedPassiveStreamTest,
       ConsumerRemovedFromVBConnsWhenStreamReplaced) {
    auto& connMap = static_cast<MockDcpConnMap&>(engine->getDcpConnMap());
    std::string streamName = "test_consumer";
    // consumer and stream created in SetUp
    ASSERT_TRUE(connMap.doesVbConnExist(vbid, streamName));

    // close stream
    EXPECT_EQ(cb::engine_errc::success, consumer->closeStream(0, vbid));

    EXPECT_TRUE(connMap.doesVbConnExist(vbid, streamName));

    // add new stream
    uint32_t opaque = 999;
    ASSERT_EQ(cb::engine_errc::success,
              consumer->addStream(opaque /*opaque*/, vbid, 0 /*flags*/));
    stream = static_cast<MockPassiveStream*>(
            (consumer->getVbucketStream(vbid)).get());

    ASSERT_TRUE(stream);
    EXPECT_TRUE(connMap.doesVbConnExist(vbid, streamName));

    // end the second stream
    EXPECT_EQ(cb::engine_errc::success,
              consumer->streamEnd(stream->getOpaque(),
                                  vbid,
                                  cb::mcbp::DcpStreamEndStatus::Ok));

    // expect the consumer is no longer in vbconns
    EXPECT_FALSE(connMap.doesVbConnExist(vbid, streamName));

    // re-add stream for teardown to close
    ASSERT_EQ(cb::engine_errc::success,
              consumer->addStream(opaque /*opaque*/, vbid, 0 /*flags*/));
}

// Do mb33773 with the close stream interleaved into the processBufferedMessages
// This is more reflective of the actual MB as this case would result in a fault
TEST_P(SingleThreadedPassiveStreamTest, MB_33773_interleaved) {
    mb_33773(mb_33773Mode::closeStreamOnTask);
}

// Do mb33773 with the close stream before processBufferedMessages. This is
// checking that flow-control is updated with the fix in place
TEST_P(SingleThreadedPassiveStreamTest, MB_33773) {
    mb_33773(mb_33773Mode::closeStreamBeforeTask);
}

// Test more of the changes in mb33773, this mode makes the processing fail
// because there's not enough memory, this makes us exercise the code that swaps
// a reponse back into the deque
TEST_P(SingleThreadedPassiveStreamTest, MB_33773_oom) {
    mb_33773(mb_33773Mode::noMemory);
}

// Test more of the changes in mb33773, this mode makes the processing fail
// because there's not enough memory, this makes us exercise the code that swaps
// a reponse back into the deque
TEST_P(SingleThreadedPassiveStreamTest, MB_33773_oom_close) {
    mb_33773(mb_33773Mode::noMemoryAndClosed);
}

// Push a streamEnd whilst messages are buffered
TEST_P(SingleThreadedPassiveStreamTest, MB_33773_stream_end) {
    mb_33773(mb_33773Mode::streamEndMessage);
}

// This test covers a "race" where the streamEnd code would use the return value
// from removeStream - which was a nullptr. This test simulates that race by
// injecting a closeStream into the streamDead path.
TEST_P(SingleThreadedPassiveStreamTest, MB_56675) {
    // Create a hook which will remove the stream during the steamEnd code.
    // With MB-56675 this leads to a crash because the streamEnd code would
    // assume removeStream returns a valid stream.
    std::function<void()> hook = [this]() {
        consumer->closeStreamDueToVbStateChange(vbid, vbucket_state_active);
    };
    stream->setStreamDeadHook(hook);
    consumer->streamEnd(1, vbid, cb::mcbp::DcpStreamEndStatus::StateChanged);
    EXPECT_EQ(StreamEndResponse::baseMsgBytes,
              consumer->getFlowControl().getFreedBytes());
}

void SingleThreadedPassiveStreamTest::
        testInitialDiskSnapshotFlagClearedOnTransitionToActive(
                vbucket_state_t initialState) {
    // Test that a vbucket changing state to active clears the initial disk
    // snapshot flag
    setVBucketStateAndRunPersistTask(vbid, initialState);

    // receive snapshot
    SnapshotMarker marker(0 /*opaque*/,
                          vbid,
                          1 /*snapStart*/,
                          100 /*snapEnd*/,
                          dcp_marker_flag_t::MARKER_FLAG_DISK | MARKER_FLAG_CHK,
                          0 /*HCS*/,
                          {} /*maxVisibleSeqno*/,
                          {}, // timestamp
                          {} /*streamId*/);

    stream->processMarker(&marker);

    auto vb = engine->getVBucket(vbid);
    ASSERT_TRUE(vb->isReceivingInitialDiskSnapshot());
    ASSERT_TRUE(stream->isActive());

    // set stream to dead - modelling stream being unexpectedly "disconnected"
    stream->setDead(cb::mcbp::DcpStreamEndStatus::Disconnected);
    ASSERT_FALSE(stream->isActive());

    // flag not cleared yet, the replica might reconnect to the active, don't
    // want to momentarily clear the flag
    EXPECT_TRUE(vb->isReceivingInitialDiskSnapshot());

    // change state
    setVBucketState(vbid, vbucket_state_active);
    flushVBucketToDiskIfPersistent(vbid, 0);

    // check that the initial disk snapshot flag was cleared
    EXPECT_FALSE(vb->isReceivingInitialDiskSnapshot());
}

TEST_P(SingleThreadedPassiveStreamTest,
       InitialDiskSnapshotFlagClearedOnStateTransition_Pending) {
    testInitialDiskSnapshotFlagClearedOnTransitionToActive(
            vbucket_state_pending);
}

TEST_P(SingleThreadedPassiveStreamTest,
       InitialDiskSnapshotFlagClearedOnStateTransition_Replica) {
    testInitialDiskSnapshotFlagClearedOnTransitionToActive(
            vbucket_state_replica);
}

/**
 * Note: this test does not cover any issue, it just shows what happens at
 * Replica if the Active misses to set the MARKER_FLAG_CHK in SnapshotMarker.
 */
TEST_P(SingleThreadedPassiveStreamTest, ReplicaNeverMergesDiskSnapshot) {
    auto vb = engine->getVBucket(vbid);
    ASSERT_TRUE(vb);
    auto& ckptMgr = static_cast<MockCheckpointManager&>(*vb->checkpointManager);
    ckptMgr.clear(0 /*seqno*/);
    ASSERT_EQ(1, ckptMgr.getNumCheckpoints());
    ASSERT_EQ(CheckpointType::Memory, ckptMgr.getOpenCheckpointType());

    const uint32_t opaque = 0;
    const auto receiveSnapshot =
            [this, opaque, &ckptMgr](
                    uint64_t snapStart,
                    uint64_t snapEnd,
                    uint32_t flags,
                    size_t expectedNumCheckpoint,
                    CheckpointType expectedOpenCkptType) -> void {
        cb::mcbp::DcpStreamId streamId{};
        SnapshotMarker marker(opaque,
                              vbid,
                              snapStart,
                              snapEnd,
                              flags,
                              0 /*HCS*/,
                              {} /*maxVisibleSeqno*/,
                              {}, // timestamp
                              streamId);
        stream->processMarker(&marker);

        auto item = makeCommittedItem(makeStoredDocKey("key"), "value");
        item->setBySeqno(snapStart);

        EXPECT_EQ(cb::engine_errc::success,
                  stream->messageReceived(
                          std::make_unique<MutationConsumerMessage>(
                                  std::move(item),
                                  opaque,
                                  IncludeValue::Yes,
                                  IncludeXattrs::Yes,
                                  IncludeDeleteTime::No,
                                  IncludeDeletedUserXattrs::Yes,
                                  DocKeyEncodesCollectionId::No,
                                  nullptr /*ext-metadata*/,
                                  streamId)));

        EXPECT_EQ(expectedNumCheckpoint, ckptMgr.getNumCheckpoints());
        EXPECT_EQ(expectedOpenCkptType, ckptMgr.getOpenCheckpointType());
    };
    auto initalNumberOfCheckpoints = vb->checkpointManager->getNumCheckpoints();
    {
        SCOPED_TRACE("");
        receiveSnapshot(1 /*snapStart*/,
                        1 /*snapEnd*/,
                        dcp_marker_flag_t::MARKER_FLAG_MEMORY | MARKER_FLAG_CHK,
                        initalNumberOfCheckpoints + 1 /*expectedNumCheckpoint*/,
                        CheckpointType::Memory /*expectedOpenCkptType*/);
    }

    // Merged with the previous snapshot
    {
        SCOPED_TRACE("");
        receiveSnapshot(2 /*snapStart*/,
                        2 /*snapEnd*/,
                        dcp_marker_flag_t::MARKER_FLAG_MEMORY,
                        initalNumberOfCheckpoints + 1 /*expectedNumCheckpoint*/,
                        CheckpointType::Memory /*expectedOpenCkptType*/);
    }

    // Disk + we miss the MARKER_FLAG_CHK, still not merged
    {
        SCOPED_TRACE("");
        receiveSnapshot(3 /*snapStart*/,
                        3 /*snapEnd*/,
                        dcp_marker_flag_t::MARKER_FLAG_DISK,
                        initalNumberOfCheckpoints + 2 /*expectedNumCheckpoint*/,
                        CheckpointType::Disk /*expectedOpenCkptType*/);
    }

    {
        SCOPED_TRACE("");
        receiveSnapshot(4 /*snapStart*/,
                        4 /*snapEnd*/,
                        dcp_marker_flag_t::MARKER_FLAG_DISK | MARKER_FLAG_CHK,
                        initalNumberOfCheckpoints + 3 /*expectedNumCheckpoint*/,
                        CheckpointType::Disk /*expectedOpenCkptType*/);
    }

    // From Disk to Disk + we miss the MARKER_FLAG_CHK, still not merged
    {
        SCOPED_TRACE("");
        receiveSnapshot(5 /*snapStart*/,
                        5 /*snapEnd*/,
                        dcp_marker_flag_t::MARKER_FLAG_DISK,
                        initalNumberOfCheckpoints + 4 /*expectedNumCheckpoint*/,
                        CheckpointType::Disk /*expectedOpenCkptType*/);
    }

    // Memory snap but previous snap is Disk -> no merge
    {
        SCOPED_TRACE("");
        receiveSnapshot(6 /*snapStart*/,
                        6 /*snapEnd*/,
                        dcp_marker_flag_t::MARKER_FLAG_MEMORY,
                        initalNumberOfCheckpoints + 5 /*expectedNumCheckpoint*/,
                        CheckpointType::Memory /*expectedOpenCkptType*/);
    }

    {
        SCOPED_TRACE("");
        receiveSnapshot(7 /*snapStart*/,
                        7 /*snapEnd*/,
                        dcp_marker_flag_t::MARKER_FLAG_MEMORY | MARKER_FLAG_CHK,
                        initalNumberOfCheckpoints + 6 /*expectedNumCheckpoint*/,
                        CheckpointType::Memory /*expectedOpenCkptType*/);
    }
}

void SingleThreadedPassiveStreamTest::testConsumerRejectsBodyInDeletion(
        const std::optional<cb::durability::Requirements>& durReqs) {
    auto& connMap = static_cast<MockDcpConnMap&>(engine->getDcpConnMap());
    connMap.addConn(cookie, consumer);
    ASSERT_TRUE(consumer->isAllowSanitizeValueInDeletion());
    engine->getConfiguration().setAllowSanitizeValueInDeletion(false);
    ASSERT_FALSE(consumer->isAllowSanitizeValueInDeletion());

    consumer->public_setIncludeDeletedUserXattrs(IncludeDeletedUserXattrs::Yes);

    // Send deletion in a single seqno snapshot
    EXPECT_EQ(cb::engine_errc::success,
              consumer->snapshotMarker(1 /*opaque*/,
                                       vbid,
                                       1 /*startSeqno*/,
                                       1 /*endSeqno*/,
                                       MARKER_FLAG_CHK,
                                       {} /*HCS*/,
                                       {} /*maxVisibleSeqno*/));

    const auto verifyDCPFailure =
            [this, &durReqs](const cb::const_byte_buffer& value,
                             protocol_binary_datatype_t datatype) -> void {
        const uint32_t opaque = 1;
        int64_t bySeqno = 1;
        if (durReqs) {
            EXPECT_EQ(cb::engine_errc::invalid_arguments,
                      consumer->prepare(opaque,
                                        {"key", DocKeyEncodesCollectionId::No},
                                        value,
                                        0 /*priv_bytes*/,
                                        datatype,
                                        0 /*cas*/,
                                        vbid,
                                        0 /*flags*/,
                                        bySeqno,
                                        0 /*revSeqno*/,
                                        0 /*exp*/,
                                        0 /*lockTime*/,
                                        0 /*nru*/,
                                        DocumentState::Deleted,
                                        durReqs->getLevel()));
        } else {
            EXPECT_EQ(cb::engine_errc::invalid_arguments,
                      consumer->deletion(opaque,
                                         {"key", DocKeyEncodesCollectionId::No},
                                         value,
                                         0 /*priv_bytes*/,
                                         datatype,
                                         0 /*cas*/,
                                         vbid,
                                         bySeqno,
                                         0 /*revSeqno*/,
                                         {} /*meta*/));
        }
    };

    // Build up a value with just raw body and verify DCP failure
    const std::string body = "body";
    cb::const_byte_buffer value{reinterpret_cast<const uint8_t*>(body.data()),
                                body.size()};
    {
        SCOPED_TRACE("");
        verifyDCPFailure(value, PROTOCOL_BINARY_RAW_BYTES);
    }

    // Verify the same for body + xattrs
    const auto xattrValue = createXattrValue(body);
    value = {reinterpret_cast<const uint8_t*>(xattrValue.data()),
             xattrValue.size()};
    {
        SCOPED_TRACE("");
        verifyDCPFailure(
                value,
                PROTOCOL_BINARY_RAW_BYTES | PROTOCOL_BINARY_DATATYPE_XATTR);
    }

    connMap.removeConn(cookie);
}

TEST_P(SingleThreadedPassiveStreamTest, ConsumerRejectsBodyInDeletion) {
    testConsumerRejectsBodyInDeletion({});
}

TEST_P(SingleThreadedPassiveStreamTest, ConsumerRejectsBodyInSyncDeletion) {
    testConsumerRejectsBodyInDeletion(cb::durability::Requirements());
}

void SingleThreadedPassiveStreamTest::testConsumerSanitizesBodyInDeletion(
        const std::optional<cb::durability::Requirements>& durReqs) {
    ASSERT_TRUE(consumer->isAllowSanitizeValueInDeletion());
    consumer->public_setIncludeDeletedUserXattrs(IncludeDeletedUserXattrs::Yes);

    auto& vb = *store->getVBucket(vbid);
    ASSERT_EQ(0, vb.getHighSeqno());

    // If using durability, we'll send a second snapshot (as prepare's and
    // commits of the same key can't be in the same checkpoint) so just set this
    // snapshot's range for the prepare
    const uint64_t initialEndSeqno = durReqs ? 1 : 10;
    EXPECT_EQ(cb::engine_errc::success,
              consumer->snapshotMarker(1 /*opaque*/,
                                       vbid,
                                       1 /*startSeqno*/,
                                       initialEndSeqno,
                                       MARKER_FLAG_CHK,
                                       {} /*HCS*/,
                                       {} /*maxVisibleSeqno*/));

    const auto key = makeStoredDocKey("key");
    const auto verifyDCPSuccess = [this, &key, &durReqs](
                                          const cb::const_byte_buffer& value,
                                          protocol_binary_datatype_t datatype,
                                          int64_t bySeqno) -> void {
        const uint32_t opaque = 1;
        if (durReqs) {
            EXPECT_EQ(cb::engine_errc::success,
                      consumer->prepare(opaque,
                                        key,
                                        value,
                                        0 /*priv_bytes*/,
                                        datatype,
                                        0 /*cas*/,
                                        vbid,
                                        0 /*flags*/,
                                        bySeqno,
                                        0 /*revSeqno*/,
                                        0 /*exp*/,
                                        0 /*lockTime*/,
                                        0 /*nru*/,
                                        DocumentState::Deleted,
                                        durReqs->getLevel()));
        } else {
            EXPECT_EQ(cb::engine_errc::success,
                      consumer->deletion(opaque,
                                         key,
                                         value,
                                         0 /*priv_bytes*/,
                                         datatype,
                                         0 /*cas*/,
                                         vbid,
                                         bySeqno,
                                         0 /*revSeqno*/,
                                         {} /*meta*/));
        }
    };

    // Build up a value with just raw body and verify that DCP deletion succeeds
    // and the Body has been removed from the payload.
    const std::string body = "body";
    cb::const_byte_buffer value{reinterpret_cast<const uint8_t*>(body.data()),
                                body.size()};
    {
        SCOPED_TRACE("");
        verifyDCPSuccess(value, PROTOCOL_BINARY_RAW_BYTES, 1 /*bySeqno*/);
    }
    auto& ht = vb.ht;
    {
        auto res = ht.findForUpdate(key);
        const auto* sv = durReqs ? res.pending.getSV() : res.committed;
        EXPECT_TRUE(sv);
        EXPECT_EQ(1, sv->getBySeqno());
        if (durReqs) {
            EXPECT_EQ(0, sv->getValue()->valueSize());
        } else {
            // Note: Normal deletion with 0-size value goes through DelWithMeta
            // that sets the value to nullptr.
            EXPECT_FALSE(sv->getValue().get());
        }
    }

    int64_t nextSeqno = 2;
    if (durReqs) {
        // Need to commit the first prepare for queuing a new one in the next
        // steps.
        {
            folly::SharedMutex::ReadHolder rlh(vb.getStateLock());
            EXPECT_EQ(cb::engine_errc::success,
                      vb.commit(rlh, key, 1, {}, vb.lockCollections(key)));
        }
        // Replica doesn't like 2 prepares for the same key into the same
        // checkpoint.
        const int64_t newStartSeqno = initialEndSeqno + 2;
        EXPECT_EQ(cb::engine_errc::success,
                  consumer->snapshotMarker(1 /*opaque*/,
                                           vbid,
                                           newStartSeqno,
                                           newStartSeqno + 10 /*endSeqno*/,
                                           MARKER_FLAG_CHK,
                                           {} /*HCS*/,
                                           {} /*maxVisibleSeqno*/));
        nextSeqno = newStartSeqno;
    }

    // Verify the same for body + user-xattrs + sys-xattrs
    const auto xattrValue = createXattrValue(body);
    value = {reinterpret_cast<const uint8_t*>(xattrValue.data()),
             xattrValue.size()};
    {
        SCOPED_TRACE("");
        verifyDCPSuccess(
                value,
                PROTOCOL_BINARY_RAW_BYTES | PROTOCOL_BINARY_DATATYPE_XATTR,
                nextSeqno);
    }
    {
        auto res = ht.findForUpdate(key);
        const auto* sv = durReqs ? res.pending.getSV() : res.committed;
        EXPECT_TRUE(sv);
        EXPECT_EQ(nextSeqno, sv->getBySeqno());
        EXPECT_TRUE(sv->getValue().get());
        EXPECT_LT(sv->getValue()->valueSize(), xattrValue.size());

        // No body
        const auto finalValue =
                std::string_view(const_cast<char*>(sv->getValue()->getData()),
                                 sv->getValue()->valueSize());
        EXPECT_EQ(0, cb::xattr::get_body_size(sv->getDatatype(), finalValue));

        // Must have user/sys xattrs (created at createXattrValue())
        const auto finalValueBuf =
                cb::char_buffer(const_cast<char*>(sv->getValue()->getData()),
                                sv->getValue()->valueSize());
        cb::xattr::Blob blob(finalValueBuf, false /*compressed*/);
        for (uint8_t i = 1; i <= 6; ++i) {
            EXPECT_FALSE(blob.get("ABCuser" + std::to_string(i)).empty());
        }
        EXPECT_FALSE(blob.get("meta").empty());
        EXPECT_FALSE(blob.get("_sync").empty());
    }
}

TEST_P(SingleThreadedPassiveStreamTest, ConsumerSanitizesBodyInDeletion) {
    testConsumerSanitizesBodyInDeletion({});
}

TEST_P(SingleThreadedPassiveStreamTest, ConsumerSanitizesBodyInSyncDeletion) {
    testConsumerSanitizesBodyInDeletion(cb::durability::Requirements());
}

void SingleThreadedPassiveStreamTest::testConsumerReceivesUserXattrsInDelete(
        bool sysXattrs,
        const std::optional<cb::durability::Requirements>& durReqs,
        bool compressed) {
    // UserXattrs in deletion are valid only for connections that enable it
    consumer->public_setIncludeDeletedUserXattrs(IncludeDeletedUserXattrs::Yes);

    // Send deletion in a single seqno snapshot
    const uint32_t opaque = 1;
    int64_t bySeqno = 1;
    EXPECT_EQ(cb::engine_errc::success,
              consumer->snapshotMarker(opaque,
                                       vbid,
                                       bySeqno,
                                       bySeqno,
                                       MARKER_FLAG_CHK,
                                       {} /*HCS*/,
                                       {} /*maxVisibleSeqno*/));

    // Build up a value composed of:
    // - no body
    // - some user-xattrs ("ABCUser[1..6]" + "meta")
    // - maybe the "_sync" sys-xattr
    auto value = createXattrValue("", sysXattrs, compressed);
    cb::const_byte_buffer valueBuf{
            reinterpret_cast<const uint8_t*>(value.data()), value.size()};
    auto datatype = PROTOCOL_BINARY_DATATYPE_XATTR;
    if (compressed) {
        datatype |= PROTOCOL_BINARY_DATATYPE_SNAPPY;
    }

    if (durReqs) {
        EXPECT_EQ(cb::engine_errc::success,
                  consumer->prepare(opaque,
                                    {"key", DocKeyEncodesCollectionId::No},
                                    valueBuf,
                                    0 /*priv_bytes*/,
                                    datatype,
                                    0 /*cas*/,
                                    vbid,
                                    0 /*flags*/,
                                    bySeqno,
                                    0 /*revSeqno*/,
                                    0 /*exp*/,
                                    0 /*lockTime*/,
                                    0 /*nru*/,
                                    DocumentState::Deleted,
                                    durReqs->getLevel()));
    } else {
        EXPECT_EQ(cb::engine_errc::success,
                  consumer->deletion(opaque,
                                     {"key", DocKeyEncodesCollectionId::No},
                                     valueBuf,
                                     0 /*priv_bytes*/,
                                     datatype,
                                     0 /*cas*/,
                                     vbid,
                                     bySeqno,
                                     0 /*revSeqno*/,
                                     {} /*meta*/));
    }

    auto& epBucket = dynamic_cast<EPBucket&>(*store);
    EXPECT_EQ(FlushResult(MoreAvailable::No, 1), epBucket.flushVBucket(vbid));

    // Check item persisted

    auto& kvstore = *store->getRWUnderlying(vbid);
    const auto isPrepare = durReqs.has_value();

    // Test expects the datatype to remain the same.
    // Provide the correct filter to read back the item compressed/uncompressed
    // to match how it was stored.
    auto filter = compressed ? ValueFilter::VALUES_COMPRESSED
                             : ValueFilter::VALUES_DECOMPRESSED;
    auto doc = kvstore.get(makeDiskDocKey("key", isPrepare), vbid, filter);
    EXPECT_EQ(cb::engine_errc::success, doc.getStatus());
    ASSERT_TRUE(doc.item);
    EXPECT_TRUE(doc.item->isDeleted());

    if (durReqs) {
        EXPECT_EQ(CommittedState::Pending, doc.item->getCommitted());
    } else {
        EXPECT_EQ(CommittedState::CommittedViaMutation,
                  doc.item->getCommitted());
    }

    ASSERT_EQ(datatype, doc.item->getDataType());
    const auto* data = doc.item->getData();
    const auto nBytes = doc.item->getNBytes();

    // Checkout on-disk value

    // No body
    ASSERT_EQ(0,
              cb::xattr::get_body_size(
                      datatype,
                      std::string_view(const_cast<char*>(data), nBytes)));

    // Must have user-xattrs
    cb::xattr::Blob blob(cb::char_buffer(const_cast<char*>(data), nBytes),
                         compressed);
    for (uint8_t i = 1; i <= 6; ++i) {
        EXPECT_FALSE(blob.get("ABCuser" + std::to_string(i)).empty());
    }
    EXPECT_FALSE(blob.get("meta").empty());

    if (sysXattrs) {
        EXPECT_FALSE(blob.get("_sync").empty());
    } else {
        EXPECT_TRUE(blob.get("_sync").empty());
    }
}

TEST_P(SingleThreadedPassiveStreamTest, ConsumerReceivesUserXattrsInDelete) {
    testConsumerReceivesUserXattrsInDelete(true, {});
}

TEST_P(SingleThreadedPassiveStreamTest,
       ConsumerReceivesUserXattrsInDelete_NoSysXattr) {
    testConsumerReceivesUserXattrsInDelete(false, {});
}

TEST_P(SingleThreadedPassiveStreamTest,
       ConsumerReceivesUserXattrsInSyncDelete) {
    testConsumerReceivesUserXattrsInDelete(true,
                                           cb::durability::Requirements());
}

TEST_P(SingleThreadedPassiveStreamTest,
       ConsumerReceivesUserXattrsInSyncDelete_NoSysXattr) {
    testConsumerReceivesUserXattrsInDelete(false,
                                           cb::durability::Requirements());
}

TEST_P(SingleThreadedPassiveStreamTest,
       ConsumerReceivesUserXattrsInDelete_Compressed) {
    testConsumerReceivesUserXattrsInDelete(true, {}, true);
}

TEST_P(SingleThreadedPassiveStreamTest,
       ConsumerReceivesUserXattrsInSyncDelete_Compressed) {
    testConsumerReceivesUserXattrsInDelete(
            true, cb::durability::Requirements(), true);
}

TEST_P(SingleThreadedPassiveStreamTest, ConsumerHandlesSeqnoAckResponse) {
    cb::mcbp::Response resp{};
    resp.setMagic(cb::mcbp::Magic::AltClientResponse);
    resp.setOpcode(cb::mcbp::ClientOpcode::DcpSeqnoAcknowledged);
    resp.setStatus(cb::mcbp::Status::NotMyVbucket);
    EXPECT_TRUE(consumer->handleResponse(resp));
}

TEST_P(SingleThreadedPassiveStreamTest, InvalidMarkerVisibleSnapEndThrows) {
    const uint64_t snapEnd = 10;
    const uint64_t visibleSnapEnd = snapEnd + 1;
    SnapshotMarker marker(0 /*opaque*/,
                          vbid,
                          1 /*snapStart*/,
                          snapEnd,
                          dcp_marker_flag_t::MARKER_FLAG_MEMORY,
                          0 /*HCS*/,
                          visibleSnapEnd,
                          {}, // timestamp
                          {} /*streamId*/);

    try {
        stream->processMarker(&marker);
    } catch (const std::logic_error& e) {
        const auto substring = "PassiveStream::processMarker: snapEnd:" +
                               std::to_string(snapEnd) + " < visibleSnapEnd:" +
                               std::to_string(visibleSnapEnd);
        EXPECT_THAT(e.what(), testing::HasSubstr(substring));
        return;
    }
    FAIL();
}

/**
 * Fixture for tests which start out as active and switch to replica to assert
 * we setup the PassiveStream correctly.
 */
class SingleThreadedActiveToPassiveStreamTest
    : public SingleThreadedPassiveStreamTest {
public:
    void SetUp() override {
        startAsReplica = false;
        SingleThreadedPassiveStreamTest::SetUp();
        setVBucketStateAndRunPersistTask(vbid, vbucket_state_active);
    }

    void TearDown() override {
        SingleThreadedPassiveStreamTest::TearDown();
    }

    std::unique_ptr<StreamRequest> startPassiveStream() {
        setupConsumer();
        setupPassiveStream();

        const auto& readyQ = stream->public_readyQ();
        EXPECT_EQ(1, readyQ.size());
        auto msg = stream->public_popFromReadyQ();
        EXPECT_TRUE(msg);
        EXPECT_EQ(DcpResponse::Event::StreamReq, msg->getEvent());

        // Cast the message pointer to the correct type.
        std::unique_ptr<StreamRequest> sr(
                dynamic_cast<StreamRequest*>(msg.get()));
        EXPECT_TRUE(sr);
        msg.release();

        stream->acceptStream(cb::mcbp::Status::Success, 0);
        EXPECT_TRUE(stream->isActive());

        return sr;
    }
};

/**
 * If the node changes to replica, and the last checkpoint only contains meta
 * items, check that the stream requests has startSeqno of the last mutation
 * (the current CheckpointManager::lastBySeqno).
 */
TEST_P(SingleThreadedActiveToPassiveStreamTest,
       ReplicaStreamRequestUsesLastMutationSeqno) {
    auto& vb = *store->getVBucket(vbid);
    auto& cm = *vb.checkpointManager;

    cm.registerCursorBySeqno("keep", 0, CheckpointCursor::Droppable::No)
            .takeCursor()
            .lock();

    store_item(vbid, makeStoredDocKey("item 1"), "value"); // seqno 1
    store_item(vbid, makeStoredDocKey("item 2"), "value"); // seqno 2
    flushVBucketToDiskIfPersistent(vbid, 2);

    // Flip back to replica, but make sure the set_vbucket_state is in its
    // own snapshot.
    cm.createNewCheckpoint();
    // The set_vbucket_state{replica} will have seqno 3.
    setVBucketStateAndRunPersistTask(vbid, vbucket_state_replica);

    const auto& list =
            CheckpointManagerTestIntrospector::public_getCheckpointList(cm);
    EXPECT_EQ(2, list.size());

    auto& first = list.front();
    EXPECT_EQ(0, first->getSnapshotStartSeqno());
    EXPECT_EQ(2, first->getSnapshotEndSeqno());

    auto& second = list.back();
    EXPECT_EQ(3, second->getSnapshotStartSeqno());
    EXPECT_EQ(3, second->getSnapshotEndSeqno());

    // The StreamRequest on the PassiveStream's readyQ has a snapshot startSeqno
    // lower than the last checkpoint snapshot startSeqno.
    auto streamReq = startPassiveStream();
    EXPECT_EQ(2, streamReq->getStartSeqno());
    EXPECT_EQ(2, streamReq->getSnapStartSeqno());
}

/**
 * Check that the first snapshot marker returned for a stream has startSnapSeqno
 * equal to the one specified in the stream request.
 */
TEST_P(SingleThreadedActiveStreamTest,
       FirstSnapshotHasRequestedStartSnapSeqno) {
    // Replace initial stream with one registered with DCP producer.
    setupProducer({}, true);

    auto& vb = *store->getVBucket(vbid);
    auto& cm = *vb.checkpointManager;
    // Prevent checkpoint destruction on ephemeral
    const auto keepCursor =
            cm.registerCursorBySeqno(
                      "cursor", 0, CheckpointCursor::Droppable::No)
                    .takeCursor()
                    .lock();

    store_item(vbid, makeStoredDocKey("item 1"), "value"); // seqno 1
    store_item(vbid, makeStoredDocKey("item 2"), "value"); // seqno 2
    cm.createNewCheckpoint();
    store_item(vbid, makeStoredDocKey("item 3"), "value"); // seqno 3
    store_item(vbid, makeStoredDocKey("item 4"), "value"); // seqno 4
    cm.createNewCheckpoint();

    stream = producer->mockActiveStreamRequest(
            0,
            /*opaque*/ 0,
            vb,
            /*st_seqno*/ 2,
            /*en_seqno*/ ~0,
            /*vb_uuid*/ vb.failovers->getFailoverLog().back().uuid,
            /*snap_start_seqno*/ 2,
            /*snap_end_seqno*/ 2);

    MockDcpMessageProducers producers;
    runCheckpointProcessor(*producer, producers);

    EXPECT_EQ(cb::engine_errc::success, producer->step(false, producers));

    EXPECT_EQ(cb::mcbp::ClientOpcode::DcpSnapshotMarker, producers.last_op);
    EXPECT_EQ(2, producers.last_snap_start_seqno);
    EXPECT_EQ(4, producers.last_snap_end_seqno);

    EXPECT_EQ(cb::engine_errc::success, producer->step(false, producers));
    EXPECT_EQ(cb::mcbp::ClientOpcode::DcpMutation, producers.last_op);
    EXPECT_EQ(3, producers.last_byseqno);
}

/**
 * processItems should skip meta-only checkpoints and they should never
 * be seen by the ActiveStream.
 *
 * In MB-57767, we saw a crash because while the meta-only checkpoint is ignored
 * for replication and no SnapshotMarker is sent, we updated the nextSnapStart
 * during processItems, resulting in invariant breaking once we moved on
 * from the meta-only checkpoint.
 */
TEST_P(SingleThreadedActiveStreamTest, MetaOnlyCheckpointsSkipped) {
    // Replace initial stream with one registered with DCP producer.
    setupProducer({}, true);

    auto& vb = *store->getVBucket(vbid);
    auto& cm = *vb.checkpointManager;

    store_item(vbid, makeStoredDocKey("item 1"), "value"); // seqno 1
    store_item(vbid, makeStoredDocKey("item 2"), "value"); // seqno 2

    cm.createNewCheckpoint();
    // CM: [1, 2]

    // Simulate set_vbucket_state{replica}.
    cm.queueSetVBState();
    // CM: [1, 2] [3, 3]

    // And a snapshot received from active.
    cm.createSnapshot(2, 3, {}, CheckpointType::Memory, 3);
    // CM: [1, 2] [3, 3] [2, ]

    // CM: [1, 2] [3, 3] [2, 3]
    store_item(vbid, makeStoredDocKey("item 3"), "value"); // seqno 3

    auto items = stream->getOutstandingItems(vb);
    // getOutstandingItems will return 3 ranges, including the
    // [3, 3] meta-only snapshot. processItems should ignore it, as it doesn't
    // need to be replicated over DCP.
    ASSERT_EQ(3, items.ranges.size());
    ASSERT_EQ(0, items.ranges[0].getStart());
    ASSERT_EQ(3, items.ranges[1].getStart());
    ASSERT_EQ(2, items.ranges[2].getStart());

    // Make sure we don't crash here, processing [2, 3] after [3, 3].
    EXPECT_NO_THROW(stream->public_processItems(items));

    auto& readyQ = stream->public_readyQ();
    EXPECT_EQ(5, readyQ.size());

    // Ready queue shouldn't have a snapshot marker for the meta-only checkpoint
    // (with the set_vbucket_state).
    EXPECT_EQ(DcpResponse::Event::SnapshotMarker, readyQ.front()->getEvent());
    readyQ.pop();
    EXPECT_EQ(DcpResponse::Event::Mutation, readyQ.front()->getEvent());
    readyQ.pop();
    EXPECT_EQ(DcpResponse::Event::Mutation, readyQ.front()->getEvent());
    readyQ.pop();
    EXPECT_EQ(DcpResponse::Event::SnapshotMarker, readyQ.front()->getEvent());
    readyQ.pop();
    EXPECT_EQ(DcpResponse::Event::Mutation, readyQ.front()->getEvent());
    readyQ.pop();
}

/**
 * @todo: Spotted invalid during the work for MB-51295.
 * The test expects that, before the related fix, it fails as some queued items
 * is removed from checkpoints during a small time window between cursor-drop
 * and cursor re-registering when backfill is setup. That item removal never
 * happens in the test though.
 *
 * Convert to eager checkpoint removal (if possible) and re-enable.
 */
TEST_P(SingleThreadedActiveStreamTest,
       DISABLED_CursorReregisteredBeforeBackfillAfterCursorDrop) {
    // MB-37150: test that, after cursor dropping, cursors are registered before
    // checking whether to backfill. This ensures that checkpoints cannot be
    // removed/expelled from _after_ determining the backfill range, but before
    // registering the cursor.
    auto& vb = *engine->getVBucket(vbid);
    auto& cm = *vb.checkpointManager;

    producer->createCheckpointProcessorTask();

    stream = producer->mockActiveStreamRequest(0,
                                               /*opaque*/ 0,
                                               vb,
                                               /*st_seqno*/ 0,
                                               /*en_seqno*/ ~0,
                                               /*vb_uuid*/ 0xabcd,
                                               /*snap_start_seqno*/ 0,
                                               /*snap_end_seqno*/ ~0);

    auto key1 = makeStoredDocKey("key1");
    auto key2 = makeStoredDocKey("key2");
    // Store Mutation
    auto mutation = store_item(vbid, key1, "value");
    cm.createNewCheckpoint();
    auto mutation2 = store_item(vbid, key2, "value");

    // no items to backfill when created, stream will have transitioned to in
    // memory
    EXPECT_EQ(ActiveStream::StreamState::InMemory, stream->getState());

    stream->handleSlowStream();

    producer->setBeforeScheduleBackfillCB(
            [& stream = stream](uint64_t backfillEnd) {
                // check cursor exists before backfill is registered
                auto cursor = stream->getCursor().lock();
                EXPECT_TRUE(cursor);

                // check that the cursor was registered immediately after the
                // end of the backfill prior to MB-37150 this could fail as the
                // cursor would be _later_ than backfillEnd+1 as the checkpoint
                // has been removed.
                auto pos = CheckpointCursorIntrospector::getCurrentPos(*cursor);
                EXPECT_EQ(backfillEnd + 1, (*pos)->getBySeqno());
            });

    auto resp = stream->next(*producer);
    EXPECT_FALSE(resp);

    // backfill not needed
    EXPECT_EQ(ActiveStream::StreamState::InMemory, stream->getState());

    EXPECT_EQ(0, stream->public_readyQSize());

    MockDcpMessageProducers producers;
    runCheckpointProcessor(*producer, producers);

    EXPECT_EQ(4, stream->public_readyQSize());

    // NB: This first snapshot will actually be _skipped_ as the checkpoint was
    // removed but the active stream did not backfill to "catch up"
    // snap marker
    resp = stream->next(*producer);
    EXPECT_EQ(DcpResponse::Event::SnapshotMarker, resp->getEvent());
    auto snapMarker = dynamic_cast<SnapshotMarker&>(*resp);
    EXPECT_EQ(0, snapMarker.getStartSeqno());
    EXPECT_EQ(1, snapMarker.getEndSeqno());

    // receive mutation 1
    resp = stream->next(*producer);
    EXPECT_TRUE(resp);
    EXPECT_EQ(DcpResponse::Event::Mutation, resp->getEvent());

    {
        const auto& set = dynamic_cast<MutationResponse&>(*resp);
        EXPECT_EQ(key1, set.getItem()->getKey());
        EXPECT_EQ(1, set.getItem()->getBySeqno());
    }

    // snap marker
    resp = stream->next(*producer);
    EXPECT_EQ(DcpResponse::Event::SnapshotMarker, resp->getEvent());
    snapMarker = dynamic_cast<SnapshotMarker&>(*resp);
    EXPECT_EQ(2, snapMarker.getStartSeqno());
    EXPECT_EQ(2, snapMarker.getEndSeqno());

    // receive mutation 2
    resp = stream->next(*producer);
    EXPECT_TRUE(resp);
    EXPECT_EQ(DcpResponse::Event::Mutation, resp->getEvent());
    {
        const auto& set = dynamic_cast<MutationResponse&>(*resp);
        EXPECT_EQ(key2, set.getItem()->getKey());
        EXPECT_EQ(2, set.getItem()->getBySeqno());
    }

    EXPECT_EQ(ActiveStream::StreamState::InMemory, stream->getState());
}

// MB-37468: A stepping producer that has found no items (backfill fully
// processed can race with a completing backfill in such a way that we fail to
// notify the producer that the stream needs further processing. This causes us
// to fail to send a StreamEnd message. A similar case exists for transitioning
// state to TakeoverSend or InMemory.
TEST_P(SingleThreadedActiveStreamTest, CompleteBackfillRaceNoStreamEnd) {
    auto vb = engine->getVBucket(vbid);
    auto& ckptMgr = *vb->checkpointManager;

    // Delete initial stream (so we can re-create after items are available
    // from backing store).
    stream.reset();

    // Add items, flush it to disk, then clear checkpoint to force backfill.
    store_item(vbid, makeStoredDocKey("key1"), "value");

    const auto openId = ckptMgr.getOpenCheckpointId();
    ASSERT_GT(ckptMgr.createNewCheckpoint(), openId);
    flushVBucketToDiskIfPersistent(vbid, 1 /*expected_num_flushed*/);
    ASSERT_EQ(1, ckptMgr.getNumCheckpoints());
    ASSERT_EQ(1, ckptMgr.getNumOpenChkItems());

    // Re-create producer now we have items only on disk. We want to stream up
    // to seqno 1 (our only item) to test that we get the StreamEnd message.
    stream = producer->mockActiveStreamRequest(0 /*flags*/,
                                               0 /*opaque*/,
                                               *vb,
                                               0 /*st_seqno*/,
                                               1 /*en_seqno*/,
                                               0x0 /*vb_uuid*/,
                                               0 /*snap_start_seqno*/,
                                               ~0 /*snap_end_seqno*/);
    ASSERT_TRUE(stream->isBackfilling());

    MockDcpMessageProducers producers;

    // Step to schedule our backfill
    EXPECT_EQ(cb::engine_errc::would_block, producer->step(false, producers));
    EXPECT_EQ(0, stream->public_readyQ().size());

    auto& bfm = producer->getBFM();

    ThreadGate tg1(2);
    ThreadGate tg2(2);
    std::thread t1;
    stream->setCompleteBackfillHook([this, &t1, &tg1, &tg2, &producers]() {
        // Step past our normal items to expose the race with backfill complete
        // and an empty readyQueue.

        EXPECT_EQ(1, *stream->getNumBackfillItemsRemaining());
        EXPECT_EQ(2, stream->public_readyQ().size());

        // Step snapshot marker
        EXPECT_EQ(cb::engine_errc::success, producer->step(false, producers));
        EXPECT_EQ(cb::mcbp::ClientOpcode::DcpSnapshotMarker, producers.last_op);

        // Step mutation
        EXPECT_EQ(cb::engine_errc::success, producer->step(false, producers));
        EXPECT_EQ(cb::mcbp::ClientOpcode::DcpMutation, producers.last_op);

        stream->setNextHook([&tg1, &tg2](const DcpResponse* response) {
            if (!tg1.isComplete()) {
                tg1.threadUp();

                // Wait for the completeBackfill thread to have attempted to
                // notify that the stream is ready before exiting the hook and
                // setting itemsReady.
                tg2.threadUp();
            }
        });

        // Run the step in a different thread
        t1 = std::thread{[this, &producers]() {
            // This step should produce the stream end
            EXPECT_EQ(cb::engine_errc::success,
                      producer->step(false, producers));
            EXPECT_EQ(cb::mcbp::ClientOpcode::DcpStreamEnd, producers.last_op);
        }};

        // Wait for the stepping thread to have reached the point at which it is
        // about to set itemsReady before we attempt to set itemsReady after we
        // exit this hook.
        tg1.threadUp();
    });

    // Complete the backfill to expose the race condition
    bfm.backfill();

    // Unblock the stepping thread to now find the stream end
    tg2.threadUp();

    t1.join();

    // Should have sent StreamEnd but vbucket still in queue
    EXPECT_FALSE(producer->findStream(vbid));
    EXPECT_FALSE(producer->getReadyQueue().empty());

    // Step to remove stream from queue
    EXPECT_EQ(cb::engine_errc::would_block, producer->step(false, producers));
    EXPECT_FALSE(producer->findStream(vbid));
    EXPECT_TRUE(producer->getReadyQueue().empty());
}

// MB-54591: An ActiveStream can lose a notification of a new seqno if
// the notification occurs while the frontend DCP thread is finishing processing
// the previous item(s) via ActiveStream::next(). Specifically if
// notifyStreamReady() is called before itemsReady is cleared at the end of
// ActiveStream::next().
// This results in the DCP stream not waking and not sending out the affected
// seqno(s) until another mutation for that vBucket occurs.
TEST_P(SingleThreadedActiveStreamTest,
       RaceBetweenNotifyAndProcessingExistingItems) {
    // Replace initial stream with one registered with DCP producer.
    setupProducer({}, true);

    auto vb = engine->getVBucket(vbid);
    producer->scheduleCheckpointProcessorTask();
    stream = producer->mockActiveStreamRequest(0,
                                               /*opaque*/ 0,
                                               *vb,
                                               /*st_seqno*/ 0,
                                               /*en_seqno*/ ~0,
                                               /*vb_uuid*/ 0xabcd,
                                               /*snap_start_seqno*/ 0,
                                               /*snap_end_seqno*/ ~0);
    auto& connMap = static_cast<MockDcpConnMap&>(engine->getDcpConnMap());
    connMap.addConn(cookie, producer);
    connMap.addVBConnByVBId(*producer, vbid);

    // Add an initial item which we will correctly process.
    store_item(vbid, makeStoredDocKey("key1"), "value");

    // step() the producer to schedule ActiveStreamCheckpointProcessorTask and
    // run it once to process the items from CkptManager into the Streams'
    // readyQ.
    GMockDcpMsgProducers producers;
    ASSERT_EQ(cb::engine_errc::would_block, producer->step(false, producers));
    auto& nonIO = *task_executor->getLpTaskQ()[NONIO_TASK_IDX];
    runNextTask(nonIO,
                "Process checkpoint(s) for DCP producer "
                "test_producer->test_consumer");

    // Setup Mock Producer expectations - we should see two snapshot
    // markers with one mutation each:
    {
        ::testing::InSequence dummy;
        using ::testing::_;
        using ::testing::Return;

        EXPECT_CALL(producers, marker(_, vbid, _, _, _, _, _, _, _))
                .WillOnce(Return(cb::engine_errc::success));

        EXPECT_CALL(producers, mutation(_, _, vbid, /*seqno*/ 1, _, _, _, _))
                .WillOnce(Return(cb::engine_errc::success));

        EXPECT_CALL(producers, marker(_, vbid, _, _, _, _, _, _, _))
                .WillOnce(Return(cb::engine_errc::success));

        EXPECT_CALL(producers, mutation(_, _, vbid, /*seqno*/ 2, _, _, _, _))
                .WillOnce(Return(cb::engine_errc::success));
    }

    // Step DCP producer twice to generate the initial snapshot marker and
    // mutation to "key1"
    ASSERT_EQ(cb::engine_errc::success, producer->step(false, producers));
    ASSERT_EQ(cb::engine_errc::success, producer->step(false, producers));

    // Step again - but this time configure a callback in ActiveStream::next()
    // which will perform another front-end store(). This _should_ result in
    // ActiveStream::notifyStreamReady() notifying the Producer via
    // Producer::notifyStreamReady() and waking up the front-end again - but in
    // the case of the bug this wakeup was missed.

    // Note we must perform the store() on a different thread (instead of
    // directly inside the hook) otherwise we will encounter lock inversions.
    folly::Baton baton;
    auto frontEndThread = std::thread([&] {
        baton.wait();
        store_item(vbid, makeStoredDocKey("key2"), "value");
    });

    bool extraStoreIssued = false;
    stream->setNextHook([&](const DcpResponse* response) {
        // Only want to add one extra mutation.
        if (extraStoreIssued) {
            return;
        }
        EXPECT_FALSE(response)
                << "ActiveStream::next() hook expected to only be called for "
                   "nullptr response when all previous items processed.";

        baton.post();
        frontEndThread.join();
        extraStoreIssued = true;
    });

    // Call step - this calls ActiveStream::next() which initially returns
    // nullptr as CkptManager has no more items, but our callback above adds
    // another mutation to CM at the end of ActiveStream::next(). With the bug
    // we miss the wakeup and producer->step() returns without scheduling
    // any more work - so runNextTask below fails.
    // With the bug fixed it will call ActiveStream::next() again, spot there's
    // a new item in CM and schedule the ActiveStreamCheckpointProcessorTask.
    ASSERT_EQ(cb::engine_errc::would_block, producer->step(false, producers));

    producer->getCheckpointSnapshotTask()->run();

    // Once the task has run then it should have notified the producer again.
    EXPECT_TRUE(producer->getReadyQueue().exists(vbid));

    // Step the producer to consume the second snapshot marker and key2.
    // Should finish with would_block to indicate no more data ready.
    EXPECT_EQ(cb::engine_errc::success, producer->step(false, producers));
    EXPECT_EQ(cb::engine_errc::success, producer->step(false, producers));
    EXPECT_EQ(cb::engine_errc::would_block, producer->step(false, producers));

    // Cleanup
    connMap.removeVBConnByVBId(cookie, vbid);
    connMap.removeConn(cookie);
}

void SingleThreadedActiveStreamTest::testProducerIncludesUserXattrsInDelete(
        const std::optional<cb::durability::Requirements>& durReqs) {
    using DcpOpenFlag = cb::mcbp::request::DcpOpenPayload;

    // Test is executed also for SyncDelete
    setVBucketStateAndRunPersistTask(
            vbid,
            vbucket_state_active,
            {{"topology", nlohmann::json::array({{"active", "replica"}})}});

    auto vb = engine->getVBucket(vbid);
    // Note: we require IncludeXattr::Yes for IncludeDeletedUserXattrs::Yes
    recreateProducerAndStream(
            *vb,
            DcpOpenFlag::IncludeXattrs | DcpOpenFlag::IncludeDeletedUserXattrs);
    ASSERT_EQ(IncludeDeletedUserXattrs::Yes,
              producer->public_getIncludeDeletedUserXattrs());
    ASSERT_EQ(IncludeDeletedUserXattrs::Yes,
              stream->public_getIncludeDeletedUserXattrs());
    ASSERT_EQ(IncludeXattrs::Yes, producer->public_getIncludeXattrs());
    ASSERT_EQ(IncludeXattrs::Yes, stream->public_getIncludeXattrs());
    ASSERT_EQ(IncludeValue::Yes, producer->public_getIncludeValue());
    ASSERT_EQ(IncludeValue::Yes, stream->public_getIncludeValue());

    // Create a value that contains some user-xattrs + the "_sync" sys-xattr
    const auto value = createXattrValue("");

    const protocol_binary_datatype_t dtJsonXattr =
            PROTOCOL_BINARY_DATATYPE_JSON | PROTOCOL_BINARY_DATATYPE_XATTR;

    auto* cookie = create_mock_cookie();

    // Store a Deleted doc
    auto item = makeCommittedItem(makeStoredDocKey("keyD"), value);
    item->setDataType(dtJsonXattr);
    uint64_t cas = 0;
    const auto expectedStoreRes =
            durReqs ? cb::engine_errc::would_block : cb::engine_errc::success;
    ASSERT_EQ(expectedStoreRes,
              engine->store(*cookie,
                            *item.get(),
                            cas,
                            StoreSemantics::Set,
                            durReqs,
                            DocumentState::Deleted,
                            false));

    if (persistent()) {
        // Flush and ensure docs on disk
        flush_vbucket_to_disk(vbid, 1 /*expectedNumFlushed*/);
        auto kvstore = store->getRWUnderlying(vbid);
        const auto isPrepare = durReqs.has_value();
        const auto doc = kvstore->get(makeDiskDocKey("keyD", isPrepare), vbid);
        EXPECT_EQ(cb::engine_errc::success, doc.getStatus());
        EXPECT_TRUE(doc.item->isDeleted());
        EXPECT_EQ(isPrepare, doc.item->isPending());
        // Check that we have persisted the expected value to disk
        ASSERT_TRUE(doc.item);
        ASSERT_GT(doc.item->getNBytes(), 0);
        EXPECT_EQ(std::string_view(value.c_str(), value.size()),
                  std::string_view(doc.item->getData(), doc.item->getNBytes()));
    }

    auto& readyQ = stream->public_readyQ();
    ASSERT_EQ(0, readyQ.size());

    // Push items to the readyQ and check what we get
    stream->nextCheckpointItemTask();
    ASSERT_EQ(2, readyQ.size());

    auto resp = stream->public_nextQueuedItem(*producer);
    ASSERT_TRUE(resp);
    ASSERT_EQ(DcpResponse::Event::SnapshotMarker, resp->getEvent());

    // Inspect payload for DCP deletion

    resp = stream->public_nextQueuedItem(*producer);
    ASSERT_TRUE(resp);

    const auto& deletion = dynamic_cast<MutationResponse&>(*resp);
    if (durReqs) {
        ASSERT_EQ(DcpResponse::Event::Prepare, deletion.getEvent());
    } else {
        ASSERT_EQ(DcpResponse::Event::Deletion, deletion.getEvent());
    }

    ASSERT_TRUE(deletion.getItem()->isDeleted());
    ASSERT_EQ(IncludeValue::Yes, deletion.getIncludeValue());
    ASSERT_EQ(IncludeXattrs::Yes, deletion.getIncludeXattrs());
    ASSERT_EQ(IncludeDeletedUserXattrs::Yes,
              deletion.getIncludeDeletedUserXattrs());

    // The value must contain all xattrs (user+sys)
    ASSERT_EQ(dtJsonXattr, deletion.getItem()->getDataType());
    const auto* data = deletion.getItem()->getData();
    const auto nBytes = deletion.getItem()->getNBytes();

    const auto valueBuf = cb::char_buffer(const_cast<char*>(data), nBytes);

    // Check that we have no body (bodySize=0)
    std::string_view body{data, nBytes};
    body.remove_prefix(cb::xattr::get_body_offset(body));
    ASSERT_EQ(0, body.size());

    // Check that we have all the expected xattrs
    cb::xattr::Blob blob(valueBuf, false);
    // Must have user-xattrs
    for (uint8_t i = 1; i <= 6; ++i) {
        EXPECT_FALSE(blob.get("ABCuser" + std::to_string(i)).empty());
    }
    EXPECT_FALSE(blob.get("meta").empty());
    // Must have sys-xattr
    EXPECT_FALSE(blob.get("_sync").empty());

    destroy_mock_cookie(cookie);
}

TEST_P(SingleThreadedActiveStreamTest,
       ProducerIncludesUserXattrsInNormalDelete) {
    testProducerIncludesUserXattrsInDelete({});
}

TEST_P(SingleThreadedActiveStreamTest, ProducerIncludesUserXattrsInSyncDelete) {
    testProducerIncludesUserXattrsInDelete(cb::durability::Requirements());
}

void SingleThreadedActiveStreamTest::testProducerPrunesUserXattrsForDelete(
        uint32_t flags,
        const std::optional<cb::durability::Requirements>& durReqs) {
    using DcpOpenFlag = cb::mcbp::request::DcpOpenPayload;

    // Test is executed also for SyncDelete
    setVBucketStateAndRunPersistTask(
            vbid,
            vbucket_state_active,
            {{"topology", nlohmann::json::array({{"active", "replica"}})}});

    // Check that we are testing a valid configuration: here we want to test
    // only configurations that trigger user-xattr pruning in deletes.
    ASSERT_TRUE((flags & DcpOpenFlag::IncludeDeletedUserXattrs) == 0);

    auto& vb = *engine->getVBucket(vbid);
    recreateProducerAndStream(vb, flags);

    const auto currIncDelUserXattr =
            (flags & DcpOpenFlag::IncludeDeletedUserXattrs) != 0
                    ? IncludeDeletedUserXattrs::Yes
                    : IncludeDeletedUserXattrs::No;
    ASSERT_EQ(currIncDelUserXattr,
              producer->public_getIncludeDeletedUserXattrs());
    ASSERT_EQ(currIncDelUserXattr,
              stream->public_getIncludeDeletedUserXattrs());

    const auto currIncXattr = (flags & DcpOpenFlag::IncludeXattrs) != 0
                                      ? IncludeXattrs::Yes
                                      : IncludeXattrs::No;
    ASSERT_EQ(currIncXattr, producer->public_getIncludeXattrs());
    ASSERT_EQ(currIncXattr, stream->public_getIncludeXattrs());

    ASSERT_EQ(IncludeValue::Yes, producer->public_getIncludeValue());
    ASSERT_EQ(IncludeValue::Yes, stream->public_getIncludeValue());

    // Create a value that contains some user-xattrs + the "_sync" sys-xattr
    const auto value = createXattrValue("");

    // Note: this body DT can be any type, but I set it to something != than RAW
    // to test that if we prune everything we end up with DT RAW. See below.
    const auto bodyType = PROTOCOL_BINARY_DATATYPE_JSON;

    auto* cookie = create_mock_cookie();

    struct Sizes {
        Sizes(const Item& item) {
            value = item.getNBytes();

            cb::char_buffer valBuf{const_cast<char*>(item.getData()),
                                   item.getNBytes()};
            cb::xattr::Blob xattrBlob(valBuf, false);
            xattrs = xattrBlob.size();
            userXattrs = xattrBlob.get_user_size();
            sysXattrs = xattrBlob.get_system_size();
            body = item.getNBytes() -
                   cb::xattr::get_body_offset({valBuf.data(), valBuf.size()});
        }

        size_t value;
        size_t xattrs;
        size_t userXattrs;
        size_t sysXattrs;
        size_t body;
    };

    // Make an item..
    auto item = makeCommittedItem(makeStoredDocKey("keyD"), value);
    item->setDataType(bodyType | PROTOCOL_BINARY_DATATYPE_XATTR);
    // .. and save the payload sizes for later checks.
    const auto originalValue = value;
    const auto originalSizes = Sizes(*item);

    // Store the item as deleted
    uint64_t cas = 0;
    const auto expectedStoreRes =
            durReqs ? cb::engine_errc::would_block : cb::engine_errc::success;
    ASSERT_EQ(expectedStoreRes,
              engine->store(*cookie,
                            *item.get(),
                            cas,
                            StoreSemantics::Set,
                            durReqs,
                            DocumentState::Deleted,
                            false));

    auto& readyQ = stream->public_readyQ();
    ASSERT_EQ(0, readyQ.size());

    // Verfies that the payload pointed by the item in CM is the same as the
    // original one
    const auto checkPayloadInCM =
            [&vb, &originalValue, &originalSizes, &durReqs]() -> void {
        const auto& manager = *vb.checkpointManager;
        const auto& ckptList =
                CheckpointManagerTestIntrospector::public_getCheckpointList(
                        manager);
        // 1 checkpoint
        ASSERT_EQ(1, ckptList.size());
        const auto* ckpt = ckptList.front().get();
        ASSERT_EQ(checkpoint_state::CHECKPOINT_OPEN, ckpt->getState());
        // empty-item
        auto it = ckpt->begin();
        ASSERT_EQ(queue_op::empty, (*it)->getOperation());
        // 1 metaitem (checkpoint-start)
        it++;
        ASSERT_EQ(4, ckpt->getNumItems());
        EXPECT_EQ(queue_op::checkpoint_start, (*it)->getOperation());
        it++;
        EXPECT_EQ(queue_op::set_vbucket_state, (*it)->getOperation());
        it++;
        EXPECT_EQ(queue_op::set_vbucket_state, (*it)->getOperation());
        // 1 non-metaitem is our deletion
        it++;
        ASSERT_TRUE((*it)->isDeleted());
        const auto expectedOp =
                durReqs ? queue_op::pending_sync_write : queue_op::mutation;
        EXPECT_EQ(expectedOp, (*it)->getOperation());

        // Byte-by-byte comparison
        EXPECT_EQ(originalValue, (*it)->getValue()->to_s());

        // The latest check should already fail if even a single byte in the
        // payload has changed, but check also the sizes of the specific value
        // chunks.
        const auto cmSizes = Sizes(**it);
        EXPECT_EQ(originalSizes.value, cmSizes.value);
        EXPECT_EQ(originalSizes.xattrs, cmSizes.xattrs);
        EXPECT_EQ(originalSizes.userXattrs, cmSizes.userXattrs);
        EXPECT_EQ(originalSizes.sysXattrs, cmSizes.sysXattrs);
        ASSERT_EQ(originalSizes.body, cmSizes.body);
    };

    // Verify that the value of the item in CM has not changed
    {
        SCOPED_TRACE("");
        checkPayloadInCM();
    }

    // Push items to the readyQ and check what we get
    stream->nextCheckpointItemTask();
    ASSERT_EQ(2, readyQ.size());

    // MB-41944: The call to Stream::nextCheckpointItemTask() has removed
    // UserXattrs from the payload. Before the fix we modified the item's value
    // (which is a reference-counted object in memory) rather that a copy of it.
    // So here we check that the item's value in CM is still untouched.
    {
        SCOPED_TRACE("");
        checkPayloadInCM();
    }

    // Note: Doing this check after Stream::nextCheckpointItemTask() is another
    //  coverage for MB-41944, so I move it here.
    if (persistent()) {
        // Flush and ensure docs on disk
        flush_vbucket_to_disk(vbid, 1 /*expectedNumFlushed*/);
        auto kvstore = store->getRWUnderlying(vbid);
        const auto isPrepare = durReqs.has_value();
        const auto doc = kvstore->get(makeDiskDocKey("keyD", isPrepare), vbid);
        EXPECT_EQ(cb::engine_errc::success, doc.getStatus());
        EXPECT_TRUE(doc.item->isDeleted());
        // Check that we have persisted the expected value to disk
        ASSERT_TRUE(doc.item);
        ASSERT_GT(doc.item->getNBytes(), 0);
        EXPECT_EQ(value,
                  std::string_view(doc.item->getData(), doc.item->getNBytes()));
    }

    auto resp = stream->public_nextQueuedItem(*producer);
    ASSERT_TRUE(resp);
    ASSERT_EQ(DcpResponse::Event::SnapshotMarker, resp->getEvent());

    // Inspect payload for DCP deletion

    resp = stream->public_nextQueuedItem(*producer);
    ASSERT_TRUE(resp);

    const auto& deletion = dynamic_cast<MutationResponse&>(*resp);
    if (durReqs) {
        ASSERT_EQ(DcpResponse::Event::Prepare, deletion.getEvent());
    } else {
        ASSERT_EQ(DcpResponse::Event::Deletion, deletion.getEvent());
    }

    ASSERT_TRUE(deletion.getItem()->isDeleted());
    ASSERT_EQ(IncludeValue::Yes, deletion.getIncludeValue());
    ASSERT_EQ(currIncXattr, deletion.getIncludeXattrs());
    ASSERT_EQ(currIncDelUserXattr, deletion.getIncludeDeletedUserXattrs());

    // Check that we stream the expected value.
    // What value we stream depends on the current configuration:
    // - if the test flags=0, then we want to prune everything, so no value
    // - else if the test flags=IncludeXattr, then we want only sys-xattrs as
    //   IncludeDeleteUserXattrs::No

    const auto* data = deletion.getItem()->getData();
    const auto nBytes = deletion.getItem()->getNBytes();

    const auto valueBuf = cb::char_buffer(const_cast<char*>(data), nBytes);

    // If we have a value..
    if (valueBuf.size() > 0) {
        // Check that we have no body (bodySize=0)
        std::string_view body{data, nBytes};
        body.remove_prefix(cb::xattr::get_body_offset(body));
        ASSERT_EQ(0, body.size());
    }

    // Check that we have the expected value
    if (flags == 0) {
        ASSERT_EQ(IncludeXattrs::No, deletion.getIncludeXattrs());
        ASSERT_EQ(IncludeDeletedUserXattrs::No,
                  deletion.getIncludeDeletedUserXattrs());
        // No value
        // Note: DT for no-value must be RAW
        ASSERT_EQ(PROTOCOL_BINARY_RAW_BYTES, deletion.getItem()->getDataType());
        // Note: I would expect valueBuf.data()==nullptr, but was not the case
        //  before my see Item::setData
        ASSERT_EQ(0, valueBuf.size());
    } else {
        ASSERT_EQ(IncludeXattrs::Yes, deletion.getIncludeXattrs());
        ASSERT_EQ(IncludeDeletedUserXattrs::No,
                  deletion.getIncludeDeletedUserXattrs());

        // Only xattrs in deletion, dt must be XATTR only
        ASSERT_EQ(PROTOCOL_BINARY_DATATYPE_XATTR,
                  deletion.getItem()->getDataType());

        cb::xattr::Blob blob(valueBuf, false);
        // Must have NO user-xattrs
        for (uint8_t i = 1; i <= 6; ++i) {
            EXPECT_TRUE(blob.get("ABCuser" + std::to_string(i)).empty());
        }
        EXPECT_TRUE(blob.get("meta").empty());
        // Must have sys-xattr
        EXPECT_FALSE(blob.get("_sync").empty());
    }

    destroy_mock_cookie(cookie);
}

TEST_P(SingleThreadedActiveStreamTest,
       ProducerPrunesUserXattrsForNormalDelete_NoDeleteUserXattrs) {
    testProducerPrunesUserXattrsForDelete(
            cb::mcbp::request::DcpOpenPayload::IncludeXattrs, {});
}

TEST_P(SingleThreadedActiveStreamTest,
       ProducerPrunesUserXattrsForSyncDelete_NoDeleteUserXattrs) {
    testProducerPrunesUserXattrsForDelete(
            cb::mcbp::request::DcpOpenPayload::IncludeXattrs,
            cb::durability::Requirements());
}

TEST_P(SingleThreadedActiveStreamTest,
       ProducerPrunesUserXattrsForNormalDelete_NoXattrs) {
    testProducerPrunesUserXattrsForDelete(0, {});
}

TEST_P(SingleThreadedActiveStreamTest,
       ProducerPrunesUserXattrsForSyncDelete_NoXattrs) {
    testProducerPrunesUserXattrsForDelete(0, cb::durability::Requirements());
}

void SingleThreadedActiveStreamTest::testExpirationRemovesBody(uint32_t flags,
                                                               Xattrs xattrs) {
    using DcpOpenFlag = cb::mcbp::request::DcpOpenPayload;

    auto& vb = *engine->getVBucket(vbid);
    recreateProducerAndStream(vb, DcpOpenFlag::IncludeXattrs | flags);

    const auto currIncDelUserXattr =
            (flags & DcpOpenFlag::IncludeDeletedUserXattrs) != 0
                    ? IncludeDeletedUserXattrs::Yes
                    : IncludeDeletedUserXattrs::No;
    ASSERT_EQ(currIncDelUserXattr,
              producer->public_getIncludeDeletedUserXattrs());
    ASSERT_EQ(currIncDelUserXattr,
              stream->public_getIncludeDeletedUserXattrs());
    ASSERT_EQ(IncludeXattrs::Yes, producer->public_getIncludeXattrs());
    ASSERT_EQ(IncludeXattrs::Yes, stream->public_getIncludeXattrs());
    ASSERT_EQ(IncludeValue::Yes, producer->public_getIncludeValue());
    ASSERT_EQ(IncludeValue::Yes, stream->public_getIncludeValue());

    std::string value;
    switch (xattrs) {
    case Xattrs::None:
        value = "body";
        break;
    case Xattrs::User:
        value = createXattrValue("body", false);
        break;
    case Xattrs::UserAndSys:
        value = createXattrValue("body", true);
        break;
    }

    auto datatype = PROTOCOL_BINARY_DATATYPE_JSON;
    if (xattrs != Xattrs::None) {
        datatype |= PROTOCOL_BINARY_DATATYPE_XATTR;
    }

    // Store an item with exptime != 0
    const std::string key = "key";
    const auto docKey = DocKey{key, DocKeyEncodesCollectionId::No};
    store_item(vbid,
               docKey,
               value,
               ep_real_time() + 1 /*1 second TTL*/,
               {cb::engine_errc::success} /*expected*/,
               datatype);

    auto& manager = *vb.checkpointManager;
    const auto& list =
            CheckpointManagerTestIntrospector::public_getCheckpointList(
                    manager);
    ASSERT_EQ(1, list.size());
    auto* ckpt = list.front().get();
    ASSERT_EQ(checkpoint_state::CHECKPOINT_OPEN, ckpt->getState());
    ASSERT_EQ(3, ckpt->getNumItems());
    auto it = ckpt->begin(); // empty-item
    it++; // checkpoint-start
    it++; // set-vbstate
    it++;
    EXPECT_EQ(queue_op::mutation, (*it)->getOperation());
    EXPECT_FALSE((*it)->isDeleted());
    EXPECT_EQ(value, (*it)->getValue()->to_s());

    TimeTraveller tt(5000);

    manager.createNewCheckpoint();

    // Just need to access key for expiring
    GetValue gv = store->get(docKey, vbid, cookie, get_options_t::NONE);
    EXPECT_EQ(cb::engine_errc::no_such_key, gv.getStatus());

    // MB-41989: Expiration removes UserXattrs (if any), but it must do that on
    // a copy of the payload that is then enqueued in the new expired item. So,
    // the payload of the original mutation must be untouched here.
    // Note: 'it' still points to the original mutation in the first checkpoint
    // in CM.
    EXPECT_EQ(queue_op::mutation, (*it)->getOperation());
    EXPECT_FALSE((*it)->isDeleted());
    EXPECT_EQ(std::string_view(value.c_str(), value.size()),
              std::string_view((*it)->getData(), (*it)->getNBytes()));

    ASSERT_EQ(2, list.size());
    ckpt = list.back().get();
    ASSERT_EQ(checkpoint_state::CHECKPOINT_OPEN, ckpt->getState());
    it = ckpt->begin(); // empty-item
    it++; // checkpoint-start
    it++;
    EXPECT_EQ(queue_op::mutation, (*it)->getOperation());
    EXPECT_TRUE((*it)->isDeleted());

    // Note: I inspect the Expiration payload directly by looking at the message
    // in the ActiveStream::readyQ, see below

    auto& readyQ = stream->public_readyQ();
    ASSERT_EQ(0, readyQ.size());

    // Push items to the readyQ and check what we get
    stream->nextCheckpointItemTask();
    ASSERT_EQ(4, readyQ.size());

    auto resp = stream->public_nextQueuedItem(*producer);
    ASSERT_TRUE(resp);
    ASSERT_EQ(DcpResponse::Event::SnapshotMarker, resp->getEvent());
    resp = stream->public_nextQueuedItem(*producer);
    ASSERT_TRUE(resp);
    auto* msg = dynamic_cast<MutationResponse*>(resp.get());
    ASSERT_TRUE(msg);
    ASSERT_EQ(DcpResponse::Event::Mutation, msg->getEvent());

    // Inspect payload for DCP Expiration
    resp = stream->public_nextQueuedItem(*producer);
    ASSERT_TRUE(resp);
    ASSERT_EQ(DcpResponse::Event::SnapshotMarker, resp->getEvent());
    resp = stream->public_nextQueuedItem(*producer);
    ASSERT_TRUE(resp);
    msg = dynamic_cast<MutationResponse*>(resp.get());
    ASSERT_TRUE(msg);
    ASSERT_EQ(DcpResponse::Event::Expiration, msg->getEvent());
    ASSERT_TRUE(msg->getItem()->isDeleted());
    ASSERT_EQ(currIncDelUserXattr, msg->getIncludeDeletedUserXattrs());

    const auto& item = *msg->getItem();
    const auto* data = item.getData();
    const auto nBytes = item.getNBytes();

    if (xattrs == Xattrs::UserAndSys) {
        // No body
        EXPECT_EQ(0,
                  cb::xattr::get_body_size(item.getDataType(), {data, nBytes}));

        // Only xattrs in deletion, dt must be XATTR only
        ASSERT_EQ(PROTOCOL_BINARY_DATATYPE_XATTR, item.getDataType());
        // We must keep only SysXa
        const auto valueBuf = cb::char_buffer(const_cast<char*>(data), nBytes);
        cb::xattr::Blob blob(valueBuf, false);
        EXPECT_EQ(blob.size(), blob.get_system_size());
        // Note: "_sync" sys-xattr created by createXattrValue()
        EXPECT_FALSE(blob.get("_sync").empty());
    } else {
        // We must remove everything
        // Note: DT for no-value must be RAW
        ASSERT_EQ(PROTOCOL_BINARY_RAW_BYTES, item.getDataType());
        EXPECT_EQ(0, nBytes);
    }
}

TEST_P(SingleThreadedActiveStreamTest, ExpirationRemovesBody_Pre66) {
    testExpirationRemovesBody(0, Xattrs::None);
}

TEST_P(SingleThreadedActiveStreamTest, ExpirationRemovesBody_Pre66_UserXa) {
    testExpirationRemovesBody(0, Xattrs::User);
}

TEST_P(SingleThreadedActiveStreamTest,
       ExpirationRemovesBody_Pre66_UserXa_SysXa) {
    testExpirationRemovesBody(0, Xattrs::UserAndSys);
}

TEST_P(SingleThreadedActiveStreamTest, ExpirationRemovesBody) {
    using DcpOpenFlag = cb::mcbp::request::DcpOpenPayload;
    testExpirationRemovesBody(DcpOpenFlag::IncludeDeletedUserXattrs,
                              Xattrs::None);
}

TEST_P(SingleThreadedActiveStreamTest, ExpirationRemovesBody_UserXa) {
    using DcpOpenFlag = cb::mcbp::request::DcpOpenPayload;
    testExpirationRemovesBody(DcpOpenFlag::IncludeDeletedUserXattrs,
                              Xattrs::User);
}

TEST_P(SingleThreadedActiveStreamTest, ExpirationRemovesBody_UserXa_SysXa) {
    using DcpOpenFlag = cb::mcbp::request::DcpOpenPayload;
    testExpirationRemovesBody(DcpOpenFlag::IncludeDeletedUserXattrs,
                              Xattrs::UserAndSys);
}

/**
 * Verifies that streams that set NO_VALUE still backfill the full payload for
 * SystemEvents and succeed in making the DCP message from that.
 */
TEST_P(SingleThreadedActiveStreamTest, NoValueStreamBackfillsFullSystemEvent) {
    // We need to re-create the stream in a condition that triggers a backfill
    stream.reset();
    producer.reset();

    auto& vb = *engine->getVBucket(vbid);
    ASSERT_EQ(0, vb.getHighSeqno());
    auto& manager = *vb.checkpointManager;
    const auto& list =
            CheckpointManagerTestIntrospector::public_getCheckpointList(
                    manager);
    ASSERT_EQ(1, list.size());

    const auto key = makeStoredDocKey("key");
    const std::string value = "value";
    store_item(vbid, key, value);
    EXPECT_EQ(1, vb.getHighSeqno());

    CollectionsManifest cm;
    const auto& collection = CollectionEntry::fruit;
    cm.add(collection);
    vb.updateFromManifest(folly::SharedMutex::ReadHolder(vb.getStateLock()),
                          makeManifest(cm));
    EXPECT_EQ(2, vb.getHighSeqno());

    // Ensure backfill
    const auto openId = manager.getOpenCheckpointId();
    ASSERT_GT(manager.createNewCheckpoint(), openId);
    flushVBucketToDiskIfPersistent(vbid, 2 /*expected_num_flushed*/);
    ASSERT_EQ(1, manager.getNumCheckpoints());
    ASSERT_EQ(1, manager.getNumOpenChkItems());

    // Re-create producer and stream
    const std::string jsonFilter =
            fmt::format(R"({{"collections":["{}", "{}"]}})",
                        uint32_t(CollectionEntry::defaultC.getId()),
                        uint32_t(collection.getId()));
    const std::optional<std::string_view> json(jsonFilter);
    recreateProducerAndStream(
            vb, cb::mcbp::request::DcpOpenPayload::NoValue, json);
    ASSERT_TRUE(producer);
    producer->createCheckpointProcessorTask();
    ASSERT_TRUE(stream);
    ASSERT_TRUE(stream->isBackfilling());
    ASSERT_EQ(IncludeValue::No, stream->public_getIncludeValue());
    auto resp = stream->next(*producer);
    EXPECT_FALSE(resp);

    auto& bfm = producer->getBFM();
    EXPECT_EQ(1, bfm.getNumBackfills());
    // Before the fix this step throws with:
    //     Collections::VB::Manifest::verifyFlatbuffersData: getCreateEventData
    //     data invalid, .., size:0"
    EXPECT_EQ(backfill_success, bfm.backfill()); // create->scan

    const auto& readyQ = stream->public_readyQ();
    ASSERT_EQ(3, readyQ.size());
    resp = stream->next(*producer);
    ASSERT_TRUE(resp);
    EXPECT_EQ(DcpResponse::Event::SnapshotMarker, resp->getEvent());
    ASSERT_EQ(2, readyQ.size());
    resp = stream->next(*producer);
    ASSERT_TRUE(resp);
    EXPECT_EQ(DcpResponse::Event::Mutation, resp->getEvent());
    ASSERT_EQ(1, readyQ.size());
    resp = stream->next(*producer);
    ASSERT_TRUE(resp);
    EXPECT_EQ(DcpResponse::Event::SystemEvent, resp->getEvent());
    const auto& event = dynamic_cast<CollectionCreateProducerMessage&>(*resp);
    EXPECT_GT(event.getEventData().size(), 0);
}

class SingleThreadedBackfillTest : public SingleThreadedActiveStreamTest {
protected:
    void testBackfill() {
        auto vb = engine->getVBucket(vbid);
        auto& ckptMgr = *vb->checkpointManager;

        // Delete initial stream (so we can re-create after items are only
        // available from disk.
        stream.reset();

        // Store 3 items (to check backfill remaining counts).
        // Add items, flush it to disk, then clear checkpoint to force backfill.
        store_item(vbid, makeStoredDocKey("key1"), "value");
        store_item(vbid, makeStoredDocKey("key2"), "value");
        store_item(vbid, makeStoredDocKey("key3"), "value");
        ASSERT_EQ(3, vb->getHighSeqno());
        ckptMgr.createNewCheckpoint();

        const auto& stats = engine->getEpStats();
        if (isPersistent()) {
            ASSERT_EQ(0, stats.itemsRemovedFromCheckpoints);
            flushVBucketToDiskIfPersistent(vbid, 3);
        }
        // cs, vbs, 3 mut(s), ce
        ASSERT_EQ(6, stats.itemsRemovedFromCheckpoints);

        // Re-create the stream now we have items only on disk.
        stream = producer->mockActiveStreamRequest(0 /*flags*/,
                                                   0 /*opaque*/,
                                                   *vb,
                                                   0 /*st_seqno*/,
                                                   ~0 /*en_seqno*/,
                                                   0x0 /*vb_uuid*/,
                                                   0 /*snap_start_seqno*/,
                                                   ~0 /*snap_end_seqno*/);
        ASSERT_TRUE(stream->isBackfilling());

        // Should report empty itemsRemaining as that would mislead
        // ns_server if they asked for stats before the backfill task runs (they
        // would think backfill is complete).
        EXPECT_FALSE(stream->getNumBackfillItemsRemaining());

        // Run the backfill we scheduled when we transitioned to the backfilling
        // state.
        auto& bfm = producer->getBFM();

        // First item
        EXPECT_EQ(backfill_status_t::backfill_success, bfm.backfill());
        EXPECT_EQ(1, stream->getNumBackfillItems());

        // Step the snapshot marker and first mutation
        MockDcpMessageProducers producers;
        EXPECT_EQ(cb::engine_errc::success, producer->step(false, producers));
        EXPECT_EQ(cb::mcbp::ClientOpcode::DcpSnapshotMarker, producers.last_op);
        EXPECT_EQ(cb::engine_errc::success, producer->step(false, producers));
        EXPECT_EQ(cb::mcbp::ClientOpcode::DcpMutation, producers.last_op);
        EXPECT_EQ(1, producers.last_byseqno);

        // Second item
        EXPECT_EQ(backfill_status_t::backfill_success, bfm.backfill());
        EXPECT_EQ(2, stream->getNumBackfillItems());

        // Step the second mutation
        EXPECT_EQ(cb::engine_errc::success, producer->step(false, producers));
        EXPECT_EQ(cb::mcbp::ClientOpcode::DcpMutation, producers.last_op);
        EXPECT_EQ(2, producers.last_byseqno);

        // Third item
        EXPECT_EQ(backfill_status_t::backfill_success, bfm.backfill());
        EXPECT_EQ(3, stream->getNumBackfillItems());

        // Step the third mutation
        EXPECT_EQ(cb::engine_errc::success, producer->step(false, producers));
        EXPECT_EQ(cb::mcbp::ClientOpcode::DcpMutation, producers.last_op);
        EXPECT_EQ(3, producers.last_byseqno);

        // By MB-53806 backfill first pushes over the stream then yields. So,
        // we need an extra run after the last item for settling.
        EXPECT_EQ(backfill_status_t::backfill_success, bfm.backfill());

        // No more backfills
        EXPECT_EQ(backfill_status_t::backfill_finished, bfm.backfill());

        // Nothing more to step in the producer
        EXPECT_EQ(cb::engine_errc::would_block,
                  producer->step(false, producers));
    }
};

TEST_P(SingleThreadedActiveStreamTest,
       OSOBackfillResumesFromNextItemAfterPause) {
    if (ephemeral()) {
        GTEST_SKIP();
    }
    // Force OSO backfills regardless of collection size, as this test
    // expects OSO.
    engine->getConfiguration().setDcpOsoBackfill("enabled");

    // require an OSO backfill for this test, using "auto" will skip and fail
    engine->getConfiguration().setDcpOsoBackfill("enabled");

    auto vb = engine->getVBucket(vbid);
    auto& ckptMgr = *vb->checkpointManager;
    // Get rid of set_vb_state and any other queue_op we are not interested in
    ckptMgr.clear(0 /*seqno*/);

    // Remove the initial stream, we want to force it to backfill.
    stream.reset();

    producer->setOutOfOrderSnapshots(OutOfOrderSnapshots::Yes);
    producer->setBackfillBufferSize(1);

    const auto keyA = makeStoredDocKey("keyA");
    const auto keyB = makeStoredDocKey("keyB");
    for (const auto& key : {keyA, keyB}) {
        auto item = make_item(vbid, key, "value");
        EXPECT_EQ(MutationStatus::WasClean,
                  public_processSet(
                          *vb, item, VBQueueItemCtx(CanDeduplicate::Yes)));
    }

    // Ensure mutation is on disk; no longer present in CheckpointManager.
    vb->checkpointManager->createNewCheckpoint();
    flushVBucketToDiskIfPersistent(vbid, 2);

    recreateStream(*vb);
    ASSERT_TRUE(stream->isBackfilling());

    // Run the backfill we scheduled when we transitioned to the backfilling
    // state. Only run the backfill task once because we only care about the
    // snapshot marker.
    auto& bfm = producer->getBFM();
    bfm.backfill();

    // No message processed, BufferLog empty
    ASSERT_EQ(0, producer->getBytesOutstanding());

    // readyQ must contain a OSOSnapshot message.
    // Plus, scan runs and pushes 1 item to the readyQ and yields by max scan
    // buffer full. That happens because (differently from Neo) in Trinity
    // backfill yields by OOM after processing the item at ::backfillReceived().
    ASSERT_EQ(stream->public_readyQSize(), 2);
    auto resp = stream->public_backfillPhase(*producer);
    ASSERT_TRUE(resp);
    EXPECT_EQ(DcpResponse::Event::OSOSnapshot, resp->getEvent());
    auto& marker = dynamic_cast<OSOSnapshot&>(*resp);
    EXPECT_TRUE(marker.isStart());

    ASSERT_EQ(stream->public_readyQSize(), 1);
    // Note: This call releases bytes from scan buffer. The next scan() will
    // push the next item to the readyQ
    resp = stream->public_backfillPhase(*producer);
    ASSERT_TRUE(resp);
    EXPECT_EQ(DcpResponse::Event::Mutation, resp->getEvent());
    auto* mutation = dynamic_cast<MutationResponse*>(resp.get());
    EXPECT_EQ(keyA, mutation->getItem()->getKey());

    // Resume backfill - That must resume from the next item (keyB)
    // Before the fix for MB-57106, at this step scan() pushes keyA to readyQ
    // again.
    EXPECT_EQ(backfill_success, bfm.backfill());
    EXPECT_EQ(stream->public_readyQSize(), 1);
    resp = stream->public_nextQueuedItem(*producer);
    ASSERT_TRUE(resp);
    EXPECT_EQ(DcpResponse::Event::Mutation, resp->getEvent());
    mutation = dynamic_cast<MutationResponse*>(resp.get());
    EXPECT_EQ(keyB, mutation->getItem()->getKey());

    producer->cancelCheckpointCreatorTask();
}

class SingleThreadedBackfillScanBufferTest : public SingleThreadedBackfillTest {
public:
    void SetUp() override {
        config_string += "dcp_scan_byte_limit=100";
        SingleThreadedActiveStreamTest::SetUp();
    }

    void TearDown() override {
        SingleThreadedActiveStreamTest::TearDown();
    }
};

TEST_P(SingleThreadedBackfillScanBufferTest, SingleItemScanBuffer) {
    testBackfill();
}

class SingleThreadedBackfillBufferTest : public SingleThreadedBackfillTest {
public:
    void SetUp() override {
        config_string += "dcp_backfill_byte_limit=1";
        SingleThreadedActiveStreamTest::SetUp();
    }

    void TearDown() override {
        SingleThreadedActiveStreamTest::TearDown();
    }
};

TEST_P(SingleThreadedBackfillBufferTest, SingleItemBuffer) {
    testBackfill();
}

TEST_P(SingleThreadedPassiveStreamTest, MB42780_DiskToMemoryFromPre65) {
    // Note: We need at least one cursor in the replica checkpoint to hit the
    //  issue. Given that in Ephemeral (a) there is no persistence cursor and
    //  (b) we cannot have any outbound stream / DCP cursor from replica
    //  vbuckets, then we cannot hit the issue in Ephemeral.
    if (ephemeral()) {
        return;
    }

    auto& vb = *store->getVBucket(vbid);
    auto& manager = static_cast<MockCheckpointManager&>(*vb.checkpointManager);
    const auto& ckptList = manager.getCheckpointList();
    ASSERT_EQ(1, ckptList.size());
    ASSERT_EQ(CheckpointType::Memory, ckptList.front()->getCheckpointType());
    ASSERT_EQ(0, ckptList.front()->getSnapshotStartSeqno());
    ASSERT_EQ(0, ckptList.front()->getSnapshotEndSeqno());
    // cs, vbs
    ASSERT_EQ(2, ckptList.front()->getNumItems());
    ASSERT_EQ(0, manager.getHighSeqno());

    // Replica receives a complete disk snapshot {keyA:1, keyB:2}
    const uint32_t opaque = 1;
    const uint64_t snapStart = 1;
    const uint64_t snapEnd = 2;
    EXPECT_EQ(cb::engine_errc::success,
              consumer->snapshotMarker(opaque,
                                       vbid,
                                       snapStart,
                                       snapEnd,
                                       MARKER_FLAG_DISK | MARKER_FLAG_CHK,
                                       {} /*HCS*/,
                                       {} /*maxVisibleSeqno*/));
    ASSERT_EQ(1, ckptList.size());
    ASSERT_TRUE(ckptList.front()->isDiskCheckpoint());
    ASSERT_EQ(1, ckptList.front()->getSnapshotStartSeqno());
    ASSERT_EQ(2, ckptList.front()->getSnapshotEndSeqno());
    // cs
    ASSERT_EQ(1, ckptList.front()->getNumItems());
    ASSERT_EQ(0, manager.getHighSeqno());

    const auto keyA = makeStoredDocKey("keyA");
    EXPECT_EQ(cb::engine_errc::success,
              consumer->mutation(opaque,
                                 keyA,
                                 {},
                                 0,
                                 0,
                                 0,
                                 vbid,
                                 0,
                                 snapStart,
                                 0,
                                 0,
                                 0,
                                 {},
                                 0));
    const auto keyB = makeStoredDocKey("keyB");
    EXPECT_EQ(cb::engine_errc::success,
              consumer->mutation(opaque,
                                 keyB,
                                 {},
                                 0,
                                 0,
                                 0,
                                 vbid,
                                 0,
                                 snapEnd,
                                 0,
                                 0,
                                 0,
                                 {},
                                 0));

    ASSERT_EQ(1, ckptList.size());
    ASSERT_TRUE(ckptList.front()->isDiskCheckpoint());
    ASSERT_EQ(1, ckptList.front()->getSnapshotStartSeqno());
    ASSERT_EQ(2, ckptList.front()->getSnapshotEndSeqno());
    ASSERT_EQ(3, ckptList.front()->getNumItems());
    ASSERT_EQ(2, manager.getHighSeqno());

    // Move the persistence cursor to point to keyB:2.
    flush_vbucket_to_disk(vbid, 2 /*expected_num_flushed*/);
    const auto pCursorPos = manager.getPersistenceCursorPos();
    ASSERT_EQ(keyB, (*pCursorPos)->getKey());
    ASSERT_EQ(2, (*pCursorPos)->getBySeqno());

    auto openId = manager.getOpenCheckpointId();

    // Simulate a possible behaviour in pre-6.5: Producer may send a SnapMarker
    // and miss to set the MARKER_FLAG_CHK, eg MB-32862
    EXPECT_EQ(cb::engine_errc::success,
              consumer->snapshotMarker(opaque,
                                       vbid,
                                       3 /*snapStart*/,
                                       3 /*snapEnd*/,
                                       MARKER_FLAG_MEMORY,
                                       {} /*HCS*/,
                                       {} /*maxVisibleSeqno*/));

    // 6.6.1 PassiveStream is resilient to any Active misbehaviour with regard
    // to MARKER_FLAG_CHK. Even if Active missed to set the flag, Replica closes
    // the checkpoint and creates a new one for queueing the new Memory
    // snapshot.
    // This is an important step in the test. Essentially here we verify that
    // the fix eliminates one of the preconditions for hitting the issue:
    // snapshots cannot be merged into the same checkpoint if the merge involves
    // Disk snapshots.
    ASSERT_EQ(1, ckptList.size());
    ASSERT_GT(manager.getOpenCheckpointId(), openId);
    openId = manager.getOpenCheckpointId();
    ASSERT_EQ(CheckpointType::Memory, ckptList.front()->getCheckpointType());
    ASSERT_EQ(CHECKPOINT_OPEN, ckptList.front()->getState());
    ASSERT_EQ(3, ckptList.front()->getSnapshotStartSeqno());
    ASSERT_EQ(3, ckptList.front()->getSnapshotEndSeqno());
    // cs
    ASSERT_EQ(1, ckptList.front()->getNumItems());
    ASSERT_EQ(2, manager.getHighSeqno());

    // Now replica receives a doc within the new Memory snapshot.
    // Note: This step queues keyC into the checkpoint. Given that it is a
    //  Memory checkpoint, then keyC is added to the keyIndex too.
    //  That is a precondition for executing the deduplication path that throws
    //  in Checkpoint::queueDirty before the fix.
    const auto keyC = makeStoredDocKey("keyC");
    EXPECT_EQ(cb::engine_errc::success,
              consumer->mutation(opaque,
                                 keyC,
                                 {},
                                 0,
                                 0,
                                 0,
                                 vbid,
                                 0,
                                 3 /*seqno*/,
                                 0,
                                 0,
                                 0,
                                 {},
                                 0));

    ASSERT_EQ(1, ckptList.size());
    ASSERT_EQ(CheckpointType::Memory, ckptList.back()->getCheckpointType());
    ASSERT_EQ(CHECKPOINT_OPEN, ckptList.back()->getState());
    ASSERT_EQ(3, ckptList.back()->getSnapshotStartSeqno());
    ASSERT_EQ(3, ckptList.back()->getSnapshotEndSeqno());
    ASSERT_EQ(2, ckptList.back()->getNumItems());
    ASSERT_EQ(3, manager.getHighSeqno());

    // Another SnapMarker with no MARKER_FLAG_CHK
    // Note: This is not due to any pre-6.5 bug, this is legal also in 6.6.x and
    //  7.x. The active may generate multiple Memory snapshots from the same
    //  physical checkpoint. Those snapshots may contain duplicates of the same
    //  key.
    EXPECT_EQ(cb::engine_errc::success,
              consumer->snapshotMarker(opaque,
                                       vbid,
                                       4 /*snapStart*/,
                                       4 /*snapEnd*/,
                                       MARKER_FLAG_MEMORY,
                                       {} /*HCS*/,
                                       {} /*maxVisibleSeqno*/));
    // The new snapshot will be queued into the existing checkpoint.
    // Note: It is important that Memory snapshots still are queued into the
    //  same checkpoint if the active requires so. Otherwise, by generating
    //  many checkpoints we would probably hit again perf regressions already
    //  seen in the CheckpointManager.
    ASSERT_EQ(1, ckptList.size());
    ASSERT_EQ(openId, manager.getOpenCheckpointId());
    ASSERT_EQ(CheckpointType::Memory, ckptList.back()->getCheckpointType());
    ASSERT_EQ(CHECKPOINT_OPEN, ckptList.back()->getState());
    ASSERT_EQ(3, ckptList.back()->getSnapshotStartSeqno());
    ASSERT_EQ(4, ckptList.back()->getSnapshotEndSeqno());
    ASSERT_EQ(2, ckptList.back()->getNumItems());
    ASSERT_EQ(3, manager.getHighSeqno());

    // Now replica receives again keyC. KeyC is in the KeyIndex of the
    // open/Memory checkpoint and triggers deduplication checks. Note that dedup
    // checks involve accessing the key-entry in the KeyIndex for the mutation
    // pointed by cursors within that checkpoint.
    //
    // Before the fix, we merged a Disk snapshot and a Memory snapshot into the
    // same checkpoint. The persistence cursor points to a mutation that
    // was received within the Disk checkpoint, so there is no entry in the
    // KeyIndex for that mutation and we fail with:
    //
    //   libc++abi.dylib: terminating with uncaught exception of type
    //   std::logic_error: Checkpoint::queueDirty: Unable to find key in
    //   keyIndex with op:mutation seqno:2 for cursor:persistence in current
    //   checkpoint.
    //
    // At fix, the Memory snapshot is in its own checkpoint. The persistence
    // cursor is in the old (closed) checkpoint, so we don't even try to access
    // the KeyIndex for that cursor.
    EXPECT_EQ(cb::engine_errc::success,
              consumer->mutation(opaque,
                                 keyC,
                                 {},
                                 0,
                                 0,
                                 0,
                                 vbid,
                                 0,
                                 4 /*seqno*/,
                                 0,
                                 0,
                                 0,
                                 {},
                                 0));

    // Check that we have executed the deduplication path, the test is invalid
    // otherwise.
    ASSERT_EQ(1, ckptList.size());
    ASSERT_EQ(openId, manager.getOpenCheckpointId());
    ASSERT_EQ(CheckpointType::Memory, ckptList.back()->getCheckpointType());
    ASSERT_EQ(CHECKPOINT_OPEN, ckptList.back()->getState());
    ASSERT_EQ(3, ckptList.back()->getSnapshotStartSeqno());
    ASSERT_EQ(4, ckptList.back()->getSnapshotEndSeqno());
    ASSERT_EQ(2, ckptList.back()->getNumItems());
    ASSERT_EQ(4, manager.getHighSeqno());
}

/**
 * MB-38444: We fix an Ephemeral-only bug, but test covers Persistent bucket too
 */
TEST_P(SingleThreadedActiveStreamTest, BackfillRangeCoversAllDataInTheStorage) {
    // We need to re-create the stream in a condition that triggers a backfill
    stream.reset();
    producer.reset();

    auto& vb = *engine->getVBucket(vbid);
    ASSERT_EQ(0, vb.getHighSeqno());
    auto& manager = *vb.checkpointManager;
    const auto& list =
            CheckpointManagerTestIntrospector::public_getCheckpointList(
                    manager);
    ASSERT_EQ(1, list.size());

    const auto keyA = makeStoredDocKey("keyA");
    const std::string value = "value";
    store_item(vbid, keyA, value);
    EXPECT_EQ(1, vb.getHighSeqno());
    EXPECT_EQ(1, vb.getMaxVisibleSeqno());
    const auto keyB = makeStoredDocKey("keyB");
    store_item(vbid, keyB, value);
    EXPECT_EQ(2, vb.getHighSeqno());
    EXPECT_EQ(2, vb.getMaxVisibleSeqno());

    // Steps to ensure backfill when we re-create the stream in the following
    const auto openId = manager.getOpenCheckpointId();
    ASSERT_GT(manager.createNewCheckpoint(), openId);
    flushVBucketToDiskIfPersistent(vbid, 2 /*expected_num_flushed*/);
    ASSERT_EQ(1, manager.getNumCheckpoints());
    ASSERT_EQ(1, manager.getNumOpenChkItems());

    // Move high-seqno to 4
    const auto keyC = makeStoredDocKey("keyC");
    store_item(vbid, keyC, value);
    EXPECT_EQ(3, vb.getHighSeqno());
    EXPECT_EQ(3, vb.getMaxVisibleSeqno());
    const auto keyD = makeStoredDocKey("keyD");
    store_item(vbid, keyD, value);
    EXPECT_EQ(4, vb.getHighSeqno());
    EXPECT_EQ(4, vb.getMaxVisibleSeqno());

    // At this point we havehigh-seqno=4 but only seqnos 3 and 4 in the CM, so
    // we'll backfill.

    // Note: The aim here is to verify that Backfill picks up everything from
    // the storage even in the case where some seqnos are in the CM. So, we need
    // to ensure that all seqnos are on-disk for Persistent.
    flushVBucketToDiskIfPersistent(vbid, 2 /*expected_num_flushed*/);

    // Re-create producer and stream
    recreateProducerAndStream(vb, 0 /*flags*/);
    ASSERT_TRUE(producer);
    producer->createCheckpointProcessorTask();
    ASSERT_TRUE(stream);
    ASSERT_TRUE(stream->isBackfilling());
    ASSERT_TRUE(stream->public_supportSyncReplication());
    auto resp = stream->next(*producer);
    EXPECT_FALSE(resp);

    // Drive the backfill - execute
    auto& bfm = producer->getBFM();
    ASSERT_EQ(1, bfm.getNumBackfills());

    // Before the fix this steps generates SnapMarker{start:0, end:2, mvs:4},
    // while we want SnapMarker{start:0, end:4, mvs:4}
    ASSERT_EQ(backfill_success, bfm.backfill());
    const auto& readyQ = stream->public_readyQ();
    ASSERT_EQ(5, readyQ.size());
    resp = stream->next(*producer);
    ASSERT_TRUE(resp);
    EXPECT_EQ(DcpResponse::Event::SnapshotMarker, resp->getEvent());
    auto snapMarker = dynamic_cast<SnapshotMarker&>(*resp);
    EXPECT_EQ(0, snapMarker.getStartSeqno());
    EXPECT_EQ(4, snapMarker.getEndSeqno());
    EXPECT_EQ(4, *snapMarker.getMaxVisibleSeqno());

    // Verify that all seqnos are sent from the backfill
    ASSERT_EQ(4, readyQ.size());
    resp = stream->next(*producer);
    ASSERT_TRUE(resp);
    EXPECT_EQ(DcpResponse::Event::Mutation, resp->getEvent());
    EXPECT_EQ(1, *resp->getBySeqno());
    ASSERT_EQ(3, readyQ.size());
    resp = stream->next(*producer);
    ASSERT_TRUE(resp);
    EXPECT_EQ(DcpResponse::Event::Mutation, resp->getEvent());
    EXPECT_EQ(2, *resp->getBySeqno());
    ASSERT_EQ(2, readyQ.size());
    resp = stream->next(*producer);
    ASSERT_TRUE(resp);
    EXPECT_EQ(DcpResponse::Event::Mutation, resp->getEvent());
    EXPECT_EQ(3, *resp->getBySeqno());
    ASSERT_EQ(1, readyQ.size());
    resp = stream->next(*producer);
    ASSERT_TRUE(resp);
    EXPECT_EQ(DcpResponse::Event::Mutation, resp->getEvent());
    EXPECT_EQ(4, *resp->getBySeqno());
    ASSERT_EQ(0, readyQ.size());
}

TEST_P(SingleThreadedActiveStreamTest, MB_45757) {
    auto& vb = *engine->getVBucket(vbid);
    ASSERT_EQ(0, vb.getHighSeqno());
    auto& manager = *vb.checkpointManager;
    const auto& list =
            CheckpointManagerTestIntrospector::public_getCheckpointList(
                    manager);
    ASSERT_EQ(1, list.size());

    const auto key = makeStoredDocKey("key");
    const std::string value = "value";
    store_item(vbid, key, value);
    EXPECT_EQ(1, vb.getHighSeqno());

    // In the test we need to re-create streams in a condition that triggers
    // backfill. So get rid of the DCP cursor and move the persistence cursor to
    // a new checkpoint, then remove checkpoints.
    stream.reset();
    producer.reset();
    const auto openId = manager.getOpenCheckpointId();
    ASSERT_GT(manager.createNewCheckpoint(), openId);
    flushVBucketToDiskIfPersistent(vbid, 1 /*expected_num_flushed*/);
    ASSERT_EQ(1, manager.getNumCheckpoints());
    ASSERT_EQ(1, manager.getNumOpenChkItems());

    // Re-create the old producer and stream
    recreateProducerAndStream(vb, 0 /*flags*/);
    ASSERT_TRUE(producer);
    producer->createCheckpointProcessorTask();
    ASSERT_TRUE(stream);

    // Initiate disconnection of the old producer, but block it in
    // CM::removeCursor() just before it acquires the CM::lock.
    ThreadGate gate(2);
    stream->removeCursorPreLockHook = [&gate]() { gate.threadUp(); };
    auto threadCrash = std::thread(
            [stream = this->stream]() { stream->transitionStateToDead(); });

    // The same DCP client reconnects and creates a new producer, so same name
    // as the old producer.
    auto newProd = std::make_shared<MockDcpProducer>(*engine,
                                                     cookie,
                                                     producer->getName(),
                                                     0 /*flags*/,
                                                     false /*startTask*/);
    ASSERT_TRUE(newProd);
    newProd->createCheckpointProcessorTask();
    // StreamReq from the client on the same vbucket -> This stream has the same
    // name as the one that is transitioning to dead in threadCrash
    auto newStream = newProd->mockActiveStreamRequest(0 /*flags*/,
                                                      0 /*opaque*/,
                                                      vb,
                                                      0 /*st_seqno*/,
                                                      ~0 /*en_seqno*/,
                                                      0x0 /*vb_uuid*/,
                                                      0 /*snap_start_seqno*/,
                                                      ~0 /*snap_end_seqno*/);
    ASSERT_TRUE(newStream);
    ASSERT_TRUE(newStream->isBackfilling());

    // New connection backfills and registers cursor.
    // This step invalidates the old stream from the CM::cursors map as it has
    // the same name as the new stream.
    auto& bfm = newProd->getBFM();
    ASSERT_EQ(1, bfm.getNumBackfills());
    ASSERT_EQ(backfill_success, bfm.backfill());
    const auto& readyQ = newStream->public_readyQ();
    ASSERT_EQ(2, readyQ.size());
    const auto resp = newStream->next(*newProd);
    ASSERT_TRUE(resp);
    EXPECT_EQ(DcpResponse::Event::SnapshotMarker, resp->getEvent());

    // Unblock threadCrash. It tries to invalidate the old stream that is
    // already invalid. This step throws before the fix.
    gate.threadUp();

    threadCrash.join();
}

<<<<<<< HEAD
TEST_P(SingleThreadedActiveStreamTest,
       StreamTaskMovesCursorToLastItemInEmptyCheckpoint) {
    auto& vb = *engine->getVBucket(vbid);
    ASSERT_EQ(0, vb.getHighSeqno());
    auto& manager = *vb.checkpointManager;
    const auto& list =
            CheckpointManagerTestIntrospector::public_getCheckpointList(
                    manager);
    ASSERT_EQ(1, list.size());
    ASSERT_EQ(2, manager.getNumOpenChkItems()); // cs, vbs

    // Note: The first in-memory snapshot is special with regard to the CHK
    // flag.. We force nextSnapshotIsCheckpoint=true at (some) state transition
    // in ActiveStream. Given that in this test we need to verify that the CHK
    // flag is set by processing checkpoint_start messages, then here I make the
    // stream process a first snapshot for clearing nextSnapshotIsCheckpoint
    // before proceeding.
    EXPECT_TRUE(stream->public_nextSnapshotIsCheckpoint());
    store_item(vbid, makeStoredDocKey("key"), "value");
    ASSERT_EQ(1, vb.getHighSeqno());
    // Push from checkpoint to readyQ
    stream->public_nextCheckpointItemTask();
    // Drain readyQ
    auto& readyQ = stream->public_readyQ();
    while (readyQ.size() > 0) {
        readyQ.pop();
    }
    // We want just a new open checkpoint
    manager.createNewCheckpoint();
    if (isPersistent()) {
        flushVBucket(vbid);
    }
    ASSERT_EQ(1, manager.getNumCheckpoints());
    ASSERT_EQ(1, manager.getNumOpenChkItems());

    // Verify that the stream doesn't know of any checkpoint so far
    ASSERT_FALSE(stream->public_nextSnapshotIsCheckpoint());

    // Verify 1 items for cursor (checkpoint_start)
    auto cursor = stream->getCursor().lock();
    EXPECT_TRUE(manager.hasItemsForCursor(*cursor));
    EXPECT_EQ(1, cursor->getRemainingItemsInCurrentCheckpoint());

    // Run the StreamTask
    ASSERT_EQ(0, readyQ.size());
    stream->public_nextCheckpointItemTask();

    // Verify nothing in the stream readyQ yet, as no mutations in checkpoints
    ASSERT_EQ(0, readyQ.size());

    // But, cursor already moved to the last item in checkpoint (set-vbstate at
    // this point)
    EXPECT_FALSE(manager.hasItemsForCursor(*cursor));
    EXPECT_EQ(0, cursor->getRemainingItemsInCurrentCheckpoint());

    // Now we want to verify that ActiveStream has already processed the 2 meta
    // items. In particular, we need to ensure that the checkpoint_start item
    // has updates the ActiveStream state to make it ready for streaming a
    // proper SnapMarker later (ie, as soon as a mutation is queued and
    // streamed). Here "proper" means that the CHK_FLAG must be set in the
    // marker.

    // checkpoint_start already processed
    EXPECT_TRUE(stream->public_nextSnapshotIsCheckpoint());

    // So now queue some mutations
    store_item(vbid, makeStoredDocKey("key"), "value");
    store_item(vbid, makeStoredDocKey("other-key"), "value");
    EXPECT_EQ(3, vb.getHighSeqno());

    // Run the StreamTask again
    stream->public_nextCheckpointItemTask();

    // Verify that we have two items in the readyQ (SnapshotMarker and two
    // DcpMutations), and that the SnapshotMarker is correctly encoded (should
    // have CHK flag set and the expected seqno-range).
    ASSERT_EQ(3, readyQ.size());
    ASSERT_EQ(DcpResponse::Event::SnapshotMarker, readyQ.front()->getEvent());
    auto& snapMarker = dynamic_cast<SnapshotMarker&>(*readyQ.front());
    EXPECT_EQ(MARKER_FLAG_MEMORY | MARKER_FLAG_CHK, snapMarker.getFlags());
    EXPECT_EQ(2, snapMarker.getStartSeqno());
    EXPECT_EQ(3, snapMarker.getEndSeqno());
    EXPECT_EQ(DcpResponse::Event::Mutation, readyQ.back()->getEvent());
}

TEST_P(SingleThreadedActiveStreamTest, MB_53806) {
    auto& vb = *engine->getVBucket(vbid);
    ASSERT_EQ(0, vb.getHighSeqno());

    const auto keyA = makeStoredDocKey("keyA");
    const auto keyB = makeStoredDocKey("keyB");
    const auto keyC = makeStoredDocKey("keyC");
    for (const auto& key : {keyA, keyB, keyC}) {
        store_item(vbid, key, "value");
    }
    ASSERT_EQ(3, vb.getHighSeqno());

    // In the test we need to re-create streams in a condition that triggers
    // backfill. So get rid of the DCP cursor and move the persistence cursor to
    // a new checkpoint, that removes the old checkpoint that contains items.
    stream.reset();
    producer.reset();
    auto& manager = *vb.checkpointManager;
    ASSERT_EQ(5, manager.getNumOpenChkItems()); // cs, vbs, 3 muts
    manager.createNewCheckpoint();
    flushVBucketToDiskIfPersistent(vbid, 3 /*expected_num_flushed*/);
    ASSERT_EQ(1, manager.getNumCheckpoints());
    ASSERT_EQ(1, manager.getNumOpenChkItems());

    // We need backfill flowing in the DiskCallback path, so ensure no cache hit
    // by ejecting everything from the HashTable
    if (persistent()) {
        for (const auto& key : {keyA, keyB, keyC}) {
            evict_key(vbid, key);
        }
    }

    // Re-create the old producer and stream
    recreateProducerAndStream(vb, 0 /*flags*/);
    ASSERT_TRUE(producer);
    producer->createCheckpointProcessorTask();
    ASSERT_TRUE(stream);
    ASSERT_TRUE(stream->isBackfilling());

    // Simulate backfill buffer full for triggering backfill-yield
    auto& bfm = dynamic_cast<MockDcpBackfillManager&>(producer->getBFM());
    ASSERT_EQ(1, bfm.getNumBackfills());
    bfm.setBackfillBufferSize(1);

    // Run backfill.
    // First call pushes the SnapMarker + Mut:1, then the backfill yields.
    // Note: Backfill buffer guarantees that the first item is always pushed to
    //   the readyQ. See BackfillManager for details.
    ASSERT_EQ(backfill_success, bfm.backfill());
    const auto& readyQ = stream->public_readyQ();
    ASSERT_EQ(2, readyQ.size());
    auto resp = stream->next(*producer);
    ASSERT_TRUE(resp);
    EXPECT_EQ(DcpResponse::Event::SnapshotMarker, resp->getEvent());
    EXPECT_EQ(1, readyQ.size());
    resp = stream->next(*producer);
    ASSERT_TRUE(resp);
    EXPECT_EQ(DcpResponse::Event::Mutation, resp->getEvent());
    EXPECT_EQ(1, resp->getBySeqno());
    EXPECT_EQ(0, readyQ.size());

    // Time to run again for the backfill.
    // We expect Mut:2 and Mut:3 pushed to the stream.
    // Before the fix we skip seqno:2 and proceed to seqno:3.
    bfm.setBackfillBufferSize(1024 * 1024);
    ASSERT_EQ(backfill_success, bfm.backfill());

    EXPECT_EQ(2, readyQ.size());
    resp = stream->next(*producer);
    ASSERT_TRUE(resp);
    EXPECT_EQ(DcpResponse::Event::Mutation, resp->getEvent());
    EXPECT_EQ(2, resp->getBySeqno());

    EXPECT_EQ(1, readyQ.size());
    resp = stream->next(*producer);
    ASSERT_TRUE(resp);
    EXPECT_EQ(DcpResponse::Event::Mutation, resp->getEvent());
    EXPECT_EQ(3, resp->getBySeqno());

    EXPECT_EQ(0, readyQ.size());

    EXPECT_EQ(backfill_finished, bfm.backfill());
}

TEST_P(SingleThreadedActiveStreamTest, ReadyQLimit) {
    auto& vb = *engine->getVBucket(vbid);
    ASSERT_EQ(0, vb.getHighSeqno());

    const size_t checkpointMaxSize = 1024 * 1024;
    engine->getCheckpointConfig().setCheckpointMaxSize(checkpointMaxSize);
    auto& manager = *vb.checkpointManager;
    ASSERT_EQ(checkpointMaxSize,
              manager.getCheckpointConfig().getCheckpointMaxSize());

    const auto value = std::string(checkpointMaxSize / 2, 'v');
    size_t numItems = 6;
    for (size_t i = 0; i < numItems; ++i) {
        store_item(vbid, makeStoredDocKey("key" + std::to_string(i)), value);
    }
    ASSERT_EQ(numItems, vb.getHighSeqno());
    const auto numCheckpoints = manager.getNumCheckpoints();
    ASSERT_EQ(numItems / 2, numCheckpoints);
    const size_t numMutationsPerCkpt = numItems / numCheckpoints;
    ASSERT_EQ(numMutationsPerCkpt + 1, manager.getNumOpenChkItems()); // cs + ..

    // Stream in memory and readYQ empty
    ASSERT_TRUE(stream->isInMemory());
    const auto& readyQ = stream->public_readyQ();
    ASSERT_EQ(0, readyQ.size());

    // Test - StreamTask pulls from CM and pushes into the readyQ
    // At each run the task is allowed to push checkpoint_max_size_bytes into
    // the readyQ. In the scenario under test that means 1 full checkpoint at a
    // time.
    for (size_t i = 0; i < numCheckpoints; ++i) {
        stream->nextCheckpointItemTask();

        ASSERT_EQ(3, readyQ.size());
        auto resp = stream->next(*producer);
        ASSERT_TRUE(resp);
        EXPECT_EQ(DcpResponse::Event::SnapshotMarker, resp->getEvent());

        ASSERT_EQ(2, readyQ.size());
        resp = stream->next(*producer);
        ASSERT_TRUE(resp);
        EXPECT_EQ(DcpResponse::Event::Mutation, resp->getEvent());
        EXPECT_EQ(i * numMutationsPerCkpt + 1, resp->getBySeqno());

        ASSERT_EQ(1, readyQ.size());
        resp = stream->next(*producer);
        ASSERT_TRUE(resp);
        EXPECT_EQ(DcpResponse::Event::Mutation, resp->getEvent());
        EXPECT_EQ(i * numMutationsPerCkpt + 2, resp->getBySeqno());

        ASSERT_EQ(0, readyQ.size());
    }

    // All streamed
    stream->nextCheckpointItemTask();
    ASSERT_EQ(0, readyQ.size());
}

/// Check handling of Checkpoint Cursors if a Cursor is not successfully
/// assigned to ActiveStream - e.g. due to an exception being thrown.
/// In the original bug this resulted in the cursor being orphaned - it existed
/// in CheckpointManager but was not associated with any Stream, and hence
/// was not advanced (via getItemsForCursor) - but also was not subject to
/// cursor-dropping so resulted in the CheckpointManager getting stuck at the
/// checkpoint high watermark.
TEST_P(SingleThreadedActiveStreamTest,
       MB55391_DcpStepExceptionShouldRemoveCursor) {
    // Setup to require backfill, which involves re-registering a cursor in
    // ActiveStream::scheduleBackfill_UNLOCKED. To do this we reset the
    // initially created producer and stream, store an item then flush and
    // create new checkpoint, then re-create the stream.

    stream.reset();
    producer->closeStream(0, vbid);

    auto& vb = *engine->getVBucket(vbid);
    const auto initialCursors = vb.checkpointManager->getNumCursors();

    // Ensure mutation is on disk and  no longer present in CheckpointManager so
    // stream will trigger backfill.
    store_item(vbid, makeStoredDocKey("key"), "value");
    vb.checkpointManager->createNewCheckpoint();
    flushVBucketToDiskIfPersistent(vbid, 1);
    ASSERT_EQ(1, vb.checkpointManager->getNumCheckpoints());

    // Re-create the stream, but using the preSetActiveHook to set a callback
    // to run in ActiveStream::scheduleBackfill after the cursor is registered.
    struct TestException : public std::invalid_argument {
        using std::invalid_argument::invalid_argument;
    };

    auto throwExceptionFn = []() {
        throw TestException("Injecting exception");
    };
    try {
        stream = producer->mockActiveStreamRequest(
                0, 0, vb, 0, ~0, 0x0, 0, ~0, {}, {}, {}, {}, [&](auto& stream) {
                    stream.scheduleBackfillRegisterCursorHook =
                            throwExceptionFn;
                });
    } catch (TestException&) {
        // In full-stack, exception thown from DcpProducer::step() will tear
        // down the connection, including destroying the DcpProducer. Simulate
        // that here.
        stream.reset();
        producer.reset();

        // Test: We _should_ be back to the original number of cursors.
        EXPECT_EQ(initialCursors, vb.checkpointManager->getNumCursors());
        return;
    }

    FAIL() << "Expected TestException to be thrown during "
              "mockActiveStreamRequest";
=======
// Each cycle of stream create/stream closed (when the stream needs a backfill)
// creates a DCPBackfill and leaves it in the backfill manager. MB-57772 showed
// that there can be conditions (high memory) where the path to deleting the
// orphaned DCPBackfill (from the closed stream) is blocked. In the case where
// the backfill queues themselves are the dominant user of memory leaves the
// system live-locked and way way over quota. The fix is to have closeStream
// (or ~ActiveStream) directly free the DCPBackfill it created.
TEST_P(SingleThreadedActiveStreamTest, MB_57772) {
    store_item(vbid, makeStoredDocKey("key"), "value");
    flushVBucketToDiskIfPersistent(vbid);
    auto& vb = *engine->getVBucket(vbid);
    vb.checkpointManager->clear();

    auto& bfm = producer->getBFM();
    EXPECT_EQ(0, bfm.getNumBackfills());
    EXPECT_EQ(0, engine->getDcpConnMap().getNumRunningBackfills());
    stream.reset();
    recreateStream(vb);
    ASSERT_TRUE(stream->isBackfilling());

    EXPECT_EQ(1, bfm.getNumBackfills());
    // backfill makes it into the initializing list, classed as running
    EXPECT_EQ(1, engine->getDcpConnMap().getNumRunningBackfills());

    for (int cycles = 0; cycles < 2; ++cycles) {
        // In MB-57772 it doesn't look like a cycle of streamRequest/closeStream
        // grew the backfill queues (we don't actually know the true sequence),
        // but for this test closeStream reproduces an ever growing backfill
        // queue.
        stream.reset(); // we want the ActiveStream to destruct
        producer->closeStream(0, vbid);

        // closeStream has explicitly removed the backfill, no need to wait for
        // an I/O task to run.
        EXPECT_EQ(0, bfm.getNumBackfills());
        EXPECT_EQ(0, engine->getDcpConnMap().getNumRunningBackfills());

        recreateStream(vb);
        ASSERT_TRUE(stream->isBackfilling());

        // Now expect only 1 backfill in the queue (this would keep increasing
        // prior to fixing the issue).
        EXPECT_EQ(1, bfm.getNumBackfills());
        // backfill makes it into the initializing list, classed as running
        EXPECT_EQ(1, engine->getDcpConnMap().getNumRunningBackfills());
    }

    // Force close - now the stream will remove its backfill without the task
    // needing to run.
    stream.reset(); // we want the ActiveStream to destruct
    producer->closeStream(0, vbid);

    EXPECT_EQ(0, engine->getDcpConnMap().getNumRunningBackfills());
    EXPECT_EQ(0, bfm.getNumBackfills());
>>>>>>> 4ac9c7a8
}

INSTANTIATE_TEST_SUITE_P(AllBucketTypes,
                         SingleThreadedActiveStreamTest,
                         STParameterizedBucketTest::allConfigValues(),
                         STParameterizedBucketTest::PrintToStringParamName);

INSTANTIATE_TEST_SUITE_P(
        AllBucketTypes,
        SingleThreadedPassiveStreamTest,
        STParameterizedBucketTest::persistentAllBackendsConfigValues(),
        STParameterizedBucketTest::PrintToStringParamName);

INSTANTIATE_TEST_SUITE_P(
        AllBucketTypes,
        SingleThreadedActiveToPassiveStreamTest,
        STParameterizedBucketTest::persistentAllBackendsConfigValues(),
        STParameterizedBucketTest::PrintToStringParamName);

INSTANTIATE_TEST_SUITE_P(AllBucketTypes,
                         SingleThreadedBackfillScanBufferTest,
                         STParameterizedBucketTest::allConfigValues(),
                         STParameterizedBucketTest::PrintToStringParamName);

INSTANTIATE_TEST_SUITE_P(AllBucketTypes,
                         SingleThreadedBackfillBufferTest,
                         STParameterizedBucketTest::allConfigValues(),
                         STParameterizedBucketTest::PrintToStringParamName);

void STPassiveStreamPersistentTest::SetUp() {
    // Test class is not specific for SyncRepl, but some tests check SR
    // quantities too.
    enableSyncReplication = true;
    SingleThreadedPassiveStreamTest::SetUp();
    ASSERT_TRUE(consumer->isSyncReplicationEnabled());
}

#ifdef EP_USE_MAGMA
// Test that we issue Magma insert operations for items streamed in initial disk
// snapshot.
TEST_P(STPassiveStreamMagmaTest, InsertOpForInitialDiskSnapshot) {
    const std::string value("value");

    // Receive initial disk snapshot. Expect inserts for items in this snapshot.
    SnapshotMarker marker(0 /*opaque*/,
                          vbid,
                          0 /*snapStart*/,
                          3 /*snapEnd*/,
                          dcp_marker_flag_t::MARKER_FLAG_DISK | MARKER_FLAG_CHK,
                          0 /*HCS*/,
                          {} /*maxVisibleSeqno*/,
                          {}, // timestamp
                          {} /*streamId*/);

    stream->processMarker(&marker);
    auto vb = engine->getVBucket(vbid);
    ASSERT_TRUE(vb->checkpointManager->isOpenCheckpointInitialDisk());

    for (uint64_t seqno = 1; seqno <= 2; seqno++) {
        auto ret = stream->messageReceived(
                makeMutationConsumerMessage(seqno, vbid, value, 0));
        ASSERT_EQ(cb::engine_errc::success, ret);
    }

    flushVBucketToDiskIfPersistent(vbid, 2);
    EXPECT_EQ(vb->getNumItems(), 2);

    size_t inserts = 0;
    size_t upserts = 0;
    store->getKVStoreStat("magma_NInserts", inserts);
    store->getKVStoreStat("magma_NSets", upserts);
    EXPECT_EQ(inserts, 2);
    EXPECT_EQ(upserts, 0);

    // Simulate backfill interruption. Reconnect and receive a disk snapshot
    // with snap_start_seqno=0. However this is not an initial disk snapshot as
    // we've already received items before i.e. vb->getHighSeqno() > 0. Hence
    // expect upserts for items in this snapshot.
    stream->reconnectStream(vb, 0, 2);
    stream->processMarker(&marker);

    ASSERT_FALSE(vb->checkpointManager->isOpenCheckpointInitialDisk());
    auto ret = stream->messageReceived(
            makeMutationConsumerMessage(3, vbid, value, 0));
    ASSERT_EQ(cb::engine_errc::success, ret);

    flushVBucketToDiskIfPersistent(vbid, 1);
    EXPECT_EQ(vb->getNumItems(), 3);

    inserts = 0;
    upserts = 0;
    store->getKVStoreStat("magma_NInserts", inserts);
    store->getKVStoreStat("magma_NSets", upserts);
    EXPECT_EQ(inserts, 2);
    EXPECT_EQ(upserts, 1);

    // Receive next disk snapshot. Expect upserts for items in this snapshot.
    marker = SnapshotMarker(
            0 /*opaque*/,
            vbid,
            4 /*snapStart*/,
            6 /*snapEnd*/,
            dcp_marker_flag_t::MARKER_FLAG_DISK | MARKER_FLAG_CHK,
            0 /*HCS*/,
            {} /*maxVisibleSeqno*/,
            {}, // timestamp
            {} /*streamId*/);

    stream->processMarker(&marker);
    ASSERT_FALSE(vb->checkpointManager->isOpenCheckpointInitialDisk());

    for (uint64_t seqno = 4; seqno <= 6; seqno++) {
        auto ret = stream->messageReceived(
                makeMutationConsumerMessage(seqno, vbid, value, 0));
        ASSERT_EQ(cb::engine_errc::success, ret);
    }

    flushVBucketToDiskIfPersistent(vbid, 3);
    EXPECT_EQ(vb->getNumItems(), 6);

    inserts = 0;
    upserts = 0;
    store->getKVStoreStat("magma_NInserts", inserts);
    store->getKVStoreStat("magma_NSets", upserts);
    EXPECT_EQ(inserts, 2);
    EXPECT_EQ(upserts, 4);
}
#endif /*EP_USE_MAGMA*/

/**
 * The test checks that we do not lose any SnapRange information when at Replica
 * we re-attempt the flush of Disk Snapshot after a storage failure.
 */
TEST_P(STPassiveStreamPersistentTest, VBStateNotLostAfterFlushFailure) {
    using namespace testing;
    // Gmock helps us with simulating a flush failure.
    // In the test we want that the first attempt to flush fails, while the
    // second attempts succeeds (forwards the call on to the real KVStore).
    // The purpose of the test is to check that we have stored all the SnapRange
    // info (together with items) when the second flush succeeds.
    auto& mockKVStore = MockKVStore::replaceRWKVStoreWithMock(*store, 0);
    EXPECT_CALL(mockKVStore, commit(_, _))
            .WillOnce(Return(false))
            .WillRepeatedly(DoDefault());

    // Replica receives Snap{{1, 3, Disk}, {PRE:1, M:2, D:3}}
    // Note that the shape of the snapshot is just functional to testing
    // that we write to disk all the required vbstate entries at flush

    // snapshot-marker [1, 3]
    uint32_t opaque = 0;
    SnapshotMarker snapshotMarker(opaque,
                                  vbid,
                                  1 /*snapStart*/,
                                  3 /*snapEnd*/,
                                  dcp_marker_flag_t::MARKER_FLAG_DISK,
                                  std::optional<uint64_t>(1) /*HCS*/,
                                  {} /*maxVisibleSeqno*/,
                                  {}, // timestamp
                                  {} /*streamId*/);
    stream->processMarker(&snapshotMarker);

    // PRE:1
    const std::string value("value");
    using namespace cb::durability;
    ASSERT_EQ(cb::engine_errc::success,
              stream->messageReceived(makeMutationConsumerMessage(
                      1 /*seqno*/,
                      vbid,
                      value,
                      opaque,
                      {},
                      Requirements(Level::Majority, Timeout::Infinity()))));

    // M:2 - Logic Commit for PRE:1
    // Note: implicit revSeqno=1
    ASSERT_EQ(cb::engine_errc::success,
              stream->messageReceived(makeMutationConsumerMessage(
                      2 /*seqno*/, vbid, value, opaque)));

    // D:3
    ASSERT_EQ(cb::engine_errc::success,
              stream->messageReceived(
                      makeMutationConsumerMessage(3 /*seqno*/,
                                                  vbid,
                                                  value,
                                                  opaque,
                                                  {},
                                                  {} /*DurReqs*/,
                                                  true /*deletion*/,
                                                  2 /*revSeqno*/)));

    auto& kvStore = *store->getRWUnderlying(vbid);
    auto& vbs = *kvStore.getCachedVBucketState(vbid);
    // Check the vbstate entries that are set by SnapRange info
    const auto checkVBState = [&vbs](uint64_t lastSnapStart,
                                     uint64_t lastSnapEnd,
                                     CheckpointType type,
                                     uint64_t hps,
                                     uint64_t hcs,
                                     uint64_t maxDelRevSeqno) {
        EXPECT_EQ(lastSnapStart, vbs.lastSnapStart);
        EXPECT_EQ(lastSnapEnd, vbs.lastSnapEnd);
        EXPECT_EQ(type, vbs.checkpointType);
        EXPECT_EQ(hps, vbs.highPreparedSeqno);
        EXPECT_EQ(hcs, vbs.persistedCompletedSeqno);
        EXPECT_EQ(maxDelRevSeqno, vbs.maxDeletedSeqno);
    };

    auto& vb = *store->getVBucket(vbid);
    EXPECT_EQ(3, vb.dirtyQueueSize);

    // This flush fails, we have not written HCS to disk
    auto& epBucket = dynamic_cast<EPBucket&>(*store);
    EXPECT_EQ(FlushResult(MoreAvailable::Yes, 0), epBucket.flushVBucket(vbid));
    EXPECT_EQ(3, vb.dirtyQueueSize);
    {
        SCOPED_TRACE("");
        checkVBState(0 /*lastSnapStart*/,
                     0 /*lastSnapEnd*/,
                     CheckpointType::Memory,
                     0 /*HPS*/,
                     0 /*HCS*/,
                     0 /*maxDelRevSeqno*/);
    }

    // This flush succeeds, we must write all the expected SnapRange info in
    // vbstate on disk
    EXPECT_EQ(FlushResult(MoreAvailable::No, 3), epBucket.flushVBucket(vbid));
    EXPECT_EQ(0, vb.dirtyQueueSize);
    {
        SCOPED_TRACE("");
        // Notes:
        //   1) expected (snapStart = snapEnd) for complete snap flushed
        //   2) expected (HPS = snapEnd) for complete Disk snap flushed
        checkVBState(3 /*lastSnapStart*/,
                     3 /*lastSnapEnd*/,
                     CheckpointType::InitialDisk,
                     3 /*HPS*/,
                     1 /*HCS*/,
                     2 /*maxDelRevSeqno*/);
    }

    // MB-41747: Make sure that we don't have a an on-disk-prepare as
    // part of the internal database handle used by the underlying storage
    // which will be written to disk (and purged as part of commit)
    auto res = store->getLockedVBucket(vbid);
    ASSERT_TRUE(res.owns_lock());
    auto& underlying = *store->getRWUnderlying(vbid);

    CompactionConfig cc;
    auto context =
            std::make_shared<CompactionContext>(store->getVBucket(vbid), cc, 1);
    underlying.compactDB(res.getLock(), context);
    EXPECT_EQ(0, underlying.getCachedVBucketState(vbid)->onDiskPrepares);
}

/**
 * MB-37948: Flusher wrongly computes the new persisted snapshot by using the
 * last persisted vbstate info.
 */
TEST_P(STPassiveStreamPersistentTest, MB_37948) {
    // Set vbucket active on disk
    // Note: TransferVB::Yes is just to prevent that the existing passive stream
    // is released. We sporadically segfault when we access this->stream below
    // otherwise.
    setVBucketStateAndRunPersistTask(
            vbid, vbucket_state_active, {}, TransferVB::Yes);

    // VBucket state changes to replica.
    // Note: The new state is not persisted yet.
    EXPECT_EQ(cb::engine_errc::success,
              store->setVBucketState(vbid, vbucket_state_replica));

    // Replica receives a partial Snap{1, 3, Memory}
    uint32_t opaque = 0;
    SnapshotMarker snapshotMarker(opaque,
                                  vbid,
                                  1 /*snapStart*/,
                                  3 /*snapEnd*/,
                                  dcp_marker_flag_t::MARKER_FLAG_MEMORY,
                                  {} /*HCS*/,
                                  {} /*maxVisibleSeqno*/,
                                  {}, // timestamp
                                  {} /*streamId*/);
    stream->processMarker(&snapshotMarker);
    // M:1
    const std::string value("value");
    ASSERT_EQ(cb::engine_errc::success,
              stream->messageReceived(makeMutationConsumerMessage(
                      1 /*seqno*/, vbid, value, opaque)));
    // M:2
    ASSERT_EQ(cb::engine_errc::success,
              stream->messageReceived(makeMutationConsumerMessage(
                      2 /*seqno*/, vbid, value, opaque)));
    // Note: snap is partial, seqno:3 not received yet

    auto& vb = *store->getVBucket(vbid);
    const auto checkPersistedSnapshot = [&vb](uint64_t lastSnapStart,
                                              uint64_t lastSnapEnd) {
        const auto snap = vb.getPersistedSnapshot();
        EXPECT_EQ(lastSnapStart, snap.getStart());
        EXPECT_EQ(lastSnapEnd, snap.getEnd());
    };

    // We have not persisted any item yet
    checkPersistedSnapshot(0, 0);

    // Flush. The new state=replica is not persisted yet; this is where
    // the flusher wrongly uses the state on disk (state=active) for computing
    // the new snapshot range to be persisted.
    auto& epBucket = dynamic_cast<EPBucket&>(*store);
    EXPECT_EQ(FlushResult(MoreAvailable::No, 2), epBucket.flushVBucket(vbid));

    // Before the fix this fails because we have persisted snapEnd=2
    // Note: We have persisted a partial snapshot at replica, snapStart must
    //  still be 0
    checkPersistedSnapshot(1, 3);

    // The core of the test has been already executed, just check that
    // everything behaves as expected when the full snapshot is persisted.

    // M:3 (snap-end mutation)
    ASSERT_EQ(cb::engine_errc::success,
              stream->messageReceived(makeMutationConsumerMessage(
                      3 /*seqno*/, vbid, value, opaque)));

    EXPECT_EQ(FlushResult(MoreAvailable::No, 1), epBucket.flushVBucket(vbid));

    checkPersistedSnapshot(3, 3);
}

// Check stream-id and sync-repl cannot be enabled
TEST_P(StreamTest, multi_stream_control_denied) {
    setup_dcp_stream();
    EXPECT_EQ(cb::engine_errc::success,
              producer->control(0, "enable_sync_writes", "true"));
    EXPECT_TRUE(producer->isSyncWritesEnabled());
    EXPECT_FALSE(producer->isMultipleStreamEnabled());

    EXPECT_EQ(cb::engine_errc::not_supported,
              producer->control(0, "enable_stream_id", "true"));
    EXPECT_TRUE(producer->isSyncWritesEnabled());
    EXPECT_FALSE(producer->isMultipleStreamEnabled());
    EXPECT_EQ(cb::engine_errc::no_such_key, destroy_dcp_stream());
}

TEST_P(StreamTest, sync_writes_denied) {
    setup_dcp_stream();
    EXPECT_EQ(cb::engine_errc::success,
              producer->control(0, "enable_stream_id", "true"));
    EXPECT_FALSE(producer->isSyncWritesEnabled());
    EXPECT_TRUE(producer->isMultipleStreamEnabled());

    EXPECT_EQ(cb::engine_errc::not_supported,
              producer->control(0, "enable_sync_writes", "true"));
    EXPECT_FALSE(producer->isSyncWritesEnabled());
    EXPECT_TRUE(producer->isMultipleStreamEnabled());
    EXPECT_EQ(cb::engine_errc::dcp_streamid_invalid, destroy_dcp_stream());
}

/**
 * Test to ensure that V7 dcp status codes are returned when they have
 * been enabled.
 */
TEST_P(STPassiveStreamPersistentTest, enusre_extended_dcp_status_work) {
    uint32_t opaque = 0;
    const std::string keyStr("key");
    DocKey key(keyStr, DocKeyEncodesCollectionId::No);

    // check error code when stream isn't present for vbucket 99
    EXPECT_EQ(
            cb::engine_errc::no_such_key,
            consumer->mutation(
                    opaque, key, {}, 0, 0, 0, Vbid(99), 0, 1, 0, 0, 0, {}, 0));
    // check error code when using a non matching opaque
    opaque = 99999;
    EXPECT_EQ(cb::engine_errc::key_already_exists,
              consumer->mutation(
                      opaque, key, {}, 0, 0, 0, vbid, 0, 1, 0, 0, 0, {}, 0));

    // enable V7 dcp status codes
    consumer->enableV7DcpStatus();
    // check error code when stream isn't present for vbucket 99
    opaque = 0;
    EXPECT_EQ(
            cb::engine_errc::stream_not_found,
            consumer->mutation(
                    opaque, key, {}, 0, 0, 0, Vbid(99), 0, 1, 0, 0, 0, {}, 0));
    // check error code when using a non matching opaque
    opaque = 99999;
    EXPECT_EQ(cb::engine_errc::opaque_no_match,
              consumer->mutation(
                      opaque, key, {}, 0, 0, 0, vbid, 0, 1, 0, 0, 0, {}, 0));
}

void STPassiveStreamPersistentTest::checkVBState(uint64_t lastSnapStart,
                                                 uint64_t lastSnapEnd,
                                                 CheckpointType type,
                                                 uint64_t hps,
                                                 uint64_t hcs,
                                                 uint64_t maxDelRevSeqno) {
    auto& kvStore = *store->getRWUnderlying(vbid);
    auto& vbs = *kvStore.getCachedVBucketState(vbid);
    EXPECT_EQ(lastSnapStart, vbs.lastSnapStart);
    EXPECT_EQ(lastSnapEnd, vbs.lastSnapEnd);
    EXPECT_EQ(type, vbs.checkpointType);
    EXPECT_EQ(hps, vbs.highPreparedSeqno);
    EXPECT_EQ(hcs, vbs.persistedCompletedSeqno);
    EXPECT_EQ(maxDelRevSeqno, vbs.maxDeletedSeqno);
}

/**
 * Test that the HPS value on disk is set appropriately when we receive a Disk
 * snapshot that does not contain a prepare.
 *
 * This tests the scenario as described in MB-51639, an active sending a disk
 * snapshot for the following items: [1:Pre, 2:Pre, 3:Commit, 4:Commit] which
 * is received as [3:Mutation, 4:Mutation] as completed prepares are not sent
 * and commits are stored as mutations on disk. Whilst the in-memory HPS value
 * is set to an appropriate value (4 - the snapshot end) the on disk HPS value
 * was left at 0 before the change for MB-51639 was made. This meant that after
 * a restart the HPS value was loaded from disk as 0, rather than 4, and it was
 * possible for ns_server to select a replica having only received [1:Pre as the
 * new active (resulting in a loss of committed prepare 2:Pre).
 */
TEST_P(STPassiveStreamPersistentTest, DiskSnapWithoutPrepareSetsDiskHPS) {
    uint32_t opaque = 0;
    SnapshotMarker snapshotMarker(opaque,
                                  vbid,
                                  1 /*snapStart*/,
                                  4 /*snapEnd*/,
                                  dcp_marker_flag_t::MARKER_FLAG_DISK,
                                  std::optional<uint64_t>(2) /*HCS*/,
                                  {} /*maxVisibleSeqno*/,
                                  {}, // timestamp
                                  {} /*streamId*/);
    stream->processMarker(&snapshotMarker);

    const std::string value("value");

    // M:3 - Logic Commit for PRE:1
    ASSERT_EQ(cb::engine_errc::success,
              stream->messageReceived(makeMutationConsumerMessage(
                      3 /*seqno*/, vbid, value, opaque)));

    // M:4 - Logic Commit for PRE:2
    ASSERT_EQ(cb::engine_errc::success,
              stream->messageReceived(makeMutationConsumerMessage(
                      4 /*seqno*/, vbid, value, opaque)));

    flushVBucketToDiskIfPersistent(vbid, 2);

    // Notes: HPS would ideally equal the highest logically completed prepare
    // (2) in this case, but that is not possible without a protocol change to
    // send it from the active. We instead move the HPS to the snapshot end
    // (both on disk and in memory) which is 4 in this case due to changes made
    // as part of MB-34873.
    {
        SCOPED_TRACE("");
        checkVBState(4 /*lastSnapStart*/,
                     4 /*lastSnapEnd*/,
                     CheckpointType::InitialDisk,
                     4 /*HPS*/,
                     2 /*HCS*/,
                     0 /*maxDelRevSeqno*/);
    }

    EXPECT_EQ(4, store->getVBucket(vbid)->getHighPreparedSeqno());

    ASSERT_NE(cb::engine_errc::disconnect,
              consumer->closeStream(0 /*opaque*/, vbid));
    consumer.reset();

    resetEngineAndWarmup();
    setupConsumerAndPassiveStream();

    EXPECT_EQ(4, store->getVBucket(vbid)->getHighPreparedSeqno());
}

/**
 * Test that the HPS value on disk is set appropriately when we receive a Disk
 * snapshot that does contain a prepare.
 *
 * This tests the scenario:
 * [1:Pre, 2:Pre, 3:Commit, 4:Commit, 5:Pre, 6:Mutation]
 *
 * Whilst one might expect that that HPS value is set to 5, it is in fact set to
 * the snapshot end (6) due to the changes made for MB-34873.
 */
TEST_P(STPassiveStreamPersistentTest, DiskSnapWithPrepareSetsHPSToSnapEnd) {
    uint32_t opaque = 0;
    SnapshotMarker snapshotMarker(opaque,
                                  vbid,
                                  1 /*snapStart*/,
                                  6 /*snapEnd*/,
                                  dcp_marker_flag_t::MARKER_FLAG_DISK,
                                  std::optional<uint64_t>(2) /*HCS*/,
                                  {} /*maxVisibleSeqno*/,
                                  {}, // timestamp
                                  {} /*streamId*/);
    stream->processMarker(&snapshotMarker);

    const std::string value("value");

    // M:3 - Logic Commit for PRE:1
    ASSERT_EQ(cb::engine_errc::success,
              stream->messageReceived(makeMutationConsumerMessage(
                      3 /*seqno*/, vbid, value, opaque)));

    // M:4 - Logic Commit for PRE:2
    ASSERT_EQ(cb::engine_errc::success,
              stream->messageReceived(makeMutationConsumerMessage(
                      4 /*seqno*/, vbid, value, opaque)));

    // PRE:5
    using namespace cb::durability;
    ASSERT_EQ(cb::engine_errc::success,
              stream->messageReceived(makeMutationConsumerMessage(
                      5 /*seqno*/,
                      vbid,
                      value,
                      opaque,
                      {},
                      Requirements(Level::Majority, Timeout::Infinity()))));

    // M:6
    ASSERT_EQ(cb::engine_errc::success,
              stream->messageReceived(makeMutationConsumerMessage(
                      6 /*seqno*/, vbid, value, opaque)));

    flushVBucketToDiskIfPersistent(vbid, 4);

    {
        SCOPED_TRACE("");
        checkVBState(6 /*lastSnapStart*/,
                     6 /*lastSnapEnd*/,
                     CheckpointType::InitialDisk,
                     6 /*HPS*/,
                     2 /*HCS*/,
                     0 /*maxDelRevSeqno*/);
    }
}

INSTANTIATE_TEST_SUITE_P(Persistent,
                         STPassiveStreamPersistentTest,
                         STParameterizedBucketTest::persistentConfigValues(),
                         STParameterizedBucketTest::PrintToStringParamName);

#ifdef EP_USE_MAGMA
INSTANTIATE_TEST_SUITE_P(Persistent,
                         STPassiveStreamMagmaTest,
                         STParameterizedBucketTest::magmaConfigValues(),
                         STParameterizedBucketTest::PrintToStringParamName);

void CDCActiveStreamTest::SetUp() {
    if (!config_string.empty()) {
        config_string += ";";
    }
    // Note: Checkpoint removal isn't under test at all here.
    // Eager checkpoint removal, default prod setting in Neo and post-Neo.
    // That helps in cleaning up the CheckpointManager during the test and
    // we won't need to fix the testsuite when merging into the master
    // branch.
    config_string += "checkpoint_removal_mode=eager";
    // Enable history retention
    config_string +=
            ";history_retention_bytes=10485760;history_retention_seconds=3600";
    STActiveStreamPersistentTest::SetUp();

    // @todo CDC: Can remove as soon as magma enables history
    replaceMagmaKVStore();

    manifest.add(CollectionEntry::historical,
                 cb::NoExpiryLimit,
                 true /*history*/,
                 ScopeEntry::defaultS);

    setVBucketState(vbid, vbucket_state_active);
    auto vb = store->getVBucket(vbid);
    vb->updateFromManifest(folly::SharedMutex::ReadHolder(vb->getStateLock()),
                           Collections::Manifest{std::string{manifest}});
    ASSERT_EQ(1, vb->getHighSeqno());

    ASSERT_TRUE(producer);
    ASSERT_FALSE(producer->areChangeStreamsEnabled());
    ASSERT_EQ(cb::engine_errc::success,
              producer->control(0, DcpControlKeys::ChangeStreams, "true"));
    ASSERT_TRUE(producer->areChangeStreamsEnabled());
    producer->public_enableSyncReplication();
    startCheckpointTask();

    recreateStream(*vb,
                   true,
                   fmt::format(R"({{"collections":["{:x}"]}})",
                               uint32_t(CollectionEntry::historical.uid)));
    ASSERT_TRUE(stream);
    ASSERT_TRUE(stream->areChangeStreamsEnabled());

    // Control data: Add some mutations into the non-CDC collection
    for (size_t i : {1, 2, 3}) {
        store_item(vbid,
                   makeStoredDocKey("key" + std::to_string(i),
                                    CollectionEntry::defaultC),
                   "value");
    }

    ASSERT_EQ(4, vb->getHighSeqno());
}

void CDCActiveStreamTest::clearCMAndPersistenceAndReplication() {
    auto& vb = *store->getVBucket(vbid);
    auto& manager = *vb.checkpointManager;
    manager.createNewCheckpoint();

    // Move the persistence and stream cursor to the end of the open checkpoint
    const auto& readyQ = stream->public_readyQ();
    const auto cursor = stream->getCursor().lock();
    while (manager.getNumCheckpoints() > 1) {
        stream->nextCheckpointItemTask();
        while (readyQ.size() > 0) {
            stream->public_nextQueuedItem(*producer);
        }
        flushVBucket(vbid);
    }

    // Eager checkpoint removal ensures 1 empty checkpoint at this point
    ASSERT_EQ(1, manager.getNumCheckpoints());
    ASSERT_EQ(1, manager.getNumOpenChkItems()); // cs
}

TEST_P(CDCActiveStreamTest, CollectionNotDeduped_InMemory) {
    auto& vb = *store->getVBucket(vbid);
    const auto initHighSeqno = vb.getHighSeqno();
    ASSERT_GT(initHighSeqno, 0); // From SetUp

    // Mutate the same key some times into the CDC collection
    const auto key = makeStoredDocKey("key", CollectionEntry::historical);
    for (size_t i : {1, 2, 3}) {
        store_item(vbid, key, "value" + std::to_string(i));
    }
    ASSERT_EQ(initHighSeqno + 3, vb.getHighSeqno());

    // Stream must send 3 snapshots, 1 per mutation

    const auto& readyQ = stream->public_readyQ();
    ASSERT_EQ(0, readyQ.size());

    stream->nextCheckpointItemTask();
    ASSERT_EQ(7, readyQ.size());

    // Marker + Sysevent + Mutation
    auto resp = stream->public_nextQueuedItem(*producer);
    ASSERT_TRUE(resp);
    EXPECT_EQ(DcpResponse::Event::SnapshotMarker, resp->getEvent());
    auto* marker = dynamic_cast<SnapshotMarker*>(resp.get());
    const uint32_t expectedMarkerFlags =
            MARKER_FLAG_MEMORY | MARKER_FLAG_CHK | MARKER_FLAG_HISTORY;
    EXPECT_EQ(expectedMarkerFlags, marker->getFlags());
    EXPECT_EQ(0, marker->getStartSeqno());
    EXPECT_EQ(initHighSeqno + 1, marker->getEndSeqno());

    resp = stream->public_nextQueuedItem(*producer);
    ASSERT_TRUE(resp);
    EXPECT_EQ(DcpResponse::Event::SystemEvent, resp->getEvent());
    EXPECT_EQ(1, resp->getBySeqno());

    resp = stream->public_nextQueuedItem(*producer);
    ASSERT_TRUE(resp);
    EXPECT_EQ(DcpResponse::Event::Mutation, resp->getEvent());
    EXPECT_EQ(initHighSeqno + 1, resp->getBySeqno());
    auto* mut = dynamic_cast<const MutationResponse*>(resp.get());
    EXPECT_EQ(key, mut->getItem()->getKey());

    // Marker + Mutation
    resp = stream->public_nextQueuedItem(*producer);
    ASSERT_TRUE(resp);
    EXPECT_EQ(DcpResponse::Event::SnapshotMarker, resp->getEvent());
    marker = dynamic_cast<SnapshotMarker*>(resp.get());
    EXPECT_EQ(expectedMarkerFlags, marker->getFlags());
    EXPECT_EQ(initHighSeqno + 2, marker->getStartSeqno());
    EXPECT_EQ(initHighSeqno + 2, marker->getEndSeqno());

    resp = stream->public_nextQueuedItem(*producer);
    ASSERT_TRUE(resp);
    EXPECT_EQ(DcpResponse::Event::Mutation, resp->getEvent());
    EXPECT_EQ(initHighSeqno + 2, resp->getBySeqno());
    mut = dynamic_cast<const MutationResponse*>(resp.get());
    EXPECT_EQ(key, mut->getItem()->getKey());

    // Marker + Mutation
    resp = stream->public_nextQueuedItem(*producer);
    ASSERT_TRUE(resp);
    EXPECT_EQ(DcpResponse::Event::SnapshotMarker, resp->getEvent());
    marker = dynamic_cast<SnapshotMarker*>(resp.get());
    EXPECT_EQ(expectedMarkerFlags, marker->getFlags());
    EXPECT_EQ(initHighSeqno + 3, marker->getStartSeqno());
    EXPECT_EQ(initHighSeqno + 3, marker->getEndSeqno());

    resp = stream->public_nextQueuedItem(*producer);
    ASSERT_TRUE(resp);
    EXPECT_EQ(DcpResponse::Event::Mutation, resp->getEvent());
    EXPECT_EQ(initHighSeqno + 3, resp->getBySeqno());
    mut = dynamic_cast<const MutationResponse*>(resp.get());
    EXPECT_EQ(key, mut->getItem()->getKey());

    EXPECT_EQ(0, readyQ.size());
}

TEST_P(CDCActiveStreamTest, MarkerHistoryFlagClearIfCheckpointNotHistorical) {
    auto& config = engine->getConfiguration();
    config.setHistoryRetentionBytes(0);
    config.setHistoryRetentionSeconds(0);
    ASSERT_FALSE(store->isHistoryRetentionEnabled());

    auto& vb = *store->getVBucket(vbid);
    const auto initHighSeqno = vb.getHighSeqno();
    ASSERT_GT(initHighSeqno, 0); // From SetUp

    // Move the stream cursor to the end of checkpoint
    clearCMAndPersistenceAndReplication();

    auto& manager = *vb.checkpointManager;
    ASSERT_EQ(1, manager.getNumCheckpoints());
    ASSERT_EQ(1, manager.getNumOpenChkItems()); // cs
    // Main precondition
    ASSERT_EQ(CheckpointHistorical::No, manager.getOpenCheckpointHistorical());

    // Write a doc into the historical collection
    const auto key = makeStoredDocKey("key", CollectionEntry::historical);
    store_item(vbid, key, "value");
    ASSERT_EQ(initHighSeqno + 1, vb.getHighSeqno());

    // Check the outbound stream
    const auto& readyQ = stream->public_readyQ();
    ASSERT_EQ(0, readyQ.size());

    stream->nextCheckpointItemTask();
    ASSERT_EQ(2, readyQ.size()); // Marker + Mutation

    auto resp = stream->public_nextQueuedItem(*producer);
    ASSERT_TRUE(resp);
    EXPECT_EQ(DcpResponse::Event::SnapshotMarker, resp->getEvent());
    auto* marker = dynamic_cast<SnapshotMarker*>(resp.get());
    // Core of the test: MARKER_FLAG_HISTORY isn't set in the marker
    const uint32_t expectedMarkerFlags = MARKER_FLAG_MEMORY | MARKER_FLAG_CHK;
    EXPECT_EQ(expectedMarkerFlags, marker->getFlags());
    EXPECT_EQ(initHighSeqno + 1, marker->getStartSeqno());
    EXPECT_EQ(initHighSeqno + 1, marker->getEndSeqno());

    // Verify the rest of the stream for completeness
    resp = stream->public_nextQueuedItem(*producer);
    ASSERT_TRUE(resp);
    EXPECT_EQ(DcpResponse::Event::Mutation, resp->getEvent());
    EXPECT_EQ(initHighSeqno + 1, resp->getBySeqno());
    auto* mut = dynamic_cast<const MutationResponse*>(resp.get());
    EXPECT_EQ(key, mut->getItem()->getKey());

    EXPECT_EQ(0, readyQ.size());
}

void CDCActiveStreamTest::testResilientToRetentionConfigChanges(
        HistoryRetentionMetric metric) {
    // SetUp enables history (both bytes/seconds > 0) and creates an historical
    // collection.
    // Here we need to test bytes/seconds selectively for ensuring the correct
    // behaviour of each.
    auto& config = engine->getConfiguration();
    switch (metric) {
    case HistoryRetentionMetric::BYTES: {
        ASSERT_GT(store->getHistoryRetentionBytes(), 0);
        config.setHistoryRetentionSeconds(0);
        break;
    }
    case HistoryRetentionMetric::SECONDS: {
        ASSERT_GT(store->getHistoryRetentionSeconds().count(), 0);
        config.setHistoryRetentionBytes(0);
        break;
    }
    }
    ASSERT_TRUE(store->isHistoryRetentionEnabled());

    clearCMAndPersistenceAndReplication();

    // Now we write a doc into the historical collection
    auto& vb = *store->getVBucket(vbid);
    const auto initHighSeqno = vb.getHighSeqno();
    ASSERT_GT(initHighSeqno, 0); // From SetUp
    const auto key = makeStoredDocKey("key", CollectionEntry::historical);
    const auto value = "value";
    store_item(vbid, key, value);
    ASSERT_EQ(initHighSeqno + 1, vb.getHighSeqno());
    // 1 historical checkpoint contains the mutation
    const auto& manager = *vb.checkpointManager;
    ASSERT_EQ(1, manager.getNumCheckpoints());
    ASSERT_EQ(2, manager.getNumOpenChkItems()); // cs, m
    ASSERT_EQ(CheckpointHistorical::Yes, manager.getOpenCheckpointHistorical());
    // Save the current checkpoint id for later in the test
    const auto prevCkptId = manager.getOpenCheckpointId();
    // The the stream makes a History snapshot from that checkpoint
    const auto& readyQ = stream->public_readyQ();
    ASSERT_EQ(0, readyQ.size());
    stream->nextCheckpointItemTask();
    ASSERT_EQ(2, readyQ.size()); // Marker + Mutation
    // Marker
    auto resp = stream->public_nextQueuedItem(*producer);
    ASSERT_TRUE(resp);
    EXPECT_EQ(DcpResponse::Event::SnapshotMarker, resp->getEvent());
    auto* marker = dynamic_cast<SnapshotMarker*>(resp.get());
    // Core test: MARKER_FLAG_HISTORY is set in the marker
    EXPECT_EQ(MARKER_FLAG_MEMORY | MARKER_FLAG_CHK | MARKER_FLAG_HISTORY,
              marker->getFlags());
    EXPECT_EQ(initHighSeqno + 1, marker->getStartSeqno());
    EXPECT_EQ(initHighSeqno + 1, marker->getEndSeqno());
    // Mutation
    resp = stream->public_nextQueuedItem(*producer);
    ASSERT_TRUE(resp);
    EXPECT_EQ(DcpResponse::Event::Mutation, resp->getEvent());
    EXPECT_EQ(initHighSeqno + 1, resp->getBySeqno());
    auto* mut = dynamic_cast<const MutationResponse*>(resp.get());
    EXPECT_EQ(key, mut->getItem()->getKey());
    // readyQ drained
    ASSERT_EQ(0, readyQ.size());

    // Move persistence to the end of checkpoint
    flushVBucket(vbid);

    // Now the user disables history retention
    switch (metric) {
    case HistoryRetentionMetric::BYTES: {
        config.setHistoryRetentionBytes(0);
        break;
    }
    case HistoryRetentionMetric::SECONDS: {
        config.setHistoryRetentionSeconds(0);
        break;
    }
    }
    ASSERT_FALSE(store->isHistoryRetentionEnabled());

    // Core test: The existing historical checkpoint is closed and a new open
    // non-historical checkpoint must be created
    ASSERT_EQ(1, manager.getNumCheckpoints());
    ASSERT_GT(manager.getOpenCheckpointId(), prevCkptId);
    ASSERT_EQ(1, manager.getNumOpenChkItems());
    ASSERT_EQ(CheckpointHistorical::No, manager.getOpenCheckpointHistorical());

    // Now store another mutation into the historical collection
    store_item(vbid, key, value);

    // This time DCP produces a non-historical snapshot from the non-historical
    // checkpoint
    ASSERT_EQ(0, readyQ.size());
    stream->nextCheckpointItemTask();
    ASSERT_EQ(2, readyQ.size()); // Marker + Mutation
    // Marker
    resp = stream->public_nextQueuedItem(*producer);
    ASSERT_TRUE(resp);
    EXPECT_EQ(DcpResponse::Event::SnapshotMarker, resp->getEvent());
    marker = dynamic_cast<SnapshotMarker*>(resp.get());
    // Core test: MARKER_FLAG_HISTORY isn't set in the marker
    EXPECT_EQ(MARKER_FLAG_MEMORY | MARKER_FLAG_CHK, marker->getFlags());
    EXPECT_EQ(initHighSeqno + 2, marker->getStartSeqno());
    EXPECT_EQ(initHighSeqno + 2, marker->getEndSeqno());
    // Mutation
    resp = stream->public_nextQueuedItem(*producer);
    ASSERT_TRUE(resp);
    EXPECT_EQ(DcpResponse::Event::Mutation, resp->getEvent());
    EXPECT_EQ(initHighSeqno + 2, resp->getBySeqno());
    mut = dynamic_cast<const MutationResponse*>(resp.get());
    EXPECT_EQ(key, mut->getItem()->getKey());
    // readyQ drained
    ASSERT_EQ(0, readyQ.size());
}

TEST_P(CDCActiveStreamTest, ResilientToRetentionConfigChanges_Bytes) {
    testResilientToRetentionConfigChanges(HistoryRetentionMetric::BYTES);
}

TEST_P(CDCActiveStreamTest, ResilientToRetentionConfigChanges_Seconds) {
    testResilientToRetentionConfigChanges(HistoryRetentionMetric::SECONDS);
}

TEST_P(CDCActiveStreamTest, SnapshotAndSeqnoAdvanceCorrectHistoryFlag) {
    ASSERT_TRUE(store->isHistoryRetentionEnabled());

    // The SetUp step creates the historical collection and stores a bunch of
    // items into the default collection. In this particular test we just need
    // to start from a clean CM and stream.
    manifest.remove(CollectionEntry::historical);
    auto& vb = *store->getVBucket(vbid);
    vb.updateFromManifest(folly::SharedMutex::ReadHolder(vb.getStateLock()),
                          Collections::Manifest{std::string{manifest}});
    clearCMAndPersistenceAndReplication();

    producer->closeStream(0, vbid, stream->getStreamId());

    // Open a stream directly in a in-memory state
    const auto highSeqno = vb.getHighSeqno();
    stream = producer->mockActiveStreamRequest(
            0 /*flags*/,
            0 /*opaque*/,
            vb,
            highSeqno /*start_seqno*/,
            ~0 /*end_seqno*/,
            0x0 /*vb_uuid*/,
            highSeqno /*snap_start_seqno*/,
            ~0 /*snap_end_seqno*/,
            producer->public_getIncludeValue(),
            producer->public_getIncludeXattrs(),
            producer->public_getIncludeDeletedUserXattrs(),
            std::string_view{} /*jsonFilter*/);
    ASSERT_TRUE(stream->isInMemory());

    // FlatBuffers disabled makes the test flow in the path that is under
    // verification in this test. Ie, at some point a SysEvent(modify) is
    // generated, but the stream receives a SeqnoAdvance in place of the
    // SysEvent.
    ASSERT_TRUE(stream->areChangeStreamsEnabled());
    ASSERT_FALSE(stream->isFlatBuffersSystemEventEnabled());

    // Add a collection
    manifest.add(CollectionEntry::historical,
                 cb::NoExpiryLimit,
                 true /*history*/,
                 ScopeEntry::defaultS);
    vb.updateFromManifest(folly::SharedMutex::ReadHolder(vb.getStateLock()),
                          Collections::Manifest{std::string{manifest}});

    const auto& readyQ = stream->public_readyQ();
    ASSERT_EQ(0, readyQ.size());
    stream->nextCheckpointItemTask();
    ASSERT_EQ(2, readyQ.size()); // SnapshotMarker + SysEvent

    auto resp = stream->public_nextQueuedItem(*producer);
    ASSERT_TRUE(resp);
    EXPECT_EQ(DcpResponse::Event::SnapshotMarker, resp->getEvent());
    auto* marker = dynamic_cast<SnapshotMarker*>(resp.get());
    // MARKER_FLAG_HISTORY is set in the marker
    EXPECT_EQ(MARKER_FLAG_MEMORY | MARKER_FLAG_CHK | MARKER_FLAG_HISTORY,
              marker->getFlags());
    resp = stream->public_nextQueuedItem(*producer);
    ASSERT_TRUE(resp);
    EXPECT_EQ(DcpResponse::Event::SystemEvent, resp->getEvent());
    EXPECT_EQ(vb.getHighSeqno(), resp->getBySeqno());

    EXPECT_EQ(0, readyQ.size());

    // Modify the collection
    manifest.update(CollectionEntry::historical,
                    cb::NoExpiryLimit,
                    {} /*history*/,
                    ScopeEntry::defaultS);
    vb.updateFromManifest(folly::SharedMutex::ReadHolder(vb.getStateLock()),
                          Collections::Manifest{std::string{manifest}});

    stream->nextCheckpointItemTask();
    ASSERT_EQ(2, readyQ.size()); // SnapshotMarker + SeqnoAdvance

    resp = stream->public_nextQueuedItem(*producer);
    ASSERT_TRUE(resp);
    EXPECT_EQ(DcpResponse::Event::SnapshotMarker, resp->getEvent());
    marker = dynamic_cast<SnapshotMarker*>(resp.get());
    // Core of the test: MARKER_FLAG_HISTORY is set in the marker
    EXPECT_EQ(MARKER_FLAG_MEMORY | MARKER_FLAG_CHK | MARKER_FLAG_HISTORY,
              marker->getFlags());
    // Verify the string representation of marker's flags
    EXPECT_EQ("[MEMORY,CHK,HISTORY]",
              dcpMarkerFlagsToString(marker->getFlags()));
    // SeqnoAdvance in place of SysEvent(modify), as flatbuffers sys-events are
    // disabled
    resp = stream->public_nextQueuedItem(*producer);
    ASSERT_TRUE(resp);
    EXPECT_EQ(DcpResponse::Event::SeqnoAdvanced, resp->getEvent());
    EXPECT_EQ(vb.getHighSeqno(), resp->getBySeqno());

    EXPECT_EQ(0, readyQ.size());
}

TEST_P(CDCActiveStreamTest, DeduplicationDisabledForAbort) {
    ASSERT_TRUE(store->isHistoryRetentionEnabled());
    ASSERT_TRUE(stream->public_supportSyncReplication());

    setVBucketState(
            vbid,
            vbucket_state_active,
            {{"topology", nlohmann::json::array({{"active", "replica"}})}});

    auto& vb = *store->getVBucket(vbid);
    const auto initHighSeqno = vb.getHighSeqno();
    ASSERT_GT(initHighSeqno, 0); // From SetUp

    clearCMAndPersistenceAndReplication();
    // Note: stream filters on historical collection, so only the CreateColl
    // sysevent has been processed so far. See SetUp for details.
    ASSERT_EQ(1, stream->getLastSentSeqno());

    // Sequence of pre, abr, pre, cmt for the same key
    const auto key = makeStoredDocKey("key", CollectionEntry::historical);

    // PRE
    using namespace cb::durability;
    const auto reqs = Requirements{Level::Majority, Timeout()};
    const auto pre1 = store_item(vbid,
                                 key,
                                 "value_p1",
                                 0,
                                 {cb::engine_errc::sync_write_pending},
                                 PROTOCOL_BINARY_RAW_BYTES,
                                 reqs);
    EXPECT_EQ(initHighSeqno + 1, vb.getHighSeqno());

    // ABORT
    {
        folly::SharedMutex::ReadHolder rlh(vb.getStateLock());
        ASSERT_EQ(cb::engine_errc::success,
                  vb.abort(rlh,
                           pre1.getKey(),
                           pre1.getBySeqno(),
                           {},
                           vb.lockCollections(pre1.getKey()),
                           nullptr));
    }
    EXPECT_EQ(initHighSeqno + 2, vb.getHighSeqno());

    // PRE
    const auto pre2 = store_item(vbid,
                                 key,
                                 "value_p2",
                                 0,
                                 {cb::engine_errc::sync_write_pending},
                                 PROTOCOL_BINARY_RAW_BYTES,
                                 reqs);
    EXPECT_EQ(initHighSeqno + 3, vb.getHighSeqno());

    // COMMIT
    {
        folly::SharedMutex::ReadHolder rlh(vb.getStateLock());
        ASSERT_EQ(cb::engine_errc::success,
                  vb.commit(rlh,
                            pre2.getKey(),
                            pre2.getBySeqno(),
                            {},
                            vb.lockCollections(pre2.getKey()),
                            nullptr));
    }
    EXPECT_EQ(initHighSeqno + 4, vb.getHighSeqno());

    // Note: First step where checks begin to fail before the fix for MB-55919.
    // Before the fix, only 3 items are persisted as the Abort is wrongly
    // deduplicated.
    flush_vbucket_to_disk(vbid, 4);

    // Force stream to backfilling from disk
    stream->handleSlowStream();
    GMockDcpMsgProducers producers;
    EXPECT_EQ(cb::engine_errc::would_block, producer->step(false, producers));
    EXPECT_TRUE(stream->isBackfilling());

    // Note this test was added for MB-55919, but has been modified to account
    // for changes made by /MB-56654, there is still value in this test so it
    // remains but with modified expectations.
    //
    // Must see 1 historical snapshot with [abr, cmt]
    // Before the fix for MB-55919 we get only [pre, pre, cmt].
    const auto& readyQ = stream->public_readyQ();
    EXPECT_EQ(0, readyQ.size());
    runBackfill();
    EXPECT_EQ(3, readyQ.size());

    auto resp = stream->public_nextQueuedItem(*producer);
    EXPECT_TRUE(resp);
    EXPECT_EQ(DcpResponse::Event::SnapshotMarker, resp->getEvent());
    auto* marker = dynamic_cast<SnapshotMarker*>(resp.get());
    const uint32_t expectedMarkerFlags = MARKER_FLAG_DISK | MARKER_FLAG_CHK |
                                         MARKER_FLAG_HISTORY |
                                         MARKER_FLAG_MAY_CONTAIN_DUPLICATE_KEYS;
    EXPECT_EQ(expectedMarkerFlags, marker->getFlags());
    EXPECT_EQ(initHighSeqno + 1, marker->getStartSeqno());
    EXPECT_EQ(initHighSeqno + 4, marker->getEndSeqno());

    resp = stream->public_nextQueuedItem(*producer);
    ASSERT_TRUE(resp);
    EXPECT_EQ(DcpResponse::Event::Abort, resp->getEvent());
    EXPECT_EQ(initHighSeqno + 2, resp->getBySeqno());

    resp = stream->public_nextQueuedItem(*producer);
    ASSERT_TRUE(resp);
    EXPECT_EQ(DcpResponse::Event::Mutation, resp->getEvent());
    EXPECT_EQ(initHighSeqno + 4, resp->getBySeqno());
}

INSTANTIATE_TEST_SUITE_P(Persistent,
                         CDCActiveStreamTest,
                         STParameterizedBucketTest::magmaConfigValues(),
                         STParameterizedBucketTest::PrintToStringParamName);

void CDCPassiveStreamTest::SetUp() {
    if (!config_string.empty()) {
        config_string += ";";
    }
    // Note: Checkpoint removal isn't under test at all here.
    // Eager checkpoint removal, default prod setting in Neo and post-Neo.
    // That helps in cleaning up the CheckpointManager during the test and
    // we won't need to fix the testsuite when merging into the master
    // branch.
    config_string += "checkpoint_removal_mode=eager";
    // Enable history retention
    config_string += ";history_retention_bytes=10485760";

    STPassiveStreamPersistentTest::SetUp();
}

void CDCPassiveStreamTest::createHistoricalCollection(CheckpointType snapType,
                                                      uint64_t snapStart,
                                                      uint64_t snapEnd) {
    const uint8_t snapSource = snapType == CheckpointType::Memory
                                       ? MARKER_FLAG_MEMORY
                                       : MARKER_FLAG_DISK;

    const uint32_t opaque = 1;
    ASSERT_EQ(cb::engine_errc::success,
              consumer->snapshotMarker(
                      opaque,
                      vbid,
                      snapStart,
                      snapEnd,
                      snapSource | MARKER_FLAG_CHK | MARKER_FLAG_HISTORY,
                      {0},
                      {}));

    const auto& vb = *store->getVBucket(vbid);
    auto& manager = *vb.checkpointManager;
    ASSERT_EQ(CheckpointHistorical::Yes, manager.getOpenCheckpointHistorical());
    switch (snapType) {
    case CheckpointType::Memory:
        ASSERT_EQ(snapType, manager.getOpenCheckpointType());
        break;
    case CheckpointType::Disk:
    case CheckpointType::InitialDisk:
        ASSERT_EQ((vb.getHighSeqno() == 0 ? CheckpointType::InitialDisk
                                          : CheckpointType::Disk),
                  manager.getOpenCheckpointType());
        break;
    }

    flatbuffers::FlatBufferBuilder fb;
    Collections::ManifestUid manifestUid;
    const auto collection = CollectionEntry::historical;
    auto fbPayload = Collections::VB::CreateCollection(
            fb,
            manifestUid,
            uint32_t(ScopeEntry::defaultS.getId()),
            uint32_t(collection.getId()),
            false,
            0,
            fb.CreateString(collection.name.data(), collection.name.size()),
            true /*history*/);
    fb.Finish(fbPayload);
    ASSERT_EQ(cb::engine_errc::success,
              consumer->systemEvent(
                      1 /*opaque*/,
                      vbid,
                      mcbp::systemevent::id::CreateCollection,
                      snapStart,
                      mcbp::systemevent::version::version2,
                      {reinterpret_cast<const uint8_t*>(collection.name.data()),
                       collection.name.size()},
                      {fb.GetBufferPointer(), fb.GetSize()}));

    ASSERT_EQ(0, vb.getNumTotalItems());
    ASSERT_EQ(snapStart, vb.getHighSeqno());
    ASSERT_EQ(2, manager.getNumOpenChkItems());
}

/*
 * HistorySnapshotReceived tests verify (on different scenarios) that:
 * - replica stream is resilient to duplicates on disk snapshot
 * - duplicates are queued in checkpoint (ie, not deduplicated)
 * - duplicates are persisted on disk (again, not deduplicated)
 * - stats (eg item-count) are updated correctly
 */

TEST_P(CDCPassiveStreamTest, HistorySnapshotReceived_Disk) {
    // Replica receives Snap{start, end, Disk|History}, with start->end
    // mutations for the same key.

    createHistoricalCollection(CheckpointType::Disk, 1, 1);
    flush_vbucket_to_disk(vbid, 1);

    // Clear CM
    const auto& vb = *store->getVBucket(vbid);
    const auto initialHighSeqno = vb.getHighSeqno();
    ASSERT_EQ(1, initialHighSeqno);
    auto& manager = *vb.checkpointManager;
    manager.createNewCheckpoint();
    ASSERT_EQ(1, manager.getNumCheckpoints());
    ASSERT_EQ(1, manager.getNumOpenChkItems());

    const uint32_t opaque = 1;
    SnapshotMarker snapshotMarker(
            opaque,
            vbid,
            initialHighSeqno + 1 /*start*/,
            initialHighSeqno + 3 /*end*/,
            MARKER_FLAG_CHK | MARKER_FLAG_DISK | MARKER_FLAG_HISTORY,
            std::optional<uint64_t>(0), /*HCS*/
            {}, /*maxVisibleSeqno*/
            {}, /*timestamp*/
            {} /*streamId*/);
    stream->processMarker(&snapshotMarker);
    ASSERT_EQ(2, manager.getNumCheckpoints());
    ASSERT_EQ(1, manager.getNumOpenChkItems());
    ASSERT_EQ(CheckpointType::Disk, manager.getOpenCheckpointType());
    ASSERT_EQ(CheckpointHistorical::Yes, manager.getOpenCheckpointHistorical());

    const auto collection = CollectionEntry::historical;
    const std::string key("key");
    const std::string value("value");
    const size_t numItems = 3;
    for (size_t seqno = initialHighSeqno + 1;
         seqno <= initialHighSeqno + numItems;
         ++seqno) {
        EXPECT_EQ(
                cb::engine_errc::success,
                stream->messageReceived(makeMutationConsumerMessage(
                        opaque, seqno, vbid, value, key, collection.getId())));
    }

    EXPECT_EQ(initialHighSeqno + numItems, vb.getHighSeqno());
    EXPECT_EQ(2, manager.getNumCheckpoints());
    EXPECT_EQ(1 + numItems, manager.getNumOpenChkItems());

    // All duplicates persisted
    flush_vbucket_to_disk(vbid, numItems);

    // Item count doesn't account for historical revisions
    EXPECT_EQ(1, vb.getNumTotalItems());
}

TEST_P(CDCPassiveStreamTest, HistorySnapshotReceived_InitialDisk) {
    // Replica receives Snap{start, end, InitialDisk|History}, with start->end
    // mutations for the same key.

    createHistoricalCollection(CheckpointType::Disk, 1, 10);
    flush_vbucket_to_disk(vbid, 1);

    const auto& vb = *store->getVBucket(vbid);
    const auto initialHighSeqno = vb.getHighSeqno();
    ASSERT_EQ(1, initialHighSeqno);
    auto& manager = *vb.checkpointManager;
    ASSERT_EQ(1, manager.getNumCheckpoints());
    ASSERT_EQ(2, manager.getNumOpenChkItems());

    // Historical items received within the same snapshot
    const auto collection = CollectionEntry::historical;
    const std::string key("key");
    const std::string value("value");
    const size_t numItems = 3;
    for (size_t seqno = initialHighSeqno + 1;
         seqno <= initialHighSeqno + numItems;
         ++seqno) {
        EXPECT_EQ(cb::engine_errc::success,
                  stream->messageReceived(
                          makeMutationConsumerMessage(1 /*opaque*/,
                                                      seqno,
                                                      vbid,
                                                      value,
                                                      key,
                                                      collection.getId())));
    }

    // Important: In this scenario historical mutations are queued into the
    // Initial disk checkpoint
    ASSERT_EQ(CheckpointType::InitialDisk, manager.getOpenCheckpointType());
    ASSERT_EQ(CheckpointHistorical::Yes, manager.getOpenCheckpointHistorical());

    EXPECT_EQ(initialHighSeqno + numItems, vb.getHighSeqno());
    EXPECT_EQ(1, manager.getNumCheckpoints());
    EXPECT_EQ(1 + initialHighSeqno + numItems, manager.getNumOpenChkItems());

    // All duplicates persisted
    flush_vbucket_to_disk(vbid, numItems);

    // Item count doesn't account for historical revisions
    EXPECT_EQ(1, vb.getNumTotalItems());
}

TEST_P(CDCPassiveStreamTest, MemorySnapshotTransitionToHistory) {
    const auto& vb = *store->getVBucket(vbid);
    ASSERT_EQ(0, vb.getHighSeqno());
    auto& manager = *vb.checkpointManager;
    ASSERT_EQ(1, manager.getNumCheckpoints());
    ASSERT_EQ(2, manager.getNumOpenChkItems()); // cs + vbs
    ASSERT_EQ(CheckpointType::Memory, manager.getOpenCheckpointType());
    // Note: 7.2 vbucket sets itself to History mode when created.
    ASSERT_EQ(CheckpointHistorical::Yes, manager.getOpenCheckpointHistorical());

    // Replica receives a Snap{Memory}.
    const uint32_t opaque = 1;
    SnapshotMarker snapshotMarker(opaque,
                                  vbid,
                                  1 /*start*/,
                                  1 /*end*/,
                                  MARKER_FLAG_CHK | MARKER_FLAG_MEMORY,
                                  std::optional<uint64_t>(0), /*HCS*/
                                  {}, /*maxVisibleSeqno*/
                                  {}, /*timestamp*/
                                  {} /*streamId*/);
    stream->processMarker(&snapshotMarker);
    ASSERT_EQ(cb::engine_errc::success,
              stream->messageReceived(makeMutationConsumerMessage(
                      opaque,
                      1 /*seqno*/,
                      vbid,
                      "some-value",
                      "some-key",
                      CollectionEntry::defaultC.getId())));
    ASSERT_EQ(1, manager.getNumCheckpoints());
    ASSERT_EQ(2, manager.getNumOpenChkItems());
    ASSERT_EQ(CheckpointType::Memory, manager.getOpenCheckpointType());
    ASSERT_EQ(CheckpointHistorical::No, manager.getOpenCheckpointHistorical());
    ASSERT_EQ(1, vb.getHighSeqno());

    // Replica receives a Snap{Memory|History}.
    createHistoricalCollection(CheckpointType::Memory, 2, 10);
    ASSERT_EQ(2, manager.getNumCheckpoints());
    ASSERT_EQ(2, manager.getNumOpenChkItems()); // cs + sysevent
    ASSERT_EQ(CheckpointType::Memory, manager.getOpenCheckpointType());
    ASSERT_EQ(CheckpointHistorical::Yes, manager.getOpenCheckpointHistorical());
    ASSERT_EQ(2, vb.getHighSeqno()); // sysevent bumped the seqno

    // Historical items received within the same snapshot
    const auto collection = CollectionEntry::historical;
    EXPECT_EQ(cb::engine_errc::success,
              stream->messageReceived(
                      makeMutationConsumerMessage(opaque,
                                                  3 /*seqno*/,
                                                  vbid,
                                                  "value",
                                                  "key",
                                                  collection.getId())));

    EXPECT_EQ(3, vb.getHighSeqno());
    EXPECT_EQ(3, manager.getNumOpenChkItems());
    EXPECT_EQ(2, manager.getNumCheckpoints());

    // Test: The flusher must process one checkpoint at a time, as we can't
    // merge checkpoints with different history configuration
    std::vector<queued_item> items;
    auto res = manager.getItemsForPersistence(
            items, std::numeric_limits<size_t>::max());
    EXPECT_EQ(1, res.ranges.size());

    // Coverage for MB-55337 from now on.

    // Note: The previous step simulates the flusher in the middle of execution,
    // the backup cursor is still registered into the first (closed) checkpoint.
    EXPECT_EQ(CHECKPOINT_CLOSED,
              (*manager.getBackupPersistenceCursor()->getCheckpoint())
                      ->getState());
    EXPECT_EQ(2, manager.getNumCheckpoints());

    // Simulate a new DCP Producer connection
    const auto outboundDcpCursor =
            manager.registerCursorBySeqno(
                           "dcp-cursor", 0, CheckpointCursor::Droppable::Yes)
                    .takeCursor()
                    .lock();
    // Registered into the first/closed checkpoint
    EXPECT_EQ(CHECKPOINT_CLOSED,
              (*outboundDcpCursor->getCheckpoint())->getState());

    // Flusher completes and removes the backup cursor from the first
    res.flushHandle.reset();

    // State here is
    // [ .. ] [ .. )
    // ^      ^
    // dcp    persistence

    // Now move the dcp cursor.
    // Before the fix for MB-55337:
    //  1. The DCP cursor is moved to the open checkpoint
    //  2. The closed checkpoint becomes unreferenced and it's removed (detached
    //     to the CheckpointDestroyer.
    //  3. Our code tries to access the removed checkpoint by
    //     std::prev(CM::checkpointList::begin()), which is undefined behaviour.
    items.clear();
    manager.getItemsForCursor(*outboundDcpCursor, items, 1000, 1000);
}

INSTANTIATE_TEST_SUITE_P(Persistent,
                         CDCPassiveStreamTest,
                         STParameterizedBucketTest::magmaConfigValues(),
                         STParameterizedBucketTest::PrintToStringParamName);

#endif /*EP_USE_MAGMA*/<|MERGE_RESOLUTION|>--- conflicted
+++ resolved
@@ -5113,7 +5113,6 @@
     threadCrash.join();
 }
 
-<<<<<<< HEAD
 TEST_P(SingleThreadedActiveStreamTest,
        StreamTaskMovesCursorToLastItemInEmptyCheckpoint) {
     auto& vb = *engine->getVBucket(vbid);
@@ -5397,7 +5396,8 @@
 
     FAIL() << "Expected TestException to be thrown during "
               "mockActiveStreamRequest";
-=======
+}
+
 // Each cycle of stream create/stream closed (when the stream needs a backfill)
 // creates a DCPBackfill and leaves it in the backfill manager. MB-57772 showed
 // that there can be conditions (high memory) where the path to deleting the
@@ -5413,14 +5413,14 @@
 
     auto& bfm = producer->getBFM();
     EXPECT_EQ(0, bfm.getNumBackfills());
-    EXPECT_EQ(0, engine->getDcpConnMap().getNumRunningBackfills());
+    EXPECT_EQ(0, store->getKVStoreScanTracker().getNumRunningBackfills());
     stream.reset();
     recreateStream(vb);
     ASSERT_TRUE(stream->isBackfilling());
 
     EXPECT_EQ(1, bfm.getNumBackfills());
     // backfill makes it into the initializing list, classed as running
-    EXPECT_EQ(1, engine->getDcpConnMap().getNumRunningBackfills());
+    EXPECT_EQ(1, store->getKVStoreScanTracker().getNumRunningBackfills());
 
     for (int cycles = 0; cycles < 2; ++cycles) {
         // In MB-57772 it doesn't look like a cycle of streamRequest/closeStream
@@ -5433,7 +5433,7 @@
         // closeStream has explicitly removed the backfill, no need to wait for
         // an I/O task to run.
         EXPECT_EQ(0, bfm.getNumBackfills());
-        EXPECT_EQ(0, engine->getDcpConnMap().getNumRunningBackfills());
+        EXPECT_EQ(0, store->getKVStoreScanTracker().getNumRunningBackfills());
 
         recreateStream(vb);
         ASSERT_TRUE(stream->isBackfilling());
@@ -5442,7 +5442,7 @@
         // prior to fixing the issue).
         EXPECT_EQ(1, bfm.getNumBackfills());
         // backfill makes it into the initializing list, classed as running
-        EXPECT_EQ(1, engine->getDcpConnMap().getNumRunningBackfills());
+        EXPECT_EQ(1, store->getKVStoreScanTracker().getNumRunningBackfills());
     }
 
     // Force close - now the stream will remove its backfill without the task
@@ -5450,9 +5450,8 @@
     stream.reset(); // we want the ActiveStream to destruct
     producer->closeStream(0, vbid);
 
-    EXPECT_EQ(0, engine->getDcpConnMap().getNumRunningBackfills());
+    EXPECT_EQ(0, store->getKVStoreScanTracker().getNumRunningBackfills());
     EXPECT_EQ(0, bfm.getNumBackfills());
->>>>>>> 4ac9c7a8
 }
 
 INSTANTIATE_TEST_SUITE_P(AllBucketTypes,

--- conflicted
+++ resolved
@@ -5521,7 +5521,7 @@
 void CDCActiveStreamTest::clearCMAndPersistenceAndReplication() {
     auto& vb = *store->getVBucket(vbid);
     auto& manager = *vb.checkpointManager;
-    manager.createNewCheckpoint(true);
+    manager.createNewCheckpoint();
 
     // Move the persistence and stream cursor to the end of the open checkpoint
     const auto& readyQ = stream->public_readyQ();
@@ -5536,7 +5536,7 @@
 
     // Eager checkpoint removal ensures 1 empty checkpoint at this point
     ASSERT_EQ(1, manager.getNumCheckpoints());
-    ASSERT_EQ(0, manager.getNumOpenChkItems());
+    ASSERT_EQ(1, manager.getNumOpenChkItems()); // cs
 }
 
 TEST_P(CDCActiveStreamTest, CollectionNotDeduped_InMemory) {
@@ -5630,14 +5630,7 @@
     // Move the stream cursor to the end of checkpoint
     clearCMAndPersistenceAndReplication();
 
-<<<<<<< HEAD
-    // @todo MB-55336: Manual checkpoint creation won't be necessary here when
-    //  MB-55336 fixed.
-    manager.createNewCheckpoint();
-    // Eager removal of old checkpoint
-=======
     auto& manager = *vb.checkpointManager;
->>>>>>> dc929128
     ASSERT_EQ(1, manager.getNumCheckpoints());
     ASSERT_EQ(1, manager.getNumOpenChkItems()); // cs
     // Main precondition
@@ -5710,7 +5703,7 @@
     // 1 historical checkpoint contains the mutation
     const auto& manager = *vb.checkpointManager;
     ASSERT_EQ(1, manager.getNumCheckpoints());
-    ASSERT_EQ(1, manager.getNumOpenChkItems());
+    ASSERT_EQ(2, manager.getNumOpenChkItems()); // cs, m
     ASSERT_EQ(CheckpointHistorical::Yes, manager.getOpenCheckpointHistorical());
     // Save the current checkpoint id for later in the test
     const auto prevCkptId = manager.getOpenCheckpointId();
@@ -5759,7 +5752,7 @@
     // non-historical checkpoint must be created
     ASSERT_EQ(1, manager.getNumCheckpoints());
     ASSERT_GT(manager.getOpenCheckpointId(), prevCkptId);
-    ASSERT_EQ(0, manager.getNumOpenChkItems());
+    ASSERT_EQ(1, manager.getNumOpenChkItems());
     ASSERT_EQ(CheckpointHistorical::No, manager.getOpenCheckpointHistorical());
 
     // Now store another mutation into the historical collection
@@ -6094,7 +6087,7 @@
     //  3. Our code tries to access the removed checkpoint by
     //     std::prev(CM::checkpointList::begin()), which is undefined behaviour.
     items.clear();
-    manager.getItemsForCursor(outboundDcpCursor.get(), items, 1000);
+    manager.getItemsForCursor(*outboundDcpCursor, items, 1000, 1000);
 }
 
 INSTANTIATE_TEST_SUITE_P(Persistent,

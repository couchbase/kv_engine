--- conflicted
+++ resolved
@@ -4305,7 +4305,6 @@
         STParameterizedBucketTest::persistentAllBackendsConfigValues(),
         STParameterizedBucketTest::PrintToStringParamName);
 
-<<<<<<< HEAD
 INSTANTIATE_TEST_SUITE_P(AllBucketTypes,
                          SingleThreadedBackfillScanBufferTest,
                          STParameterizedBucketTest::allConfigValues(),
@@ -4315,7 +4314,7 @@
                          SingleThreadedBackfillBufferTest,
                          STParameterizedBucketTest::allConfigValues(),
                          STParameterizedBucketTest::PrintToStringParamName);
-=======
+
 /**
  * Test verifies that Backfill skips a "stale item with replacement" in the case
  * where the stale item is at RangeItr::begin. Test for Normal writes.
@@ -4515,11 +4514,10 @@
     ASSERT_EQ(0, readyQ.size());
 }
 
-INSTANTIATE_TEST_CASE_P(AllBucketTypes,
-                        STActiveStreamEphemeralTest,
-                        STParameterizedBucketTest::ephConfigValues(),
-                        STParameterizedBucketTest::PrintToStringParamName);
->>>>>>> 0e0e346d
+INSTANTIATE_TEST_SUITE_P(AllBucketTypes,
+                         STActiveStreamEphemeralTest,
+                         STParameterizedBucketTest::ephConfigValues(),
+                         STParameterizedBucketTest::PrintToStringParamName);
 
 void STPassiveStreamPersistentTest::SetUp() {
     // Test class is not specific for SyncRepl, but some tests check SR

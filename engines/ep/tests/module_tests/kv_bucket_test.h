/* -*- Mode: C++; tab-width: 4; c-basic-offset: 4; indent-tabs-mode: nil -*- */
/*
 *     Copyright 2016-Present Couchbase, Inc.
 *
 *   Use of this software is governed by the Business Source License included
 *   in the file licenses/BSL-Couchbase.txt.  As of the Change Date specified
 *   in that file, in accordance with the Business Source License, use of this
 *   software will be governed by the Apache License, Version 2.0, included in
 *   the file licenses/APL2.txt.
 */

/*
 * Unit tests for the KVBucket class.
 *
 * These tests are instantiated with additional config strings to test over
 * ephemeral and value and full eviction persistent buckets.
 *
 */

#pragma once

#include "ep_types.h"
#include "kv_bucket.h"

#include <folly/portability/GTest.h>
#include <memcached/dockey.h>
#include <memcached/durability_spec.h>
#include <memcached/engine_error.h>
#include <memcached/storeddockey_fwd.h>
#include <tests/ep_request_utils.h>
#include <tests/mock/mock_synchronous_ep_engine_fwd.h>

#include <memory>
#include <unordered_map>

class CheckpointDestroyerTask;
class CookieIface;
class CouchKVStoreConfig;
class GetValue;
class FileOpsInterface;
class ItemMetaData;
class KVBucket;
class MagmaKVStoreConfig;
class VBucket;

namespace Collections {
class Manager;
namespace VB {
struct PersistedStats;
}
}

/**
 * Test fixture for KVBucket unit tests.
 *
 * Will create the appropriate subclass of KVBucket (EPBucket /
 * EphemeralBucket) based on the Configuration passed (specifically the
 * bucket_type parameter), defaulting to EPBucket if no bucket_type is
 * specified.
 */
class KVBucketTest : virtual public ::testing::Test {
public:
    KVBucketTest();

    void SetUp() override;

    void TearDown() override;

    // Stores an item into the given vbucket. Returns the item stored.
    Item store_item(
            Vbid vbid,
            const DocKey& key,
            const std::string& value,
            uint32_t exptime = 0,
            const std::vector<cb::engine_errc>& expected =
                    {cb::engine_errc::success},
            protocol_binary_datatype_t datatype = PROTOCOL_BINARY_DATATYPE_JSON,
            std::optional<cb::durability::Requirements> reqs = {},
            bool deleted = false);

    // Stores a tombstone that can have a value
    Item store_deleted_item(
            Vbid vbid,
            const DocKey& key,
            const std::string& value,
            uint32_t exptime = 0,
            const std::vector<cb::engine_errc>& expected =
                    {cb::engine_errc::success},
            protocol_binary_datatype_t datatype = PROTOCOL_BINARY_DATATYPE_JSON,
            std::optional<cb::durability::Requirements> reqs = {});

    /**
     * Store multiple items into the vbucket, the given key will have an
     * iteration appended to it.
     */
    [[nodiscard]] ::testing::AssertionResult store_items(
            int nitems,
            Vbid vbid,
            const DocKey& key,
            const std::string& value,
            uint32_t exptime = 0,
            protocol_binary_datatype_t datatype =
                    PROTOCOL_BINARY_DATATYPE_JSON);

    /**
<<<<<<< HEAD
     * Stores an item to a replica vbucket, returns an assert if the set succeed
     * or not.
     */
    [[nodiscard]] ::testing::AssertionResult store_item_replica(
            Vbid vbid,
            const DocKey& key,
            const std::string& value,
            uint64_t seqno,
            uint32_t exptime = 0,
            const cb::engine_errc expected = cb::engine_errc::success,
            protocol_binary_datatype_t datatype = PROTOCOL_BINARY_DATATYPE_JSON,
            std::optional<cb::durability::Requirements> reqs = {},
=======
     * Store a pending item with default level of majority
     */
    Item store_pending_item(
            Vbid vbid,
            const DocKey& key,
            const std::string& value,
            uint32_t exptime = 0,
            const std::vector<cb::engine_errc>& expected =
                    {cb::engine_errc::sync_write_pending},
            protocol_binary_datatype_t datatype = PROTOCOL_BINARY_RAW_BYTES,
            std::optional<cb::durability::Requirements> reqs =
                    cb::durability::Requirements(
                            cb::durability::Level::Majority,
                            cb::durability::Timeout::Infinity()),
>>>>>>> dc1edd11
            bool deleted = false);

    /* Flush the given vbucket to disk, so any outstanding dirty items are
     * written (and are clean).
     */
    void flush_vbucket_to_disk(Vbid vbid, size_t expected = 1);

    /**
     * Flushes the given vBucket to disk, so any outstanding dirty items are
     * written
     * @param vbid VBucket to flush
     * @returns the number of items flushed.
     */
    int flushVBucket(Vbid vbid);

    /**
     * Check if the current bucket is a persistent bucket.
     */
    bool persistent() const;

    /**
     * Flush the given vBucket to disk if the bucket is peristent, otherwise
     * do nothing.
     * @param vbid vBucket to flush
     * @param expected Expected number of items to be flushed.
     */
    void flushVBucketToDiskIfPersistent(Vbid vbid, int expected = 1);

    /**
     * Removes the open checkpoint.
     */
    void removeCheckpoint(VBucket& vb);

    void flushAndRemoveCheckpoints(Vbid vbid);

    /**
     * @param vbid
     * @return the number of expelled items
     */
    size_t flushAndExpelFromCheckpoints(Vbid vbid);

    /* Delete the given item from the given vbucket, verifying it was
     * successfully deleted.
     */
    void delete_item(Vbid vbid, const DocKey& key);

    /**
     * Store and delete a given key
     *
     * @param vbid   vbucket id where the key needs to be stored
     * @param key    key that needs to be stored and deleted
     * @param value  value for the key
     */
    void storeAndDeleteItem(Vbid vbid, const DocKey& key, std::string value);

    /* Evict the given key from memory according to the current eviction
     * strategy. Verifies it was successfully evicted.
     */
    void evict_key(Vbid vbid, const DocKey& key);

    /// Exposes the normally-protected getInternal method from the store.
    GetValue getInternal(const DocKey& key,
                         Vbid vbucket,
                         CookieIface* cookie,
                         ForGetReplicaOp getReplicaItem,
                         get_options_t options);

    /**
     * Get the meta data for a given key
     *
     * @param vbid     vbucket id where the key needs to be stored
     * @param key      key for which meta data needs to be retrieved
     * @param cookie   cookie for the connection
     * @param itemMeta meta data for the item
     * @param deleted  whether deleted or not
     * @param datatype datatype of the item
     * @param retryOnEWouldBlock whether to bgfetch and repeat the
     * request on a persistent bucket if the result is EWOULDBLOCK
     *
     * @result engine error code signifying result of the operation
     */
    cb::engine_errc getMeta(Vbid vbid,
                            const DocKey key,
                            CookieIface* cookie,
                            ItemMetaData& itemMeta,
                            uint32_t& deleted,
                            uint8_t& datatype,
                            bool retryOnEWouldBlock = true);

    /**
     * Use the vbucket setWithMeta function to write a mutation to a replica.
     * This allows tests to populate replicas directly without having to drive
     * a PassiveStream. The Item's value is set to "value" and internally the
     * function expects a successful store.
     *
     * @param vbid vbucket id where the key needs to be stored
     * @param key the key to store
     * @param seqno the seqno of the item
     * @param prepare true write a prepare, false a mutation
     */
    void writeDocToReplica(Vbid vbid,
                           StoredDocKey key,
                           uint64_t seqno,
                           bool prepare);

    /**
     * Schedules the ItemPager according to the current config. Allows testing
     * of the item pager from subclasses, without KVBucket having to grant
     * friendship to many different test classes.
     */
    void scheduleItemPager();

    void initializeExpiryPager();

    void initializeInitialMfuUpdater();

    /**
     * Schedules the CheckpointMemRecoveryTask.
     */
    void scheduleCheckpointRemoverTask();

    /**
     * Schedules the CheckpointDestroyerTask.
     *
     * Tests can chose to drive checkpoint removal directly through the manager
     * or by running the appropriate task.
     *
     * Tests which verify the CheckpointDestroyerTask notification/waking
     * require the task to be scheduled before use.
     */
    void scheduleCheckpointDestroyerTasks();

    /**
     * Allow test access to all checkpoint destroyer tasks.
     */
    const KVBucket::CheckpointDestroyers& getCheckpointDestroyerTasks() const;

    /**
     * Convenience method to run the background fetcher task once (in the
     * current thread).
     */
    void runBGFetcherTask();

    /**
     * Effectively shutdown/restart. This destroys the test engine/store/cookie
     * and re-creates them.
     *
     * @param force Force the shutdown making it appear unclean
     */
    void reinitialise(std::string config, bool force = false);

    /**
     * Create a *_with_meta packet with the key/body
     * Allows *_with_meta to be invoked via EventuallyPersistentEngine which
     * begins with a packet
     */
    static std::vector<char> buildWithMetaPacket(
            cb::mcbp::ClientOpcode opcode,
            protocol_binary_datatype_t datatype,
            Vbid vbucket,
            uint32_t opaque,
            uint64_t cas,
            ItemMetaData metaData,
            const std::string& key,
            const std::string& body,
            const std::vector<char>& emd = {},
            int options = 0);

    static bool addResponse(std::string_view key,
                            std::string_view extras,
                            std::string_view body,
                            ValueIsJson json,
                            cb::mcbp::Status status,
                            uint64_t pcas,
                            CookieIface& cookie);

    static cb::mcbp::Status getAddResponseStatus(
            cb::mcbp::Status newval = cb::mcbp::Status::Success);

    static cb::mcbp::Status addResponseStatus;

    // path for the test's database files.
    const std::string test_dbname;

    /**
     * The completeWarmup boolean is read by ::SetUp, if true the following
     * method(s) are called
     *  engine->getKVBucket()->getWarmup()->setFinishedLoading();
     *
     * The result is that it appears that warmup has completed, allowing tests
     * to call certain methods which are guarded around isWarmupComplete.
     *
     * By default this is true and tests which actually want to work with warmup
     * can disable this and genuinely warmup by invoking the appropriate methods
     * and tasks.
     */
    void setCompleteWarmup(bool value) {
        completeWarmup = value;
    }

    /**
     * set the random function used by KVBucket.
     * @param randFunction  The random function to be used by the KVBucket.
     */
    void setRandomFunction(std::function<long()>& randFunction);

    /**
     * @return a non-const version of the store's collections manager object.
     */
    Collections::Manager& getCollectionsManager();

    /**
     * Replace the r/w KVStore with a MockCouchKVStore that uses the given ops.
     * If a nullptr is passed, revert the KVStore back to default ops.
     * This function will test the config to be sure the KVBucket is
     * persistent/couchstore.
     */
    void replaceCouchKVStore(FileOpsInterface* ops);

    /**
     * Replace the r/w KVStore with a MockMagmaKVStore. This function will test
     * the config to be sure the KVBucket is persistent/magma.
     */
    void replaceMagmaKVStore(MagmaKVStoreConfig& config);

    /**
     * Replace the r/w KVStore with a MockMagmaKVStore. Without having to
     * specify the Magma config.
     */
    void replaceMagmaKVStore();

    /**
     * Initialise test objects - e.g. engine/store/cookie
     */
    void initialise(std::string config);

    /**
     * @return the stats for the given collections using
     *         KVStore::getCollectionStats
     */
    std::unordered_map<CollectionID, Collections::VB::PersistedStats>
    getCollectionStats(Vbid id, const std::vector<CollectionID>& cids);

    /**
     * Get the destroyer task responsible for checkpoints from the given
     * vbucket.
     */
    KVBucket::CheckpointDestroyer getCkptDestroyerTask(Vbid vbid) const;

    std::shared_ptr<InitialMFUTask> getInitialMfuUpdaterTask() const;

private:
    /**
     * Destroy the test objects - e.g. engine/store/cookie
     *
     * @param force Force the shutdown making it appear unclean
     */
    void destroy(bool force = false);

    bool completeWarmup = true;

public:
    std::string config_string;

    const Vbid vbid = Vbid(0);

    // The mock engine (needed to construct the store).
    SynchronousEPEngineUniquePtr engine;

    // The store under test. Wrapped in a mock to expose some normally
    // protected members. Uses a raw pointer as this is owned by the engine.
    KVBucket* store;

    /**
     * The (mock) server cookie. Declared as the interface type (CookieIface)
     * instead of concrete type (MockCookie) to minimise the number of places
     * where mock_cookie.h needs to be included (most places where 'cookie'
     * is used only need the interface).
     * Use cookie_to_mock_cookie() to obtain the underlying MockCookie instance
     * if required.
     */
    CookieIface* cookie = nullptr;
};<|MERGE_RESOLUTION|>--- conflicted
+++ resolved
@@ -103,7 +103,6 @@
                     PROTOCOL_BINARY_DATATYPE_JSON);
 
     /**
-<<<<<<< HEAD
      * Stores an item to a replica vbucket, returns an assert if the set succeed
      * or not.
      */
@@ -116,7 +115,9 @@
             const cb::engine_errc expected = cb::engine_errc::success,
             protocol_binary_datatype_t datatype = PROTOCOL_BINARY_DATATYPE_JSON,
             std::optional<cb::durability::Requirements> reqs = {},
-=======
+            bool deleted = false);
+
+    /**
      * Store a pending item with default level of majority
      */
     Item store_pending_item(
@@ -131,7 +132,6 @@
                     cb::durability::Requirements(
                             cb::durability::Level::Majority,
                             cb::durability::Timeout::Infinity()),
->>>>>>> dc1edd11
             bool deleted = false);
 
     /* Flush the given vbucket to disk, so any outstanding dirty items are

--- conflicted
+++ resolved
@@ -173,11 +173,7 @@
     void flushVBucketToDiskIfPersistent(Vbid vbid, int expected = 1);
 
     /**
-<<<<<<< HEAD
-     * Removes the open checkpoint.
-=======
      * Creates a new open checkpoint and removes all the closed ones.
->>>>>>> 87dd4209
      */
     void removeCheckpoint(VBucket& vb);
 

--- conflicted
+++ resolved
@@ -730,21 +730,11 @@
     auto expectedCursors = persistent() ? 1 : 0;
     ASSERT_EQ(expectedCursors, mockCkptMgr.getNumOfCursors());
 
-<<<<<<< HEAD
     // Need ensure that some items have been remove from checkpoint so that we
     // can backfill from disk
     ASSERT_GT(stats.itemsRemovedFromCheckpoints +
                       stats.itemsExpelledFromCheckpoints,
               0);
-=======
-    // Need to close the previously existing checkpoints so that we can backfill
-    // from disk
-    const auto openCkptId = mockCkptMgr.getOpenCheckpointId();
-    ASSERT_EQ(ephemeral() ? 8 : 10,
-              mockCkptMgr.removeClosedUnrefCheckpoints().count);
-    // No new checkpoint created
-    ASSERT_EQ(openCkptId, mockCkptMgr.getOpenCheckpointId());
->>>>>>> 2f44d9ca
 }
 
 TEST_P(DurabilityActiveStreamTest, SendSetInsteadOfCommitForReconnectWindow) {
@@ -4700,38 +4690,24 @@
     // Simulate running the checkpoint processor task again, now we process
     // the second and the third checkpoints (both type:memory)
     outItems = stream->public_getOutstandingItems(*vb);
-<<<<<<< HEAD
-    ASSERT_EQ(8, outItems.items.size());
-    ASSERT_EQ(queue_op::checkpoint_start, outItems.items.at(0)->getOperation());
-    // this set_vbucket_state is from creating a new failover table entry as
-    // part of changing to active in the middle of this test
-    ASSERT_EQ(queue_op::set_vbucket_state,
-              outItems.items.at(1)->getOperation());
-    // this set_vbucket_state is from changing to active in the middle of this
-    // test
-    ASSERT_EQ(queue_op::set_vbucket_state,
-              outItems.items.at(2)->getOperation());
-    ASSERT_EQ(queue_op::mutation, outItems.items.at(3)->getOperation());
-    ASSERT_EQ(queue_op::pending_sync_write,
-              outItems.items.at(4)->getOperation());
-    ASSERT_EQ(queue_op::checkpoint_end, outItems.items.at(5)->getOperation());
-    ASSERT_EQ(queue_op::checkpoint_start, outItems.items.at(6)->getOperation());
-    ASSERT_EQ(queue_op::commit_sync_write,
-              outItems.items.at(7)->getOperation());
-=======
-    ASSERT_EQ(ephemeral() ? 6 : 7, outItems.items.size());
+    ASSERT_EQ(ephemeral() ? 6 : 8, outItems.items.size());
     ASSERT_EQ(queue_op::checkpoint_start, outItems.items.at(0)->getOperation());
     if (!ephemeral()) {
-        // set_vbucket_state is from changing to active in the middle of this
-        // test
+        // this set_vbucket_state is from creating a new failover table entry as
+        // part of changing to active in the middle of this test
         ASSERT_EQ(queue_op::set_vbucket_state,
                   outItems.items.at(1)->getOperation());
-    }
-    const int mutationIndex = ephemeral() ? 1 : 2;
-    const int pendingSyncWriteIndex = ephemeral() ? 2 : 3;
-    const int checkpointEndIndex = ephemeral() ? 3 : 4;
-    const int checkpointStartIndex = ephemeral() ? 4 : 5;
-    const int commitSyncWriteIndex = ephemeral() ? 5 : 6;
+
+        // this set_vbucket_state is from changing to active in the middle of
+        // this test
+        ASSERT_EQ(queue_op::set_vbucket_state,
+                  outItems.items.at(2)->getOperation());
+    }
+    const int mutationIndex = ephemeral() ? 1 : 3;
+    const int pendingSyncWriteIndex = ephemeral() ? 2 : 4;
+    const int checkpointEndIndex = ephemeral() ? 3 : 5;
+    const int checkpointStartIndex = ephemeral() ? 4 : 6;
+    const int commitSyncWriteIndex = ephemeral() ? 5 : 7;
     ASSERT_EQ(queue_op::mutation,
               outItems.items.at(mutationIndex)->getOperation());
     ASSERT_EQ(queue_op::pending_sync_write,
@@ -4742,7 +4718,6 @@
               outItems.items.at(checkpointStartIndex)->getOperation());
     ASSERT_EQ(queue_op::commit_sync_write,
               outItems.items.at(commitSyncWriteIndex)->getOperation());
->>>>>>> 2f44d9ca
 
     // Stream::readyQ still empty
     ASSERT_EQ(0, stream->public_readyQSize());
@@ -5024,31 +4999,22 @@
     // Get items from CM, expect Memory{set-vbs:4, M:4}:
     //   ckpt-start + set-vbs:4 + M:4 + ckpt-end
     outItems = activeStream->public_getOutstandingItems(*vb);
-<<<<<<< HEAD
-    ASSERT_EQ(4, outItems.items.size());
-    ASSERT_EQ(queue_op::checkpoint_start, outItems.items.at(0)->getOperation());
-    // this set_vbucket_state is from creating a new failover table entry as
-    // part of changing to active in the middle of this test
-    ASSERT_EQ(queue_op::set_vbucket_state,
-              outItems.items.at(1)->getOperation());
-    // this set_vbucket_state is from changing to active in the middle of this
-    // test
-    ASSERT_EQ(queue_op::set_vbucket_state,
-              outItems.items.at(2)->getOperation());
-    ASSERT_EQ(queue_op::mutation, outItems.items.at(3)->getOperation());
-    ASSERT_EQ(4, outItems.items.at(3)->getBySeqno());
-=======
-    ASSERT_EQ(ephemeral() ? 2 : 3, outItems.items.size());
-    const int mutationIndex = ephemeral() ? 1 : 2;
+    ASSERT_EQ(ephemeral() ? 2 : 4, outItems.items.size());
     ASSERT_EQ(queue_op::checkpoint_start, outItems.items.at(0)->getOperation());
     if (!ephemeral()) {
+        // this set_vbucket_state is from creating a new failover table entry as
+        // part of changing to active in the middle of this test
         ASSERT_EQ(queue_op::set_vbucket_state,
                   outItems.items.at(1)->getOperation());
-    }
+        // this set_vbucket_state is from changing to active in the middle of
+        // this test
+        ASSERT_EQ(queue_op::set_vbucket_state,
+                  outItems.items.at(2)->getOperation());
+    }
+    const int mutationIndex = ephemeral() ? 1 : 3;
     ASSERT_EQ(queue_op::mutation,
               outItems.items.at(mutationIndex)->getOperation());
     ASSERT_EQ(4, outItems.items.at(mutationIndex)->getBySeqno());
->>>>>>> 2f44d9ca
 
     // Stream::readyQ still empty
     ASSERT_EQ(0, activeStream->public_readyQSize());

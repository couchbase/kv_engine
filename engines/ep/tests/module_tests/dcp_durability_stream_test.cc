/* -*- Mode: C++; tab-width: 4; c-basic-offset: 4; indent-tabs-mode: nil -*- */
/*
 *     Copyright 2019-Present Couchbase, Inc.
 *
 *   Use of this software is governed by the Business Source License included
 *   in the file licenses/BSL-Couchbase.txt.  As of the Change Date specified
 *   in that file, in accordance with the Business Source License, use of this
 *   software will be governed by the Apache License, Version 2.0, included in
 *   the file licenses/APL2.txt.
 */

#include "dcp_durability_stream_test.h"
#include <engines/ep/src/ephemeral_vb.h>
#include <engines/ep/tests/mock/mock_dcp.h>
#include <engines/ep/tests/mock/mock_ephemeral_vb.h>

#include "../../src/dcp/backfill-manager.h"
#include "checkpoint.h"
#include "checkpoint_test_impl.h"
#include "checkpoint_utils.h"
#include "collections/vbucket_manifest_handles.h"
#include "dcp/response.h"
#include "dcp_utils.h"
#include "durability/active_durability_monitor.h"
#include "durability/durability_monitor.h"
#include "durability/passive_durability_monitor.h"
#include "ep_bucket.h"
#include "kvstore/kvstore.h"
#include "test_helpers.h"
#include "vbucket_state.h"
#include "vbucket_utils.h"

#include "../mock/mock_checkpoint_manager.h"
#include "../mock/mock_dcp_consumer.h"
#include "../mock/mock_dcp_producer.h"
#include "../mock/mock_replicationthrottle.h"
#include "../mock/mock_stream.h"
#include "../mock/mock_synchronous_ep_engine.h"

void DurabilityActiveStreamTest::SetUp() {
    SingleThreadedActiveStreamTest::SetUp();
    setUp();
}

void DurabilityActiveStreamTest::TearDown() {
    SingleThreadedActiveStreamTest::TearDown();
}

<<<<<<< HEAD
void DurabilityActiveStreamTest::setUp(bool startCheckpointProcessorTask,
                                       bool persist) {
    setVBucketState(vbid,
                    vbucket_state_active,
                    {{"topology", nlohmann::json::array({{active, replica}})}});

    if (isPersistent() && persist) {
        // Trigger the flusher to flush state to disk.
        const auto res = dynamic_cast<EPBucket&>(*store).flushVBucket(vbid);
        EXPECT_EQ(EPBucket::MoreAvailable::No, res.moreAvailable);
        EXPECT_EQ(0, res.numFlushed);
    }
=======
void DurabilityActiveStreamTest::setUp() {
    setVBucketStateAndRunPersistTask(
            vbid,
            vbucket_state_active,
            {{"topology", nlohmann::json::array({{active, replica}})}});
>>>>>>> 87dd4209

    // Enable SyncReplication and flow-control (Producer BufferLog)
    setupProducer({{"enable_sync_writes", "true"},
                   {"connection_buffer_size", "52428800"},
                   {"consumer_name", "test_consumer"}});
    ASSERT_TRUE(stream->public_supportSyncReplication());
}

void DurabilityActiveStreamTest::testSendDcpPrepare() {
    auto vb = engine->getVBucket(vbid);
    auto& ckptMgr = *vb->checkpointManager;
    // Get rid of set_vb_state and any other queue_op we are not interested in
    ckptMgr.clear(0 /*seqno*/);

    const auto key = makeStoredDocKey("key");
    const std::string value = "value";
    auto item = makePendingItem(
            key,
            value,
            cb::durability::Requirements(cb::durability::Level::Majority,
                                         cb::durability::Timeout(1)));
    VBQueueItemCtx ctx{CanDeduplicate::Yes};
    ctx.durability =
            DurabilityItemCtx{item->getDurabilityReqs(), nullptr /*cookie*/};
    {
        folly::SharedMutex::ReadHolder rlh(vb->getStateLock());
        auto cHandle = vb->lockCollections(item->getKey());
        EXPECT_EQ(cb::engine_errc::sync_write_pending,
                  vb->set(rlh, *item, cookie, *engine, {}, cHandle));
    }
    vb->notifyActiveDMOfLocalSyncWrite();

    // We don't account Prepares in VB stats
    EXPECT_EQ(0, vb->getNumItems());
    // We do in HT stats
    EXPECT_EQ(1, vb->ht.getNumItems());

    auto prepareSeqno = 1;
    uint64_t cas;
    {
        const auto sv = vb->ht.findForWrite(key);
        ASSERT_TRUE(sv.storedValue);
        ASSERT_EQ(CommittedState::Pending, sv.storedValue->getCommitted());
        ASSERT_EQ(prepareSeqno, sv.storedValue->getBySeqno());
        cas = sv.storedValue->getCas();
    }

    const auto& ckptList =
            CheckpointManagerTestIntrospector::public_getCheckpointList(
                    ckptMgr);
    // 1 checkpoint
    ASSERT_EQ(1, ckptList.size());
    const auto* ckpt = ckptList.front().get();
    ASSERT_EQ(checkpoint_state::CHECKPOINT_OPEN, ckpt->getState());
    // empty-item
    auto it = ckpt->begin();
    ASSERT_EQ(queue_op::empty, (*it)->getOperation());
    // 1 metaitem (checkpoint-start)
    it++;
    ASSERT_EQ(2, ckpt->getNumItems());
    EXPECT_EQ(queue_op::checkpoint_start, (*it)->getOperation());
    // 1 non-metaitem is pending and contains the expected value
    it++;
    EXPECT_EQ(queue_op::pending_sync_write, (*it)->getOperation());
    EXPECT_EQ(key, (*it)->getKey());
    EXPECT_EQ(value, (*it)->getValue()->to_s());

    // We must have ckpt-start + Prepare
    auto outstandingItemsResult = stream->public_getOutstandingItems(*vb);
    ASSERT_EQ(2, outstandingItemsResult.items.size());
    ASSERT_EQ(queue_op::checkpoint_start,
              outstandingItemsResult.items.at(0)->getOperation());
    ASSERT_EQ(queue_op::pending_sync_write,
              outstandingItemsResult.items.at(1)->getOperation());
    // Stream::readyQ still empty
    ASSERT_EQ(0, stream->public_readyQSize());
    // Push items into the Stream::readyQ
    stream->public_processItems(outstandingItemsResult);

    // No message processed, BufferLog empty
    ASSERT_EQ(0, producer->getBytesOutstanding());

    // readyQ must contain a SnapshotMarker (+ a Prepare)
    ASSERT_EQ(2, stream->public_readyQSize());
    auto resp = stream->public_nextQueuedItem(*producer);
    ASSERT_TRUE(resp);
    EXPECT_EQ(DcpResponse::Event::SnapshotMarker, resp->getEvent());
    // Only a prepare exists, so maxVisible remains 0
    EXPECT_EQ(
            0,
            dynamic_cast<SnapshotMarker&>(*resp).getMaxVisibleSeqno().value_or(
                    ~0));

    // Simulate the Replica ack'ing the SnapshotMarker's bytes
    auto bytesOutstanding = producer->getBytesOutstanding();
    ASSERT_GT(bytesOutstanding, 0);
    producer->ackBytesOutstanding(bytesOutstanding);
    ASSERT_EQ(0, producer->getBytesOutstanding());

    // readyQ must contain a DCP_PREPARE
    ASSERT_EQ(1, stream->public_readyQSize());
    resp = stream->public_nextQueuedItem(*producer);
    ASSERT_TRUE(resp);
    EXPECT_EQ(DcpResponse::Event::Prepare, resp->getEvent());
    EXPECT_EQ(prepareSeqno, *resp->getBySeqno());
    auto& prepare = static_cast<MutationResponse&>(*resp);
    EXPECT_EQ(key, prepare.getItem()->getKey());
    EXPECT_EQ(value, prepare.getItem()->getValue()->to_s());
    EXPECT_EQ(cas, prepare.getItem()->getCas());

    // The expected size of a DCP_PREPARE is 57 + key-size + value-size.
    // Note that the base-size=57 is similar to the one of a DCP_MUTATION
    // (55), + 1 for delete-flag, + 3 for durability-requirements, - 2 for
    // missing optional-extra-length.
    bytesOutstanding =
            57 + key.makeDocKeyWithoutCollectionID().size() + value.size();
    ASSERT_EQ(bytesOutstanding, producer->getBytesOutstanding());
    // Simulate the Replica ack'ing the Prepare's bytes
    producer->ackBytesOutstanding(bytesOutstanding);
    ASSERT_EQ(0, producer->getBytesOutstanding());

    // readyQ empty now
    ASSERT_EQ(0, stream->public_readyQSize());
    resp = stream->public_nextQueuedItem(*producer);
    ASSERT_FALSE(resp);
}

TEST_P(DurabilityActiveStreamTest, SendDcpPrepare) {
    testSendDcpPrepare();
}

void DurabilityActiveStreamTest::testSendCompleteSyncWrite(Resolution res) {
    // First, we need to enqueue a Prepare.
    testSendDcpPrepare();
    auto vb = engine->getVBucket(vbid);
    const auto key = makeStoredDocKey("key");
    const uint64_t prepareSeqno = 1;
    {
        ASSERT_FALSE(vb->ht.findForRead(key).storedValue);
        const auto sv = vb->ht.findForWrite(key);
        ASSERT_TRUE(sv.storedValue);
        ASSERT_EQ(CommittedState::Pending, sv.storedValue->getCommitted());
        ASSERT_EQ(prepareSeqno, sv.storedValue->getBySeqno());
    }

    // Now we proceed with testing the Commit/Abort of that Prepare
    auto& ckptMgr = *vb->checkpointManager;

    // The seqno of the Committed/Aborted item
    const auto completedSeqno = prepareSeqno + 1;

    // Used later to verify tha tabort queued into a new checkpoint
    const auto openId = ckptMgr.getOpenCheckpointId();

    switch (res) {
    case Resolution::Commit: {
        // FirstChain on Active has been set to {active, replica}. Given that
        // active has already implicitly ack'ed (as we have queued a Level
        // Majority Prepare), simulating a SeqnoAck received from replica
        // satisfies Durability Requirements and triggers Commit. So, the
        // following indirectly calls VBucket::commit
        simulateStreamSeqnoAck(replica, prepareSeqno);
        // Note: At FE we have an exact item count only at persistence.
        if (ephemeral() || !fullEviction()) {
            EXPECT_EQ(1, vb->getNumItems());
        } else {
            EXPECT_EQ(0, vb->getNumItems());
        }
        ASSERT_TRUE(vb->ht.findForWrite(key).storedValue);
        const auto sv = vb->ht.findForRead(key);
        ASSERT_TRUE(sv.storedValue);
        ASSERT_EQ(CommittedState::CommittedViaPrepare,
                  sv.storedValue->getCommitted());
        ASSERT_EQ(completedSeqno, sv.storedValue->getBySeqno());
        break;
    }
    case Resolution::Abort:
        // Simulate timeout, indirectly calls VBucket::abort
        vb->processDurabilityTimeout(std::chrono::steady_clock::now() +
                                     std::chrono::milliseconds(1000));
        EXPECT_EQ(0, vb->getNumItems());
        break;
    }
    vb->processResolvedSyncWrites();

    // Verify state of the checkpoint(s).
    const auto& ckptList =
            CheckpointManagerTestIntrospector::public_getCheckpointList(
                    ckptMgr);
    if (res == Resolution::Abort) {
        // Note: We avoid de-duplication of durability-items (Prepare/Abort)
        // by:
        // (1) closing the open checkpoint (the one that contains the Prepare)
        // (2) creating a new open checkpoint
        // (3) queueing the Commit/Abort in the new open checkpoint
        ASSERT_GT(ckptMgr.getOpenCheckpointId(), openId);
    }

    const auto* ckpt = ckptList.back().get();
    EXPECT_EQ(checkpoint_state::CHECKPOINT_OPEN, ckpt->getState());
    // empty-item
    auto it = ckpt->begin();
    EXPECT_EQ(queue_op::empty, (*it)->getOperation());
    // 1 metaitem (checkpoint-start)
    it++;
    EXPECT_EQ(queue_op::checkpoint_start, (*it)->getOperation());
    it++;

    switch (res) {
    case Resolution::Commit:
        // For Commit, Prepare is in the same checkpoint.
        ASSERT_EQ(3, ckpt->getNumItems());
        EXPECT_EQ(queue_op::pending_sync_write, (*it)->getOperation());
        it++;
        EXPECT_EQ(queue_op::commit_sync_write, (*it)->getOperation());
        EXPECT_TRUE((*it)->getValue()) << "Commit should carry a value";
        break;
    case Resolution::Abort:
        // For Abort, the prepare is in the previous checkpoint.
        ASSERT_EQ(2, ckpt->getNumItems());
        EXPECT_EQ(queue_op::abort_sync_write, (*it)->getOperation());
        EXPECT_FALSE((*it)->getValue()) << "Abort should carry no value";
        break;
    }

    // Fetch items via DCP stream.
    auto outstandingItemsResult = stream->public_getOutstandingItems(*vb);
    uint64_t expectedVisibleSeqno = 0;
    switch (res) {
    case Resolution::Commit:
        expectedVisibleSeqno = 2;
        ASSERT_EQ(1, outstandingItemsResult.items.size())
                << "Expected 1 item (Commit)";
        EXPECT_EQ(queue_op::commit_sync_write,
                  outstandingItemsResult.items.at(0)->getOperation());
        break;
    case Resolution::Abort:
        ASSERT_EQ(2, outstandingItemsResult.items.size())
                << "Expected 2 items (CkptStart, Abort)";
        EXPECT_EQ(queue_op::checkpoint_start,
                  outstandingItemsResult.items.at(0)->getOperation());
        EXPECT_EQ(queue_op::abort_sync_write,
                  outstandingItemsResult.items.at(1)->getOperation());
        break;
    }

    // readyQ still empty
    ASSERT_EQ(0, stream->public_readyQSize());

    // Push items into readyQ
    stream->public_processItems(outstandingItemsResult);

    // No message processed, BufferLog empty
    ASSERT_EQ(0, producer->getBytesOutstanding());

    // readyQ must contain SnapshotMarker
    ASSERT_EQ(2, stream->public_readyQSize());
    auto resp = stream->public_nextQueuedItem(*producer);
    ASSERT_TRUE(resp);
    EXPECT_EQ(DcpResponse::Event::SnapshotMarker, resp->getEvent());
    auto marker = dynamic_cast<SnapshotMarker&>(*resp);
    EXPECT_EQ(expectedVisibleSeqno, marker.getMaxVisibleSeqno().value_or(~0));
    EXPECT_FALSE(marker.getHighCompletedSeqno().has_value());
    EXPECT_EQ(2, marker.getEndSeqno());

    // Simulate the Replica ack'ing the SnapshotMarker's bytes
    auto bytesOutstanding = producer->getBytesOutstanding();
    ASSERT_GT(bytesOutstanding, 0);
    producer->ackBytesOutstanding(bytesOutstanding);
    ASSERT_EQ(0, producer->getBytesOutstanding());

    // readyQ must contain DCP_COMMIT/DCP_ABORT
    resp = stream->public_nextQueuedItem(*producer);
    ASSERT_TRUE(resp);
    switch (res) {
    case Resolution::Commit: {
        EXPECT_EQ(DcpResponse::Event::Commit, resp->getEvent());
        const auto& commit = dynamic_cast<CommitSyncWrite&>(*resp);
        EXPECT_EQ(key, commit.getKey());
        EXPECT_EQ(completedSeqno, *commit.getBySeqno());
        break;
    }
    case Resolution::Abort: {
        EXPECT_EQ(DcpResponse::Event::Abort, resp->getEvent());
        const auto& abort = dynamic_cast<AbortSyncWrite&>(*resp);
        EXPECT_EQ(key, abort.getKey());
        EXPECT_EQ(prepareSeqno, abort.getPreparedSeqno());
        EXPECT_EQ(completedSeqno, abort.getAbortSeqno());
        break;
    }
    }

    // The expected size of a DCP_COMMT / DCP_ABORT is:
    // + 24 (header)
    // + 8  (prepare seqno)
    // + 8 (Commit/Abort seqno)
    // + key size (without the collection-ID)
    EXPECT_EQ(24 + 8 + 8 + key.makeDocKeyWithoutCollectionID().size(),
              producer->getBytesOutstanding());

    // readyQ empty now
    EXPECT_EQ(0, stream->public_readyQSize());
    resp = stream->public_popFromReadyQ();
    EXPECT_FALSE(resp);
}

cb::engine_errc DurabilityActiveStreamTest::simulateStreamSeqnoAck(
        const std::string& consumerName, uint64_t preparedSeqno) {
    auto result = stream->seqnoAck(consumerName, preparedSeqno);
    if (result == cb::engine_errc::success) {
        engine->getVBucket(vbid)->processResolvedSyncWrites();
    }
    return result;
}

/*
 * This test checks that the ActiveStream::readyQ contains the right DCP
 * messages during the journey of a Committed sync-write.
 */
TEST_P(DurabilityActiveStreamTest, SendDcpCommit) {
    testSendCompleteSyncWrite(Resolution::Commit);
}

/*
 * This test checks that the ActiveStream::readyQ contains the right DCP
 * messages during the journey of an Aborted sync-write.
 */
TEST_P(DurabilityActiveStreamTest, SendDcpAbort) {
    testSendCompleteSyncWrite(Resolution::Abort);
}

TEST_P(DurabilityActiveStreamTest, BackfillDurabilityLevel) {
    auto vb = engine->getVBucket(vbid);
    auto& ckptMgr = *vb->checkpointManager;
    // Get rid of set_vb_state and any other queue_op we are not interested in
    ckptMgr.clear(0 /*seqno*/);

    const auto key = makeStoredDocKey("key");
    const auto& value = "value";
    auto item = makePendingItem(
            key,
            value,
            cb::durability::Requirements(cb::durability::Level::Majority,
                                         cb::durability::Timeout(1)));
    VBQueueItemCtx ctx{CanDeduplicate::Yes};
    ctx.durability =
            DurabilityItemCtx{item->getDurabilityReqs(), nullptr /*cookie*/};

    EXPECT_EQ(MutationStatus::WasClean, public_processSet(*vb, *item, ctx));

    // We don't account Prepares in VB stats
    EXPECT_EQ(0, vb->getNumItems());

    // Required at for transitioning to backfill at EPBucket
    flushVBucketToDiskIfPersistent(vbid, 1 /*num expected flushed*/);

    stream.reset();
    removeCheckpoint(*vb);

    recreateStream(*vb);
    ASSERT_TRUE(stream->isBackfilling());

    // Run the backfill we scheduled when we transitioned to the backfilling
    // state
    auto& bfm = producer->getBFM();
    bfm.backfill(); // create
    bfm.backfill(); // scan

    const auto& readyQ = stream->public_readyQ();
    EXPECT_EQ(2, readyQ.size());

    auto resp = stream->public_popFromReadyQ();
    EXPECT_EQ(DcpResponse::Event::SnapshotMarker, resp->getEvent());
    auto marker = dynamic_cast<SnapshotMarker&>(*resp);
    EXPECT_TRUE(marker.getFlags() & MARKER_FLAG_DISK);
    EXPECT_EQ(0, marker.getMaxVisibleSeqno().value_or(~0));

    EXPECT_EQ(0, *marker.getHighCompletedSeqno());
    EXPECT_EQ(0, marker.getStartSeqno());
    EXPECT_EQ(1, marker.getEndSeqno());

    resp = stream->public_popFromReadyQ();
    ASSERT_TRUE(resp);
    EXPECT_EQ(DcpResponse::Event::Prepare, resp->getEvent());
    const auto& prep = static_cast<MutationResponse&>(*resp);
    const auto respItem = prep.getItem();
    EXPECT_EQ(cb::durability::Level::Majority,
              respItem->getDurabilityReqs().getLevel());
    EXPECT_TRUE(respItem->getDurabilityReqs().getTimeout().isInfinite());
}

TEST_P(DurabilityActiveStreamTest, AbortWithBackfillPrepare) {
    producer->createCheckpointProcessorTask();
    producer->scheduleCheckpointProcessorTask();

    // Drop our stream early, we want to remove checkpoints from the checkpoint
    // manager
    stream.reset();
    auto vb = engine->getVBucket(vbid);

    auto& ckptMgr = *vb->checkpointManager;

    // Get rid of set_vb_state and any other queue_op we are not interested in
    ckptMgr.clear(0 /*seqno*/);

    const auto& stats = engine->getEpStats();
    ASSERT_EQ(0,
              stats.itemsRemovedFromCheckpoints +
                      stats.itemsExpelledFromCheckpoints);

    const auto key = makeStoredDocKey("key");
    const auto& value = "value";
    auto item = makePendingItem(
            key,
            value,
            cb::durability::Requirements(cb::durability::Level::Majority,
                                         cb::durability::Timeout(1)));
    VBQueueItemCtx ctx{CanDeduplicate::Yes};
    ctx.durability =
            DurabilityItemCtx{item->getDurabilityReqs(), nullptr /*cookie*/};
    EXPECT_EQ(MutationStatus::WasClean, public_processSet(*vb, *item, ctx));
    auto prepareSeqno = vb->getHighSeqno();

    const auto openId = ckptMgr.getOpenCheckpointId();
    {
        folly::SharedMutex::ReadHolder rlh(vb->getStateLock());
        EXPECT_EQ(cb::engine_errc::success,
                  vb->abort(rlh,
                            key,
                            prepareSeqno,
                            {} /*abortSeqno*/,
                            vb->lockCollections(key)));
    }
    // Verify abort queued into a new checkpoint
    EXPECT_GT(ckptMgr.getOpenCheckpointId(), openId);

    auto expected = 1;
    if (store->getOneROUnderlying()
                ->getStorageProperties()
                .hasAutomaticDeduplication()) {
        expected++;
    }
    flushVBucketToDiskIfPersistent(vbid, expected);

<<<<<<< HEAD
    // Ensure we have removed the prepare to backfill it
    // cs, pre, ce
    ASSERT_EQ(3,
              stats.itemsRemovedFromCheckpoints +
                      stats.itemsExpelledFromCheckpoints);
=======
    // Remove our first checkpoint to backfill the prepare
    const auto openCkptId = ckptMgr.getOpenCheckpointId();
    ASSERT_EQ(3, ckptMgr.removeClosedUnrefCheckpoints().count);
    // No new checkpoint created
    ASSERT_EQ(openCkptId, ckptMgr.getOpenCheckpointId());
>>>>>>> 87dd4209

    // Test that we actually dropped the checkpoint by number of items
    ASSERT_EQ(2, ckptMgr.getNumItems());

    // Create our new stream to plant our checkpoint cursor at the abort
    stream = std::make_shared<MockActiveStream>(
            engine.get(), producer, 0 /*flags*/, 0 /*opaque*/, *vb);

    stream->setActive();
    stream->transitionStateToBackfilling();
    ASSERT_TRUE(stream->isBackfilling());

    auto& bfm = producer->getBFM();
    bfm.backfill();
    bfm.backfill();
    const auto& readyQ = stream->public_readyQ();

    // Just 2 items, SnapshotMarker and Mutation. Prepare has been de-duped by
    // Abort
    ASSERT_EQ(2, readyQ.size());

    // First item is a snapshot marker
    auto resp = stream->public_popFromReadyQ();
    EXPECT_EQ(DcpResponse::Event::SnapshotMarker, resp->getEvent());
    auto marker = dynamic_cast<SnapshotMarker&>(*resp);
    EXPECT_TRUE(marker.getFlags() & MARKER_FLAG_DISK);
    EXPECT_EQ(0, marker.getMaxVisibleSeqno().value_or(~0));
    EXPECT_EQ(1, *marker.getHighCompletedSeqno());
    EXPECT_EQ(0, marker.getStartSeqno());
    EXPECT_EQ(2, marker.getEndSeqno());

    // We don't receive the prepare, just the abort as it de-dupes the
    // prepare.
    resp = stream->public_popFromReadyQ();
    EXPECT_EQ(DcpResponse::Event::Abort, resp->getEvent());

    producer->cancelCheckpointCreatorTask();
}

// MB-37103: Check that a backfill where the High Completed Seqno is zero
// correctly populates the snapshot marker.
TEST_P(DurabilityActiveStreamTest, BackfillHCSZero) {
    auto vb = engine->getVBucket(vbid);
    auto& ckptMgr = *vb->checkpointManager;
    // Get rid of set_vb_state and any other queue_op we are not interested in
    ckptMgr.clear(0 /*seqno*/);

    auto item = makeCommittedItem(makeStoredDocKey("key"), "value");
    VBQueueItemCtx ctx{CanDeduplicate::Yes};
    EXPECT_EQ(MutationStatus::WasClean, public_processSet(*vb, *item, ctx));

    // Required at for transitioning to backfill at EPBucket
    flushVBucketToDiskIfPersistent(vbid, 1 /*num expected flushed*/);

    // remove the stream and the checkpoint to force a backfill
    stream.reset();
    removeCheckpoint(*vb);
    recreateStream(*vb);

    ASSERT_TRUE(stream->isBackfilling());

    // Run the backfill we scheduled when we transitioned to the backfilling
    // state
    auto& bfm = producer->getBFM();
    bfm.backfill(); // create
    bfm.backfill(); // scan

    const auto& readyQ = stream->public_readyQ();
    EXPECT_EQ(2, readyQ.size()) << "Expected SnapshotMarker and Mutation";

    // First item should be a snapshot marker, with HCS==0.
    auto resp = stream->public_popFromReadyQ();
    ASSERT_TRUE(resp);
    EXPECT_EQ(DcpResponse::Event::SnapshotMarker, resp->getEvent());
    const auto& marker = static_cast<SnapshotMarker&>(*resp);
    ASSERT_TRUE(marker.getHighCompletedSeqno().has_value());
    EXPECT_EQ(0, *marker.getHighCompletedSeqno());
}

TEST_P(DurabilityActiveStreamTest, RemoveUnknownSeqnoAckAtDestruction) {
    testSendDcpPrepare();
    flushVBucketToDiskIfPersistent(vbid, 1);

    // We don't include prepares in the numItems stat (should not exist in here)
    auto vb = engine->getVBucket(vbid);
    EXPECT_EQ(0, vb->getNumItems());

    // Our topology gives replica name as "replica" an our producer/stream has
    // name "test_producer". Simulate a seqno ack by calling the vBucket level
    // function.
    ASSERT_NE(producer->getConsumerName(), replica);
    simulateStreamSeqnoAck(producer->getConsumerName(), 1);

    // An unknown seqno ack should not have committed the item
    EXPECT_EQ(0, vb->getNumItems());

    // Disconnect the ActiveStream
    stream->setDead(cb::mcbp::DcpStreamEndStatus::Disconnected);

    // Attempt to ack the seqno again. The stream is dead so we should not
    // process the ack although we return SUCCESS to avoid tearing down any
    // connections. We verify that the seqno ack does not exist in the map
    // by performing the topology change that would commit the prepare if it
    // did.
    EXPECT_EQ(cb::engine_errc::success,
              simulateStreamSeqnoAck(producer->getConsumerName(), 1));

    // If the seqno ack still existed in the queuedSeqnoAcks map then it would
    // result in a commit on topology change
    setVBucketStateAndRunPersistTask(
            vbid,
            vbucket_state_active,
            {{"topology",
              nlohmann::json::array(
                      {{"active", "replica1", producer->getConsumerName()}})}});

    EXPECT_EQ(0, vb->getNumItems());
}

TEST_P(DurabilityActiveStreamTest, RemoveCorrectQueuedAckAtStreamSetDead) {
    testSendDcpPrepare();
    flushVBucketToDiskIfPersistent(vbid, 1);

    // We don't include prepares in the numItems stat (should not exist in here)
    auto vb = engine->getVBucket(vbid);
    EXPECT_EQ(0, vb->getNumItems());

    // Our topology gives replica name as "replica" an our producer/stream has
    // name "test_producer". Simulate a seqno ack by calling the vBucket level
    // function.
    simulateStreamSeqnoAck(producer->getConsumerName(), 1);

    // Disconnect the ActiveStream. Should remove the queued seqno ack
    stream->setDead(cb::mcbp::DcpStreamEndStatus::Disconnected);

    // remove the stream and the checkpoint to force a backfill
    stream.reset();
    removeCheckpoint(*vb);

    stream = std::make_shared<MockActiveStream>(
            engine.get(), producer, 0 /*flags*/, 0 /*opaque*/, *vb);
    producer->createCheckpointProcessorTask();
    producer->scheduleCheckpointProcessorTask();
    stream->setActive();

    // Process items to ensure that lastSentSeqno is GE the seqno that we will
    // ack
    stream->transitionStateToBackfilling();
    ASSERT_TRUE(stream->isBackfilling());

    auto& bfm = producer->getBFM();
    bfm.backfill();
    bfm.backfill();
    EXPECT_EQ(2, stream->public_readyQSize());
    stream->consumeBackfillItems(*producer, 2);

    // Should not throw a monotonic exception as the ack should have been
    // removed by setDead.
    simulateStreamSeqnoAck(producer->getConsumerName(), 1);

    producer->cancelCheckpointCreatorTask();
}

void DurabilityActiveStreamTest::setUpSendSetInsteadOfCommitTest() {
    const auto& stats = engine->getEpStats();
    ASSERT_EQ(0,
              stats.itemsRemovedFromCheckpoints +
                      stats.itemsExpelledFromCheckpoints);

    auto vb = engine->getVBucket(vbid);

    const auto key = makeStoredDocKey("key");
    const auto& value = "value";
    auto item = makePendingItem(
            key,
            value,
            cb::durability::Requirements(cb::durability::Level::Majority,
                                         cb::durability::Timeout(1)));
    VBQueueItemCtx ctx{CanDeduplicate::Yes};
    ctx.durability =
            DurabilityItemCtx{item->getDurabilityReqs(), nullptr /*cookie*/};

    // Seqno 1 - First prepare (the consumer streams this)
    EXPECT_EQ(MutationStatus::WasClean, public_processSet(*vb, *item, ctx));
    flushVBucketToDiskIfPersistent(vbid, 1);

    {
        folly::SharedMutex::ReadHolder rlh(vb->getStateLock());
        // Seqno 2 - Followed by a commit (the consumer does not get this)
        vb->commit(rlh, key, vb->getHighSeqno(), {}, vb->lockCollections(key));
    }
    flushVBucketToDiskIfPersistent(vbid, 1);

    auto mutationResult =
            persistent() ? MutationStatus::WasClean : MutationStatus::WasDirty;
    // Seqno 3 - A prepare that is deduped
    EXPECT_EQ(mutationResult, public_processSet(*vb, *item, ctx));
    flushVBucketToDiskIfPersistent(vbid, 1);

    // Seqno 4 - A commit that the consumer would receive when reconnecting with
    // seqno 1
    {
        folly::SharedMutex::ReadHolder rlh(vb->getStateLock());
        vb->commit(rlh, key, vb->getHighSeqno(), {}, vb->lockCollections(key));
    }
    flushVBucketToDiskIfPersistent(vbid, 1);

    // Create a new checkpoint here to ensure that we always remove the correct
    // number of items from the checkpoints that we remove at the end of this
    // function.
    vb->checkpointManager->createNewCheckpoint();

    // Seqno 5 - A prepare to dedupe the prepare at seqno 3.
    EXPECT_EQ(mutationResult, public_processSet(*vb, *item, ctx));
    flushVBucketToDiskIfPersistent(vbid, 1);

    EXPECT_EQ(2, vb->ht.getNumItems());

    // Drop the stream cursor so that we can drop the closed checkpoints
    EXPECT_TRUE(stream->handleSlowStream());
    auto& mockCkptMgr =
            *(static_cast<MockCheckpointManager*>(vb->checkpointManager.get()));
    auto expectedCursors = persistent() ? 1 : 0;
    ASSERT_EQ(expectedCursors, mockCkptMgr.getNumOfCursors());

<<<<<<< HEAD
    // Need ensure that some items have been remove from checkpoint so that we
    // can backfill from disk
    ASSERT_GT(stats.itemsRemovedFromCheckpoints +
                      stats.itemsExpelledFromCheckpoints,
              0);
=======
    // Need to close the previously existing checkpoints so that we can backfill
    // from disk
    const auto openCkptId = mockCkptMgr.getOpenCheckpointId();
    ASSERT_EQ(10, mockCkptMgr.removeClosedUnrefCheckpoints().count);
    // No new checkpoint created
    ASSERT_EQ(openCkptId, mockCkptMgr.getOpenCheckpointId());
>>>>>>> 87dd4209
}

TEST_P(DurabilityActiveStreamTest, SendSetInsteadOfCommitForReconnectWindow) {
    setUpSendSetInsteadOfCommitTest();

    auto vb = engine->getVBucket(vbid);
    const auto key = makeStoredDocKey("key");

    // Disconnect and resume from our prepare
    stream = std::make_shared<MockActiveStream>(engine.get(),
                                                producer,
                                                0 /*flags*/,
                                                0 /*opaque*/,
                                                *vb,
                                                1 /*st_seqno*/,
                                                ~0 /*en_seqno*/,
                                                0x0 /*vb_uuid*/,
                                                1 /*snap_start_seqno*/,
                                                ~1 /*snap_end_seqno*/);

    stream->transitionStateToBackfilling();
    ASSERT_TRUE(stream->isBackfilling());
    auto& bfm = producer->getBFM();
    bfm.backfill();
    // First backfill only sends the SnapshotMarker so repeat
    bfm.backfill();

    // Stream::readyQ must contain SnapshotMarker
    ASSERT_EQ(3, stream->public_readyQSize());
    auto resp = stream->public_popFromReadyQ();
    ASSERT_TRUE(resp);
    EXPECT_EQ(DcpResponse::Event::SnapshotMarker, resp->getEvent());
    auto marker = dynamic_cast<SnapshotMarker&>(*resp);
    EXPECT_TRUE(marker.getFlags() & MARKER_FLAG_DISK);
    EXPECT_EQ(4, marker.getMaxVisibleSeqno().value_or(~0));
    EXPECT_EQ(3, *marker.getHighCompletedSeqno());
    EXPECT_EQ(1, marker.getStartSeqno());
    EXPECT_EQ(5, marker.getEndSeqno());

    // Followed by a mutation instead of a commit
    resp = stream->public_popFromReadyQ();
    ASSERT_TRUE(resp);
    ASSERT_EQ(DcpResponse::Event::Mutation, resp->getEvent());
    const auto& set = static_cast<MutationResponse&>(*resp);
    EXPECT_EQ(key, set.getItem()->getKey());
    EXPECT_EQ(4, set.getItem()->getBySeqno());

    // Followed by a prepare
    resp = stream->public_popFromReadyQ();
    ASSERT_TRUE(resp);
    ASSERT_EQ(DcpResponse::Event::Prepare, resp->getEvent());
    const auto& prepare = static_cast<MutationResponse&>(*resp);
    EXPECT_EQ(key, prepare.getItem()->getKey());
    EXPECT_TRUE(prepare.getItem()->isPending());
    EXPECT_EQ(5, prepare.getItem()->getBySeqno());
}

TEST_P(DurabilityActiveStreamTest, SendSetInsteadOfCommitForNewVB) {
    setUpSendSetInsteadOfCommitTest();

    auto vb = engine->getVBucket(vbid);
    const auto key = makeStoredDocKey("key");

    // Disconnect and resume from our prepare
    stream = std::make_shared<MockActiveStream>(
            engine.get(), producer, 0 /*flags*/, 0 /*opaque*/, *vb);

    stream->transitionStateToBackfilling();
    ASSERT_TRUE(stream->isBackfilling());
    auto& bfm = producer->getBFM();
    bfm.backfill();
    // First backfill only sends the SnapshotMarker so repeat
    bfm.backfill();

    // Stream::readyQ must contain SnapshotMarker
    ASSERT_EQ(3, stream->public_readyQSize());
    auto resp = stream->public_popFromReadyQ();
    ASSERT_TRUE(resp);
    EXPECT_EQ(DcpResponse::Event::SnapshotMarker, resp->getEvent());
    auto marker = dynamic_cast<SnapshotMarker&>(*resp);
    EXPECT_TRUE(marker.getFlags() & MARKER_FLAG_DISK);
    EXPECT_EQ(4, marker.getMaxVisibleSeqno().value_or(~0));
    EXPECT_EQ(3, marker.getHighCompletedSeqno().value_or(~0));
    EXPECT_EQ(0, marker.getStartSeqno());
    EXPECT_EQ(5, marker.getEndSeqno());

    // Followed by a mutation instead of a commit
    resp = stream->public_popFromReadyQ();
    ASSERT_TRUE(resp);
    ASSERT_EQ(DcpResponse::Event::Mutation, resp->getEvent());
    const auto& set = static_cast<MutationResponse&>(*resp);
    EXPECT_EQ(key, set.getItem()->getKey());
    EXPECT_EQ(4, set.getItem()->getBySeqno());

    // Followed by a prepare
    resp = stream->public_popFromReadyQ();
    ASSERT_TRUE(resp);
    ASSERT_EQ(DcpResponse::Event::Prepare, resp->getEvent());
    const auto& prepare = static_cast<MutationResponse&>(*resp);
    EXPECT_EQ(key, prepare.getItem()->getKey());
    EXPECT_TRUE(prepare.getItem()->isPending());
    EXPECT_EQ(5, prepare.getItem()->getBySeqno());
}

/**
 * This test checks that we can deal with a seqno ack from a replica going
 * "backwards" when it shuts down and warms back up. This can happen when a
 * replica acks a Majority level prepare that has not yet been persisted before
 * it shuts down. When it warms up, it will ack the persisted HPS.
 */
TEST_P(DurabilityActiveStreamTest,
       ActiveDealsWithNonMonotonicSeqnoAckOnReconnect) {
    auto vb = engine->getVBucket(vbid);
    const auto key = makeStoredDocKey("key");
    const std::string value = "value";
    { // Locking scope for collections handle
        auto item = makePendingItem(
                key,
                value,
                cb::durability::Requirements(cb::durability::Level::Majority,
                                             cb::durability::Timeout(1)));
        VBQueueItemCtx ctx{CanDeduplicate::Yes};
        ctx.durability = DurabilityItemCtx{item->getDurabilityReqs(),
                                           nullptr /*cookie*/};

        folly::SharedMutex::ReadHolder rlh(vb->getStateLock());
        auto cHandle = vb->lockCollections(item->getKey());
        EXPECT_EQ(cb::engine_errc::sync_write_pending,
                  vb->set(rlh, *item, cookie, *engine, {}, cHandle));
    }
    vb->notifyActiveDMOfLocalSyncWrite();

    auto items = stream->getOutstandingItems(*vb);
    stream->public_processItems(items);
    stream->consumeBackfillItems(*producer, 1);
    stream->public_nextQueuedItem(*producer);

    EXPECT_EQ(cb::engine_errc::success, simulateStreamSeqnoAck(replica, 1));
    EXPECT_EQ(1, vb->getHighPreparedSeqno());
    EXPECT_EQ(1, vb->getHighCompletedSeqno());

    // Move the DCP cursor
    items = stream->getOutstandingItems(*vb);
    stream->public_processItems(items);

    flushVBucketToDiskIfPersistent(vbid, 2);
    removeCheckpoint(*vb);

    { // Locking scope for collections handle
        auto item = makePendingItem(
                key,
                value,
                cb::durability::Requirements(cb::durability::Level::Majority,
                                             cb::durability::Timeout(1)));
        VBQueueItemCtx ctx{CanDeduplicate::Yes};
        ctx.durability = DurabilityItemCtx{item->getDurabilityReqs(),
                                           nullptr /*cookie*/};
        folly::SharedMutex::ReadHolder rlh(vb->getStateLock());
        auto cHandle = vb->lockCollections(item->getKey());
        EXPECT_EQ(cb::engine_errc::sync_write_pending,
                  vb->set(rlh, *item, cookie, *engine, {}, cHandle));
    }
    vb->notifyActiveDMOfLocalSyncWrite();

    items = stream->getOutstandingItems(*vb);
    stream->public_processItems(items);
    stream->consumeBackfillItems(*producer, 3);
    stream->public_nextQueuedItem(*producer);

    EXPECT_EQ(cb::engine_errc::success, simulateStreamSeqnoAck(replica, 3));
    EXPECT_EQ(3, vb->getHighPreparedSeqno());
    EXPECT_EQ(3, vb->getHighCompletedSeqno());

    // remove the stream and the checkpoint to force a backfill
    stream.reset();
    flushVBucketToDiskIfPersistent(vbid, 2);
    removeCheckpoint(*vb);

    stream = std::make_shared<MockActiveStream>(
            engine.get(), producer, 0 /*flags*/, 0 /*opaque*/, *vb);
    producer->createCheckpointProcessorTask();
    producer->scheduleCheckpointProcessorTask();
    stream->setActive();

    // Process items to ensure that lastSentSeqno is GE the seqno that we will
    // ack
    stream->transitionStateToBackfilling();
    ASSERT_TRUE(stream->isBackfilling());

    auto& bfm = producer->getBFM();
    bfm.backfill();
    bfm.backfill();

    // We should only expect the snapshot marker and completed item. As we don't
    // send completed prepares from backfill.
    EXPECT_EQ(2, stream->public_readyQSize());

    auto resp = stream->public_nextQueuedItem(*producer);
    ASSERT_TRUE(resp);
    auto marker = dynamic_cast<SnapshotMarker&>(*resp);
    EXPECT_EQ(4, marker.getMaxVisibleSeqno().value_or(~0));
    EXPECT_EQ(3, marker.getHighCompletedSeqno().value_or(~0));
    EXPECT_EQ(4, marker.getEndSeqno());

    stream->consumeBackfillItems(*producer, 1);

    EXPECT_EQ(cb::engine_errc::success, simulateStreamSeqnoAck(replica, 1));

    producer->cancelCheckpointCreatorTask();
}

/**
 * Test that a prepare completed whilst we have an active backfill is still
 * sent to a consumer to ensure that when we transition to in memory streaming
 * we don't fail as we don't have a corresponding prepare
 */
TEST_P(DurabilityActiveStreamTest,
       BackfillSnapshotSendsFreshlyCompletedPrepare) {
    // 1) Prepare
    auto vb = engine->getVBucket(vbid);

    const auto key = makeStoredDocKey("key");
    const auto& value = "value";
    auto item = makePendingItem(
            key,
            value,
            cb::durability::Requirements(cb::durability::Level::Majority,
                                         cb::durability::Timeout(1)));
    VBQueueItemCtx ctx{CanDeduplicate::Yes};
    ctx.durability =
            DurabilityItemCtx{item->getDurabilityReqs(), nullptr /*cookie*/};
    EXPECT_EQ(MutationStatus::WasClean, public_processSet(*vb, *item, ctx));
    flushVBucketToDiskIfPersistent(vbid);
    vb->notifyActiveDMOfLocalSyncWrite();

    // 2) Start backfill but don't process items
    // Remove the stream and the checkpoint to force a backfill
    stream.reset();
    removeCheckpoint(*vb);

    stream = std::make_shared<MockActiveStream>(
            engine.get(), producer, 0 /*flags*/, 0 /*opaque*/, *vb);
    producer->createCheckpointProcessorTask();
    producer->scheduleCheckpointProcessorTask();
    stream->setActive();
    auto& bfm = producer->getBFM();
    bfm.backfill();

    // 3) Complete prepare
    EXPECT_EQ(cb::engine_errc::success,
              vb->seqnoAcknowledged(
                      folly::SharedMutex::ReadHolder(vb->getStateLock()),
                      "replica",
                      1));
    vb->processResolvedSyncWrites();
    flushVBucketToDiskIfPersistent(vbid);

    // 4) Process backfill, prepare seen
    bfm.backfill();
    ASSERT_EQ(2, stream->public_readyQSize());

    auto resp = stream->public_popFromReadyQ();
    ASSERT_TRUE(resp);
    EXPECT_EQ(DcpResponse::Event::SnapshotMarker, resp->getEvent());
    const auto& marker = static_cast<SnapshotMarker&>(*resp);
    ASSERT_TRUE(marker.getHighCompletedSeqno().has_value());
    EXPECT_EQ(0, *marker.getHighCompletedSeqno());

    resp = stream->public_popFromReadyQ();
    ASSERT_TRUE(resp);
    EXPECT_EQ(DcpResponse::Event::Prepare, resp->getEvent());
}

TEST_P(DurabilityActiveStreamTest, DiskSnapshotSendsHCSWithSyncRepSupport) {
    auto vb = engine->getVBucket(vbid);
    auto& ckptMgr = *vb->checkpointManager;
    // Get rid of set_vb_state and any other queue_op we are not interested in
    ckptMgr.clear(0 /*seqno*/);

    const auto key = makeStoredDocKey("key");
    const std::string value = "value";
    auto item = makePendingItem(key, value);

    auto ctx = VBQueueItemCtx(CanDeduplicate::Yes);
    ctx.durability = DurabilityItemCtx{item->getDurabilityReqs()};

    EXPECT_EQ(MutationStatus::WasClean, public_processSet(*vb, *item, ctx));
    vb->notifyActiveDMOfLocalSyncWrite();
    flushVBucketToDiskIfPersistent(vbid, 1);

    vb->seqnoAcknowledged(folly::SharedMutex::ReadHolder(vb->getStateLock()),
                          replica,
                          1 /*prepareSeqno*/);
    vb->processResolvedSyncWrites();

    flushVBucketToDiskIfPersistent(vbid, 1);
    stream.reset();
    removeCheckpoint(*vb);
    recreateStream(*vb);

    producer->createCheckpointProcessorTask();
    producer->scheduleCheckpointProcessorTask();

    stream->transitionStateToBackfilling();
    ASSERT_TRUE(stream->isBackfilling());

    // Run the backfill we scheduled when we transitioned to the backfilling
    // state.
    auto& bfm = producer->getBFM();
    bfm.backfill();
    bfm.backfill();

    // No message processed, BufferLog empty
    ASSERT_EQ(0, producer->getBytesOutstanding());

    // readyQ must contain a SnapshotMarker
    ASSERT_EQ(2, stream->public_readyQSize());
    auto resp = stream->public_nextQueuedItem(*producer);
    ASSERT_TRUE(resp);
    EXPECT_EQ(DcpResponse::Event::SnapshotMarker, resp->getEvent());

    auto& marker = dynamic_cast<SnapshotMarker&>(*resp);
    EXPECT_TRUE(marker.getFlags() & MARKER_FLAG_CHK);
    ASSERT_TRUE(marker.getFlags() & MARKER_FLAG_DISK);
    ASSERT_TRUE(marker.getHighCompletedSeqno());
    EXPECT_EQ(1, *marker.getHighCompletedSeqno());
    EXPECT_EQ(2, marker.getMaxVisibleSeqno().value_or(~0));
    EXPECT_EQ(2, marker.getEndSeqno());

    producer->cancelCheckpointCreatorTask();
}

void DurabilityPassiveStreamTest::SetUp() {
    enableSyncReplication = true;
    SingleThreadedPassiveStreamTest::SetUp();
    ASSERT_TRUE(consumer->isSyncReplicationEnabled());
}

void DurabilityPassiveStreamTest::TearDown() {
    SingleThreadedPassiveStreamTest::TearDown();
}

TEST_P(DurabilityPassiveStreamPersistentTest,
       RestartMidSnapshotAfterPrepareMovesHPSOnReconnect) {
    // 1) SnapshotMarker 1 - 2 Memory
    auto opaque = 0;
    SnapshotMarker marker(
            opaque,
            vbid,
            1 /*snapStart*/,
            2 /*snapEnd*/,
            dcp_marker_flag_t::MARKER_FLAG_MEMORY | MARKER_FLAG_CHK,
            {} /*HCS*/,
            {} /*maxVisibleSeqno*/,
            {}, // timestamp
            {} /*streamId*/);
    stream->processMarker(&marker);

    // 2) Prepare at 1
    using namespace cb::durability;
    auto prepare =
            makePendingItem(makeStoredDocKey("prepare"),
                            "value",
                            Requirements(Level::Majority, Timeout::Infinity()));
    prepare->setBySeqno(1);
    prepare->setCas(1);

    ASSERT_EQ(cb::engine_errc::success,
              stream->messageReceived(std::make_unique<MutationConsumerMessage>(
                      prepare,
                      stream->getOpaque(),
                      IncludeValue::Yes,
                      IncludeXattrs::Yes,
                      IncludeDeleteTime::No,
                      IncludeDeletedUserXattrs::Yes,
                      DocKeyEncodesCollectionId::No,
                      nullptr,
                      cb::mcbp::DcpStreamId{})));

    // 3) Persist prepare
    flushVBucketToDiskIfPersistent(vbid, 1);

    // HPS not moved as we don't have a complete snapshot
    ASSERT_EQ(0, store->getVBucket(vbid)->getHighPreparedSeqno());
    auto res = store->getRWUnderlying(vbid)->getPersistedVBucketState(vbid);
    ASSERT_EQ(KVStoreIface::ReadVBStateStatus::Success, res.status);
    ASSERT_EQ(0, res.state.highPreparedSeqno);

    // 4) Restart
    consumer->closeAllStreams();
    consumer.reset();

    resetEngineAndWarmup();

    // HPS state not change
    ASSERT_EQ(0, store->getVBucket(vbid)->getHighPreparedSeqno());
    res = store->getRWUnderlying(vbid)->getPersistedVBucketState(vbid);
    ASSERT_EQ(KVStoreIface::ReadVBStateStatus::Success, res.status);
    ASSERT_EQ(0, res.state.highPreparedSeqno);

    // 5) Recreate our stream
    consumer =
            std::make_shared<MockDcpConsumer>(*engine, cookie, "test_consumer");
    consumer->enableSyncReplication();
    consumer->addStream(opaque, vbid, 0 /*flags*/);
    stream = static_cast<MockPassiveStream*>(
            (consumer->getVbucketStream(vbid)).get());
    stream->acceptStream(cb::mcbp::Status::Success, opaque);

    // 6) Same marker as before
    stream->processMarker(&marker);

    // 7) Mutation at 2
    auto mutation = makeCommittedItem(makeStoredDocKey("mutation"), "value");
    mutation->setBySeqno(2);
    mutation->setCas(2);

    ASSERT_EQ(cb::engine_errc::success,
              stream->messageReceived(std::make_unique<MutationConsumerMessage>(
                      mutation,
                      stream->getOpaque(),
                      IncludeValue::Yes,
                      IncludeXattrs::Yes,
                      IncludeDeleteTime::No,
                      IncludeDeletedUserXattrs::Yes,
                      DocKeyEncodesCollectionId::No,
                      nullptr,
                      cb::mcbp::DcpStreamId{})));
    flushVBucketToDiskIfPersistent(vbid, 1);

    // Prepare at 1 was Majority level so we should be able to move our HPS now
    EXPECT_EQ(1, store->getVBucket(vbid)->getHighPreparedSeqno());

    res = store->getRWUnderlying(vbid)->getPersistedVBucketState(vbid);
    ASSERT_EQ(KVStoreIface::ReadVBStateStatus::Success, res.status);
    EXPECT_EQ(1, res.state.highPreparedSeqno);
}

TEST_P(DurabilityPassiveStreamTest, SendSeqnoAckOnStreamAcceptance) {
    // 1) Put something in the vBucket as we won't send a seqno ack if there are
    // no items
    testReceiveDcpPrepare();

    consumer->closeAllStreams();
    uint32_t opaque = 0;
    consumer->addStream(opaque, vbid, 0 /*flags*/);
    stream = static_cast<MockPassiveStream*>(
            (consumer->getVbucketStream(vbid)).get());
    stream->acceptStream(cb::mcbp::Status::Success, opaque);

    EXPECT_EQ(3, stream->public_readyQ().size());
    auto resp = stream->public_popFromReadyQ();
    EXPECT_EQ(DcpResponse::Event::StreamReq, resp->getEvent());
    resp = stream->public_popFromReadyQ();
    EXPECT_EQ(DcpResponse::Event::AddStream, resp->getEvent());
    resp = stream->public_popFromReadyQ();
    EXPECT_EQ(DcpResponse::Event::SeqnoAcknowledgement, resp->getEvent());
    const auto& ack = static_cast<SeqnoAcknowledgement&>(*resp);
    EXPECT_EQ(1, ack.getPreparedSeqno());
}

/**
 * This test demonstrates what happens to the acked seqno on the replica when
 * we shutdown and restart having previously acked a seqno that is not flushed.
 * This can cause the acked seqno to go "backwards".
 */
TEST_P(DurabilityPassiveStreamPersistentTest,
       ReplicaSeqnoAckNonMonotonicIfBounced) {
    // 1) Receive 2 majority prepares but only flush 1
    auto key = makeStoredDocKey("key");
    makeAndReceiveSnapMarkerAndDcpPrepare(key, 0 /*cas*/, 1 /*seqno*/);

    // Flush only the first prepare so when we warmup later we won't have the
    // second
    flushVBucketToDiskIfPersistent(vbid, 1);

    key = makeStoredDocKey("key2");
    makeAndReceiveSnapMarkerAndDcpPrepare(key, 0 /*cas*/, 2 /*seqno*/);

    // 2) Check that we have acked twice, once for each prepare, as each is in
    // it's own snapshot
    ASSERT_EQ(2, stream->public_readyQ().size());
    auto resp = stream->public_popFromReadyQ();
    EXPECT_EQ(DcpResponse::Event::SeqnoAcknowledgement, resp->getEvent());
    auto ack = static_cast<SeqnoAcknowledgement&>(*resp);
    EXPECT_EQ(1, ack.getPreparedSeqno());
    resp = stream->public_popFromReadyQ();
    EXPECT_EQ(DcpResponse::Event::SeqnoAcknowledgement, resp->getEvent());
    ack = static_cast<SeqnoAcknowledgement&>(*resp);
    EXPECT_EQ(2, ack.getPreparedSeqno());

    // 3) Shutdown and warmup again
    consumer->closeAllStreams();
    consumer.reset();
    resetEngineAndWarmup();

    // 4) Test that the stream now sends a seqno ack of 1 when we reconnect
    uint32_t opaque = 0;
    // Recreate the consumer
    consumer =
            std::make_shared<MockDcpConsumer>(*engine, cookie, "test_consumer");
    consumer->enableSyncReplication();
    consumer->addStream(opaque, vbid, 0 /*flags*/);
    stream = static_cast<MockPassiveStream*>(
            (consumer->getVbucketStream(vbid)).get());
    stream->acceptStream(cb::mcbp::Status::Success, opaque);

    ASSERT_EQ(3, stream->public_readyQ().size());
    resp = stream->public_popFromReadyQ();
    EXPECT_EQ(DcpResponse::Event::StreamReq, resp->getEvent());
    resp = stream->public_popFromReadyQ();
    EXPECT_EQ(DcpResponse::Event::AddStream, resp->getEvent());
    resp = stream->public_popFromReadyQ();
    EXPECT_EQ(DcpResponse::Event::SeqnoAcknowledgement, resp->getEvent());
    ack = static_cast<SeqnoAcknowledgement&>(*resp);
    EXPECT_EQ(1, ack.getPreparedSeqno());
}

void DurabilityPassiveStreamPersistentTest::testDiskSnapshotHCSPersisted() {
    testReceiveMutationOrDeletionInsteadOfCommitWhenStreamingFromDisk(
            2 /*snapStart*/, 4 /*snapEnd*/, DocumentState::Alive);

    flushVBucketToDiskIfPersistent(vbid, 2);
    {
        auto vb = store->getVBucket(vbid);
        EXPECT_EQ(2, vb->getHighCompletedSeqno());
    }

    // Reset and warmup to check persistence
    consumer->closeAllStreams();
    consumer.reset();
    resetEngineAndWarmup();

    // Recreate the consumer so that our normal test TearDown will work
    setupConsumerAndPassiveStream();
    {
        auto vb = store->getVBucket(vbid);
        EXPECT_EQ(2, vb->getHighCompletedSeqno());
        EXPECT_EQ(4, vb->getHighSeqno());
    }
}

TEST_P(DurabilityPassiveStreamPersistentTest, DiskSnapshotHCSPersisted) {
    testDiskSnapshotHCSPersisted();
}

uint64_t DurabilityPassiveStreamPersistentTest::getPersistedHCS() {
    auto* rwUnderlying = store->getRWUnderlying(vbid);
    const auto* persistedVbState = rwUnderlying->getCachedVBucketState(vbid);
    return persistedVbState->persistedCompletedSeqno;
}

TEST_P(DurabilityPassiveStreamPersistentTest,
       DiskSnapshotHCSNotPersistedBeforeSnapEnd) {
    // Test to ensure the highCompletedSeqno sent as part of a disk snapshot
    // is not persisted by the replica until the entire snapshot is flushed
    // to disk.

    // Send a disk snapshot marker with a HCS of 4
    SnapshotMarker marker(0 /*opaque*/,
                          vbid,
                          1 /*snapStart*/,
                          5 /*snapEnd*/,
                          dcp_marker_flag_t::MARKER_FLAG_DISK | MARKER_FLAG_CHK,
                          4 /*HCS*/,
                          {} /*maxVisibleSeqno*/,
                          {}, // timestamp
                          {} /*streamId*/);
    stream->processMarker(&marker);

    // nothing has been completed yet
    ASSERT_EQ(0, getPersistedHCS());

    const auto key = makeStoredDocKey("key");
    const std::string value = "value";

    using namespace cb::durability;
    auto prepare = makePendingItem(
            key, value, Requirements(Level::Majority, Timeout::Infinity()));
    prepare->setBySeqno(1);
    prepare->setCas(999);

    // Receive prepare at seqno 1
    EXPECT_EQ(cb::engine_errc::success,
              stream->messageReceived(std::make_unique<MutationConsumerMessage>(
                      prepare,
                      stream->getOpaque(),
                      IncludeValue::Yes,
                      IncludeXattrs::Yes,
                      IncludeDeleteTime::No,
                      IncludeDeletedUserXattrs::Yes,
                      DocKeyEncodesCollectionId::No,
                      nullptr,
                      cb::mcbp::DcpStreamId{})));

    flushVBucketToDiskIfPersistent(vbid, 1);

    // the HCS should not have advanced yet as we have not completed the disk
    // snapshot. NB: The HCS was received with the snapshot marker, but the
    // replica should not persist that value to disk yet.
    EXPECT_EQ(0, getPersistedHCS());

    // Receive mutation at seqno 2 which completes the prepare
    auto mutation = makeCommittedItem(key, value);
    mutation->setBySeqno(2);
    mutation->setCas(999);

    EXPECT_EQ(cb::engine_errc::success,
              stream->messageReceived(std::make_unique<MutationConsumerMessage>(
                      mutation,
                      stream->getOpaque(),
                      IncludeValue::Yes,
                      IncludeXattrs::Yes,
                      IncludeDeleteTime::No,
                      IncludeDeletedUserXattrs::Yes,
                      DocKeyEncodesCollectionId::No,
                      nullptr,
                      cb::mcbp::DcpStreamId{})));

    flushVBucketToDiskIfPersistent(vbid, 1);

    // mutation does not advance the HCS
    EXPECT_EQ(0, getPersistedHCS());

    // receive an abort (seqno 4) for a deduped prepare (seqno 3)
    EXPECT_EQ(cb::engine_errc::success,
              stream->messageReceived(std::make_unique<AbortSyncWriteConsumer>(
                      stream->getOpaque(),
                      vbid,
                      makeStoredDocKey("abortKey"),
                      3 /*prepare*/,
                      4 /*abort*/)));
    flushVBucketToDiskIfPersistent(vbid, 1);
    EXPECT_EQ(0, getPersistedHCS());

    auto unrelated = makeCommittedItem(makeStoredDocKey("unrelatedKey"), value);
    unrelated->setBySeqno(5);
    unrelated->setCas(999);

    // Receive unrelated committed item at seqno 5
    EXPECT_EQ(cb::engine_errc::success,
              stream->messageReceived(std::make_unique<MutationConsumerMessage>(
                      unrelated,
                      stream->getOpaque(),
                      IncludeValue::Yes,
                      IncludeXattrs::Yes,
                      IncludeDeleteTime::No,
                      IncludeDeletedUserXattrs::Yes,
                      DocKeyEncodesCollectionId::No,
                      nullptr,
                      cb::mcbp::DcpStreamId{})));

    flushVBucketToDiskIfPersistent(vbid, 1);

    // We should flush the HCS when we flush the last item in the snapshot
    EXPECT_EQ(4, getPersistedHCS());
}

TEST_P(DurabilityPassiveStreamPersistentTest,
       DiskSnapshotHCSIgnoredIfWeaklyMonotonic) {
    testDiskSnapshotHCSPersisted();

    EXPECT_EQ(2, getPersistedHCS());
    SnapshotMarker marker(0 /*opaque*/,
                          vbid,
                          6 /*snapStart*/,
                          7 /*snapEnd*/,
                          dcp_marker_flag_t::MARKER_FLAG_DISK | MARKER_FLAG_CHK,
                          2 /*HCS*/,
                          {} /*maxVisibleSeqno*/,
                          {}, // timestamp
                          {} /*streamId*/);
    stream->processMarker(&marker);

    auto key = makeStoredDocKey("unrelated");
    auto item = makeCommittedItem(key, "unrelated");
    item->setBySeqno(7);

    // Send the logical commit
    EXPECT_EQ(cb::engine_errc::success,
              stream->messageReceived(std::make_unique<MutationConsumerMessage>(
                      std::move(item),
                      0 /*opaque*/,
                      IncludeValue::Yes,
                      IncludeXattrs::Yes,
                      IncludeDeleteTime::No,
                      IncludeDeletedUserXattrs::Yes,
                      DocKeyEncodesCollectionId::No,
                      nullptr,
                      cb::mcbp::DcpStreamId{})));

    // We don't flush any items but we will run the flusher which will advance
    // use out of the checkpoint. Should not throw any pre-condition due to
    // monotonicity.
    flushVBucketToDiskIfPersistent(vbid, 1);
}

// MB-37103: Receiving a disk snapshot marker with a HCS of zero should be
// correctly accepted - HCS==0 is valid, for example when no SyncWrites have
// occurred on this vBucket.
TEST_P(DurabilityPassiveStreamPersistentTest, DiskSnapshotHCSZeroAccepted) {
    // Emulate a snapshot marker of a single (non-Sync) mutation.
    SnapshotMarker marker(0 /*opaque*/,
                          vbid,
                          1 /*snapStart*/,
                          1 /*snapEnd*/,
                          dcp_marker_flag_t::MARKER_FLAG_DISK | MARKER_FLAG_CHK,
                          0 /*HCS*/,
                          {} /*maxVisibleSeqno*/,
                          {}, // timestamp
                          {} /*streamId*/);
    stream->processMarker(&marker);

    auto item = makeCommittedItem(makeStoredDocKey("key"), "unrelated");
    item->setBySeqno(1);

    // Send the mutation
    EXPECT_EQ(cb::engine_errc::success,
              stream->messageReceived(std::make_unique<MutationConsumerMessage>(
                      std::move(item),
                      0 /*opaque*/,
                      IncludeValue::Yes,
                      IncludeXattrs::Yes,
                      IncludeDeleteTime::No,
                      IncludeDeletedUserXattrs::Yes,
                      DocKeyEncodesCollectionId::No,
                      nullptr,
                      cb::mcbp::DcpStreamId{})));

    // Test: check we can successfully flush to disk with HCS=0.
    flushVBucketToDiskIfPersistent(vbid, 1);
}

TEST_P(DurabilityPassiveStreamTest,
       NoSeqnoAckOnStreamAcceptanceIfNotSupported) {
    consumer->disableSyncReplication();

    // 1) Put something in the vBucket as we won't send a seqno ack if there are
    // no items
    testReceiveDcpPrepare();

    consumer->closeAllStreams();
    uint32_t opaque = 0;
    consumer->addStream(opaque, vbid, 0 /*flags*/);
    stream = static_cast<MockPassiveStream*>(
            (consumer->getVbucketStream(vbid)).get());
    stream->acceptStream(cb::mcbp::Status::Success, opaque);

    ASSERT_EQ(2, stream->public_readyQ().size());
    auto resp = stream->public_popFromReadyQ();
    EXPECT_EQ(DcpResponse::Event::StreamReq, resp->getEvent());
    resp = stream->public_popFromReadyQ();
    EXPECT_EQ(DcpResponse::Event::AddStream, resp->getEvent());
    resp = stream->public_popFromReadyQ();
    EXPECT_FALSE(resp);
}

void DurabilityPassiveStreamTest::
        testReceiveMutationOrDeletionInsteadOfCommitWhenStreamingFromDisk(
                uint64_t snapStart,
                uint64_t snapEnd,
                DocumentState docState,
                bool clearCM) {
    auto vb = store->getVBucket(vbid);
    ASSERT_TRUE(vb);
    auto& ckptMgr = *vb->checkpointManager;
    if (clearCM) {
        // Clear everything in CM, start from one single empty open checkpoint
        ckptMgr.clear(0 /*seqno*/);
    }
    uint32_t opaque = 1;

    SnapshotMarker marker(opaque,
                          vbid,
                          snapStart,
                          snapEnd,
                          dcp_marker_flag_t::MARKER_FLAG_DISK | MARKER_FLAG_CHK,
                          snapStart /*HCS*/,
                          {} /*maxVisibleSeqno*/,
                          {}, // timestamp
                          {} /*streamId*/);
    stream->processMarker(&marker);

    auto key = makeStoredDocKey("key");
    using namespace cb::durability;
    auto item = makePendingItem(
            key, "value", Requirements(Level::Majority, Timeout::Infinity()));
    item->setBySeqno(snapStart);
    item->setCas(999);

    // Send the prepare
    EXPECT_EQ(cb::engine_errc::success,
              stream->messageReceived(std::make_unique<MutationConsumerMessage>(
                      item,
                      opaque,
                      IncludeValue::Yes,
                      IncludeXattrs::Yes,
                      IncludeDeleteTime::No,
                      IncludeDeletedUserXattrs::Yes,
                      DocKeyEncodesCollectionId::No,
                      nullptr,
                      cb::mcbp::DcpStreamId{})));

    item = makeCommittedItem(key, "committed");
    item->setBySeqno(snapEnd);

    if (docState == DocumentState::Deleted) {
        item->setDeleted(DeleteSource::Explicit);
        item->replaceValue({});
    }

    // Send the logical commit
    EXPECT_EQ(cb::engine_errc::success,
              stream->messageReceived(std::make_unique<MutationConsumerMessage>(
                      std::move(item),
                      opaque,
                      IncludeValue::Yes,
                      IncludeXattrs::Yes,
                      IncludeDeleteTime::No,
                      IncludeDeletedUserXattrs::Yes,
                      DocKeyEncodesCollectionId::No,
                      nullptr,
                      cb::mcbp::DcpStreamId{})));

    // Test the HashTable state
    {
        // findForUpdate will return both pending and committed perspectives
        auto res = vb->ht.findForUpdate(key);
        ASSERT_TRUE(res.committed);
        EXPECT_EQ(snapEnd, res.committed->getBySeqno());
        if (docState == DocumentState::Alive) {
            EXPECT_TRUE(res.committed->getValue());
        }
        if (persistent()) {
            EXPECT_FALSE(res.pending);
        } else {
            ASSERT_TRUE(res.pending);
            EXPECT_EQ(snapStart, res.pending->getBySeqno());
            EXPECT_EQ(CommittedState::PrepareCommitted,
                      res.pending->getCommitted());
        }
    }

    // Test the checkpoint manager state
    const auto& ckptList =
            CheckpointManagerTestIntrospector::public_getCheckpointList(
                    ckptMgr);

    const auto* ckpt = ckptList.back().get();
    EXPECT_EQ(checkpoint_state::CHECKPOINT_OPEN, ckpt->getState());
    // empty-item
    auto it = ckpt->begin();
    EXPECT_EQ(queue_op::empty, (*it)->getOperation());
    // 1 metaitem (checkpoint-start)
    it++;
    // chk_start, prepare, commit
    ASSERT_EQ(3, ckpt->getNumItems());
    EXPECT_EQ(queue_op::checkpoint_start, (*it)->getOperation());
    it++;
    EXPECT_EQ(queue_op::pending_sync_write, (*it)->getOperation());
    it++;
    // The logical commit is a mutation in the checkpoint manager, not a commit.
    EXPECT_EQ(queue_op::mutation, (*it)->getOperation());
}

TEST_P(DurabilityPassiveStreamTest,
       ReceiveMutationInsteadOfCommitWhenStreamingFromDisk) {
    testReceiveMutationOrDeletionInsteadOfCommitWhenStreamingFromDisk(
            2 /*snapStart*/, 4 /*snapEnd*/, DocumentState::Alive);
}

void DurabilityPassiveStreamTest::
        receiveMutationOrDeletionInsteadOfCommitWhenStreamingFromDiskMutationFirst(
                DocumentState docState) {
    uint32_t opaque = 1;
    SnapshotMarker marker(opaque,
                          vbid,
                          1 /*snapStart*/,
                          3 /*snapEnd*/,
                          dcp_marker_flag_t::MARKER_FLAG_DISK,
                          0 /*HCS*/,
                          {} /*maxVisibleSeqno*/,
                          {}, // timestamp
                          {} /*streamId*/);
    stream->processMarker(&marker);

    auto key = makeStoredDocKey("key");
    auto item = makeCommittedItem(key, "mutation");
    item->setBySeqno(1);

    EXPECT_EQ(cb::engine_errc::success,
              stream->messageReceived(std::make_unique<MutationConsumerMessage>(
                      std::move(item),
                      opaque,
                      IncludeValue::Yes,
                      IncludeXattrs::Yes,
                      IncludeDeleteTime::No,
                      IncludeDeletedUserXattrs::Yes,
                      DocKeyEncodesCollectionId::No,
                      nullptr,
                      cb::mcbp::DcpStreamId{})));
    testReceiveMutationOrDeletionInsteadOfCommitWhenStreamingFromDisk(
            2 /*snapStart*/, 4 /*snapEnd*/, docState);
}

TEST_P(DurabilityPassiveStreamTest,
       ReceiveMutationInsteadOfCommitOnTopOfMutation) {
    receiveMutationOrDeletionInsteadOfCommitWhenStreamingFromDiskMutationFirst(
            DocumentState::Alive);
}

TEST_P(DurabilityPassiveStreamTest,
       ReceiveDeletionInsteadOfCommitOnTopOfMutation) {
    receiveMutationOrDeletionInsteadOfCommitWhenStreamingFromDiskMutationFirst(
            DocumentState::Deleted);
}

void DurabilityPassiveStreamTest::
        testReceiveMutationOrDeletionInsteadOfCommitForReconnectWindowWithPrepareLast(
                DocumentState docState) {
    // 1) Receive DCP Prepare
    auto key = makeStoredDocKey("key");
    uint64_t prepareSeqno = 1;
    uint64_t cas = 0;
    makeAndReceiveSnapMarkerAndDcpPrepare(key, cas, prepareSeqno);

    // 2) Fake disconnect and reconnect, importantly, this sets up the valid
    // window for ignoring DCPAborts.
    consumer->closeAllStreams();
    uint32_t opaque = 0;
    consumer->addStream(opaque, vbid, 0 /*flags*/);
    stream = static_cast<MockPassiveStream*>(
            (consumer->getVbucketStream(vbid)).get());
    stream->acceptStream(cb::mcbp::Status::Success, opaque);

    // 3) Receive overwriting set instead of commit
    uint64_t streamStartSeqno = 4;
    SnapshotMarker marker(opaque,
                          vbid,
                          streamStartSeqno /*snapStart*/,
                          streamStartSeqno /*snapEnd*/,
                          dcp_marker_flag_t::MARKER_FLAG_DISK,
                          0 /*HCS*/,
                          {} /*maxVisibleSeqno*/,
                          {}, // timestamp
                          {} /*streamId*/);
    stream->processMarker(&marker);

    const std::string value = "overwritingValue";
    auto item = makeCommittedItem(key, value);
    item->setBySeqno(streamStartSeqno);

    if (docState == DocumentState::Deleted) {
        item->setDeleted(DeleteSource::Explicit);
        item->replaceValue({});
    }

    EXPECT_EQ(cb::engine_errc::success,
              stream->messageReceived(std::make_unique<MutationConsumerMessage>(
                      std::move(item),
                      opaque,
                      IncludeValue::Yes,
                      IncludeXattrs::Yes,
                      IncludeDeleteTime::No,
                      IncludeDeletedUserXattrs::Yes,
                      DocKeyEncodesCollectionId::No,
                      nullptr,
                      cb::mcbp::DcpStreamId{})));

    // 4) Verify doc state
    auto vb = store->getVBucket(vbid);
    ASSERT_TRUE(vb);

    // tell the DM that this snapshot was persisted
    vb->setPersistenceSeqno(streamStartSeqno);
    vb->notifyPersistenceToDurabilityMonitor();

    {
        // findForUpdate will return both pending and committed perspectives
        auto res = vb->ht.findForUpdate(key);
        if (persistent()) {
            EXPECT_FALSE(res.pending);
        } else {
            ASSERT_TRUE(res.pending);
            EXPECT_EQ(1, res.pending->getBySeqno());
            EXPECT_EQ(CommittedState::PrepareCommitted,
                      res.pending->getCommitted());
        }
        ASSERT_TRUE(res.committed);
        EXPECT_EQ(4, res.committed->getBySeqno());
        EXPECT_EQ(CommittedState::CommittedViaMutation,
                  res.committed->getCommitted());
        if (docState == DocumentState::Alive) {
            ASSERT_TRUE(res.committed->getValue());
            EXPECT_EQ(value, res.committed->getValue()->to_s());
        }
    }

    // Should have removed all sync writes
    EXPECT_EQ(0, vb->getDurabilityMonitor().getNumTracked());

    // We should now be able to do a sync write to a different key
    key = makeStoredDocKey("newkey");
    makeAndReceiveSnapMarkerAndDcpPrepare(key, cas, 10);
    prepareSeqno = vb->getHighSeqno();
    marker = SnapshotMarker(
            opaque,
            vbid,
            11 /*snapStart*/,
            11 /*snapEnd*/,
            dcp_marker_flag_t::MARKER_FLAG_MEMORY | MARKER_FLAG_CHK,
            {} /*HCS*/,
            {} /*maxVisibleSeqno*/,
            {}, // timestamp
            {} /*streamId*/);
    stream->processMarker(&marker);

    folly::SharedMutex::ReadHolder rlh(vb->getStateLock());
    EXPECT_EQ(cb::engine_errc::success,
              vb->commit(rlh, key, prepareSeqno, {}, vb->lockCollections(key)));
    EXPECT_EQ(0, vb->getDurabilityMonitor().getNumTracked());
}

TEST_P(DurabilityPassiveStreamTest,
       ReceiveMutationInsteadOfCommitForReconnectWindowWithPrepareLast) {
    testReceiveMutationOrDeletionInsteadOfCommitForReconnectWindowWithPrepareLast(
            DocumentState::Alive);
}

TEST_P(DurabilityPassiveStreamTest,
       ReceiveAbortOnTopOfCommittedDueToDedupedPrepare) {
    uint32_t opaque = 0;
    SnapshotMarker marker(
            opaque,
            vbid,
            1 /*snapStart*/,
            1 /*snapEnd*/,
            dcp_marker_flag_t::MARKER_FLAG_MEMORY | MARKER_FLAG_CHK,
            {} /*HCS*/,
            {} /*maxVisibleSeqno*/,
            {}, // timestamp
            {} /*streamId*/);
    stream->processMarker(&marker);

    auto key = makeStoredDocKey("key");
    const std::string value = "overwritingValue";
    auto item = makeCommittedItem(key, value);
    item->setBySeqno(1);
    ASSERT_EQ(cb::engine_errc::success,
              stream->messageReceived(std::make_unique<MutationConsumerMessage>(
                      std::move(item),
                      opaque,
                      IncludeValue::Yes,
                      IncludeXattrs::Yes,
                      IncludeDeleteTime::No,
                      IncludeDeletedUserXattrs::Yes,
                      DocKeyEncodesCollectionId::No,
                      nullptr,
                      cb::mcbp::DcpStreamId{})));

    marker = SnapshotMarker(opaque,
                            vbid,
                            2 /*snapStart*/,
                            ~1 /*snapEnd*/,
                            dcp_marker_flag_t::MARKER_FLAG_DISK,
                            0 /*HCS*/,
                            {} /*maxVisibleSeqno*/,
                            {}, // timestamp
                            {} /*streamId*/);
    stream->processMarker(&marker);

    EXPECT_EQ(
            cb::engine_errc::success,
            stream->messageReceived(std::make_unique<AbortSyncWriteConsumer>(
                    opaque, vbid, key, 3 /*prepareSeqno*/, 4 /*abortSeqno*/)));
}

TEST_P(DurabilityPassiveStreamTest, SeqnoAckAtSnapshotEndReceived) {
    // The consumer receives mutations {s:1, s:2, s:3}, with only s:2 durable
    // with Level:Majority. We have to check that we do send a SeqnoAck, but
    // only when the Replica receives the snapshot-end mutation.

    // The consumer receives the snapshot-marker
    uint32_t opaque = 0;
    const uint64_t snapEnd = 3;
    SnapshotMarker snapshotMarker(opaque,
                                  vbid,
                                  1 /*snapStart*/,
                                  snapEnd,
                                  dcp_marker_flag_t::MARKER_FLAG_MEMORY,
                                  {} /*HCS*/,
                                  {} /*maxVisibleSeqno*/,
                                  {}, // timestamp
                                  {});
    stream->processMarker(&snapshotMarker);
    const auto& readyQ = stream->public_readyQ();
    EXPECT_EQ(0, readyQ.size());

    const std::string value("value");

    ASSERT_EQ(cb::engine_errc::success,
              stream->messageReceived(makeMutationConsumerMessage(
                      1 /*seqno*/, vbid, value, opaque)));
    EXPECT_EQ(0, readyQ.size());

    using namespace cb::durability;
    const uint64_t swSeqno = 2;
    ASSERT_EQ(cb::engine_errc::success,
              stream->messageReceived(makeMutationConsumerMessage(
                      swSeqno,
                      vbid,
                      value,
                      opaque,
                      {},
                      Requirements(Level::Majority, Timeout::Infinity()))));
    // readyQ still empty, we have not received the snap-end mutation yet
    EXPECT_EQ(0, readyQ.size());

    // snapshot-end
    ASSERT_EQ(cb::engine_errc::success,
              stream->messageReceived(makeMutationConsumerMessage(
                      snapEnd, vbid, value, opaque)));
    // Verify that we have the expected SeqnoAck in readyQ now
    ASSERT_EQ(1, readyQ.size());
    ASSERT_EQ(DcpResponse::Event::SeqnoAcknowledgement,
              readyQ.front()->getEvent());
    const auto* seqnoAck =
            static_cast<const SeqnoAcknowledgement*>(readyQ.front().get());
    EXPECT_EQ(swSeqno, seqnoAck->getPreparedSeqno());
}

TEST_P(DurabilityPassiveStreamPersistentTest, SeqnoAckAtPersistedSnapEnd) {
    // The consumer receives mutations {s:1, s:2, s:3} in the snapshot:[1, 4],
    // with only s:2 durable with Level:PersistToMajority.
    // We have to check that we do send a SeqnoAck for s:2, but only after:
    // (1) the snapshot-end mutation (s:4) is received
    // (2) the complete snapshot is persisted

    // The consumer receives the snapshot-marker [1, 4]
    uint32_t opaque = 0;
    SnapshotMarker snapshotMarker(opaque,
                                  vbid,
                                  1 /*snapStart*/,
                                  4 /*snapEnd*/,
                                  dcp_marker_flag_t::MARKER_FLAG_MEMORY,
                                  {} /*HCS*/,
                                  {} /*maxVisibleSeqno*/,
                                  {}, // timestamp
                                  {});
    stream->processMarker(&snapshotMarker);
    const auto& readyQ = stream->public_readyQ();
    EXPECT_EQ(0, readyQ.size());

    const std::string value("value");

    ASSERT_EQ(cb::engine_errc::success,
              stream->messageReceived(makeMutationConsumerMessage(
                      1 /*seqno*/, vbid, value, opaque)));
    EXPECT_EQ(0, readyQ.size());

    const int64_t swSeqno = 2;
    using namespace cb::durability;
    ASSERT_EQ(cb::engine_errc::success,
              stream->messageReceived(makeMutationConsumerMessage(
                      swSeqno,
                      vbid,
                      value,
                      opaque,
                      {},
                      Requirements(Level::PersistToMajority,
                                   Timeout::Infinity()))));
    // No SeqnoAck, HPS has not moved as Level:PersistToMajority requires to be
    // persisted for being locally-satisfied
    EXPECT_EQ(0, readyQ.size());

    // Flush (in the middle of the snapshot, which can happen at replica)
    flushVBucketToDiskIfPersistent(vbid, 2 /*expectedNumFlushed*/);
    // No SeqnoAck, HPS has not moved as Level:PersistToMajority Prepare has
    // been persisted but at any Level we require that the complete snapshot is
    // received before moving the HPS into the snapshot.
    EXPECT_EQ(0, readyQ.size());

    // Non-durable s:3 received
    ASSERT_EQ(cb::engine_errc::success,
              stream->messageReceived(makeMutationConsumerMessage(
                      3 /*seqno*/, vbid, value, opaque)));
    // No ack yet, we have not yet received the complete snapshot
    EXPECT_EQ(0, readyQ.size());

    // Non-durable s:4 (snapshot-end) received
    ASSERT_EQ(cb::engine_errc::success,
              stream->messageReceived(makeMutationConsumerMessage(
                      4 /*seqno*/, vbid, value, opaque)));
    // No ack yet, we have received the snap-end mutation but we have not yet
    // persisted the complete snapshot
    EXPECT_EQ(0, readyQ.size());

    // Flush, complete snapshot persisted after this call
    flushVBucketToDiskIfPersistent(vbid, 2 /*expectedNumFlushed*/);

    // HPS must have moved to the (already) persisted s:2 and we must have a
    // SeqnoAck with payload HPS in readyQ.
    // Note that s:3 and s:4 (which is a non-sync write) don't affect HPS, which
    // is set to the last locally-satisfied Prepare.
    ASSERT_EQ(1, readyQ.size());
    ASSERT_EQ(DcpResponse::Event::SeqnoAcknowledgement,
              readyQ.front()->getEvent());
    const auto* seqnoAck =
            static_cast<const SeqnoAcknowledgement*>(readyQ.front().get());
    EXPECT_EQ(swSeqno, seqnoAck->getPreparedSeqno());
}

/**
 * The test simulates a Replica receiving:
 *
 * snapshot-marker [1, 10] -> no-ack
 * s:1 non-durable -> no ack
 * s:2 Level:Majority -> no ack
 * s:3 non-durable -> no ack
 * s:4 Level:MajorityAndPersistOnMaster -> no ack
 * s:5 non-durable -> no ack
 * s:6 Level:PersistToMajority (durability-fence) -> no ack
 * s:7 Level-Majority -> no ack
 * s:8 Level:MajorityAndPersistOnMaster -> no ack
 * s:9 non-durable -> no ack
 * s:9 non-durable -> no ack
 * s:10 non-durable (snapshot-end) -> ack (HPS=4)
 *
 * Last step: flusher persists all -> ack (HPS=8)
 */
TEST_P(DurabilityPassiveStreamPersistentTest, DurabilityFence) {
    const auto& readyQ = stream->public_readyQ();
    auto checkSeqnoAckInReadyQ = [this, &readyQ](int64_t seqno) -> void {
        ASSERT_EQ(1, readyQ.size());
        ASSERT_EQ(DcpResponse::Event::SeqnoAcknowledgement,
                  readyQ.front()->getEvent());
        const auto& seqnoAck =
                static_cast<const SeqnoAcknowledgement&>(*readyQ.front());
        EXPECT_EQ(seqno, seqnoAck.getPreparedSeqno());
        // Clear readyQ
        ASSERT_TRUE(stream->public_popFromReadyQ());
        ASSERT_FALSE(readyQ.size());
    };

    // snapshot-marker [1, 10] -> no-ack
    uint32_t opaque = 0;
    SnapshotMarker snapshotMarker(opaque,
                                  vbid,
                                  1 /*snapStart*/,
                                  10 /*snapEnd*/,
                                  dcp_marker_flag_t::MARKER_FLAG_MEMORY,
                                  {} /*HCS*/,
                                  {} /*maxVisibleSeqno*/,
                                  {}, // timestamp
                                  {});
    stream->processMarker(&snapshotMarker);
    EXPECT_EQ(0, readyQ.size());

    // s:1 non-durable -> no ack
    const std::string value("value");
    ASSERT_EQ(cb::engine_errc::success,
              stream->messageReceived(makeMutationConsumerMessage(
                      1 /*seqno*/, vbid, value, opaque)));
    EXPECT_EQ(0, readyQ.size());

    // s:2 Level:Majority -> no ack
    using namespace cb::durability;
    ASSERT_EQ(cb::engine_errc::success,
              stream->messageReceived(makeMutationConsumerMessage(
                      2 /*seqno*/,
                      vbid,
                      value,
                      opaque,
                      {},
                      Requirements(Level::Majority, Timeout::Infinity()))));
    EXPECT_EQ(0, readyQ.size());

    // s:3 non-durable -> no ack
    ASSERT_EQ(cb::engine_errc::success,
              stream->messageReceived(makeMutationConsumerMessage(
                      3 /*seqno*/, vbid, value, opaque)));
    EXPECT_EQ(0, readyQ.size());

    // s:4 Level:MajorityAndPersistOnMaster -> no ack
    ASSERT_EQ(cb::engine_errc::success,
              stream->messageReceived(makeMutationConsumerMessage(
                      4 /*seqno*/,
                      vbid,
                      value,
                      opaque,
                      {},
                      Requirements(Level::MajorityAndPersistOnMaster,
                                   Timeout::Infinity()))));
    EXPECT_EQ(0, readyQ.size());

    // s:5 non-durable -> no ack
    ASSERT_EQ(cb::engine_errc::success,
              stream->messageReceived(makeMutationConsumerMessage(
                      5 /*seqno*/, vbid, value, opaque)));
    EXPECT_EQ(0, readyQ.size());

    // s:6 Level:PersistToMajority -> no ack (durability-fence)
    ASSERT_EQ(cb::engine_errc::success,
              stream->messageReceived(makeMutationConsumerMessage(
                      6 /*seqno*/,
                      vbid,
                      value,
                      opaque,
                      {},
                      Requirements(Level::PersistToMajority,
                                   Timeout::Infinity()))));
    EXPECT_EQ(0, readyQ.size());

    // s:7 Level-Majority -> no ack
    ASSERT_EQ(cb::engine_errc::success,
              stream->messageReceived(makeMutationConsumerMessage(
                      7 /*seqno*/,
                      vbid,
                      value,
                      opaque,
                      {},
                      Requirements(Level::Majority, Timeout::Infinity()))));
    EXPECT_EQ(0, readyQ.size());

    // s:8 Level:MajorityAndPersistOnMaster -> no ack
    ASSERT_EQ(cb::engine_errc::success,
              stream->messageReceived(makeMutationConsumerMessage(
                      8 /*seqno*/,
                      vbid,
                      value,
                      opaque,
                      {},
                      Requirements(Level::MajorityAndPersistOnMaster,
                                   Timeout::Infinity()))));
    EXPECT_EQ(0, readyQ.size());

    // s:9 non-durable -> no ack
    ASSERT_EQ(cb::engine_errc::success,
              stream->messageReceived(makeMutationConsumerMessage(
                      9 /*seqno*/, vbid, value, opaque)));
    EXPECT_EQ(0, readyQ.size());

    // s:10 non-durable (snapshot-end) -> ack (HPS=4, durability-fence at 6)
    ASSERT_EQ(cb::engine_errc::success,
              stream->messageReceived(
                      makeMutationConsumerMessage(10, vbid, value, opaque)));
    checkSeqnoAckInReadyQ(4 /*HPS*/);

    // Flusher persists all -> ack (HPS=8)
    flushVBucketToDiskIfPersistent(vbid, 10 /*expectedNumFlushed*/);
    checkSeqnoAckInReadyQ(8 /*HPS*/);
}

queued_item DurabilityPassiveStreamTest::makeAndReceiveDcpPrepare(
        const StoredDocKey& key,
        uint64_t cas,
        uint64_t seqno,
        cb::durability::Level level) {
    using namespace cb::durability;
    queued_item qi = makePendingItem(
            key, "value", Requirements(level, Timeout::Infinity()));
    qi->setBySeqno(seqno);
    qi->setCas(cas);

    EXPECT_EQ(cb::engine_errc::success,
              stream->messageReceived(std::make_unique<MutationConsumerMessage>(
                      qi,
                      0 /*opaque*/,
                      IncludeValue::Yes,
                      IncludeXattrs::Yes,
                      IncludeDeleteTime::No,
                      IncludeDeletedUserXattrs::Yes,
                      DocKeyEncodesCollectionId::No,
                      nullptr,
                      cb::mcbp::DcpStreamId{})));
    return qi;
}

queued_item DurabilityPassiveStreamTest::makeAndReceiveSnapMarkerAndDcpPrepare(
        const StoredDocKey& key,
        uint64_t cas,
        uint64_t seqno,
        cb::durability::Level level,
        uint64_t snapshotMarkerFlags,
        std::optional<uint64_t> hcs) {
    // The consumer receives snapshot-marker [seqno, seqno]
    uint32_t opaque = 0;
    makeAndProcessSnapshotMarker(opaque, seqno, snapshotMarkerFlags, hcs);

    return makeAndReceiveDcpPrepare(key, cas, seqno, level);
}

queued_item DurabilityPassiveStreamTest::makeAndReceiveCommittedItem(
        const StoredDocKey& key,
        uint64_t cas,
        uint64_t seqno,
        std::optional<DeleteSource> deleted) {
    queued_item qi = makeCommittedItem(key, "value");
    qi->setBySeqno(seqno);
    qi->setCas(cas);

    if (deleted) {
        qi->setDeleted(*deleted);
    }

    EXPECT_EQ(cb::engine_errc::success,
              stream->messageReceived(std::make_unique<MutationConsumerMessage>(
                      qi,
                      0 /*opaque*/,
                      IncludeValue::Yes,
                      IncludeXattrs::Yes,
                      IncludeDeleteTime::No,
                      IncludeDeletedUserXattrs::Yes,
                      DocKeyEncodesCollectionId::No,
                      nullptr,
                      cb::mcbp::DcpStreamId{})));

    return qi;
}

void DurabilityPassiveStreamTest::makeAndProcessSnapshotMarker(
        uint32_t opaque,
        uint64_t seqno,
        uint64_t snapshotMarkerFlags,
        const std::optional<uint64_t>& hcs) {
    SnapshotMarker marker(opaque,
                          vbid,
                          seqno,
                          seqno,
                          snapshotMarkerFlags,
                          hcs /*HCS*/,
                          {} /*maxVisibleSeqno*/,
                          {} /*timestamp*/,
                          {} /*streamId*/);
    stream->processMarker(&marker);
}

void DurabilityPassiveStreamTest::testReceiveDcpPrepare() {
    auto vb = engine->getVBucket(vbid);
    auto& ckptMgr = *vb->checkpointManager;
    // Get rid of set_vb_state and any other queue_op we are not interested in
    ckptMgr.clear(0 /*seqno*/);

    const auto key = makeStoredDocKey("key");
    const uint64_t cas = 999;
    const uint64_t prepareSeqno = 1;
    auto qi = makeAndReceiveSnapMarkerAndDcpPrepare(key, cas, prepareSeqno);

    EXPECT_EQ(0, vb->getNumItems());
    EXPECT_EQ(1, vb->ht.getNumItems());
    {
        const auto sv = vb->ht.findForWrite(key);
        ASSERT_TRUE(sv.storedValue);
        EXPECT_EQ(CommittedState::Pending, sv.storedValue->getCommitted());
        EXPECT_EQ(prepareSeqno, sv.storedValue->getBySeqno());
        EXPECT_EQ(cas, sv.storedValue->getCas());
    }
    const auto& ckptList =
            CheckpointManagerTestIntrospector::public_getCheckpointList(
                    ckptMgr);

    const auto* ckpt = ckptList.back().get();
    ASSERT_EQ(checkpoint_state::CHECKPOINT_OPEN, ckpt->getState());
    // empty-item
    auto it = ckpt->begin();
    ASSERT_EQ(queue_op::empty, (*it)->getOperation());
    // 1 metaitem (checkpoint-start)
    it++;
    ASSERT_EQ(2, ckpt->getNumItems());
    EXPECT_EQ(queue_op::checkpoint_start, (*it)->getOperation());
    // 1 non-metaitem is pending and contains the expected prepared item.
    it++;
    EXPECT_EQ(*qi, **it) << "Item in Checkpoint doesn't match queued_item";

    EXPECT_EQ(1, vb->getDurabilityMonitor().getNumTracked());
    // Level:Majority + snap-end received -> HPS has moved
    EXPECT_EQ(1, vb->getDurabilityMonitor().getHighPreparedSeqno());
}

TEST_P(DurabilityPassiveStreamTest, ReceiveDcpPrepare) {
    testReceiveDcpPrepare();
}

void DurabilityPassiveStreamTest::testReceiveDuplicateDcpPrepare(
        uint64_t prepareSeqno) {
    // Consumer receives [1, 1] snapshot with just a prepare
    testReceiveDcpPrepare();

    // The consumer now "disconnects" then "re-connects" and misses a commit for
    // the given key at seqno 2. It instead receives the following snapshot
    // [3, 3] for the same key containing a prepare, followed by a second
    // snapshot [4, 4] with the corresponding commit.
    uint32_t opaque = 0;

    // Fake disconnect and reconnect, importantly, this sets up the valid window
    // for replacing the old prepare.
    consumer->closeAllStreams();
    consumer->addStream(opaque, vbid, 0 /*flags*/);
    stream = static_cast<MockPassiveStream*>(
            (consumer->getVbucketStream(vbid)).get());
    stream->acceptStream(cb::mcbp::Status::Success, opaque);

    ASSERT_TRUE(stream->isActive());
    // At Replica we don't expect multiple Durability items (for the same key)
    // within the same snapshot. That is because the Active prevents that for
    // avoiding de-duplication.
    // So, we need to simulate a Producer sending another SnapshotMarker with
    // the MARKER_FLAG_CHK set before the Consumer receives the Commit. That
    // will force the Consumer closing the open checkpoint (which Contains the
    // Prepare) and creating a new open one for queueing the Commit.
    SnapshotMarker marker(opaque,
                          vbid,
                          prepareSeqno /*snapStart*/,
                          prepareSeqno /*snapEnd*/,
                          dcp_marker_flag_t::MARKER_FLAG_DISK | MARKER_FLAG_CHK,
                          1 /*HCS*/,
                          {} /*maxVisibleSeqno*/,
                          {}, // timestamp
                          {} /*streamId*/);
    stream->processMarker(&marker);

    const std::string value("value");
    auto key = makeStoredDocKey("key");
    using namespace cb::durability;

    const uint64_t cas = 999;
    queued_item qi(new Item(key,
                            0 /*flags*/,
                            0 /*expiry*/,
                            value.c_str(),
                            value.size(),
                            PROTOCOL_BINARY_RAW_BYTES,
                            cas /*cas*/,
                            prepareSeqno,
                            vbid));
    qi->setPendingSyncWrite(Requirements(Level::Majority, Timeout::Infinity()));

    ASSERT_EQ(cb::engine_errc::success,
              stream->messageReceived(std::make_unique<MutationConsumerMessage>(
                      std::move(qi),
                      opaque,
                      IncludeValue::Yes,
                      IncludeXattrs::Yes,
                      IncludeDeleteTime::No,
                      IncludeDeletedUserXattrs::Yes,
                      DocKeyEncodesCollectionId::No,
                      nullptr,
                      cb::mcbp::DcpStreamId{})));

    auto commitSeqno = prepareSeqno + 1;
    marker = SnapshotMarker(
            opaque,
            vbid,
            commitSeqno /*snapStart*/,
            commitSeqno /*snapEnd*/,
            dcp_marker_flag_t::MARKER_FLAG_MEMORY | MARKER_FLAG_CHK,
            {} /*HCS*/,
            {} /*maxVisibleSeqno*/,
            {}, // timestamp
            {} /*streamId*/);
    stream->processMarker(&marker);

    ASSERT_EQ(cb::engine_errc::success,
              stream->messageReceived(std::make_unique<CommitSyncWriteConsumer>(
                      opaque, vbid, prepareSeqno, commitSeqno, key)));
}

void DurabilityPassiveStreamTest::testReceiveMultipleDuplicateDcpPrepares() {
    // This simulates the state in which the active has:
    // PRE1 PRE2 PRE3 CMT1 CMT2 CMT3 PRE1 PRE2 PRE3 CMT1 CMT2 CMT3
    // the replica sees:
    // PRE1 PRE2 PRE3 ||Disconnect|| PRE1 PRE2 PRE3 CMT1 CMT2 CMT3
    // All 3 duplicate prepares should be accepted by
    // allowedDuplicatePrepareSeqnos

    // NB: A mix of prepares levels is used intentionally - they allow
    // us to test that duplicate prepares are permitted:
    // - regardless of level of the replaced prepare
    // - regardless of persistence of the replaced prepare
    // - regardless of the HPS
    // They should only be rejected if they would replace a prepare with a seqno
    // outside the "allowed window". This window is specified as the range
    // [highCompletedSeqno+1, highSeqno] at the time the snapshot marker
    // is received.
    // No prepare with seqno <= highCompletedSeqno should ever be replaced,
    // because it has already been completed and should not be being tracked any
    // more No prepare with seqno > highSeqno (latest seqno seen by VB) should
    // be replaced, because these were received *after* the snapshot marker.
    const uint64_t cas = 999;
    uint64_t seqno = 1;
    std::vector<StoredDocKey> keys = {makeStoredDocKey("key1"),
                                      makeStoredDocKey("key2"),
                                      makeStoredDocKey("key3")};

    // Send the first prepare for each of three keys
    // PRE1 PRE2 PRE3 CMT1 CMT2 CMT3 PRE1 PRE2 PRE3 CMT1 CMT2 CMT3
    // ^^^^ ^^^^ ^^^^
    std::vector<queued_item> queued_items;
    queued_items.push_back(makeAndReceiveSnapMarkerAndDcpPrepare(
            keys[0], cas, seqno++, cb::durability::Level::Majority));
    queued_items.push_back(makeAndReceiveSnapMarkerAndDcpPrepare(
            keys[1],
            cas,
            seqno++,
            cb::durability::Level::MajorityAndPersistOnMaster));
    queued_items.push_back(makeAndReceiveSnapMarkerAndDcpPrepare(
            keys[2], cas, seqno++, cb::durability::Level::PersistToMajority));

    // The consumer now "disconnects" then "re-connects" and misses the commits
    // at seqnos 4, 5, 6.
    // PRE1 PRE2 PRE3 CMT1 CMT2 CMT3 PRE1 PRE2 PRE3 CMT1 CMT2 CMT3
    //                xxxx xxxx xxxx
    // It instead receives the following snapshot [7, 9] containing prepares
    // (for the same 3 keys), followed by a second snapshot [10, 12] with the
    // corresponding commits.
    uint32_t opaque = 0;

    // Fake disconnect and reconnect, importantly, this sets up the valid window
    // for replacing the old prepare.
    consumer->closeAllStreams();
    consumer->addStream(opaque, vbid, 0 /*flags*/);
    stream = static_cast<MockPassiveStream*>(
            (consumer->getVbucketStream(vbid)).get());
    stream->acceptStream(cb::mcbp::Status::Success, opaque);

    ASSERT_TRUE(stream->isActive());
    const auto hcs = store->getVBucket(vbid)->getHighCompletedSeqno();
    // At Replica we don't expect multiple Durability items (for the same key)
    // within the same snapshot. That is because the Active prevents that for
    // avoiding de-duplication.
    // So, we need to simulate a Producer sending another SnapshotMarker with
    // the MARKER_FLAG_CHK set before the Consumer receives the Commit. That
    // will force the Consumer closing the open checkpoint (which Contains the
    // Prepare) and creating a new open one for queueing the Commit.
    SnapshotMarker marker(opaque,
                          vbid,
                          7 /*snapStart*/,
                          9 /*snapEnd*/,
                          dcp_marker_flag_t::MARKER_FLAG_DISK | MARKER_FLAG_CHK,
                          hcs /*HCS*/,
                          {} /*maxVisibleSeqno*/,
                          {}, // timestamp
                          {} /*streamId*/);
    stream->processMarker(&marker);

    // Do second prepare for each of three keys
    // PRE1 PRE2 PRE3 CMT1 CMT2 CMT3 PRE1 PRE2 PRE3 CMT1 CMT2 CMT3
    //                               ^^^^ ^^^^ ^^^^
    seqno = 7;
    for (const auto& key : keys) {
        queued_items.push_back(makeAndReceiveDcpPrepare(
                key, cas, seqno++, cb::durability::Level::Majority));
    }

    marker = SnapshotMarker(
            opaque,
            vbid,
            10 /*snapStart*/,
            12 /*snapEnd*/,
            dcp_marker_flag_t::MARKER_FLAG_MEMORY | MARKER_FLAG_CHK,
            {} /*HCS*/,
            {} /*maxVisibleSeqno*/,
            {}, // timestamp
            {} /*streamId*/);
    stream->processMarker(&marker);

    // Commit each of the keys
    // PRE1 PRE2 PRE3 CMT1 CMT2 CMT3 PRE1 PRE2 PRE3 CMT1 CMT2 CMT3
    //                                              ^^^^ ^^^^ ^^^^

    uint64_t prepareSeqno = 7;
    seqno = 10;
    for (const auto& key : keys) {
        ASSERT_EQ(cb::engine_errc::success,
                  stream->messageReceived(
                          std::make_unique<CommitSyncWriteConsumer>(
                                  opaque, vbid, prepareSeqno++, seqno++, key)));
    }
}

TEST_P(DurabilityPassiveStreamTest, ReceiveDuplicateDcpPrepare) {
    testReceiveDuplicateDcpPrepare(3);
}

TEST_P(DurabilityPassiveStreamTest, ReceiveMultipleDuplicateDcpPrepares) {
    testReceiveMultipleDuplicateDcpPrepares();
}

TEST_P(DurabilityPassiveStreamTest, ReceiveDuplicateDcpPrepareRemoveFromSet) {
    testReceiveDuplicateDcpPrepare(3);

    const std::string value("value");
    auto key = makeStoredDocKey("key");
    const uint64_t cas = 999;
    queued_item qi(new Item(key,
                            0 /*flags*/,
                            0 /*expiry*/,
                            value.c_str(),
                            value.size(),
                            PROTOCOL_BINARY_RAW_BYTES,
                            cas /*cas*/,
                            3,
                            vbid));
    using namespace cb::durability;
    qi->setPendingSyncWrite(Requirements(Level::Majority, Timeout::Infinity()));

    uint32_t opaque = 0;
    ASSERT_EQ(cb::engine_errc::out_of_range,
              stream->messageReceived(std::make_unique<MutationConsumerMessage>(
                      std::move(qi),
                      opaque,
                      IncludeValue::Yes,
                      IncludeXattrs::Yes,
                      IncludeDeleteTime::No,
                      IncludeDeletedUserXattrs::Yes,
                      DocKeyEncodesCollectionId::No,
                      nullptr,
                      cb::mcbp::DcpStreamId{})));
}

TEST_P(DurabilityPassiveStreamTest, ReceiveDuplicateDcpPrepareRemoveFromPDM) {
    testReceiveDuplicateDcpPrepare(3);

    auto vb = engine->getVBucket(vbid);
    auto& pdm = VBucketTestIntrospector::public_getPassiveDM(*vb);
    if (persistent()) {
        EXPECT_EQ(1, pdm.getNumTracked());
        flushVBucketToDiskIfPersistent(vbid, 3);
    }

    ASSERT_EQ(0, pdm.getNumTracked());
}

TEST_P(DurabilityPassiveStreamPersistentTest,
       ReceiveDuplicateDcpPrepareRemoveIgnoresCompletedPrepares) {
    // Recreates the behaviour seen in MB-35933. Test to ensure a valid
    // duplicate prepare will replace the correct SyncWrite in trackedWrites, in
    // the presence of older completed prepares which have not yet been removed
    // because they have not been persisted.

    // Consumer receives prepare, abort, prepare ||| prepare for same key at
    // seqnos 1, 2, 3, 5 with a disconnect/reconnect at |||. This is a valid
    // sequence of ops, as the completion of the prepare at seqno 3 may have
    // been deduped. The prepare at seqno 5 needs to correctly erase the prepare
    // at seqno 3 in trackedWrites, but should NOT touch seqno 1.

    // All prepares are PersistToMajority

    auto vb = engine->getVBucket(vbid);
    const auto& dm = vb->getDurabilityMonitor();
    const auto key = makeStoredDocKey("key");

    EXPECT_EQ(0, dm.getNumTracked());

    // first prepare
    uint64_t cas = 999;
    using namespace cb::durability;
    makeAndReceiveSnapMarkerAndDcpPrepare(
            key, cas, 1, Level::PersistToMajority);

    EXPECT_EQ(1, dm.getNumTracked());
    // abort. Completes the first prepare, but the prepare will *not* be removed
    // from tracked writes as it will not be persisted (vbucket not flushed
    // during test)
    uint32_t opaque = 0;

    SnapshotMarker marker(
            opaque,
            vbid,
            2 /*snapStart*/,
            2 /*snapEnd*/,
            dcp_marker_flag_t::MARKER_FLAG_MEMORY | MARKER_FLAG_CHK,
            {} /*HCS*/,
            {} /*maxVisibleSeqno*/,
            {}, // timestamp
            {} /*streamId*/);
    stream->processMarker(&marker);
    stream->messageReceived(
            std::make_unique<AbortSyncWriteConsumer>(opaque, vbid, key, 1, 2));

    EXPECT_EQ(1, dm.getNumTracked());

    // second prepare
    makeAndReceiveSnapMarkerAndDcpPrepare(
            key, cas, 3, Level::PersistToMajority);

    EXPECT_EQ(2, dm.getNumTracked());

    auto* sv = vb->ht.findOnlyPrepared(key).storedValue;

    // confirm the second prepare is present in the hashtable
    ASSERT_TRUE(sv);
    ASSERT_EQ(sv->getBySeqno(), 3);

    // The consumer now "disconnects" then "re-connects" and misses a
    // commit/abort for the given key at seqno 4. It instead receives a snapshot
    // starting with *another* prepare for the given key - the commit/abort was
    // deduped. Importantly, this sets up the valid window for replacing the old
    // prepare.
    consumer->closeAllStreams();
    consumer->addStream(opaque, vbid, 0 /*flags*/);
    stream = static_cast<MockPassiveStream*>(
            (consumer->getVbucketStream(vbid)).get());
    stream->acceptStream(cb::mcbp::Status::Success, opaque);

    ASSERT_TRUE(stream->isActive());

    // third prepare
    // receiving this prepare failed an `Expects` prior to the fix for MB-35933
    // as it attempted to replace the first, completed prepare in error.
    EXPECT_NO_THROW(makeAndReceiveSnapMarkerAndDcpPrepare(
            key,
            cas,
            5,
            Level::PersistToMajority,
            MARKER_FLAG_DISK | MARKER_FLAG_CHK,
            0 /*HCS*/));

    EXPECT_EQ(2, dm.getNumTracked());
}

void DurabilityPassiveStreamPersistentTest::
        testCompletedPrepareSkippedAtOutOfOrderCompletion(
                CheckpointType firstCkptType) {
    auto vb = store->getVBucket(vbid);
    ASSERT_TRUE(vb);
    auto& ckptMgr = *vb->checkpointManager;
    ckptMgr.clear(0 /*seqno*/);

    const auto receiveSnapshot = [this, &vb, &ckptMgr](
                                         CheckpointType type,
                                         uint64_t snapStart,
                                         uint64_t snapEnd) -> void {
        uint32_t flags = 0;
        using namespace cb::durability;
        Requirements reqs;

        const auto timeout = Timeout::Infinity();
        if (type == CheckpointType::Memory) {
            flags = dcp_marker_flag_t::MARKER_FLAG_MEMORY | MARKER_FLAG_CHK;
            reqs = Requirements(Level::PersistToMajority, timeout);
        } else {
            flags = dcp_marker_flag_t::MARKER_FLAG_DISK | MARKER_FLAG_CHK;
            reqs = Requirements(Level::Majority, timeout);
        }

        uint32_t opaque = 1;
        SnapshotMarker marker(opaque,
                              vbid,
                              snapStart,
                              snapEnd,
                              flags,
                              snapStart /*HCS*/,
                              {} /*maxVisibleSeqno*/,
                              {}, // timestamp
                              {} /*streamId*/);
        stream->processMarker(&marker);

        const auto key = makeStoredDocKey("key");
        const auto value = "value";
        auto item = makePendingItem(key, value, reqs);
        item->setBySeqno(snapStart);

        // Replica receives PRE
        EXPECT_EQ(cb::engine_errc::success,
                  stream->messageReceived(
                          std::make_unique<MutationConsumerMessage>(
                                  item,
                                  opaque,
                                  IncludeValue::Yes,
                                  IncludeXattrs::Yes,
                                  IncludeDeleteTime::No,
                                  IncludeDeletedUserXattrs::Yes,
                                  DocKeyEncodesCollectionId::No,
                                  nullptr /*ext-metadata*/,
                                  cb::mcbp::DcpStreamId{})));

        // Replica receives logical CMT
        std::unique_ptr<DcpResponse> cmtMsg;
        if (type == CheckpointType::Memory) {
            cmtMsg = std::make_unique<CommitSyncWriteConsumer>(
                    opaque,
                    vbid,
                    snapStart /*prepareSeqno*/,
                    snapEnd /*commitSeqno*/,
                    key);
        } else {
            item = makeCommittedItem(key, value);
            item->setBySeqno(snapEnd);
            cmtMsg = std::make_unique<MutationConsumerMessage>(
                    std::move(item),
                    opaque,
                    IncludeValue::Yes,
                    IncludeXattrs::Yes,
                    IncludeDeleteTime::No,
                    IncludeDeletedUserXattrs::Yes,
                    DocKeyEncodesCollectionId::No,
                    nullptr /*ext-metadata*/,
                    cb::mcbp::DcpStreamId{});
        }
        EXPECT_EQ(cb::engine_errc::success,
                  stream->messageReceived(std::move(cmtMsg)));

        // Check HT
        {
            const auto res = vb->ht.findForUpdate(key);
            ASSERT_TRUE(res.committed);
            EXPECT_EQ(snapEnd, res.committed->getBySeqno());
            EXPECT_TRUE(res.committed->getValue());
            EXPECT_FALSE(res.pending);
        }
        // Check CM
        const auto& ckptList =
                CheckpointManagerTestIntrospector::public_getCheckpointList(
                        ckptMgr);
        const auto* ckpt = ckptList.back().get();
        EXPECT_EQ(checkpoint_state::CHECKPOINT_OPEN, ckpt->getState());
        ASSERT_EQ(3, ckpt->getNumItems());
        auto it = ckpt->begin();
        EXPECT_EQ(queue_op::empty, (*it)->getOperation());
        it++;
        EXPECT_EQ(queue_op::checkpoint_start, (*it)->getOperation());
        it++;
        EXPECT_EQ(queue_op::pending_sync_write, (*it)->getOperation());
        EXPECT_EQ(snapStart, (*it)->getBySeqno());
        it++;
        if (type == CheckpointType::Memory) {
            EXPECT_EQ(queue_op::commit_sync_write, (*it)->getOperation());
        } else {
            EXPECT_EQ(queue_op::mutation, (*it)->getOperation());
        }
        EXPECT_EQ(snapEnd, (*it)->getBySeqno());
    };

    // Receive a first snapshot with PRE:1(key) + CMT:2 such that PRE:1 is not
    // removed from tracking at completion
    receiveSnapshot(firstCkptType, 1, 2);

    // Receives a second Disk snapshot so with PRE:3(key) + CMT:4.
    // The PDM throws at this step before the fix in MB-37063.
    receiveSnapshot(CheckpointType::Disk, 3, 4);
}

TEST_P(DurabilityPassiveStreamPersistentTest,
       CompletedPrepareSkippedAtOutOfOrderCompletion_Memory) {
    testCompletedPrepareSkippedAtOutOfOrderCompletion(
            CheckpointType::Memory /*firstCkptType*/);
}

TEST_P(DurabilityPassiveStreamPersistentTest,
       CompletedPrepareSkippedAtOutOfOrderCompletion_Disk) {
    testCompletedPrepareSkippedAtOutOfOrderCompletion(
            CheckpointType::Disk /*firstCkptType*/);
}

TEST_P(DurabilityPassiveStreamTest, DeDupedPrepareWindowDoubleDisconnect) {
    testReceiveDcpPrepare();

    // Send another prepare for our second sequential prepare to overwrite.
    auto key = makeStoredDocKey("key1");
    const uint64_t cas = 999;
    uint64_t prepareSeqno = 2;
    makeAndReceiveSnapMarkerAndDcpPrepare(key, cas, prepareSeqno);

    // The consumer now "disconnects" then "re-connects" and misses a commit for
    // the given key at seqno 3.
    uint32_t opaque = 0;

    // Fake disconnect and reconnect, importantly, this sets up the valid window
    // for replacing the old prepare.
    consumer->closeAllStreams();
    consumer->addStream(opaque, vbid, 0 /*flags*/);
    stream = static_cast<MockPassiveStream*>(
            (consumer->getVbucketStream(vbid)).get());
    stream->acceptStream(cb::mcbp::Status::Success, opaque);
    ASSERT_TRUE(stream->isActive());

    // Receive a snapshot marker [4, 4] for what would be a sequential prepare
    // on the same key This should set the valid sequential prepare window for
    // the vBucket (just seqno 4).
    // At Replica we don't expect multiple Durability items (for the same key)
    // within the same snapshot. That is because the Active prevents that for
    // avoiding de-duplication.
    // So, we need to simulate a Producer sending another SnapshotMarker with
    // the MARKER_FLAG_CHK set before the Consumer receives the Commit. That
    // will force the Consumer closing the open checkpoint (which Contains the
    // Prepare) and creating a new open one for queueing the Commit.
    SnapshotMarker marker(
            opaque,
            vbid,
            5 /*snapStart*/,
            5 /*snapEnd*/,
            dcp_marker_flag_t::MARKER_FLAG_MEMORY | MARKER_FLAG_CHK,
            {} /*HCS*/,
            {} /*maxVisibleSeqno*/,
            {}, // timestamp
            {} /*streamId*/);
    stream->processMarker(&marker);

    // Now disconnect again.
    consumer->closeAllStreams();
    consumer->addStream(opaque, vbid, 0 /*flags*/);
    stream = static_cast<MockPassiveStream*>(
            (consumer->getVbucketStream(vbid)).get());
    stream->acceptStream(cb::mcbp::Status::Success, opaque);
    ASSERT_TRUE(stream->isActive());

    // We should now expand the previously existing sequential prepare window to
    // seqno 4 and 5.
    marker = SnapshotMarker(
            opaque,
            vbid,
            5 /*snapStart*/,
            6 /*snapEnd*/,
            dcp_marker_flag_t::MARKER_FLAG_DISK | MARKER_FLAG_CHK,
            0 /*HCS*/,
            {} /*maxVisibleSeqno*/,
            {}, // timestamp
            {} /*streamId*/);
    stream->processMarker(&marker);

    // We should now successfully overwrite the existing prepares at seqno 1
    // and seqno 2 with new prepares that exist at seqno 4 and seqno 5.
    key = makeStoredDocKey("key");
    const std::string value("value");
    using namespace cb::durability;
    prepareSeqno = 5;
    queued_item qi(new Item(key,
                            0 /*flags*/,
                            0 /*expiry*/,
                            value.c_str(),
                            value.size(),
                            PROTOCOL_BINARY_RAW_BYTES,
                            cas /*cas*/,
                            prepareSeqno,
                            vbid));
    qi->setPendingSyncWrite(Requirements(Level::Majority, Timeout::Infinity()));

    ASSERT_EQ(cb::engine_errc::success,
              stream->messageReceived(std::make_unique<MutationConsumerMessage>(
                      std::move(qi),
                      opaque,
                      IncludeValue::Yes,
                      IncludeXattrs::Yes,
                      IncludeDeleteTime::No,
                      IncludeDeletedUserXattrs::Yes,
                      DocKeyEncodesCollectionId::No,
                      nullptr,
                      cb::mcbp::DcpStreamId{})));

    key = makeStoredDocKey("key1");
    prepareSeqno = 6;
    qi = queued_item(new Item(key,
                              0 /*flags*/,
                              0 /*expiry*/,
                              value.c_str(),
                              value.size(),
                              PROTOCOL_BINARY_RAW_BYTES,
                              cas /*cas*/,
                              prepareSeqno,
                              vbid));
    qi->setPendingSyncWrite(Requirements(Level::Majority, Timeout::Infinity()));

    ASSERT_EQ(cb::engine_errc::success,
              stream->messageReceived(std::make_unique<MutationConsumerMessage>(
                      std::move(qi),
                      opaque,
                      IncludeValue::Yes,
                      IncludeXattrs::Yes,
                      IncludeDeleteTime::No,
                      IncludeDeletedUserXattrs::Yes,
                      DocKeyEncodesCollectionId::No,
                      nullptr,
                      cb::mcbp::DcpStreamId{})));
}

void DurabilityPassiveStreamTest::testReceiveDcpPrepareCommit() {
    // First, simulate the Consumer receiving a Prepare
    testReceiveDcpPrepare();

    auto vb = engine->getVBucket(vbid);
    const uint64_t prepareSeqno = 1;

    // Record CAS for comparison with the later Commit.
    uint64_t cas;
    auto key = makeStoredDocKey("key");
    {
        const auto sv = vb->ht.findForWrite(key);
        ASSERT_TRUE(sv.storedValue);
        ASSERT_EQ(CommittedState::Pending, sv.storedValue->getCommitted());
        ASSERT_EQ(prepareSeqno, sv.storedValue->getBySeqno());
        cas = sv.storedValue->getCas();
    }

    // At Replica we don't expect multiple Durability items (for the same key)
    // within the same snapshot. That is because the Active prevents that for
    // avoiding de-duplication.
    // So, we need to simulate a Producer sending another SnapshotMarker with
    // the MARKER_FLAG_CHK set before the Consumer receives the Commit. That
    // will force the Consumer closing the open checkpoint (which Contains the
    // Prepare) and creating a new open one for queueing the Commit.
    auto& manager = *vb->checkpointManager;
    const auto openId = manager.getOpenCheckpointId();
    uint32_t opaque = 0;
    auto commitSeqno = prepareSeqno + 1;
    SnapshotMarker marker(
            opaque,
            vbid,
            commitSeqno,
            commitSeqno,
            dcp_marker_flag_t::MARKER_FLAG_MEMORY | MARKER_FLAG_CHK,
            {} /*HCS*/,
            {} /*maxVisibleSeqno*/,
            {}, // timestamp
            {} /*streamId*/);
    stream->processMarker(&marker);
    flushVBucketToDiskIfPersistent(vbid, 1);

    const auto& ckptList =
            CheckpointManagerTestIntrospector::public_getCheckpointList(
                    *vb->checkpointManager);
    ASSERT_EQ(1, ckptList.size());
    ASSERT_GT(manager.getOpenCheckpointId(), openId);
    auto* ckpt = ckptList.front().get();
    ASSERT_EQ(checkpoint_state::CHECKPOINT_OPEN, ckpt->getState());
    ASSERT_EQ(1, ckpt->getNumItems());

    // Now simulate the Consumer receiving Commit for that Prepare
    ASSERT_EQ(cb::engine_errc::success,
              stream->messageReceived(std::make_unique<CommitSyncWriteConsumer>(
                      opaque, vbid, prepareSeqno, commitSeqno, key)));
    flushVBucketToDiskIfPersistent(vbid, 1);

    // Ephemeral keeps the prepare in the hash table whilst ep modifies the
    // existing prepare
    if (persistent()) {
        EXPECT_EQ(1, vb->ht.getNumItems());
    } else {
        EXPECT_EQ(2, vb->ht.getNumItems());
    }

    {
        const auto sv = vb->ht.findForWrite(key).storedValue;
        EXPECT_TRUE(sv);
        EXPECT_EQ(CommittedState::CommittedViaPrepare, sv->getCommitted());
        ASSERT_TRUE(vb->ht.findForWrite(key).storedValue);
    }

    // empty-item
    auto it = ckpt->begin();
    ASSERT_EQ(queue_op::empty, (*it)->getOperation());
    // 1 metaitem (checkpoint-start)
    it++;
    ASSERT_EQ(2, ckpt->getNumItems());
    EXPECT_EQ(queue_op::checkpoint_start, (*it)->getOperation());
    // 1 non-metaitem is Commit and contains the expected value
    it++;
    EXPECT_EQ(queue_op::commit_sync_write, (*it)->getOperation());
    EXPECT_EQ(key, (*it)->getKey());
    EXPECT_TRUE((*it)->getValue());
    EXPECT_EQ("value", (*it)->getValue()->to_s());
    EXPECT_EQ(commitSeqno, (*it)->getBySeqno());
    EXPECT_EQ(cas, (*it)->getCas());

    EXPECT_EQ(0, vb->getDurabilityMonitor().getNumTracked());
}

/*
 * This test checks that a DCP Consumer receives and processes correctly a
 * DCP_PREPARE followed by a DCP_COMMIT message.
 */
TEST_P(DurabilityPassiveStreamTest, ReceiveDcpCommit) {
    testReceiveDcpPrepareCommit();
}

/*
 * This test checks that a DCP Consumer receives and processes correctly the
 * following sequence (to the same key):
 * - DCP_PREPARE
 * - DCP_COMMIT
 * - DCP_PREPARE
 */
TEST_P(DurabilityPassiveStreamTest, ReceiveDcpPrepareCommitPrepare) {
    // First setup the first DCP_PREPARE and DCP_COMMIT.
    testReceiveDcpPrepareCommit();

    auto vb = engine->getVBucket(vbid);
    auto& manager = *vb->checkpointManager;
    const auto openId = manager.getOpenCheckpointId();

    // Process the 2nd Prepare.
    auto key = makeStoredDocKey("key");
    const uint64_t cas = 1234;
    const uint64_t prepare2ndSeqno = 3;
    makeAndReceiveSnapMarkerAndDcpPrepare(key, cas, prepare2ndSeqno);
    flushVBucketToDiskIfPersistent(vbid, 1);

    const auto& ckptList =
            CheckpointManagerTestIntrospector::public_getCheckpointList(
                    manager);
    ASSERT_EQ(1, ckptList.size());
    ASSERT_GT(manager.getOpenCheckpointId(), openId);
    auto ckptIt = ckptList.begin();
<<<<<<< HEAD
=======
    ASSERT_EQ(checkpoint_state::CHECKPOINT_CLOSED, (*ckptIt)->getState());
    ASSERT_EQ(3, (*ckptIt)->getNumItems());

    ckptIt++;
    ASSERT_EQ(checkpoint_state::CHECKPOINT_CLOSED, (*ckptIt)->getState());
    ASSERT_EQ(3, (*ckptIt)->getNumItems());

    ckptIt++;
>>>>>>> 87dd4209
    ASSERT_EQ(checkpoint_state::CHECKPOINT_OPEN, (*ckptIt)->getState());
    ASSERT_EQ(2, (*ckptIt)->getNumItems());

    // 2 Items in HashTable.
    EXPECT_EQ(2, vb->ht.getNumItems())
            << "Should have one Committed and one Prepared items in HashTable";
}

void DurabilityPassiveStreamTest::testReceiveDcpAbort() {
    // First, simulate the Consumer receiving a Prepare
    testReceiveDcpPrepare();
    auto vb = engine->getVBucket(vbid);
    uint64_t prepareSeqno = 1;
    const auto key = makeStoredDocKey("key");

    // Now simulate the Consumer receiving Abort for that Prepare
    uint32_t opaque = 0;
    auto abortReceived = [this, opaque, &key](
                                 uint64_t prepareSeqno,
                                 uint64_t abortSeqno) -> cb::engine_errc {
        return stream->messageReceived(std::make_unique<AbortSyncWriteConsumer>(
                opaque, vbid, key, prepareSeqno, abortSeqno));
    };

    // Check a negative first: at Replica we don't expect multiple Durable
    // items within the same checkpoint. That is to avoid Durable items de-dupe
    // at Producer.
    uint64_t abortSeqno = prepareSeqno + 1;
    auto thrown{false};
    try {
        abortReceived(prepareSeqno, abortSeqno);
    } catch (const std::logic_error& e) {
        EXPECT_TRUE(std::string(e.what()).find("duplicate item") !=
                    std::string::npos);
        thrown = true;
    }
    if (!thrown) {
        FAIL();
    }

    auto& manager = *vb->checkpointManager;
    const auto openId = manager.getOpenCheckpointId();

    // So, we need to simulate a Producer sending another SnapshotMarker with
    // the MARKER_FLAG_CHK set before the Consumer receives the Abort. That
    // will force the Consumer closing the open checkpoint (which Contains the
    // Prepare) and cretaing a new open one for queueing the Abort.
    SnapshotMarker marker(
            opaque,
            vbid,
            3 /*snapStart*/,
            4 /*snapEnd*/,
            dcp_marker_flag_t::MARKER_FLAG_MEMORY | MARKER_FLAG_CHK,
            {} /*HCS*/,
            {} /*maxVisibleSeqno*/,
            {}, // timestamp
            {} /*streamId*/);
    stream->processMarker(&marker);
    flushVBucketToDiskIfPersistent(vbid, 1);

    const auto& ckptList =
            CheckpointManagerTestIntrospector::public_getCheckpointList(
                    *vb->checkpointManager);
    ASSERT_EQ(1, ckptList.size());
    ASSERT_GT(manager.getOpenCheckpointId(), openId);
    auto* ckpt = ckptList.front().get();
    ASSERT_EQ(checkpoint_state::CHECKPOINT_OPEN, ckpt->getState());
    ASSERT_EQ(1, ckpt->getNumItems());

    // The consumer receives an Abort for the previous Prepare.
    // Note: The call to abortReceived() above throws /after/
    //     PassiveStream::last_seqno has been incremented, so we need to
    //     abortSeqno to bypass cb::engine_errc::out_of_range checks.
    abortSeqno++;
    prepareSeqno++;
    ASSERT_EQ(cb::engine_errc::success,
              abortReceived(prepareSeqno, abortSeqno));

    EXPECT_EQ(0, vb->getNumItems());
    // Ephemeral keeps the completed prepare in the HashTable
    if (persistent()) {
        EXPECT_EQ(0, vb->ht.getNumItems());
    } else {
        EXPECT_EQ(1, vb->ht.getNumItems());
    }
    {
        const auto sv = vb->ht.findForWrite(key);
        ASSERT_FALSE(sv.storedValue);
    }

    // empty-item
    auto it = ckpt->begin();
    ASSERT_EQ(queue_op::empty, (*it)->getOperation());
    // 1 metaitem (checkpoint-start)
    it++;
    ASSERT_EQ(2, ckpt->getNumItems());
    EXPECT_EQ(queue_op::checkpoint_start, (*it)->getOperation());
    // 1 non-metaitem is Abort and carries no value
    it++;
    EXPECT_EQ(queue_op::abort_sync_write, (*it)->getOperation());
    EXPECT_EQ(key, (*it)->getKey());
    EXPECT_FALSE((*it)->getValue());
    EXPECT_EQ(abortSeqno, (*it)->getBySeqno());

    EXPECT_EQ(0, vb->getDurabilityMonitor().getNumTracked());
}

TEST_P(DurabilityPassiveStreamTest, ReceiveDcpAbort) {
    testReceiveDcpAbort();
}

/**
 * Test that we do not accept an abort without a corresponding prepare if we
 * are receiving an in-memory snapshot.
 */
TEST_P(DurabilityPassiveStreamTest, ReceiveAbortWithoutPrepare) {
    uint32_t opaque = 0;

    SnapshotMarker marker(
            opaque,
            vbid,
            2 /*snapStart*/,
            2 /*snapEnd*/,
            dcp_marker_flag_t::MARKER_FLAG_MEMORY | MARKER_FLAG_CHK,
            {} /*HCS*/,
            {} /*maxVisibleSeqno*/,
            {}, // timestamp
            {} /*streamId*/);
    stream->processMarker(&marker);

    auto key = makeStoredDocKey("key1");
    auto prepareSeqno = 1;
    auto abortSeqno = 2;
    EXPECT_EQ(cb::engine_errc::invalid_arguments,
              stream->messageReceived(std::make_unique<AbortSyncWriteConsumer>(
                      opaque, vbid, key, prepareSeqno, abortSeqno)));
}

/**
 * Test that we can accept an abort without a correponding prepare if we
 * are receiving a disk snapshot and the prepare seqno is greater than or
 * equal to the snapshot start seqno.
 */
TEST_P(DurabilityPassiveStreamTest, ReceiveAbortWithoutPrepareFromDisk) {
    uint32_t opaque = 0;
    auto prepareSeqno = 3;
    auto abortSeqno = 4;

    SnapshotMarker marker(opaque,
                          vbid,
                          3 /*snapStart*/,
                          4 /*snapEnd*/,
                          dcp_marker_flag_t::MARKER_FLAG_DISK,
                          prepareSeqno,
                          {} /*maxVisibleSeqno*/,
                          {}, // timestamp
                          {} /*streamId*/);
    stream->processMarker(&marker);

    auto key = makeStoredDocKey("key1");
    EXPECT_EQ(cb::engine_errc::success,
              stream->messageReceived(std::make_unique<AbortSyncWriteConsumer>(
                      opaque, vbid, key, prepareSeqno, abortSeqno)));
}

/**
 * This test is for a scenario in which we may receive an abort with a prepare
 * seqno outside of the snapshot. We're only consider backfill snapshots so
 * aborts will deduplicate prepares. This could happen if a replica  streams
 * a disk backfill as two snapshots due to a disconnect. This was seen after a
 * rollback but that's not necessary for the test. We'll use the following
 * snapshot:
 *
 *  [Start:1 - End:10]
 *  At seqno 5 we have an abort with prepare seqno of 3
 *
 *  Should we disconnect at whatever item is/isn't at seqno 4 then we shouldn't
 *  tear down the connection if the seqno of the abort is earlier than the first
 *  seqno of the snapshot.
 */
TEST_P(DurabilityPassiveStreamTest,
       DiskSnapCatchupAbortWithPrepareSeqnoBeforeSnap) {
    uint32_t opaque = 0;
    auto prepareSeqno = 3;
    auto abortSeqno = 5;

    // 1) Receive a disk snapshot
    SnapshotMarker marker(opaque,
                          vbid,
                          0 /*snapStart*/,
                          10 /*snapEnd*/,
                          dcp_marker_flag_t::MARKER_FLAG_DISK | MARKER_FLAG_CHK,
                          prepareSeqno,
                          {} /*maxVisibleSeqno*/,
                          {}, // timestamp
                          {} /*streamId*/);
    stream->processMarker(&marker);

    // 2) Pretend we disconnected by just sending another snapshot marker, all
    // the state required gets updated when we process the snapshot marker

    // Simulate stream disconnect and reconnect
    consumer->closeAllStreams();
    setupConsumerAndPassiveStream();

    marker = SnapshotMarker(
            opaque,
            vbid,
            5 /*snapStart*/,
            10 /*snapEnd*/,
            dcp_marker_flag_t::MARKER_FLAG_DISK | MARKER_FLAG_CHK,
            prepareSeqno,
            {} /*maxVisibleSeqno*/,
            {}, // timestamp
            {} /*streamId*/);
    stream->processMarker(&marker);

    // 3) And abort
    auto key = makeStoredDocKey("key1");
    EXPECT_EQ(cb::engine_errc::success,
              stream->messageReceived(std::make_unique<AbortSyncWriteConsumer>(
                      opaque, vbid, key, prepareSeqno, abortSeqno)));
}

void DurabilityPassiveStreamTest::setUpHandleSnapshotEndTest() {
    auto key1 = makeStoredDocKey("key1");
    uint64_t cas = 1;
    uint64_t prepareSeqno = 1;
    makeAndReceiveSnapMarkerAndDcpPrepare(key1, cas, prepareSeqno);

    uint32_t opaque = 0;
    SnapshotMarker marker(
            opaque,
            vbid,
            prepareSeqno + 1 /*snapStart*/,
            prepareSeqno + 2 /*snapEnd*/,
            dcp_marker_flag_t::MARKER_FLAG_MEMORY | MARKER_FLAG_CHK,
            {} /*HCS*/,
            {} /*maxVisibleSeqno*/,
            {}, // timestamp
            {} /*streamId*/);
    stream->processMarker(&marker);

    auto key2 = makeStoredDocKey("key2");
    using namespace cb::durability;
    auto pending = makePendingItem(
            key2, "value2", Requirements(Level::Majority, Timeout::Infinity()));
    pending->setCas(1);
    pending->setBySeqno(2);

    EXPECT_EQ(cb::engine_errc::success,
              stream->messageReceived(std::make_unique<MutationConsumerMessage>(
                      pending,
                      opaque,
                      IncludeValue::Yes,
                      IncludeXattrs::Yes,
                      IncludeDeleteTime::No,
                      IncludeDeletedUserXattrs::Yes,
                      DocKeyEncodesCollectionId::No,
                      nullptr,
                      cb::mcbp::DcpStreamId{})));

    ASSERT_EQ(true, stream->getCurSnapshotPrepare());
}

TEST_P(DurabilityPassiveStreamTest, HandleSnapshotEndOnCommit) {
    setUpHandleSnapshotEndTest();
    uint32_t opaque;
    auto key = makeStoredDocKey("key1");

    // Commit the original prepare (setup receives two prepares so we need to
    // bump our seqno by 2).
    auto prepareSeqno = 1;
    auto commitSeqno = prepareSeqno + 2;
    ASSERT_EQ(cb::engine_errc::success,
              stream->messageReceived(std::make_unique<CommitSyncWriteConsumer>(
                      opaque, vbid, prepareSeqno, commitSeqno, key)));

    // We should have unset (acked the second prepare) the bool flag if we
    // handled the snapshot end
    EXPECT_EQ(false, stream->getCurSnapshotPrepare());
}

TEST_P(DurabilityPassiveStreamTest, HandleSnapshotEndOnAbort) {
    setUpHandleSnapshotEndTest();
    uint32_t opaque;
    auto key = makeStoredDocKey("key1");

    // Abort the original prepare
    auto abortSeqno = 3;
    ASSERT_EQ(cb::engine_errc::success,
              stream->messageReceived(std::make_unique<AbortSyncWriteConsumer>(
                      opaque, vbid, key, 1 /*prepareSeqno*/, abortSeqno)));

    // We should have unset (acked the second prepare) the bool flag if we
    // handled the snapshot end
    EXPECT_EQ(false, stream->getCurSnapshotPrepare());
}

TEST_P(DurabilityPassiveStreamTest, ReceiveBackfilledDcpCommit) {
    // Need to use actual opaque of the stream as we hit the consumer level
    // function.
    uint32_t opaque = 1;
    const uint64_t prepareSeqno = 1;

    SnapshotMarker marker(opaque,
                          vbid,
                          1 /*snapStart*/,
                          2 /*snapEnd*/,
                          dcp_marker_flag_t::MARKER_FLAG_DISK,
                          prepareSeqno /*HCS*/,
                          {} /*maxVisibleSeqno*/,
                          {}, // timestamp
                          {} /*streamId*/);
    stream->processMarker(&marker);

    auto key = makeStoredDocKey("key");
    using namespace cb::durability;
    auto prepare = makePendingItem(
            key, "value", Requirements(Level::Majority, Timeout::Infinity()));
    prepare->setBySeqno(prepareSeqno);
    prepare->setCas(999);

    EXPECT_EQ(cb::engine_errc::success,
              stream->messageReceived(std::make_unique<MutationConsumerMessage>(
                      prepare,
                      opaque,
                      IncludeValue::Yes,
                      IncludeXattrs::Yes,
                      IncludeDeleteTime::No,
                      IncludeDeletedUserXattrs::Yes,
                      DocKeyEncodesCollectionId::No,
                      nullptr,
                      cb::mcbp::DcpStreamId{})));

    // Hit the consumer level function (not the stream level) for additional
    // error checking.
    EXPECT_EQ(cb::engine_errc::success,
              consumer->commit(opaque, vbid, key, prepare->getBySeqno(), 2));
}

TEST_P(DurabilityPassiveStreamTest, AllowsDupePrepareNamespaceInCheckpoint) {
    uint32_t opaque = 0;
    const uint64_t prepareSeqno = 1;

    // 1) Send disk snapshot marker
    SnapshotMarker marker(opaque,
                          vbid,
                          1 /*snapStart*/,
                          2 /*snapEnd*/,
                          dcp_marker_flag_t::MARKER_FLAG_DISK,
                          prepareSeqno /*HCS*/,
                          {} /*maxVisibleSeqno*/,
                          {}, // timestamp
                          {} /*streamId*/);
    stream->processMarker(&marker);

    // 2) Send prepare
    auto key = makeStoredDocKey("key");
    using namespace cb::durability;
    auto pending = makePendingItem(
            key, "value", Requirements(Level::Majority, Timeout::Infinity()));
    pending->setBySeqno(prepareSeqno);
    pending->setCas(1);

    EXPECT_EQ(cb::engine_errc::success,
              stream->messageReceived(std::make_unique<MutationConsumerMessage>(
                      pending,
                      opaque,
                      IncludeValue::Yes,
                      IncludeXattrs::Yes,
                      IncludeDeleteTime::No,
                      IncludeDeletedUserXattrs::Yes,
                      DocKeyEncodesCollectionId::No,
                      nullptr,
                      cb::mcbp::DcpStreamId{})));
    auto vb = engine->getVBucket(vbid);
    const auto& pdm = VBucketTestIntrospector::public_getPassiveDM(*vb);
    ASSERT_EQ(1, pdm.getNumTracked());

    // 3) Send commit - should not throw
    auto commitSeqno = pending->getBySeqno() + 1;
    ASSERT_EQ(cb::engine_errc::success,
              stream->messageReceived(std::make_unique<CommitSyncWriteConsumer>(
                      opaque, vbid, pending->getBySeqno(), commitSeqno, key)));
    flushVBucketToDiskIfPersistent(vbid, 2);
    ASSERT_EQ(0, pdm.getNumTracked());

    // 5) Send next in memory snapshot
    marker = SnapshotMarker(
            opaque,
            vbid,
            3 /*snapStart*/,
            4 /*snapEnd*/,
            dcp_marker_flag_t::MARKER_FLAG_MEMORY | MARKER_FLAG_CHK,
            {} /*HCS*/,
            {} /*maxVisibleSeqno*/,
            {}, // timestamp
            {} /*streamID*/);
    stream->processMarker(&marker);

    // 6) Send prepare
    pending->setBySeqno(commitSeqno + 1);
    EXPECT_EQ(cb::engine_errc::success,
              stream->messageReceived(std::make_unique<MutationConsumerMessage>(
                      pending,
                      opaque,
                      IncludeValue::Yes,
                      IncludeXattrs::Yes,
                      IncludeDeleteTime::No,
                      IncludeDeletedUserXattrs::Yes,
                      DocKeyEncodesCollectionId::No,
                      nullptr,
                      cb::mcbp::DcpStreamId{})));
    ASSERT_EQ(1, pdm.getNumTracked());

    // 7) Send commit - allowed to exist in same checkpoint
    commitSeqno = pending->getBySeqno() + 1;

    EXPECT_EQ(cb::engine_errc::success,
              stream->messageReceived(std::make_unique<CommitSyncWriteConsumer>(
                      opaque, vbid, pending->getBySeqno(), commitSeqno, key)));
    EXPECT_EQ(0, pdm.getNumTracked());
}

/**
 * This is a valid scenario that we can get in and must deal with.
 *
 * 1) Replica is streaming from the active and receives a partial snapshot:
 *        [1:PRE(k1), 2:NOT RECEIVED(k2)]
 *    Importantly, not receiving the item at seqno 2 means that we do not move
 *    the HPS as we never received the snapshot end so this blocks us from
 *    removing 1:PRE at step 3a. It does not matter what sort of item we have
 *    at seqno 2.
 *
 * 2) Replica disconnects and reconnects which sets the
 *    allowedDuplicatePrepareSeqnos window to 1
 *
 * 3) Replica receives the following disk snapshot:
 *        [4:PRE(k1), 5:MUT(k1)]
 *    We have deduped the initial prepare and the commit at seqno 3.
 *
 *    a) 4:PRE(k1)
 *       We replace 1:PRE in the HashTable with 4:PRE and add 4:PRE to
 *       trackedWrites in the PDM.
 *       This prepare logically completes 1:PRE in the PDM but 1:PRE is not
 *       removed from trackedWrites as the HPS used in the fence to remove the
 *       SyncWrites is still 0 and won't be moved until the snapshot end.
 *    b) 5:MUT(k1)
 *       We find 4:PRE in the HashTable and use this seqno when we attempt to
 *       complete the SyncWrite in the PDM. The PDM starts searching for the
 *       SyncWrite to complete at the beginning of trackedWrites as we are
 *       in a disk snapshot and must allow out of order completion. We then find
 *       the trackedWrite for 1:PRE that still exists in the PDM.
 */
TEST_P(DurabilityPassiveStreamTest, MismatchingPreInHTAndPdm) {
    using namespace cb::durability;

    // 1) Consumer receives [1, 2] snapshot marker but only 1:PRE.
    uint32_t opaque = 0;
    SnapshotMarker marker(
            opaque,
            vbid,
            1 /*snapStart*/,
            2 /*snapEnd*/,
            dcp_marker_flag_t::MARKER_FLAG_MEMORY | MARKER_FLAG_CHK,
            {} /*HCS*/,
            {} /*maxVisibleSeqno*/,
            {}, // timestamp
            {} /*streamId*/);
    stream->processMarker(&marker);

    auto key = makeStoredDocKey("key");
    std::string value("value1");
    const uint64_t cas = 999;
    queued_item qi = makePendingItem(
            key, value, Requirements(Level::Majority, Timeout::Infinity()));
    qi->setBySeqno(1);
    qi->setCas(cas);

    EXPECT_EQ(cb::engine_errc::success,
              stream->messageReceived(std::make_unique<MutationConsumerMessage>(
                      qi,
                      opaque,
                      IncludeValue::Yes,
                      IncludeXattrs::Yes,
                      IncludeDeleteTime::No,
                      IncludeDeletedUserXattrs::Yes,
                      DocKeyEncodesCollectionId::No,
                      nullptr,
                      cb::mcbp::DcpStreamId{})));

    auto vb = engine->getVBucket(vbid);
    const auto& pdm = VBucketTestIntrospector::public_getPassiveDM(*vb);
    ASSERT_EQ(1, pdm.getNumTracked());

    // 2) Disconnect and reconnect (sets allowedDuplicatePrepareSeqnos to {1}).
    consumer->closeAllStreams();
    consumer->addStream(opaque, vbid, 0 /*flags*/);
    stream = static_cast<MockPassiveStream*>(
            (consumer->getVbucketStream(vbid)).get());
    stream->acceptStream(cb::mcbp::Status::Success, opaque);

    // 3a) Receive 4:PRE
    ASSERT_TRUE(stream->isActive());
    const uint64_t preSeqno = 4;
    marker = SnapshotMarker(
            opaque,
            vbid,
            1 /*snapStart*/,
            5 /*snapEnd*/,
            dcp_marker_flag_t::MARKER_FLAG_DISK | MARKER_FLAG_CHK,
            preSeqno /*HCS*/,
            {} /*maxVisibleSeqno*/,
            {}, // timestamp
            {} /*streamId*/);
    stream->processMarker(&marker);

    value = "value4";
    qi = queued_item(new Item(key,
                              0 /*flags*/,
                              0 /*expiry*/,
                              value.c_str(),
                              value.size(),
                              PROTOCOL_BINARY_RAW_BYTES,
                              cas /*cas*/,
                              preSeqno,
                              vbid));
    qi->setPendingSyncWrite(Requirements(Level::Majority, Timeout::Infinity()));
    ASSERT_EQ(cb::engine_errc::success,
              stream->messageReceived(std::make_unique<MutationConsumerMessage>(
                      std::move(qi),
                      opaque,
                      IncludeValue::Yes,
                      IncludeXattrs::Yes,
                      IncludeDeleteTime::No,
                      IncludeDeletedUserXattrs::Yes,
                      DocKeyEncodesCollectionId::No,
                      nullptr,
                      cb::mcbp::DcpStreamId{})));

    // We remove the SyncWrite corresponding to 1:PRE when we receive 4:PRE
    // even though we have not reached the snap end and moved the HPS because
    // we do not want to keep duplicate keys in trackedWrites.
    EXPECT_EQ(1, pdm.getNumTracked());

    // 3b) Receive 5:PRE
    value = "value5";
    auto item = makeCommittedItem(key, value);
    item->setBySeqno(5);
    EXPECT_EQ(cb::engine_errc::success,
              stream->messageReceived(std::make_unique<MutationConsumerMessage>(
                      std::move(item),
                      opaque,
                      IncludeValue::Yes,
                      IncludeXattrs::Yes,
                      IncludeDeleteTime::No,
                      IncludeDeletedUserXattrs::Yes,
                      DocKeyEncodesCollectionId::No,
                      nullptr,
                      cb::mcbp::DcpStreamId{})));

    // Persist and notify the PDM as 4:PRE requires persistence to complete due
    // to possibly deduping a persist level prepare. We flush 3 items because
    // the two prepares are in different checkpoint types.
    flushVBucketToDiskIfPersistent(vbid, 3);

    EXPECT_EQ(0, pdm.getNumTracked());
}

// Test covers issue seen in MB-35062, we must be able to tolerate a prepare
// and a delete, the replica must accept both when in a disk snapshot
TEST_P(DurabilityPassiveStreamTest, BackfillPrepareDelete) {
    uint32_t opaque = 0;

    // Send a snapshot which is
    // seq:1 prepare(key)
    // seq:3 delete(key)
    // In this case seq:2 was the commit and is now represented by del seq:3
    const uint64_t preSeqno = 1;

    // 1) Send disk snapshot marker
    SnapshotMarker marker(opaque,
                          vbid,
                          1 /*snapStart*/,
                          3 /*snapEnd*/,
                          dcp_marker_flag_t::MARKER_FLAG_DISK,
                          preSeqno /*HCS*/,
                          {} /*maxVisibleSeqno*/,
                          {}, // timestamp
                          {} /*streamId*/);
    stream->processMarker(&marker);

    // 2) Send prepare
    auto key = makeStoredDocKey("key");
    using namespace cb::durability;
    auto pending = makePendingItem(
            key, "value", Requirements(Level::Majority, Timeout::Infinity()));
    pending->setBySeqno(preSeqno);
    pending->setCas(1);
    EXPECT_EQ(cb::engine_errc::success,
              stream->messageReceived(std::make_unique<MutationConsumerMessage>(
                      pending,
                      opaque,
                      IncludeValue::Yes,
                      IncludeXattrs::Yes,
                      IncludeDeleteTime::No,
                      IncludeDeletedUserXattrs::Yes,
                      DocKeyEncodesCollectionId::No,
                      nullptr,
                      cb::mcbp::DcpStreamId{})));

    // 3) Send delete of the prepared key
    auto deleted = makeCommittedItem(key, {});
    deleted->setDeleted(DeleteSource::Explicit);
    deleted->setBySeqno(3);
    queued_item qi{deleted};
    EXPECT_EQ(cb::engine_errc::success,
              stream->messageReceived(std::make_unique<MutationConsumerMessage>(
                      deleted,
                      opaque,
                      IncludeValue::Yes,
                      IncludeXattrs::Yes,
                      IncludeDeleteTime::No,
                      IncludeDeletedUserXattrs::Yes,
                      DocKeyEncodesCollectionId::No,
                      nullptr,
                      cb::mcbp::DcpStreamId{})));

    // Expect two items in the flush, prepare and delete
    flushVBucketToDiskIfPersistent(vbid, 2);

    // The vbucket must now be upto seqno 3
    auto vb = engine->getVBucket(vbid);
    EXPECT_EQ(3, vb->getHighSeqno());
}

TEST_P(DurabilityPassiveStreamTest,
       DiskSnapshotDontRemoveUncompletedPrepareFromPreviousSnapshot) {
    uint32_t opaque = 0;
    auto vb = engine->getVBucket(vbid);

    // 1) Send memory snapshot marker
    SnapshotMarker marker(
            opaque,
            vbid,
            1 /*snapStart*/,
            1 /*snapEnd*/,
            dcp_marker_flag_t::MARKER_FLAG_MEMORY | MARKER_FLAG_CHK,
            {} /*HCS*/,
            {} /*maxVisibleSeqno*/,
            {}, // timestamp
            {} /*streamId*/);
    stream->processMarker(&marker);

    // 2) Send prepare for keyA
    auto keyA = makeStoredDocKey("keyA");
    using namespace cb::durability;
    auto pending = makePendingItem(
            keyA, "value", Requirements(Level::Majority, Timeout::Infinity()));
    pending->setBySeqno(1);
    pending->setCas(1);
    EXPECT_EQ(cb::engine_errc::success,
              stream->messageReceived(std::make_unique<MutationConsumerMessage>(
                      pending,
                      opaque,
                      IncludeValue::Yes,
                      IncludeXattrs::Yes,
                      IncludeDeleteTime::No,
                      IncludeDeletedUserXattrs::Yes,
                      DocKeyEncodesCollectionId::No,
                      nullptr,
                      cb::mcbp::DcpStreamId{})));
    flushVBucketToDiskIfPersistent(vbid, 1);

    // 3) Send disk snapshot marker
    const uint64_t keyBPrepareSeqno = 3;
    marker = SnapshotMarker(
            opaque,
            vbid,
            2 /*snapStart*/,
            5 /*snapEnd*/,
            dcp_marker_flag_t::MARKER_FLAG_DISK | MARKER_FLAG_CHK,
            keyBPrepareSeqno /*HCS*/,
            {} /*maxVisibleSeqno*/,
            {}, // timestamp
            {} /*streamId*/);
    stream->processMarker(&marker);

    // 4) Send prepare and commit for keyB before we see the commit for keyA
    auto key = makeStoredDocKey("keyB");
    pending = makePendingItem(
            key, "value", Requirements(Level::Majority, Timeout::Infinity()));
    pending->setBySeqno(keyBPrepareSeqno);
    pending->setCas(3);
    EXPECT_EQ(cb::engine_errc::success,
              stream->messageReceived(std::make_unique<MutationConsumerMessage>(
                      pending,
                      opaque,
                      IncludeValue::Yes,
                      IncludeXattrs::Yes,
                      IncludeDeleteTime::No,
                      IncludeDeletedUserXattrs::Yes,
                      DocKeyEncodesCollectionId::No,
                      nullptr,
                      cb::mcbp::DcpStreamId{})));

    auto committed = makeCommittedItem(key, {});
    committed->setBySeqno(4);
    auto qi = queued_item{committed};
    EXPECT_EQ(cb::engine_errc::success,
              stream->messageReceived(std::make_unique<MutationConsumerMessage>(
                      committed,
                      opaque,
                      IncludeValue::Yes,
                      IncludeXattrs::Yes,
                      IncludeDeleteTime::No,
                      IncludeDeletedUserXattrs::Yes,
                      DocKeyEncodesCollectionId::No,
                      nullptr,
                      cb::mcbp::DcpStreamId{})));

    // 5) Flush before we receive the completion for keyA
    flushVBucketToDiskIfPersistent(vbid, 2);

    // 6) Completion of keyA should not throw an exception due to keyA not being
    // found in the PDM
    committed = makeCommittedItem(keyA, {});
    committed->setBySeqno(5);
    qi = queued_item{committed};
    EXPECT_EQ(cb::engine_errc::success,
              stream->messageReceived(std::make_unique<MutationConsumerMessage>(
                      committed,
                      opaque,
                      IncludeValue::Yes,
                      IncludeXattrs::Yes,
                      IncludeDeleteTime::No,
                      IncludeDeletedUserXattrs::Yes,
                      DocKeyEncodesCollectionId::No,
                      nullptr,
                      cb::mcbp::DcpStreamId{})));
}

/**
 * We have to treat all prepares in a disk snapshot as requiring persistence
 * due to them possibly de-duplicating a PersistToMajority SyncWrite. As this is
 * the case, we can keep completed SyncWrite objects in the PDM trackedWrites
 * even after one has been completed (a disk snapshot contains a prepare and a
 * commit for the same key). These prepares are logically completed and should
 * not trigger any sanity check exceptions due to having multiple prepares for
 * the same key in trackedWrites.
 */
TEST_P(DurabilityPassiveStreamTest, CompletedDiskPreIsIgnoredBySanityChecks) {
    uint32_t opaque = 0;
    const uint64_t preSeqno = 1;
    // 1) Receive disk snapshot marker
    SnapshotMarker marker(opaque,
                          vbid,
                          1 /*snapStart*/,
                          2 /*snapEnd*/,
                          dcp_marker_flag_t::MARKER_FLAG_DISK,
                          preSeqno /*HCS*/,
                          {} /*maxVisibleSeqno*/,
                          {}, // timestamp
                          {} /*streamId*/);
    stream->processMarker(&marker);

    // 2) Receive prepare
    auto key = makeStoredDocKey("key");
    using namespace cb::durability;
    auto pending = makePendingItem(
            key, "value", Requirements(Level::Majority, Timeout::Infinity()));
    pending->setBySeqno(preSeqno);
    pending->setCas(1);
    EXPECT_EQ(cb::engine_errc::success,
              stream->messageReceived(std::make_unique<MutationConsumerMessage>(
                      pending,
                      opaque,
                      IncludeValue::Yes,
                      IncludeXattrs::Yes,
                      IncludeDeleteTime::No,
                      IncludeDeletedUserXattrs::Yes,
                      DocKeyEncodesCollectionId::No,
                      nullptr,
                      cb::mcbp::DcpStreamId{})));

    // 3) Receive overwriting set instead of commit
    const std::string value = "commit";
    auto item = makeCommittedItem(key, value);
    item->setBySeqno(2);
    item->setCas(1);
    EXPECT_EQ(cb::engine_errc::success,
              stream->messageReceived(std::make_unique<MutationConsumerMessage>(
                      std::move(item),
                      opaque,
                      IncludeValue::Yes,
                      IncludeXattrs::Yes,
                      IncludeDeleteTime::No,
                      IncludeDeletedUserXattrs::Yes,
                      DocKeyEncodesCollectionId::No,
                      nullptr,
                      cb::mcbp::DcpStreamId{})));

    // 4) Receive memory snapshot marker
    marker = SnapshotMarker(
            opaque,
            vbid,
            3 /*snapStart*/,
            3 /*snapEnd*/,
            dcp_marker_flag_t::MARKER_FLAG_MEMORY | MARKER_FLAG_CHK,
            {} /*HCS*/,
            {} /*maxVisibleSeqno*/,
            {}, // timestamp
            {} /*streamId*/);
    stream->processMarker(&marker);

    // 5) Receive prepare
    pending = makePendingItem(
            key, "value", Requirements(Level::Majority, Timeout::Infinity()));
    pending->setBySeqno(3);
    pending->setCas(2);
    EXPECT_EQ(cb::engine_errc::success,
              stream->messageReceived(std::make_unique<MutationConsumerMessage>(
                      pending,
                      opaque,
                      IncludeValue::Yes,
                      IncludeXattrs::Yes,
                      IncludeDeleteTime::No,
                      IncludeDeletedUserXattrs::Yes,
                      DocKeyEncodesCollectionId::No,
                      nullptr,
                      cb::mcbp::DcpStreamId{})));
}

TEST_P(DurabilityPassiveStreamTest,
       CompletedPersistPreIsIgnoredBySanityChecks) {
    uint32_t opaque = 0;

    // 1) Receive disk snapshot marker
    SnapshotMarker marker(
            opaque,
            vbid,
            1 /*snapStart*/,
            2 /*snapEnd*/,
            dcp_marker_flag_t::MARKER_FLAG_MEMORY | MARKER_FLAG_CHK,
            {} /*HCS*/,
            {} /*maxVisibleSeqno*/,
            {}, // timestamp
            {} /*streamId*/);
    stream->processMarker(&marker);

    // 2) Receive prepare
    auto key = makeStoredDocKey("key");
    using namespace cb::durability;
    auto pending = makePendingItem(
            key,
            "value",
            Requirements(Level::PersistToMajority, Timeout::Infinity()));
    pending->setBySeqno(1);
    pending->setCas(1);
    EXPECT_EQ(cb::engine_errc::success,
              stream->messageReceived(std::make_unique<MutationConsumerMessage>(
                      pending,
                      opaque,
                      IncludeValue::Yes,
                      IncludeXattrs::Yes,
                      IncludeDeleteTime::No,
                      IncludeDeletedUserXattrs::Yes,
                      DocKeyEncodesCollectionId::No,
                      nullptr,
                      cb::mcbp::DcpStreamId{})));

    // 3) Receive commit
    ASSERT_EQ(
            cb::engine_errc::success,
            stream->messageReceived(std::make_unique<CommitSyncWriteConsumer>(
                    opaque, vbid, 1 /*prepareSeqno*/, 2 /*commitSeqno*/, key)));

    // 4) Receive memory snapshot marker
    marker = SnapshotMarker(
            opaque,
            vbid,
            3 /*snapStart*/,
            3 /*snapEnd*/,
            dcp_marker_flag_t::MARKER_FLAG_MEMORY | MARKER_FLAG_CHK,
            {} /*HCS*/,
            {} /*maxVisibleSeqno*/,
            {}, // timestamp
            {} /*streamId*/);
    stream->processMarker(&marker);

    // 5) Receive prepare
    pending = makePendingItem(
            key, "value", Requirements(Level::Majority, Timeout::Infinity()));
    pending->setBySeqno(3);
    pending->setCas(2);
    EXPECT_EQ(cb::engine_errc::success,
              stream->messageReceived(std::make_unique<MutationConsumerMessage>(
                      pending,
                      opaque,
                      IncludeValue::Yes,
                      IncludeXattrs::Yes,
                      IncludeDeleteTime::No,
                      IncludeDeletedUserXattrs::Yes,
                      DocKeyEncodesCollectionId::No,
                      nullptr,
                      cb::mcbp::DcpStreamId{})));
}

void DurabilityPassiveStreamTest::testPrepareCompletedAtAbort(
        cb::durability::Level level, Resolution res, bool flush) {
    auto vb = engine->getVBucket(vbid);
    auto& ht = vb->ht;
    const auto& ckptMgr = *vb->checkpointManager;
    const auto& dm = vb->getDurabilityMonitor();

    auto checkDM = [&dm](size_t numTracked, int64_t hps, int64_t hcs) -> void {
        EXPECT_EQ(numTracked, dm.getNumTracked());
        EXPECT_EQ(hps, dm.getHighPreparedSeqno());
        EXPECT_EQ(hcs, dm.getHighCompletedSeqno());
    };

    const auto key = makeStoredDocKey("key1");

    // Checking the state of HT, CM and DM at every meaningful step,
    // all empty at this point.
    ASSERT_EQ(0, ht.getNumItems());
    {
        const auto htRes = ht.findForUpdate(key);
        ASSERT_FALSE(htRes.pending);
        ASSERT_FALSE(htRes.committed);
    }
    ASSERT_EQ(0, ckptMgr.getHighSeqno());
    {
        SCOPED_TRACE("");
        checkDM(0 /*numTracked*/, 0 /*HPS*/, 0 /*HCS*/);
    }

    // First we check the behaviour at receiving a memory snapshot
    const uint32_t opaque = 0;
    auto prepareSeqno = 1;
    auto snapEnd = prepareSeqno;
    SnapshotMarker marker(opaque,
                          vbid,
                          prepareSeqno /*snapStart*/,
                          snapEnd,
                          MARKER_FLAG_MEMORY | MARKER_FLAG_CHK /*flags*/,
                          {} /*HCS*/,
                          {} /*maxVisibleSeqno*/,
                          {}, // timestamp
                          {} /*streamId*/);
    stream->processMarker(&marker);

    // Replica receives PRE(key)
    using namespace cb::durability;
    const auto prepare =
            makePendingItem(key, "value", {level, Timeout::Infinity()});
    prepare->setBySeqno(prepareSeqno);
    EXPECT_EQ(cb::engine_errc::success,
              stream->messageReceived(std::make_unique<MutationConsumerMessage>(
                      prepare,
                      opaque,
                      IncludeValue::Yes,
                      IncludeXattrs::Yes,
                      IncludeDeleteTime::No,
                      IncludeDeletedUserXattrs::Yes,
                      DocKeyEncodesCollectionId::No,
                      nullptr /*ext-meta*/,
                      cb::mcbp::DcpStreamId{})));

    // MB-36735: This is added for covering both when:
    // 1) The flusher has persisted the snapshot containing the prepare when
    //     the unprepared Abort is received
    // 2) The flusher has not persisted the entire snapshot
    //
    // In the second case (!flush) the Prepare is not locally-satisfied and so
    // still tracked in the PDM (as in PDM we can only remove up to the HPS).
    // In that scenario, before this fix the PDM throws when it processes the
    // unprepared Abort, as it does not expect to find an already-Completed
    // Prepare in tracked-writes.
    if (flush) {
        vb->setPersistenceSeqno(snapEnd);
        vb->notifyPersistenceToDurabilityMonitor();
    }

    EXPECT_EQ(1, ht.getNumItems());
    {
        const auto htRes = ht.findForUpdate(key);
        ASSERT_TRUE(htRes.pending);
        EXPECT_EQ(prepareSeqno, htRes.pending->getBySeqno());
        EXPECT_TRUE(htRes.pending->isPending());
        ASSERT_FALSE(htRes.committed);
    }
    EXPECT_EQ(prepareSeqno, ckptMgr.getHighSeqno());
    if (persistent() && !flush && level == Level::PersistToMajority) {
        SCOPED_TRACE("");
        checkDM(1 /*numTracked*/, 0 /*HPS*/, 0 /*HCS*/);
    } else {
        SCOPED_TRACE("");
        checkDM(1 /*numTracked*/, 1 /*HPS*/, 0 /*HCS*/);
    }

    // Replica receives a legal Commit/Abort for PRE(key).
    // Note: Active queues Durability items into different checkpoints for
    // avoiding deduplication, so Replica never expects Prepare+Commit/Abort
    // within the same snapshot.
    auto completeSeqno = 2;
    snapEnd = completeSeqno + 10;
    marker = SnapshotMarker(opaque,
                            vbid,
                            completeSeqno /*snapStart*/,
                            snapEnd,
                            MARKER_FLAG_CHK | MARKER_FLAG_MEMORY /*flags*/,
                            {} /*HCS*/,
                            {} /*maxVisibleSeqno*/,
                            {}, // timestamp
                            {} /*streamId*/);
    stream->processMarker(&marker);

    std::unique_ptr<DcpResponse> msg;
    switch (res) {
    case Resolution::Commit: {
        msg = std::make_unique<CommitSyncWriteConsumer>(
                opaque, vbid, prepareSeqno, completeSeqno, key);
        break;
    }
    case Resolution::Abort: {
        msg = std::make_unique<AbortSyncWriteConsumer>(
                opaque, vbid, key, prepareSeqno, completeSeqno);
        break;
    }
    }
    ASSERT_EQ(cb::engine_errc::success,
              stream->messageReceived(std::move(msg)));

    {
        const auto htRes = ht.findForUpdate(key);

        switch (res) {
        case Resolution::Commit: {
            ASSERT_TRUE(htRes.committed);
            EXPECT_EQ(CommittedState::CommittedViaPrepare,
                      htRes.committed->getCommitted());
            EXPECT_EQ(completeSeqno, htRes.committed->getBySeqno());
            if (persistent()) {
                EXPECT_EQ(1, ht.getNumItems());
                ASSERT_FALSE(htRes.pending);
            } else {
                // Keeping the Prepare SV in HT for Ephemeral.
                EXPECT_EQ(2, ht.getNumItems());
                ASSERT_TRUE(htRes.pending);
                EXPECT_TRUE(htRes.pending->isPrepareCompleted());
                // SV is turned into a PrepareCommitted, seqno is still
                // prepareSeqno.
                EXPECT_EQ(CommittedState::PrepareCommitted,
                          htRes.pending->getCommitted());
                EXPECT_EQ(prepareSeqno, htRes.pending->getBySeqno());
            }
            break;
        }
        case Resolution::Abort: {
            ASSERT_FALSE(htRes.committed);
            if (persistent()) {
                EXPECT_EQ(0, ht.getNumItems());
                ASSERT_FALSE(htRes.pending);
            } else {
                // Keeping the Prepare SV in HT for Ephemeral.
                EXPECT_EQ(1, ht.getNumItems());
                ASSERT_TRUE(htRes.pending);
                EXPECT_TRUE(htRes.pending->isPrepareCompleted());
                // SV is turned into a PrepareAborted, seqno is set to
                // abortSeqno.
                EXPECT_EQ(CommittedState::PrepareAborted,
                          htRes.pending->getCommitted());
                EXPECT_EQ(completeSeqno, htRes.pending->getBySeqno());
            }
            break;
        }
        }
    }
    EXPECT_EQ(completeSeqno, ckptMgr.getHighSeqno());
    using namespace cb::durability;
    if (persistent() && !flush && level == Level::PersistToMajority) {
        // Completed Prepare still tracked in PDM as HPS has never covered it.
        SCOPED_TRACE("");
        checkDM(1 /*numTracked*/, 0 /*HPS*/, 1 /*HCS*/);
    } else {
        SCOPED_TRACE("");
        checkDM(0 /*numTracked*/, 1 /*HPS*/, 1 /*HCS*/);
    }

    // Here the important part of the test begins.
    // From this point onward, we have a Completed (Committed / Aborted) Prepare
    // in the HT, but no in-flight Prepare for key.
    // Before the fix, at VBucket::abort for Ephemeral we wrongly process the
    // Abort as if an in-flight Prepare is present in the HT (and at some point
    // we throw).

    // Unprepared Abort unexpected at this point as Replica is still receiving
    // a memory snapshot.
    // Note: This throws before the fix for MB-36735 if !flush, read comment
    // above.
    ASSERT_EQ(cb::engine_errc::invalid_arguments,
              stream->messageReceived(std::make_unique<AbortSyncWriteConsumer>(
                      opaque,
                      vbid,
                      key,
                      10 /*prepareSeqno*/,
                      11 /*abortSeqno*/)));

    // Now Replica receives a disk snapshot
    marker = SnapshotMarker(opaque,
                            vbid,
                            13 /*snapStart*/,
                            20 /*snapEnd*/,
                            MARKER_FLAG_CHK | MARKER_FLAG_DISK /*flags*/,
                            15 /*HCS*/,
                            {} /*maxVisibleSeqno*/,
                            {}, // timestamp
                            {} /*streamId*/);
    stream->processMarker(&marker);

    auto abortSeqno = 16;
    ASSERT_EQ(cb::engine_errc::success,
              stream->messageReceived(std::make_unique<AbortSyncWriteConsumer>(
                      opaque, vbid, key, 15 /*prepareSeqno*/, abortSeqno)));

    {
        const auto htRes = ht.findForUpdate(key);

        switch (res) {
        case Resolution::Commit: {
            ASSERT_TRUE(htRes.committed);
            EXPECT_EQ(CommittedState::CommittedViaPrepare,
                      htRes.committed->getCommitted());
            EXPECT_EQ(completeSeqno, htRes.committed->getBySeqno());
            if (persistent()) {
                EXPECT_EQ(1, ht.getNumItems());
                ASSERT_FALSE(htRes.pending);
            } else {
                // Keeping the Prepare SV in HT for Ephemeral.
                EXPECT_EQ(2, ht.getNumItems());
            }
            break;
        }
        case Resolution::Abort: {
            ASSERT_FALSE(htRes.committed);
            if (persistent()) {
                EXPECT_EQ(0, ht.getNumItems());
                ASSERT_FALSE(htRes.pending);
            } else {
                // Keeping the Prepare SV in HT for Ephemeral.
                EXPECT_EQ(1, ht.getNumItems());
            }
            break;
        }
        }
        if (ephemeral()) {
            // The old PrepareCommitted SV is turned into a PrepareAborted,
            // seqno is set to abortSeqno.
            ASSERT_TRUE(htRes.pending);
            EXPECT_TRUE(htRes.pending->isPrepareCompleted());
            EXPECT_EQ(CommittedState::PrepareAborted,
                      htRes.pending->getCommitted());
            EXPECT_EQ(abortSeqno, htRes.pending->getBySeqno());
        }
    }
    EXPECT_EQ(abortSeqno, ckptMgr.getHighSeqno());
    if (persistent() && !flush && level == Level::PersistToMajority) {
        // Completed Prepare still tracked in PDM as HPS has never covered it.
        SCOPED_TRACE("");
        checkDM(1 /*numTracked*/, 0 /*HPS*/, 1 /*HCS*/);
    } else {
        SCOPED_TRACE("");
        checkDM(0 /*numTracked*/, 1 /*HPS*/, 1 /*HCS*/);
    }
}

TEST_P(DurabilityPassiveStreamTest, MajorityPrepareAbortedAtAbort) {
    testPrepareCompletedAtAbort(cb::durability::Level::Majority,
                                Resolution::Abort);
}

TEST_P(DurabilityPassiveStreamTest,
       MajorityAndPersistOnMasterPrepareAbortedAtAbort) {
    // @todo: Skip the test until MB-36772 is done (Replica should reject
    //  PersistTo prepare)
    if (ephemeral()) {
        return;
    }
    testPrepareCompletedAtAbort(
            cb::durability::Level::MajorityAndPersistOnMaster,
            Resolution::Abort);
}

TEST_P(DurabilityPassiveStreamTest, PersistToMajorityPrepareAbortedAtAbort) {
    // @todo: Skip the test until MB-36772 is done (Replica should reject
    //  PersistTo prepare)
    if (ephemeral()) {
        return;
    }
    testPrepareCompletedAtAbort(cb::durability::Level::PersistToMajority,
                                Resolution::Abort);
}

TEST_P(DurabilityPassiveStreamTest,
       PersistToMajorityPrepareAbortedAndFlushedAtAbort) {
    // @todo: Skip the test until MB-36772 is done (Replica should reject
    //  PersistTo prepare)
    if (ephemeral()) {
        return;
    }
    testPrepareCompletedAtAbort(
            cb::durability::Level::PersistToMajority,
            Resolution::Abort,
            true /*flusher persists the snapshot containing the prepare*/);
}

TEST_P(DurabilityPassiveStreamTest, MajorityPrepareCommittedAtAbort) {
    testPrepareCompletedAtAbort(cb::durability::Level::Majority,
                                Resolution::Commit);
}

TEST_P(DurabilityPassiveStreamTest,
       MajorityAndPersistOnMasterPrepareCommittedAtAbort) {
    // @todo: Skip the test until MB-36772 is done (Replica should reject
    //  PersistTo prepare)
    if (ephemeral()) {
        return;
    }
    testPrepareCompletedAtAbort(
            cb::durability::Level::MajorityAndPersistOnMaster,
            Resolution::Commit);
}

TEST_P(DurabilityPassiveStreamTest, PersistToMajorityPrepareCommittedAtAbort) {
    // @todo: Skip the test until MB-36772 is done (Replica should reject
    //  PersistTo prepare)
    if (ephemeral()) {
        return;
    }
    testPrepareCompletedAtAbort(cb::durability::Level::PersistToMajority,
                                Resolution::Commit);
}

TEST_P(DurabilityPassiveStreamTest,
       PersistToMajorityPrepareCommittedAndFlushedAtAbort) {
    // @todo: Skip the test until MB-36772 is done (Replica should reject
    //  PersistTo prepare)
    if (ephemeral()) {
        return;
    }
    testPrepareCompletedAtAbort(
            cb::durability::Level::PersistToMajority,
            Resolution::Commit,
            true /*flusher persists the snapshot containing the prepare*/);
}

TEST_P(DurabilityPassiveStreamTest, AllowedDuplicatePreparesSetOnDiskSnap) {
    auto key = makeStoredDocKey("key");
    auto cas = 1;
    auto prepareSeqno = 1;
    makeAndReceiveSnapMarkerAndDcpPrepare(key, cas, prepareSeqno);

    const uint32_t opaque = 0;
    SnapshotMarker marker(opaque,
                          vbid,
                          3 /*snapStart*/,
                          3,
                          MARKER_FLAG_DISK | MARKER_FLAG_CHK /*flags*/,
                          1 /*HCS*/,
                          {} /*maxVisibleSeqno*/,
                          {}, // timestamp
                          {} /*streamId*/);
    stream->processMarker(&marker);

    using namespace cb::durability;
    queued_item qi = makePendingItem(
            key, "value", Requirements(Level::Majority, Timeout::Infinity()));
    qi->setBySeqno(3);
    qi->setCas(3);

    EXPECT_EQ(cb::engine_errc::success,
              stream->messageReceived(std::make_unique<MutationConsumerMessage>(
                      qi,
                      opaque,
                      IncludeValue::Yes,
                      IncludeXattrs::Yes,
                      IncludeDeleteTime::No,
                      IncludeDeletedUserXattrs::Yes,
                      DocKeyEncodesCollectionId::No,
                      nullptr,
                      cb::mcbp::DcpStreamId{})));
}

void DurabilityPassiveStreamTest::testPrepareDeduplicationCorrectlyResetsHPS(
        cb::durability::Level level) {
    using namespace cb::durability;
    if (ephemeral()) {
        ASSERT_EQ(Level::Majority, level);
    }

    auto keyA = makeStoredDocKey("keyA");
    makeAndReceiveSnapMarkerAndDcpPrepare(
            keyA, 1 /*cas*/, 1 /*prepareSeqno*/, level);
    auto keyB = makeStoredDocKey("keyB");
    makeAndReceiveSnapMarkerAndDcpPrepare(
            keyB, 2 /*cas*/, 2 /*prepareSeqno*/, level);
    flushVBucketToDiskIfPersistent(vbid, 2 /*expected_num_flushed*/);

    // Expected state in PDM:
    //
    // P(keyA):1    P(keyB):2
    //              ^
    //              HPS:2
    const auto& vb = *store->getVBucket(vbid);
    const auto& pdm = dynamic_cast<const PassiveDurabilityMonitor&>(
            vb.getDurabilityMonitor());
    EXPECT_EQ(2, pdm.getNumTracked());
    EXPECT_EQ(2, pdm.getHighestTrackedSeqno());
    EXPECT_EQ(2, pdm.getHighPreparedSeqno());

    // Replica receives a disk snapshot now, key duplicates legal in PDM
    const uint32_t opaque = 0;
    SnapshotMarker marker(opaque,
                          vbid,
                          3 /*snapStart*/,
                          3 /*snapEnd*/,
                          MARKER_FLAG_DISK | MARKER_FLAG_CHK /*flags*/,
                          0 /*HCS*/,
                          {} /*maxVisibleSeqno*/,
                          {} /*timestamp*/,
                          {} /*streamId*/);
    stream->processMarker(&marker);

    // Before the fix, the next steps will end up with the following invalid
    // state, which is a pre-requirement for the next steps to fail:
    //
    // P(keyA):1    x    P(keyB):3
    //              ^
    //              HPS:2
    //
    // At fix, this is the state:
    //
    // P(keyA):1    x    P(keyB):3
    // ^
    // HPS:2

    auto qi = makePendingItem(
            keyB, "value", Requirements(level, Timeout::Infinity()));
    qi->setBySeqno(3);
    qi->setCas(3);
    // Receiving the snap-end seqno. Before the fix, this is where we fail on
    // Ephemeral, as we callback into the PDM for updating the HPS from
    // PassiveStream::handleSnapshotEnd().
    // The PDM throws as we break the monotonicity invariant on HPS (set to
    // seqno:2) by trying to reset it to PDM::trackedWrites::begin (ie, seqno:1)
    EXPECT_EQ(cb::engine_errc::success,
              stream->messageReceived(std::make_unique<MutationConsumerMessage>(
                      qi,
                      opaque,
                      IncludeValue::Yes,
                      IncludeXattrs::Yes,
                      IncludeDeleteTime::No,
                      IncludeDeletedUserXattrs::Yes,
                      DocKeyEncodesCollectionId::No,
                      nullptr,
                      cb::mcbp::DcpStreamId{})));

    if (persistent()) {
        EXPECT_EQ(2, pdm.getNumTracked());
        EXPECT_EQ(3, pdm.getHighestTrackedSeqno());
        EXPECT_EQ(2, pdm.getHighPreparedSeqno());

        // At flush we persist the full disk snapshot and we call back into the
        // PDM for moving the HPS. Before the fix the PDM throws here the same
        // as already described for Ephemeral.
        flush_vbucket_to_disk(vbid, 1 /*expected_num_flushed*/);
    }

    // Final state at fix
    //
    // P(keyA):1    x    P(keyB):3
    //                   ^
    //                   HPS:3
    EXPECT_EQ(2, pdm.getNumTracked());
    EXPECT_EQ(3, pdm.getHighestTrackedSeqno());
    EXPECT_EQ(3, pdm.getHighPreparedSeqno());
}

TEST_P(DurabilityPassiveStreamTest, PrepareDedupCorrectlyResetsHPS_Majority) {
    testPrepareDeduplicationCorrectlyResetsHPS(cb::durability::Level::Majority);
}

TEST_P(DurabilityPassiveStreamPersistentTest,
       PrepareDedupCorrectlyResetsHPS_MajorityAndPersistOnMaster) {
    testPrepareDeduplicationCorrectlyResetsHPS(
            cb::durability::Level::MajorityAndPersistOnMaster);
}

TEST_P(DurabilityPassiveStreamPersistentTest,
       PrepareDedupCorrectlyResetsHPS_PersistToMajority) {
    testPrepareDeduplicationCorrectlyResetsHPS(
            cb::durability::Level::PersistToMajority);
}

// Regression test for MB-41024: check that if a Prepare is received when under
// memory pressure and it is initially rejected and queued, that the snapshot
// end is not notified twice to PDM.
TEST_P(DurabilityPassiveStreamTest,
       MB_41024_PrepareAtSnapEndWithMemoryPressure) {
    if (ephemeralFailNewData()) {
        // This configuration disconnects if a replication stream would
        // go over the high watermark - so test not applicable.
        return;
    }
    // Set mutation memory threshold to zero so a single mutation can push us
    // over the limit (limit = threshold * bucket quota).
    engine->getConfiguration().setMutationMemRatio(0.0);
    ASSERT_EQ(0.0, store->getMutationMemRatio());

    // Send initial snapshot marrker.
    uint32_t opaque = 0;
    auto prepareSeqno = 1;
    // Require a disk snapshot so PassiveStream::handleSnapshotEnd() notifies
    // the PDM even if we haven't successfully processed a Prepare.
    makeAndProcessSnapshotMarker(
            opaque, prepareSeqno, MARKER_FLAG_DISK | MARKER_FLAG_CHK);

    // Setup - send prepare. This should initially be rejected, by virtue
    // of it value size which would make mem_used greater than
    // bucket quota * mutation_mem_ratio.
    std::string largeValue(1024 * 1024 * 10, '\0');
    using namespace cb::durability;
    auto prepare =
            makePendingItem(makeStoredDocKey("key"),
                            largeValue,
                            Requirements(Level::Majority, Timeout::Infinity()));
    prepare->setBySeqno(prepareSeqno);

    // We *don't* want the replication throttle to kick in before we attempt
    // to process the prepare, so configure the MockReplicationThrottle to
    // just return "Process" when called during the messageReceived call
    // below.
    using namespace ::testing;
    EXPECT_CALL(engine->getMockReplicationThrottle(), getStatus())
            .WillOnce(Return(ReplicationThrottle::Status::Process));

    // Message received by stream. Too large for current mem_used so should
    // be buffered and return TMPFAIL
    EXPECT_EQ(cb::engine_errc::temporary_failure,
              stream->messageReceived(std::make_unique<MutationConsumerMessage>(
                      prepare,
                      opaque,
                      IncludeValue::Yes,
                      IncludeXattrs::Yes,
                      IncludeDeleteTime::No,
                      IncludeDeletedUserXattrs::Yes,
                      DocKeyEncodesCollectionId::No,
                      nullptr,
                      cb::mcbp::DcpStreamId{})));

    // Increase threshold to allow mutation to be processed.
    engine->getConfiguration().setMutationMemRatio(1.0);

    // Test: now process the buffered message. This would previously throw a
    // Monotonic logic_error exception when attempting to push the same
    // seqno to the PDM::receivedSnapshotEnds
    uint32_t processedBytes = 0;
    EXPECT_EQ(all_processed,
              stream->processBufferedMessages(processedBytes, 1));
}

TEST_P(DurabilityPassiveStreamPersistentTest, BufferDcpCommit) {
    auto key = makeStoredDocKey("bufferDcp");

    // Messages go into the consumer so we update flow-control
    EXPECT_EQ(cb::engine_errc::success,
              consumer->snapshotMarker(stream->getOpaque(),
                                       vbid,
                                       1,
                                       1,
                                       MARKER_FLAG_MEMORY | MARKER_FLAG_CHK,
                                       0,
                                       0));

    auto ackBytes = consumer->getFlowControl().getFreedBytes();
    EXPECT_EQ(sizeof(protocol_binary_request_header) +
                      sizeof(cb::mcbp::request::DcpSnapshotMarkerV2xPayload) +
                      sizeof(cb::mcbp::request::DcpSnapshotMarkerV2_0Value),
              ackBytes);
    EXPECT_EQ(cb::engine_errc::success,
              consumer->prepare(stream->getOpaque(),
                                key,
                                {}, // value (none)
                                0, // priv_bytes
                                0, // datatype
                                0, // cas
                                vbid,
                                0, // flags
                                1, // seqno
                                1, // rev
                                0, // expiration
                                0, // lock
                                0, // nru
                                DocumentState::Alive,
                                cb::durability::Level::Majority));

    // Add +2 as producer/consumer account for an extra 2 bytes (MB-46634)
    ackBytes += sizeof(protocol_binary_request_header) +
                sizeof(cb::mcbp::request::DcpPreparePayload) + key.size() + 2;
    EXPECT_EQ(ackBytes, consumer->getFlowControl().getFreedBytes());

    // Force consumer to buffer
    auto& config = engine->getConfiguration();
    config.setMutationMemRatio(0.0);
    auto& stats = engine->getEpStats();
    const size_t size = stats.getMaxDataSize();
    stats.setMaxDataSize(1);
    ASSERT_EQ(ReplicationThrottle::Status::Pause,
              engine->getReplicationThrottle().getStatus());

    // Now buffer commit
    EXPECT_EQ(cb::engine_errc::success,
              consumer->snapshotMarker(stream->getOpaque(),
                                       vbid,
                                       2,
                                       2,
                                       MARKER_FLAG_MEMORY | MARKER_FLAG_CHK,
                                       0,
                                       0));

    // No change, snapshot is now buffered
    EXPECT_EQ(ackBytes, consumer->getFlowControl().getFreedBytes());

    EXPECT_EQ(cb::engine_errc::success,
              consumer->commit(stream->getOpaque(),
                               vbid,
                               key,
                               1 /*prepare*/,
                               2 /*commit*/));

    // No change, commit is now buffered
    EXPECT_EQ(ackBytes, consumer->getFlowControl().getFreedBytes());

    // undo the adjustments so that processing of buffered items will work
    config.setMutationMemRatio(0.99);
    engine->getEpStats().setMaxDataSize(size);

    // And process buffered items
    EXPECT_EQ(more_to_process, consumer->processBufferedItems());
    EXPECT_EQ(all_processed, consumer->processBufferedItems());

    // Snapshot and commit processed
    ackBytes += sizeof(protocol_binary_request_header) +
                sizeof(cb::mcbp::request::DcpSnapshotMarkerV2xPayload) +
                sizeof(cb::mcbp::request::DcpSnapshotMarkerV2_0Value);
    ackBytes += sizeof(protocol_binary_request_header) +
                sizeof(cb::mcbp::request::DcpCommitPayload) + key.size();
    EXPECT_EQ(ackBytes, consumer->getFlowControl().getFreedBytes());
}

TEST_P(DurabilityPassiveStreamPersistentTest, BufferDcpAbort) {
    auto key = makeStoredDocKey("bufferDcp");

    // Messages go into the consumer so we update flow-control
    EXPECT_EQ(cb::engine_errc::success,
              consumer->snapshotMarker(stream->getOpaque(),
                                       vbid,
                                       1,
                                       1,
                                       MARKER_FLAG_MEMORY | MARKER_FLAG_CHK,
                                       0,
                                       0));

    auto ackBytes = consumer->getFlowControl().getFreedBytes();
    EXPECT_EQ(sizeof(protocol_binary_request_header) +
                      sizeof(cb::mcbp::request::DcpSnapshotMarkerV2xPayload) +
                      sizeof(cb::mcbp::request::DcpSnapshotMarkerV2_0Value),
              ackBytes);
    EXPECT_EQ(cb::engine_errc::success,
              consumer->prepare(stream->getOpaque(),
                                key,
                                {}, // value (none)
                                0, // priv_bytes
                                0, // datatype
                                0, // cas
                                vbid,
                                0, // flags
                                1, // seqno
                                1, // rev
                                0, // expiration
                                0, // lock
                                0, // nru
                                DocumentState::Alive,
                                cb::durability::Level::Majority));

    // Add +2 as producer/consumer account for an extra 2 bytes (MB-46634)
    ackBytes += sizeof(protocol_binary_request_header) +
                sizeof(cb::mcbp::request::DcpPreparePayload) + key.size() + 2;
    EXPECT_EQ(ackBytes, consumer->getFlowControl().getFreedBytes());

    // Force consumer to buffer
    auto& config = engine->getConfiguration();
    config.setMutationMemRatio(0.0);
    auto& stats = engine->getEpStats();
    const size_t size = stats.getMaxDataSize();
    stats.setMaxDataSize(1);
    ASSERT_EQ(ReplicationThrottle::Status::Pause,
              engine->getReplicationThrottle().getStatus());

    // Now buffer abort
    EXPECT_EQ(cb::engine_errc::success,
              consumer->snapshotMarker(stream->getOpaque(),
                                       vbid,
                                       2,
                                       2,
                                       MARKER_FLAG_MEMORY | MARKER_FLAG_CHK,
                                       0,
                                       0));

    // No change, snapshot is now buffered
    EXPECT_EQ(ackBytes, consumer->getFlowControl().getFreedBytes());

    EXPECT_EQ(cb::engine_errc::success,
              consumer->abort(stream->getOpaque(),
                              vbid,
                              key,
                              1 /*prepare*/,
                              2 /*abort*/));

    // No change, commit is now buffered
    EXPECT_EQ(ackBytes, consumer->getFlowControl().getFreedBytes());

    // undo the adjustments so that processing of buffered items will work
    config.setMutationMemRatio(0.99);
    engine->getEpStats().setMaxDataSize(size);

    // And process buffered items
    EXPECT_EQ(more_to_process, consumer->processBufferedItems());
    EXPECT_EQ(all_processed, consumer->processBufferedItems());

    // Snapshot and commit processed
    ackBytes += sizeof(protocol_binary_request_header) +
                sizeof(cb::mcbp::request::DcpSnapshotMarkerV2xPayload) +
                sizeof(cb::mcbp::request::DcpSnapshotMarkerV2_0Value);
    ackBytes += sizeof(protocol_binary_request_header) +
                sizeof(cb::mcbp::request::DcpAbortPayload) + key.size();
    EXPECT_EQ(ackBytes, consumer->getFlowControl().getFreedBytes());
}

void DurabilityPromotionStreamTest::SetUp() {
    // Set up as a replica
    DurabilityPassiveStreamTest::SetUp();
}

void DurabilityPromotionStreamTest::TearDown() {
    // Tear down as active
    DurabilityActiveStreamTest::TearDown();
}

void DurabilityPromotionStreamTest::registerCursorAtCMStartIfEphemeral() {
    if (ephemeral()) {
        auto vb = store->getVBucket(vbid);
        ASSERT_TRUE(vb);
        auto& manager = static_cast<CheckpointManager&>(*vb->checkpointManager);
        const auto dcpCursor =
                manager.registerCursorBySeqno(
                               "a cursor", 0, CheckpointCursor::Droppable::Yes)
                        .takeCursor()
                        .lock();
        ASSERT_TRUE(dcpCursor);
    }
}

void DurabilityPromotionStreamTest::testDiskCheckpointStreamedAsDiskSnapshot() {
    // 1) Receive a prepare followed by a commit in a disk checkpoint as a
    // replica then flush it
    DurabilityPassiveStreamTest::
            testReceiveMutationOrDeletionInsteadOfCommitWhenStreamingFromDisk(
                    2 /*snapStart*/, 4 /*snapEnd*/, DocumentState::Alive);

    // Note: We need to plant a DCP cursor on ephemeral for preventing
    // checkpoint removal at replica promotion
    auto vb = engine->getVBucket(vbid);

    auto& ckptMgr = static_cast<MockCheckpointManager&>(*vb->checkpointManager);
    if (ephemeral()) {
        const auto dcpCursor =
                ckptMgr.registerCursorBySeqno(
                               "dcp", 0, CheckpointCursor::Droppable::Yes)
                        .takeCursor()
                        .lock();
        ASSERT_TRUE(dcpCursor);
    }

    // Remove the Consumer and PassiveStream
    ASSERT_EQ(cb::engine_errc::success,
              consumer->closeStream(0 /*opaque*/, vbid));
    consumer.reset();

    const auto checkOpenCheckpoint = [&ckptMgr](
                                             CheckpointType expectedCkptType,
                                             uint64_t expectedSnapStart,
                                             uint64_t expectedSnapEnd) -> void {
        ASSERT_EQ(expectedCkptType, ckptMgr.getOpenCheckpointType());
        auto currSnap = ckptMgr.getSnapshotInfo();
        ASSERT_EQ(expectedSnapStart, currSnap.range.getStart());
        ASSERT_EQ(expectedSnapEnd, currSnap.range.getEnd());
    };

    // Still in Checkpoint snap{Disk, 2, 4} (created at the step (1) of the
    // test)
    {
        SCOPED_TRACE("");
        checkOpenCheckpoint(CheckpointType::InitialDisk, 2, 4);
    }

    // 3) Set up the Producer and ActiveStream
<<<<<<< HEAD
    DurabilityActiveStreamTest::setUp(true /*startCheckpointProcessorTask*/,
                                      false /*persist*/);
=======
    DurabilityActiveStreamTest::setUp();
>>>>>>> 87dd4209

    // The vbstate-change must have:
    // - closed the checkpoint snap{2, 4, Disk}
    // - created a new checkpoint snap{4, 4, Memory}
    {
        SCOPED_TRACE("");
        checkOpenCheckpoint(CheckpointType::Memory, 4, 4);
    }

    // 4) Write Mutation(5) + Prepare(6) + Commit(7) to a different key in the
    // new Memory checkpoint.
    const auto key = makeStoredDocKey("differentKey");
    const std::string value = "value";
    const auto item = makeCommittedItem(key, value);
    using namespace cb::durability;
    const auto prepare = makePendingItem(
            key, value, Requirements(Level::Majority, Timeout::Infinity()));
    {
        folly::SharedMutex::ReadHolder rlh(vb->getStateLock());
        auto cHandle = vb->lockCollections(item->getKey());
        EXPECT_EQ(cb::engine_errc::success,
                  vb->set(rlh, *item, cookie, *engine, {}, cHandle));
        ASSERT_EQ(5, vb->getHighSeqno());
        EXPECT_EQ(cb::engine_errc::sync_write_pending,
                  vb->set(rlh, *prepare, cookie, *engine, {}, cHandle));
        ASSERT_EQ(6, vb->getHighSeqno());

        EXPECT_EQ(cb::engine_errc::success,
                  vb->commit(rlh,
                             key,
                             6 /*prepare-seqno*/,
                             {} /*commit-seqno*/,
                             cHandle));
        ASSERT_EQ(7, vb->getHighSeqno());
    }

    // Commit(7) queued in a new checkpoint
    {
        SCOPED_TRACE("");
        checkOpenCheckpoint(CheckpointType::Memory, 7, 7);
    }

    auto& stream = DurabilityActiveStreamTest::stream;
    ASSERT_TRUE(stream->public_supportSyncReplication());

    // 5) Test the checkpoint and stream output.

    auto outItems = stream->public_getOutstandingItems(*vb);
    if (isPersistent()) {
        ASSERT_THAT(
                outItems.items,
                testing::ElementsAre(HasOperation(queue_op::checkpoint_start),
                                     HasOperation(queue_op::checkpoint_end)));
        outItems = stream->public_getOutstandingItems(*vb);
    }
    // Simulate running the checkpoint processor task
    // We must have ckpt-start + Prepare + Mutation + ckpt-end
    // Note: Here we are testing also that CheckpointManager::getItemsForCursor
    //   returns only items from contiguous checkpoints of the same type.
    //   Given that in CM we have checkpoints 1_Disk + 2_Memory, then the next
    //   returns only the entire 1_Disk.
    ASSERT_EQ(4, outItems.items.size());
    ASSERT_EQ(queue_op::checkpoint_start, outItems.items.at(0)->getOperation());
    ASSERT_EQ(queue_op::pending_sync_write,
              outItems.items.at(1)->getOperation());
    ASSERT_EQ(queue_op::mutation, outItems.items.at(2)->getOperation());

    // We create a new checkpoint as a result of the state change
    ASSERT_EQ(queue_op::checkpoint_end, outItems.items.at(3)->getOperation());

    // Stream::readyQ still empty
    ASSERT_EQ(0, stream->public_readyQSize());
    // Push items into the Stream::readyQ
    stream->public_processItems(outItems);

    // No message processed, BufferLog empty
    ASSERT_EQ(0, producer->getBytesOutstanding());

    // readyQ must contain a SnapshotMarker + Prepare + Mutation
    ASSERT_EQ(3, stream->public_readyQSize());
    auto resp = stream->public_nextQueuedItem(*producer);
    ASSERT_TRUE(resp);

    // Snapshot marker must have the disk flag set, not the memory flag
    EXPECT_EQ(DcpResponse::Event::SnapshotMarker, resp->getEvent());
    const auto& markerDisk = dynamic_cast<SnapshotMarker&>(*resp);
    EXPECT_EQ(MARKER_FLAG_DISK | MARKER_FLAG_CHK, markerDisk.getFlags());
    // HCS must be sent for CheckpointType:Disk.
    // Note: HCS=2 as PRE:2 added and committed at step (1) of the test
    const auto hcs = markerDisk.getHighCompletedSeqno();
    ASSERT_TRUE(hcs);
    EXPECT_EQ(2, *hcs);

    // readyQ must contain a DCP_PREPARE
    ASSERT_EQ(2, stream->public_readyQSize());
    resp = stream->public_nextQueuedItem(*producer);
    EXPECT_EQ(DcpResponse::Event::Prepare, resp->getEvent());
    resp = stream->public_nextQueuedItem(*producer);
    EXPECT_EQ(DcpResponse::Event::Mutation, resp->getEvent());
    EXPECT_EQ(0, stream->public_readyQSize());

    // Simulate running the checkpoint processor task again, now we process
    // the second and the third checkpoints (both type:memory)
    outItems = stream->public_getOutstandingItems(*vb);
    ASSERT_EQ(8, outItems.items.size());
    ASSERT_EQ(queue_op::checkpoint_start, outItems.items.at(0)->getOperation());
    // this set_vbucket_state is from creating a new failover table entry as
    // part of changing to active in the middle of this test
    ASSERT_EQ(queue_op::set_vbucket_state,
              outItems.items.at(1)->getOperation());
    // this set_vbucket_state is from changing to active in the middle of this
    // test
    ASSERT_EQ(queue_op::set_vbucket_state,
              outItems.items.at(2)->getOperation());
    ASSERT_EQ(queue_op::mutation, outItems.items.at(3)->getOperation());
    ASSERT_EQ(queue_op::pending_sync_write,
              outItems.items.at(4)->getOperation());
    ASSERT_EQ(queue_op::checkpoint_end, outItems.items.at(5)->getOperation());
    ASSERT_EQ(queue_op::checkpoint_start, outItems.items.at(6)->getOperation());
    ASSERT_EQ(queue_op::commit_sync_write,
              outItems.items.at(7)->getOperation());

    // Stream::readyQ still empty
    ASSERT_EQ(0, stream->public_readyQSize());
    // Push items into the Stream::readyQ
    stream->public_processItems(outItems);
    // readyQ must contain:
    //   - SnapshotMarker, Mutation, Prepare
    //   - SnapshotMarker, Commit
    ASSERT_EQ(5, stream->public_readyQSize());
    resp = stream->public_nextQueuedItem(*producer);
    ASSERT_TRUE(resp);
    ASSERT_EQ(4, stream->public_readyQSize());

    // Snapshot marker should now be memory flag
    ASSERT_EQ(DcpResponse::Event::SnapshotMarker, resp->getEvent());
    auto* markerMemory = dynamic_cast<SnapshotMarker*>(resp.get());
    EXPECT_EQ(MARKER_FLAG_MEMORY | MARKER_FLAG_CHK, markerMemory->getFlags());
    // HCS not set for CheckpointType:Memory.
    ASSERT_FALSE(markerMemory->getHighCompletedSeqno());

    resp = stream->public_nextQueuedItem(*producer);
    ASSERT_TRUE(resp);
    EXPECT_EQ(DcpResponse::Event::Mutation, resp->getEvent());
    EXPECT_EQ(5, *resp->getBySeqno());
    ASSERT_EQ(3, stream->public_readyQSize());

    resp = stream->public_nextQueuedItem(*producer);
    ASSERT_TRUE(resp);
    EXPECT_EQ(DcpResponse::Event::Prepare, resp->getEvent());
    EXPECT_EQ(6, *resp->getBySeqno());
    ASSERT_EQ(2, stream->public_readyQSize());

    resp = stream->public_nextQueuedItem(*producer);
    ASSERT_TRUE(resp);
    EXPECT_EQ(DcpResponse::Event::SnapshotMarker, resp->getEvent());
    ASSERT_EQ(1, stream->public_readyQSize());
    markerMemory = dynamic_cast<SnapshotMarker*>(resp.get());
    EXPECT_EQ(MARKER_FLAG_MEMORY | MARKER_FLAG_CHK, markerMemory->getFlags());
    // HCS not set for CheckpointType:Memory.
    ASSERT_FALSE(markerMemory->getHighCompletedSeqno());

    resp = stream->public_nextQueuedItem(*producer);
    ASSERT_TRUE(resp);
    EXPECT_EQ(DcpResponse::Event::Commit, resp->getEvent());
    EXPECT_EQ(7, *resp->getBySeqno());
    EXPECT_EQ(6, dynamic_cast<CommitSyncWrite&>(*resp).getPreparedSeqno());
    ASSERT_EQ(0, stream->public_readyQSize());

    producer->cancelCheckpointCreatorTask();

    // Check item count is correct for newly committed item
    flushVBucketToDiskIfPersistent(vbid, 4);
    EXPECT_EQ(2, vb->getNumItems());
}

TEST_P(DurabilityPromotionStreamTest,
       DiskCheckpointStreamedAsDiskSnapshotReplica) {
    // Should already be replica
    testDiskCheckpointStreamedAsDiskSnapshot();
}

TEST_P(DurabilityPromotionStreamTest,
       DiskCheckpointStreamedAsDiskSnapshotPending) {
    setVBucketStateAndRunPersistTask(vbid, vbucket_state_pending);
    testDiskCheckpointStreamedAsDiskSnapshot();
}

/**
 * The test builds up an Active that has the following checkpoints:
 *   Memory{M:1} + Disk{PRE:2, M:3} + Memory{set-vbs:4, M:4}
 * and verifies that the MARKER_FLAG_CHK is set in all SnapshotMarkers sent to
 * a Replica.
 */
void DurabilityPromotionStreamTest::
        testCheckpointMarkerAlwaysSetAtSnapTransition() {
    auto vb = store->getVBucket(vbid);
    ASSERT_TRUE(vb);
    auto& ckptMgr = static_cast<MockCheckpointManager&>(*vb->checkpointManager);
    ckptMgr.clear(0 /*seqno*/);

    // Note: We need to plant a DCP cursor on ephemeral for preventing
    // checkpoint removal at replica promotion
    registerCursorAtCMStartIfEphemeral();
    auto baseNumberOfCheckpoints = vb->checkpointManager->getNumCheckpoints();

    // 1) Replica receives a first MemoryCheckpoint - snap{1, 1} + M:1
    uint32_t opaque = 1;
    const auto seqno = 1;
    SnapshotMarker marker(
            opaque,
            vbid,
            seqno /*snapStart*/,
            seqno /*snapEnd*/,
            dcp_marker_flag_t::MARKER_FLAG_MEMORY | MARKER_FLAG_CHK,
            {} /*HCS*/,
            {} /*maxVisibleSeqno*/,
            {}, // timestamp
            {} /*streamId*/);
    auto* passiveStream = DurabilityPassiveStreamTest::stream;
    passiveStream->processMarker(&marker);

    const std::string value = "value";
    auto item = makeCommittedItem(makeStoredDocKey("key1"), value);
    item->setBySeqno(seqno);

    EXPECT_EQ(cb::engine_errc::success,
              passiveStream->messageReceived(
                      std::make_unique<MutationConsumerMessage>(
                              std::move(item),
                              opaque,
                              IncludeValue::Yes,
                              IncludeXattrs::Yes,
                              IncludeDeleteTime::No,
                              IncludeDeletedUserXattrs::Yes,
                              DocKeyEncodesCollectionId::No,
                              nullptr /*ext-metadata*/,
                              cb::mcbp::DcpStreamId{})));

    ASSERT_EQ(baseNumberOfCheckpoints + 1, ckptMgr.getNumCheckpoints());
    auto currSnap = ckptMgr.getSnapshotInfo();
    ASSERT_EQ(CheckpointType::Memory, ckptMgr.getOpenCheckpointType());
    ASSERT_EQ(seqno, currSnap.range.getStart());
    ASSERT_EQ(seqno, currSnap.range.getEnd());

    // 2) Replica receives PRE:2 and M:3 (logic CMT:3) in a disk checkpoint
    const auto diskSnapStart = 2;
    const auto diskSnapEnd = 3;
    DurabilityPassiveStreamTest::
            testReceiveMutationOrDeletionInsteadOfCommitWhenStreamingFromDisk(
                    diskSnapStart,
                    diskSnapEnd,
                    DocumentState::Alive,
                    false /*clearCM*/);

    ASSERT_EQ(baseNumberOfCheckpoints + 2, ckptMgr.getNumCheckpoints());
    currSnap = ckptMgr.getSnapshotInfo();
    ASSERT_EQ(CheckpointType::Disk, ckptMgr.getOpenCheckpointType());
    ASSERT_EQ(diskSnapStart, currSnap.range.getStart());
    ASSERT_EQ(diskSnapEnd, currSnap.range.getEnd());

    // Remove PassiveStream and Consumer
    ASSERT_EQ(cb::engine_errc::success,
              consumer->closeStream(0 /*opaque*/, vbid));
    consumer.reset();

    // 3) Simulate vbstate-change Replica->Active (we have also a Producer and
    // ActiveStream from this point onward)
<<<<<<< HEAD
    DurabilityActiveStreamTest::setUp(true /*startCheckpointProcessorTask*/,
                                      false /*persist*/);
=======
    DurabilityActiveStreamTest::setUp();
>>>>>>> 87dd4209
    ASSERT_TRUE(producer);
    auto* activeStream = DurabilityActiveStreamTest::stream.get();
    ASSERT_TRUE(activeStream);

    // The vbstate-change must have:
    // - closed the checkpoint snap{Disk, 2, 3}
    // - created a new checkpoint snap{Memory, 3, 3}
    ASSERT_EQ(baseNumberOfCheckpoints + 3, ckptMgr.getNumCheckpoints());
    currSnap = ckptMgr.getSnapshotInfo();
    ASSERT_EQ(CheckpointType::Memory, ckptMgr.getOpenCheckpointType());
    ASSERT_EQ(3, currSnap.range.getStart());
    ASSERT_EQ(3, currSnap.range.getEnd());

    // 3) Queue M:4 in the new MemoryCheckpoint.
    item = makeCommittedItem(makeStoredDocKey("key2"), value);
    {
        folly::SharedMutex::ReadHolder rlh(vb->getStateLock());
        auto cHandle = vb->lockCollections(item->getKey());
        EXPECT_EQ(cb::engine_errc::success,
                  vb->set(rlh, *item, cookie, *engine, {}, cHandle));
        ASSERT_EQ(4, vb->getHighSeqno());
    }

    // We are Active, currSnapEnd will be set to 5 in the open checkpoint.
    ASSERT_EQ(baseNumberOfCheckpoints + 3, ckptMgr.getNumCheckpoints());
    currSnap = ckptMgr.getSnapshotInfo();
    ASSERT_EQ(CheckpointType::Memory, ckptMgr.getOpenCheckpointType());
    ASSERT_EQ(4, currSnap.range.getStart());
    ASSERT_EQ(4, currSnap.range.getEnd());

    ASSERT_TRUE(activeStream->public_supportSyncReplication());

    // 4) Test the 2 steps of the CheckpointProcessorTask, ie:
    // - get items from the CheckpointManager (inspect items here)
    // - push items into the Stream::readyQ (inspect queue here)
    //
    // Note: CheckpointManager::getItemsForCursor returns only items from
    //   contiguous checkpoints of the same type. Given that in CM we have
    //   checkpoints Memory{M:1} + Disk{PRE:2, M:3} + Memory{set-vbs:4, M:4},
    //   then each "run" of the CheckpointProcessorTask will process only one
    //   checkpoint.

    // Stream::readyQ still empty
    ASSERT_EQ(0, activeStream->public_readyQSize());

    // First CheckpointProcessorTask run
    // Get items from CM, expect Memory{M:1}:
    //   ckpt-start + ckpt-end + ckpt-start + M:1 + ckpt-end
    auto outItems = activeStream->public_getOutstandingItems(*vb);
    ASSERT_THAT(outItems.items,
                testing::ElementsAre(HasOperation(queue_op::checkpoint_start),
                                     HasOperation(queue_op::checkpoint_end),
                                     HasOperation(queue_op::checkpoint_start),
                                     HasOperation(queue_op::mutation),
                                     HasOperation(queue_op::checkpoint_end)));
    // Check the seqno of the mutation
    ASSERT_EQ(1, outItems.items.at(3)->getBySeqno());

    // Push items into the Stream::readyQ
    activeStream->public_processItems(outItems);
    // No message processed, BufferLog empty
    ASSERT_EQ(0, producer->getBytesOutstanding());

    // readyQ must contain a SnapshotMarker + Mutation
    ASSERT_EQ(2, activeStream->public_readyQSize());
    // SnapshotMarker must be Memory + CheckpointFlag
    auto resp = activeStream->public_nextQueuedItem(*producer);
    ASSERT_TRUE(resp);
    ASSERT_EQ(DcpResponse::Event::SnapshotMarker, resp->getEvent());
    auto* markerMemory = dynamic_cast<SnapshotMarker*>(resp.get());
    EXPECT_EQ(MARKER_FLAG_MEMORY | MARKER_FLAG_CHK, markerMemory->getFlags());
    // HCS not set for CheckpointType:Memory.
    ASSERT_FALSE(markerMemory->getHighCompletedSeqno());
    ASSERT_EQ(1, activeStream->public_readyQSize());
    resp = activeStream->public_nextQueuedItem(*producer);
    EXPECT_EQ(DcpResponse::Event::Mutation, resp->getEvent());
    EXPECT_EQ(0, activeStream->public_readyQSize());

    // Second CheckpointProcessorTask run
    // Get items from CM, expect Disk{PRE:2, M:3}:
    //   ckpt-start + PRE:2 + M:3 + ckpt-end
    //
    // !! NOTE: This is the important part of the test !!
    //   Before this patch we do not get any ckpt-start from CM
    outItems = activeStream->public_getOutstandingItems(*vb);
    ASSERT_EQ(4, outItems.items.size());
    ASSERT_EQ(queue_op::checkpoint_start, outItems.items.at(0)->getOperation());
    ASSERT_EQ(queue_op::pending_sync_write,
              outItems.items.at(1)->getOperation());
    const auto prepareSeqno = 2;
    ASSERT_EQ(prepareSeqno, outItems.items.at(1)->getBySeqno());
    ASSERT_EQ(queue_op::mutation, outItems.items.at(2)->getOperation());
    ASSERT_EQ(3, outItems.items.at(2)->getBySeqno());
    ASSERT_EQ(queue_op::checkpoint_end, outItems.items.at(3)->getOperation());

    // Push items into the Stream::readyQ
    activeStream->public_processItems(outItems);

    // readyQ must contain a SnapshotMarker + Prepare + Mutation
    ASSERT_EQ(3, activeStream->public_readyQSize());
    // SnapshotMarker must be Disk + CheckpointFlag
    //
    // !! NOTE: This is the important part of the test !!
    //   Before this patch the SnapshotMarker here does not have the
    //   MARKER_FLAG_CHK because we do not cover the case of (Memory->Disk
    //   snapshot transition).
    //   That means that a Replica will not create a new Checkpoint at receiving
    //   the marker and will just queue (or at least it will try to) the
    //   snapshot into the open Checkpoint, which may even be of different type.
    resp = activeStream->public_nextQueuedItem(*producer);
    ASSERT_TRUE(resp);
    ASSERT_EQ(DcpResponse::Event::SnapshotMarker, resp->getEvent());
    const auto& markerDisk = dynamic_cast<SnapshotMarker&>(*resp);
    EXPECT_EQ(MARKER_FLAG_DISK | MARKER_FLAG_CHK, markerDisk.getFlags());
    // HCS must be sent for CheckpointType:Disk.
    // Note: HCS=2 as PRE:2 added and committed at step (2) of the test
    const auto hcs = markerDisk.getHighCompletedSeqno();
    ASSERT_TRUE(hcs);
    EXPECT_EQ(prepareSeqno, *hcs);
    ASSERT_EQ(2, activeStream->public_readyQSize());
    resp = activeStream->public_nextQueuedItem(*producer);
    ASSERT_TRUE(resp);
    EXPECT_EQ(DcpResponse::Event::Prepare, resp->getEvent());
    ASSERT_EQ(1, activeStream->public_readyQSize());
    resp = activeStream->public_nextQueuedItem(*producer);
    ASSERT_TRUE(resp);
    EXPECT_EQ(DcpResponse::Event::Mutation, resp->getEvent());
    EXPECT_EQ(0, activeStream->public_readyQSize());

    // Third CheckpointProcessorTask run
    // Get items from CM, expect Memory{set-vbs:4, M:4}:
    //   ckpt-start + set-vbs:4 + M:4 + ckpt-end
    outItems = activeStream->public_getOutstandingItems(*vb);
    ASSERT_EQ(4, outItems.items.size());
    ASSERT_EQ(queue_op::checkpoint_start, outItems.items.at(0)->getOperation());
    // this set_vbucket_state is from creating a new failover table entry as
    // part of changing to active in the middle of this test
    ASSERT_EQ(queue_op::set_vbucket_state,
              outItems.items.at(1)->getOperation());
    // this set_vbucket_state is from changing to active in the middle of this
    // test
    ASSERT_EQ(queue_op::set_vbucket_state,
              outItems.items.at(2)->getOperation());
    ASSERT_EQ(queue_op::mutation, outItems.items.at(3)->getOperation());
    ASSERT_EQ(4, outItems.items.at(3)->getBySeqno());

    // Stream::readyQ still empty
    ASSERT_EQ(0, activeStream->public_readyQSize());
    // Push items into the Stream::readyQ
    activeStream->public_processItems(outItems);
    // readyQ must contain a SnapshotMarker + Mutation
    ASSERT_EQ(2, activeStream->public_readyQSize());

    // SnapshotMarker must be Memory + CheckpointFlag
    //
    // !! NOTE: This is the important part of the test !!
    //   The marker must have the MARKER_FLAG_CHK. Note that we covered this
    //   case (Disk -> Memory snapshot transition) even before this patch.
    resp = activeStream->public_nextQueuedItem(*producer);
    ASSERT_TRUE(resp);
    ASSERT_EQ(1, activeStream->public_readyQSize());
    EXPECT_EQ(DcpResponse::Event::SnapshotMarker, resp->getEvent());
    markerMemory = dynamic_cast<SnapshotMarker*>(resp.get());
    EXPECT_EQ(MARKER_FLAG_MEMORY | MARKER_FLAG_CHK, markerMemory->getFlags());
    // HCS not set for CheckpointType:Memory.
    ASSERT_FALSE(markerMemory->getHighCompletedSeqno());

    resp = activeStream->public_nextQueuedItem(*producer);
    ASSERT_TRUE(resp);
    EXPECT_EQ(DcpResponse::Event::Mutation, resp->getEvent());
    EXPECT_EQ(4, *resp->getBySeqno());
    ASSERT_EQ(0, activeStream->public_readyQSize());

    producer->cancelCheckpointCreatorTask();
}

TEST_P(DurabilityPromotionStreamTest,
       CheckpointMarkerAlwaysSetAtSnapTransition) {
    testCheckpointMarkerAlwaysSetAtSnapTransition();
}

TEST_P(DurabilityPromotionStreamTest,
       testCheckpointMarkerAlwaysSetAtSnapTransition_Pending) {
    setVBucketStateAndRunPersistTask(vbid, vbucket_state_pending);
    testCheckpointMarkerAlwaysSetAtSnapTransition();
}

/**
 * Test introduced in MB-36971. The test sets up a Replica with 2 Disk
 * Checkpoints, turns it into Active and checks that the correct HCS is always
 * included in each SnapshotMarker when the Active streams.
 *
 * The test covers also MB-37063. At setup we simulate the Replica receiving
 * two Disk Checkpoints in a row. Both checkpoints contain PRE + CMT for the
 * same key. The flusher has never run when Replica processes the second CMT
 * in the second snapshot. Before the fix for MB-37063 that would trigger an
 * exception from PassiveDurabilityMonitor::completeSyncWrite().
 */
void DurabilityPromotionStreamTest::
        testActiveSendsHCSAtDiskSnapshotSentFromMemory() {
    auto vb = store->getVBucket(vbid);
    ASSERT_TRUE(vb);
    auto& ckptMgr = static_cast<MockCheckpointManager&>(*vb->checkpointManager);

    const auto checkOpenCheckpoint = [&ckptMgr](
                                             CheckpointType expectedCkptType,
                                             uint64_t expectedSnapStart,
                                             uint64_t expectedSnapEnd) -> void {
        ASSERT_EQ(expectedCkptType, ckptMgr.getOpenCheckpointType());
        auto currSnap = ckptMgr.getSnapshotInfo();
        ASSERT_EQ(expectedSnapStart, currSnap.range.getStart());
        ASSERT_EQ(expectedSnapEnd, currSnap.range.getEnd());
    };

    // Note: We need to plant a DCP cursor on ephemeral for preventing
    // checkpoint removal
    registerCursorAtCMStartIfEphemeral();
    auto baseNumberOfCheckpoints = vb->checkpointManager->getNumCheckpoints();

    // 1) Replica receives PRE:1 and M:2 (logic CMT:2) in a disk checkpoint
    {
        SCOPED_TRACE("");
        DurabilityPassiveStreamTest::
                testReceiveMutationOrDeletionInsteadOfCommitWhenStreamingFromDisk(
                        1 /*diskSnapStart*/,
                        2 /*diskSnapEnd*/,
                        DocumentState::Alive);

        ASSERT_EQ(baseNumberOfCheckpoints + 1, ckptMgr.getNumCheckpoints());
        checkOpenCheckpoint(CheckpointType::InitialDisk, 1, 2);
    }

    // 2) Replica receives PRE:3 and M:4 (logic CMT:4) in a second disk
    // checkpoint
    {
        SCOPED_TRACE("");
        DurabilityPassiveStreamTest::
                testReceiveMutationOrDeletionInsteadOfCommitWhenStreamingFromDisk(
                        3 /*diskSnapStart*/,
                        4 /*diskSnapEnd*/,
                        DocumentState::Alive,
                        false /*clearCM*/);

        ASSERT_EQ(baseNumberOfCheckpoints + 2, ckptMgr.getNumCheckpoints());
        checkOpenCheckpoint(CheckpointType::Disk, 3, 4);
    }

    // Remove PassiveStream and Consumer
    ASSERT_EQ(cb::engine_errc::success,
              consumer->closeStream(0 /*opaque*/, vbid));
    consumer.reset();

    // 3) Simulate vbstate-change Replica->Active (we have also a Producer and
    // ActiveStream from this point onward)
<<<<<<< HEAD
    DurabilityActiveStreamTest::setUp(true /*startCheckpointProcessorTask*/,
                                      false /*persist*/);
=======
    DurabilityActiveStreamTest::setUp();
>>>>>>> 87dd4209
    ASSERT_TRUE(producer);
    auto* activeStream = DurabilityActiveStreamTest::stream.get();
    ASSERT_TRUE(activeStream);

    // The vbstate-change must have closed open Disk checkpoint and created a
    // new Memory one.
    // Note: checking that jus for ensuring that we have closed the last Disk
    // Checkpoint, but the new Memory checkpoint is no used in the following)
    ASSERT_EQ(baseNumberOfCheckpoints + 3, ckptMgr.getNumCheckpoints());
    {
        SCOPED_TRACE("");
        checkOpenCheckpoint(CheckpointType::Memory, 4, 4);
    }

    // 3) Test the 2 steps of the CheckpointProcessorTask, ie:
    // - get items from the CheckpointManager (inspect items here)
    // - push items into the Stream::readyQ (inspect queue here and verify that
    //   we include the correct HCS in the SnapshotMarker for ecvery Disk Snap)
    //
    // Note: CheckpointManager::getItemsForCursor never returns multiple
    //   Disk Checkpoints. Given that in CM we have Disk{PRE:1, M:2} +
    //   Disk{PRE:3, M:4}, then a single run of the CheckpointProcessorTask
    //   will process only one checkpoint.

    // Stream::readyQ still empty
    ASSERT_EQ(0, activeStream->public_readyQSize());

    // CheckpointProcessorTask runs
    auto outItems = activeStream->public_getOutstandingItems(*vb);
    ASSERT_EQ(2, outItems.items.size());
    ASSERT_EQ(queue_op::checkpoint_start, outItems.items.at(0)->getOperation());
    ASSERT_EQ(queue_op::checkpoint_end, outItems.items.at(1)->getOperation());

    // Get items from CM, expect Disk{PRE:1, M:2}:
    //   {CS, PRE:1, M:2, CE}
    outItems = activeStream->public_getOutstandingItems(*vb);
    ASSERT_EQ(4, outItems.items.size());

    ASSERT_EQ(queue_op::checkpoint_start, outItems.items.at(0)->getOperation());
    auto prepare = outItems.items.at(1);
    ASSERT_EQ(queue_op::pending_sync_write, prepare->getOperation());
    ASSERT_EQ(1, prepare->getBySeqno());
    auto mutation = outItems.items.at(2);
    ASSERT_EQ(queue_op::mutation, mutation->getOperation());
    ASSERT_EQ(2, mutation->getBySeqno());
    ASSERT_EQ(queue_op::checkpoint_end, outItems.items.at(3)->getOperation());

    ASSERT_EQ(0, activeStream->public_readyQSize());
    // Push items into the Stream::readyQ
    activeStream->public_processItems(outItems);
    // No message processed, BufferLog empty
    ASSERT_EQ(0, producer->getBytesOutstanding());

    // readyQ must contain SnapshotMarker{Disk, HCS:1} + PRE:1 + M:2
    ASSERT_EQ(3, activeStream->public_readyQSize());

    auto resp = activeStream->public_nextQueuedItem(*producer);
    ASSERT_TRUE(resp);
    ASSERT_EQ(DcpResponse::Event::SnapshotMarker, resp->getEvent());
    auto* marker = dynamic_cast<SnapshotMarker*>(resp.get());
    EXPECT_EQ(MARKER_FLAG_DISK | MARKER_FLAG_CHK, marker->getFlags());
    EXPECT_EQ(1, *marker->getHighCompletedSeqno());
    ASSERT_TRUE(resp);
    resp = activeStream->public_nextQueuedItem(*producer);
    EXPECT_EQ(DcpResponse::Event::Prepare, resp->getEvent());
    EXPECT_EQ(1, *resp->getBySeqno());
    resp = activeStream->public_nextQueuedItem(*producer);
    ASSERT_TRUE(resp);
    ASSERT_EQ(DcpResponse::Event::Mutation, resp->getEvent());
    ASSERT_EQ(2, *resp->getBySeqno());

    // CheckpointProcessorTask runs again
    // Get items from CM, expect Disk{PRE:3, M:4}:
    //   {CS, PRE:3, M:4, CE}
    outItems = activeStream->public_getOutstandingItems(*vb);
    ASSERT_EQ(4, outItems.items.size());

    ASSERT_EQ(queue_op::checkpoint_start, outItems.items.at(0)->getOperation());
    prepare = outItems.items.at(1);
    ASSERT_EQ(queue_op::pending_sync_write, prepare->getOperation());
    ASSERT_EQ(3, prepare->getBySeqno());
    mutation = outItems.items.at(2);
    ASSERT_EQ(queue_op::mutation, mutation->getOperation());
    ASSERT_EQ(4, mutation->getBySeqno());
    ASSERT_EQ(queue_op::checkpoint_end, outItems.items.at(3)->getOperation());

    ASSERT_EQ(0, activeStream->public_readyQSize());
    // Push items into the Stream::readyQ
    activeStream->public_processItems(outItems);

    // readyQ must contain SnapshotMarker{Disk, HCS:3} + PRE:3 + M:4
    ASSERT_EQ(3, activeStream->public_readyQSize());

    resp = activeStream->public_nextQueuedItem(*producer);
    ASSERT_TRUE(resp);
    ASSERT_EQ(DcpResponse::Event::SnapshotMarker, resp->getEvent());
    marker = dynamic_cast<SnapshotMarker*>(resp.get());
    EXPECT_EQ(MARKER_FLAG_DISK | MARKER_FLAG_CHK, marker->getFlags());
    EXPECT_EQ(3, *marker->getHighCompletedSeqno());
    ASSERT_TRUE(resp);
    resp = activeStream->public_nextQueuedItem(*producer);
    EXPECT_EQ(DcpResponse::Event::Prepare, resp->getEvent());
    EXPECT_EQ(3, *resp->getBySeqno());
    resp = activeStream->public_nextQueuedItem(*producer);
    ASSERT_TRUE(resp);
    ASSERT_EQ(DcpResponse::Event::Mutation, resp->getEvent());
    ASSERT_EQ(4, *resp->getBySeqno());

    ASSERT_EQ(0, activeStream->public_readyQSize());

    producer->cancelCheckpointCreatorTask();
}

TEST_P(DurabilityPromotionStreamTest,
       ActiveSendsHCSAtDiskSnapshotSentFromMemory) {
    testActiveSendsHCSAtDiskSnapshotSentFromMemory();
}

TEST_P(DurabilityPromotionStreamTest,
       ActiveSendsHCSAtDiskSnapshotSentFromMemory_Pending) {
    setVBucketStateAndRunPersistTask(vbid, vbucket_state_pending);
    testActiveSendsHCSAtDiskSnapshotSentFromMemory();
}

// Test that the following scenario streams the correct snapshot marker from
// newly promoted active -> replica.
// 1) Receive DCP disk snapshot from 1-1
// 2) Receive DCP mutation at seqno 1
// 3) Receive DCP disk snapshot from 2-3
// 4) Receive DCP abort at seqno 3 (seqno 2 was a de-duped prepare)
// 5) Stream snap marker of 0-1 for snapshot at 1
// 6) Stream mutation at seqno 1
// 7) Stream snap mark of 2-3 for snapshot at 3 (previously this was 3-3).
// Steps 1 and 2 are required as the first snapshot marker sent will be adjusted
// to send a snapStart of the stream request start if lower than the intended
// snapStart.
TEST_P(DurabilityPromotionStreamTest,
       DiskCheckpointStreamsSnapStartFromCheckpoint) {
    // Note: We need to plant a DCP cursor on ephemeral for preventing
    // checkpoint removal
    registerCursorAtCMStartIfEphemeral();

    auto opaque = 0;
    // 1)
    SnapshotMarker marker(opaque,
                          vbid,
                          1 /*snapStart*/,
                          1 /*snapEnd*/,
                          dcp_marker_flag_t::MARKER_FLAG_DISK | MARKER_FLAG_CHK,
                          0 /*HCS*/,
                          1 /*maxVisibleSeqno*/,
                          {}, // timestamp
                          {} /*streamId*/);
    DurabilityPassiveStreamTest::stream->processMarker(&marker);

    // 2)
    auto mutation = makeCommittedItem(makeStoredDocKey("dummy"), "value");
    mutation->setBySeqno(1);
    mutation->setCas(1);
    EXPECT_EQ(cb::engine_errc::success,
              DurabilityPassiveStreamTest::stream->messageReceived(
                      std::make_unique<MutationConsumerMessage>(
                              mutation,
                              0 /*opaque*/,
                              IncludeValue::Yes,
                              IncludeXattrs::Yes,
                              IncludeDeleteTime::No,
                              IncludeDeletedUserXattrs::Yes,
                              DocKeyEncodesCollectionId::No,
                              nullptr,
                              cb::mcbp::DcpStreamId{})));

    // 3)
    marker = SnapshotMarker(
            0 /*opaque*/,
            vbid,
            2,
            3,
            dcp_marker_flag_t::MARKER_FLAG_DISK | MARKER_FLAG_CHK,
            3 /*HCS*/,
            1 /*maxVisibleSeqno*/,
            {}, // timestamp
            {} /*streamId*/);
    DurabilityPassiveStreamTest::stream->processMarker(&marker);

    // 4)
    auto key = makeStoredDocKey("key");
    EXPECT_EQ(cb::engine_errc::success,
              DurabilityPassiveStreamTest::stream->messageReceived(
                      std::make_unique<AbortSyncWriteConsumer>(
                              0 /*opaque*/,
                              vbid,
                              key,
                              2 /*prepareSeqno*/,
                              3 /*abortSeqno*/)));

    // Remove PassiveStream and Consumer
    ASSERT_EQ(cb::engine_errc::success,
              consumer->closeStream(0 /*opaque*/, vbid));
    consumer.reset();

    // Simulate vbstate-change Replica->Active (we have also a Producer and
    // ActiveStream from this point onward)
<<<<<<< HEAD
    DurabilityActiveStreamTest::setUp(true /*startCheckpointProcessorTask*/,
                                      false /*persist*/);
=======
    DurabilityActiveStreamTest::setUp();
>>>>>>> 87dd4209
    ASSERT_TRUE(producer);
    auto* activeStream = DurabilityActiveStreamTest::stream.get();
    ASSERT_TRUE(activeStream);

    // CheckpointProcessorTask runs
    // Get items from CM, expect Disk{M:1} as only one Disk checkpoint can be
    // retrieved at a time
    auto vb = store->getVBucket(vbid);
    auto outItems = activeStream->public_getOutstandingItems(*vb);

    // Push items into the Stream::readyQ
    activeStream->public_processItems(outItems);

    if (!isPersistent()) {
        // Call public_getOutstandingItems() again as the last call will have
        // only looked at the empty checkpoint which has been kept around due to
        // the cursor placed by registerCursorAtCMStartIfEphemeral().
        outItems = activeStream->public_getOutstandingItems(*vb);
        activeStream->public_processItems(outItems);
    }

    // readyQ also contain SnapshotMarker
    ASSERT_EQ(2, activeStream->public_readyQSize());

    // 5)
    auto resp = activeStream->public_nextQueuedItem(*producer);
    ASSERT_TRUE(resp);
    ASSERT_EQ(DcpResponse::Event::SnapshotMarker, resp->getEvent());
    auto* m = dynamic_cast<SnapshotMarker*>(resp.get());
    EXPECT_EQ(MARKER_FLAG_DISK | MARKER_FLAG_CHK, m->getFlags());
    EXPECT_EQ(0, m->getStartSeqno());

    // 6)
    resp = activeStream->public_nextQueuedItem(*producer);
    ASSERT_TRUE(resp);
    ASSERT_EQ(DcpResponse::Event::Mutation, resp->getEvent());

    // CheckpointProcessorTask runs
    // Get items from CM, expect Disk{A:3}
    outItems = activeStream->public_getOutstandingItems(*vb);
    activeStream->public_processItems(outItems);

    // 7)
    resp = activeStream->public_nextQueuedItem(*producer);
    ASSERT_TRUE(resp);
    ASSERT_EQ(DcpResponse::Event::SnapshotMarker, resp->getEvent());
    m = dynamic_cast<SnapshotMarker*>(resp.get());
    EXPECT_EQ(MARKER_FLAG_DISK | MARKER_FLAG_CHK, m->getFlags());

    // Before the fix this snapshot marker had a start seqno of 3 rather than 2
    EXPECT_EQ(2, m->getStartSeqno());
}

// 1) Receive DCP memory checkpoint snapshot from 1-1
// 2) Receive DCP mutation at seqno 1
// 3) Receive DCP memory checkpoint snapshot from 2-3
// 4) Receive DCP mutation at seqno 3 (seqno 2 was de-duped)
// 5) Stream snap marker of 0-1 for snapshot at 1
// 6) Stream mutation at seqno 1
// 7) Stream snap marker of 2-3 for snapshot at 3 (previously this was 3-3).
TEST_P(DurabilityPromotionStreamTest,
       MemoryCheckpointStreamsSnapStartFromCheckpoint) {
    // Note: We need to plant a DCP cursor on ephemeral for preventing
    // checkpoint removal
    registerCursorAtCMStartIfEphemeral();

    auto opaque = 0;
    // 1)
    SnapshotMarker marker(
            opaque,
            vbid,
            1 /*snapStart*/,
            1 /*snapEnd*/,
            dcp_marker_flag_t::MARKER_FLAG_MEMORY | MARKER_FLAG_CHK,
            {} /*HCS*/,
            1 /*maxVisibleSeqno*/,
            {}, // timestamp
            {} /*streamId*/);
    DurabilityPassiveStreamTest::stream->processMarker(&marker);

    // 2)
    auto mutation = makeCommittedItem(makeStoredDocKey("dummy"), "value");
    mutation->setBySeqno(1);
    mutation->setCas(1);
    EXPECT_EQ(cb::engine_errc::success,
              DurabilityPassiveStreamTest::stream->messageReceived(
                      std::make_unique<MutationConsumerMessage>(
                              mutation,
                              0 /*opaque*/,
                              IncludeValue::Yes,
                              IncludeXattrs::Yes,
                              IncludeDeleteTime::No,
                              IncludeDeletedUserXattrs::Yes,
                              DocKeyEncodesCollectionId::No,
                              nullptr,
                              cb::mcbp::DcpStreamId{})));

    // 3)
    marker = SnapshotMarker(
            0 /*opaque*/,
            vbid,
            2,
            3,
            dcp_marker_flag_t::MARKER_FLAG_MEMORY | MARKER_FLAG_CHK,
            {} /*HCS*/,
            1 /*maxVisibleSeqno*/,
            {}, // timestamp
            {} /*streamId*/);
    DurabilityPassiveStreamTest::stream->processMarker(&marker);

    // 4)
    mutation = makeCommittedItem(makeStoredDocKey("dummy2"), "value");
    mutation->setBySeqno(3);
    mutation->setCas(3);
    EXPECT_EQ(cb::engine_errc::success,
              DurabilityPassiveStreamTest::stream->messageReceived(
                      std::make_unique<MutationConsumerMessage>(
                              mutation,
                              0 /*opaque*/,
                              IncludeValue::Yes,
                              IncludeXattrs::Yes,
                              IncludeDeleteTime::No,
                              IncludeDeletedUserXattrs::Yes,
                              DocKeyEncodesCollectionId::No,
                              nullptr,
                              cb::mcbp::DcpStreamId{})));

    // Remove PassiveStream and Consumer
    ASSERT_EQ(cb::engine_errc::success,
              consumer->closeStream(0 /*opaque*/, vbid));
    consumer.reset();

    // Simulate vbstate-change Replica->Active (we have also a Producer and
    // ActiveStream from this point onward)
<<<<<<< HEAD
    DurabilityActiveStreamTest::setUp(true /*startCheckpointProcessorTask*/,
                                      false /*persist*/);
=======
    DurabilityActiveStreamTest::setUp();
>>>>>>> 87dd4209
    ASSERT_TRUE(producer);
    auto* activeStream = DurabilityActiveStreamTest::stream.get();
    ASSERT_TRUE(activeStream);

    // CheckpointProcessorTask runs
    // Get items from CM, expect Disk{M:1} as only one Disk checkpoint can be
    // retrieved at a time
    auto vb = store->getVBucket(vbid);
    auto outItems = activeStream->public_getOutstandingItems(*vb);

    // Push items into the Stream::readyQ
    activeStream->public_processItems(outItems);

    // readyQ also contain SnapshotMarker
    ASSERT_EQ(4, activeStream->public_readyQSize());

    // 5)
    auto resp = activeStream->public_nextQueuedItem(*producer);
    ASSERT_TRUE(resp);
    ASSERT_EQ(DcpResponse::Event::SnapshotMarker, resp->getEvent());
    auto* m = dynamic_cast<SnapshotMarker*>(resp.get());
    EXPECT_EQ(MARKER_FLAG_MEMORY | MARKER_FLAG_CHK, m->getFlags());
    EXPECT_EQ(0, m->getStartSeqno());
    EXPECT_EQ(1, m->getEndSeqno());

    // 6)
    resp = activeStream->public_nextQueuedItem(*producer);
    ASSERT_TRUE(resp);
    ASSERT_EQ(DcpResponse::Event::Mutation, resp->getEvent());

    // CheckpointProcessorTask runs
    // Get items from CM, expect Disk{A:3}
    outItems = activeStream->public_getOutstandingItems(*vb);
    activeStream->public_processItems(outItems);

    // 7)
    resp = activeStream->public_nextQueuedItem(*producer);
    ASSERT_TRUE(resp);
    ASSERT_EQ(DcpResponse::Event::SnapshotMarker, resp->getEvent());
    m = dynamic_cast<SnapshotMarker*>(resp.get());
    EXPECT_EQ(MARKER_FLAG_MEMORY | MARKER_FLAG_CHK, m->getFlags());

    // Before the fix this snapshot marker had a start seqno of 3 rather than 2
    EXPECT_EQ(2, m->getStartSeqno());
    EXPECT_EQ(3, m->getEndSeqno());
}

TEST_P(DurabilityPromotionStreamTest, ReplicaDeadActiveCanCommitPrepare) {
    auto key = makeStoredDocKey("key");
    SnapshotMarker marker(
            0,
            vbid,
            1 /*snapStart*/,
            1 /*snapEnd*/,
            dcp_marker_flag_t::MARKER_FLAG_MEMORY | MARKER_FLAG_CHK,
            {} /*HCS*/,
            1 /*maxVisibleSeqno*/,
            {}, // timestamp
            {} /*streamId*/);
    DurabilityPassiveStreamTest::stream->processMarker(&marker);

    EXPECT_EQ(
            cb::engine_errc::success,
            consumer->prepare(DurabilityPassiveStreamTest::stream->getOpaque(),
                              key,
                              {}, // value (none)
                              0, // priv_bytes
                              0, // datatype
                              0, // cas
                              vbid,
                              0, // flags
                              1, // seqno
                              1, // rev
                              0, // expiration
                              0, // lock
                              0, // nru
                              DocumentState::Alive,
                              cb::durability::Level::PersistToMajority));

    // Remove PassiveStream and Consumer
    ASSERT_EQ(cb::engine_errc::success,
              consumer->closeStream(0 /*opaque*/, vbid));
    consumer.reset();

    // Transition via dead
    setVBucketState(vbid, vbucket_state_dead);

    // In which we flush
    flushVBucketToDiskIfPersistent(vbid, 1);

    // Simulate vbstate-change Dead->Active (we have also a Producer and
    // ActiveStream from this point onward)
    DurabilityActiveStreamTest::setUp();
    ASSERT_TRUE(producer);
    auto* activeStream = DurabilityActiveStreamTest::stream.get();
    ASSERT_TRUE(activeStream);

    runBackfill();

    // readyQ also contains SnapshotMarker
    ASSERT_EQ(2, activeStream->public_readyQSize());

    auto resp = activeStream->public_nextQueuedItem(*producer);
    ASSERT_TRUE(resp);
    ASSERT_EQ(DcpResponse::Event::SnapshotMarker, resp->getEvent());
    auto* m = dynamic_cast<SnapshotMarker*>(resp.get());
    EXPECT_EQ(MARKER_FLAG_DISK | MARKER_FLAG_CHK, m->getFlags());
    EXPECT_EQ(0, m->getStartSeqno());
    EXPECT_EQ(1, m->getEndSeqno());

    resp = activeStream->public_nextQueuedItem(*producer);
    ASSERT_TRUE(resp);
    ASSERT_EQ(DcpResponse::Event::Prepare, resp->getEvent());

    // Now ack from some replica to poke things along
    activeStream->seqnoAck(DurabilityActiveStreamTest::replica, 1);

    auto vb = store->getVBucket(vbid);
    vb->processResolvedSyncWrites();
    flushVBucketToDiskIfPersistent(vbid, 1);

    // Push items into the Stream::readyQ
    auto outItems = activeStream->public_getOutstandingItems(*vb);
    activeStream->public_processItems(outItems);

    resp = activeStream->public_nextQueuedItem(*producer);
    ASSERT_TRUE(resp);
    ASSERT_EQ(DcpResponse::Event::SnapshotMarker, resp->getEvent());
    m = dynamic_cast<SnapshotMarker*>(resp.get());
    EXPECT_EQ(MARKER_FLAG_MEMORY | MARKER_FLAG_CHK, m->getFlags());
    EXPECT_EQ(2, m->getStartSeqno());
    EXPECT_EQ(2, m->getEndSeqno());

    resp = activeStream->public_nextQueuedItem(*producer);
    ASSERT_TRUE(resp);
    ASSERT_EQ(DcpResponse::Event::Commit, resp->getEvent());
}

/**
 * Test fixture for durability-related PassiveStream tests where the Producer
 * is a downlevel version and doesn't support SyncWrites.
 */
class DurabilityPassiveStreamDownlevelProducerTest
    : public SingleThreadedPassiveStreamTest {
    // Impl identical to SingleThreadedPassiveStreamTest, just in own class
    // for clarity.
};

// MB-37161: When receiving a disk snapshot from a pre-MadHatter Producer, it
// will not sent a HCS (given it knows nothing of SyncWrites). This should _not_
// be treated as a non-present HCS by the mad-hatter consumer, effectively it's
// a HCS of zero (no SyncWrites have yet been completed).
TEST_P(DurabilityPassiveStreamDownlevelProducerTest,
       ReceiveBackfilledSnapshotPreSyncReplication) {
    uint32_t opaque = 1;

    SnapshotMarker marker(
            opaque,
            vbid,
            1 /*snapStart*/,
            1 /*snapEnd*/,
            dcp_marker_flag_t::MARKER_FLAG_DISK,
            {} /*HCS missing as pre-MH producer will not send it*/,
            {} /*maxVisibleSeqno*/,
            {}, // timestamp
            {} /*streamId*/);
    // Prior to the fix this would fail an Expects()
    stream->processMarker(&marker);
}

void DurabilityActiveStreamTest::testBackfillNoSyncWriteSupport(
        DocumentState docState, cb::durability::Level level) {
    if (!(persistent() || level == cb::durability::Level::Majority)) {
        return;
    }
    // drop the sync-write aware producer and stream created in setup
    producer = producer =
            std::make_shared<MockDcpProducer>(*engine,
                                              cookie,
                                              "test_producer->test_consumer",
                                              0,
                                              false /*startTask*/);
    stream.reset();
    // Store
    //   Mutation
    //   Prepare
    //   Abort
    auto vb = engine->getVBucket(vbid);
    auto mutation = makeCommittedItem(makeStoredDocKey("mutation"), "value");

    {
        folly::SharedMutex::ReadHolder rlh(vb->getStateLock());
        auto cHandle = vb->lockCollections(mutation->getKey());
        EXPECT_EQ(cb::engine_errc::success,
                  vb->set(rlh, *mutation, cookie, *engine, {}, cHandle));
    }
    flushVBucketToDiskIfPersistent(vbid, 1);

    const auto prepare =
            makePendingItem(makeStoredDocKey("prepare"), "value", {level, {}});

    {
        folly::SharedMutex::ReadHolder rlh(vb->getStateLock());
        auto cHandle = vb->lockCollections(prepare->getKey());
        EXPECT_EQ(cb::engine_errc::sync_write_pending,
                  vb->set(rlh, *prepare, cookie, *engine, {}, cHandle));
    }
    flushVBucketToDiskIfPersistent(vbid, 1);
    removeCheckpoint(*vb);

    {
        folly::SharedMutex::ReadHolder rlh(vb->getStateLock());
        ASSERT_EQ(cb::engine_errc::success,
                  vb->abort(rlh,
                            prepare->getKey(),
                            prepare->getBySeqno(),
                            {},
                            vb->lockCollections(prepare->getKey())));
    }

    flushVBucketToDiskIfPersistent(vbid, 1);
    removeCheckpoint(*vb);

    // Create NON sync repl DCP stream
    stream = producer->mockActiveStreamRequest(
            /* flags */ 0,
            /*opaque*/ 0,
            *vb,
            /*st_seqno*/ 0,
            /*en_seqno*/ ~0,
            /*vb_uuid*/ 0xabcd,
            /*snap_start_seqno*/ 0,
            /*snap_end_seqno*/ ~0);

    ASSERT_FALSE(stream->public_supportSyncReplication());

    stream->transitionStateToBackfilling();

    auto& manager = producer->getBFM();

    EXPECT_EQ(backfill_success, manager.backfill());
    EXPECT_EQ(backfill_finished, manager.backfill()); // nothing else to run

    ASSERT_EQ(2, stream->public_readyQSize());

    auto item = stream->public_nextQueuedItem(*producer);
    EXPECT_EQ(DcpResponse::Event::SnapshotMarker, item->getEvent());
    auto snapMarker = dynamic_cast<SnapshotMarker&>(*item);
    EXPECT_EQ(0, snapMarker.getStartSeqno());
    EXPECT_EQ(1, snapMarker.getEndSeqno());

    item = stream->public_nextQueuedItem(*producer);

    EXPECT_EQ(DcpResponse::Event::Mutation, item->getEvent());
}

TEST_P(DurabilityActiveStreamTest,
       BackfillPrepareNoSyncWriteSupport_Alive_Majority) {
    using cb::durability::Level;
    testBackfillNoSyncWriteSupport(DocumentState::Alive, Level::Majority);
}

TEST_P(DurabilityActiveStreamTest,
       BackfillPrepareNoSyncWriteSupport_Alive_MajorityAndPersist) {
    using cb::durability::Level;
    testBackfillNoSyncWriteSupport(DocumentState::Alive,
                                   Level::MajorityAndPersistOnMaster);
}

TEST_P(DurabilityActiveStreamTest,
       BackfillPrepareNoSyncWriteSupport_Alive_Persist) {
    using cb::durability::Level;
    testBackfillNoSyncWriteSupport(DocumentState::Alive,
                                   Level::PersistToMajority);
}

TEST_P(DurabilityActiveStreamTest,
       BackfillPrepareNoSyncWriteSupport_Delete_Majority) {
    using cb::durability::Level;
    testBackfillNoSyncWriteSupport(DocumentState::Deleted, Level::Majority);
}

TEST_P(DurabilityActiveStreamTest,
       BackfillPrepareNoSyncWriteSupport_Delete_MajorityAndPersist) {
    using cb::durability::Level;
    testBackfillNoSyncWriteSupport(DocumentState::Deleted,
                                   Level::MajorityAndPersistOnMaster);
}

TEST_P(DurabilityActiveStreamTest,
       BackfillPrepareNoSyncWriteSupport_Delete_Persist) {
    using cb::durability::Level;
    testBackfillNoSyncWriteSupport(DocumentState::Deleted,
                                   Level::PersistToMajority);
}

void DurabilityActiveStreamTest::testEmptyBackfillNoSyncWriteSupport(
        DocumentState docState, cb::durability::Level level) {
    if (!(persistent() || level == cb::durability::Level::Majority)) {
        return;
    }
    // drop the sync-write aware producer and stream created in setup
    producer = std::make_shared<MockDcpProducer>(*engine,
                                                 cookie,
                                                 "test_producer->test_consumer",
                                                 0,
                                                 true /*startTask*/);
    producer->createCheckpointProcessorTask();
    stream.reset();

    // Store
    //   Prepare
    //   Abort
    auto key = makeStoredDocKey("key");

    const auto prepare = makePendingItem(key, "value", {level, {}});

    auto vb = engine->getVBucket(vbid);
    {
        folly::SharedMutex::ReadHolder rlh(vb->getStateLock());
        auto cHandle = vb->lockCollections(prepare->getKey());
        EXPECT_EQ(cb::engine_errc::sync_write_pending,
                  vb->set(rlh, *prepare, cookie, *engine, {}, cHandle));
    }
    flushVBucketToDiskIfPersistent(vbid, 1);
    removeCheckpoint(*vb);

    {
        folly::SharedMutex::ReadHolder rlh(vb->getStateLock());
        ASSERT_EQ(cb::engine_errc::success,
                  vb->abort(rlh,
                            key,
                            prepare->getBySeqno(),
                            {},
                            vb->lockCollections(prepare->getKey())));
    }

    flushVBucketToDiskIfPersistent(vbid, 1);
    removeCheckpoint(*vb);

    // Create NON sync repl DCP stream
    auto stream = producer->mockActiveStreamRequest(
            /* flags */ 0,
            /*opaque*/ 0,
            *vb,
            /*st_seqno*/ 0,
            /*en_seqno*/ ~0,
            /*vb_uuid*/ 0xabcd,
            /*snap_start_seqno*/ 0,
            /*snap_end_seqno*/ ~0);

    // just a checkpoint_start for cursor
    EXPECT_EQ(1, stream->getItemsRemaining());

    stream->transitionStateToBackfilling();
    EXPECT_EQ(ActiveStream::StreamState::Backfilling, stream->getState());

    auto& manager = producer->getBFM();

    EXPECT_EQ(backfill_success, manager.backfill()); // create->done
    EXPECT_EQ(backfill_finished, manager.backfill()); // nothing else to run

    // just a checkpoint_start for cursor
    EXPECT_EQ(1, stream->getItemsRemaining());

    ASSERT_EQ(0, stream->public_readyQSize());

    auto resp = stream->next(*producer);
    EXPECT_FALSE(resp);
    EXPECT_EQ(ActiveStream::StreamState::InMemory, stream->getState());

    // just a checkpoint_start for cursor
    EXPECT_EQ(1, stream->getItemsRemaining());
}

TEST_P(DurabilityActiveStreamTest,
       BackfillEmptySnapshotNoSyncWriteSupport_Alive_Majority) {
    using cb::durability::Level;
    testEmptyBackfillNoSyncWriteSupport(DocumentState::Alive, Level::Majority);
}

TEST_P(DurabilityActiveStreamTest,
       BackfillEmptySnapshotNoSyncWriteSupport_Alive_MajorityAndPersist) {
    using cb::durability::Level;
    testEmptyBackfillNoSyncWriteSupport(DocumentState::Alive,
                                        Level::MajorityAndPersistOnMaster);
}

TEST_P(DurabilityActiveStreamTest,
       BackfillEmptySnapshotNoSyncWriteSupport_Alive_Persist) {
    using cb::durability::Level;
    testEmptyBackfillNoSyncWriteSupport(DocumentState::Alive,
                                        Level::PersistToMajority);
}

TEST_P(DurabilityActiveStreamTest,
       BackfillEmptySnapshotNoSyncWriteSupport_Delete_Majority) {
    using cb::durability::Level;
    testEmptyBackfillNoSyncWriteSupport(DocumentState::Deleted,
                                        Level::Majority);
}

TEST_P(DurabilityActiveStreamTest,
       BackfillEmptySnapshotNoSyncWriteSupport_Delete_MajorityAndPersist) {
    using cb::durability::Level;
    testEmptyBackfillNoSyncWriteSupport(DocumentState::Deleted,
                                        Level::MajorityAndPersistOnMaster);
}

TEST_P(DurabilityActiveStreamTest,
       BackfillEmptySnapshotNoSyncWriteSupport_Delete_Persist) {
    using cb::durability::Level;
    testEmptyBackfillNoSyncWriteSupport(DocumentState::Deleted,
                                        Level::PersistToMajority);
}

void DurabilityActiveStreamTest::
        testEmptyBackfillAfterCursorDroppingNoSyncWriteSupport(
                DocumentState docState, cb::durability::Level level) {
    if (!(persistent() || level == cb::durability::Level::Majority)) {
        return;
    }
    // drop the sync-write aware producer and stream created in setup
    producer = std::make_shared<MockDcpProducer>(*engine,
                                                 cookie,
                                                 "test_producer->test_consumer",
                                                 0,
                                                 true /*startTask*/);
    producer->createCheckpointProcessorTask();
    stream.reset();
    auto key = makeStoredDocKey("key");
    auto vb = engine->getVBucket(vbid);
    // Store Mutation
    auto mutation = store_item(vbid, key, "value");
    // drop the checkpoint to cause initial backfill
    flushVBucketToDiskIfPersistent(vbid, 1);
    removeCheckpoint(*vb);

    // Create NON sync repl DCP stream
    auto stream = producer->mockActiveStreamRequest(
            /* flags */ 0,
            /*opaque*/ 0,
            *vb,
            /*st_seqno*/ 0,
            /*en_seqno*/ ~0,
            /*vb_uuid*/ 0xabcd,
            /*snap_start_seqno*/ 0,
            /*snap_end_seqno*/ ~0);

    EXPECT_EQ(ActiveStream::StreamState::Backfilling, stream->getState());

    auto& manager = producer->getBFM();

    // backfill the mutation
    EXPECT_EQ(backfill_success, manager.backfill());
    EXPECT_EQ(backfill_finished, manager.backfill()); // nothing else to run

    // snapshot marker + mutation
    EXPECT_EQ(2, stream->public_readyQSize());

    EXPECT_EQ(ActiveStream::StreamState::Backfilling, stream->getState());

    auto resp = stream->next(*producer);
    EXPECT_TRUE(resp);

    // snap marker
    EXPECT_EQ(DcpResponse::Event::SnapshotMarker, resp->getEvent());
    auto snapMarker = dynamic_cast<SnapshotMarker&>(*resp);
    EXPECT_EQ(0, snapMarker.getStartSeqno());
    EXPECT_EQ(1, snapMarker.getEndSeqno());

    EXPECT_EQ(ActiveStream::StreamState::Backfilling, stream->getState());

    // receive the mutation. Last item from backfill, stream transitions to
    // in memory.
    resp = stream->next(*producer);
    EXPECT_TRUE(resp);
    EXPECT_EQ(DcpResponse::Event::Mutation, resp->getEvent());

    EXPECT_EQ(ActiveStream::StreamState::InMemory, stream->getState());

    // drop the cursor
    stream->handleSlowStream();

    // Store
    //   Prepare
    //   Abort
    const auto prepare = makePendingItem(key, "value", {level, {}});
    {
        folly::SharedMutex::ReadHolder rlh(vb->getStateLock());
        auto cHandle = vb->lockCollections(prepare->getKey());
        EXPECT_EQ(cb::engine_errc::sync_write_pending,
                  vb->set(rlh, *prepare, cookie, *engine, {}, cHandle));
    }
    flushVBucketToDiskIfPersistent(vbid, 1);
    removeCheckpoint(*vb);

    {
        folly::SharedMutex::ReadHolder rlh(vb->getStateLock());
        ASSERT_EQ(cb::engine_errc::success,
                  vb->abort(rlh,
                            key,
                            prepare->getBySeqno(),
                            {},
                            vb->lockCollections(prepare->getKey())));
    }
    // remove checkpoint to ensure stream backfills from disk
    flushVBucketToDiskIfPersistent(vbid, 1);
    removeCheckpoint(*vb);

    // stream transitions back to backfilling because the cursor was dropped
    resp = stream->next(*producer);
    EXPECT_FALSE(resp);

    EXPECT_EQ(ActiveStream::StreamState::Backfilling, stream->getState());

    EXPECT_EQ(backfill_success, manager.backfill()); // create->done
    EXPECT_EQ(backfill_finished, manager.backfill()); // nothing else to run

    ASSERT_EQ(0, stream->public_readyQSize());

    // No items should have been added to the ready queue, they are all
    // aborts/prepares and the stream did not negotiate for sync writes
    resp = stream->next(*producer);
    EXPECT_FALSE(resp);
    EXPECT_EQ(ActiveStream::StreamState::InMemory, stream->getState());

    // Now test that in-memory streaming starts at the correct point -
    // after the prepare and abort.
    // mutation to stream from memory
    auto mutation2 = store_item(vbid, key, "value");

    MockDcpMessageProducers producers;

    runCheckpointProcessor(*producer, producers);

    // snapshot marker + mutation
    EXPECT_EQ(2, stream->public_readyQSize());

    resp = stream->next(*producer);
    EXPECT_TRUE(resp);

    // snap marker
    EXPECT_EQ(DcpResponse::Event::SnapshotMarker, resp->getEvent());
    snapMarker = dynamic_cast<SnapshotMarker&>(*resp);
    EXPECT_EQ(4, snapMarker.getStartSeqno());
    EXPECT_EQ(4, snapMarker.getEndSeqno());

    // mutation
    resp = stream->next(*producer);
    EXPECT_TRUE(resp);
    EXPECT_EQ(DcpResponse::Event::Mutation, resp->getEvent());

    resp = stream->next(*producer);
    EXPECT_FALSE(resp);
}

TEST_P(DurabilityActiveStreamTest,
       BackfillEmptySnapshotAfterCursorDroppingNoSyncWriteSupport_Alive_Majority) {
    using cb::durability::Level;
    testEmptyBackfillAfterCursorDroppingNoSyncWriteSupport(DocumentState::Alive,
                                                           Level::Majority);
}

TEST_P(DurabilityActiveStreamTest,
       BackfillEmptySnapshotAfterCursorDroppingNoSyncWriteSupport_Alive_MajorityAndPersist) {
    using cb::durability::Level;
    testEmptyBackfillAfterCursorDroppingNoSyncWriteSupport(
            DocumentState::Alive, Level::MajorityAndPersistOnMaster);
}

TEST_P(DurabilityActiveStreamTest,
       BackfillEmptySnapshotAfterCursorDroppingNoSyncWriteSupport_Alive_Persist) {
    using cb::durability::Level;
    testEmptyBackfillAfterCursorDroppingNoSyncWriteSupport(
            DocumentState::Alive, Level::PersistToMajority);
}

TEST_P(DurabilityActiveStreamTest,
       BackfillEmptySnapshotAfterCursorDroppingNoSyncWriteSupport_Delete_Majority) {
    using cb::durability::Level;
    testEmptyBackfillAfterCursorDroppingNoSyncWriteSupport(
            DocumentState::Deleted, Level::Majority);
}

TEST_P(DurabilityActiveStreamTest,
       BackfillEmptySnapshotAfterCursorDroppingNoSyncWriteSupport_Delete_MajorityAndPersist) {
    using cb::durability::Level;
    testEmptyBackfillAfterCursorDroppingNoSyncWriteSupport(
            DocumentState::Deleted, Level::MajorityAndPersistOnMaster);
}

TEST_P(DurabilityActiveStreamTest,
       BackfillEmptySnapshotAfterCursorDroppingNoSyncWriteSupport_Delete_Persist) {
    using cb::durability::Level;
    testEmptyBackfillAfterCursorDroppingNoSyncWriteSupport(
            DocumentState::Deleted, Level::PersistToMajority);
}

// Test that when multiple checkpoints are combined and we generate many markers
// the markers are correct
TEST_P(DurabilityActiveStreamTest, inMemoryMultipleMarkers) {
    auto vb = store->getVBucket(vbid);
    auto& ckptMgr = *vb->checkpointManager;
    ASSERT_TRUE(producer);
    auto* activeStream = DurabilityActiveStreamTest::stream.get();
    ASSERT_TRUE(activeStream);

    auto prepare = makePendingItem(
            makeStoredDocKey("prep1"),
            "value",
            cb::durability::Requirements(cb::durability::Level::Majority,
                                         cb::durability::Timeout(1)));
    {
        folly::SharedMutex::ReadHolder rlh(vb->getStateLock());
        auto cHandle = vb->lockCollections(prepare->getKey());
        EXPECT_EQ(cb::engine_errc::sync_write_pending,
                  vb->set(rlh, *prepare, cookie, *engine, {}, cHandle));
    }

    ckptMgr.createNewCheckpoint();

    auto item = makeCommittedItem(makeStoredDocKey("mut1"), "value");
    {
        folly::SharedMutex::ReadHolder rlh(vb->getStateLock());
        auto cHandle = vb->lockCollections(item->getKey());
        EXPECT_EQ(cb::engine_errc::success,
                  vb->set(rlh, *item, cookie, *engine, {}, cHandle));
    }

    prepare = makePendingItem(
            makeStoredDocKey("prep2"),
            "value",
            cb::durability::Requirements(cb::durability::Level::Majority,
                                         cb::durability::Timeout(1)));
    {
        folly::SharedMutex::ReadHolder rlh(vb->getStateLock());
        auto cHandle = vb->lockCollections(prepare->getKey());
        EXPECT_EQ(cb::engine_errc::sync_write_pending,
                  vb->set(rlh, *prepare, cookie, *engine, {}, cHandle));
    }

    // We should get items from two checkpoints which will make processItems
    // generate two markers
    auto items = stream->public_getOutstandingItems(*vb);
    stream->public_processItems(items);

    // marker, prepare, marker, mutation, prepare
    EXPECT_EQ(5, stream->public_readyQSize());
    auto resp = stream->next(*producer);
    EXPECT_TRUE(resp);
    EXPECT_EQ(DcpResponse::Event::SnapshotMarker, resp->getEvent());
    auto snapMarker = dynamic_cast<SnapshotMarker&>(*resp);
    EXPECT_TRUE(snapMarker.getFlags() & MARKER_FLAG_CHK);
    EXPECT_EQ(0, snapMarker.getStartSeqno());
    EXPECT_EQ(1, snapMarker.getEndSeqno());
    EXPECT_EQ(0, snapMarker.getMaxVisibleSeqno().value_or(~0));

    resp = stream->next(*producer);
    EXPECT_EQ(DcpResponse::Event::Prepare, resp->getEvent());

    resp = stream->next(*producer);
    EXPECT_EQ(DcpResponse::Event::SnapshotMarker, resp->getEvent());
    snapMarker = dynamic_cast<SnapshotMarker&>(*resp);
    EXPECT_TRUE(snapMarker.getFlags() & MARKER_FLAG_CHK);
    EXPECT_EQ(2, snapMarker.getStartSeqno());
    EXPECT_EQ(3, snapMarker.getEndSeqno());
    EXPECT_EQ(2, snapMarker.getMaxVisibleSeqno().value_or(~0));

    resp = stream->next(*producer);
    EXPECT_EQ(DcpResponse::Event::Mutation, resp->getEvent());
    resp = stream->next(*producer);
    EXPECT_EQ(DcpResponse::Event::Prepare, resp->getEvent());
}

void DurabilityPassiveStreamEphemeralTest::testLogicalCommitCorrectTypeSetup() {
    SnapshotMarker marker(0 /*opaque*/,
                          vbid,
                          1,
                          3,
                          MARKER_FLAG_DISK | MARKER_FLAG_CHK,
                          0 /*HCS*/,
                          1 /*maxVisibleSeqno*/,
                          {} /*timestamp*/,
                          {} /*streamId*/);
    stream->processMarker(&marker);
}

void DurabilityPassiveStreamEphemeralTest::
        testPrepareCommitedInDiskSnapshotCorrectState(
                std::optional<DeleteSource> deleted) {
    testLogicalCommitCorrectTypeSetup();

    auto key = makeStoredDocKey("key");
    uint64_t cas = 0;
    uint64_t seqno = 1;
    makeAndReceiveDcpPrepare(key, cas++, seqno++);
    makeAndReceiveCommittedItem(key, cas, seqno, deleted);

    auto vb = store->getVBucket(vbid);
    ASSERT_TRUE(vb);
    auto* ephVb = static_cast<EphemeralVBucket*>(vb.get());
    ASSERT_TRUE(ephVb);
    auto itr = ephVb->makeRangeIterator(true /*backfill*/);
    EXPECT_EQ(1, itr->getHighCompletedSeqno());
}

TEST_P(DurabilityPassiveStreamEphemeralTest,
       PrepareMutationInDiskSnapshotCorrectCommittedState) {
    testPrepareCommitedInDiskSnapshotCorrectState();
}

TEST_P(DurabilityPassiveStreamEphemeralTest,
       PrepareDeletionInDiskSnapshotCorrectCommittedState) {
    testPrepareCommitedInDiskSnapshotCorrectState(DeleteSource::Explicit);
}

void DurabilityPassiveStreamEphemeralTest::
        testAbortCommitedInDiskSnapshotCorrectState(
                std::optional<DeleteSource> deleted) {
    testLogicalCommitCorrectTypeSetup();

    auto key = makeStoredDocKey("key");
    uint64_t cas = 0;
    uint64_t seqno = 2;
    stream->messageReceived(std::make_unique<AbortSyncWriteConsumer>(
            0 /*opaque*/, vbid, key, 1, seqno++));
    makeAndReceiveCommittedItem(key, cas, seqno, deleted);

    auto vb = store->getVBucket(vbid);
    ASSERT_TRUE(vb);
    auto* ephVb = static_cast<EphemeralVBucket*>(vb.get());
    ASSERT_TRUE(ephVb);
    auto itr = ephVb->makeRangeIterator(true /*backfill*/);
    EXPECT_EQ(1, itr->getHighCompletedSeqno());
}

TEST_P(DurabilityPassiveStreamEphemeralTest,
       AbortMutationInDiskSnapshotCorrectCommittedState) {
    testAbortCommitedInDiskSnapshotCorrectState();
}

TEST_P(DurabilityPassiveStreamEphemeralTest,
       AbortDeletionInDiskSnapshotCorrectCommittedState) {
    testAbortCommitedInDiskSnapshotCorrectState(DeleteSource::Explicit);
}

void DurabilityDemotionStreamTest::SetUp() {
    return DurabilityActiveStreamTest::SetUp();
}

void DurabilityDemotionStreamTest::TearDown() {
    return DurabilityPassiveStreamTest::TearDown();
}

void DurabilityDemotionStreamTest::
        testHPSMovesWithDelayedPersistenceDuringStateTransition(
                std::function<void()> stateTransitions) {
    using namespace cb::durability;
    setVBucketToActiveWithValidTopology();

    auto key1 = makeStoredDocKey("k1");
    auto item = makePendingItem(
            key1, "value", Requirements{Level::PersistToMajority, Timeout()});
    EXPECT_EQ(cb::engine_errc::sync_write_pending, store->set(*item, cookie));

    flushVBucketToDiskIfPersistent(vbid, 1);

    auto vb = store->getVBucket(vbid);
    ASSERT_TRUE(vb);
    vb->seqnoAcknowledged(
            folly::SharedMutex::ReadHolder(vb->getStateLock()), "replica", 1);

    auto key2 = makeStoredDocKey("k2");
    item = makePendingItem(
            key2, "value", Requirements{Level::PersistToMajority, Timeout()});
    EXPECT_EQ(cb::engine_errc::sync_write_pending, store->set(*item, cookie));

    EXPECT_EQ(1, vb->getDurabilityMonitor().getNumTracked());
    EXPECT_EQ(1, vb->getDurabilityMonitor().getHighPreparedSeqno());
    EXPECT_EQ(0, vb->getDurabilityMonitor().getHighCompletedSeqno());

    vb->seqnoAcknowledged(
            folly::SharedMutex::ReadHolder(vb->getStateLock()), "replica", 1);

    // Remote ack does not attempt to commit, need local ack (persistence)
    EXPECT_EQ(1, vb->getDurabilityMonitor().getNumTracked());
    EXPECT_EQ(1, vb->getDurabilityMonitor().getHighPreparedSeqno());
    EXPECT_EQ(0, vb->getDurabilityMonitor().getHighCompletedSeqno());

    // Transition via "takeover"
    DurabilityActiveStreamTest::stream.reset();
    producer.reset();

    stateTransitions();

    // Now we are replica, HPS can move up to the last consistent point (the
    // point at which we were active)
    setVBucketStateAndRunPersistTask(vbid, vbucket_state_replica);

    EXPECT_EQ(2, vb->getDurabilityMonitor().getNumTracked());
    EXPECT_EQ(2, vb->getDurabilityMonitor().getHighPreparedSeqno());
    EXPECT_EQ(0, vb->getDurabilityMonitor().getHighCompletedSeqno());

    enableSyncReplication = true;
    setupConsumer();
    setupPassiveStream();
    consumePassiveStreamStreamReq();
    consumePassiveStreamAddStream();

    auto msg = DurabilityPassiveStreamTest::stream->public_popFromReadyQ();
    ASSERT_TRUE(msg);
    EXPECT_EQ(DcpResponse::Event::SeqnoAcknowledgement, msg->getEvent());

    const auto& ack = static_cast<SeqnoAcknowledgement&>(*msg);
    EXPECT_EQ(2, ack.getPreparedSeqno());
}

TEST_P(DurabilityDemotionStreamTest, DelayedPersistenceHPSActiveDeadReplica) {
    testHPSMovesWithDelayedPersistenceDuringStateTransition([this]() {
        auto vb = store->getVBucket(vbid);
        setVBucketState(vbid, vbucket_state_dead);

        // Flush of key "k2" from before we were set to dead, HPS cannot move
        // yet as we are in the dead state
        flushVBucketToDiskIfPersistent(vbid, 1);
        EXPECT_EQ(2, vb->getDurabilityMonitor().getNumTracked());
        EXPECT_EQ(1, vb->getDurabilityMonitor().getHighPreparedSeqno());
        EXPECT_EQ(0, vb->getDurabilityMonitor().getHighCompletedSeqno());
    });
}

TEST_P(DurabilityDemotionStreamTest,
       DelayedPersistenceHPSActiveDeadReplicaDeadReplica) {
    testHPSMovesWithDelayedPersistenceDuringStateTransition([this]() {
        auto vb = store->getVBucket(vbid);
        setVBucketState(vbid, vbucket_state_dead);

        setVBucketState(vbid, vbucket_state_replica);
        EXPECT_EQ(2, vb->getDurabilityMonitor().getNumTracked());
        EXPECT_EQ(1, vb->getDurabilityMonitor().getHighPreparedSeqno());
        EXPECT_EQ(0, vb->getDurabilityMonitor().getHighCompletedSeqno());

        setVBucketState(vbid, vbucket_state_dead);
        EXPECT_EQ(2, vb->getDurabilityMonitor().getNumTracked());
        EXPECT_EQ(1, vb->getDurabilityMonitor().getHighPreparedSeqno());
        EXPECT_EQ(0, vb->getDurabilityMonitor().getHighCompletedSeqno());

        // Flush of key "k2" from before we were set to dead, HPS cannot move
        // yet as we are in the dead state
        flushVBucketToDiskIfPersistent(vbid, 1);
        EXPECT_EQ(2, vb->getDurabilityMonitor().getNumTracked());
        EXPECT_EQ(1, vb->getDurabilityMonitor().getHighPreparedSeqno());
        EXPECT_EQ(0, vb->getDurabilityMonitor().getHighCompletedSeqno());
    });
}

TEST_P(DurabilityDemotionStreamTest, DelayedPersistenceHPSActiveReplica) {
    testHPSMovesWithDelayedPersistenceDuringStateTransition([this]() {
        auto vb = store->getVBucket(vbid);
        setVBucketState(vbid, vbucket_state_replica);

        // Flush of key "k2" from before we were set to dead, HPS cannot move
        // yet as we are in the dead state
        flushVBucketToDiskIfPersistent(vbid, 1);
        EXPECT_EQ(2, vb->getDurabilityMonitor().getNumTracked());
        EXPECT_EQ(2, vb->getDurabilityMonitor().getHighPreparedSeqno());
        EXPECT_EQ(0, vb->getDurabilityMonitor().getHighCompletedSeqno());
    });
}

INSTANTIATE_TEST_SUITE_P(AllBucketTypes,
                         DurabilityActiveStreamTest,
                         STParameterizedBucketTest::allConfigValues(),
                         STParameterizedBucketTest::PrintToStringParamName);

INSTANTIATE_TEST_SUITE_P(AllBucketTypes,
                         DurabilityPassiveStreamTest,
                         STParameterizedBucketTest::allConfigValues(),
                         STParameterizedBucketTest::PrintToStringParamName);

INSTANTIATE_TEST_SUITE_P(AllBucketTypes,
                         DurabilityPassiveStreamDownlevelProducerTest,
                         STParameterizedBucketTest::allConfigValues(),
                         STParameterizedBucketTest::PrintToStringParamName);

INSTANTIATE_TEST_SUITE_P(AllBucketTypes,
                         DurabilityPromotionStreamTest,
                         STParameterizedBucketTest::allConfigValues(),
                         STParameterizedBucketTest::PrintToStringParamName);

INSTANTIATE_TEST_SUITE_P(AllBucketTypes,
                         DurabilityDemotionStreamTest,
                         STParameterizedBucketTest::persistentConfigValues(),
                         STParameterizedBucketTest::PrintToStringParamName);

INSTANTIATE_TEST_SUITE_P(Ephemeral,
                         DurabilityPassiveStreamEphemeralTest,
                         STParameterizedBucketTest::ephConfigValues(),
                         STParameterizedBucketTest::PrintToStringParamName);

INSTANTIATE_TEST_SUITE_P(
        Persistent,
        DurabilityPassiveStreamPersistentTest,
        STParameterizedBucketTest::persistentAllBackendsConfigValues(),
        STParameterizedBucketTest::PrintToStringParamName);<|MERGE_RESOLUTION|>--- conflicted
+++ resolved
@@ -46,9 +46,7 @@
     SingleThreadedActiveStreamTest::TearDown();
 }
 
-<<<<<<< HEAD
-void DurabilityActiveStreamTest::setUp(bool startCheckpointProcessorTask,
-                                       bool persist) {
+void DurabilityActiveStreamTest::setUp(bool persist) {
     setVBucketState(vbid,
                     vbucket_state_active,
                     {{"topology", nlohmann::json::array({{active, replica}})}});
@@ -59,13 +57,6 @@
         EXPECT_EQ(EPBucket::MoreAvailable::No, res.moreAvailable);
         EXPECT_EQ(0, res.numFlushed);
     }
-=======
-void DurabilityActiveStreamTest::setUp() {
-    setVBucketStateAndRunPersistTask(
-            vbid,
-            vbucket_state_active,
-            {{"topology", nlohmann::json::array({{active, replica}})}});
->>>>>>> 87dd4209
 
     // Enable SyncReplication and flow-control (Producer BufferLog)
     setupProducer({{"enable_sync_writes", "true"},
@@ -510,19 +501,11 @@
     }
     flushVBucketToDiskIfPersistent(vbid, expected);
 
-<<<<<<< HEAD
     // Ensure we have removed the prepare to backfill it
     // cs, pre, ce
     ASSERT_EQ(3,
               stats.itemsRemovedFromCheckpoints +
                       stats.itemsExpelledFromCheckpoints);
-=======
-    // Remove our first checkpoint to backfill the prepare
-    const auto openCkptId = ckptMgr.getOpenCheckpointId();
-    ASSERT_EQ(3, ckptMgr.removeClosedUnrefCheckpoints().count);
-    // No new checkpoint created
-    ASSERT_EQ(openCkptId, ckptMgr.getOpenCheckpointId());
->>>>>>> 87dd4209
 
     // Test that we actually dropped the checkpoint by number of items
     ASSERT_EQ(2, ckptMgr.getNumItems());
@@ -748,20 +731,11 @@
     auto expectedCursors = persistent() ? 1 : 0;
     ASSERT_EQ(expectedCursors, mockCkptMgr.getNumOfCursors());
 
-<<<<<<< HEAD
     // Need ensure that some items have been remove from checkpoint so that we
     // can backfill from disk
     ASSERT_GT(stats.itemsRemovedFromCheckpoints +
                       stats.itemsExpelledFromCheckpoints,
               0);
-=======
-    // Need to close the previously existing checkpoints so that we can backfill
-    // from disk
-    const auto openCkptId = mockCkptMgr.getOpenCheckpointId();
-    ASSERT_EQ(10, mockCkptMgr.removeClosedUnrefCheckpoints().count);
-    // No new checkpoint created
-    ASSERT_EQ(openCkptId, mockCkptMgr.getOpenCheckpointId());
->>>>>>> 87dd4209
 }
 
 TEST_P(DurabilityActiveStreamTest, SendSetInsteadOfCommitForReconnectWindow) {
@@ -2965,17 +2939,6 @@
     ASSERT_EQ(1, ckptList.size());
     ASSERT_GT(manager.getOpenCheckpointId(), openId);
     auto ckptIt = ckptList.begin();
-<<<<<<< HEAD
-=======
-    ASSERT_EQ(checkpoint_state::CHECKPOINT_CLOSED, (*ckptIt)->getState());
-    ASSERT_EQ(3, (*ckptIt)->getNumItems());
-
-    ckptIt++;
-    ASSERT_EQ(checkpoint_state::CHECKPOINT_CLOSED, (*ckptIt)->getState());
-    ASSERT_EQ(3, (*ckptIt)->getNumItems());
-
-    ckptIt++;
->>>>>>> 87dd4209
     ASSERT_EQ(checkpoint_state::CHECKPOINT_OPEN, (*ckptIt)->getState());
     ASSERT_EQ(2, (*ckptIt)->getNumItems());
 
@@ -4695,12 +4658,7 @@
     }
 
     // 3) Set up the Producer and ActiveStream
-<<<<<<< HEAD
-    DurabilityActiveStreamTest::setUp(true /*startCheckpointProcessorTask*/,
-                                      false /*persist*/);
-=======
-    DurabilityActiveStreamTest::setUp();
->>>>>>> 87dd4209
+    DurabilityActiveStreamTest::setUp(false /*persist*/);
 
     // The vbstate-change must have:
     // - closed the checkpoint snap{2, 4, Disk}
@@ -4969,12 +4927,7 @@
 
     // 3) Simulate vbstate-change Replica->Active (we have also a Producer and
     // ActiveStream from this point onward)
-<<<<<<< HEAD
-    DurabilityActiveStreamTest::setUp(true /*startCheckpointProcessorTask*/,
-                                      false /*persist*/);
-=======
-    DurabilityActiveStreamTest::setUp();
->>>>>>> 87dd4209
+    DurabilityActiveStreamTest::setUp(false /*persist*/);
     ASSERT_TRUE(producer);
     auto* activeStream = DurabilityActiveStreamTest::stream.get();
     ASSERT_TRUE(activeStream);
@@ -5229,12 +5182,7 @@
 
     // 3) Simulate vbstate-change Replica->Active (we have also a Producer and
     // ActiveStream from this point onward)
-<<<<<<< HEAD
-    DurabilityActiveStreamTest::setUp(true /*startCheckpointProcessorTask*/,
-                                      false /*persist*/);
-=======
-    DurabilityActiveStreamTest::setUp();
->>>>>>> 87dd4209
+    DurabilityActiveStreamTest::setUp(false /*persist*/);
     ASSERT_TRUE(producer);
     auto* activeStream = DurabilityActiveStreamTest::stream.get();
     ASSERT_TRUE(activeStream);
@@ -5438,12 +5386,7 @@
 
     // Simulate vbstate-change Replica->Active (we have also a Producer and
     // ActiveStream from this point onward)
-<<<<<<< HEAD
-    DurabilityActiveStreamTest::setUp(true /*startCheckpointProcessorTask*/,
-                                      false /*persist*/);
-=======
-    DurabilityActiveStreamTest::setUp();
->>>>>>> 87dd4209
+    DurabilityActiveStreamTest::setUp(false /*persist*/);
     ASSERT_TRUE(producer);
     auto* activeStream = DurabilityActiveStreamTest::stream.get();
     ASSERT_TRUE(activeStream);
@@ -5578,12 +5521,7 @@
 
     // Simulate vbstate-change Replica->Active (we have also a Producer and
     // ActiveStream from this point onward)
-<<<<<<< HEAD
-    DurabilityActiveStreamTest::setUp(true /*startCheckpointProcessorTask*/,
-                                      false /*persist*/);
-=======
-    DurabilityActiveStreamTest::setUp();
->>>>>>> 87dd4209
+    DurabilityActiveStreamTest::setUp(false /*persist*/);
     ASSERT_TRUE(producer);
     auto* activeStream = DurabilityActiveStreamTest::stream.get();
     ASSERT_TRUE(activeStream);

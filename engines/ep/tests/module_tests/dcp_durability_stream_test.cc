--- conflicted
+++ resolved
@@ -5159,13 +5159,8 @@
                         2 /*diskSnapEnd*/,
                         DocumentState::Alive);
 
-<<<<<<< HEAD
         ASSERT_EQ(baseNumberOfCheckpoints + 1, ckptMgr.getNumCheckpoints());
-        checkOpenCheckpoint(CheckpointType::Disk, 1, 2);
-=======
-        ASSERT_EQ(1, ckptMgr.getNumCheckpoints());
         checkOpenCheckpoint(CheckpointType::InitialDisk, 1, 2);
->>>>>>> aed6bcf8
     }
 
     // 2) Replica receives PRE:3 and M:4 (logic CMT:4) in a second disk

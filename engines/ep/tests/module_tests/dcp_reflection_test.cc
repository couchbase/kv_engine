/* -*- Mode: C++; tab-width: 4; c-basic-offset: 4; indent-tabs-mode: nil -*- */
/*
 *     Copyright 2018-Present Couchbase, Inc.
 *
 *   Use of this software is governed by the Business Source License included
 *   in the file licenses/BSL-Couchbase.txt.  As of the Change Date specified
 *   in that file, in accordance with the Business Source License, use of this
 *   software will be governed by the Apache License, Version 2.0, included in
 *   the file licenses/APL2.txt.
 */

/*
 * Unit tests for DCP which connecting a DCP Producer to a DCP Consumer.
 */

#include <memcached/protocol_binary.h>
#include <platform/dirutils.h>
#include <programs/engine_testapp/mock_cookie.h>
#include <tests/mock/mock_checkpoint_manager.h>
#include <tests/mock/mock_dcp_consumer.h>
#include <tests/mock/mock_dcp_producer.h>
#include <tests/mock/mock_stream.h>
#include <tests/mock/mock_synchronous_ep_engine.h>

#include <utility>

#include "checkpoint_manager.h"
#include "checkpoint_utils.h"
#include "collections/vbucket_manifest_handles.h"
#include "dcp/response.h"
#include "durability/passive_durability_monitor.h"
#include "ep_bucket.h"
#include "evp_store_single_threaded_test.h"
#include "failover-table.h"
#include "kv_bucket.h"
#include "pdm_utils.h"
#include "test_helpers.h"
#include "vbucket_utils.h"

// Indexes for the engines we will use in the tests, a single array allows test
// code to locate the engine for the Node
using Node = int;
static Node Node0 = 0;
static Node Node1 = 1;
static Node Node2 = 2;
static Node Node3 = 3;

static TaskQueue* getLpAuxQ() {
    auto* task_executor =
            reinterpret_cast<SingleThreadedExecutorPool*>(ExecutorPool::get());
    return task_executor->getLpTaskQ(TaskType::AuxIO);
}

static TaskQueue* getLpNonIoQ() {
    auto* task_executor =
            reinterpret_cast<SingleThreadedExecutorPool*>(ExecutorPool::get());
    return task_executor->getLpTaskQ(TaskType::NonIO);
}

/**
 * Test helper which creates two ep-engine (bucket) instances, using one
 * as a source for DCP replication and the second as the destination.
 */
class DCPLoopbackTestHelper : virtual public SingleThreadedKVBucketTest {
public:
    void SetUp() override {
        SingleThreadedKVBucketTest::SetUp();
        internalSetUp();
    }

    void TearDown() override {
        internalTearDown();
        SingleThreadedKVBucketTest::TearDown();
    }

    cb::engine_errc getInternalHelper(
            const DocKeyView& key,
            get_options_t options = get_options_t::NONE) {
        return getInternal(key, vbid, cookie, ForGetReplicaOp::No, options)
                .getStatus();
    }

    void createNode(Node node, vbucket_state_t vbState) {
        ASSERT_NE(Node0, node) << "Cannot re-create Node0";
        ASSERT_LE(node, Node3) << "Out of bounds for Node" << node;

        std::string config = config_string;
        if (!config.empty()) {
            config += ";";
        }
        config += "dbname=" + test_dbname + "-node_" + std::to_string(node);
        extraEngines.push_back(SynchronousEPEngine::build(config));
        engines[node] = extraEngines.back().get();

        // Some tests expect KVBucket tasks being initialized
        engines[node]->getKVBucket()->initialize();

        // Setup one vbucket in the requested state
        EXPECT_EQ(cb::engine_errc::success,
                  engines[node]->getKVBucket()->setVBucketState(vbid, vbState));
        flushNodeIfPersistent(node);
    }

    /**
     * DcpRoute connects nodes together and provides methods for joining
     * the streams and "sending" messages. A route can be destroyed as well
     * for simulation of connection failures
     */
    class DcpRoute {
    public:
        DcpRoute(Vbid vbid,
                 EventuallyPersistentEngine* producerNode,
                 std::shared_ptr<MockDcpProducer> producer,
                 std::shared_ptr<MockDcpConsumer> consumer)
            : vbid(vbid),
              producerNode(producerNode),
              producer(std::move(producer)),
              consumer(std::move(consumer)) {
        }

        ~DcpRoute() {
            destroy();
        }

        void destroy();

        std::pair<cb::engine_errc, uint64_t> doStreamRequest(
                cb::mcbp::DcpAddStreamFlag flags = {});
        std::unique_ptr<DcpResponse> getNextProducerMsg(ActiveStream* stream);

        void transferMessage();
        void transferMessage(DcpResponse::Event expectedEvent);

        void transferMutation(const StoredDocKey& expectedKey,
                              uint64_t expectedSeqno);

        void transferDeletion(const StoredDocKey& expectedKey,
                              uint64_t expectedSeqno);

        void transferPrepare(const StoredDocKey& expectedKey,
                             uint64_t expectedSeqno);

        void transferSnapshotMarker(
                uint64_t expectedStart,
                uint64_t expectedEnd,
                DcpSnapshotMarkerFlag expectedFlags,
                std::optional<uint64_t> expectedHighPreparedSeqno);

        void transferResponseMessage();

        /// Inject a CloseStream message into the consumer side of the route.
        void closeStreamAtConsumer();

        std::pair<ActiveStream*, MockPassiveStream*> getStreams();

        Vbid vbid;
        EventuallyPersistentEngine* producerNode;
        std::shared_ptr<MockDcpProducer> producer;
        std::shared_ptr<MockDcpConsumer> consumer;
    };

    // Create a route between two nodes, result in the creation of a DCP
    // producer and consumer object
    DcpRoute createDcpRoute(
            Node producerNode,
            Node consumerNode,
            EnableExpiryOutput producerExpiryOutput = EnableExpiryOutput::Yes,
            SyncReplication syncReplication = SyncReplication::SyncReplication,
            MarkerVersion maxMarkerVersion = MarkerVersion::V2_0) {
        EXPECT_TRUE(engines[producerNode])
                << " createDcpRoute: No engine for producer Node"
                << producerNode;
        EXPECT_TRUE(engines[consumerNode])
                << "createDcpRoute: No engine for consumer Node"
                << consumerNode;
        return {vbid,
                engines[producerNode],
                createDcpProducer(producerNode,
                                  consumerNode,
                                  producerExpiryOutput,
                                  syncReplication,
                                  maxMarkerVersion),
                createDcpConsumer(producerNode, consumerNode, syncReplication)};
    }

    static cb::engine_errc fakeDcpAddFailoverLog(
            const std::vector<vbucket_failover_t>&) {
        return cb::engine_errc::success;
    }

    std::shared_ptr<MockDcpProducer> createDcpProducer(
            Node producerNode,
            Node consumerNode,
            EnableExpiryOutput enableExpiryOutput = EnableExpiryOutput::Yes,
            SyncReplication syncReplication = SyncReplication::SyncReplication,
            MarkerVersion maxMarkerVersion = MarkerVersion::V2_0) {
        EXPECT_TRUE(engines[producerNode])
                << "createDcpProducer: No engine for Node" << producerNode;

        auto flags = cb::mcbp::DcpOpenFlag::IncludeXattrs |
                     cb::mcbp::DcpOpenFlag::IncludeDeleteTimes;
        auto producer = std::make_shared<MockDcpProducer>(
                *engines[producerNode],
                create_mock_cookie(engine.get()),
                "Node" + std::to_string(producerNode) + " to Node" +
                        std::to_string(consumerNode),
                flags,
                false /*startTask*/);

        // Create the task object, but don't schedule
        producer->createCheckpointProcessorTask();

        // Need to enable NOOP for XATTRS (and collections), but don't actually
        // care about receiving DcpNoop messages.
        producer->setNoopEnabled(
                MockDcpProducer::NoopMode::EnabledButNeverSent);

        producer->scheduleCheckpointProcessorTask();
        if (enableExpiryOutput == EnableExpiryOutput::Yes) {
            producer->setDCPExpiry(true);
        }

        producer->setSyncReplication(syncReplication);

        producer->setMaxMarkerVersion(maxMarkerVersion);

        return producer;
    }

    std::shared_ptr<MockDcpConsumer> createDcpConsumer(
            Node producerNode,
            Node consumerNode,
            SyncReplication syncReplication = SyncReplication::No) {
        EXPECT_TRUE(engines[consumerNode])
                << "createDcpConsumer: No engine for Node" << consumerNode;
        auto mockConsumer = std::make_shared<MockDcpConsumer>(
                *engines[consumerNode],
                create_mock_cookie(engine.get()),
                "Node" + std::to_string(consumerNode) + " from Node" +
                        std::to_string(producerNode));

        mockConsumer->setSyncReplication(syncReplication);

        return mockConsumer;
    }

    cb::engine_errc storePrepare(std::string key) {
        auto docKey = makeStoredDocKey(key);
        return storePrepare(docKey);
    }

    cb::engine_errc storePrepare(const StoredDocKey& docKey) {
        using namespace cb::durability;
        auto reqs = Requirements(Level::Majority, Timeout::Infinity());
        return store->set(*makePendingItem(docKey, {}, reqs), cookie);
    }

    cb::engine_errc storeCommit(std::string key) {
        auto docKey = makeStoredDocKey(key);
        return storeCommit(docKey);
    }

    cb::engine_errc storeCommit(const StoredDocKey& docKey,
                                uint64_t prepareSeqno = 1) {
        auto vb = engine->getVBucket(vbid);
        std::shared_lock rlh(vb->getStateLock());
        return vb->commit(rlh,
                          docKey,
                          prepareSeqno,
                          {},
                          CommitType::Majority,
                          vb->lockCollections(docKey));
    }

    cb::engine_errc storeSet(std::string key) {
        auto docKey = makeStoredDocKey(key);
        return store->set(*makeCommittedItem(docKey, {}), cookie);
    }

    cb::engine_errc storeSet(const DocKeyView& docKey, bool xattrBody = false) {
        return store->set(
                *makeCompressibleItem(vbid, docKey, {}, 0, false, xattrBody),
                cookie);
    }

    cb::engine_errc del(const DocKeyView& docKey) {
        uint64_t cas = 0;
        using namespace cb::durability;
        mutation_descr_t delInfo;
        return store->deleteItem(
                docKey, cas, vbid, cookie, {}, nullptr, delInfo);
    }

    /**
     * Flush all outstanding items to disk on the desired node (if persistent)
     */
    void flushNodeIfPersistent(Node node = Node0) {
        ASSERT_TRUE(engines[node])
                << "flushNodeIfPersistent: No engine for Node" << node;
        if (engines[node]->getConfiguration().getBucketTypeString() ==
            "persistent") {
            auto& replicaKVB = *engines[node]->getKVBucket();
            dynamic_cast<EPBucket&>(replicaKVB).flushVBucket(vbid);
        }
    }

protected:
    void internalTearDown() {
        for (auto& e : extraEngines) {
            shutdownAndPurgeTasks(e.get());
        }

        destroy_mock_cookie(cookie);
        cookie = nullptr;

        extraEngines.clear();

        // Not all tests create all nodes, so don't fail if node directories
        // don't exist.
        // Paranoia - remove any previous replica disk files.
        for (auto index : {1, 2, 3}) {
            std::filesystem::remove_all(test_dbname + "-node_" +
                                        std::to_string(index));
        }
    }

    void internalSetUp() {
        // Paranoia - remove any previous replica disk files.
        std::filesystem::remove_all(test_dbname + "-node_1");
        std::filesystem::remove_all(test_dbname + "-node_2");
        std::filesystem::remove_all(test_dbname + "-node_3");

        auto meta = nlohmann::json{
                {"topology", nlohmann::json::array({{"active", "replica"}})}};
        ASSERT_EQ(cb::engine_errc::success,
                  engine->getKVBucket()->setVBucketState(
                          vbid, vbucket_state_active, &meta));
        // Always stash KVBucketTest::engine in engines as Node0
        engines[Node0] = engine.get();

        // Always create Node1
        createNode(Node1, vbucket_state_replica);
    }

    // engines is 'map' from Node to an engine pointer, currently Node0 is the
    // engine created by the parent class and Node1 are created by this
    // class. Node1 is always created by SetUp and additional nodes created on
    // demand
    std::array<SynchronousEPEngine*, 4> engines;

    // Owned pointers to the other engines, created on demand by tests
    std::vector<SynchronousEPEngineUniquePtr> extraEngines;
};

class DCPLoopbackStreamTest : public STParameterizedBucketTest,
                              public DCPLoopbackTestHelper {
public:
    void SetUp() override {
        STParameterizedBucketTest::SetUp();
        DCPLoopbackTestHelper::internalSetUp();
    }

    void TearDown() override {
        DCPLoopbackTestHelper::internalTearDown();
        STParameterizedBucketTest::TearDown();
    }

    void takeoverTest(EnableExpiryOutput enableExpiryOutput);

    /**
     * Test the behaviour of switching betweeen Disk and Memory phases of a DCP
     * stream, where Prepared SyncWrites to the same key appear in each of the
     * Disk and Memory snapshots. This _should_ be permitted, but MB-35001
     * highlight and issue where there different prepares were put into the same
     * Checkpoint on the replica, which isn't permitted.
     *
     * Consider the following scenario of items on disk and in memory
     * (checkpoint manager):
     *
     *  Disk:
     *      1:PRE(a), 2:CMT(a), 3:SET(b)
     *
     *  Memory:
     *                          3:CKPT_START
     *                          3:SET(b),     4:PRE(a), 5:SET(c), 6:SET(d)
     *
     * (items 1..2 were in a removed checkpoint and no longer in-memory.)
     *
     * An ep-engine replica attempting to stream all of this (0..infinity) will
     * result in a backfill of items 1..3, with a checkpoint cursor being placed
     * at seqno:4. Note this isn't the start of the Checkpoint (which is 3) and
     * hence not pointing at a checkpoint_start item.
     *
     * As such when this is streamed over DCP (up to seqno:4) the consumer will
     * see:
     *
     *     SNAPSHOT_MARKER(start=1, end=3, flags=DISK|CKPT)
     *     1:PRE(a)
     *     2:CMT(a)
     *     3:SET(b)
     *     SNAPSHOT_MARKER(start=4, end=5, flags=MEM)
     *     4:PRE(a),
     *     [[[missing seqno 5]] (iff completeFinalSnapshot=false)
     *     [[[missing seqno 6]] (iff completeFinalSnapshot=false)
     *
     * If the consumer puts all of these mutations in the same Checkpoint, then
     * it will result in duplicate PRE(a) items (which breaks Checkpoint
     * invariant).
     *
     * @param flags Flags to use when creating the ADD_STREAM request.
     * @param completeFinalSnapshot true if the test should transfer the
     *        entirety of the memory snapshot (seq 4 to 6)
     */
    void testBackfillAndInMemoryDuplicatePrepares(
            cb::mcbp::DcpAddStreamFlag flags, bool completeFinalSnapshot);

    void HPSUpdatedOnReplica_ForPendingItems(MarkerVersion markerVersion);

    void HPSUpdatedOnReplica_ForCommittedItems(MarkerVersion markerVersion);

    void HPSUpdatedOnReplica_ForMutations(MarkerVersion markerVersion);

    void HpsSentForInMemoryDiskSnapshot(MarkerVersion markerVersion);
};

void DCPLoopbackTestHelper::DcpRoute::destroy() {
    if (producer && consumer) {
        producer->cancelCheckpointCreatorTask();
        producer->closeAllStreams();
        consumer->closeAllStreams();
        destroy_mock_cookie(producer->getCookie());
        producer.reset();
        destroy_mock_cookie(consumer->getCookie());
        consumer.reset();
    } else {
        // don't expect consumer or producer, both or nothing
        ASSERT_FALSE(producer);
        ASSERT_FALSE(consumer);
    }
}

std::unique_ptr<DcpResponse>
DCPLoopbackTestHelper::DcpRoute::getNextProducerMsg(ActiveStream* stream) {
    std::unique_ptr<DcpResponse> producerMsg(stream->next(*producer));
    if (!producerMsg) {
        // Run the next ready task to populate the streams' items. This could
        // either be a NonIO task (ActiveStreamCheckpointProcessorTask) or
        // AuxIO task (

        // Note that the actual count of ready tasks isn't just the reaadyQueue
        // - tasks in the futureQ whose waketime is less than or equal to now
        // can also be run.
        const auto auxIoQueueSize = getLpAuxQ()->getReadyQueueSize() +
                                    getLpAuxQ()->getFutureQueueSize();
        const auto nonIoQueueSize = getLpNonIoQ()->getReadyQueueSize() +
                                    getLpNonIoQ()->getFutureQueueSize();
        if (auxIoQueueSize > 0) {
            CheckedExecutor executor(ExecutorPool::get(), *getLpAuxQ());
            executor.runCurrentTask();
            executor.completeCurrentTask();
        } else if (nonIoQueueSize > 0) {
            CheckedExecutor executor(ExecutorPool::get(), *getLpNonIoQ());
            executor.runCurrentTask();
            executor.completeCurrentTask();
        } else {
            ADD_FAILURE() << "Expected to have at least one task in AuxIO / "
                             "NonIO ready/future queues after null "
                             "producerMsg, but both are zero";
        }
        if (!stream->getItemsRemaining()) {
            return {};
        }
        return getNextProducerMsg(stream);
    }

    // Cannot pass mutation/deletion directly to the consumer as the object
    // is different
    if (producerMsg->getEvent() == DcpResponse::Event::Mutation ||
        producerMsg->getEvent() == DcpResponse::Event::Deletion ||
        producerMsg->getEvent() == DcpResponse::Event::Expiration ||
        producerMsg->getEvent() == DcpResponse::Event::Prepare) {
        producerMsg = std::make_unique<MutationConsumerMessage>(
                *static_cast<MutationResponse*>(producerMsg.get()));
    }

    return producerMsg;
}

std::pair<ActiveStream*, MockPassiveStream*>
DCPLoopbackTestHelper::DcpRoute::getStreams() {
    auto* pStream = producer->findStream(vbid).get();
    auto* cStream = dynamic_cast<MockPassiveStream*>(
            consumer->getVbucketStream(vbid).get());
    EXPECT_TRUE(pStream);
    EXPECT_TRUE(cStream);
    return {pStream, cStream};
}

void DCPLoopbackTestHelper::DcpRoute::transferMessage() {
    auto streams = getStreams();
    auto msg = getNextProducerMsg(streams.first);
    ASSERT_TRUE(msg);
    EXPECT_EQ(cb::engine_errc::success,
              streams.second->messageReceived(std::move(msg)));
}

void DCPLoopbackTestHelper::DcpRoute::transferMessage(
        DcpResponse::Event expectedEvent) {
    auto streams = getStreams();
    auto msg = getNextProducerMsg(streams.first);
    ASSERT_TRUE(msg);
    EXPECT_EQ(expectedEvent, msg->getEvent()) << *msg;
    EXPECT_EQ(cb::engine_errc::success,
              streams.second->messageReceived(std::move(msg)));
}

void DCPLoopbackTestHelper::DcpRoute::transferMutation(
        const StoredDocKey& expectedKey, uint64_t expectedSeqno) {
    auto streams = getStreams();
    auto msg = getNextProducerMsg(streams.first);
    ASSERT_TRUE(msg);
    ASSERT_EQ(DcpResponse::Event::Mutation, msg->getEvent());
    ASSERT_TRUE(msg->getBySeqno()) << "optional seqno has no value";
    EXPECT_EQ(expectedSeqno, msg->getBySeqno().value());
    auto* mutation = static_cast<MutationConsumerMessage*>(msg.get());

    // If the item is actually a commit_sync_write which had to be transmitted
    // as a DCP_MUTATION (i.e. MutationConsumerResponse), we need
    // to recreate the Item as operation==mutation otherwise the Consumer cannot
    // handle it.
    if (mutation->getItem()->getOperation() == queue_op::commit_sync_write) {
        auto newItem = make_STRCPtr<Item>(
                mutation->getItem()->getKey(),
                mutation->getItem()->getFlags(),
                mutation->getItem()->getExptime(),
                mutation->getItem()->getValue()->getData(),
                mutation->getItem()->getValue()->valueSize(),
                mutation->getItem()->getDataType(),
                mutation->getItem()->getCas(),
                mutation->getItem()->getBySeqno(),
                mutation->getItem()->getVBucketId(),
                mutation->getItem()->getRevSeqno(),
                mutation->getItem()->getFreqCounterValue().value_or(
                        Item::initialFreqCount));
        msg = std::make_unique<MutationConsumerMessage>(
                newItem,
                mutation->getOpaque(),
                mutation->getIncludeValue(),
                mutation->getIncludeXattrs(),
                mutation->getIncludeDeleteTime(),
                mutation->getIncludeDeletedUserXattrs(),
                mutation->getDocKeyEncodesCollectionId(),
                mutation->getExtMetaData(),
                mutation->getStreamId());
        mutation = static_cast<MutationConsumerMessage*>(msg.get());
    }

    EXPECT_EQ(expectedKey, mutation->getItem()->getKey());
    EXPECT_EQ(cb::engine_errc::success,
              streams.second->messageReceived(std::move(msg)));
}

void DCPLoopbackTestHelper::DcpRoute::transferDeletion(
        const StoredDocKey& expectedKey, uint64_t expectedSeqno) {
    auto streams = getStreams();
    auto msg = getNextProducerMsg(streams.first);
    ASSERT_TRUE(msg);
    ASSERT_EQ(DcpResponse::Event::Deletion, msg->getEvent());
    ASSERT_TRUE(msg->getBySeqno()) << "optional seqno has no value";
    EXPECT_EQ(expectedSeqno, msg->getBySeqno().value());
    auto* mutation = static_cast<MutationResponse*>(msg.get());
    EXPECT_EQ(expectedKey, mutation->getItem()->getKey());
    EXPECT_EQ(cb::engine_errc::success,
              streams.second->messageReceived(std::move(msg)));
}

void DCPLoopbackTestHelper::DcpRoute::transferPrepare(
        const StoredDocKey& expectedKey, uint64_t expectedSeqno) {
    auto streams = getStreams();
    auto msg = getNextProducerMsg(streams.first);
    ASSERT_TRUE(msg);
    ASSERT_EQ(DcpResponse::Event::Prepare, msg->getEvent());
    auto* prepare = static_cast<MutationResponse*>(msg.get());
    EXPECT_EQ(expectedKey, prepare->getItem()->getKey());
    EXPECT_EQ(expectedSeqno, msg->getBySeqno().value());
    EXPECT_EQ(cb::engine_errc::success,
              streams.second->messageReceived(std::move(msg)));
}

void DCPLoopbackTestHelper::DcpRoute::transferSnapshotMarker(
        uint64_t expectedStart,
        uint64_t expectedEnd,
        DcpSnapshotMarkerFlag expectedFlags,
        std::optional<uint64_t> expectedHighPreparedSeqno = std::nullopt) {
    auto streams = getStreams();
    auto msg = getNextProducerMsg(streams.first);
    ASSERT_TRUE(msg);
    ASSERT_EQ(DcpResponse::Event::SnapshotMarker, msg->getEvent()) << *msg;
    auto* marker = static_cast<SnapshotMarker*>(msg.get());
    EXPECT_EQ(expectedStart, marker->getStartSeqno());
    EXPECT_EQ(expectedEnd, marker->getEndSeqno());
    EXPECT_EQ(expectedFlags, marker->getFlags());
    if (expectedHighPreparedSeqno) {
        EXPECT_EQ(expectedHighPreparedSeqno.value(),
                  marker->getHighPreparedSeqno());
    } else {
        EXPECT_EQ(std::nullopt, marker->getHighPreparedSeqno());
    }
    EXPECT_EQ(cb::engine_errc::success,
              streams.second->messageReceived(std::move(msg)));
}

void DCPLoopbackTestHelper::DcpRoute::transferResponseMessage() {
    auto streams = getStreams();
    std::unique_ptr<DcpResponse> consumerMsg(streams.second->next());

    // Pass the consumer's message to the producer.
    if (consumerMsg) {
        switch (consumerMsg->getEvent()) {
        case DcpResponse::Event::SnapshotMarker:
            streams.first->snapshotMarkerAckReceived();
            break;
        case DcpResponse::Event::SetVbucket:
            streams.first->setVBucketStateAckRecieved(*producer);
            break;
        default:
            FAIL() << *consumerMsg;
        }
    }
}

void DCPLoopbackStreamTest::DcpRoute::closeStreamAtConsumer() {
    this->consumer->closeStream(0, vbid, {});
}

std::pair<cb::engine_errc, uint64_t>
DCPLoopbackTestHelper::DcpRoute::doStreamRequest(
        cb::mcbp::DcpAddStreamFlag flags) {
    // Do the add_stream
    EXPECT_EQ(cb::engine_errc::success,
              consumer->addStream(/*opaque*/ 0, vbid, flags));
    auto streamRequest = consumer->getVbucketStream(vbid)->next();
    EXPECT_TRUE(streamRequest);
    EXPECT_EQ(DcpResponse::Event::StreamReq, streamRequest->getEvent());
    auto* sr = static_cast<StreamRequest*>(streamRequest.get());
    auto producerVb = producerNode->getVBucket(vbid);
    const auto cursorCount = static_cast<MockCheckpointManager*>(
                                     producerVb->checkpointManager.get())
                                     ->getNumOfCursors();
    // Create an active stream against the producing node
    uint64_t rollbackSeqno = 0;
    auto error = producer->streamRequest(sr->getFlags(),
                                         sr->getOpaque(),
                                         vbid,
                                         sr->getStartSeqno(),
                                         sr->getEndSeqno(),
                                         sr->getVBucketUUID(),
                                         sr->getSnapStartSeqno(),
                                         sr->getSnapEndSeqno(),
                                         &rollbackSeqno,
                                         fakeDcpAddFailoverLog,
                                         {});
    if (error == cb::engine_errc::success) {
        EXPECT_GT(static_cast<MockCheckpointManager*>(
                          producerVb->checkpointManager.get())
                          ->getNumOfCursors(),
                  cursorCount)
                << "Expected cursor count to increase for "
                << "successful streamRequest";
        EXPECT_GE(getLpNonIoQ()->getFutureQueueSize(), 1);
        // Finally the stream-request response sends the failover table back
        // to the consumer... simulate that
        auto failoverLog = producerVb->failovers->getFailoverLog();
        std::vector<vbucket_failover_t> networkFailoverLog;
        for (const auto entry : failoverLog) {
            networkFailoverLog.push_back(
                    {htonll(entry.uuid), htonll(entry.seqno)});
        }
        consumer->public_streamAccepted(
                sr->getOpaque(),
                cb::mcbp::Status::Success,
                cb::const_byte_buffer{reinterpret_cast<const uint8_t*>(
                                              networkFailoverLog.data()),
                                      networkFailoverLog.size() *
                                              sizeof(vbucket_failover_t)});

        auto addStreamResp = consumer->getVbucketStream(vbid)->next();
        EXPECT_EQ(DcpResponse::Event::AddStream, addStreamResp->getEvent());
    }
    return {error, rollbackSeqno};
}

/**
 * Test the behaviour of a Takeover stream between a DcpProducer and
 * DcpConsumer.
 *
 * Creates a Producer and Consumer; along with a single Active -> Passive
 * stream, then makes a streamRequest (simulating what ns_server normally does).
 * Then loops; reading messages from the producer and passing them to the
 * consumer, and reading responses from the consumer and passing to the
 * producer. Test finishes when the PassiveStream is set to Dead - at that point
 * the vBucket should be active on the destination; and dead on the source.
 */
void DCPLoopbackStreamTest::takeoverTest(
        EnableExpiryOutput enableExpiryOutput) {
    auto exp_time = 0;
    if (enableExpiryOutput == EnableExpiryOutput::Yes) {
        exp_time = ep_convert_to_expiry_time(256);
    }

    // Add some items to the source Bucket.
    std::vector<StoredDocKey> keys;
    keys.push_back(makeStoredDocKey("key1"));
    keys.push_back(makeStoredDocKey("key2"));
    keys.push_back(makeStoredDocKey("key3"));
    for (const auto& key : keys) {
        store_item(vbid, key, "value", exp_time);
    }

    // Setup conditions for expirations
    auto expectedGetOutcome = cb::engine_errc::success;
    if (enableExpiryOutput == EnableExpiryOutput::Yes) {
        expectedGetOutcome = cb::engine_errc::no_such_key;
    }
    TimeTraveller t(1080);
    // Trigger expiries on a get, or just check that the key exists
    for (const auto& key : keys) {
        EXPECT_EQ(expectedGetOutcome, getInternalHelper(key));
    }

    // Note: the order matters.
    //     First, we setup the Consumer with the given flags and we discard the
    //     StreamRequest message from the Consumer::readyQ.
    //     Then, we simulate the Producer receiving the StreamRequest just
    //     by creating the Producer with the Consumer's flags
    auto route0_1 = createDcpRoute(Node0, Node1, enableExpiryOutput);
    EXPECT_EQ(cb::engine_errc::success,
              route0_1.doStreamRequest(cb::mcbp::DcpAddStreamFlag::TakeOver)
                      .first);
    auto* producerStream = route0_1.producer->findStream(vbid).get();
    ASSERT_TRUE(producerStream);

    // Both streams created. Check state is as expected.
    ASSERT_TRUE(producerStream->isTakeoverSend())
            << "Producer stream state should have transitioned to "
               "TakeoverSend";

    auto* consumerStream = route0_1.getStreams().second;
    while (true) {
        // We expect an producer->consumer message that will trigger a response
        auto msg = route0_1.getNextProducerMsg(producerStream);
        if (msg) {
            EXPECT_EQ(cb::engine_errc::success,
                      consumerStream->messageReceived(std::move(msg)));
            route0_1.transferResponseMessage();
        } else {
            // Note: At some point in this loop we end-up in a state where the
            // stream cursor has just 1 meta item in the queue (the
            // set_vbstate(dead) message queued for the active vb at producer).
            // In that state the producer schedules the StreamTask and needs
            // another StreamTask::run + Producer::step for moving the stream.
            continue;
        }

        // Check consumer stream state - drop reflecting messages when
        // stream goes dead.
        if (!consumerStream->isActive()) {
            break;
        }
    }

    auto* sourceVb = engine->getVBucket(vbid).get();
    EXPECT_EQ(vbucket_state_dead, sourceVb->getState())
            << "Expected producer vBucket to be dead once stream "
               "transitions to dead.";

    auto* destVb = engines[Node1]->getVBucket(vbid).get();
    EXPECT_EQ(vbucket_state_active, destVb->getState())
            << "Expected consumer vBucket to be active once stream "
               "transitions to dead.";

    // Check final state of items
    auto num_left = 3, expired = 0;
    auto expectedOutcome = cb::engine_errc::success;
    if (enableExpiryOutput == EnableExpiryOutput::Yes) {
        num_left = 0, expired = 3;
        expectedOutcome = cb::engine_errc::no_such_key;
    }

    if (fullEviction()) {
        // Under full eviction, vb->getNumItems() only counts items on disk, so
        // we do a flush.
        flushNodeIfPersistent(Node0);
        flushNodeIfPersistent(Node1);
    }

    EXPECT_EQ(num_left, sourceVb->getNumItems());
    EXPECT_EQ(num_left, destVb->getNumItems());
    EXPECT_EQ(expired, sourceVb->numExpiredItems);
    // numExpiredItems is a stat for recording how many items have been flipped
    // from active to expired on a vbucket, so does not get transferred during
    // a takeover.

    auto key1 = makeStoredDocKey("key1");

    if (persistent() && fullEviction() &&
        enableExpiryOutput == EnableExpiryOutput::Yes) {
        EXPECT_EQ(cb::engine_errc::would_block,
                  getInternalHelper(key1, get_options_t::QUEUE_BG_FETCH));
        runBGFetcherTask();
    }
    EXPECT_EQ(expectedOutcome, getInternalHelper(key1));
}

TEST_P(DCPLoopbackStreamTest, Takeover) {
    takeoverTest(EnableExpiryOutput::No);
}

TEST_P(DCPLoopbackStreamTest, TakeoverWithExpiry) {
    takeoverTest(EnableExpiryOutput::Yes);
}

void DCPLoopbackStreamTest::testBackfillAndInMemoryDuplicatePrepares(
        cb::mcbp::DcpAddStreamFlag flags, bool completeFinalSnapshot) {
    // First checkpoint 1..2: PRE(a), CMT(a)
    EXPECT_EQ(cb::engine_errc::sync_write_pending, storePrepare("a"));
    EXPECT_EQ(cb::engine_errc::success, storeCommit("a"));

    // Second checkpoint 3..5: SET(b), PRE(a), SET(c)
    auto vb = engine->getVBucket(vbid);
    vb->checkpointManager->createNewCheckpoint();
    EXPECT_EQ(cb::engine_errc::success, storeSet("b"));

    // The next cursor move will remove the first checkpoint. That will force a
    // DCP backfill in the next steps.
    auto& manager = *vb->checkpointManager;
    // ephemeral has no cursor, so CPs disappear without flush...
    const auto cpCount = isPersistent() ? 2 : 1;
    ASSERT_EQ(cpCount, manager.getNumCheckpoints());
    const auto openCkptId = manager.getOpenCheckpointId();

    // Flush up to seqno:3 to disk. Closed checkpoint removed.
    flushVBucketToDiskIfPersistent(vbid, 3);
    ASSERT_EQ(1, manager.getNumCheckpoints());

    // Add 4:PRE(a), 5:SET(c), 6:SET(d)
    EXPECT_EQ(cb::engine_errc::sync_write_pending, storePrepare("a"));
    EXPECT_EQ(cb::engine_errc::success, storeSet("c"));
    EXPECT_EQ(cb::engine_errc::success, storeSet("d"));

    // No new checkpoint created
    ASSERT_EQ(1, manager.getNumCheckpoints());
    ASSERT_EQ(openCkptId, manager.getOpenCheckpointId());
    /* Persistent bucet state is now:
     *  Disk:
     *      1:PRE(a), 2:CMT(a), 3:SET(b)
     *
     *  Memory:
     *                          3:CKPT_START
     *                          3:SET(b),     4:PRE(a), 5:SET(c), 6:SET(d)
     *
     * But for ephemeral the linked list has everything available (no flush).
     * Thus the initial backfill will be 0 to 6
     */

    // Setup: Create DCP producer and consumer connections.
    auto route0_1 = createDcpRoute(Node0, Node1);
    EXPECT_EQ(cb::engine_errc::success, route0_1.doStreamRequest(flags).first);

    auto replicaVB = engines[Node1]->getKVBucket()->getVBucket(vbid);
    ASSERT_TRUE(replicaVB);
    auto& rManager = *replicaVB->checkpointManager;

    const auto end = isPersistent() ? 3 : 6;
    // Test: Transfer 5 messages between Producer and Consumer
    // (SNAP_MARKER, CMT, SET), (SNAP_MARKER, PRE), with a flush after the
    // first 4. No prepare is sent at seqno 1 as we do not send completed
    // prepares when backfilling.
    route0_1.transferSnapshotMarker(
            0,
            end,
            DcpSnapshotMarkerFlag::Checkpoint | DcpSnapshotMarkerFlag::Disk);
    route0_1.transferMutation(makeStoredDocKey("a"), 2);
    route0_1.transferMutation(makeStoredDocKey("b"), 3);

    if (!isPersistent()) {
        EXPECT_EQ(0, rManager.getFailoverSeqno());
        route0_1.transferMessage(DcpResponse::Event::Prepare); // seq:4
        EXPECT_EQ(0, rManager.getFailoverSeqno());
    } else {
        // Persistent a second snapshot occurs as the initial "disk" stores less
        // than the ephemeral in-memory linked-list
        // But the first snapshot has been procssed so we now have 3 as a
        // failover seqno.
        EXPECT_EQ(3, rManager.getFailoverSeqno());

        flushNodeIfPersistent(Node1);

        // Transfer 2 more messages (SNAP_MARKER, PRE)
        const auto takeover =
                isFlagSet(flags, cb::mcbp::DcpAddStreamFlag::TakeOver)
                        ? DcpSnapshotMarkerFlag::Acknowledge
                        : DcpSnapshotMarkerFlag::None;
        route0_1.transferSnapshotMarker(4,
                                        6,
                                        DcpSnapshotMarkerFlag::Checkpoint |
                                                DcpSnapshotMarkerFlag::Memory |
                                                takeover);
        auto replicaVB = engines[Node1]->getKVBucket()->getVBucket(vbid);
        ASSERT_TRUE(replicaVB);
        // If only the snapshot marker has been received, but no mutations we're
        // in the previous snap
        EXPECT_EQ(
                3,
                replicaVB->checkpointManager->getSnapshotInfo().range.getEnd());
        EXPECT_EQ(3,
                  replicaVB->checkpointManager->getVisibleSnapshotEndSeqno());

        route0_1.transferMessage(DcpResponse::Event::Prepare);

        flushNodeIfPersistent(Node1);
        // No change in failover seqno for this partially received snapshot
        EXPECT_EQ(3, rManager.getFailoverSeqno());
    }

    // Following code/checks are for MB-35003
    // The expected failover point currenty differs for persistent as the first
    // full snapshot has been received. Ephemeral is still receiving 0,6
    uint64_t expectedFailoverSeqno = isPersistent() ? 3 : 0;

    if (completeFinalSnapshot) {
        // When rx of the full snapshot - failover point moves and is same for
        // persistent or ephemeral.
        expectedFailoverSeqno = 6;
        // The prepare @ seq:4 was sent, now expect to see the snapend of 6
        EXPECT_EQ(
                6,
                replicaVB->checkpointManager->getSnapshotInfo().range.getEnd());
        EXPECT_EQ(6,
                  replicaVB->checkpointManager->getVisibleSnapshotEndSeqno());

        route0_1.transferMutation(makeStoredDocKey("c"), 5);
        flushNodeIfPersistent(Node1);
        if (isPersistent()) {
            auto range = replicaVB->getPersistedSnapshot();
            EXPECT_EQ(3, range.getStart());
            EXPECT_EQ(6, range.getEnd());
            EXPECT_EQ(3, rManager.getFailoverSeqno());
        } else {
            EXPECT_EQ(0, rManager.getFailoverSeqno());
        }

        route0_1.transferMutation(makeStoredDocKey("d"), 6);
        EXPECT_EQ(6, rManager.getFailoverSeqno());

        flushNodeIfPersistent(Node1);

        // Note with MB-35003, each time the flusher reaches the end seqno, it
        // sets the start=end, this ensures subsequent flush runs have the start
        // on a start of a partial snapshot or the end of complete snapshot
    }

    EXPECT_EQ(6,
              replicaVB->checkpointManager->getSnapshotInfo().range.getEnd());
    EXPECT_EQ(6, replicaVB->checkpointManager->getVisibleSnapshotEndSeqno());

    // Tear down streams and promote replica to active.
    // Failover table should be at last complete checkpoint.
    route0_1.destroy();
    engines[Node1]->getKVBucket()->setVBucketState(vbid, vbucket_state_active);
    EXPECT_EQ(expectedFailoverSeqno,
              replicaVB->failovers->getLatestEntry().by_seqno);
}

TEST_P(DCPLoopbackStreamTest,
       BackfillAndInMemoryDuplicatePrepares_partialSnapshot) {
    testBackfillAndInMemoryDuplicatePrepares({}, false);
}

TEST_P(DCPLoopbackStreamTest,
       BackfillAndInMemoryDuplicatePreparesTakeover_partialSnapshot) {
    // Variant with takeover stream, which has a different memory-based state.
    testBackfillAndInMemoryDuplicatePrepares(
            cb::mcbp::DcpAddStreamFlag::TakeOver, false);
}

TEST_P(DCPLoopbackStreamTest,
       BackfillAndInMemoryDuplicatePrepares_completeSnapshot) {
    if (isPersistent()) {
        testBackfillAndInMemoryDuplicatePrepares({}, true);
    }
}

TEST_P(DCPLoopbackStreamTest,
       BackfillAndInMemoryDuplicatePreparesTakeover_completeSnapshot) {
    // Variant with takeover stream, which has a different memory-based state.
    if (isPersistent()) {
        testBackfillAndInMemoryDuplicatePrepares(
                cb::mcbp::DcpAddStreamFlag::TakeOver, true);
    }
}

TEST_P(DCPLoopbackStreamTest, TestReplicaMaxCasEqualsActive) {
    auto vb = engine->getVBucket(vbid);
    // mess-up vb:0 max_cas
    vb->forceMaxCas(std::numeric_limits<uint64_t>::max() - 3);
    // forceMaxCas path reads generates new CAS (for setVbState)
    EXPECT_EQ(std::numeric_limits<uint64_t>::max() - 2, vb->getMaxCas());

    EXPECT_EQ(cb::engine_errc::success, storeSet("a"));
    EXPECT_EQ(cb::engine_errc::success, storeSet("b"));
    flushNodeIfPersistent(Node0);
    EXPECT_EQ(std::numeric_limits<uint64_t>::max(), vb->getMaxCas());
    // Fix (setting to 1 is recommended fix)
    vb->forceMaxCas(1);
    EXPECT_EQ(cb::engine_errc::success, storeSet("c"));
    flushNodeIfPersistent(Node0);
    // max_cas must be less than the poisoned value and greater than fix.
    EXPECT_LT(vb->getMaxCas(), std::numeric_limits<uint64_t>::max());
    EXPECT_GT(vb->getMaxCas(), 1);

    // Now VB has state
    // max_cas=now
    // seq:1 "a" cas=max - 1
    // seq:2 "b" cas=max
    // seq:3 "c" cas=now

    // Setup: Create DCP producer and consumer connections.
    auto route0_1 = createDcpRoute(Node0, Node1);
    EXPECT_EQ(cb::engine_errc::success, route0_1.doStreamRequest({}).first);

    // Memory stream is fine for the test
    route0_1.transferSnapshotMarker(
            0,
            3,
            DcpSnapshotMarkerFlag::Checkpoint | DcpSnapshotMarkerFlag::Memory);
    route0_1.transferMutation(makeStoredDocKey("a"), 1);
    route0_1.transferMutation(makeStoredDocKey("b"), 2);
    route0_1.transferMutation(makeStoredDocKey("c"), 3);

    auto replicaVB = engines[Node1]->getKVBucket()->getVBucket(vbid);
    EXPECT_EQ(replicaVB->getMaxCas(), vb->getMaxCas());
}

/*
 * Test a similar scenario to testBackfillAndInMemoryDuplicatePrepares(), except
 * here we start in In-Memory and transition to backfilling via cursor dropping.
 *
 * The test scenario is such that there is a duplicate Prepare (same key) in
 * the initial In-Memory and then the Backfill snapshot.
 */
TEST_P(DCPLoopbackStreamTest, InMemoryAndBackfillDuplicatePrepares) {
    // First checkpoint 1..2:
    //     1:PRE(a)
    EXPECT_EQ(cb::engine_errc::sync_write_pending, storePrepare("a"));

    // Setup: Create DCP connections; and stream the first 2 items (SNAP, 1:PRE)
    auto route0_1 = createDcpRoute(Node0, Node1);
    EXPECT_EQ(cb::engine_errc::success, route0_1.doStreamRequest().first);
    route0_1.transferSnapshotMarker(
            0,
            1,
            DcpSnapshotMarkerFlag::Memory | DcpSnapshotMarkerFlag::Checkpoint);
    route0_1.transferMessage(DcpResponse::Event::Prepare);

    //     2:CMT(a)
    EXPECT_EQ(cb::engine_errc::success, storeCommit("a"));

    // Create second checkpoint 3..4: 3:SET(b)
    auto vb = engine->getVBucket(vbid);
    vb->checkpointManager->createNewCheckpoint();
    //     3:SET(b)
    EXPECT_EQ(cb::engine_errc::success, storeSet("b"));

    // The next cursor move will remove the first checkpoint. That will force a
    // DCP backfill in the next steps.
    auto& manager = *vb->checkpointManager;
    ASSERT_EQ(2, manager.getNumCheckpoints());
    const auto openCkptId = manager.getOpenCheckpointId();

    // Flush up to seqno:3 to disk.
    flushVBucketToDiskIfPersistent(vbid, 3);

    //     4:PRE(a)
    //     5:SET(c)
    EXPECT_EQ(cb::engine_errc::sync_write_pending, storePrepare("a"));
    EXPECT_EQ(cb::engine_errc::success, storeSet("c"));

    // Trigger cursor dropping. That removes the old checkpoint.
    auto* pStream = route0_1.producer->findStream(vbid).get();
    ASSERT_TRUE(route0_1.producer->handleSlowStream(
            vbid, pStream->getCursor().lock().get()));
    // No new checkpoint created
    ASSERT_EQ(1, manager.getNumCheckpoints());
    ASSERT_EQ(openCkptId, manager.getOpenCheckpointId());

    /* State is now:
     *  Disk:
     *      1:PRE(a), 2:CMT(a),   3:SET(b)
     *
     *  Memory:
     *     [1:PRE(a), 2:CMT(a)]  [3:CKPT_START
     *                            3:SET(b),     4:PRE(a), 5:SET(c)
     *
     *                ^
     *                DCP Cursor
     */
    // Test: Transfer next 2 messages from Producer to Consumer which
    // should be from backfill (after cursor dropping):
    // SNAP_MARKER (disk), 2:CMT
    const auto end = isPersistent() ? 3 : 5;
    route0_1.transferSnapshotMarker(
            2,
            end,
            DcpSnapshotMarkerFlag::Disk | DcpSnapshotMarkerFlag::Checkpoint);
    // Note: This was originally a Commit but because it has come from disk
    // it's sent as a Mutation (as backfill in general doesn't know if consumer
    // received the prior prepare so must send as Mutation).
    route0_1.transferMutation(makeStoredDocKey("a"), 2);
    route0_1.transferMutation(makeStoredDocKey("b"), 3);

    if (isPersistent()) {
        // Transfer 2 memory messages - should be:
        // SNAP_MARKER (mem), 4:PRE
        route0_1.transferSnapshotMarker(
                4,
                5,
                DcpSnapshotMarkerFlag::Memory |
                        DcpSnapshotMarkerFlag::Checkpoint);
    }
    route0_1.transferMessage(DcpResponse::Event::Prepare);

    // Flush through the snapshots, mem->disk->mem requires 3 flushes
    auto node1VB = engines[Node1]->getKVBucket()->getVBucket(vbid);
    if (isPersistent()) {
        flushNodeIfPersistent(Node1);
        EXPECT_EQ(1, node1VB->getPersistenceSeqno());
        flushNodeIfPersistent(Node1);
        EXPECT_EQ(3, node1VB->getPersistenceSeqno());
        flushNodeIfPersistent(Node1);
        EXPECT_EQ(4, node1VB->getPersistenceSeqno());
    }

    // Switch to active and validate failover table seqno is @ 3
    engines[Node1]->getKVBucket()->setVBucketState(vbid, vbucket_state_active);
    auto newActiveVB = engines[Node1]->getKVBucket()->getVBucket(vbid);
    ASSERT_TRUE(newActiveVB);
    // seq:5 not received yet.
    const auto seqno = isPersistent() ? 3 : 1;
    EXPECT_EQ(seqno, newActiveVB->failovers->getLatestEntry().by_seqno);
}

// This test is validating that a replica which recevies a partial disk snapshot
// is rolled back to before that partial snapshot during failover. Prior to this
// test it was not clear if DCP would incorrectly resume the replica from beyond
// the partial snapshot start point, however the test proved that the way that
// KV calculates a disk snapshot marker is what ensures the consumer's post
// failover stream request to be rejected.
TEST_P(DCPLoopbackStreamTest, MultiReplicaPartialSnapshot) {
    // The keys we will use
    auto k1 = makeStoredDocKey("k1");
    auto k2 = makeStoredDocKey("k2");
    auto k3 = makeStoredDocKey("k3");
    auto k4 = makeStoredDocKey("k4");
    auto k5 = makeStoredDocKey("k5");

    // setup Node2 so we have two replicas
    createNode(Node2, vbucket_state_replica);

    // MB-51295: This test was written under CheckpointRemoval::Lazy (now
    // removed), so it assumes that checkpoints stay in memory on Node1 and that
    // they are streamed to replicas, unless differently driven. Here register a
    // cursor for ensuring that pre-condition.
    const auto dcpCursor =
            engines[Node1]
                    ->getKVBucket()
                    ->getVBucket(vbid)
                    ->checkpointManager
                    ->registerCursorBySeqno(
                            "test-cursor", 0, CheckpointCursor::Droppable::Yes)
                    .takeCursor()
                    .lock();
    ASSERT_TRUE(dcpCursor);

    auto route0_1 = createDcpRoute(Node0, Node1);
    auto route0_2 = createDcpRoute(Node0, Node2);
    EXPECT_EQ(cb::engine_errc::success, route0_1.doStreamRequest().first);
    EXPECT_EQ(cb::engine_errc::success, route0_2.doStreamRequest().first);

    // Setup the active, first move the active away from seqno 0 with a couple
    // of keys, we don't really care about these in this test
    EXPECT_EQ(cb::engine_errc::success, storeSet(k1));
    EXPECT_EQ(cb::engine_errc::success, storeSet(k2));
    flushVBucketToDiskIfPersistent(vbid, 2);
    // These go everywhere...
    route0_1.transferSnapshotMarker(
            0,
            2,
            DcpSnapshotMarkerFlag::Memory | DcpSnapshotMarkerFlag::Checkpoint);
    route0_1.transferMutation(k1, 1);
    route0_1.transferMutation(k2, 2);
    route0_2.transferSnapshotMarker(
            0,
            2,
            DcpSnapshotMarkerFlag::Memory | DcpSnapshotMarkerFlag::Checkpoint);
    route0_2.transferMutation(k1, 1);
    route0_2.transferMutation(k2, 2);

    // Now setup the interesting operations, and build the replicas as we go.
    EXPECT_EQ(cb::engine_errc::success, storeSet(k3));
    EXPECT_EQ(cb::engine_errc::success, storeSet(k4));
    flushVBucketToDiskIfPersistent(vbid, 2);

    // And replicate the snapshot to replica on Node1
    route0_1.transferSnapshotMarker(3, 4, DcpSnapshotMarkerFlag::Memory);
    route0_1.transferMutation(k3, 3);
    route0_1.transferMutation(k4, 4);
    flushNodeIfPersistent(Node1);

    // Simulate disconnect of route0_2 Node0->Node2
    route0_2.destroy();

    auto vb = engines[Node0]->getVBucket(vbid);
    // Next snapshot, *important* k3 is set again and in a new checkpoint
    vb->checkpointManager->createNewCheckpoint();
    EXPECT_EQ(cb::engine_errc::success, storeSet(k5));
    EXPECT_EQ(cb::engine_errc::success, storeSet(k3));
    flushVBucketToDiskIfPersistent(vbid, 2);

    // And replicate a partial snapshot to the replica on Node1
    route0_1.transferSnapshotMarker(
            5,
            6,
            DcpSnapshotMarkerFlag::Memory | DcpSnapshotMarkerFlag::Checkpoint);
    route0_1.transferMutation(k5, 5);
    // k3@6 doesn't transfer
    flushNodeIfPersistent(Node1);

    // brute force... ensure in-memory is now purged so our new stream backfills
    vb->checkpointManager->clear();

    // Now reconnect Node0/Node2
    auto route0_2_new = createDcpRoute(Node0, Node2);
    EXPECT_EQ(cb::engine_errc::success, route0_2_new.doStreamRequest().first);
    runBackfill();

    // Now transfer the disk snapshot, again partial, leave the last key.
    // NOTE: This is the important snapshot which ensures our consumer later
    // stream-requests and rolls back to before this partial snapshot. What
    // is special about disk snapshots is the start-seqno is the stream-request
    // start seqno. Only disk snapshots would do that, in-memory snapshots
    // always set the marker.start to be the first seqno the ActiveStream pushes
    // to the readyQueue regardless of what the stream-request start-seqno was.
    route0_2_new.transferSnapshotMarker(
            2,
            6,
            DcpSnapshotMarkerFlag::Disk | DcpSnapshotMarkerFlag::Checkpoint);
    route0_2_new.transferMutation(k4, 4); // transfer k4
    flushNodeIfPersistent(Node2);
    route0_2_new.transferMutation(k5, 5); // transfer k5
    flushNodeIfPersistent(Node2);
    // but not k3@6

    // DISASTER. NODE0 dies...
    // DCP crashes
    route0_1.destroy();
    route0_2_new.destroy();
    // NODE1 promoted
    EXPECT_EQ(cb::engine_errc::success,
              engines[Node1]->getKVBucket()->setVBucketState(
                      vbid, vbucket_state_active));

    flushNodeIfPersistent(Node1);

    // New topology
    // NODE1 active -> NODE2, NODE3
    createNode(Node3, vbucket_state_replica); // bring node3 into the test
    auto route1_2 = createDcpRoute(Node1, Node2);
    auto route1_3 = createDcpRoute(Node1, Node3);
    auto rollback = route1_2.doStreamRequest();
    EXPECT_EQ(cb::engine_errc::rollback, rollback.first);

    // The existing replica which connects to Node1 has to go back to seqno:2
    // and must rebuild the partial snapshot again
    EXPECT_EQ(2, rollback.second);

    // The new node joins successfully and builds a replica from 0
    EXPECT_EQ(cb::engine_errc::success, route1_3.doStreamRequest().first);
    route1_3.transferSnapshotMarker(
            0,
            4,
            DcpSnapshotMarkerFlag::Memory | DcpSnapshotMarkerFlag::Checkpoint);
    route1_3.transferMutation(k1, 1);
    route1_3.transferMutation(k2, 2);
    route1_3.transferMutation(k3, 3);
    route1_3.transferMutation(k4, 4);
    route1_3.transferSnapshotMarker(
            5,
            5,
            DcpSnapshotMarkerFlag::Memory | DcpSnapshotMarkerFlag::Checkpoint);
    route1_3.transferMutation(k5, 5);
}

TEST_P(DCPLoopbackStreamTest, MB_36948_SnapshotEndsOnPrepare) {
    auto k1 = makeStoredDocKey("k1");
    auto k2 = makeStoredDocKey("k2");
    auto k3 = makeStoredDocKey("k3");
    EXPECT_EQ(cb::engine_errc::success, storeSet(k1));
    EXPECT_EQ(cb::engine_errc::success, storeSet(k2));
    EXPECT_EQ(cb::engine_errc::sync_write_pending, storePrepare("c"));

    auto route0_1 = createDcpRoute(Node0, Node1);
    EXPECT_EQ(cb::engine_errc::success, route0_1.doStreamRequest().first);
    route0_1.transferSnapshotMarker(
            0,
            3,
            DcpSnapshotMarkerFlag::Memory | DcpSnapshotMarkerFlag::Checkpoint);

    auto replicaVB = engines[Node1]->getKVBucket()->getVBucket(vbid);
    ASSERT_TRUE(replicaVB);
    EXPECT_EQ(3,
              replicaVB->checkpointManager->getSnapshotInfo().range.getEnd());
    EXPECT_EQ(2, replicaVB->checkpointManager->getVisibleSnapshotEndSeqno());

    route0_1.transferMutation(k1, 1);
    EXPECT_EQ(3,
              replicaVB->checkpointManager->getSnapshotInfo().range.getEnd());
    EXPECT_EQ(2, replicaVB->checkpointManager->getVisibleSnapshotEndSeqno());
}

/**
 * Regression test for mB-50874 - a scenario where a replica:
 *    1. receives a DCP snapshot marker which has the first seqno de-duplicated
 *    2. DCP stream is closed (e.g. ns_server failing over the active)
 *    3. vbucket is promoted to active
 *
 * This results in a Checkpoint where the snapshot start - updated from
 * SnapshotMarker at (1) - is greater than the lastBySeqno and this ends
 * up throwing an exception in the Flusher when we next persist anything.
 */
TEST_P(DCPLoopbackStreamTest, MB50874_DeDuplicatedMutationsReplicaToActive) {
    if (!isPersistent()) {
        GTEST_SKIP();
    }
    // We need a new checkpoint (DcpSnapshotMarkerFlag::Checkpoint set) when the
    // active node generates markers - reduce checkpoint_max_size to simplify
    // this.
    engines[Node0]->getCheckpointConfig().setCheckpointMaxSize(2048);

    // Setup - fill up the initial checkpoint, with items, so when we
    // queue the next mutations a new checkpoints is created.
    auto srcVB = engines[Node0]->getVBucket(vbid);
    auto& manager = *srcVB->checkpointManager;
    size_t numItemsClosed = 0;
    for (size_t i = 0; manager.getNumCheckpoints() < 2; ++i) {
        auto key = makeStoredDocKey("key_" + std::to_string(i));
        ASSERT_EQ(cb::engine_errc::success, storeSet(key));
        ++numItemsClosed;
    }
    // 1 item was queued into the new open checkpoint
    --numItemsClosed;
    ASSERT_EQ(2, manager.getNumCheckpoints());
    // cs + 1 mut
    ASSERT_EQ(2, manager.getNumOpenChkItems());

    // Now modify one more key, which should create a new Checkpoint.
    auto key = makeStoredDocKey("deduplicated_key");
    ASSERT_EQ(cb::engine_errc::success, storeSet(key));
    // ... and modify again so we de-duplicate and have a seqno gap.
    ASSERT_EQ(cb::engine_errc::success, storeSet(key));
    // Sanity check our state - still 2 checkpoints
    ASSERT_EQ(2, manager.getNumCheckpoints());

    // Create a DCP connection between node0 and 1, and stream the initial
    // marker and the numItemsClosed mutations.
    auto route0_1 = createDcpRoute(Node0, Node1);
    ASSERT_EQ(cb::engine_errc::success, route0_1.doStreamRequest().first);
    route0_1.transferSnapshotMarker(
            0,
            numItemsClosed,
            DcpSnapshotMarkerFlag::Memory | DcpSnapshotMarkerFlag::Checkpoint);
    for (size_t i = 0; i < numItemsClosed; i++) {
        route0_1.transferMessage(DcpResponse::Event::Mutation);
    }

    // Test - transfer the snapshot marker (but no mutations), then close stream
    // and promote to active; and try to accept a new mutation.
    route0_1.transferSnapshotMarker(
            numItemsClosed + 1,
            numItemsClosed + 3,
            DcpSnapshotMarkerFlag::Memory | DcpSnapshotMarkerFlag::Checkpoint);

    route0_1.closeStreamAtConsumer();
    engines[Node1]->getKVBucket()->setVBucketState(vbid, vbucket_state_active);

    // Prior to the fix, this check fails.
    auto& dstCkptMgr = *engines[Node1]->getVBucket(vbid)->checkpointManager;
    EXPECT_LE(dstCkptMgr.getOpenSnapshotStartSeqno(),
              dstCkptMgr.getHighSeqno() + 1)
            << "Checkpoint start should be less than or equal to next seqno to "
               "be assigned (highSeqno + 1)";

    // Prior to the fix, this throws std::logic_error from
    // CheckpointManager::queueDirty as lastBySeqno is outside snapshot range.
    EXPECT_EQ(cb::engine_errc::success,
              engines[Node1]->getKVBucket()->set(
                      *makeCommittedItem(key, "value"), cookie));
}

TEST_P(DCPLoopbackStreamTest, MB_41255_dcp_delete_evicted_xattr) {
    if (!isPersistent()) {
        // EvictKey not supported
        GTEST_SKIP();
    }
    auto k1 = makeStoredDocKey("k1");
    EXPECT_EQ(cb::engine_errc::success, storeSet(k1, true /*xattr*/));

    auto route0_1 = createDcpRoute(Node0, Node1);
    EXPECT_EQ(cb::engine_errc::success, route0_1.doStreamRequest().first);
    route0_1.transferSnapshotMarker(
            0,
            1,
            DcpSnapshotMarkerFlag::Memory | DcpSnapshotMarkerFlag::Checkpoint);
    route0_1.transferMutation(k1, 1);

    flushNodeIfPersistent(Node1);
    flushNodeIfPersistent(Node0);

    // Evict our key in the replica VB, we go direct to the vbucket to avoid
    // the !replica check in KVBucket
    {
        const char* msg;
        auto replicaVB = engines[Node1]->getKVBucket()->getVBucket(vbid);
        std::shared_lock rlh(replicaVB->getStateLock());
        auto cHandle = replicaVB->lockCollections(k1);
        EXPECT_EQ(cb::engine_errc::success,
                  replicaVB->evictKey(&msg, rlh, cHandle));
    }

    EXPECT_EQ(cb::engine_errc::success, del(k1));
    route0_1.transferSnapshotMarker(2, 2, DcpSnapshotMarkerFlag::Memory);
    // Must not fail, with MB-41255 this would error with 'would block'
    route0_1.transferDeletion(k1, 2);
}

TEST_P(DCPLoopbackStreamTest,
       FailoverEntryAfterReplicaPromotion_PartiallyReceivedDiskSnapshot) {
    // Add a couple of keys
    auto k1 = makeStoredDocKey("k1");
    auto k2 = makeStoredDocKey("k2");
    auto k3 = makeStoredDocKey("k3");

    EXPECT_EQ(cb::engine_errc::success, storeSet(k1));
    EXPECT_EQ(cb::engine_errc::success, storeSet(k2));
    EXPECT_EQ(cb::engine_errc::success, storeSet(k3));

    // persist them to disk
    flushVBucketToDiskIfPersistent(vbid, 3);

    auto vb = engines[Node0]->getVBucket(vbid);
    // Clear out the checkpoints to eventually forces a disk backfill on a
    // stream connect.
    vb->checkpointManager->clear();

    // Setup: Create DCP producer and consumer connection & add a stream
    // request.
    auto route0_1 = createDcpRoute(Node0, Node1);
    EXPECT_EQ(cb::engine_errc::success, route0_1.doStreamRequest().first);

    runBackfill();

    route0_1.transferSnapshotMarker(
            0,
            3,
            DcpSnapshotMarkerFlag::Disk | DcpSnapshotMarkerFlag::Checkpoint);
    route0_1.transferMutation(k1, 1);
    route0_1.transferMutation(k2, 2);

    // Skip sending out k3 & disconnect the producer and promote the replica to
    // active
    route0_1.destroy();

    // Promote the replica to active
    EXPECT_EQ(cb::engine_errc::success,
              engines[Node1]->getKVBucket()->setVBucketState(
                      vbid, vbucket_state_active));

    // Since the snapshot wasn't entirely process we should rollback to 0.
    auto newActiveVB = engines[Node1]->getVBucket(vbid);
    auto failoverEntry = newActiveVB->failovers->getLatestEntry();
    EXPECT_EQ(0, failoverEntry.by_seqno);
}

<<<<<<< HEAD
// Test the HPS is updated on the replica when pending items are flushed to
// disk.
void DCPLoopbackStreamTest::HPSUpdatedOnReplica_ForPendingItems(
        MarkerVersion markerVersion) {
    // Store a pending item
    auto k1 = makeStoredDocKey("k1");
    ASSERT_EQ(cb::engine_errc::sync_write_pending, storePrepare(k1));

    // Store a second pending item
    auto k2 = makeStoredDocKey("k2");
    ASSERT_EQ(cb::engine_errc::sync_write_pending, storePrepare(k2));

    // Store a few more items to flush the above items to disk.
    auto k3 = makeStoredDocKey("k3");
    ASSERT_EQ(cb::engine_errc::success, storeSet(k3));
    auto k4 = makeStoredDocKey("k4");
    ASSERT_EQ(cb::engine_errc::success, storeSet(k4));

    // Flush everything to disk
    flushNodeIfPersistent(Node0);

    // clear checkpoint to force a backfill from disk
    auto activeVb = engines[Node0]->getVBucket(vbid);
    activeVb->checkpointManager->clear();

    auto route0_1 = createDcpRoute(Node0,
                                   Node1,
                                   EnableExpiryOutput::Yes,
                                   SyncReplication::SyncReplication,
                                   markerVersion);

    EXPECT_EQ(cb::engine_errc::success, route0_1.doStreamRequest().first);

    // Flush the set_vb_state to disk
    flushNodeIfPersistent(Node1);

    std::optional<uint64_t> expectedHPS;
    // HPS is not present in v2.0 marker
    expectedHPS = markerVersion == MarkerVersion::V2_0
                          ? std::nullopt
                          : std::optional<uint64_t>(2);

    route0_1.transferSnapshotMarker(
            0,
            4,
            DcpSnapshotMarkerFlag::Disk | DcpSnapshotMarkerFlag::Checkpoint,
            expectedHPS);

    auto replicaVB = engines[Node1]->getKVBucket()->getVBucket(vbid);
    const auto& checkpoint =
            CheckpointManagerTestIntrospector::public_getOpenCheckpoint(
                    *replicaVB->checkpointManager);

    EXPECT_EQ(0, checkpoint.getHighPreparedSeqno());

    route0_1.transferPrepare(k1, 1);
    route0_1.transferPrepare(k2, 2);
    route0_1.transferMutation(k3, 3);
    route0_1.transferMutation(k4, 4);

    if (isPersistent()) {
        EXPECT_EQ(0, replicaVB->getHighPreparedSeqno());
    } else {
        if (markerVersion == MarkerVersion::V2_2) {
            EXPECT_EQ(2, replicaVB->getHighPreparedSeqno());
        } else {
            EXPECT_EQ(4, replicaVB->getHighPreparedSeqno());
        }
    }

    // Seqno of the last prepare flushed to disk.
    auto getPersistedPreparedSeqno = [&]() {
        return replicaVB->getShard()
                ->getRWUnderlying()
                ->getCachedVBucketState(vbid)
                ->persistedPreparedSeqno;
    };

    if (isPersistent()) {
        // Check the persisted HPS before flush.
        EXPECT_EQ(0, getPersistedPreparedSeqno());
        // Persist the mutations on replica, the HPS will be updated to 4,
        // before the fix for MB-51689.
        flushNodeIfPersistent(Node1);
        // Seqno of the last prepare flushed to disk.
        EXPECT_EQ(2, getPersistedPreparedSeqno());
    }

    // HPS is not present in v2.0 marker & the HPS is set to the snapEnd.
    // Check the PDM and the persisted HPS.
    if (markerVersion == MarkerVersion::V2_0) {
        EXPECT_EQ(4, replicaVB->getHighPreparedSeqno());
        EXPECT_EQ(4, replicaVB->getPersistedHighPreparedSeqno());
    } else {
        EXPECT_EQ(2, replicaVB->getHighPreparedSeqno());
        EXPECT_EQ(2, replicaVB->getPersistedHighPreparedSeqno());
    }
}

// When the snapshot marker v2.0 is used, the HPS is set to the snapEnd,
// not to the seqno of a prepare.
TEST_P(DCPLoopbackStreamTest, HPSUpdatedOnReplica_ForPendingItems_ToSnapEnd) {
    HPSUpdatedOnReplica_ForPendingItems(MarkerVersion::V2_0);
}

// When the snapshot marker v2.2 is used, the HPS is set to the last prepare
// seqno.
TEST_P(DCPLoopbackStreamTest,
       HPSUpdatedOnReplica_ForPendingItems_ToPreparedSeqno) {
    HPSUpdatedOnReplica_ForPendingItems(MarkerVersion::V2_2);
}

void DCPLoopbackStreamTest::HPSUpdatedOnReplica_ForCommittedItems(
        MarkerVersion markerVersion) {
    auto k1 = makeStoredDocKey("k1");
    auto k2 = makeStoredDocKey("k2");
    auto k3 = makeStoredDocKey("k3");

    // Store a pending item
    ASSERT_EQ(cb::engine_errc::sync_write_pending, storePrepare(k1));

    // Store a second pending item
    ASSERT_EQ(cb::engine_errc::sync_write_pending, storePrepare(k2));

    // commit items
    ASSERT_EQ(cb::engine_errc::success, storeCommit(k1, 1));
    ASSERT_EQ(cb::engine_errc::success, storeCommit(k2, 2));

    // Store a non-durable item
    ASSERT_EQ(cb::engine_errc::success, storeSet(k3));

    // Flush everything to disk
    flushNodeIfPersistent(Node0);

    // Clear the checkpoint to force a backfill from disk
    auto activeVb = engines[Node0]->getVBucket(vbid);
    activeVb->checkpointManager->clear();

    auto route0_1 = createDcpRoute(Node0,
                                   Node1,
                                   EnableExpiryOutput::Yes,
                                   SyncReplication::SyncReplication,
                                   markerVersion);

    // Flush the set_vb_state to disk
    flushNodeIfPersistent(Node1);

    EXPECT_EQ(cb::engine_errc::success, route0_1.doStreamRequest().first);

    // HPS is not present in v2.0 marker
    auto expectedHPS = markerVersion == MarkerVersion::V2_0
                               ? std::nullopt
                               : std::optional<uint64_t>(2);

    route0_1.transferSnapshotMarker(
            0,
            5,
            DcpSnapshotMarkerFlag::Disk | DcpSnapshotMarkerFlag::Checkpoint,
            expectedHPS);

    auto replicaVB = engines[Node1]->getKVBucket()->getVBucket(vbid);
    const auto& checkpoint =
            CheckpointManagerTestIntrospector::public_getOpenCheckpoint(
                    *replicaVB->checkpointManager);

    // Check the HPS is not set before we have processed all the mutations in
    // the snapshot.
    EXPECT_EQ(0, checkpoint.getHighPreparedSeqno());

    route0_1.transferMutation(k1, 3);
    route0_1.transferMutation(k2, 4);
    route0_1.transferMutation(k3, 5);

    if (isPersistent()) {
        auto lastReceivedSnapshotHPS = markerVersion == MarkerVersion::V2_0
                                               ? std::nullopt
                                               : std::optional<uint64_t>(2);
        // Verify the pdm->receivedSnapshotEnds.back() has the correct hps set
        EXPECT_EQ(lastReceivedSnapshotHPS,
                  PassiveDurabilityMonitorIntrospector::
                          public_getLastReceivedSnapshotHPS(
                                  dynamic_cast<const PassiveDurabilityMonitor&>(
                                          replicaVB->getDurabilityMonitor())));
        EXPECT_EQ(0, replicaVB->getHighPreparedSeqno());
        // Persist the mutations on replica, the HPS will be updated to 5,
        // before the fix for MB-51689.
        flushNodeIfPersistent(Node1);
        // TODO: Understand why we need to flush again here.
        flushNodeIfPersistent(Node1);
    }

    if (markerVersion == MarkerVersion::V2_0) {
        EXPECT_EQ(5, replicaVB->getHighPreparedSeqno());
        EXPECT_EQ(5, replicaVB->getPersistedHighPreparedSeqno());
    } else {
        EXPECT_EQ(2, replicaVB->getHighPreparedSeqno());
        EXPECT_EQ(2, replicaVB->getPersistedHighPreparedSeqno());
    }
}

// When the snapshot marker v2.0 is used, the HPS is set to the snapEnd,
// even if we had prepares (which are completed in this test).
TEST_P(DCPLoopbackStreamTest, HPSUpdatedOnReplica_ForCommittedItems_ToSnapEnd) {
    HPSUpdatedOnReplica_ForCommittedItems(MarkerVersion::V2_0);
}

// When the snapshot marker v2.2 is used, the HPS is set to the last prepare
// seqno, which will not be transmitted to the replica (we send a mutation for
// the commit).
TEST_P(DCPLoopbackStreamTest,
       HPSUpdatedOnReplica_ForCommittedItems_ToPreparedSeqno) {
    HPSUpdatedOnReplica_ForCommittedItems(MarkerVersion::V2_2);
}

void DCPLoopbackStreamTest::HPSUpdatedOnReplica_ForMutations(
        MarkerVersion markerVersion) {
    auto k1 = makeStoredDocKey("k1");
    auto k2 = makeStoredDocKey("k2");
    auto k3 = makeStoredDocKey("k3");

    ASSERT_EQ(cb::engine_errc::success, storeSet(k1));
    ASSERT_EQ(cb::engine_errc::success, storeSet(k2));
    ASSERT_EQ(cb::engine_errc::success, storeSet(k3));

    flushNodeIfPersistent(Node0);

    auto activeVb = engines[Node0]->getVBucket(vbid);
    activeVb->checkpointManager->clear();

    auto route0_1 = createDcpRoute(Node0,
                                   Node1,
                                   EnableExpiryOutput::Yes,
                                   SyncReplication::SyncReplication,
                                   markerVersion);

    EXPECT_EQ(cb::engine_errc::success, route0_1.doStreamRequest().first);

    auto expectedHPS = markerVersion == MarkerVersion::V2_0
                               ? std::nullopt
                               : std::optional<uint64_t>(0);

    route0_1.transferSnapshotMarker(
            0,
            3,
            DcpSnapshotMarkerFlag::Disk | DcpSnapshotMarkerFlag::Checkpoint,
            expectedHPS);

    route0_1.transferMutation(k1, 1);
    route0_1.transferMutation(k2, 2);
    route0_1.transferMutation(k3, 3);

    flushNodeIfPersistent(Node1);
    flushNodeIfPersistent(Node1);

    auto replicaVB = engines[Node1]->getKVBucket()->getVBucket(vbid);

    if (markerVersion == MarkerVersion::V2_0) {
        EXPECT_EQ(3, replicaVB->getHighPreparedSeqno());
        EXPECT_EQ(3, replicaVB->getPersistedHighPreparedSeqno());
    } else {
        EXPECT_EQ(0, replicaVB->getHighPreparedSeqno());
        EXPECT_EQ(0, replicaVB->getPersistedHighPreparedSeqno());
    }
}

// When the snapshot marker v2.0 is used, the HPS is set to the snapEnd,
// even though we don't have any prepares.
TEST_P(DCPLoopbackStreamTest, HPSUpdatedOnReplica_ForMutations_ToSnapEnd) {
    HPSUpdatedOnReplica_ForMutations(MarkerVersion::V2_0);
}

// When the snapshot marker v2.2 is used, and no prepares, the HPS is set to 0.
TEST_P(DCPLoopbackStreamTest,
       HPSUpdatedOnReplica_ForMutations_ToPreparedSeqno) {
    HPSUpdatedOnReplica_ForMutations(MarkerVersion::V2_2);
}

TEST_P(DCPLoopbackStreamTest,
       MB_66577_hps_in_snapshot_marker_v2_2_backward_compat) {
    // store a couple of items
    auto k1 = makeStoredDocKey("k1");
    ASSERT_EQ(cb::engine_errc::success, storeSet(k1));
    auto k2 = makeStoredDocKey("k2");
    ASSERT_EQ(cb::engine_errc::success, storeSet(k2));
    auto k3 = makeStoredDocKey("k3");
    ASSERT_EQ(cb::engine_errc::success, storeSet(k3));

    // flush to disk
    flushNodeIfPersistent(Node0);

    // clear the checkpoint to force a backfill from disk
    auto activeVb = engines[Node0]->getVBucket(vbid);
    activeVb->checkpointManager->clear();

    // create a producer<->consumer with v2.0 marker
    // Simulates a route between a < 8.0 node and a 8.0 node
    auto route0_1 = createDcpRoute(Node0,
                                   Node1,
                                   EnableExpiryOutput::Yes,
                                   SyncReplication::SyncReplication,
                                   MarkerVersion::V2_0);

    EXPECT_EQ(cb::engine_errc::success, route0_1.doStreamRequest().first);

    route0_1.transferSnapshotMarker(
            0,
            3,
            DcpSnapshotMarkerFlag::Disk | DcpSnapshotMarkerFlag::Checkpoint);

    route0_1.transferMutation(k1, 1);
    route0_1.transferMutation(k2, 2);
    route0_1.transferMutation(k3, 3);

    flushNodeIfPersistent(Node1);
    flushNodeIfPersistent(Node1);

    auto replicaVB = engines[Node1]->getKVBucket()->getVBucket(vbid);
    EXPECT_EQ(3, replicaVB->getHighPreparedSeqno());

    route0_1.destroy();
    activeVb->checkpointManager->clear();

    // Add some more keys to the vbucket
    auto k4 = makeStoredDocKey("k4");
    ASSERT_EQ(cb::engine_errc::success, storeSet(k4));
    auto k5 = makeStoredDocKey("k5");
    ASSERT_EQ(cb::engine_errc::success, storeSet(k5));
    auto k6 = makeStoredDocKey("k6");
    ASSERT_EQ(cb::engine_errc::success, storeSet(k6));

    // flush to disk
    flushNodeIfPersistent(Node0);
    // clear the checkpoint to force a backfill from disk
    activeVb->checkpointManager->clear();

    // create a new producer<->consumer with v2.2 marker
    // Simulates a route between a 8.0 node and a 8.0 node
    auto route0_1_new = createDcpRoute(Node0,
                                       Node1,
                                       EnableExpiryOutput::Yes,
                                       SyncReplication::SyncReplication,
                                       MarkerVersion::V2_2);

    EXPECT_EQ(cb::engine_errc::success, route0_1_new.doStreamRequest().first);

    route0_1_new.transferSnapshotMarker(
            3,
            6,
            DcpSnapshotMarkerFlag::Disk | DcpSnapshotMarkerFlag::Checkpoint,
            0);

    route0_1_new.transferMutation(k4, 4);
    route0_1_new.transferMutation(k5, 5);
    route0_1_new.transferMutation(k6, 6);

    flushNodeIfPersistent(Node1);

    EXPECT_NO_THROW(flushNodeIfPersistent(Node1));
    // Make sure the flusher has actually run & the hps is updated.
    EXPECT_EQ(6, replicaVB->getHighPreparedSeqno());
}

TEST_P(DCPLoopbackStreamTest,
       MB_66577_non_zero_hps_outside_snapshot_range_causes_monotonic_violation_in_pdm) {
    // store a couple of items
    auto k1 = makeStoredDocKey("k1");
    ASSERT_EQ(cb::engine_errc::success, storeSet(k1));
    auto k2 = makeStoredDocKey("k2");
    ASSERT_EQ(cb::engine_errc::sync_write_pending, storePrepare(k2));
    ASSERT_EQ(cb::engine_errc::success, storeCommit(k2, 2));

    auto k3 = makeStoredDocKey("k3");
    ASSERT_EQ(cb::engine_errc::success, storeSet(k3));

    // flush to disk
    flushNodeIfPersistent(Node0);

    // clear the checkpoint to force a backfill from disk
    auto activeVb = engines[Node0]->getVBucket(vbid);
    activeVb->checkpointManager->clear();

    // create a producer<->consumer with v2.0 marker
    // Simulates a route between a < 8.0 node and a 8.0 node
    auto route0_1 = createDcpRoute(Node0,
                                   Node1,
                                   EnableExpiryOutput::Yes,
                                   SyncReplication::SyncReplication,
                                   MarkerVersion::V2_0);

    EXPECT_EQ(cb::engine_errc::success, route0_1.doStreamRequest().first);

    route0_1.transferSnapshotMarker(
            0,
            4,
            DcpSnapshotMarkerFlag::Disk | DcpSnapshotMarkerFlag::Checkpoint);

    route0_1.transferMutation(k1, 1);
    route0_1.transferMutation(k2, 3);
    route0_1.transferMutation(k3, 4);

    flushNodeIfPersistent(Node1);
    flushNodeIfPersistent(Node1);

    auto replicaVB = engines[Node1]->getKVBucket()->getVBucket(vbid);
    EXPECT_EQ(4, replicaVB->getHighPreparedSeqno());

    route0_1.destroy();
    activeVb->checkpointManager->clear();

    // Add some more keys to the vbucket
    auto k4 = makeStoredDocKey("k4");
    ASSERT_EQ(cb::engine_errc::success, storeSet(k4));
    auto k5 = makeStoredDocKey("k5");
    ASSERT_EQ(cb::engine_errc::success, storeSet(k5));
    auto k6 = makeStoredDocKey("k6");
    ASSERT_EQ(cb::engine_errc::success, storeSet(k6));

    // flush to disk
    flushNodeIfPersistent(Node0);
    // clear the checkpoint to force a backfill from disk
    activeVb->checkpointManager->clear();

    // create a new producer<->consumer with v2.2 marker
    // Simulates a route between a 8.0 node and a 8.0 node
    auto route0_1_new = createDcpRoute(Node0,
                                       Node1,
                                       EnableExpiryOutput::Yes,
                                       SyncReplication::SyncReplication,
                                       MarkerVersion::V2_2);

    EXPECT_EQ(cb::engine_errc::success, route0_1_new.doStreamRequest().first);

    route0_1_new.transferSnapshotMarker(
            4,
            7,
            DcpSnapshotMarkerFlag::Disk | DcpSnapshotMarkerFlag::Checkpoint,
            2);

    route0_1_new.transferMutation(k4, 5);
    route0_1_new.transferMutation(k5, 6);
    route0_1_new.transferMutation(k6, 7);

    flushNodeIfPersistent(Node1);

    // Make sure the flusher has actually run & the hps is updated.
    EXPECT_NO_THROW(flushNodeIfPersistent(Node1));
    // The hps in the snapshot marker is not in the snapshot range, therefore
    // the HPS should be updated to the snapEnd.
    EXPECT_EQ(7, replicaVB->getHighPreparedSeqno());
}

void DCPLoopbackStreamTest::HpsSentForInMemoryDiskSnapshot(
        MarkerVersion initialMarkerVersion) {
    // Add a couple of items to the vbucket
    auto k1 = makeStoredDocKey("k1");
    ASSERT_EQ(cb::engine_errc::success, storeSet(k1));
    // Add a prepare and commit for a new item
    auto k2 = makeStoredDocKey("k2");
    ASSERT_EQ(cb::engine_errc::sync_write_pending, storePrepare(k2));
    ASSERT_EQ(cb::engine_errc::success, storeCommit(k2, 2));

    // Add another item to the vbucket
    auto k3 = makeStoredDocKey("k3");
    ASSERT_EQ(cb::engine_errc::success, storeSet(k3));

    // Flush the items to disk
    flushNodeIfPersistent(Node0);

    // Clear the checkpoint to force a backfill from disk
    auto activeVb = engines[Node0]->getVBucket(vbid);
    activeVb->checkpointManager->clear();

    auto route0_1 = createDcpRoute(Node0,
                                   Node1,
                                   EnableExpiryOutput::Yes,
                                   SyncReplication::SyncReplication,
                                   initialMarkerVersion);

    EXPECT_EQ(cb::engine_errc::success, route0_1.doStreamRequest().first);

    auto expectedHps = initialMarkerVersion == MarkerVersion::V2_2
                               ? std::optional<uint64_t>(2)
                               : std::nullopt;

    route0_1.transferSnapshotMarker(
            0,
            4,
            DcpSnapshotMarkerFlag::Disk | DcpSnapshotMarkerFlag::Checkpoint,
            expectedHps);

    route0_1.transferMutation(k1, 1);
    route0_1.transferMutation(k2, 3);
    route0_1.transferMutation(k3, 4);

    flushNodeIfPersistent(Node1);
    // Make sure the flusher has actually run & the hps is updated.
    EXPECT_NO_THROW(flushNodeIfPersistent(Node1));

    // If the snapshot marker negotiated was v2.2, the HPS will be 2; if the
    // negotiated marker version is v2.0, the HPS will be 4 (snapEnd).
    auto replicaExpectedHps =
            initialMarkerVersion == MarkerVersion::V2_2 ? 2 : 4;

    auto replicaVB = engines[Node1]->getKVBucket()->getVBucket(vbid);
    EXPECT_EQ(replicaExpectedHps, replicaVB->getHighPreparedSeqno());

    // Tear down streams and promote replica to active.
    route0_1.destroy();
    engines[Node1]->getKVBucket()->setVBucketState(vbid, vbucket_state_active);

    createNode(Node2, vbucket_state_replica);

    // create a route between Node 1 and Node 2
    auto route1_2 = createDcpRoute(Node1,
                                   Node2,
                                   EnableExpiryOutput::Yes,
                                   SyncReplication::SyncReplication,
                                   MarkerVersion::V2_2);

    EXPECT_EQ(cb::engine_errc::success, route1_2.doStreamRequest().first);

    route1_2.transferSnapshotMarker(
            0,
            4,
            DcpSnapshotMarkerFlag::Disk | DcpSnapshotMarkerFlag::Checkpoint,
            replicaExpectedHps);

    route1_2.transferMutation(k1, 1);
    route1_2.transferMutation(k2, 3);
    route1_2.transferMutation(k3, 4);

    flushNodeIfPersistent(Node2);
    EXPECT_NO_THROW(flushNodeIfPersistent(Node2));

    auto replicaVB2 = engines[Node2]->getKVBucket()->getVBucket(vbid);

    ASSERT_EQ(replicaExpectedHps, replicaVB2->getHighPreparedSeqno());
}

TEST_P(DCPLoopbackStreamTest,
       MB_67638_hps_sent_for_in_memory_disk_snapshot_initial_v2_0) {
    HpsSentForInMemoryDiskSnapshot(MarkerVersion::V2_0);
}

TEST_P(DCPLoopbackStreamTest,
       MB_67638_hps_sent_for_in_memory_disk_snapshot_initial_v2_2) {
    HpsSentForInMemoryDiskSnapshot(MarkerVersion::V2_2);
}

TEST_P(DCPLoopbackStreamTest,
       MB_67467_HpsInDiskSnapshotConsistentAfterHardFailover) {
    auto route0_1 = createDcpRoute(Node0,
                                   Node1,
                                   EnableExpiryOutput::Yes,
                                   SyncReplication::SyncReplication,
                                   MarkerVersion::V2_2);

    EXPECT_EQ(cb::engine_errc::success, route0_1.doStreamRequest().first);

    // Add some items to the vbucket
    auto k1 = makeStoredDocKey("k1");
    ASSERT_EQ(cb::engine_errc::success, storeSet(k1));
    auto k2 = makeStoredDocKey("k2");
    ASSERT_EQ(cb::engine_errc::success, storeSet(k2));
    auto k3 = makeStoredDocKey("k3");
    ASSERT_EQ(cb::engine_errc::sync_write_pending, storePrepare(k3));
    auto k4 = makeStoredDocKey("k4");
    ASSERT_EQ(cb::engine_errc::success, storeSet(k4));

    route0_1.transferSnapshotMarker(
            0,
            4,
            DcpSnapshotMarkerFlag::Memory | DcpSnapshotMarkerFlag::Checkpoint);

    route0_1.transferMutation(k1, 1);
    route0_1.transferMutation(k2, 2);
    route0_1.transferPrepare(k3, 3);
    route0_1.transferMutation(k4, 4);

    // flush the mutations to disk
    flushNodeIfPersistent(Node0);

    // clear the checkpoint to force the start of a new in-memory checkpoint
    auto activeVb = engines[Node0]->getVBucket(vbid);
    activeVb->checkpointManager->clear();

    // Add a few more items
    auto k5 = makeStoredDocKey("k5");
    ASSERT_EQ(cb::engine_errc::success, storeSet(k5));
    auto k6 = makeStoredDocKey("k6");
    ASSERT_EQ(cb::engine_errc::sync_write_pending, storePrepare(k6));
    auto k7 = makeStoredDocKey("k7");
    ASSERT_EQ(cb::engine_errc::success, storeSet(k7));

    // transfer the snapshot marker to the consumer
    route0_1.transferSnapshotMarker(
            5,
            7,
            DcpSnapshotMarkerFlag::Memory | DcpSnapshotMarkerFlag::Checkpoint);

    route0_1.transferMutation(k5, 5);
    route0_1.transferPrepare(k6, 6);

    // flush the mutations on the replica
    flushNodeIfPersistent(Node1);

    // Check the HPS on the replica - should be 3, PPS should be 6
    auto replicaVB = engines[Node1]->getKVBucket()->getVBucket(vbid);

    auto getPersistedPreparedSeqno = [&]() {
        return replicaVB->getShard()
                ->getRWUnderlying()
                ->getCachedVBucketState(vbid)
                ->persistedPreparedSeqno;
    };

    ASSERT_EQ(3, replicaVB->getHighPreparedSeqno());
    if (isPersistent()) {
        ASSERT_EQ(3, replicaVB->getPersistedHighPreparedSeqno());
        ASSERT_EQ(6, getPersistedPreparedSeqno());
    } else {
        ASSERT_EQ(6, replicaVB->getPersistedHighPreparedSeqno());
    }

    // Assert the snapsEnd in the checkpoint snapshotRange info is 7
    auto checkpoint = replicaVB->checkpointManager->getSnapshotInfo();
    ASSERT_EQ(7, checkpoint.range.getEnd());

    // Simulate a hard failover, promote Node1 to active & make Node2 a replica

    route0_1.destroy();
    engines[Node1]->getKVBucket()->setVBucketState(vbid, vbucket_state_active);
    createNode(Node2, vbucket_state_replica);

    // Run the flusher on the new active, none of the prepare seqno (HPS or PPS)
    // should change
    ASSERT_EQ(3, replicaVB->getHighPreparedSeqno());
    if (isPersistent()) {
        ASSERT_EQ(3, replicaVB->getPersistedHighPreparedSeqno());
    } else {
        ASSERT_EQ(6, replicaVB->getPersistedHighPreparedSeqno());
    }

    EXPECT_NO_THROW(flushNodeIfPersistent(Node1));

    auto newActiveVB = engines[Node1]->getVBucket(vbid);

    auto getPersistedPreparedSeqnoNewActive = [&]() {
        return newActiveVB->getShard()
                ->getRWUnderlying()
                ->getCachedVBucketState(vbid)
                ->persistedPreparedSeqno;
    };

    ASSERT_EQ(3, newActiveVB->getHighPreparedSeqno());
    if (isPersistent()) {
        ASSERT_EQ(3, newActiveVB->getPersistedHighPreparedSeqno());
        ASSERT_EQ(6, getPersistedPreparedSeqnoNewActive());
    }

    // Clear all the checkpoints to force a backfill from disk
    newActiveVB->checkpointManager->clear();

    // create a route between Node 1 and Node 2
    auto route1_2 = createDcpRoute(Node1,
                                   Node2,
                                   EnableExpiryOutput::Yes,
                                   SyncReplication::SyncReplication,
                                   MarkerVersion::V2_2);

    EXPECT_EQ(cb::engine_errc::success, route1_2.doStreamRequest().first);

    // We'll be sending out a pre: 6 and the HPS is adjusted to the PPS (6)
    route1_2.transferSnapshotMarker(
            0,
            6,
            DcpSnapshotMarkerFlag::Disk | DcpSnapshotMarkerFlag::Checkpoint,
            6);

    route1_2.transferMutation(k1, 1);
    route1_2.transferMutation(k2, 2);
    route1_2.transferPrepare(k3, 3);
    route1_2.transferMutation(k4, 4);
    route1_2.transferMutation(k5, 5);
    // This is the last op in the snapshot, so we try to set the HPS on the
    // checkpoint to the HPS received in the snapshot marker
    ASSERT_NO_THROW(route1_2.transferPrepare(k6, 6));
=======
// MB-67710
TEST_P(DCPLoopbackStreamTest, VBucketBecomesActiveWhileSnapEndReceived) {
    // Add a couple of keys
    auto k1 = makeStoredDocKey("k1");
    auto k2 = makeStoredDocKey("k2");
    EXPECT_EQ(cb::engine_errc::success, storeSet(k1));
    EXPECT_EQ(cb::engine_errc::success, storeSet(k2));
    // persist them to disk
    flushVBucketToDiskIfPersistent(vbid, 2);
    // Clear out the checkpoints to eventually forces a disk backfill on a
    // stream connect
    engines[Node0]->getVBucket(vbid)->checkpointManager->clear();
    std::optional<std::thread> bgThread;
    // Set up the hook which will promote replica to active while processing
    // snap end
    VBucketTestIntrospector::public_getPassiveDM(
            *engines[Node1]->getVBucket(vbid))
            .notifySnapEndSeqnoAckPreProcessHook = [this, &bgThread]() {
        bgThread = std::thread([this]() {
            EXPECT_EQ(cb::engine_errc::success,
                      engines[Node1]->setVBucket(
                              *cookie, vbid, 0, vbucket_state_active, nullptr));
        });
    };
    // Create DCP producer and consumer connection and add a stream request
    auto route0_1 = createDcpRoute(Node0, Node1);
    EXPECT_EQ(cb::engine_errc::success, route0_1.doStreamRequest().first);
    runBackfill();
    route0_1.transferSnapshotMarker(0, 2, MARKER_FLAG_DISK | MARKER_FLAG_CHK);
    route0_1.transferMutation(k1, 1);
    route0_1.transferMutation(k2, 2);
    if (bgThread) {
        bgThread->join();
    }
>>>>>>> 262db51d
}

// Ideally this class would've inherited STParameterizedBucketTest which already
// covers (bucket type, eviction) as parameters, while an extra flushRatio
// parameter. But it doesn't for similar reasons as described over
// EPBucketBloomFilterParameterizedTest.
class DCPLoopbackSnapshots
    : public DCPLoopbackTestHelper,
      public ::testing::WithParamInterface<
              std::tuple<std::string, std::string, int>> {
public:
    int getFlushRatio() {
        return std::get<2>(GetParam());
    }

    std::string getBucketTypeString() {
        return std::get<0>(GetParam());
    }

    std::string getEvictionPolicy() {
        return std::get<1>(GetParam());
    }

    void SetUp() override {
        if (!config_string.empty()) {
            config_string += ";";
        }

        auto bucketType = getBucketTypeString();

        if (bucketType == "ephemeral") {
            config_string += "bucket_type=ephemeral";
        } else {
            config_string += generateBackendConfig(bucketType);
            auto evictionPolicy = getEvictionPolicy();
            config_string += ";item_eviction_policy=" + evictionPolicy;
        }

        DCPLoopbackTestHelper::SetUp();
    }

    static std::string PrintToStringParamName(
            const ::testing::TestParamInfo<ParamType>& info) {
        auto bucket = std::get<0>(info.param);
        auto flushRatio = std::get<2>(info.param);
        auto evictionPolicy = std::get<1>(info.param);

        return bucket + "_" + evictionPolicy + "_flushRatio" +
               std::to_string(flushRatio);
    }

    static auto allConfigValues() {
        using namespace std::string_literals;
        return ::testing::Combine(
                ::testing::Values("persistent_couchstore"s,
                                  "ephemeral"s
#ifdef EP_USE_MAGMA
                                  ,
                                  "persistent_magma"s
#endif
                                  ),
                ::testing::Values("value_only"s, "full_eviction"s),
                ::testing::Range(1, 10));
    }

    void testSnapshots(int flushRatio);
};

// Create batches of items in individual checkpoint and transfer those to a
// replica vbucket. The test takes a flushRatio parameter which determines when
// the flusher runs, e.g. after every time the replica receives (rx) a message.
// The test also uses keys in a way which ensures the optimise writes part of
// the flusher reorders any batches of items, exercising some std::max logic
// in the flusher.
void DCPLoopbackSnapshots::testSnapshots(int flushRatio) {
    // Setup: Create DCP producer and consumer connections.
    auto route0_1 = createDcpRoute(Node0, Node1);
    EXPECT_EQ(cb::engine_errc::success, route0_1.doStreamRequest().first);

    auto flushReplicaIf = [this, flushRatio](int operationNumber) {
        if (operationNumber % flushRatio == 0) {
            flushNodeIfPersistent(Node1);
        }
    };

    auto activeVB = engines[Node0]->getKVBucket()->getVBucket(vbid);
    auto replicaVB = engines[Node1]->getKVBucket()->getVBucket(vbid);
    // check the visible seqno and seqno match throughout the test. No sync
    // writes so that should all be equal.
    auto expects = [&activeVB, &replicaVB](uint64_t seqno,
                                           uint64_t activeSnapEnd,
                                           uint64_t replicaSnapEnd) {
        // The activeVB has had the mutations applied, so expect it to be at
        // the snapEnd for all 4 of the following calls
        EXPECT_EQ(activeSnapEnd, activeVB->getHighSeqno());
        EXPECT_EQ(activeSnapEnd, activeVB->getMaxVisibleSeqno());
        EXPECT_EQ(
                activeSnapEnd,
                activeVB->checkpointManager->getSnapshotInfo().range.getEnd());
        EXPECT_EQ(activeSnapEnd,
                  activeVB->checkpointManager->getVisibleSnapshotEndSeqno());

        EXPECT_EQ(seqno, replicaVB->getHighSeqno());
        EXPECT_EQ(seqno, replicaVB->getMaxVisibleSeqno());
        EXPECT_EQ(
                replicaSnapEnd,
                replicaVB->checkpointManager->getSnapshotInfo().range.getEnd());
        EXPECT_EQ(replicaSnapEnd,
                  replicaVB->checkpointManager->getVisibleSnapshotEndSeqno());
    };

    auto snapshot = [&route0_1, &expects, flushReplicaIf](
                            int operationNumber,
                            uint64_t expectedSeq,
                            uint64_t activeSnapEnd,
                            uint64_t replicaSnapEnd) {
        route0_1.transferMessage(DcpResponse::Event::SnapshotMarker);
        expects(expectedSeq, activeSnapEnd, replicaSnapEnd);
        flushReplicaIf(operationNumber);
        expects(expectedSeq, activeSnapEnd, replicaSnapEnd);
    };

    auto mutation = [&route0_1, &expects, flushReplicaIf](
                            int operationNumber,
                            uint64_t expectedSeq,
                            uint64_t activeSnapEnd,
                            uint64_t replicaSnapEnd) {
        route0_1.transferMessage(DcpResponse::Event::Mutation);
        expects(expectedSeq, activeSnapEnd, replicaSnapEnd);
        flushReplicaIf(operationNumber);
        expects(expectedSeq, activeSnapEnd, replicaSnapEnd);
    };

    auto& activeVb = *engine->getVBucket(vbid);

    activeVb.checkpointManager->createNewCheckpoint();
    store_item(vbid, makeStoredDocKey("z"), "value");
    store_item(vbid, makeStoredDocKey("c"), "value");

    // The following snapshot/mutation calls are passed the expected seqnos and
    // demonstrate an 'inconsistency' with the snapshot-end for replica vbuckets
    // Here when the replica has no mutations, but has received a the first
    // marker it will report marker.end. However the next marker and before a
    // mutation the reported snapshot end is the previous snap.end

    int op = 1;
    snapshot(op++, 0, 2, 2); // op1: snap 0,2
    mutation(op++, 1, 2, 2); // op2: item 1
    mutation(op++, 2, 2, 2); // op3: item 2

    activeVb.checkpointManager->createNewCheckpoint();
    store_item(vbid, makeStoredDocKey("y"), "value");
    store_item(vbid, makeStoredDocKey("b"), "value");

    snapshot(op++, 2, 4, 2); // op4: snap 3,4
    mutation(op++, 3, 4, 4); // op5: item 3
    mutation(op++, 4, 4, 4); // op6: item 4

    activeVb.checkpointManager->createNewCheckpoint();
    store_item(vbid, makeStoredDocKey("x"), "value");
    store_item(vbid, makeStoredDocKey("a"), "value");

    snapshot(op++, 4, 6, 4); // op7: snap 5,6
    mutation(op++, 5, 6, 6); // op8: item 5
    mutation(op++, 6, 6, 6); // op9: item 6

    auto* replicaKVB = engines[Node1]->getKVBucket();
    replicaKVB->setVBucketState(vbid, vbucket_state_active);

    // For each flusher ratio, there is a different expected outcome, the
    // comments describe what happened in the test.
    struct ExpectedResult {
        uint64_t expectedFailoverSeqno;
        snapshot_range_t expectedRange;
    };
    ExpectedResult expectedSeqnos[9] = {
            {6, {6, 6}}, // Every rx results in a flush, every snapshot/item is
                         // received and flushed.
            {4, {4, 6}}, // Every 2nd rx flushed. snapshot {5,6} is partial.
                         // {3,4} is now complete.
            {6, {6, 6}}, // Every 3rd rx flushed. The final snapshot {5,6} is
                         // all flushed.
            {4, {4, 6}}, // Every 4th rx flushed. {0,2} and {3,4} flushed as a
                         // combined range of {0,4} with items 1,2. A second
                         // flush on rx of snap {5,6} with items 3,4. So
                         // snapshot 3,4 is complete and 4 is the expected
                         // fail-over seqno.
            {2, {2, 4}}, // Every 5th rx flushed. {0,2} and {3,4} flushed as a
                         // combined range of {0,4} with items 1,2,3. No more
                         // flushes occur, thus final range is {2,4} and it is
                         // partially flushed, expected fail-over seqno is 2.
            {4, {4, 4}}, // Every 6th rx flushed. {0,2} and {3,4} flushed as a
                         // combined range of 0,4, all items 1,2,3,4. {5,6}
                         // snapshot marker received but not processed, so {4,4}
                         // is the persisted range.
            {4, {4, 6}}, // Every 7th rx flushed. {0,2}, {3,4} and {5,6} flushed
                         // as a combined range of {0,6}, but we only had items
                         // 1,2,3 and 4. Expected fail-over seqno is 4.
            {4, {4, 6}}, // Every 8th rx flushed. {0,2}, {3,4} and {5,6} flushed
                         // as a combined range of {0,6} but we only had items
                         // 1:5. Expected fail-over seqno is 2.
            {6, {6, 6}}}; // Every 9th rx flushed. {0,2}, {3,4} and {5,6}
                          // flushed as a combined range of {0,6}, all items
                          // from all snapshots received. Expected fail-over
                          // seqno is 6.

    uint64_t expectedFailoverSeqno = 0;
    snapshot_range_t expectedRange = {0, 0};

    if (persistent()) {
        expectedFailoverSeqno =
                expectedSeqnos[flushRatio - 1].expectedFailoverSeqno;
        expectedRange = expectedSeqnos[flushRatio - 1].expectedRange;
    } else {
        // With the fix in MB-64353 - the failover entry is created based on the
        // high seqno of the last fully processed snapshot; in the above case we
        // have processed all the mutations in checkpoint & therefore the
        // expectedFailoverSeqno should be 6.
        expectedFailoverSeqno = 6;
    }

    const auto failoverSeqno =
            replicaKVB->getVBucket(vbid)->failovers->getLatestEntry().by_seqno;

    EXPECT_EQ(expectedFailoverSeqno, failoverSeqno);

    auto range = replicaKVB->getVBucket(vbid)->getPersistedSnapshot();
    EXPECT_EQ(expectedRange.getStart(), range.getStart());
    EXPECT_EQ(expectedRange.getEnd(), range.getEnd());
}

TEST_P(DCPLoopbackSnapshots, testSnapshots) {
    int flushRatio = getFlushRatio();
    testSnapshots(flushRatio);
}

INSTANTIATE_TEST_SUITE_P(DCPLoopbackStreamTests,
                         DCPLoopbackStreamTest,
                         STParameterizedBucketTest::allConfigValues(),
                         STParameterizedBucketTest::PrintToStringParamName);

INSTANTIATE_TEST_SUITE_P(DCPLoopbackSnapshot,
                         DCPLoopbackSnapshots,
                         DCPLoopbackSnapshots::allConfigValues(),
                         DCPLoopbackSnapshots::PrintToStringParamName);<|MERGE_RESOLUTION|>--- conflicted
+++ resolved
@@ -1491,7 +1491,6 @@
     EXPECT_EQ(0, failoverEntry.by_seqno);
 }
 
-<<<<<<< HEAD
 // Test the HPS is updated on the replica when pending items are flushed to
 // disk.
 void DCPLoopbackStreamTest::HPSUpdatedOnReplica_ForPendingItems(
@@ -2179,7 +2178,8 @@
     // This is the last op in the snapshot, so we try to set the HPS on the
     // checkpoint to the HPS received in the snapshot marker
     ASSERT_NO_THROW(route1_2.transferPrepare(k6, 6));
-=======
+}
+
 // MB-67710
 TEST_P(DCPLoopbackStreamTest, VBucketBecomesActiveWhileSnapEndReceived) {
     // Add a couple of keys
@@ -2208,13 +2208,15 @@
     auto route0_1 = createDcpRoute(Node0, Node1);
     EXPECT_EQ(cb::engine_errc::success, route0_1.doStreamRequest().first);
     runBackfill();
-    route0_1.transferSnapshotMarker(0, 2, MARKER_FLAG_DISK | MARKER_FLAG_CHK);
+    route0_1.transferSnapshotMarker(
+            0,
+            2,
+            DcpSnapshotMarkerFlag::Disk | DcpSnapshotMarkerFlag::Checkpoint);
     route0_1.transferMutation(k1, 1);
     route0_1.transferMutation(k2, 2);
     if (bgThread) {
         bgThread->join();
     }
->>>>>>> 262db51d
 }
 
 // Ideally this class would've inherited STParameterizedBucketTest which already

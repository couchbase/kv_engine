/* -*- Mode: C++; tab-width: 4; c-basic-offset: 4; indent-tabs-mode: nil -*- */
/*
 *     Copyright 2018-Present Couchbase, Inc.
 *
 *   Use of this software is governed by the Business Source License included
 *   in the file licenses/BSL-Couchbase.txt.  As of the Change Date specified
 *   in that file, in accordance with the Business Source License, use of this
 *   software will be governed by the Apache License, Version 2.0, included in
 *   the file licenses/APL2.txt.
 */

/*
 * Unit tests for DCP which connecting a DCP Producer to a DCP Consumer.
 */

#include <memcached/protocol_binary.h>
#include <platform/dirutils.h>
#include <programs/engine_testapp/mock_cookie.h>
#include <tests/mock/mock_checkpoint_manager.h>
#include <tests/mock/mock_dcp_consumer.h>
#include <tests/mock/mock_dcp_producer.h>
#include <tests/mock/mock_stream.h>
#include <tests/mock/mock_synchronous_ep_engine.h>

#include <utility>

#include "checkpoint_manager.h"
#include "collections/vbucket_manifest_handles.h"
#include "dcp/response.h"
#include "ep_bucket.h"
#include "evp_store_single_threaded_test.h"
#include "failover-table.h"
#include "kv_bucket.h"
#include "test_helpers.h"
#include "vbucket.h"

// Indexes for the engines we will use in the tests, a single array allows test
// code to locate the engine for the Node
using Node = int;
static Node Node0 = 0;
static Node Node1 = 1;
static Node Node2 = 2;
static Node Node3 = 3;

static TaskQueue* getLpAuxQ() {
    auto* task_executor =
            reinterpret_cast<SingleThreadedExecutorPool*>(ExecutorPool::get());
    return task_executor->getLpTaskQ()[AUXIO_TASK_IDX];
}

static TaskQueue* getLpNonIoQ() {
    auto* task_executor =
            reinterpret_cast<SingleThreadedExecutorPool*>(ExecutorPool::get());
    return task_executor->getLpTaskQ()[NONIO_TASK_IDX];
}

/**
 * Test helper which creates two ep-engine (bucket) instances, using one
 * as a source for DCP replication and the second as the destination.
 */
class DCPLoopbackTestHelper : virtual public SingleThreadedKVBucketTest {
public:
    void SetUp() override {
        SingleThreadedKVBucketTest::SetUp();
        internalSetUp();
    }

    void TearDown() override {
        internalTearDown();
        SingleThreadedKVBucketTest::TearDown();
    }

    cb::engine_errc getInternalHelper(
            const DocKey& key, get_options_t options = get_options_t::NONE) {
        return getInternal(key, vbid, cookie, ForGetReplicaOp::No, options)
                .getStatus();
    }

    void createNode(Node node, vbucket_state_t vbState) {
        ASSERT_NE(Node0, node) << "Cannot re-create Node0";
        ASSERT_LE(node, Node3) << "Out of bounds for Node" << node;

        std::string config = config_string;
        if (!config.empty()) {
            config += ";";
        }
        config += "dbname=" + test_dbname + "-node_" + std::to_string(node);
        extraEngines.push_back(SynchronousEPEngine::build(config));
        engines[node] = extraEngines.back().get();

        // Setup one vbucket in the requested state
        EXPECT_EQ(cb::engine_errc::success,
                  engines[node]->getKVBucket()->setVBucketState(vbid, vbState));
        flushNodeIfPersistent(node);
    }

    /**
     * DcpRoute connects nodes together and provides methods for joining
     * the streams and "sending" messages. A route can be destroyed as well
     * for simulation of connection failures
     */
    class DcpRoute {
    public:
        DcpRoute(Vbid vbid,
                 EventuallyPersistentEngine* producerNode,
                 std::shared_ptr<MockDcpProducer> producer,
                 std::shared_ptr<MockDcpConsumer> consumer)
            : vbid(vbid),
              producerNode(producerNode),
              producer(std::move(producer)),
              consumer(std::move(consumer)) {
        }

        ~DcpRoute() {
            destroy();
        }

        void destroy();

        std::pair<cb::engine_errc, uint64_t> doStreamRequest(int flags = 0);
        std::unique_ptr<DcpResponse> getNextProducerMsg(ActiveStream* stream);

        void transferMessage();
        void transferMessage(DcpResponse::Event expectedEvent);

        void transferMutation(const StoredDocKey& expectedKey,
                              uint64_t expectedSeqno);

        void transferDeletion(const StoredDocKey& expectedKey,
                              uint64_t expectedSeqno);

        void transferSnapshotMarker(uint64_t expectedStart,
                                    uint64_t expectedEnd,
                                    uint32_t expectedFlags);

        void transferResponseMessage();

        /// Inject a CloseStream message into the consumer side of the route.
        void closeStreamAtConsumer();

        std::pair<ActiveStream*, MockPassiveStream*> getStreams();

        Vbid vbid;
        EventuallyPersistentEngine* producerNode;
        std::shared_ptr<MockDcpProducer> producer;
        std::shared_ptr<MockDcpConsumer> consumer;
    };

    // Create a route between two nodes, result in the creation of a DCP
    // producer and consumer object
    DcpRoute createDcpRoute(
            Node producerNode,
            Node consumerNode,
            EnableExpiryOutput producerExpiryOutput = EnableExpiryOutput::Yes) {
        EXPECT_TRUE(engines[producerNode])
                << " createDcpRoute: No engine for producer Node"
                << producerNode;
        EXPECT_TRUE(engines[consumerNode])
                << "createDcpRoute: No engine for consumer Node"
                << consumerNode;
        return {vbid,
                engines[producerNode],
                createDcpProducer(
                        producerNode, consumerNode, producerExpiryOutput),
                createDcpConsumer(producerNode, consumerNode)};
    }

    static cb::engine_errc fakeDcpAddFailoverLog(
            const std::vector<vbucket_failover_t>&) {
        return cb::engine_errc::success;
    }

    std::shared_ptr<MockDcpProducer> createDcpProducer(
            Node producerNode,
            Node consumerNode,
            EnableExpiryOutput enableExpiryOutput = EnableExpiryOutput::Yes,
            SyncReplication syncReplication =
                    SyncReplication::SyncReplication) {
        EXPECT_TRUE(engines[producerNode])
                << "createDcpProducer: No engine for Node" << producerNode;

        int flags = cb::mcbp::request::DcpOpenPayload::IncludeXattrs |
                    cb::mcbp::request::DcpOpenPayload::IncludeDeleteTimes;
        auto producer = std::make_shared<MockDcpProducer>(
                *engines[producerNode],
                create_mock_cookie(engine.get()),
                "Node" + std::to_string(producerNode) + " to Node" +
                        std::to_string(consumerNode),
                flags,
                false /*startTask*/);

        // Create the task object, but don't schedule
        producer->createCheckpointProcessorTask();

        // Need to enable NOOP for XATTRS (and collections).
        producer->setNoopEnabled(true);

        producer->scheduleCheckpointProcessorTask();
        if (enableExpiryOutput == EnableExpiryOutput::Yes) {
            producer->setDCPExpiry(true);
        }

        producer->setSyncReplication(syncReplication);

        return producer;
    }

    std::shared_ptr<MockDcpConsumer> createDcpConsumer(Node producerNode,
                                                       Node consumerNode) {
        EXPECT_TRUE(engines[consumerNode])
                << "createDcpConsumer: No engine for Node" << consumerNode;
        auto mockConsumer = std::make_shared<MockDcpConsumer>(
                *engines[consumerNode],
                create_mock_cookie(engine.get()),
                "Node" + std::to_string(consumerNode) + " from Node" +
                        std::to_string(producerNode));

        return mockConsumer;
    }

    cb::engine_errc storePrepare(std::string key) {
        auto docKey = makeStoredDocKey(key);
        using namespace cb::durability;
        auto reqs = Requirements(Level::Majority, Timeout::Infinity());
        return store->set(*makePendingItem(docKey, {}, reqs), cookie);
    }

    cb::engine_errc storeCommit(std::string key) {
        auto docKey = makeStoredDocKey(key);
        auto vb = engine->getVBucket(vbid);
        return vb->commit(docKey, 1, {}, vb->lockCollections(docKey));
    }

    cb::engine_errc storeSet(std::string key) {
        auto docKey = makeStoredDocKey(key);
        return store->set(*makeCommittedItem(docKey, {}), cookie);
    }

    cb::engine_errc storeSet(const DocKey& docKey, bool xattrBody = false) {
        return store->set(
                *makeCompressibleItem(vbid, docKey, {}, 0, false, xattrBody),
                cookie);
    }

    cb::engine_errc del(const DocKey& docKey) {
        uint64_t cas = 0;
        using namespace cb::durability;
        mutation_descr_t delInfo;
        return store->deleteItem(
                docKey, cas, vbid, cookie, {}, nullptr, delInfo);
    }

    /**
     * Flush all outstanding items to disk on the desired node (if persistent)
     */
    void flushNodeIfPersistent(Node node = Node0) {
        ASSERT_TRUE(engines[node])
                << "flushNodeIfPersistent: No engine for Node" << node;
        if (engines[node]->getConfiguration().getBucketType() == "persistent") {
            auto& replicaKVB = *engines[node]->getKVBucket();
            dynamic_cast<EPBucket&>(replicaKVB).flushVBucket(vbid);
        }
    }

protected:
    void internalTearDown() {
        for (auto& e : extraEngines) {
            shutdownAndPurgeTasks(e.get());
        }

        destroy_mock_cookie(cookie);
        cookie = nullptr;

        extraEngines.clear();

        // Not all tests create all nodes, so don't fail if node directories
        // don't exist.
        // Paranoia - remove any previous replica disk files.
        for (auto index : {1, 2, 3}) {
            try {
                cb::io::rmrf(test_dbname + "-node_" + std::to_string(index));
            } catch (std::system_error& e) {
                if (e.code() !=
                    std::error_code(ENOENT, std::system_category())) {
                    throw e;
                }
            }
        }
    }

    void internalSetUp() {
        // Paranoia - remove any previous replica disk files.
        try {
            cb::io::rmrf(test_dbname + "-node_1");
            cb::io::rmrf(test_dbname + "-node_2");
            cb::io::rmrf(test_dbname + "-node_3");
        } catch (std::system_error& e) {
            if (e.code() != std::error_code(ENOENT, std::system_category())) {
                throw e;
            }
        }

        auto meta = nlohmann::json{
                {"topology", nlohmann::json::array({{"active", "replica"}})}};
        ASSERT_EQ(cb::engine_errc::success,
                  engine->getKVBucket()->setVBucketState(
                          vbid, vbucket_state_active, &meta));
        // Always stash KVBucketTest::engine in engines as Node0
        engines[Node0] = engine.get();

        // Always create Node1
        createNode(Node1, vbucket_state_replica);
    }

    // engines is 'map' from Node to an engine pointer, currently Node0 is the
    // engine created by the parent class and Node1 are created by this
    // class. Node1 is always created by SetUp and additional nodes created on
    // demand
    std::array<SynchronousEPEngine*, 4> engines;

    // Owned pointers to the other engines, created on demand by tests
    std::vector<SynchronousEPEngineUniquePtr> extraEngines;
};

class DCPLoopbackStreamTest : public STParameterizedBucketTest,
                              public DCPLoopbackTestHelper {
public:
    void SetUp() override {
        STParameterizedBucketTest::SetUp();
        DCPLoopbackTestHelper::internalSetUp();
    }

    void TearDown() override {
        DCPLoopbackTestHelper::internalTearDown();
        STParameterizedBucketTest::TearDown();
    }

    void takeoverTest(EnableExpiryOutput enableExpiryOutput);

    /**
     * Test the behaviour of switching betweeen Disk and Memory phases of a DCP
     * stream, where Prepared SyncWrites to the same key appear in each of the
     * Disk and Memory snapshots. This _should_ be permitted, but MB-35001
     * highlight and issue where there different prepares were put into the same
     * Checkpoint on the replica, which isn't permitted.
     *
     * Consider the following scenario of items on disk and in memory
     * (checkpoint manager):
     *
     *  Disk:
     *      1:PRE(a), 2:CMT(a), 3:SET(b)
     *
     *  Memory:
     *                          3:CKPT_START
     *                          3:SET(b),     4:PRE(a), 5:SET(c), 6:SET(d)
     *
     * (items 1..2 were in a removed checkpoint and no longer in-memory.)
     *
     * An ep-engine replica attempting to stream all of this (0..infinity) will
     * result in a backfill of items 1..3, with a checkpoint cursor being placed
     * at seqno:4. Note this isn't the start of the Checkpoint (which is 3) and
     * hence not pointing at a checkpoint_start item.
     *
     * As such when this is streamed over DCP (up to seqno:4) the consumer will
     * see:
     *
     *     SNAPSHOT_MARKER(start=1, end=3, flags=DISK|CKPT)
     *     1:PRE(a)
     *     2:CMT(a)
     *     3:SET(b)
     *     SNAPSHOT_MARKER(start=4, end=5, flags=MEM)
     *     4:PRE(a),
     *     [[[missing seqno 5]] (iff completeFinalSnapshot=false)
     *     [[[missing seqno 6]] (iff completeFinalSnapshot=false)
     *
     * If the consumer puts all of these mutations in the same Checkpoint, then
     * it will result in duplicate PRE(a) items (which breaks Checkpoint
     * invariant).
     *
     * @param flags Flags to use when creating the ADD_STREAM request.
     * @param completeFinalSnapshot true if the test should transfer the
     *        entirety of the memory snapshot (seq 4 to 6)
     */
    void testBackfillAndInMemoryDuplicatePrepares(uint32_t flags,
                                                  bool completeFinalSnapshot);
};

void DCPLoopbackTestHelper::DcpRoute::destroy() {
    if (producer && consumer) {
        producer->cancelCheckpointCreatorTask();
        producer->closeAllStreams();
        consumer->closeAllStreams();
        destroy_mock_cookie(static_cast<MockCookie*>(
                const_cast<CookieIface*>(producer->getCookie())));
        producer.reset();
        destroy_mock_cookie(static_cast<MockCookie*>(
                const_cast<CookieIface*>(consumer->getCookie())));
        consumer.reset();
    } else {
        // don't expect consumer or producer, both or nothing
        ASSERT_FALSE(producer);
        ASSERT_FALSE(consumer);
    }
}

std::unique_ptr<DcpResponse>
DCPLoopbackTestHelper::DcpRoute::getNextProducerMsg(ActiveStream* stream) {
    std::unique_ptr<DcpResponse> producerMsg(stream->next(*producer));
    if (!producerMsg) {
        // Run the next ready task to populate the streams' items. This could
        // either be a NonIO task (ActiveStreamCheckpointProcessorTask) or
        // AuxIO task (

        // Note that the actual count of ready tasks isn't just the reaadyQueue
        // - tasks in the futureQ whose waketime is less than or equal to now
        // can also be run.
        const auto auxIoQueueSize = getLpAuxQ()->getReadyQueueSize() +
                                    getLpAuxQ()->getFutureQueueSize();
        const auto nonIoQueueSize = getLpNonIoQ()->getReadyQueueSize() +
                                    getLpNonIoQ()->getFutureQueueSize();
        if (auxIoQueueSize > 0) {
            CheckedExecutor executor(ExecutorPool::get(), *getLpAuxQ());
            executor.runCurrentTask();
            executor.completeCurrentTask();
        } else if (nonIoQueueSize > 0) {
            CheckedExecutor executor(ExecutorPool::get(), *getLpNonIoQ());
            executor.runCurrentTask();
            executor.completeCurrentTask();
        } else {
            ADD_FAILURE() << "Expected to have at least one task in AuxIO / "
                             "NonIO ready/future queues after null "
                             "producerMsg, but both are zero";
        }
        if (!stream->getItemsRemaining()) {
            return {};
        }
        return getNextProducerMsg(stream);
    }

    // Cannot pass mutation/deletion directly to the consumer as the object
    // is different
    if (producerMsg->getEvent() == DcpResponse::Event::Mutation ||
        producerMsg->getEvent() == DcpResponse::Event::Deletion ||
        producerMsg->getEvent() == DcpResponse::Event::Expiration ||
        producerMsg->getEvent() == DcpResponse::Event::Prepare) {
        producerMsg = std::make_unique<MutationConsumerMessage>(
                *static_cast<MutationResponse*>(producerMsg.get()));
    }

    return producerMsg;
}

std::pair<ActiveStream*, MockPassiveStream*>
DCPLoopbackTestHelper::DcpRoute::getStreams() {
    auto* pStream =
            dynamic_cast<ActiveStream*>(producer->findStream(vbid).get());
    auto* cStream = dynamic_cast<MockPassiveStream*>(
            consumer->getVbucketStream(vbid).get());
    EXPECT_TRUE(pStream);
    EXPECT_TRUE(cStream);
    return {pStream, cStream};
}

void DCPLoopbackTestHelper::DcpRoute::transferMessage() {
    auto streams = getStreams();
    auto msg = getNextProducerMsg(streams.first);
    ASSERT_TRUE(msg);
    EXPECT_EQ(cb::engine_errc::success,
              streams.second->messageReceived(std::move(msg)));
}

void DCPLoopbackTestHelper::DcpRoute::transferMessage(
        DcpResponse::Event expectedEvent) {
    auto streams = getStreams();
    auto msg = getNextProducerMsg(streams.first);
    ASSERT_TRUE(msg);
    EXPECT_EQ(expectedEvent, msg->getEvent()) << *msg;
    EXPECT_EQ(cb::engine_errc::success,
              streams.second->messageReceived(std::move(msg)));
}

void DCPLoopbackTestHelper::DcpRoute::transferMutation(
        const StoredDocKey& expectedKey, uint64_t expectedSeqno) {
    auto streams = getStreams();
    auto msg = getNextProducerMsg(streams.first);
    ASSERT_TRUE(msg);
    ASSERT_EQ(DcpResponse::Event::Mutation, msg->getEvent());
    ASSERT_TRUE(msg->getBySeqno()) << "optional seqno has no value";
    EXPECT_EQ(expectedSeqno, msg->getBySeqno().value());
    auto* mutation = static_cast<MutationConsumerMessage*>(msg.get());

    // If the item is actually a commit_sync_write which had to be transmitted
    // as a DCP_MUTATION (i.e. MutationConsumerResponse), we need
    // to recreate the Item as operation==mutation otherwise the Consumer cannot
    // handle it.
    if (mutation->getItem()->getOperation() == queue_op::commit_sync_write) {
        auto newItem =
                make_STRCPtr<Item>(mutation->getItem()->getKey(),
                                   mutation->getItem()->getFlags(),
                                   mutation->getItem()->getExptime(),
                                   mutation->getItem()->getValue()->getData(),
                                   mutation->getItem()->getValue()->valueSize(),
                                   mutation->getItem()->getDataType(),
                                   mutation->getItem()->getCas(),
                                   mutation->getItem()->getBySeqno(),
                                   mutation->getItem()->getVBucketId(),
                                   mutation->getItem()->getRevSeqno(),
                                   mutation->getItem()->getFreqCounterValue());
        msg = std::make_unique<MutationConsumerMessage>(
                newItem,
                mutation->getOpaque(),
                mutation->getIncludeValue(),
                mutation->getIncludeXattrs(),
                mutation->getIncludeDeleteTime(),
                mutation->getIncludeDeletedUserXattrs(),
                mutation->getDocKeyEncodesCollectionId(),
                mutation->getExtMetaData(),
                mutation->getStreamId());
        mutation = static_cast<MutationConsumerMessage*>(msg.get());
    }

    EXPECT_EQ(expectedKey, mutation->getItem()->getKey());
    EXPECT_EQ(cb::engine_errc::success,
              streams.second->messageReceived(std::move(msg)));
}

void DCPLoopbackTestHelper::DcpRoute::transferDeletion(
        const StoredDocKey& expectedKey, uint64_t expectedSeqno) {
    auto streams = getStreams();
    auto msg = getNextProducerMsg(streams.first);
    ASSERT_TRUE(msg);
    ASSERT_EQ(DcpResponse::Event::Deletion, msg->getEvent());
    ASSERT_TRUE(msg->getBySeqno()) << "optional seqno has no value";
    EXPECT_EQ(expectedSeqno, msg->getBySeqno().value());
    auto* mutation = static_cast<MutationResponse*>(msg.get());
    EXPECT_EQ(expectedKey, mutation->getItem()->getKey());
    EXPECT_EQ(cb::engine_errc::success,
              streams.second->messageReceived(std::move(msg)));
}

void DCPLoopbackTestHelper::DcpRoute::transferSnapshotMarker(
        uint64_t expectedStart, uint64_t expectedEnd, uint32_t expectedFlags) {
    auto streams = getStreams();
    auto msg = getNextProducerMsg(streams.first);
    ASSERT_TRUE(msg);
    ASSERT_EQ(DcpResponse::Event::SnapshotMarker, msg->getEvent()) << *msg;
    auto* marker = static_cast<SnapshotMarker*>(msg.get());
    EXPECT_EQ(expectedStart, marker->getStartSeqno());
    EXPECT_EQ(expectedEnd, marker->getEndSeqno());
    EXPECT_EQ(expectedFlags, marker->getFlags());
    EXPECT_EQ(cb::engine_errc::success,
              streams.second->messageReceived(std::move(msg)));
}

void DCPLoopbackTestHelper::DcpRoute::transferResponseMessage() {
    auto streams = getStreams();
    std::unique_ptr<DcpResponse> consumerMsg(streams.second->next());

    // Pass the consumer's message to the producer.
    if (consumerMsg) {
        switch (consumerMsg->getEvent()) {
        case DcpResponse::Event::SnapshotMarker:
            streams.first->snapshotMarkerAckReceived();
            break;
        case DcpResponse::Event::SetVbucket:
            streams.first->setVBucketStateAckRecieved(*producer);
            break;
        default:
            FAIL() << *consumerMsg;
        }
    }
}

void DCPLoopbackStreamTest::DcpRoute::closeStreamAtConsumer() {
    this->consumer->closeStream(0, vbid, {});
}

std::pair<cb::engine_errc, uint64_t>
DCPLoopbackTestHelper::DcpRoute::doStreamRequest(int flags) {
    // Do the add_stream
    EXPECT_EQ(cb::engine_errc::success,
              consumer->addStream(/*opaque*/ 0, vbid, flags));
    auto streamRequest = consumer->getVbucketStream(vbid)->next();
    EXPECT_TRUE(streamRequest);
    EXPECT_EQ(DcpResponse::Event::StreamReq, streamRequest->getEvent());
    auto* sr = static_cast<StreamRequest*>(streamRequest.get());
    // Create an active stream against the producing node
    uint64_t rollbackSeqno = 0;
    auto error = producer->streamRequest(sr->getFlags(),
                                         sr->getOpaque(),
                                         vbid,
                                         sr->getStartSeqno(),
                                         sr->getEndSeqno(),
                                         sr->getVBucketUUID(),
                                         sr->getSnapStartSeqno(),
                                         sr->getSnapEndSeqno(),
                                         &rollbackSeqno,
                                         fakeDcpAddFailoverLog,
                                         {});
    if (error == cb::engine_errc::success) {
        auto producerVb = producerNode->getVBucket(vbid);
        EXPECT_GE(static_cast<MockCheckpointManager*>(
                          producerVb->checkpointManager.get())
                          ->getNumOfCursors(),
                  2)
                << "Should have both persistence and DCP producer cursor on "
                   "producer VB";
        EXPECT_GE(getLpNonIoQ()->getFutureQueueSize(), 1);
        // Finally the stream-request response sends the failover table back
        // to the consumer... simulate that
        auto failoverLog = producerVb->failovers->getFailoverLog();
        std::vector<vbucket_failover_t> networkFailoverLog;
        for (const auto entry : failoverLog) {
            networkFailoverLog.push_back(
                    {htonll(entry.uuid), htonll(entry.seqno)});
        }
        consumer->public_streamAccepted(
                sr->getOpaque(),
                cb::mcbp::Status::Success,
                reinterpret_cast<const uint8_t*>(networkFailoverLog.data()),
                networkFailoverLog.size() * sizeof(vbucket_failover_t));

        auto addStreamResp = consumer->getVbucketStream(vbid)->next();
        EXPECT_EQ(DcpResponse::Event::AddStream, addStreamResp->getEvent());
    }
    return {error, rollbackSeqno};
}

/**
 * Test the behaviour of a Takeover stream between a DcpProducer and
 * DcpConsumer.
 *
 * Creates a Producer and Consumer; along with a single Active -> Passive
 * stream, then makes a streamRequest (simulating what ns_server normally does).
 * Then loops; reading messages from the producer and passing them to the
 * consumer, and reading responses from the consumer and passing to the
 * producer. Test finishes when the PassiveStream is set to Dead - at that point
 * the vBucket should be active on the destination; and dead on the source.
 */
void DCPLoopbackStreamTest::takeoverTest(
        EnableExpiryOutput enableExpiryOutput) {
    uint32_t exp_time = 0;
    if (enableExpiryOutput == EnableExpiryOutput::Yes) {
        exp_time = time(nullptr) + 256;
    }

    // Add some items to the source Bucket.
    std::vector<StoredDocKey> keys;
    keys.push_back(makeStoredDocKey("key1"));
    keys.push_back(makeStoredDocKey("key2"));
    keys.push_back(makeStoredDocKey("key3"));
    for (const auto& key : keys) {
        store_item(vbid, key, "value", exp_time);
    }

    // Setup conditions for expirations
    auto expectedGetOutcome = cb::engine_errc::success;
    if (enableExpiryOutput == EnableExpiryOutput::Yes) {
        expectedGetOutcome = cb::engine_errc::no_such_key;
    }
    TimeTraveller t(1080);
    // Trigger expiries on a get, or just check that the key exists
    for (const auto& key : keys) {
        EXPECT_EQ(expectedGetOutcome, getInternalHelper(key));
    }

    // Note: the order matters.
    //     First, we setup the Consumer with the given flags and we discard the
    //     StreamRequest message from the Consumer::readyQ.
    //     Then, we simulate the Producer receiving the StreamRequest just
    //     by creating the Producer with the Consumer's flags
    auto route0_1 = createDcpRoute(Node0, Node1, enableExpiryOutput);
    EXPECT_EQ(cb::engine_errc::success,
              route0_1.doStreamRequest(DCP_ADD_STREAM_FLAG_TAKEOVER).first);
    auto* producerStream = static_cast<ActiveStream*>(
            route0_1.producer->findStream(vbid).get());
    ASSERT_TRUE(producerStream);

    // Both streams created. Check state is as expected.
    ASSERT_TRUE(producerStream->isTakeoverSend())
            << "Producer stream state should have transitioned to "
               "TakeoverSend";

    auto* consumerStream = route0_1.consumer->getVbucketStream(vbid).get();
    while (true) {
        // We expect an producer->consumer message that will trigger a response
        route0_1.transferMessage();
        route0_1.transferResponseMessage();

        // Check consumer stream state - drop reflecting messages when
        // stream goes dead.
        if (!consumerStream->isActive()) {
            break;
        }
    }

    auto* sourceVb = engine->getVBucket(vbid).get();
    EXPECT_EQ(vbucket_state_dead, sourceVb->getState())
            << "Expected producer vBucket to be dead once stream "
               "transitions to dead.";

    auto* destVb = engines[Node1]->getVBucket(vbid).get();
    EXPECT_EQ(vbucket_state_active, destVb->getState())
            << "Expected consumer vBucket to be active once stream "
               "transitions to dead.";

    // Check final state of items
    auto num_left = 3, expired = 0;
    auto expectedOutcome = cb::engine_errc::success;
    if (enableExpiryOutput == EnableExpiryOutput::Yes) {
        num_left = 0, expired = 3;
        expectedOutcome = cb::engine_errc::no_such_key;
    }

    if (fullEviction()) {
        // Under full eviction, vb->getNumItems() only counts items on disk, so
        // we do a flush.
        flushNodeIfPersistent(Node0);
        flushNodeIfPersistent(Node1);
    }

    EXPECT_EQ(num_left, sourceVb->getNumItems());
    EXPECT_EQ(num_left, destVb->getNumItems());
    EXPECT_EQ(expired, sourceVb->numExpiredItems);
    // numExpiredItems is a stat for recording how many items have been flipped
    // from active to expired on a vbucket, so does not get transferred during
    // a takeover.

    auto key1 = makeStoredDocKey("key1");

    if (persistent() && fullEviction() &&
        enableExpiryOutput == EnableExpiryOutput::Yes) {
        EXPECT_EQ(cb::engine_errc::would_block,
                  getInternalHelper(key1, get_options_t::QUEUE_BG_FETCH));
        runBGFetcherTask();
    }
    EXPECT_EQ(expectedOutcome, getInternalHelper(key1));
}

TEST_P(DCPLoopbackStreamTest, Takeover) {
    takeoverTest(EnableExpiryOutput::No);
}

TEST_P(DCPLoopbackStreamTest, TakeoverWithExpiry) {
    takeoverTest(EnableExpiryOutput::Yes);
}

void DCPLoopbackStreamTest::testBackfillAndInMemoryDuplicatePrepares(
        uint32_t flags, bool completeFinalSnapshot) {
    // First checkpoint 1..2: PRE(a), CMT(a)
    EXPECT_EQ(cb::engine_errc::sync_write_pending, storePrepare("a"));
    EXPECT_EQ(cb::engine_errc::success, storeCommit("a"));

    // Second checkpoint 3..5: SET(b), PRE(a), SET(c)
    auto vb = engine->getVBucket(vbid);
    vb->checkpointManager->createNewCheckpoint();
    EXPECT_EQ(cb::engine_errc::success, storeSet("b"));

    // Flush up to seqno:3 to disk.
    flushVBucketToDiskIfPersistent(vbid, 3);

    // Add 4:PRE(a), 5:SET(c), 6:SET(d)
    EXPECT_EQ(cb::engine_errc::sync_write_pending, storePrepare("a"));
    EXPECT_EQ(cb::engine_errc::success, storeSet("c"));
    EXPECT_EQ(cb::engine_errc::success, storeSet("d"));

    // Remove the first checkpoint (to force a DCP backfill).
    auto& manager = *vb->checkpointManager;
    const auto openCkptId = manager.getOpenCheckpointId();
    ASSERT_EQ(2, manager.removeClosedUnrefCheckpoints().count);
    // No new checkpoint created
    ASSERT_EQ(openCkptId, manager.getOpenCheckpointId());
    /* State is now:
     *  Disk:
     *      1:PRE(a), 2:CMT(a), 3:SET(b)
     *
     *  Memory:
     *                          3:CKPT_START
     *                          3:SET(b),     4:PRE(a), 5:SET(c), 6:SET(d)
     */

    // Setup: Create DCP producer and consumer connections.
    auto route0_1 = createDcpRoute(Node0, Node1);
    EXPECT_EQ(cb::engine_errc::success, route0_1.doStreamRequest(flags).first);

    // Test: Transfer 5 messages between Producer and Consumer
    // (SNAP_MARKER, CMT, SET), (SNAP_MARKER, PRE), with a flush after the
    // first 4. No prepare is sent at seqno 1 as we do not send completed
    // prepares when backfilling.
    route0_1.transferSnapshotMarker(0, 3, MARKER_FLAG_CHK | MARKER_FLAG_DISK);
    route0_1.transferMutation(makeStoredDocKey("a"), 2);
    route0_1.transferMutation(makeStoredDocKey("b"), 3);

    flushNodeIfPersistent(Node1);

    // Transfer 2 more messages (SNAP_MARKER, PRE)
    int takeover = flags & DCP_ADD_STREAM_FLAG_TAKEOVER ? MARKER_FLAG_ACK : 0;
    route0_1.transferSnapshotMarker(
            4, 6, MARKER_FLAG_CHK | MARKER_FLAG_MEMORY | takeover);
    auto replicaVB = engines[Node1]->getKVBucket()->getVBucket(vbid);
    ASSERT_TRUE(replicaVB);
    // If only the snapshot marker has been received, but no mutations we're in
    // the previous snap
    EXPECT_EQ(3,
              replicaVB->checkpointManager->getSnapshotInfo().range.getEnd());
    EXPECT_EQ(3, replicaVB->checkpointManager->getVisibleSnapshotEndSeqno());

    route0_1.transferMessage(DcpResponse::Event::Prepare);

    flushNodeIfPersistent(Node1);

    //  Following code/checks are for MB-35003
    uint64_t expectedFailoverSeqno = 3;

    if (completeFinalSnapshot) {
        // The prepare @ seq:4 was sent, now expect to see the snapend of 6
        EXPECT_EQ(
                6,
                replicaVB->checkpointManager->getSnapshotInfo().range.getEnd());
        EXPECT_EQ(6,
                  replicaVB->checkpointManager->getVisibleSnapshotEndSeqno());

        expectedFailoverSeqno = 6;
        route0_1.transferMutation(makeStoredDocKey("c"), 5);
        flushNodeIfPersistent(Node1);
        auto range = replicaVB->getPersistedSnapshot();
        EXPECT_EQ(3, range.getStart());
        EXPECT_EQ(6, range.getEnd());

        route0_1.transferMutation(makeStoredDocKey("d"), 6);
        flushNodeIfPersistent(Node1);
        range = replicaVB->getPersistedSnapshot();

        // Note with MB-35003, each time the flusher reaches the end seqno, it
        // sets the start=end, this ensures subsequent flush runs have the start
        // on a start of a partial snapshot or the end of complete snapshot
    }
    EXPECT_EQ(6,
              replicaVB->checkpointManager->getSnapshotInfo().range.getEnd());
    EXPECT_EQ(6, replicaVB->checkpointManager->getVisibleSnapshotEndSeqno());

    // Tear down streams and promote replica to active.
    // Failover table should be at last complete checkpoint.
    route0_1.destroy();
    engines[Node1]->getKVBucket()->setVBucketState(vbid, vbucket_state_active);
    EXPECT_EQ(expectedFailoverSeqno,
              replicaVB->failovers->getLatestEntry().by_seqno);
}

TEST_P(DCPLoopbackStreamTest,
       BackfillAndInMemoryDuplicatePrepares_partialSnapshot) {
    testBackfillAndInMemoryDuplicatePrepares(0, false);
}

TEST_P(DCPLoopbackStreamTest,
       BackfillAndInMemoryDuplicatePreparesTakeover_partialSnapshot) {
    // Variant with takeover stream, which has a different memory-based state.
    testBackfillAndInMemoryDuplicatePrepares(DCP_ADD_STREAM_FLAG_TAKEOVER,
                                             false);
}

TEST_P(DCPLoopbackStreamTest,
       BackfillAndInMemoryDuplicatePrepares_completeSnapshot) {
    testBackfillAndInMemoryDuplicatePrepares(0, true);
}

TEST_P(DCPLoopbackStreamTest,
       BackfillAndInMemoryDuplicatePreparesTakeover_completeSnapshot) {
    // Variant with takeover stream, which has a different memory-based state.
    testBackfillAndInMemoryDuplicatePrepares(DCP_ADD_STREAM_FLAG_TAKEOVER,
                                             true);
}

/*
 * Test a similar scenario to testBackfillAndInMemoryDuplicatePrepares(), except
 * here we start in In-Memory and transition to backfilling via cursor dropping.
 *
 * The test scenario is such that there is a duplicate Prepare (same key) in
 * the initial In-Memory and then the Backfill snapshot.
 */
TEST_P(DCPLoopbackStreamTest, InMemoryAndBackfillDuplicatePrepares) {
    // First checkpoint 1..2:
    //     1:PRE(a)
    EXPECT_EQ(cb::engine_errc::sync_write_pending, storePrepare("a"));

    // Setup: Create DCP connections; and stream the first 2 items (SNAP, 1:PRE)
    auto route0_1 = createDcpRoute(Node0, Node1);
    EXPECT_EQ(cb::engine_errc::success, route0_1.doStreamRequest().first);
    route0_1.transferSnapshotMarker(0, 1, MARKER_FLAG_MEMORY | MARKER_FLAG_CHK);
    route0_1.transferMessage(DcpResponse::Event::Prepare);

    //     2:CMT(a)
    EXPECT_EQ(cb::engine_errc::success, storeCommit("a"));

    // Create second checkpoint 3..4: 3:SET(b)
    auto vb = engine->getVBucket(vbid);
    vb->checkpointManager->createNewCheckpoint();
    //     3:SET(b)
    EXPECT_EQ(cb::engine_errc::success, storeSet("b"));

    // Flush up to seqno:3 to disk.
    flushVBucketToDiskIfPersistent(vbid, 3);

    //     4:PRE(a)
    //     5:SET(c)
    EXPECT_EQ(cb::engine_errc::sync_write_pending, storePrepare("a"));
    EXPECT_EQ(cb::engine_errc::success, storeSet("c"));

    // Trigger cursor dropping; then remove (now unreferenced) first checkpoint.
    auto* pStream = static_cast<ActiveStream*>(
            route0_1.producer->findStream(vbid).get());
    ASSERT_TRUE(route0_1.producer->handleSlowStream(
            vbid, pStream->getCursor().lock().get()));
    auto& manager = *vb->checkpointManager;
    const auto openCkptId = manager.getOpenCheckpointId();
    ASSERT_EQ(2, manager.removeClosedUnrefCheckpoints().count);
    // No new checkpoint created
    ASSERT_EQ(openCkptId, manager.getOpenCheckpointId());

    /* State is now:
     *  Disk:
     *      1:PRE(a), 2:CMT(a),   3:SET(b)
     *
     *  Memory:
     *     [1:PRE(a), 2:CMT(a)]  [3:CKPT_START
     *                            3:SET(b),     4:PRE(a), 5:SET(c)
     *
     *                ^
     *                DCP Cursor
     */
    // Test: Transfer next 2 messages from Producer to Consumer which
    // should be from backfill (after cursor dropping):
    // SNAP_MARKER (disk), 2:CMT
    route0_1.transferSnapshotMarker(2, 3, MARKER_FLAG_DISK | MARKER_FLAG_CHK);
    // Note: This was originally a Commit but because it has come from disk
    // it's sent as a Mutation (as backfill in general doesn't know if consumer
    // received the prior prepare so must send as Mutation).
    route0_1.transferMutation(makeStoredDocKey("a"), 2);
    route0_1.transferMutation(makeStoredDocKey("b"), 3);

    // Transfer 2 memory messages - should be:
    // SNAP_MARKER (mem), 4:PRE
    route0_1.transferSnapshotMarker(4, 5, MARKER_FLAG_MEMORY | MARKER_FLAG_CHK);
    route0_1.transferMessage(DcpResponse::Event::Prepare);

    // Flush through the snapshots, mem->disk->mem requires 3 flushes
    auto node1VB = engines[Node1]->getKVBucket()->getVBucket(vbid);
    flushNodeIfPersistent(Node1);
    EXPECT_EQ(1, node1VB->getPersistenceSeqno());
    flushNodeIfPersistent(Node1);
    EXPECT_EQ(3, node1VB->getPersistenceSeqno());
    flushNodeIfPersistent(Node1);
    EXPECT_EQ(4, node1VB->getPersistenceSeqno());

    // Switch to active and validate failover table seqno is @ 3
    engines[Node1]->getKVBucket()->setVBucketState(vbid, vbucket_state_active);
    auto newActiveVB = engines[Node1]->getKVBucket()->getVBucket(vbid);
    ASSERT_TRUE(newActiveVB);
    EXPECT_EQ(3, newActiveVB->failovers->getLatestEntry().by_seqno);
}

// This test is validating that a replica which recevies a partial disk snapshot
// is rolled back to before that partial snapshot during failover. Prior to this
// test it was not clear if DCP would incorrectly resume the replica from beyond
// the partial snapshot start point, however the test proved that the way that
// KV calculates a disk snapshot marker is what ensures the consumer's post
// failover stream request to be rejected.
TEST_P(DCPLoopbackStreamTest, MultiReplicaPartialSnapshot) {
    // The keys we will use
    auto k1 = makeStoredDocKey("k1");
    auto k2 = makeStoredDocKey("k2");
    auto k3 = makeStoredDocKey("k3");
    auto k4 = makeStoredDocKey("k4");
    auto k5 = makeStoredDocKey("k5");

    // setup Node2 so we have two replicas
    createNode(Node2, vbucket_state_replica);

    auto route0_1 = createDcpRoute(Node0, Node1);
    auto route0_2 = createDcpRoute(Node0, Node2);
    EXPECT_EQ(cb::engine_errc::success, route0_1.doStreamRequest().first);
    EXPECT_EQ(cb::engine_errc::success, route0_2.doStreamRequest().first);

    // Setup the active, first move the active away from seqno 0 with a couple
    // of keys, we don't really care about these in this test
    EXPECT_EQ(cb::engine_errc::success, storeSet(k1));
    EXPECT_EQ(cb::engine_errc::success, storeSet(k2));
    flushVBucketToDiskIfPersistent(vbid, 2);
    // These go everywhere...
    route0_1.transferSnapshotMarker(0, 2, MARKER_FLAG_MEMORY | MARKER_FLAG_CHK);
    route0_1.transferMutation(k1, 1);
    route0_1.transferMutation(k2, 2);
    route0_2.transferSnapshotMarker(0, 2, MARKER_FLAG_MEMORY | MARKER_FLAG_CHK);
    route0_2.transferMutation(k1, 1);
    route0_2.transferMutation(k2, 2);

    // Now setup the interesting operations, and build the replicas as we go.
    EXPECT_EQ(cb::engine_errc::success, storeSet(k3));
    EXPECT_EQ(cb::engine_errc::success, storeSet(k4));
    flushVBucketToDiskIfPersistent(vbid, 2);

    // And replicate the snapshot to replica on Node1
    route0_1.transferSnapshotMarker(3, 4, MARKER_FLAG_MEMORY);
    route0_1.transferMutation(k3, 3);
    route0_1.transferMutation(k4, 4);
    flushNodeIfPersistent(Node1);

    // Simulate disconnect of route0_2 Node0->Node2
    route0_2.destroy();

    auto vb = engines[Node0]->getVBucket(vbid);
    // Next snapshot, *important* k3 is set again and in a new checkpoint
    vb->checkpointManager->createNewCheckpoint();
    EXPECT_EQ(cb::engine_errc::success, storeSet(k5));
    EXPECT_EQ(cb::engine_errc::success, storeSet(k3));
    flushVBucketToDiskIfPersistent(vbid, 2);

    // And replicate a partial snapshot to the replica on Node1
    route0_1.transferSnapshotMarker(5, 6, MARKER_FLAG_MEMORY | MARKER_FLAG_CHK);
    route0_1.transferMutation(k5, 5);
    // k3@6 doesn't transfer
    flushNodeIfPersistent(Node1);

    // brute force... ensure in-memory is now purged so our new stream backfills
    vb->checkpointManager->clear();

    // Now reconnect Node0/Node2
    auto route0_2_new = createDcpRoute(Node0, Node2);
    EXPECT_EQ(cb::engine_errc::success, route0_2_new.doStreamRequest().first);
    runBackfill();

    // Now transfer the disk snapshot, again partial, leave the last key.
    // NOTE: This is the important snapshot which ensures our consumer later
    // stream-requests and rolls back to before this partial snapshot. What
    // is special about disk snapshots is the start-seqno is the stream-request
    // start seqno. Only disk snapshots would do that, in-memory snapshots
    // always set the marker.start to be the first seqno the ActiveStream pushes
    // to the readyQueue regardless of what the stream-request start-seqno was.
    route0_2_new.transferSnapshotMarker(
            2, 6, MARKER_FLAG_DISK | MARKER_FLAG_CHK);
    route0_2_new.transferMutation(k4, 4); // transfer k4
    flushNodeIfPersistent(Node2);
    route0_2_new.transferMutation(k5, 5); // transfer k5
    flushNodeIfPersistent(Node2);
    // but not k3@6

    // DISASTER. NODE0 dies...
    // DCP crashes
    route0_1.destroy();
    route0_2_new.destroy();
    // NODE1 promoted
    EXPECT_EQ(cb::engine_errc::success,
              engines[Node1]->getKVBucket()->setVBucketState(
                      vbid, vbucket_state_active));

    flushNodeIfPersistent(Node1);

    // New topology
    // NODE1 active -> NODE2, NODE3
    createNode(Node3, vbucket_state_replica); // bring node3 into the test
    auto route1_2 = createDcpRoute(Node1, Node2);
    auto route1_3 = createDcpRoute(Node1, Node3);
    auto rollback = route1_2.doStreamRequest();
    EXPECT_EQ(cb::engine_errc::rollback, rollback.first);

    // The existing replica which connects to Node1 has to go back to seqno:2
    // and must rebuild the partial snapshot again
    EXPECT_EQ(2, rollback.second);

    // The new node joins successfully and builds a replica from 0
    EXPECT_EQ(cb::engine_errc::success, route1_3.doStreamRequest().first);
    route1_3.transferSnapshotMarker(0, 4, MARKER_FLAG_MEMORY | MARKER_FLAG_CHK);
    route1_3.transferMutation(k1, 1);
    route1_3.transferMutation(k2, 2);
    route1_3.transferMutation(k3, 3);
    route1_3.transferMutation(k4, 4);
    route1_3.transferSnapshotMarker(5, 5, MARKER_FLAG_MEMORY | MARKER_FLAG_CHK);
    route1_3.transferMutation(k5, 5);
}

TEST_P(DCPLoopbackStreamTest, MB_36948_SnapshotEndsOnPrepare) {
    auto k1 = makeStoredDocKey("k1");
    auto k2 = makeStoredDocKey("k2");
    auto k3 = makeStoredDocKey("k3");
    EXPECT_EQ(cb::engine_errc::success, storeSet(k1));
    EXPECT_EQ(cb::engine_errc::success, storeSet(k2));
    EXPECT_EQ(cb::engine_errc::sync_write_pending, storePrepare("c"));

    auto route0_1 = createDcpRoute(Node0, Node1);
    EXPECT_EQ(cb::engine_errc::success, route0_1.doStreamRequest().first);
    route0_1.transferSnapshotMarker(0, 3, MARKER_FLAG_MEMORY | MARKER_FLAG_CHK);

    auto replicaVB = engines[Node1]->getKVBucket()->getVBucket(vbid);
    ASSERT_TRUE(replicaVB);
    EXPECT_EQ(3,
              replicaVB->checkpointManager->getSnapshotInfo().range.getEnd());
    EXPECT_EQ(2, replicaVB->checkpointManager->getVisibleSnapshotEndSeqno());

    route0_1.transferMutation(k1, 1);
    EXPECT_EQ(3,
              replicaVB->checkpointManager->getSnapshotInfo().range.getEnd());
    EXPECT_EQ(2, replicaVB->checkpointManager->getVisibleSnapshotEndSeqno());
}

<<<<<<< HEAD
// Ideally this class would've inherited STParameterizedBucketTest which already
// covers (bucket type, eviction) as parameters, while an extra flushRatio
// parameter. But it doesn't for similar reasons as described over
// EPBucketBloomFilterParameterizedTest.
class DCPLoopbackSnapshots
    : public DCPLoopbackTestHelper,
      public ::testing::WithParamInterface<
              std::tuple<std::string, std::string, int>> {
public:
    int getFlushRatio() {
        return std::get<2>(GetParam());
    }
=======
/**
 * Regression test for mB-50874 - a scenario where a replica:
 *    1. receives a DCP snapshot marker which has the first seqno de-duplicated
 *    2. DCP stream is closed (e.g. ns_server failing over the active)
 *    3. vbucket is promoted to active
 *
 * This results in a Checkpoint where the snapshot start - updated from
 * SnapshotMarker at (1) - is greater than the lastBySeqno and this ends
 * up throwing an exception in the Flusher when we next persist anything.
 */
TEST_F(DCPLoopbackStreamTest, MB50874_DeDuplicatedMutationsReplicaToActive) {
    // We need a new checkpoint (MARKER_FLAG_CHK set) when the active node
    // generates markers - reduce chkMaxItems to the minimum to simplify this.
    engines[Node0]->getConfiguration().setChkMaxItems(MIN_CHECKPOINT_ITEMS);

    // Setup - fill up the initial checkpoint, with items, so when we
    // queue the next mutations a new checkpoints is created.
    for (int i = 0; i < MIN_CHECKPOINT_ITEMS; i++) {
        auto key = makeStoredDocKey("key_" + std::to_string(i));
        ASSERT_EQ(ENGINE_SUCCESS, storeSet(key));
    }
    auto srcVB = engines[Node0]->getVBucket(vbid);
    ASSERT_EQ(1, srcVB->checkpointManager->getNumCheckpoints());

    // Now modify one more key, which should create a new Checkpoint.
    auto key = makeStoredDocKey("deduplicated_key");
    ASSERT_EQ(ENGINE_SUCCESS, storeSet(key));
    // ... and modify again so we de-duplicate and have a seqno gap.
    ASSERT_EQ(ENGINE_SUCCESS, storeSet(key));

    // Sanity check our state - should have a 2nd checkpoint now.
    ASSERT_EQ(2, srcVB->checkpointManager->getNumCheckpoints());

    // Create a DCP connection between node0 and 1, and stream the initial
    // marker and the 10 mutations.
    auto route0_1 = createDcpRoute(Node0, Node1);
    ASSERT_EQ(cb::engine_errc::success, route0_1.doStreamRequest().first);
    route0_1.transferSnapshotMarker(
            0, 10, MARKER_FLAG_MEMORY | MARKER_FLAG_CHK);
    for (int i = 0; i < MIN_CHECKPOINT_ITEMS; i++) {
        route0_1.transferMessage(DcpResponse::Event::Mutation);
    }

    // Test - transfer the snapshot marker (but no mutations), then close stream
    // and promote to active; and try to accept a new mutation.
    route0_1.transferSnapshotMarker(
            12, 12, MARKER_FLAG_MEMORY | MARKER_FLAG_CHK);

    route0_1.closeStreamAtConsumer();
    engines[Node1]->getKVBucket()->setVBucketState(vbid, vbucket_state_active);

    // Prior to the fix, this check fails.
    auto& dstCkptMgr = *engines[Node1]->getVBucket(vbid)->checkpointManager;
    EXPECT_LE(dstCkptMgr.getOpenSnapshotStartSeqno(),
              dstCkptMgr.getHighSeqno() + 1)
            << "Checkpoint start should be less than or equal to next seqno to "
               "be assigned (highSeqno + 1)";

    // Prior to the fix, this throws std::logic_error from
    // CheckpointManager::queueDirty as lastBySeqno is outside snapshot range.
    EXPECT_EQ(ENGINE_SUCCESS,
              engines[Node1]->getKVBucket()->set(
                      *makeCommittedItem(key, "value"), cookie));
}

TEST_F(DCPLoopbackStreamTest, MB_41255_dcp_delete_evicted_xattr) {
    auto k1 = makeStoredDocKey("k1");
    EXPECT_EQ(ENGINE_SUCCESS, storeSet(k1, true /*xattr*/));
>>>>>>> bfa0dd84

    std::string getBucketType() {
        return std::get<0>(GetParam());
    }

    std::string getEvictionPolicy() {
        return std::get<1>(GetParam());
    }

    void SetUp() override {
        if (!config_string.empty()) {
            config_string += ";";
        }

        auto bucketType = getBucketType();
        config_string += generateBackendConfig(bucketType);

        auto evictionPolicy = getEvictionPolicy();
        config_string += ";item_eviction_policy=" + evictionPolicy;

        DCPLoopbackTestHelper::SetUp();
    }

    static std::string PrintToStringParamName(
            const ::testing::TestParamInfo<ParamType>& info) {
        auto bucket = std::get<0>(info.param);
        auto flushRatio = std::get<2>(info.param);
        auto evictionPolicy = std::get<1>(info.param);

        return bucket + "_" + evictionPolicy + "_flushRatio" +
               std::to_string(flushRatio);
    }

    static auto persistentConfigValues() {
        using namespace std::string_literals;
        return ::testing::Combine(
                ::testing::Values("persistent_couchstore"s
#ifdef EP_USE_MAGMA
                                  ,
                                  "persistent_magma"s
#endif
                                  ),
                ::testing::Values("value_only"s, "full_eviction"s),
                ::testing::Range(1, 10));
    }

    void testSnapshots(int flushRatio);
};

// Create batches of items in individual checkpoint and transfer those to a
// replica vbucket. The test takes a flushRatio parameter which determines when
// the flusher runs, e.g. after every time the replica receives (rx) a message.
// The test also uses keys in a way which ensures the optimise writes part of
// the flusher reorders any batches of items, exercising some std::max logic
// in the flusher.
void DCPLoopbackSnapshots::testSnapshots(int flushRatio) {
    // Setup: Create DCP producer and consumer connections.
    auto route0_1 = createDcpRoute(Node0, Node1);
    EXPECT_EQ(cb::engine_errc::success, route0_1.doStreamRequest().first);

    auto flushReplicaIf = [this, flushRatio](int operationNumber) {
        if (operationNumber % flushRatio == 0) {
            flushNodeIfPersistent(Node1);
        }
    };

    auto activeVB = engines[Node0]->getKVBucket()->getVBucket(vbid);
    auto replicaVB = engines[Node1]->getKVBucket()->getVBucket(vbid);
    // check the visible seqno and seqno match throughout the test. No sync
    // writes so that should all be equal.
    auto expects = [&activeVB, &replicaVB](uint64_t seqno,
                                           uint64_t activeSnapEnd,
                                           uint64_t replicaSnapEnd) {
        // The activeVB has had the mutations applied, so expect it to be at
        // the snapEnd for all 4 of the following calls
        EXPECT_EQ(activeSnapEnd, activeVB->getHighSeqno());
        EXPECT_EQ(activeSnapEnd, activeVB->getMaxVisibleSeqno());
        EXPECT_EQ(
                activeSnapEnd,
                activeVB->checkpointManager->getSnapshotInfo().range.getEnd());
        EXPECT_EQ(activeSnapEnd,
                  activeVB->checkpointManager->getVisibleSnapshotEndSeqno());

        EXPECT_EQ(seqno, replicaVB->getHighSeqno());
        EXPECT_EQ(seqno, replicaVB->getMaxVisibleSeqno());
        EXPECT_EQ(
                replicaSnapEnd,
                replicaVB->checkpointManager->getSnapshotInfo().range.getEnd());
        EXPECT_EQ(replicaSnapEnd,
                  replicaVB->checkpointManager->getVisibleSnapshotEndSeqno());
    };

    auto snapshot = [&route0_1, &expects, flushReplicaIf](
                            int operationNumber,
                            uint64_t expectedSeq,
                            uint64_t activeSnapEnd,
                            uint64_t replicaSnapEnd) {
        route0_1.transferMessage(DcpResponse::Event::SnapshotMarker);
        expects(expectedSeq, activeSnapEnd, replicaSnapEnd);
        flushReplicaIf(operationNumber);
        expects(expectedSeq, activeSnapEnd, replicaSnapEnd);
    };

    auto mutation = [&route0_1, &expects, flushReplicaIf](
                            int operationNumber,
                            uint64_t expectedSeq,
                            uint64_t activeSnapEnd,
                            uint64_t replicaSnapEnd) {
        route0_1.transferMessage(DcpResponse::Event::Mutation);
        expects(expectedSeq, activeSnapEnd, replicaSnapEnd);
        flushReplicaIf(operationNumber);
        expects(expectedSeq, activeSnapEnd, replicaSnapEnd);
    };

    auto& activeVb = *engine->getVBucket(vbid);

    activeVb.checkpointManager->createNewCheckpoint();
    store_item(vbid, makeStoredDocKey("z"), "value");
    store_item(vbid, makeStoredDocKey("c"), "value");

    // The following snapshot/mutation calls are passed the expected seqnos and
    // demonstrate an 'inconsistency' with the snapshot-end for replica vbuckets
    // Here when the replica has no mutations, but has received a the first
    // marker it will report marker.end. However the next marker and before a
    // mutation the reported snapshot end is the previous snap.end

    int op = 1;
    snapshot(op++, 0, 2, 2); // op1: snap 0,2
    mutation(op++, 1, 2, 2); // op2: item 1
    mutation(op++, 2, 2, 2); // op3: item 2

    activeVb.checkpointManager->createNewCheckpoint();
    store_item(vbid, makeStoredDocKey("y"), "value");
    store_item(vbid, makeStoredDocKey("b"), "value");

    snapshot(op++, 2, 4, 2); // op4: snap 3,4
    mutation(op++, 3, 4, 4); // op5: item 3
    mutation(op++, 4, 4, 4); // op6: item 4

    activeVb.checkpointManager->createNewCheckpoint();
    store_item(vbid, makeStoredDocKey("x"), "value");
    store_item(vbid, makeStoredDocKey("a"), "value");

    snapshot(op++, 4, 6, 4); // op7: snap 5,6
    mutation(op++, 5, 6, 6); // op8: item 5
    mutation(op++, 6, 6, 6); // op9: item 6

    auto* replicaKVB = engines[Node1]->getKVBucket();
    replicaKVB->setVBucketState(vbid, vbucket_state_active);

    // For each flusher ratio, there is a different expected outcome, the
    // comments describe what happened in the test.
    struct ExpectedResult {
        uint64_t expectedFailoverSeqno;
        snapshot_range_t expectedRange;
    };
    ExpectedResult expectedSeqnos[9] = {
            {6, {6, 6}}, // Every rx results in a flush, every snapshot/item is
                         // received and flushed.
            {4, {4, 6}}, // Every 2nd rx flushed. snapshot {5,6} is partial.
                         // {3,4} is now complete.
            {6, {6, 6}}, // Every 3rd rx flushed. The final snapshot {5,6} is
                         // all flushed.
            {4, {4, 6}}, // Every 4th rx flushed. {0,2} and {3,4} flushed as a
                         // combined range of {0,4} with items 1,2. A second
                         // flush on rx of snap {5,6} with items 3,4. So
                         // snapshot 3,4 is complete and 4 is the expected
                         // fail-over seqno.
            {2, {2, 4}}, // Every 5th rx flushed. {0,2} and {3,4} flushed as a
                         // combined range of {0,4} with items 1,2,3. No more
                         // flushes occur, thus final range is {2,4} and it is
                         // partially flushed, expected fail-over seqno is 2.
            {4, {4, 4}}, // Every 6th rx flushed. {0,2} and {3,4} flushed as a
                         // combined range of 0,4, all items 1,2,3,4. {5,6}
                         // snapshot marker received but not processed, so {4,4}
                         // is the persisted range.
            {4, {4, 6}}, // Every 7th rx flushed. {0,2}, {3,4} and {5,6} flushed
                         // as a combined range of {0,6}, but we only had items
                         // 1,2,3 and 4. Expected fail-over seqno is 4.
            {4, {4, 6}}, // Every 8th rx flushed. {0,2}, {3,4} and {5,6} flushed
                         // as a combined range of {0,6} but we only had items
                         // 1:5. Expected fail-over seqno is 2.
            {6, {6, 6}}}; // Every 9th rx flushed. {0,2}, {3,4} and {5,6}
                          // flushed as a combined range of {0,6}, all items
                          // from all snapshots received. Expected fail-over
                          // seqno is 6.

    EXPECT_EQ(
            expectedSeqnos[flushRatio - 1].expectedFailoverSeqno,
            replicaKVB->getVBucket(vbid)->failovers->getLatestEntry().by_seqno);
    const auto& expectedRange = expectedSeqnos[flushRatio - 1].expectedRange;
    auto range = replicaKVB->getVBucket(vbid)->getPersistedSnapshot();
    EXPECT_EQ(expectedRange.getStart(), range.getStart());
    EXPECT_EQ(expectedRange.getEnd(), range.getEnd());
}

TEST_P(DCPLoopbackSnapshots, testSnapshots) {
    int flushRatio = getFlushRatio();
    testSnapshots(flushRatio);
}

INSTANTIATE_TEST_SUITE_P(DCPLoopbackStreamTests,
                         DCPLoopbackStreamTest,
                         STParameterizedBucketTest::persistentConfigValues(),
                         STParameterizedBucketTest::PrintToStringParamName);

INSTANTIATE_TEST_SUITE_P(DCPLoopbackSnapshot,
                         DCPLoopbackSnapshots,
                         DCPLoopbackSnapshots::persistentConfigValues(),
                         DCPLoopbackSnapshots::PrintToStringParamName);<|MERGE_RESOLUTION|>--- conflicted
+++ resolved
@@ -1102,7 +1102,99 @@
     EXPECT_EQ(2, replicaVB->checkpointManager->getVisibleSnapshotEndSeqno());
 }
 
-<<<<<<< HEAD
+/**
+ * Regression test for mB-50874 - a scenario where a replica:
+ *    1. receives a DCP snapshot marker which has the first seqno de-duplicated
+ *    2. DCP stream is closed (e.g. ns_server failing over the active)
+ *    3. vbucket is promoted to active
+ *
+ * This results in a Checkpoint where the snapshot start - updated from
+ * SnapshotMarker at (1) - is greater than the lastBySeqno and this ends
+ * up throwing an exception in the Flusher when we next persist anything.
+ */
+TEST_P(DCPLoopbackStreamTest, MB50874_DeDuplicatedMutationsReplicaToActive) {
+    // We need a new checkpoint (MARKER_FLAG_CHK set) when the active node
+    // generates markers - reduce chkMaxItems to the minimum to simplify this.
+    engines[Node0]->getConfiguration().setChkMaxItems(10);
+
+    // Setup - fill up the initial checkpoint, with items, so when we
+    // queue the next mutations a new checkpoints is created.
+    for (int i = 0; i < 10; i++) {
+        auto key = makeStoredDocKey("key_" + std::to_string(i));
+        ASSERT_EQ(cb::engine_errc::success, storeSet(key));
+    }
+    auto srcVB = engines[Node0]->getVBucket(vbid);
+    ASSERT_EQ(1, srcVB->checkpointManager->getNumCheckpoints());
+
+    // Now modify one more key, which should create a new Checkpoint.
+    auto key = makeStoredDocKey("deduplicated_key");
+    ASSERT_EQ(cb::engine_errc::success, storeSet(key));
+    // ... and modify again so we de-duplicate and have a seqno gap.
+    ASSERT_EQ(cb::engine_errc::success, storeSet(key));
+
+    // Sanity check our state - should have a 2nd checkpoint now.
+    ASSERT_EQ(2, srcVB->checkpointManager->getNumCheckpoints());
+
+    // Create a DCP connection between node0 and 1, and stream the initial
+    // marker and the 10 mutations.
+    auto route0_1 = createDcpRoute(Node0, Node1);
+    ASSERT_EQ(cb::engine_errc::success, route0_1.doStreamRequest().first);
+    route0_1.transferSnapshotMarker(
+            0, 10, MARKER_FLAG_MEMORY | MARKER_FLAG_CHK);
+    for (int i = 0; i < 10; i++) {
+        route0_1.transferMessage(DcpResponse::Event::Mutation);
+    }
+
+    // Test - transfer the snapshot marker (but no mutations), then close stream
+    // and promote to active; and try to accept a new mutation.
+    route0_1.transferSnapshotMarker(
+            11, 12, MARKER_FLAG_MEMORY | MARKER_FLAG_CHK);
+
+    route0_1.closeStreamAtConsumer();
+    engines[Node1]->getKVBucket()->setVBucketState(vbid, vbucket_state_active);
+
+    // Prior to the fix, this check fails.
+    auto& dstCkptMgr = *engines[Node1]->getVBucket(vbid)->checkpointManager;
+    EXPECT_LE(dstCkptMgr.getOpenSnapshotStartSeqno(),
+              dstCkptMgr.getHighSeqno() + 1)
+            << "Checkpoint start should be less than or equal to next seqno to "
+               "be assigned (highSeqno + 1)";
+
+    // Prior to the fix, this throws std::logic_error from
+    // CheckpointManager::queueDirty as lastBySeqno is outside snapshot range.
+    EXPECT_EQ(cb::engine_errc::success,
+              engines[Node1]->getKVBucket()->set(
+                      *makeCommittedItem(key, "value"), cookie));
+}
+
+TEST_P(DCPLoopbackStreamTest, MB_41255_dcp_delete_evicted_xattr) {
+    auto k1 = makeStoredDocKey("k1");
+    EXPECT_EQ(cb::engine_errc::success, storeSet(k1, true /*xattr*/));
+
+    auto route0_1 = createDcpRoute(Node0, Node1);
+    EXPECT_EQ(cb::engine_errc::success, route0_1.doStreamRequest().first);
+    route0_1.transferSnapshotMarker(0, 1, MARKER_FLAG_MEMORY | MARKER_FLAG_CHK);
+    route0_1.transferMutation(k1, 1);
+
+    flushNodeIfPersistent(Node1);
+    flushNodeIfPersistent(Node0);
+
+    // Evict our key in the replica VB, we go direct to the vbucket to avoid
+    // the !replica check in KVBucket
+    {
+        const char* msg;
+        auto replicaVB = engines[Node1]->getKVBucket()->getVBucket(vbid);
+        auto cHandle = replicaVB->lockCollections(k1);
+        EXPECT_EQ(cb::mcbp::Status::Success,
+                  replicaVB->evictKey(&msg, cHandle));
+    }
+
+    EXPECT_EQ(cb::engine_errc::success, del(k1));
+    route0_1.transferSnapshotMarker(2, 2, MARKER_FLAG_MEMORY);
+    // Must not fail, with MB-41255 this would error with 'would block'
+    route0_1.transferDeletion(k1, 2);
+}
+
 // Ideally this class would've inherited STParameterizedBucketTest which already
 // covers (bucket type, eviction) as parameters, while an extra flushRatio
 // parameter. But it doesn't for similar reasons as described over
@@ -1115,76 +1207,6 @@
     int getFlushRatio() {
         return std::get<2>(GetParam());
     }
-=======
-/**
- * Regression test for mB-50874 - a scenario where a replica:
- *    1. receives a DCP snapshot marker which has the first seqno de-duplicated
- *    2. DCP stream is closed (e.g. ns_server failing over the active)
- *    3. vbucket is promoted to active
- *
- * This results in a Checkpoint where the snapshot start - updated from
- * SnapshotMarker at (1) - is greater than the lastBySeqno and this ends
- * up throwing an exception in the Flusher when we next persist anything.
- */
-TEST_F(DCPLoopbackStreamTest, MB50874_DeDuplicatedMutationsReplicaToActive) {
-    // We need a new checkpoint (MARKER_FLAG_CHK set) when the active node
-    // generates markers - reduce chkMaxItems to the minimum to simplify this.
-    engines[Node0]->getConfiguration().setChkMaxItems(MIN_CHECKPOINT_ITEMS);
-
-    // Setup - fill up the initial checkpoint, with items, so when we
-    // queue the next mutations a new checkpoints is created.
-    for (int i = 0; i < MIN_CHECKPOINT_ITEMS; i++) {
-        auto key = makeStoredDocKey("key_" + std::to_string(i));
-        ASSERT_EQ(ENGINE_SUCCESS, storeSet(key));
-    }
-    auto srcVB = engines[Node0]->getVBucket(vbid);
-    ASSERT_EQ(1, srcVB->checkpointManager->getNumCheckpoints());
-
-    // Now modify one more key, which should create a new Checkpoint.
-    auto key = makeStoredDocKey("deduplicated_key");
-    ASSERT_EQ(ENGINE_SUCCESS, storeSet(key));
-    // ... and modify again so we de-duplicate and have a seqno gap.
-    ASSERT_EQ(ENGINE_SUCCESS, storeSet(key));
-
-    // Sanity check our state - should have a 2nd checkpoint now.
-    ASSERT_EQ(2, srcVB->checkpointManager->getNumCheckpoints());
-
-    // Create a DCP connection between node0 and 1, and stream the initial
-    // marker and the 10 mutations.
-    auto route0_1 = createDcpRoute(Node0, Node1);
-    ASSERT_EQ(cb::engine_errc::success, route0_1.doStreamRequest().first);
-    route0_1.transferSnapshotMarker(
-            0, 10, MARKER_FLAG_MEMORY | MARKER_FLAG_CHK);
-    for (int i = 0; i < MIN_CHECKPOINT_ITEMS; i++) {
-        route0_1.transferMessage(DcpResponse::Event::Mutation);
-    }
-
-    // Test - transfer the snapshot marker (but no mutations), then close stream
-    // and promote to active; and try to accept a new mutation.
-    route0_1.transferSnapshotMarker(
-            12, 12, MARKER_FLAG_MEMORY | MARKER_FLAG_CHK);
-
-    route0_1.closeStreamAtConsumer();
-    engines[Node1]->getKVBucket()->setVBucketState(vbid, vbucket_state_active);
-
-    // Prior to the fix, this check fails.
-    auto& dstCkptMgr = *engines[Node1]->getVBucket(vbid)->checkpointManager;
-    EXPECT_LE(dstCkptMgr.getOpenSnapshotStartSeqno(),
-              dstCkptMgr.getHighSeqno() + 1)
-            << "Checkpoint start should be less than or equal to next seqno to "
-               "be assigned (highSeqno + 1)";
-
-    // Prior to the fix, this throws std::logic_error from
-    // CheckpointManager::queueDirty as lastBySeqno is outside snapshot range.
-    EXPECT_EQ(ENGINE_SUCCESS,
-              engines[Node1]->getKVBucket()->set(
-                      *makeCommittedItem(key, "value"), cookie));
-}
-
-TEST_F(DCPLoopbackStreamTest, MB_41255_dcp_delete_evicted_xattr) {
-    auto k1 = makeStoredDocKey("k1");
-    EXPECT_EQ(ENGINE_SUCCESS, storeSet(k1, true /*xattr*/));
->>>>>>> bfa0dd84
 
     std::string getBucketType() {
         return std::get<0>(GetParam());

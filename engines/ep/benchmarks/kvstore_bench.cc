--- conflicted
+++ resolved
@@ -155,20 +155,14 @@
 private:
     std::unique_ptr<KVStoreIface> setup_kv_store(KVStoreConfig& config) {
         auto kvstore = KVStoreFactory::create(config);
-<<<<<<< HEAD
-        vbucket_state state;
-        state.transition.state = vbucket_state_active;
-        if (!kvstore->snapshotVBucket(vbid, state)) {
+        Collections::VB::Manifest m{std::make_shared<Collections::Manager>()};
+        VB::Commit meta(m);
+        meta.proposedVBState.transition.state = vbucket_state_active;
+        if (!kvstore->snapshotVBucket(vbid, meta)) {
             throw std::runtime_error(
                     "Could not persist vbstate, benchmark "
                     "cannot continue");
         }
-=======
-        Collections::VB::Manifest m{std::make_shared<Collections::Manager>()};
-        VB::Commit meta(m);
-        meta.proposedVBState.transition.state = vbucket_state_active;
-        kvstore->snapshotVBucket(vbid, meta);
->>>>>>> 6ebc34c5
         return kvstore;
     }
 

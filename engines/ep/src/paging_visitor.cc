/* -*- Mode: C++; tab-width: 4; c-basic-offset: 4; indent-tabs-mode: nil -*- */
/*
 *     Copyright 2018-Present Couchbase, Inc.
 *
 *   Use of this software is governed by the Business Source License included
 *   in the file licenses/BSL-Couchbase.txt.  As of the Change Date specified
 *   in that file, in accordance with the Business Source License, use of this
 *   software will be governed by the Apache License, Version 2.0, included in
 *   the file licenses/APL2.txt.
 */

#include "paging_visitor.h"
#include "bucket_logger.h"
#include "checkpoint_manager.h"
#include "connmap.h"
#include "dcp/dcpconnmap.h"
#include "ep_engine.h"
#include "ep_time.h"
#include "item.h"
#include "kv_bucket.h"
#include "kv_bucket_iface.h"
#include "learning_age_and_mfu_based_eviction.h"
#include "vbucket.h"
#include <executor/executorpool.h>

#include <platform/semaphore.h>

#include <cstdlib>
#include <iostream>
#include <limits>
#include <list>
#include <memory>
#include <utility>

static const size_t MAX_PERSISTENCE_QUEUE_SIZE = 1000000;

PagingVisitor::PagingVisitor(KVBucket& s,
                             EPStats& st,
                             std::shared_ptr<cb::Semaphore> pagerSemaphore,
                             bool pause,
                             const VBucketFilter& vbFilter)
    : store(s),
      stats(st),
      startTime(ep_real_time()),
      pagerSemaphore(std::move(pagerSemaphore)),
      isPausingAllowed(pause),
      wasAboveBackfillThreshold(s.isMemUsageAboveBackfillThreshold()),
      taskStart(std::chrono::steady_clock::now()) {
    setVBucketFilter(vbFilter);
}

bool PagingVisitor::shouldVisit(StoredValue& v) {
    // We should never touch a prepare. Prepares will be eventually
    // purged, but should not expire, whether completed or pending.
    if (v.isPending() || v.isPrepareCompleted()) {
        return false;
    }

    if (!currentBucket->canEvict()) {
        // current vbucket is not permitted to evict (e.g., an ephemeral
        // replica vbucket).
        // This may depend on vbucket state, but the state lock is held for
        // each hash bucket visit (see setUpHashBucketVisit) so no additional
        // locking is required here.
        return false;
    }

<<<<<<< HEAD
    return true;
}

bool PagingVisitor::maybeExpire(StoredValue& v) {
    auto vbState = currentBucket->getState();
=======
    // MB-57049: Clean up temp items when visited by the expiry pager.
    // We hit this code path before the expiration/eviction code paths, so
    // by returning here, we avoid updating the expiration/ejection counts.
    // Only the temp item count will be updated as a result of this clean up.
    if (currentBucket->ht.cleanupIfTemporaryItem(lh, v)) {
        return true;
    }
>>>>>>> b6ddc958

    // Delete expired items for an active vbucket.
    bool isExpired = (vbState == vbucket_state_active) &&
                     v.isExpired(startTime) && !v.isDeleted();
    if (isExpired) {
        std::unique_ptr<Item> it = v.toItem(currentBucket->getId());
        expired.push_back(*it.get());
        return true;
    }
    return false;
}

void PagingVisitor::update() {
    // Process expirations
    if (!expired.empty()) {
        const auto startTime = ep_real_time();
        for (auto& item : expired) {
            store.processExpiredItem(item, startTime, ExpireBy::Pager);
        }
        EP_LOG_DEBUG("Purged {} expired items", expired.size());
        expired.clear();
    }
}

void PagingVisitor::complete() {
    update();

    if (pagerSemaphore) {
        // visitor done, return token so parent is aware when all visitors
        // have finished.
        pagerSemaphore->release();
    }

    // Wake up any sleeping backfill tasks if the memory usage is lowered
    // below the backfill threshold as a result of item ejection.
    if (wasAboveBackfillThreshold &&
        !store.isMemUsageAboveBackfillThreshold()) {
        store.getEPEngine().getDcpConnMap().notifyBackfillManagerTasks();
    }
}

std::function<bool(const Vbid&, const Vbid&)>
PagingVisitor::getVBucketComparator() const {
    // Get the pageable mem used and state of each vb _once_ and cache it.
    // Fetching these values repeatedly in the comparator could cause issues
    // as the values can change _during_ a given sort call.

    auto numVbs = store.getVBuckets().getSize();

    std::vector<bool> isReplica(numVbs);
    std::vector<size_t> memUsed(numVbs);

    for (const auto& vbid : store.getVBuckets().getBuckets()) {
        auto vb = store.getVBucket(vbid);
        if (vb) {
            isReplica[vbid.get()] = vb->getState() == vbucket_state_replica;
            memUsed[vbid.get()] = vb->getPageableMemUsage();
        }
    }

    return [isReplica = std::move(isReplica), memUsed = std::move(memUsed)](
                   const Vbid& a, const Vbid& b) mutable {
        // sort replicas before all other vbucket states, then sort by
        // pageableMemUsed
        return std::make_pair(isReplica[a.get()], memUsed[a.get()]) >
               std::make_pair(isReplica[b.get()], memUsed[b.get()]);
    };
}

std::chrono::microseconds PagingVisitor::getElapsedTime() const {
    return std::chrono::duration_cast<std::chrono::microseconds>(
            std::chrono::steady_clock::now() - taskStart);
}

void PagingVisitor::setUpHashBucketVisit() {
    // We need to lock the VBucket state here, because if the vb changes state
    // during paging, this could lead to data loss.
    vbStateLock = folly::SharedMutex::ReadHolder(currentBucket->getStateLock());
    // Grab a locked ReadHandle
    readHandle = currentBucket->lockCollections();
}

void PagingVisitor::tearDownHashBucketVisit() {
    // Unlock the locks. They can now never be locked again, and should
    // be overwritten with new ones. The unlocking order matters - vbStateLock
    // must outlive the collections lock to avoid lock inversion.
    readHandle.unlock();
    vbStateLock.unlock();
}

ExpiredPagingVisitor::ExpiredPagingVisitor(
        KVBucket& s,
        EPStats& st,
        std::shared_ptr<cb::Semaphore> pagerSemaphore,
        bool pause,
        const VBucketFilter& vbFilter)
    : PagingVisitor(s, st, pagerSemaphore, pause, vbFilter) {
}

InterruptableVBucketVisitor::ExecutionState
ExpiredPagingVisitor::shouldInterrupt() {
    if (!canPause()) {
        return ExecutionState::Continue;
    }

    if (stats.diskQueueSize.load() >= MAX_PERSISTENCE_QUEUE_SIZE) {
        return ExecutionState::Pause;
    }

    return CappedDurationVBucketVisitor::shouldInterrupt();
}

bool ExpiredPagingVisitor::visit(const HashTable::HashBucketLock& lh,
                                 StoredValue& v) {
    if (!shouldVisit(v)) {
        return true;
    }
    maybeExpire(v);
    return true;
}

void ExpiredPagingVisitor::visitBucket(VBucket& vb) {
    update();

    if (vBucketFilter(vb.getId())) {
        currentBucket = &vb;
        // EvictionPolicy is not required when running expiry item
        // pager
        vb.ht.visit(*this);
        currentBucket = nullptr;
    }
}

void ExpiredPagingVisitor::complete() {
    PagingVisitor::complete();
    stats.expiryPagerHisto.add(getElapsedTime());
}

ItemPagingVisitor::ItemPagingVisitor(
        KVBucket& s,
        EPStats& st,
        std::unique_ptr<ItemEvictionStrategy> strategy,
        std::shared_ptr<cb::Semaphore> pagerSemaphore,
        bool pause,
        const VBucketFilter& vbFilter)
    : PagingVisitor(s, st, pagerSemaphore, pause, vbFilter),
      evictionStrategy(std::move(strategy)),
      ejected(0),
      maxCas(0) {
}

InterruptableVBucketVisitor::ExecutionState
ItemPagingVisitor::shouldInterrupt() {
    if (!canPause()) {
        return ExecutionState::Continue;
    }

    return CappedDurationVBucketVisitor::shouldInterrupt();
}

bool ItemPagingVisitor::visit(const HashTable::HashBucketLock& lh,
                              StoredValue& v) {
    if (!shouldVisit(v)) {
        return true;
    }
    if (maybeExpire(v)) {
        return true;
    }

    auto vbState = currentBucket->getState();

    // Any dropped documents can be discarded
    if (readHandle.isLogicallyDeleted(v.getKey(), v.getBySeqno())) {
        // There is no reason to compute anything further for this item, it can
        // and will definitely be dropped, regardless of the desired eviction
        // ratio.
        doEviction(lh, &v, true /*isDropped*/);
        return true;
    }

    /*
     * We take a copy of the freqCounterValue because calling
     * doEviction can modify the value, and when we want to
     * add it to the histogram we want to use the original value.
     */
    auto storedValueFreqCounter = v.getFreqCounterValue();

    auto age = casToAge(v.getCas());

    bool eligibleForPaging = false;

    if (evictionStrategy->shouldTryEvict(
                storedValueFreqCounter, age, vbState)) {
        // try to evict, may fail if sv is not eligible due to being
        // pending/non-resident/dirty.
        eligibleForPaging = doEviction(lh, &v, false /*isDropped*/);
    } else {
        // just check eligibility without trying to evict
        eligibleForPaging = currentBucket->isEligibleForEviction(lh, v);
        if (eligibleForPaging) {
            /*
             * MB-29333 - For items that we have visited and did not
             * evict just because their frequency counter was too high,
             * the frequency counter must be decayed by 1 to
             * ensure that they will get evicted if repeatedly
             * visited (and assuming their frequency counter is not
             * incremented in between visits of the item pager).
             */
            if (storedValueFreqCounter > 0) {
                currentBucket->ht.setSVFreqCounter(
                        lh, v, storedValueFreqCounter - 1);
            }
        }
    }

    if (eligibleForPaging) {
        evictionStrategy->eligibleItemSeen(
                storedValueFreqCounter, age, vbState);
    }

    return true;
}

void ItemPagingVisitor::visitBucket(VBucket& vb) {
    update();

    if (shouldStopPaging()) {
        return;
    }

    if (!vBucketFilter(vb.getId())) {
        return;
    }

    maxCas = vb.getMaxCas();
    evictionStrategy->setupVBucketVisit(vb.getNumItems());

    currentBucket = &vb;
    vb.ht.visit(*this);
    currentBucket = nullptr;

    evictionStrategy->tearDownVBucketVisit(vb.getState());
}

bool ItemPagingVisitor::doEviction(const HashTable::HashBucketLock& lh,
                                   StoredValue* v,
                                   bool isDropped) {
    auto policy = store.getItemEvictionPolicy();
    StoredDocKey key(v->getKey());

    // We take a copy of the freqCounterValue because pageOut may modify the
    // stored value.
    auto storedValueFreqCounter = v->getFreqCounterValue();

    if (currentBucket->pageOut(vbStateLock, readHandle, lh, v, isDropped)) {
        ++ejected;

        /**
         * For FULL EVICTION MODE, add all items that are being
         * evicted (but not dropped) to the corresponding bloomfilter. Ignoring
         * dropped items as they cannot be read back.
         */
        if (!isDropped && policy == ::EvictionPolicy::Full) {
            currentBucket->addToFilter(key);
        }

        /**
         * Note: We are not taking a reader lock on the vbucket state.
         * Therefore it is possible that the stats could be slightly
         * out.  However given that its just for stats we don't want
         * to incur any performance cost associated with taking the
         * lock.
         */
        auto& frequencyValuesEvictedHisto =
                ((currentBucket->getState() == vbucket_state_active) ||
                 (currentBucket->getState() == vbucket_state_pending))
                        ? stats.activeOrPendingFrequencyValuesEvictedHisto
                        : stats.replicaFrequencyValuesEvictedHisto;
        frequencyValuesEvictedHisto.addValue(storedValueFreqCounter);
        // performed eviction so return true
        return true;
    }
    // did not perform eviction so return false
    return false;
}

void ItemPagingVisitor::complete() {
    PagingVisitor::complete();
    stats.itemPagerHisto.add(getElapsedTime());

    // Re-check memory which may wake up the ItemPager and schedule
    // a new PagingVisitor with the next phase/memory target etc...
    // This is done after we've signalled 'completion' by clearing
    // the stateFinalizer, which ensures the ItemPager doesn't just
    // ignore a request.
    store.checkAndMaybeFreeMemory();
}

void ItemPagingVisitor::update() {
    PagingVisitor::update();
    if (ejected > 0) {
        EP_LOG_DEBUG("Paged out {} values", ejected);
        ejected = 0;
    }
}

bool ItemPagingVisitor::shouldStopPaging() const {
    auto current = static_cast<double>(stats.getEstimatedTotalMemoryUsed());
    auto lower = static_cast<double>(stats.mem_low_wat);
    // stop eviction whenever memory usage is below low watermark
    return current <= lower;
}

uint64_t ItemPagingVisitor::casToAge(uint64_t cas) const {
    uint64_t age = (maxCas > cas) ? (maxCas - cas) : 0;
    age = age >> cb::eviction::casBitsNotTime;
    return age;
}<|MERGE_RESOLUTION|>--- conflicted
+++ resolved
@@ -49,7 +49,8 @@
     setVBucketFilter(vbFilter);
 }
 
-bool PagingVisitor::shouldVisit(StoredValue& v) {
+bool PagingVisitor::shouldVisit(const HashTable::HashBucketLock& lh,
+                                StoredValue& v) {
     // We should never touch a prepare. Prepares will be eventually
     // purged, but should not expire, whether completed or pending.
     if (v.isPending() || v.isPrepareCompleted()) {
@@ -65,21 +66,19 @@
         return false;
     }
 
-<<<<<<< HEAD
-    return true;
-}
-
-bool PagingVisitor::maybeExpire(StoredValue& v) {
-    auto vbState = currentBucket->getState();
-=======
     // MB-57049: Clean up temp items when visited by the expiry pager.
     // We hit this code path before the expiration/eviction code paths, so
     // by returning here, we avoid updating the expiration/ejection counts.
     // Only the temp item count will be updated as a result of this clean up.
     if (currentBucket->ht.cleanupIfTemporaryItem(lh, v)) {
-        return true;
-    }
->>>>>>> b6ddc958
+        return false;
+    }
+
+    return true;
+}
+
+bool PagingVisitor::maybeExpire(StoredValue& v) {
+    auto vbState = currentBucket->getState();
 
     // Delete expired items for an active vbucket.
     bool isExpired = (vbState == vbucket_state_active) &&
@@ -194,7 +193,7 @@
 
 bool ExpiredPagingVisitor::visit(const HashTable::HashBucketLock& lh,
                                  StoredValue& v) {
-    if (!shouldVisit(v)) {
+    if (!shouldVisit(lh, v)) {
         return true;
     }
     maybeExpire(v);
@@ -242,7 +241,7 @@
 
 bool ItemPagingVisitor::visit(const HashTable::HashBucketLock& lh,
                               StoredValue& v) {
-    if (!shouldVisit(v)) {
+    if (!shouldVisit(lh, v)) {
         return true;
     }
     if (maybeExpire(v)) {

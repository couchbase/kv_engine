--- conflicted
+++ resolved
@@ -594,20 +594,6 @@
     /**
      * Checks if the CM state pre-conditions for creating a new checkpoint are
      * met and proceeds trying creating a new checkpoint.
-<<<<<<< HEAD
-=======
-     *
-     * @param lh Lock to CM mutex
-     */
-    void maybeCreateNewCheckpoint() {
-        std::lock_guard<std::mutex> lh(queueLock);
-        maybeCreateNewCheckpoint(lh);
-    }
-
-    /**
-     * Member std::function variable, to allow us to inject code into
-     * removeCursor() for unit MB36146
->>>>>>> e293e89b
      */
     void maybeCreateNewCheckpoint();
 

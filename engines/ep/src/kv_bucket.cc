--- conflicted
+++ resolved
@@ -2771,7 +2771,6 @@
     }
 }
 
-<<<<<<< HEAD
 void KVBucket::wakeUpChkRemoversAndGetNotified(
         const std::shared_ptr<cb::Waiter>& waiter, size_t count) {
     for (size_t i = chkRemovers.size(); i < count; i++) {
@@ -2783,10 +2782,10 @@
     for (size_t i = 0; i < toWake; i++) {
         chkRemovers[i]->wakeupAndGetNotified(waiter);
     }
-=======
+}
+
 void KVBucket::runWorkloadMonitor() {
     workloadMonitorTask->execute("");
->>>>>>> 35522f64
 }
 
 void KVBucket::runDefragmenterTask() {

--- conflicted
+++ resolved
@@ -1162,7 +1162,6 @@
 }
 
 void KVBucket::snapshotStats(bool shuttingDown) {
-<<<<<<< HEAD
     std::map<std::string, std::string> statsMap;
     auto snapshot_add_stat = [&statsMap](std::string_view key,
                                          std::string_view value,
@@ -1173,20 +1172,10 @@
     };
     cb::tracing::Traceable traceable;
     bool rv = engine.getStats(&traceable, {}, {}, snapshot_add_stat) ==
-                      cb::engine_errc::success &&
-              engine.getStats(&traceable, "dcp", {}, snapshot_add_stat) ==
                       cb::engine_errc::success;
+    engine.doDcpStatsInner(nullptr, snapshot_add_stat, {});
 
     nlohmann::json snapshotStats(statsMap);
-=======
-    snapshot_add_stat_cookie snap;
-    bool rv = engine.getStats(&snap, {}, {}, snapshot_add_stat) ==
-                      cb::engine_errc::success;
-
-    engine.doDcpStatsInner(&snap, snapshot_add_stat, {});
-
-    nlohmann::json snapshotStats(snap.smap);
->>>>>>> 418eb496
     if (rv && shuttingDown) {
         snapshotStats["ep_force_shutdown"] =
                 stats.forceShutdown ? "true" : "false";

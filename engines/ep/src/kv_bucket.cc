/* -*- Mode: C++; tab-width: 4; c-basic-offset: 4; indent-tabs-mode: nil -*- */
/*
 *     Copyright 2015-Present Couchbase, Inc.
 *
 *   Use of this software is governed by the Business Source License included
 *   in the file licenses/BSL-Couchbase.txt.  As of the Change Date specified
 *   in that file, in accordance with the Business Source License, use of this
 *   software will be governed by the Apache License, Version 2.0, included in
 *   the file licenses/APL2.txt.
 */

#include "kv_bucket.h"
#include "access_scanner.h"
#include "bucket_logger.h"
#include "checkpoint_config.h"
#include "checkpoint_manager.h"
#include "checkpoint_remover.h"
#include "collections/manager.h"
#include "collections/vbucket_manifest_handles.h"
#include "conflict_resolution.h"
#include "connmap.h"
#include "dcp/dcpconnmap.h"
#include "defragmenter.h"
#include "durability/durability_completion_task.h"
#include "durability_timeout_task.h"
#include "ep_engine.h"
#include "ep_time.h"
#include "ep_vb.h"
#include "ext_meta_parser.h"
#include "failover-table.h"
#include "flusher.h"
#include "htresizer.h"
#include "item.h"
#include "item_compressor.h"
#include "item_freq_decayer.h"
#include "kvshard.h"
#include "kvstore/kvstore.h"
#include "replicationthrottle.h"
#include "rollback_result.h"
#include "seqno_persistence_notify_task.h"
#include "tasks.h"
#include "trace_helpers.h"
#include "vb_count_visitor.h"
#include "vbucket.h"
#include "vbucket_bgfetch_item.h"
#include "vbucketdeletiontask.h"
#include <executor/executorpool.h>
#include <executor/notifiable_task.h>

#include <memcached/collections.h>
#include <memcached/server_document_iface.h>
#include <nlohmann/json.hpp>
#include <phosphor/phosphor.h>
#include <platform/timeutils.h>
#include <statistics/collector.h>
#include <statistics/labelled_collector.h>

#include <chrono>
#include <cstring>
#include <ctime>
#include <map>
#include <memory>
#include <string>
#include <utility>
#include <vector>

class StatsValueChangeListener : public ValueChangedListener {
public:
    StatsValueChangeListener(EPStats& st, KVBucket& str)
        : stats(st), store(str) {
        // EMPTY
    }

    void sizeValueChanged(const std::string& key, size_t value) override {
        if (key == "max_size") {
            store.getEPEngine().setMaxDataSize(value);
        } else if (key.compare("mem_low_wat") == 0) {
            stats.setLowWaterMark(value);
        } else if (key.compare("mem_high_wat") == 0) {
            stats.setHighWaterMark(value);
        } else if (key.compare("replication_throttle_threshold") == 0) {
            stats.replicationThrottleThreshold.store(
                                          static_cast<double>(value) / 100.0);
        } else if (key.compare("warmup_min_memory_threshold") == 0) {
            stats.warmupMemUsedCap.store(static_cast<double>(value) / 100.0);
        } else if (key.compare("warmup_min_items_threshold") == 0) {
            stats.warmupNumReadCap.store(static_cast<double>(value) / 100.0);
        } else {
            EP_LOG_WARN(
                    "StatsValueChangeListener(size_t) failed to change value "
                    "for "
                    "unknown variable, {}",
                    key);
        }
    }

    void floatValueChanged(const std::string& key, float value) override {
        if (key.compare("mem_used_merge_threshold_percent") == 0) {
            store.getEPEngine()
                    .getArenaMallocClient()
                    .setEstimateUpdateThreshold(stats.getMaxDataSize(), value);
        } else {
            EP_LOG_WARN(
                    "StatsValueChangeListener(float) failed to change value "
                    "for "
                    "unknown variable, {}",
                    key);
        }
    }

private:
    EPStats& stats;
    KVBucket& store;
};

/**
 * A configuration value changed listener that responds to ep-engine
 * parameter changes by invoking engine-specific methods on
 * configuration change events.
 */
class EPStoreValueChangeListener : public ValueChangedListener {
public:
    explicit EPStoreValueChangeListener(KVBucket& st) : store(st) {
    }

    void sizeValueChanged(const std::string& key, size_t value) override {
        if (key.compare("compaction_write_queue_cap") == 0) {
            store.setCompactionWriteQueueCap(value);
        } else if (key.compare("exp_pager_stime") == 0) {
            store.setExpiryPagerSleeptime(value);
        } else if (key.compare("mutation_mem_threshold") == 0) {
            VBucket::setMutationMemoryThreshold(value);
        } else if (key.compare("backfill_mem_threshold") == 0) {
            double backfill_threshold = static_cast<double>(value) / 100;
            store.setBackfillMemoryThreshold(backfill_threshold);
        } else if (key.compare("max_ttl") == 0) {
            store.setMaxTtl(value);
        } else if (key == "checkpoint_max_size") {
            store.setCheckpointMaxSize(value);
        } else if (key == "seqno_persistence_timeout") {
            store.setSeqnoPersistenceTimeout(std::chrono::seconds(value));
        } else if (key == "history_retention_seconds") {
            store.setHistoryRetentionSeconds(std::chrono::seconds(value));
        } else if (key == "history_retention_bytes") {
            store.setHistoryRetentionBytes(value);
        } else {
            EP_LOG_WARN("Failed to change value for unknown variable, {}", key);
        }
    }

    void ssizeValueChanged(const std::string& key, ssize_t value) override {
        if (key.compare("exp_pager_initial_run_time") == 0) {
            store.setExpiryPagerTasktime(value);
        }
    }

    void booleanValueChanged(const std::string& key, bool value) override {
        if (key.compare("bfilter_enabled") == 0) {
            store.setAllBloomFilters(value);
        } else if (key.compare("exp_pager_enabled") == 0) {
            if (value) {
                store.enableExpiryPager();
            } else {
                store.disableExpiryPager();
            }
        } else if (key.compare("xattr_enabled") == 0) {
            store.setXattrEnabled(value);
        } else if (key.compare("compaction_expiry_fetch_inline") == 0) {
            store.setCompactionExpiryFetchInline(value);
        }
    }

    void floatValueChanged(const std::string& key, float value) override {
        if (key.compare("bfilter_residency_threshold") == 0) {
            store.setBfiltersResidencyThreshold(value);
        } else if (key.compare("dcp_min_compression_ratio") == 0) {
            store.getEPEngine().updateDcpMinCompressionRatio(value);
        } else if (key == "checkpoint_memory_ratio") {
            store.setCheckpointMemoryRatio(value);
        } else if (key == "checkpoint_memory_recovery_upper_mark") {
            store.setCheckpointMemoryRecoveryUpperMark(value);
        } else if (key == "checkpoint_memory_recovery_lower_mark") {
            store.setCheckpointMemoryRecoveryLowerMark(value);
        } else if (key == "compaction_max_concurrent_ratio") {
            store.setCompactionMaxConcurrency(value);
        }
    }

    void stringValueChanged(const std::string& key,
                            const char* value) override {
        if (key == "durability_min_level") {
            const auto res = store.setMinDurabilityLevel(
                    cb::durability::to_level(value));
            if (res != cb::engine_errc::success) {
                throw std::invalid_argument(
                        "Failed to set durability_min_level: " +
                        to_string(res));
            }
        }
    }

private:
    KVBucket& store;
};

class PendingOpsNotification : public GlobalTask {
public:
    PendingOpsNotification(EventuallyPersistentEngine& e, VBucketPtr& vb)
        : GlobalTask(&e, TaskId::PendingOpsNotification, 0, false),
          engine(e),
          vbucket(vb),
          description("Notify pending operations for " +
                      vbucket->getId().to_string()) {
    }

    std::string getDescription() const override {
        return description;
    }

    std::chrono::microseconds maxExpectedDuration() const override {
        // This should be a very fast operation (p50 under 10us), however we
        // have observed long tails: p99.9 of 20ms; so use a threshold of 100ms.
        return std::chrono::milliseconds(100);
    }

    bool run() override {
        TRACE_EVENT1("ep-engine/task",
                     "PendingOpsNotification",
                     "vb",
                     (vbucket->getId()).get());
        vbucket->fireAllOps(engine);
        return false;
    }

private:
    EventuallyPersistentEngine &engine;
    VBucketPtr vbucket;
    const std::string description;
};

class RespondAmbiguousNotification : public GlobalTask {
public:
    RespondAmbiguousNotification(EventuallyPersistentEngine& e,
                                 VBucketPtr& vb,
                                 std::vector<const CookieIface*>&& cookies_)
        : GlobalTask(&e, TaskId::RespondAmbiguousNotification, 0, false),
          weakVb(vb),
          cookies(std::move(cookies_)),
          description("Notify clients of Sync Write Ambiguous " +
                      vb->getId().to_string()) {
        for (const auto* cookie : cookies) {
            if (!cookie) {
                throw std::invalid_argument(
                        "RespondAmbiguousNotification: Null cookie specified "
                        "for notification");
            }
        }
    }

    std::string getDescription() const override {
        return description;
    }

    std::chrono::microseconds maxExpectedDuration() const override {
        // Copied from PendingOpsNotification as this task is very similar
        return std::chrono::milliseconds(100);
    }

    bool run() override {
        auto vbucket = weakVb.lock();
        if (!vbucket) {
            return false;
        }

        TRACE_EVENT1("ep-engine/task",
                     "RespondAmbiguousNotification",
                     "vb",
                     (vbucket->getId()).get());

        for (const auto* cookie : cookies) {
            vbucket->notifyClientOfSyncWriteComplete(
                    cookie, cb::engine_errc::sync_write_ambiguous);
        }

        return false;
    }

private:
    std::weak_ptr<VBucket> weakVb;
    std::vector<const CookieIface*> cookies;
    const std::string description;
};

KVBucket::KVBucket(EventuallyPersistentEngine& theEngine)
    : engine(theEngine),
      stats(engine.getEpStats()),
      vbMap(*this),
      defragmenterTask(nullptr),
      itemCompressorTask(nullptr),
      itemFreqDecayerTask(nullptr),
      vb_mutexes(engine.getConfiguration().getMaxVbuckets()),
      backfillMemoryThreshold(0.95),
      lastTransTimePerItem(0),
      collectionsManager(std::make_shared<Collections::Manager>()),
      xattrEnabled(true),
      maxTtl(engine.getConfiguration().getMaxTtl()),
      checkpointMemoryRatio(
              engine.getConfiguration().getCheckpointMemoryRatio()),
      checkpointMemoryRecoveryUpperMark(
              engine.getConfiguration().getCheckpointMemoryRecoveryUpperMark()),
      checkpointMemoryRecoveryLowerMark(
              engine.getConfiguration()
                      .getCheckpointMemoryRecoveryLowerMark()) {
    cachedResidentRatio.activeRatio.store(0);
    cachedResidentRatio.replicaRatio.store(0);

    Configuration &config = engine.getConfiguration();

    const size_t size = GlobalTask::allTaskIds.size();
    stats.schedulingHisto.resize(size);
    stats.taskRuntimeHisto.resize(size);

    for (size_t i = 0; i < GlobalTask::allTaskIds.size(); i++) {
        stats.schedulingHisto[i].reset();
        stats.taskRuntimeHisto[i].reset();
    }

    ExecutorPool::get()->registerTaskable(ObjectRegistry::getCurrentEngine()->getTaskable());

    // Reset memory overhead when bucket is created.
    for (auto& core : stats.coreLocal) {
        core->memOverhead = 0;
    }
    stats.coreLocal.get()->memOverhead = sizeof(KVBucket);

    config.addValueChangedListener(
            "mem_used_merge_threshold_percent",
            std::make_unique<StatsValueChangeListener>(stats, *this));

    config.addValueChangedListener(
            "max_size",
            std::make_unique<StatsValueChangeListener>(stats, *this));
    getEPEngine().getDcpConnMap().updateMaxRunningBackfills(
            config.getMaxSize());

    config.addValueChangedListener(
            "mem_low_wat",
            std::make_unique<StatsValueChangeListener>(stats, *this));
    config.addValueChangedListener(
            "mem_high_wat",
            std::make_unique<StatsValueChangeListener>(stats, *this));

    stats.replicationThrottleThreshold.store(static_cast<double>
                                    (config.getReplicationThrottleThreshold())
                                     / 100.0);
    config.addValueChangedListener(
            "replication_throttle_threshold",
            std::make_unique<StatsValueChangeListener>(stats, *this));

    stats.warmupMemUsedCap.store(static_cast<double>
                               (config.getWarmupMinMemoryThreshold()) / 100.0);
    config.addValueChangedListener(
            "warmup_min_memory_threshold",
            std::make_unique<StatsValueChangeListener>(stats, *this));
    stats.warmupNumReadCap.store(static_cast<double>
                                (config.getWarmupMinItemsThreshold()) / 100.0);
    config.addValueChangedListener(
            "warmup_min_items_threshold",
            std::make_unique<StatsValueChangeListener>(stats, *this));

    VBucket::setMutationMemoryThreshold(config.getMutationMemThreshold());
    config.addValueChangedListener(
            "mutation_mem_threshold",
            std::make_unique<EPStoreValueChangeListener>(*this));

    double backfill_threshold = static_cast<double>
                                      (config.getBackfillMemThreshold()) / 100;
    setBackfillMemoryThreshold(backfill_threshold);
    config.addValueChangedListener(
            "backfill_mem_threshold",
            std::make_unique<EPStoreValueChangeListener>(*this));

    config.addValueChangedListener(
            "bfilter_enabled",
            std::make_unique<EPStoreValueChangeListener>(*this));

    bfilterResidencyThreshold = config.getBfilterResidencyThreshold();
    config.addValueChangedListener(
            "bfilter_residency_threshold",
            std::make_unique<EPStoreValueChangeListener>(*this));

    compactionWriteQueueCap = config.getCompactionWriteQueueCap();
    config.addValueChangedListener(
            "compaction_write_queue_cap",
            std::make_unique<EPStoreValueChangeListener>(*this));

    compactionMaxConcurrency = config.getCompactionMaxConcurrentRatio();
    config.addValueChangedListener(
            "compaction_max_concurrent_ratio",
            std::make_unique<EPStoreValueChangeListener>(*this));

    config.addValueChangedListener(
            "dcp_min_compression_ratio",
            std::make_unique<EPStoreValueChangeListener>(*this));

    config.addValueChangedListener(
            "xattr_enabled",
            std::make_unique<EPStoreValueChangeListener>(*this));

    config.addValueChangedListener(
            "max_ttl", std::make_unique<EPStoreValueChangeListener>(*this));

    xattrEnabled = config.isXattrEnabled();

    auto numConcurrentPagers = config.getConcurrentPagers();

    // Always create the item pager; but initially disable, leaving scheduling
    // up to the specific KVBucket subclasses.
    itemPagerTask =
            std::make_shared<ItemPager>(engine, stats, numConcurrentPagers);
    disableItemPager();

    minDurabilityLevel =
            cb::durability::to_level(config.getDurabilityMinLevel());
    config.addValueChangedListener(
            "durability_min_level",
            std::make_unique<EPStoreValueChangeListener>(*this));

    config.addValueChangedListener(
            "checkpoint_memory_ratio",
            std::make_unique<EPStoreValueChangeListener>(*this));

    config.addValueChangedListener(
            "checkpoint_memory_recovery_upper_mark",
            std::make_unique<EPStoreValueChangeListener>(*this));

    config.addValueChangedListener(
            "checkpoint_memory_recovery_lower_mark",
            std::make_unique<EPStoreValueChangeListener>(*this));

    // Note: setting via setter for handling auto-setup. See setter for details.
    setCheckpointMaxSize(config.getCheckpointMaxSize());
    config.addValueChangedListener(
            "checkpoint_max_size",
            std::make_unique<EPStoreValueChangeListener>(*this));

    setSeqnoPersistenceTimeout(
            std::chrono::seconds(config.getSeqnoPersistenceTimeout()));
    config.addValueChangedListener(
            "seqno_persistence_timeout",
            std::make_unique<EPStoreValueChangeListener>(*this));

<<<<<<< HEAD
    setHistoryRetentionSeconds(
            std::chrono::seconds(config.getHistoryRetentionSeconds()));
    config.addValueChangedListener(
            "history_retention_seconds",
            std::make_unique<EPStoreValueChangeListener>(*this));

    setHistoryRetentionBytes(config.getHistoryRetentionBytes());
    config.addValueChangedListener(
            "history_retention_bytes",
=======
    setCompactionExpiryFetchInline(config.isCompactionExpiryFetchInline());
    config.addValueChangedListener(
            "compaction_expiry_fetch_inline",
>>>>>>> e69faeb8
            std::make_unique<EPStoreValueChangeListener>(*this));
}

bool KVBucket::initialize() {
    // We should nuke everything unless we want warmup
    Configuration &config = engine.getConfiguration();
    if ((config.getBucketType() == "ephemeral") || (!config.isWarmup())) {
        reset();
    }

    initializeExpiryPager(config);

    ExTask htrTask = std::make_shared<HashtableResizerTask>(*this, 10);
    ExecutorPool::get()->schedule(htrTask);

    const auto checkpointRemoverInterval = config.getChkRemoverStime();
    const auto numChkRemovers = config.getCheckpointRemoverTaskCount();
    for (size_t id = 0; id < numChkRemovers; ++id) {
        auto task = std::make_shared<CheckpointMemRecoveryTask>(
                &engine, stats, checkpointRemoverInterval, id);
        chkRemovers.emplace_back(task);
        ExecutorPool::get()->schedule(task);
    }

    auto numCkptDestroyers = config.getCheckpointDestructionTasks();
    for (size_t i = 0; i < numCkptDestroyers; ++i) {
        ckptDestroyerTasks.push_back(
                std::make_shared<CheckpointDestroyerTask>(&engine));
        ExecutorPool::get()->schedule(ckptDestroyerTasks.back());
    }

    // Setup tasks related to SyncWrite timeout handling. At present there are
    // two possible modes:
    // * "polling" (added in Mad-Hatter) which uses a task per Bucket and polls
    //   all vBuckets for any timed out SyncWrites every
    //   durability_timeout_task_interval ms.
    // * "event-driven" (added in Neo) which uses a task per vBucket; each of
    //   which is scheduled to run when the next SyncWrite to be completed is
    //   due to exceed it's timeout. If that SyncWrite is completed before the
    //   timeout then the task is re-scheduled (and doesn't run).
    if (config.getDurabilityTimeoutMode() == "polling") {
        durabilityTimeoutTask = std::make_shared<DurabilityTimeoutTask>(
                engine,
                std::chrono::milliseconds(
                        config.getDurabilityTimeoutTaskInterval()));
        ExecutorPool::get()->schedule(durabilityTimeoutTask);
    } else if (config.getDurabilityTimeoutMode() == "event-driven") {
        syncWriteTimeoutFactory =
                [&taskable =
                         this->getEPEngine().getTaskable()](VBucket& vbucket) {
                    return std::make_unique<EventDrivenDurabilityTimeout>(
                            taskable, vbucket);
                };
    }

    durabilityCompletionTask =
            std::make_shared<DurabilityCompletionTask>(engine);
    ExecutorPool::get()->schedule(durabilityCompletionTask);

    ExTask workloadMonitorTask =
            std::make_shared<WorkLoadMonitor>(&engine, false);
    ExecutorPool::get()->schedule(workloadMonitorTask);

#if HAVE_JEMALLOC
    /* Only create the defragmenter task if we have an underlying memory
     * allocator which can facilitate defragmenting memory.
     */
    defragmenterTask = std::make_shared<DefragmenterTask>(&engine, stats);
    ExecutorPool::get()->schedule(defragmenterTask);
#endif

    enableItemCompressor();

    /*
     * Creates the ItemFreqDecayer task which is used to ensure that the
     * frequency counters of items stored in the hash table do not all
     * become saturated.  Once the task runs it will snooze for int max
     * seconds and will only be woken up when the frequency counter of an
     * item in the hash table becomes saturated.
     */
    itemFreqDecayerTask = std::make_shared<ItemFreqDecayerTask>(
            &engine, config.getItemFreqDecayerPercent());
    ExecutorPool::get()->schedule(itemFreqDecayerTask);

    createAndScheduleSeqnoPersistenceNotifier();

    return true;
}

void KVBucket::deinitialize() {
    EP_LOG_INFO("KVBucket::deinitialize forceShutdown:{}", stats.forceShutdown);
    ExecutorPool::get()->unregisterTaskable(engine.getTaskable(),
                                            stats.forceShutdown);
}

KVBucket::~KVBucket() {
    EP_LOG_INFO_RAW("Deleting vb_mutexes");
    EP_LOG_INFO_RAW("Deleting defragmenterTask");
    defragmenterTask.reset();
    EP_LOG_INFO_RAW("Deleting itemCompressorTask");
    itemCompressorTask.reset();
    EP_LOG_INFO_RAW("Deleting itemFreqDecayerTask");
    itemFreqDecayerTask.reset();
    EP_LOG_INFO_RAW("Deleted KvBucket.");
}

Warmup* KVBucket::getWarmup() const {
    return nullptr;
}

bool KVBucket::pauseFlusher() {
    // Nothing do to - no flusher in this class
    return false;
}

bool KVBucket::resumeFlusher() {
    // Nothing do to - no flusher in this class
    return false;
}

void KVBucket::wakeUpFlusher() {
    // Nothing do to - no flusher in this class
}

cb::mcbp::Status KVBucket::evictKey(const DocKey& key,
                                    Vbid vbucket,
                                    const char** msg) {
    auto vb = getVBucket(vbucket);
    if (!vb) {
        ++stats.numNotMyVBuckets;
        return cb::mcbp::Status::NotMyVbucket;
    }

    folly::SharedMutex::ReadHolder rlh(vb->getStateLock());
    if (vb->getState() != vbucket_state_active) {
        return cb::mcbp::Status::NotMyVbucket;
    }

    // collections read-lock scope
    auto cHandle = vb->lockCollections(key);
    if (!cHandle.valid()) {
        return cb::mcbp::Status::UnknownCollection;
    } // now hold collections read access for the duration of the evict

    return vb->evictKey(msg, cHandle);
}

void KVBucket::getValue(Item& it) {
    auto gv = getROUnderlying(it.getVBucketId())
                      ->get(DiskDocKey{it}, it.getVBucketId());

    if (gv.getStatus() != cb::engine_errc::success) {
        // Cannot continue to pre_expiry, log this failed get and return
        EP_LOG_WARN(
                "KVBucket::getValue failed get for item {}, it.seqno:{}, "
                "status:{}",
                it.getVBucketId(),
                it.getBySeqno(),
                gv.getStatus());
        return;
    } else if (!gv.item->isDeleted()) {
        it.replaceValue(gv.item->getValue().get());
    }

    // Ensure the datatype is set from what we loaded. MB-32669 was an example
    // of an issue where they could differ.
    it.setDataType(gv.item->getDataType());
}

const StorageProperties KVBucket::getStorageProperties() const {
    const auto* store = vbMap.shards[0]->getROUnderlying();
    return store->getStorageProperties();
}

void KVBucket::runPreExpiryHook(VBucket& vb, Item& it) {
    it.decompressValue(); // A no-op for already decompressed items
    auto info =
            it.toItemInfo(vb.failovers->getLatestUUID(), vb.getHLCEpochSeqno());
    auto result = engine.getServerApi()->document->pre_expiry(info);
    if (!result.empty()) {
        // A modified value was returned, use it
        it.replaceValue(TaggedPtr<Blob>(Blob::New(result.data(), result.size()),
                                        TaggedPtrBase::NoTagValue));
        // The API states only uncompressed xattr values are returned
        it.setDataType(PROTOCOL_BINARY_DATATYPE_XATTR);
    } else {
        // Make the document empty and raw
        it.replaceValue(
                TaggedPtr<Blob>(Blob::New(0), TaggedPtrBase::NoTagValue));
        it.setDataType(PROTOCOL_BINARY_RAW_BYTES);
    }
}

void KVBucket::processExpiredItem(Item& it, time_t startTime, ExpireBy source) {
    // Yield if checkpoint's full - The call also wakes up the mem recovery task
    if (verifyCheckpointMemoryState() == CheckpointMemoryState::Full) {
        return;
    }

    auto vb = getVBucket(it.getVBucketId());
    if (!vb) {
        return;
    }

    // MB-25931: Empty XATTR items need their value before we can call
    // pre_expiry. These occur because the value has been evicted.
    if (mcbp::datatype::is_xattr(it.getDataType()) && it.getNBytes() == 0) {
        getValue(it);
    }

    // Process positive seqnos (ignoring special *temp* items) and only those
    // items with a value
    if (it.getBySeqno() >= 0 && it.getNBytes()) {
        runPreExpiryHook(*vb, it);
    }

    std::unique_ptr<CompactionBGFetchItem> bgfetch;

    // Obtain reader access to the VB state change lock so that the VB can't
    // switch state whilst we're processing
    {
        folly::SharedMutex::ReadHolder rlh(vb->getStateLock());
        if (vb->getState() == vbucket_state_active) {
            bgfetch = vb->processExpiredItem(it, startTime, source);
        }
    }
    processExpiredItemHook();

    if (!bgfetch) {
        return;
    }

    Expects(source == ExpireBy::Compactor);

    auto fetchStartTime = std::chrono::steady_clock::now();

    auto key = DiskDocKey(it);
    auto gv = getROUnderlying(vb->getId())->get(key, vb->getId());

    bgfetch->value = &gv;

    bgfetch->complete(engine, vb, fetchStartTime, key);
}

bool KVBucket::isMetaDataResident(VBucketPtr &vb, const DocKey& key) {

    if (!vb) {
        throw std::invalid_argument("EPStore::isMetaDataResident: vb is NULL");
    }

    auto result = vb->ht.findForRead(key, TrackReference::No, WantsDeleted::No);

    return result.storedValue && !result.storedValue->isTempItem();
}

void KVBucket::logQTime(const GlobalTask& task,
                        std::string_view threadName,
                        std::chrono::steady_clock::duration enqTime) {
    // MB-25822: It could be useful to have the exact datetime of long
    // schedule times, in the same way we have for long runtimes.
    // It is more difficult to estimate the expected schedule time than
    // the runtime for a task, because the schedule times depends on
    // things "external" to the task itself (e.g., how many tasks are
    // in queue in the same priority-group).
    // Also, the schedule time depends on the runtime of the previous
    // run. That means that for Read/Write/AuxIO tasks it is even more
    // difficult to predict because that do IO.
    // So, for now we log long schedule times for AUX_IO and NON_IO tasks.
    // We consider 1 second a sensible schedule overhead limit for NON_IO
    // tasks, and 10 seconds a generous (but hopefully not overly common)
    // schedule overhead for AUX_IO tasks.
    const auto taskType = GlobalTask::getTaskType(task.getTaskId());
    if ((taskType == task_type_t::NONIO_TASK_IDX &&
         enqTime > std::chrono::seconds(1)) ||
        (taskType == task_type_t::AUXIO_TASK_IDX &&
         enqTime > std::chrono::seconds(10))) {
        EP_LOG_WARN(
                "Slow scheduling for {} task '{}' on thread {}. "
                "Schedule overhead: {}",
                to_string(taskType),
                task.getDescription(),
                threadName,
                cb::time2text(enqTime));
    }

    auto us = std::chrono::duration_cast<std::chrono::microseconds>(enqTime);
    stats.schedulingHisto[static_cast<int>(task.getTaskId())].add(us);
}

void KVBucket::logRunTime(const GlobalTask& task,
                          std::string_view threadName,
                          std::chrono::steady_clock::duration runTime) {
    // Check if exceeded expected duration; and if so log.
    if (runTime > task.maxExpectedDuration()) {
        EP_LOG_WARN("Slow runtime for '{}' on thread {}: {}",
                    task.getDescription(),
                    threadName,
                    cb::time2text(runTime));
    }

    auto us = std::chrono::duration_cast<std::chrono::microseconds>(runTime);
    stats.taskRuntimeHisto[static_cast<int>(task.getTaskId())].add(us);
}

cb::engine_errc KVBucket::set(Item& itm,
                              const CookieIface* cookie,
                              cb::StoreIfPredicate predicate) {
    VBucketPtr vb = getVBucket(itm.getVBucketId());
    if (!vb) {
        ++stats.numNotMyVBuckets;
        return cb::engine_errc::not_my_vbucket;
    }

    // Obtain read-lock on VB state to ensure VB state changes are interlocked
    // with this set
    folly::SharedMutex::ReadHolder rlh(vb->getStateLock());
    if (vb->getState() == vbucket_state_dead) {
        ++stats.numNotMyVBuckets;
        return cb::engine_errc::not_my_vbucket;
    } else if (vb->getState() == vbucket_state_replica) {
        ++stats.numNotMyVBuckets;
        return cb::engine_errc::not_my_vbucket;
    } else if (vb->getState() == vbucket_state_pending) {
        if (vb->addPendingOp(cookie)) {
            return cb::engine_errc::would_block;
        }
    } else if (vb->isTakeoverBackedUp()) {
        EP_LOG_DEBUG(
                "({}) Returned TMPFAIL to a set op, because "
                "takeover is lagging",
                vb->getId());
        return cb::engine_errc::temporary_failure;
    }

    cb::engine_errc result;
    { // collections read-lock scope
        auto cHandle = vb->lockCollections(itm.getKey());
        auto status =
                cHandle.handleWriteStatus(engine, cookie, itm.getNBytes());
        if (status != cb::engine_errc::success) {
            return status;
        } // now hold collections read access for the duration of the set

        // maybe need to adjust expiry of item
        cHandle.processExpiryTime(itm, getMaxTtl());

        result = vb->set(itm, cookie, engine, predicate, cHandle);
        if (result == cb::engine_errc::success) {
            itm.isDeleted() ? cHandle.incrementOpsDelete()
                            : cHandle.incrementOpsStore();
        }
    }

    if (itm.isPending()) {
        vb->notifyActiveDMOfLocalSyncWrite();
    }

    return result;
}

cb::engine_errc KVBucket::add(Item& itm, const CookieIface* cookie) {
    VBucketPtr vb = getVBucket(itm.getVBucketId());
    if (!vb) {
        ++stats.numNotMyVBuckets;
        return cb::engine_errc::not_my_vbucket;
    }

    // Obtain read-lock on VB state to ensure VB state changes are interlocked
    // with this add
    folly::SharedMutex::ReadHolder rlh(vb->getStateLock());
    if (vb->getState() == vbucket_state_dead ||
        vb->getState() == vbucket_state_replica) {
        ++stats.numNotMyVBuckets;
        return cb::engine_errc::not_my_vbucket;
    } else if (vb->getState() == vbucket_state_pending) {
        if (vb->addPendingOp(cookie)) {
            return cb::engine_errc::would_block;
        }
    } else if (vb->isTakeoverBackedUp()) {
        EP_LOG_DEBUG(
                "({}) Returned TMPFAIL to a add op"
                ", becuase takeover is lagging",
                vb->getId());
        return cb::engine_errc::temporary_failure;
    }

    if (itm.getCas() != 0) {
        // Adding with a cas value doesn't make sense..
        return cb::engine_errc::not_stored;
    }

    cb::engine_errc result;
    { // collections read-lock scope
        auto cHandle = vb->lockCollections(itm.getKey());
        auto status =
                cHandle.handleWriteStatus(engine, cookie, itm.getNBytes());
        if (status != cb::engine_errc::success) {
            return status;
        } // now hold collections read access for the duration of the add

        // maybe need to adjust expiry of item
        cHandle.processExpiryTime(itm, getMaxTtl());
        result = vb->add(itm, cookie, engine, cHandle);
        if (result == cb::engine_errc::success) {
            itm.isDeleted() ? cHandle.incrementOpsDelete()
                            : cHandle.incrementOpsStore();
        }
    }

    if (itm.isPending()) {
        vb->notifyActiveDMOfLocalSyncWrite();
    }

    return result;
}

cb::engine_errc KVBucket::replace(Item& itm,
                                  const CookieIface* cookie,
                                  cb::StoreIfPredicate predicate) {
    VBucketPtr vb = getVBucket(itm.getVBucketId());
    if (!vb) {
        ++stats.numNotMyVBuckets;
        return cb::engine_errc::not_my_vbucket;
    }

    // Obtain read-lock on VB state to ensure VB state changes are interlocked
    // with this replace
    folly::SharedMutex::ReadHolder rlh(vb->getStateLock());
    if (vb->getState() == vbucket_state_dead ||
        vb->getState() == vbucket_state_replica) {
        ++stats.numNotMyVBuckets;
        return cb::engine_errc::not_my_vbucket;
    } else if (vb->getState() == vbucket_state_pending) {
        if (vb->addPendingOp(cookie)) {
            return cb::engine_errc::would_block;
        }
    }

    cb::engine_errc result;
    { // collections read-lock scope
        auto cHandle = vb->lockCollections(itm.getKey());
        auto status =
                cHandle.handleWriteStatus(engine, cookie, itm.getNBytes());
        if (status != cb::engine_errc::success) {
            return status;
        } // now hold collections read access for the duration of the replace

        // maybe need to adjust expiry of item
        cHandle.processExpiryTime(itm, getMaxTtl());
        result = vb->replace(itm, cookie, engine, predicate, cHandle);
        if (result == cb::engine_errc::success) {
            itm.isDeleted() ? cHandle.incrementOpsDelete()
                            : cHandle.incrementOpsStore();
        }
    }

    if (itm.isPending()) {
        vb->notifyActiveDMOfLocalSyncWrite();
    }

    return result;
}

GetValue KVBucket::get(const DocKey& key,
                       Vbid vbucket,
                       const CookieIface* cookie,
                       get_options_t options) {
    return getInternal(key, vbucket, cookie, ForGetReplicaOp::No, options);
}

GetValue KVBucket::getReplica(const DocKey& key,
                              Vbid vbucket,
                              const CookieIface* cookie,
                              get_options_t options) {
    return getInternal(key, vbucket, cookie, ForGetReplicaOp::Yes, options);
}

uint64_t KVBucket::getLastPersistedSeqno(Vbid vb) {
    auto vbucket = vbMap.getBucket(vb);
    if (vbucket) {
        return vbucket->getPersistenceSeqno();
    } else {
        return 0;
    }
}

void KVBucket::releaseBlockedCookies() {
    for (size_t vbid = 0; vbid < vbMap.size; ++vbid) {
        VBucketPtr vb = vbMap.getBucket(Vbid{gsl::narrow<uint16_t>(vbid)});
        if (!vb) {
            continue;
        }
        // tmp_fail and remove all current seqno_persistence requests, they
        // are unlikely to be completed successfully at this stage of bucket
        // deletion, and the associated connection could block deletion if
        // not notified now.
        vb->failAllSeqnoPersistenceReqs(engine);

        folly::SharedMutex::ReadHolder rlh(vb->getStateLock());
        if (vb->getState() != vbucket_state_active) {
            continue;
        }

        auto cookies = vb->getCookiesForInFlightSyncWrites();
        if (!cookies.empty()) {
            EP_LOG_INFO("{} Cancel {} blocked durability requests",
                        vb->getId(),
                        cookies.size());
            ExTask notifyTask = std::make_shared<RespondAmbiguousNotification>(
                    engine, vb, std::move(cookies));
            ExecutorPool::get()->schedule(notifyTask);
        }
    }
}

cb::engine_errc KVBucket::setVBucketState(Vbid vbid,
                                          vbucket_state_t to,
                                          const nlohmann::json* meta,
                                          TransferVB transfer,
                                          const CookieIface* cookie) {
    // MB-25197: we shouldn't process setVBState if warmup hasn't yet loaded
    // the vbucket state data.
    if (cookie && maybeWaitForVBucketWarmup(cookie)) {
        EP_LOG_INFO(
                "KVBucket::setVBucketState blocking {}, to:{}, transfer:{}, "
                "cookie:{}",
                vbid,
                VBucket::toString(to),
                transfer,
                static_cast<const void*>(cookie));
        return cb::engine_errc::would_block;
    }

    // Lock to prevent a race condition between a failed update and add.
    std::unique_lock<std::mutex> lh(vbsetMutex);
    VBucketPtr vb = vbMap.getBucket(vbid);
    if (vb) {
        folly::SharedMutex::WriteHolder vbStateLock(vb->getStateLock());
        setVBucketState_UNLOCKED(
                vb, to, meta, transfer, true /*notifyDcp*/, lh, vbStateLock);
    } else if (vbid.get() < vbMap.getSize()) {
        return createVBucket_UNLOCKED(vbid, to, meta, lh);
    } else {
        return cb::engine_errc::out_of_range;
    }
    return cb::engine_errc::success;
}

void KVBucket::setVBucketState_UNLOCKED(
        VBucketPtr& vb,
        vbucket_state_t to,
        const nlohmann::json* meta,
        TransferVB transfer,
        bool notify_dcp,
        std::unique_lock<std::mutex>& vbset,
        folly::SharedMutex::WriteHolder& vbStateLock) {
    // Return success immediately if the new state is the same as the old,
    // and no extra metadata was included.
    if (to == vb->getState() && !meta) {
        return;
    }

    // We need to process any outstanding SyncWrites before we set the
    // vBucket state so that we can keep our invariant that we do not use
    // an ActiveDurabilityMonitor in a state other than active. This is done
    // under a write lock of the vbState and we will set the vBucket state
    // under the same lock so we will not attempt to queue any more
    // SyncWrites after sending these notifications.
    if (vb->getState() == vbucket_state_active && to != vb->getState()) {
        // At state change to !active we should return
        // cb::engine_errc::sync_write_ambiguous to any clients waiting for the
        // result of a SyncWrite as they will timeout anyway.

        // Get a list of cookies that we should respond to
        auto connectionsToRespondTo = vb->prepareTransitionAwayFromActive();
        if (!connectionsToRespondTo.empty()) {
            ExTask notifyTask = std::make_shared<RespondAmbiguousNotification>(
                    engine, vb, std::move(connectionsToRespondTo));
            ExecutorPool::get()->schedule(notifyTask);
        }
    }

    auto oldstate = vbMap.setState_UNLOCKED(*vb, to, meta, vbStateLock);

    if (oldstate != to && notify_dcp) {
        bool closeInboundStreams = false;
        if (to == vbucket_state_active && transfer == TransferVB::No) {
            /**
             * Close inbound (passive) streams into the vbucket
             * only in case of a failover.
             */
            closeInboundStreams = true;
        }
        engine.getDcpConnMap().vbucketStateChanged(
                vb->getId(), to, closeInboundStreams, &vbStateLock);
    }

    /**
     * Expect this to happen for failover
     */
    if (to == vbucket_state_active && oldstate != vbucket_state_active) {
        /**
         * Create a new checkpoint to ensure that we do not now write to a
         * Disk checkpoint. This updates the snapshot range to maintain the
         * correct snapshot sequence numbers even in a failover scenario.
         */
        vb->checkpointManager->createNewCheckpoint();

        /**
         * Update the manifest of this vBucket from the
         * collectionsManager to ensure that it did not miss a manifest
         * that was not replicated via DCP.
         */
        collectionsManager->maybeUpdate(*vb);

        // MB-37917: The vBucket is becoming an active and can no longer be
        // receiving an initial disk snapshot. It is now the source of truth so
        // we should not prevent any Consumer from streaming from it.
        vb->setReceivingInitialDiskSnapshot(false);
    }

    if (to == vbucket_state_active && oldstate != vbucket_state_active &&
        transfer == TransferVB::No) {
        // Changed state to active and this isn't a transfer (i.e.
        // takeover), which means this is a new fork in the vBucket history
        // - create a new failover table entry.
        const snapshot_range_t range = vb->getPersistedSnapshot();
        auto highSeqno = range.getEnd() == vb->getPersistenceSeqno()
                                 ? range.getEnd()
                                 : range.getStart();
        vb->failovers->createEntry(highSeqno);

        auto entry = vb->failovers->getLatestEntry();
        EP_LOG_INFO(
                "KVBucket::setVBucketState: {} created new failover entry "
                "with uuid:{} and seqno:{}",
                vb->getId(),
                entry.vb_uuid,
                entry.by_seqno);
    }

    if (oldstate == vbucket_state_pending && to == vbucket_state_active) {
        ExTask notifyTask =
                std::make_shared<PendingOpsNotification>(engine, vb);
        ExecutorPool::get()->schedule(notifyTask);
    }

    if (to == vbucket_state_dead) {
        // Reset takeover state (which sets vBucket to dead)
        vb->setTakeoverBackedUpState(false);
    }

    scheduleVBStatePersist(vb->getId());
}

cb::engine_errc KVBucket::createVBucket_UNLOCKED(
        Vbid vbid,
        vbucket_state_t to,
        const nlohmann::json* meta,
        std::unique_lock<std::mutex>& vbset) {
    auto ft = std::make_unique<FailoverTable>(engine.getMaxFailoverEntries());
    KVShard* shard = vbMap.getShardByVbId(vbid);

    VBucketPtr newvb = makeVBucket(
            vbid,
            to,
            shard,
            std::move(ft),
            std::make_unique<NotifyNewSeqnoCB>(*this),
            std::make_unique<Collections::VB::Manifest>(collectionsManager));

    newvb->setFreqSaturatedCallback(
            [this] { this->wakeItemFreqDecayerTask(); });

    Configuration& config = engine.getConfiguration();
    if (config.isBfilterEnabled()) {
        // Initialize bloom filters upon vbucket creation during
        // bucket creation and rebalance
        newvb->createFilter(config.getBfilterKeyCount(),
                            config.getBfilterFpProb());
    }

    // Before adding the VB to the map, notify KVStore of the create
    vbMap.getShardByVbId(vbid)->forEachKVStore(
            [vbid](KVStoreIface* kvs) { kvs->prepareToCreate(vbid); });

    // If active, update the VB from the bucket's collection state.
    // Note: Must be done /before/ adding the new VBucket to vbMap so that
    // it has the correct collections state when it is exposed to operations
    if (to == vbucket_state_active) {
        collectionsManager->maybeUpdate(*newvb);
    }

    if (vbMap.addBucket(newvb) == cb::engine_errc::out_of_range) {
        return cb::engine_errc::out_of_range;
    }

    // @todo-durability: Can the following happen?
    //     For now necessary at least for tests.
    // Durability: Re-set vb-state for applying the ReplicationChain
    //     encoded in 'meta'. This is for supporting the case where
    //     ns_server issues a single set-vb-state call for creating a VB.
    // Note: Must be done /after/ the new VBucket has been added to vbMap.
    if (to == vbucket_state_active || to == vbucket_state_replica) {
        vbMap.setState(*newvb, to, meta);
    }

    // When the VBucket is constructed we initialize
    // persistenceSeqno(0) && persistenceCheckpointId(0)
    newvb->setBucketCreation(true);
    scheduleVBStatePersist(vbid);
    return cb::engine_errc::success;
}

void KVBucket::scheduleVBStatePersist() {
    for (auto vbid : vbMap.getBuckets()) {
        scheduleVBStatePersist(vbid);
    }
}

void KVBucket::scheduleVBStatePersist(Vbid vbid) {
    VBucketPtr vb = getVBucket(vbid);

    if (!vb) {
        EP_LOG_WARN(
                "EPStore::scheduleVBStatePersist: {} does not not exist. "
                "Unable to schedule persistence.",
                vbid);
        return;
    }

    vb->checkpointManager->queueSetVBState();
}

cb::engine_errc KVBucket::deleteVBucket(Vbid vbid, const CookieIface* c) {
    {
        std::unique_lock<std::mutex> vbSetLh(vbsetMutex);
        // Obtain a locked VBucket to ensure we interlock with other
        // threads that are manipulating the VB (particularly ones which may
        // try and change the disk revision e.g. deleteAll and compaction).
        auto lockedVB = getLockedVBucket(vbid);
        if (!lockedVB) {
            return cb::engine_errc::not_my_vbucket;
        }

        vbMap.setState(*lockedVB, vbucket_state_dead, nullptr);
        getRWUnderlying(vbid)->abortCompactionIfRunning(lockedVB.getLock(),
                                                        vbid);
        engine.getDcpConnMap().vbucketStateChanged(vbid, vbucket_state_dead);

        // Drop the VB to begin the delete, the last holder of the VB will
        // unknowingly trigger the destructor which schedules a deletion task.
        vbMap.dropVBucketAndSetupDeferredDeletion(vbid, c);
    }

    if (c) {
        return cb::engine_errc::would_block;
    }
    return cb::engine_errc::success;
}

cb::engine_errc KVBucket::checkForDBExistence(Vbid db_file_id) {
    std::string backend = engine.getConfiguration().getBackend();
    if (backend == "couchdb" || backend == "magma" || backend == "nexus") {
        VBucketPtr vb = vbMap.getBucket(db_file_id);
        if (!vb) {
            return cb::engine_errc::not_my_vbucket;
        }
    } else {
        EP_LOG_WARN("Unknown backend specified for db file id: {}",
                    db_file_id.get());
        return cb::engine_errc::failed;
    }

    return cb::engine_errc::success;
}

bool KVBucket::resetVBucket(Vbid vbid) {
    std::unique_lock<std::mutex> vbsetLock(vbsetMutex);
    // Obtain a locked VBucket to ensure we interlock with other
    // threads that are manipulating the VB (particularly ones which may
    // try and change the disk revision).
    auto lockedVB = getLockedVBucket(vbid);
    return resetVBucket_UNLOCKED(lockedVB, vbsetLock);
}

bool KVBucket::resetVBucket_UNLOCKED(LockedVBucketPtr& vb,
                                     std::unique_lock<std::mutex>& vbset) {
    bool rv(false);

    if (vb) {
        vbucket_state_t vbstate = vb->getState();

        // 1) Remove the vb from the map and begin the deferred deletion
        getRWUnderlying(vb->getId())
                ->abortCompactionIfRunning(vb.getLock(), vb->getId());
        vbMap.dropVBucketAndSetupDeferredDeletion(vb->getId(),
                                                  nullptr /*no cookie*/);

        // 2) Create a new vbucket
        createVBucket_UNLOCKED(vb->getId(), vbstate, {}, vbset);

        // Move the cursors from the old vbucket into the new vbucket
        VBucketPtr newvb = vbMap.getBucket(vb->getId());
        newvb->checkpointManager->takeAndResetCursors(*vb->checkpointManager);
        rv = true;
    }
    return rv;
}

void KVBucket::snapshotStats(bool shuttingDown) {
    std::map<std::string, std::string> statsMap;
    auto snapshot_add_stat = [&statsMap](std::string_view key,
                                         std::string_view value,
                                         const void* ctx) {
        statsMap.insert(std::pair<std::string, std::string>(
                std::string{key.data(), key.size()},
                std::string{value.data(), value.size()}));
    };
    cb::tracing::Traceable traceable;
    bool rv = engine.getStats(&traceable, {}, {}, snapshot_add_stat) ==
                      cb::engine_errc::success;

    nlohmann::json snapshotStats(statsMap);
    if (rv && shuttingDown) {
        snapshotStats["ep_force_shutdown"] =
                stats.forceShutdown ? "true" : "false";
        snapshotStats["ep_shutdown_time"] = fmt::format("{}", ep_real_time());
    }
    getOneRWUnderlying()->snapshotStats(snapshotStats);
}

void KVBucket::getAggregatedVBucketStats(
        const BucketStatCollector& collector,
        cb::prometheus::Cardinality cardinality) {
    // track whether high or low cardinality stats should be collected
    auto doHigh = cardinality == cb::prometheus::Cardinality::All ||
                  cardinality == cb::prometheus::Cardinality::High;
    auto doLow = cardinality == cb::prometheus::Cardinality::All ||
                 cardinality == cb::prometheus::Cardinality::Low;

    // Create visitors for each of the four vBucket states, and collect
    // stats for each.
    auto active = makeVBCountVisitor(vbucket_state_active);
    auto replica = makeVBCountVisitor(vbucket_state_replica);
    auto pending = makeVBCountVisitor(vbucket_state_pending);
    auto dead = makeVBCountVisitor(vbucket_state_dead);

    DatatypeStatVisitor activeDatatype(vbucket_state_active);
    DatatypeStatVisitor replicaDatatype(vbucket_state_replica);

    VBucketStatAggregator aggregator;
    if (doLow) {
        // aggregate the important stats which need frequent updating
        aggregator.addVisitor(active.get());
        aggregator.addVisitor(replica.get());
        aggregator.addVisitor(pending.get());
        aggregator.addVisitor(dead.get());
    }

    if (doHigh) {
        // aggregate the datatype stats, which produce a lot of results and can
        // be collected less frequently
        aggregator.addVisitor(&activeDatatype);
        aggregator.addVisitor(&replicaDatatype);
    }
    visit(aggregator);

    if (doLow) {
        updateCachedResidentRatio(active->getMemResidentPer(),
                                  replica->getMemResidentPer());
        updateCachedResidentRatio(active->getMemResidentPer(),
                                  replica->getMemResidentPer());

        // And finally actually return the stats using the AddStatFn callback.
        appendAggregatedVBucketStats(
                *active, *replica, *pending, *dead, collector);
    }

    if (doHigh) {
        appendDatatypeStats(activeDatatype, replicaDatatype, collector);
    }
}

std::unique_ptr<VBucketCountVisitor> KVBucket::makeVBCountVisitor(
        vbucket_state_t state) {
    return std::make_unique<VBucketCountVisitor>(state);
}

void KVBucket::appendAggregatedVBucketStats(
        const VBucketCountVisitor& active,
        const VBucketCountVisitor& replica,
        const VBucketCountVisitor& pending,
        const VBucketCountVisitor& dead,
        const BucketStatCollector& collector) {
    using namespace cb::stats;
    // Top-level stats:
    collector.addStat(Key::curr_items, active.getNumItems());
    collector.addStat(Key::curr_temp_items, active.getNumTempItems());
    collector.addStat(Key::curr_items_tot,
                      active.getNumItems() + replica.getNumItems() +
                              pending.getNumItems());

    for (const auto& visitor : {active, replica, pending}) {
        auto state = VBucket::toString(visitor.getVBucketState());
        auto stateCol = collector.withLabels({{"state", state}});

        stateCol.addStat(Key::vb_num, visitor.getVBucketNumber());
        stateCol.addStat(Key::vb_curr_items, visitor.getNumItems());
        stateCol.addStat(Key::vb_hp_vb_req_size, visitor.getNumHpVBReqs());
        stateCol.addStat(Key::vb_num_non_resident, visitor.getNonResident());
        stateCol.addStat(Key::vb_perc_mem_resident,
                         visitor.getMemResidentPer());
        stateCol.addStat(Key::vb_eject, visitor.getEjects());
        stateCol.addStat(Key::vb_expired, visitor.getExpired());
        stateCol.addStat(Key::vb_meta_data_memory, visitor.getMetaDataMemory());
        stateCol.addStat(Key::vb_meta_data_disk, visitor.getMetaDataDisk());

        stateCol.addStat(Key::vb_checkpoint_memory,
                         visitor.getCheckpointMemory());
        stateCol.addStat(Key::vb_checkpoint_memory_queue,
                         visitor.getCheckpointMemoryQueue());
        stateCol.addStat(Key::vb_checkpoint_memory_unreferenced,
                         visitor.getCheckpointMemoryUnreferenced());

        stateCol.addStat(Key::vb_checkpoint_memory_overhead_allocator,
                         visitor.getCheckpointMemOverheadAllocatorBytes());
        stateCol.addStat(Key::vb_checkpoint_memory_overhead_allocator_queue,
                         visitor.getCheckpointMemOverheadAllocatorBytesQueue());
        stateCol.addStat(Key::vb_checkpoint_memory_overhead_allocator_index,
                         visitor.getCheckpointMemOverheadAllocatorBytesIndex());
        stateCol.addStat(
                Key::vb_checkpoint_memory_overhead_allocator_index_key,
                visitor.getCheckpointMemOverheadAllocatorBytesIndexKey());

        stateCol.addStat(Key::vb_checkpoint_memory_overhead,
                         visitor.getCheckpointMemOverhead());
        stateCol.addStat(Key::vb_checkpoint_memory_overhead_queue,
                         visitor.getCheckpointMemOverheadQueue());
        stateCol.addStat(Key::vb_checkpoint_memory_overhead_index,
                         visitor.getCheckpointMemOverheadIndex());

        stateCol.addStat(Key::vb_mem_freed_by_checkpoint_item_expel,
                         visitor.getCheckpointMemFreedByItemExpel());
        stateCol.addStat(Key::vb_mem_freed_by_checkpoint_removal,
                         visitor.getCheckpointMemFreedByRemoval());

        stateCol.addStat(Key::vb_ht_memory, visitor.getHashtableMemory());
        stateCol.addStat(Key::vb_ht_item_memory, visitor.getItemMemory());
        stateCol.addStat(Key::vb_ht_item_memory_uncompressed,
                         visitor.getUncompressedItemMemory());
        stateCol.addStat(Key::vb_bloom_filter_memory,
                         visitor.getBloomFilterMemory());
        stateCol.addStat(Key::vb_ops_create, visitor.getOpsCreate());
        stateCol.addStat(Key::vb_ops_update, visitor.getOpsUpdate());
        stateCol.addStat(Key::vb_ops_delete, visitor.getOpsDelete());
        stateCol.addStat(Key::vb_ops_get, visitor.getOpsGet());
        stateCol.addStat(Key::vb_ops_reject, visitor.getOpsReject());
        stateCol.addStat(Key::vb_queue_size, visitor.getQueueSize());
        stateCol.addStat(Key::vb_queue_memory, visitor.getQueueMemory());
        stateCol.addStat(Key::vb_queue_age, visitor.getAge());
        stateCol.addStat(Key::vb_queue_pending, visitor.getPendingWrites());
        stateCol.addStat(Key::vb_queue_fill, visitor.getQueueFill());
        stateCol.addStat(Key::vb_queue_drain, visitor.getQueueDrain());
        stateCol.addStat(Key::vb_rollback_item_count,
                         visitor.getRollbackItemCount());
        // Add stat for the max history disk size of a vbucket
        stateCol.addStat(Key::vb_max_history_disk_size,
                         visitor.getMaxHistoryDiskSize());
    }

    for (const auto& visitor : {active, replica}) {
        auto state = VBucket::toString(visitor.getVBucketState());
        auto stateCol = collector.withLabels({{"state", state}});

        stateCol.addStat(Key::vb_sync_write_accepted_count,
                         visitor.getSyncWriteAcceptedCount());
        stateCol.addStat(Key::vb_sync_write_committed_count,
                         visitor.getSyncWriteCommittedCount());
        stateCol.addStat(Key::vb_sync_write_aborted_count,
                         visitor.getSyncWriteAbortedCount());
    }

    // Dead vBuckets:
    collector.withLabels({{"state", "dead"}})
            .addStat(Key::vb_num, dead.getVBucketNumber());

    // Totals:
    collector.addStat(Key::ep_vb_total,
                      active.getVBucketNumber() + replica.getVBucketNumber() +
                              pending.getVBucketNumber() +
                              dead.getVBucketNumber());
    collector.addStat(Key::ep_total_new_items,
                      active.getOpsCreate() + replica.getOpsCreate() +
                              pending.getOpsCreate());
    collector.addStat(Key::ep_total_del_items,
                      active.getOpsDelete() + replica.getOpsDelete() +
                              pending.getOpsDelete());
    collector.addStat(Key::ep_diskqueue_memory,
                      active.getQueueMemory() + replica.getQueueMemory() +
                              pending.getQueueMemory());
    collector.addStat(Key::ep_diskqueue_fill,
                      active.getQueueFill() + replica.getQueueFill() +
                              pending.getQueueFill());
    collector.addStat(Key::ep_diskqueue_drain,
                      active.getQueueDrain() + replica.getQueueDrain() +
                              pending.getQueueDrain());
    collector.addStat(Key::ep_diskqueue_pending,
                      active.getPendingWrites() + replica.getPendingWrites() +
                              pending.getPendingWrites());
    collector.addStat(Key::ep_ht_item_memory,
                      active.getItemMemory() + replica.getItemMemory() +
                              pending.getItemMemory());
    collector.addStat(Key::ep_meta_data_memory,
                      active.getMetaDataMemory() + replica.getMetaDataMemory() +
                              pending.getMetaDataMemory());
    collector.addStat(Key::ep_meta_data_disk,
                      active.getMetaDataDisk() + replica.getMetaDataDisk() +
                              pending.getMetaDataDisk());
    collector.addStat(Key::ep_checkpoint_memory,
                      active.getCheckpointMemory() +
                              replica.getCheckpointMemory() +
                              pending.getCheckpointMemory());
    collector.addStat(Key::ep_checkpoint_memory_unreferenced,
                      active.getCheckpointMemoryUnreferenced() +
                              replica.getCheckpointMemoryUnreferenced() +
                              pending.getCheckpointMemoryUnreferenced());
    collector.addStat(Key::ep_checkpoint_memory_overhead_allocator,
                      active.getCheckpointMemOverheadAllocatorBytes() +
                              replica.getCheckpointMemOverheadAllocatorBytes() +
                              pending.getCheckpointMemOverheadAllocatorBytes());
    collector.addStat(Key::ep_total_cache_size,
                      active.getCacheSize() + replica.getCacheSize() +
                              pending.getCacheSize());
    collector.addStat(Key::rollback_item_count,
                      active.getRollbackItemCount() +
                              replica.getRollbackItemCount() +
                              pending.getRollbackItemCount());
    collector.addStat(Key::ep_num_non_resident,
                      active.getNonResident() + pending.getNonResident() +
                              replica.getNonResident());
    collector.addStat(Key::ep_chk_persistence_remains,
                      active.getChkPersistRemaining() +
                              pending.getChkPersistRemaining() +
                              replica.getChkPersistRemaining());

    // Add stats for tracking HLC drift
    for (const auto& visitor : {active, replica}) {
        auto state = VBucket::toString(visitor.getVBucketState());
        auto stateCol = collector.withLabels({{"state", state}});
        stateCol.addStat(Key::ep_hlc_drift,
                         visitor.getTotalAbsHLCDrift().total);
        stateCol.addStat(Key::ep_hlc_drift_count,
                         visitor.getTotalAbsHLCDrift().updates);

        stateCol.addStat(Key::ep_ahead_exceptions,
                         visitor.getTotalHLCDriftExceptionCounters().ahead);
        stateCol.addStat(Key::ep_behind_exceptions,
                         visitor.getTotalHLCDriftExceptionCounters().behind);
    }

    // A single total for ahead exceptions accross all active/replicas
    collector.addStat(
            Key::ep_clock_cas_drift_threshold_exceeded,
            active.getTotalHLCDriftExceptionCounters().ahead +
                    replica.getTotalHLCDriftExceptionCounters().ahead);
}

void KVBucket::appendDatatypeStats(const DatatypeStatVisitor& active,
                                   const DatatypeStatVisitor& replica,
                                   const BucketStatCollector& collector) {
    using namespace cb::stats;

    for (uint8_t ii = 0; ii < active.getNumDatatypes(); ++ii) {
        auto datatypeStr = mcbp::datatype::to_string(ii);
        auto labelled = collector.withLabels(
                {{"datatype", datatypeStr}, {"vbucket_state", "active"}});

        labelled.addStat(Key::datatype_count, active.getDatatypeCount(ii));
    }

    for (uint8_t ii = 0; ii < replica.getNumDatatypes(); ++ii) {
        auto datatypeStr = mcbp::datatype::to_string(ii);
        auto labelled = collector.withLabels(
                {{"datatype", datatypeStr}, {"vbucket_state", "replica"}});

        labelled.addStat(Key::datatype_count, replica.getDatatypeCount(ii));
    }
}

void KVBucket::completeBGFetchMulti(
        Vbid vbId,
        std::vector<bgfetched_item_t>& fetchedItems,
        std::chrono::steady_clock::time_point startTime) {
    VBucketPtr vb = getVBucket(vbId);
    if (vb) {
        for (const auto& item : fetchedItems) {
            auto& key = item.first;
            item.second->complete(engine, vb, startTime, key);
        }
        EP_LOG_DEBUG(
                "EP Store completes {} of batched background fetch "
                "for {} endTime = {}",
                uint64_t(fetchedItems.size()),
                vbId,
                std::chrono::duration_cast<std::chrono::milliseconds>(
                        std::chrono::steady_clock::now().time_since_epoch())
                        .count());
    } else {
        std::map<const CookieIface*, cb::engine_errc> toNotify;
        for (const auto& item : fetchedItems) {
            item.second->abort(
                    engine, cb::engine_errc::not_my_vbucket, toNotify);
        }
        for (auto& notify : toNotify) {
            engine.notifyIOComplete(notify.first, notify.second);
        }
        EP_LOG_WARN(
                "EP Store completes {} of batched background fetch for "
                "for {} that is already deleted",
                (int)fetchedItems.size(),
                vbId);
    }
}

GetValue KVBucket::getInternal(const DocKey& key,
                               Vbid vbucket,
                               const CookieIface* cookie,
                               const ForGetReplicaOp getReplicaItem,
                               get_options_t options) {
    VBucketPtr vb = getVBucket(vbucket);

    if (!vb) {
        ++stats.numNotMyVBuckets;
        return GetValue(nullptr, cb::engine_errc::not_my_vbucket);
    }

    const bool honorStates = (options & HONOR_STATES);

    folly::SharedMutex::ReadHolder rlh(vb->getStateLock());
    if (honorStates) {
        vbucket_state_t disallowedState =
                (getReplicaItem == ForGetReplicaOp::Yes)
                        ? vbucket_state_active
                        : vbucket_state_replica;
        vbucket_state_t vbState = vb->getState();
        if (vbState == vbucket_state_dead) {
            ++stats.numNotMyVBuckets;
            return GetValue(nullptr, cb::engine_errc::not_my_vbucket);
        } else if (vbState == disallowedState) {
            ++stats.numNotMyVBuckets;
            return GetValue(nullptr, cb::engine_errc::not_my_vbucket);
        } else if (vbState == vbucket_state_pending) {
            /*
             * If the vbucket is in a pending state and
             * we are performing a getReplica then instead of adding the
             * operation to the pendingOps list return
             * cb::engine_errc::not_my_vbucket.
             */
            if (getReplicaItem == ForGetReplicaOp::Yes) {
                ++stats.numNotMyVBuckets;
                return GetValue(nullptr, cb::engine_errc::not_my_vbucket);
            }
            if (vb->addPendingOp(cookie)) {
                if (options & TRACK_STATISTICS) {
                    vb->opsGet++;
                }
                return GetValue(nullptr, cb::engine_errc::would_block);
            }
        }
    }

    { // hold collections read handle for duration of get
        auto cHandle = vb->lockCollections(key);
        if (!cHandle.valid()) {
            engine.setUnknownCollectionErrorContext(cookie,
                                                    cHandle.getManifestUid());
            return GetValue(nullptr, cb::engine_errc::unknown_collection);
        }

        auto result = vb->getInternal(cookie,
                                      engine,
                                      options,
                                      VBucket::GetKeyOnly::No,
                                      cHandle,
                                      getReplicaItem);

        if (result.getStatus() != cb::engine_errc::would_block) {
            cHandle.incrementOpsGet();
        }
        return result;
    }
}

GetValue KVBucket::getRandomKey(CollectionID cid, const CookieIface* cookie) {
    size_t max = vbMap.getSize();
    const Vbid::id_type start = labs(getRandom()) % max;
    Vbid::id_type curr = start;
    std::unique_ptr<Item> itm;

    while (itm == nullptr) {
        VBucketPtr vb = getVBucket(Vbid(curr++));
        if (vb) {
            folly::SharedMutex::ReadHolder rlh(vb->getStateLock());
            if (vb->getState() == vbucket_state_active) {
                auto cHandle = vb->lockCollections();
                if (!cHandle.exists(cid)) {
                    engine.setUnknownCollectionErrorContext(
                            cookie, cHandle.getManifestUid());
                    return GetValue(nullptr,
                                    cb::engine_errc::unknown_collection);
                }
                if (cHandle.getItemCount(cid) != 0) {
                    if (auto retItm = vb->ht.getRandomKey(cid, getRandom());
                        retItm) {
                        return GetValue(std::move(retItm),
                                        cb::engine_errc::success);
                    }
                }
            }
        }

        if (curr == max) {
            curr = 0;
        }
        if (curr == start) {
            break;
        }
        // Search next vbucket
    }

    return GetValue(nullptr, cb::engine_errc::no_such_key);
}

cb::engine_errc KVBucket::getMetaData(const DocKey& key,
                                      Vbid vbucket,
                                      const CookieIface* cookie,
                                      ItemMetaData& metadata,
                                      uint32_t& deleted,
                                      uint8_t& datatype) {
    VBucketPtr vb = getVBucket(vbucket);

    if (!vb) {
        ++stats.numNotMyVBuckets;
        return cb::engine_errc::not_my_vbucket;
    }

    folly::SharedMutex::ReadHolder rlh(vb->getStateLock());
    if (vb->getState() == vbucket_state_dead ||
        vb->getState() == vbucket_state_replica) {
        ++stats.numNotMyVBuckets;
        return cb::engine_errc::not_my_vbucket;
    }

    { // collections read scope
        auto cHandle = vb->lockCollections(key);
        if (!cHandle.valid()) {
            engine.setUnknownCollectionErrorContext(cookie,
                                                    cHandle.getManifestUid());
            return cb::engine_errc::unknown_collection;
        }

        return vb->getMetaData(
                cookie, engine, cHandle, metadata, deleted, datatype);
    }
}

cb::engine_errc KVBucket::setWithMeta(Item& itm,
                                      uint64_t cas,
                                      uint64_t* seqno,
                                      const CookieIface* cookie,
                                      PermittedVBStates permittedVBStates,
                                      CheckConflicts checkConflicts,
                                      bool allowExisting,
                                      GenerateBySeqno genBySeqno,
                                      GenerateCas genCas,
                                      ExtendedMetaData* emd) {
    VBucketPtr vb = getVBucket(itm.getVBucketId());
    if (!vb) {
        ++stats.numNotMyVBuckets;
        return cb::engine_errc::not_my_vbucket;
    }

    folly::SharedMutex::ReadHolder rlh(vb->getStateLock());
    if (!permittedVBStates.test(vb->getState())) {
        if (vb->getState() == vbucket_state_pending) {
            if (vb->addPendingOp(cookie)) {
                return cb::engine_errc::would_block;
            }
        } else {
            ++stats.numNotMyVBuckets;
            return cb::engine_errc::not_my_vbucket;
        }
    } else if (vb->isTakeoverBackedUp()) {
        EP_LOG_DEBUG(
                "({}) Returned TMPFAIL to a setWithMeta op"
                ", becuase takeover is lagging",
                vb->getId());
        return cb::engine_errc::temporary_failure;
    }

    //check for the incoming item's CAS validity
    if (!Item::isValidCas(itm.getCas())) {
        return cb::engine_errc::key_already_exists;
    }

    cb::engine_errc rv = cb::engine_errc::success;
    { // hold collections read lock for duration of set

        auto cHandle = vb->lockCollections(itm.getKey());
        rv = cHandle.handleWriteStatus(
                engine, cookie, vb->getState(), itm.getNBytes());

        if (rv == cb::engine_errc::success) {
            cHandle.processExpiryTime(itm, getMaxTtl());
            rv = vb->setWithMeta(itm,
                                 cas,
                                 seqno,
                                 cookie,
                                 engine,
                                 checkConflicts,
                                 allowExisting,
                                 genBySeqno,
                                 genCas,
                                 cHandle);
        }
    }

    if (rv == cb::engine_errc::success) {
        checkAndMaybeFreeMemory();
    }
    return rv;
}

cb::engine_errc KVBucket::prepare(Item& itm, const CookieIface* cookie) {
    VBucketPtr vb = getVBucket(itm.getVBucketId());
    if (!vb) {
        ++stats.numNotMyVBuckets;
        return cb::engine_errc::not_my_vbucket;
    }

    folly::SharedMutex::ReadHolder rlh(vb->getStateLock());
    PermittedVBStates permittedVBStates = {vbucket_state_replica,
                                           vbucket_state_pending};
    if (!permittedVBStates.test(vb->getState())) {
        ++stats.numNotMyVBuckets;
        return cb::engine_errc::not_my_vbucket;
    }

    // check for the incoming item's CAS validity
    if (!Item::isValidCas(itm.getCas())) {
        return cb::engine_errc::key_already_exists;
    }

    cb::engine_errc rv = cb::engine_errc::success;
    { // hold collections read lock for duration of prepare

        auto cHandle = vb->lockCollections(itm.getKey());
        rv = cHandle.handleWriteStatus(engine, cookie, itm.getNBytes());
        if (rv == cb::engine_errc::success) {
            cHandle.processExpiryTime(itm, getMaxTtl());
            rv = vb->prepare(itm,
                             0,
                             nullptr,
                             cookie,
                             engine,
                             CheckConflicts::No,
                             true /*allowExisting*/,
                             GenerateBySeqno::No,
                             GenerateCas::No,
                             cHandle);
        }
    }

    if (rv == cb::engine_errc::success) {
        checkAndMaybeFreeMemory();
    }
    return rv;
}

GetValue KVBucket::getAndUpdateTtl(const DocKey& key,
                                   Vbid vbucket,
                                   const CookieIface* cookie,
                                   time_t exptime) {
    VBucketPtr vb = getVBucket(vbucket);
    if (!vb) {
        ++stats.numNotMyVBuckets;
        return GetValue(nullptr, cb::engine_errc::not_my_vbucket);
    }

    folly::SharedMutex::ReadHolder rlh(vb->getStateLock());
    if (vb->getState() == vbucket_state_dead) {
        ++stats.numNotMyVBuckets;
        return GetValue(nullptr, cb::engine_errc::not_my_vbucket);
    } else if (vb->getState() == vbucket_state_replica) {
        ++stats.numNotMyVBuckets;
        return GetValue(nullptr, cb::engine_errc::not_my_vbucket);
    } else if (vb->getState() == vbucket_state_pending) {
        if (vb->addPendingOp(cookie)) {
            return GetValue(nullptr, cb::engine_errc::would_block);
        }
    }

    { // collections read scope
        auto cHandle = vb->lockCollections(key);
        if (!cHandle.valid()) {
            engine.setUnknownCollectionErrorContext(cookie,
                                                    cHandle.getManifestUid());
            return GetValue(nullptr, cb::engine_errc::unknown_collection);
        }

        auto result = vb->getAndUpdateTtl(
                cookie,
                engine,
                cHandle.processExpiryTime(exptime, getMaxTtl()),
                cHandle);

        if (result.getStatus() == cb::engine_errc::success) {
            cHandle.incrementOpsStore();
            cHandle.incrementOpsGet();
        }
        return result;
    }
}

GetValue KVBucket::getLocked(const DocKey& key,
                             Vbid vbucket,
                             rel_time_t currentTime,
                             uint32_t lockTimeout,
                             const CookieIface* cookie) {
    auto vb = getVBucket(vbucket);
    if (!vb) {
        ++stats.numNotMyVBuckets;
        return GetValue(nullptr, cb::engine_errc::not_my_vbucket);
    }

    folly::SharedMutex::ReadHolder rlh(vb->getStateLock());
    if (vb->getState() != vbucket_state_active) {
        ++stats.numNotMyVBuckets;
        return GetValue(nullptr, cb::engine_errc::not_my_vbucket);
    }

    auto cHandle = vb->lockCollections(key);
    if (!cHandle.valid()) {
        engine.setUnknownCollectionErrorContext(cookie,
                                                cHandle.getManifestUid());
        return GetValue(nullptr, cb::engine_errc::unknown_collection);
    }

    auto result =
            vb->getLocked(currentTime, lockTimeout, cookie, engine, cHandle);
    if (result.getStatus() == cb::engine_errc::success) {
        cHandle.incrementOpsGet();
    }
    return result;
}

cb::engine_errc KVBucket::unlockKey(const DocKey& key,
                                    Vbid vbucket,
                                    uint64_t cas,
                                    rel_time_t currentTime,
                                    const CookieIface* cookie) {
    auto vb = getVBucket(vbucket);
    if (!vb) {
        ++stats.numNotMyVBuckets;
        return cb::engine_errc::not_my_vbucket;
    }

    folly::SharedMutex::ReadHolder rlh(vb->getStateLock());
    if (vb->getState() != vbucket_state_active) {
        ++stats.numNotMyVBuckets;
        return cb::engine_errc::not_my_vbucket;
    }

    auto cHandle = vb->lockCollections(key);
    if (!cHandle.valid()) {
        engine.setUnknownCollectionErrorContext(cookie,
                                                cHandle.getManifestUid());
        return cb::engine_errc::unknown_collection;
    }

    auto res = vb->fetchValueForWrite(cHandle);
    switch (res.status) {
    case VBucket::FetchForWriteResult::Status::OkFound: {
        auto* v = res.storedValue;
        if (VBucket::isLogicallyNonExistent(*v, cHandle)) {
            vb->ht.cleanupIfTemporaryItem(res.lock, *v);
            return cb::engine_errc::no_such_key;
        }
        if (v->isLocked(currentTime)) {
            if (v->getCas() == cas) {
                v->unlock();
                return cb::engine_errc::success;
            }
            return cb::engine_errc::locked_tmpfail;
        }
        return cb::engine_errc::temporary_failure;
    }
    case VBucket::FetchForWriteResult::Status::OkVacant:
        if (eviction_policy == EvictionPolicy::Value) {
            return cb::engine_errc::no_such_key;
        } else {
            // With the full eviction, an item's lock is automatically
            // released when the item is evicted from memory. Therefore,
            // we simply return cb::engine_errc::temporary_failure when we
            // receive unlockKey for an item that is not in memocy cache. Note
            // that we don't spawn any bg fetch job to figure out if an item
            // actually exists in disk or not.
            return cb::engine_errc::temporary_failure;
        }

    case VBucket::FetchForWriteResult::Status::ESyncWriteInProgress:
        return cb::engine_errc::sync_write_in_progress;
    }
    folly::assume_unreachable();
}

cb::engine_errc KVBucket::getKeyStats(const DocKey& key,
                                      Vbid vbucket,
                                      const CookieIface* cookie,
                                      struct key_stats& kstats,
                                      WantsDeleted wantsDeleted) {
    auto vb = getVBucket(vbucket);
    if (!vb) {
        ++stats.numNotMyVBuckets;
        return cb::engine_errc::not_my_vbucket;
    }

    folly::SharedMutex::ReadHolder rlh(vb->getStateLock());
    auto cHandle = vb->lockCollections(key);
    if (!cHandle.valid()) {
        engine.setUnknownCollectionErrorContext(cookie,
                                                cHandle.getManifestUid());
        return cb::engine_errc::unknown_collection;
    }

    return vb->getKeyStats(cookie, engine, kstats, wantsDeleted, cHandle);
}

std::string KVBucket::validateKey(const DocKey& key,
                                  Vbid vbucket,
                                  Item& diskItem) {
    VBucketPtr vb = getVBucket(vbucket);

    auto cHandle = vb->lockCollections(key);
    if (!cHandle.valid()) {
        return "collection_unknown";
    }

    auto res =
            vb->fetchValidValue(WantsDeleted::Yes, TrackReference::No, cHandle);
    auto* v = res.storedValue;
    if (v) {
        if (VBucket::isLogicallyNonExistent(*v, cHandle)) {
            vb->ht.cleanupIfTemporaryItem(res.lock, *v);
            return "item_deleted";
        }

        if (diskItem.getFlags() != v->getFlags()) {
            return "flags_mismatch";
        } else if (v->isResident() && memcmp(diskItem.getData(),
                                             v->getValue()->getData(),
                                             diskItem.getNBytes())) {
            return "data_mismatch";
        } else {
            return "valid";
        }
    } else {
        return "item_deleted";
    }
}

cb::engine_errc KVBucket::deleteItem(
        const DocKey& key,
        uint64_t& cas,
        Vbid vbucket,
        const CookieIface* cookie,
        std::optional<cb::durability::Requirements> durability,
        ItemMetaData* itemMeta,
        mutation_descr_t& mutInfo) {
    auto vb = getVBucket(vbucket);
    if (!vb) {
        ++stats.numNotMyVBuckets;
        return cb::engine_errc::not_my_vbucket;
    }

    folly::SharedMutex::ReadHolder rlh(vb->getStateLock());
    if (vb->getState() == vbucket_state_dead) {
        ++stats.numNotMyVBuckets;
        return cb::engine_errc::not_my_vbucket;
    } else if (vb->getState() == vbucket_state_replica) {
        ++stats.numNotMyVBuckets;
        return cb::engine_errc::not_my_vbucket;
    } else if (vb->getState() == vbucket_state_pending) {
        if (vb->addPendingOp(cookie)) {
            return cb::engine_errc::would_block;
        }
    } else if (vb->isTakeoverBackedUp()) {
        EP_LOG_DEBUG(
                "({}) Returned TMPFAIL to a delete op"
                ", becuase takeover is lagging",
                vb->getId());
        return cb::engine_errc::temporary_failure;
    }

    // Yield if checkpoint's full - The call also wakes up the mem recovery task
    if (verifyCheckpointMemoryState() == CheckpointMemoryState::Full) {
        return cb::engine_errc::temporary_failure;
    }

    cb::engine_errc result;
    { // collections read scope
        auto cHandle = vb->lockCollections(key);
        if (!cHandle.valid()) {
            engine.setUnknownCollectionErrorContext(cookie,
                                                    cHandle.getManifestUid());
            return cb::engine_errc::unknown_collection;
        }

        result = vb->deleteItem(
                cas, cookie, engine, durability, itemMeta, mutInfo, cHandle);
    }

    if (durability) {
        vb->notifyActiveDMOfLocalSyncWrite();
    }

    return result;
}

cb::engine_errc KVBucket::deleteWithMeta(const DocKey& key,
                                         uint64_t& cas,
                                         uint64_t* seqno,
                                         Vbid vbucket,
                                         const CookieIface* cookie,
                                         PermittedVBStates permittedVBStates,
                                         CheckConflicts checkConflicts,
                                         const ItemMetaData& itemMeta,
                                         GenerateBySeqno genBySeqno,
                                         GenerateCas generateCas,
                                         uint64_t bySeqno,
                                         ExtendedMetaData* emd,
                                         DeleteSource deleteSource) {
    VBucketPtr vb = getVBucket(vbucket);

    if (!vb) {
        ++stats.numNotMyVBuckets;
        return cb::engine_errc::not_my_vbucket;
    }

    folly::SharedMutex::ReadHolder rlh(vb->getStateLock());
    if (!permittedVBStates.test(vb->getState())) {
        if (vb->getState() == vbucket_state_pending) {
            if (vb->addPendingOp(cookie)) {
                return cb::engine_errc::would_block;
            }
        } else {
            ++stats.numNotMyVBuckets;
            return cb::engine_errc::not_my_vbucket;
        }
    } else if (vb->isTakeoverBackedUp()) {
        EP_LOG_DEBUG(
                "({}) Returned TMPFAIL to a deleteWithMeta op"
                ", becuase takeover is lagging",
                vb->getId());
        return cb::engine_errc::temporary_failure;
    }

    //check for the incoming item's CAS validity
    if (!Item::isValidCas(itemMeta.cas)) {
        return cb::engine_errc::key_already_exists;
    }

    { // hold collections read lock for duration of delete
        auto cHandle = vb->lockCollections(key);
        if (!cHandle.valid()) {
            engine.setUnknownCollectionErrorContext(cookie,
                                                    cHandle.getManifestUid());
            return cb::engine_errc::unknown_collection;
        }

        return vb->deleteWithMeta(cas,
                                  seqno,
                                  cookie,
                                  engine,
                                  checkConflicts,
                                  itemMeta,
                                  genBySeqno,
                                  generateCas,
                                  bySeqno,
                                  cHandle,
                                  deleteSource);
    }
}

void KVBucket::reset() {
    auto buckets = vbMap.getBuckets();
    for (auto vbid : buckets) {
        auto vb = getLockedVBucket(vbid);
        if (vb) {
            vb->ht.clear();
            vb->checkpointManager->clear();
            vb->resetStats();
            vb->setPersistedSnapshot({0, 0});
            EP_LOG_INFO("KVBucket::reset(): Successfully flushed {}", vbid);
        }
    }
    EP_LOG_INFO_RAW("KVBucket::reset(): Successfully flushed bucket");
}

bool KVBucket::isWarmupLoadingData() {
    return false;
}

bool KVBucket::isWarmupComplete() {
    return false;
}

bool KVBucket::isWarmupOOMFailure() {
    return false;
}

bool KVBucket::hasWarmupSetVbucketStateFailed() const {
    return false;
}

bool KVBucket::maybeWaitForVBucketWarmup(const CookieIface* cookie) {
    return false;
}

bool KVBucket::isMemUsageAboveBackfillThreshold() {
    auto memoryUsed =
            static_cast<double>(stats.getEstimatedTotalMemoryUsed());
    auto maxSize = static_cast<double>(stats.getMaxDataSize());
    return memoryUsed > (maxSize * backfillMemoryThreshold);
}

// Trigger memory reduction (ItemPager) if we've exceeded the pageable high
// watermark.
void KVBucket::checkAndMaybeFreeMemory() {
    if (getPageableMemCurrent() > getPageableMemHighWatermark()) {
        attemptToFreeMemory();
    }
}

void KVBucket::setBackfillMemoryThreshold(double threshold) {
    backfillMemoryThreshold = threshold;
}

void KVBucket::setExpiryPagerSleeptime(size_t val) {
    expiryPagerTask->updateSleepTime(std::chrono::seconds(val));
    if (!expiryPagerTask->isEnabled()) {
        EP_LOG_DEBUG(
                "Expiry pager disabled, "
                "enabling it will make exp_pager_stime ({})"
                "to go into effect!",
                val);
    }
}

void KVBucket::setExpiryPagerTasktime(ssize_t val) {
    expiryPagerTask->updateInitialRunTime(val);
    if (!expiryPagerTask->isEnabled()) {
        EP_LOG_DEBUG(
                "Expiry pager disabled, "
                "enabling it will make exp_pager_initial_run_time ({})"
                "to go into effect!",
                val);
    }
}

void KVBucket::enableExpiryPager() {
    if (!expiryPagerTask->enable()) {
        EP_LOG_DEBUG_RAW("Expiry Pager already enabled!");
    }
}

void KVBucket::disableExpiryPager() {
    if (!expiryPagerTask->disable()) {
        EP_LOG_DEBUG_RAW("Expiry Pager already disabled!");
    }
}

void KVBucket::wakeUpExpiryPager() {
    if (expiryPagerTask->isEnabled()) {
        ExecutorPool::get()->wake(expiryPagerTask->getId());
    }
}

void KVBucket::wakeItemPager() {
    if (itemPagerTask->getState() == TASK_SNOOZED) {
        ExecutorPool::get()->wake(itemPagerTask->getId());
    }
}

void KVBucket::enableItemPager() {
    ExecutorPool::get()->cancel(itemPagerTask->getId());
    ExecutorPool::get()->schedule(itemPagerTask);
}

void KVBucket::disableItemPager() {
    ExecutorPool::get()->cancel(itemPagerTask->getId());
}

void KVBucket::wakeItemFreqDecayerTask() {
    auto& t = dynamic_cast<ItemFreqDecayerTask&>(*itemFreqDecayerTask);
    t.wakeup();
}

void KVBucket::enableAccessScannerTask() {
    std::lock_guard<std::mutex> lh(accessScanner.mutex);
    if (!accessScanner.enabled) {
        accessScanner.enabled = true;

        if (accessScanner.sleeptime != 0) {
            ExecutorPool::get()->cancel(accessScanner.task);
        }

        size_t alogSleepTime = engine.getConfiguration().getAlogSleepTime();
        accessScanner.sleeptime = alogSleepTime * 60;
        if (accessScanner.sleeptime != 0) {
            ExTask task =
                    std::make_shared<AccessScanner>(*this,
                                                    engine.getConfiguration(),
                                                    stats,
                                                    accessScanner.sleeptime,
                                                    true);
            accessScanner.task = ExecutorPool::get()->schedule(task);
        } else {
            EP_LOG_INFO_RAW(
                    "Did not enable access scanner task, "
                    "as alog_sleep_time is set to zero!");
        }
    } else {
        EP_LOG_DEBUG_RAW("Access scanner already enabled!");
    }
}

void KVBucket::disableAccessScannerTask() {
    std::lock_guard<std::mutex> lh(accessScanner.mutex);
    if (accessScanner.enabled) {
        ExecutorPool::get()->cancel(accessScanner.task);
        accessScanner.sleeptime = 0;
        accessScanner.enabled = false;
    } else {
        EP_LOG_DEBUG_RAW("Access scanner already disabled!");
    }
}

void KVBucket::setAccessScannerSleeptime(size_t val, bool useStartTime) {
    std::lock_guard<std::mutex> lh(accessScanner.mutex);

    if (accessScanner.enabled) {
        if (accessScanner.sleeptime != 0) {
            ExecutorPool::get()->cancel(accessScanner.task);
        }

        // store sleeptime in seconds
        accessScanner.sleeptime = val * 60;
        if (accessScanner.sleeptime != 0) {
            ExTask task =
                    std::make_shared<AccessScanner>(*this,
                                                    engine.getConfiguration(),
                                                    stats,
                                                    accessScanner.sleeptime,
                                                    useStartTime);
            accessScanner.task = ExecutorPool::get()->schedule(task);
        }
    }
}

void KVBucket::resetAccessScannerStartTime() {
    std::lock_guard<std::mutex> lh(accessScanner.mutex);

    if (accessScanner.enabled) {
        if (accessScanner.sleeptime != 0) {
            ExecutorPool::get()->cancel(accessScanner.task);
            // re-schedule task according to the new task start hour
            ExTask task =
                    std::make_shared<AccessScanner>(*this,
                                                    engine.getConfiguration(),
                                                    stats,
                                                    accessScanner.sleeptime,
                                                    true);
            accessScanner.task = ExecutorPool::get()->schedule(task);
        }
    }
}

void KVBucket::enableItemCompressor() {
    itemCompressorTask = std::make_shared<ItemCompressorTask>(&engine, stats);
    ExecutorPool::get()->schedule(itemCompressorTask);
}

void KVBucket::setAllBloomFilters(bool to) {
    for (auto vbid : vbMap.getBuckets()) {
        VBucketPtr vb = vbMap.getBucket(vbid);
        if (vb) {
            if (to) {
                vb->setFilterStatus(BFILTER_ENABLED);
            } else {
                vb->setFilterStatus(BFILTER_DISABLED);
            }
        }
    }
}

void KVBucket::visit(VBucketVisitor &visitor)
{
    for (auto vbid : vbMap.getBuckets()) {
        VBucketPtr vb = vbMap.getBucket(vbid);
        if (vb) {
            visitor.visitBucket(*vb);
        }
    }
}

size_t KVBucket::visitAsync(
        std::unique_ptr<InterruptableVBucketVisitor> visitor,
        const char* lbl,
        TaskId id,
        std::chrono::microseconds maxExpectedDuration) {
    auto task = std::make_shared<VBCBAdaptor>(this,
                                              id,
                                              std::move(visitor),
                                              lbl,
                                              /*shutdown*/ false);
    task->setMaxExpectedDuration(maxExpectedDuration);
    return ExecutorPool::get()->schedule(task);
}

KVBucket::Position KVBucket::pauseResumeVisit(PauseResumeVBVisitor& visitor,
                                              Position& start_pos,
                                              VBucketFilter* filter) {
    Vbid vbid = start_pos.vbucket_id;
    for (; vbid.get() < vbMap.getSize(); ++vbid) {
        if (!filter || (*filter)(vbid)) {
            VBucketPtr vb = vbMap.getBucket(vbid);
            if (vb) {
                bool paused = !visitor.visit(*vb);
                if (paused) {
                    break;
                }
            }
        }
    }

    return KVBucket::Position(vbid);
}

KVBucket::Position KVBucket::startPosition() const
{
    return KVBucket::Position(Vbid(0));
}

KVBucket::Position KVBucket::endPosition() const
{
    return KVBucket::Position(Vbid(vbMap.getSize()));
}

VBCBAdaptor::VBCBAdaptor(KVBucket* s,
                         TaskId id,
                         std::unique_ptr<InterruptableVBucketVisitor> v,
                         const char* l,
                         bool shutdown)
    : GlobalTask(&s->getEPEngine(), id, 0 /*initialSleepTime*/, shutdown),
      store(s),
      visitor(std::move(v)),
      label(l),
      maxDuration(std::chrono::microseconds::max()) {
    // populate the list of vbuckets to visit, and order them as needed by
    // the visitor.
    const auto numVbs = store->getVBuckets().getSize();

    for (Vbid::id_type vbid = 0; vbid < numVbs; ++vbid) {
        if (visitor->getVBucketFilter()(Vbid(vbid))) {
            vbucketsToVisit.emplace_back(vbid);
        }
    }
    std::sort(vbucketsToVisit.begin(),
              vbucketsToVisit.end(),
              visitor->getVBucketComparator());
}

std::string VBCBAdaptor::getDescription() const {
    auto value = currentvb.load();
    if (value == None) {
        return std::string(label) + " no vbucket assigned";
    } else {
        return std::string(label) + " on " + Vbid(value).to_string();
    }
}

bool VBCBAdaptor::run() {
    visitor->begin();

    while (!vbucketsToVisit.empty()) {
        const auto vbid = vbucketsToVisit.front();
        VBucketPtr vb = store->getVBucket(vbid);
        if (vb) {
            currentvb = vbid.get();

            using State = InterruptableVBucketVisitor::ExecutionState;
            switch (visitor->shouldInterrupt()) {
            case State::Continue:
                break;
            case State::Pause:
                snooze(0);
                return true;
            case State::Stop:
                visitor->complete();
                return false;
            }

            visitor->visitBucket(*vb);
        }
        vbucketsToVisit.pop_front();
    }

    // Processed all vBuckets now, do not need to run again.
    visitor->complete();
    return false;
}

void KVBucket::resetUnderlyingStats()
{
    for (auto& i : vbMap.shards) {
        KVShard* shard = i.get();
        shard->getRWUnderlying()->resetStats();
    }

    for (size_t i = 0; i < GlobalTask::allTaskIds.size(); i++) {
        stats.schedulingHisto[i].reset();
        stats.taskRuntimeHisto[i].reset();
    }
}

void KVBucket::addKVStoreStats(const AddStatFn& add_stat,
                               const CookieIface* cookie) {
    for (const auto& shard : vbMap.shards) {
        /* Add the different KVStore instances into a set and then
         * retrieve the stats from each instance separately. This
         * is because CouchKVStore has separate read only and read
         * write instance whereas RocksDBKVStore has only instance
         * for both read write and read-only.
         */
        std::set<const KVStoreIface*> underlyingSet;
        underlyingSet.insert(shard->getRWUnderlying());

        for (auto* store : underlyingSet) {
            store->addStats(add_stat, cookie);
        }
    }
}

void KVBucket::addKVStoreTimingStats(const AddStatFn& add_stat,
                                     const CookieIface* cookie) {
    for (const auto& shard : vbMap.shards) {
        std::set<const KVStoreIface*> underlyingSet;
        underlyingSet.insert(shard->getRWUnderlying());

        for (auto* store : underlyingSet) {
            store->addTimingStats(add_stat, cookie);
        }
    }
}

bool KVBucket::getKVStoreStat(std::string_view name, size_t& value) {
    std::array<std::string_view, 1> keys = {{name}};
    auto kvStats = getKVStoreStats(keys);
    auto stat = kvStats.find(name);
    if (stat != kvStats.end()) {
        value = stat->second;
        return true;
    }
    return false;
}

GetStatsMap KVBucket::getKVStoreStats(gsl::span<const std::string_view> keys) {
    GetStatsMap statsMap;
    auto aggShardStats = [&](const KVStoreIface* store) {
        auto shardStats = store->getStats(keys);
        for (const auto& [name, value] : shardStats) {
            auto [itr, emplaced] = statsMap.try_emplace(name, value);
            if (!emplaced) {
                itr->second += value;
            }
        }
    };
    for (const auto& shard : vbMap.shards) {
        aggShardStats(shard->getRWUnderlying());
    }
    return statsMap;
}

const KVStoreIface* KVBucket::getOneROUnderlying() const {
    return vbMap.shards[EP_PRIMARY_SHARD]->getROUnderlying();
}

KVStoreIface* KVBucket::getOneRWUnderlying() {
    return vbMap.shards[EP_PRIMARY_SHARD]->getRWUnderlying();
}

TaskStatus KVBucket::rollback(Vbid vbid, uint64_t rollbackSeqno) {
    std::unique_lock<std::mutex> vbset(vbsetMutex);

    auto vb = getLockedVBucket(vbid, std::try_to_lock);

    if (!vb.owns_lock()) {
        return TaskStatus::Reschedule; // Reschedule a vbucket rollback task.
    }

    if (!vb.getVB()) {
        EP_LOG_WARN("{} Aborting rollback as the vbucket was not found", vbid);
        return TaskStatus::Abort;
    }

    auto ctx = prepareToRollback(vbid);

    // Acquire the vb stateLock in exclusive mode as we will recreate the
    // DurabilityMonitor in the vBucket as part of rollback and this could race
    // with stats calls.
    folly::SharedMutex::WriteHolder wlh(vb->getStateLock());
    if ((vb->getState() == vbucket_state_replica) ||
        (vb->getState() == vbucket_state_pending)) {
        auto prevHighSeqno =
                static_cast<uint64_t>(vb->checkpointManager->getHighSeqno());
        if (rollbackSeqno != 0) {
            RollbackResult result = doRollback(vbid, rollbackSeqno);
            if (result.success) {
                if (result.highSeqno > 0) {
                    rollbackUnpersistedItems(*vb, result.highSeqno);
                    const auto loadResult = loadPreparedSyncWrites(*vb);
                    if (loadResult.success) {
                        auto& epVb = static_cast<EPVBucket&>(*vb.getVB());
                        epVb.postProcessRollback(result, prevHighSeqno, *this);
                        engine.getDcpConnMap().closeStreamsDueToRollback(vbid);
                        return TaskStatus::Complete;
                    }
                    EP_LOG_WARN(
                            "{} KVBucket::rollback(): loadPreparedSyncWrites() "
                            "failed to scan for prepares, resetting vbucket",
                            vbid);
                }
                // if 0, reset vbucket for a clean start instead of deleting
                // everything in it
            } else {
                // not success hence reset vbucket to avoid data loss
                EP_LOG_WARN(
                        "{} KVBucket::rollback(): on disk rollback failed, "
                        "resetting vbucket",
                        vbid);
            }
        }

        if (resetVBucket_UNLOCKED(vb, vbset)) {
            VBucketPtr newVb = vbMap.getBucket(vbid);
            newVb->incrRollbackItemCount(prevHighSeqno);
            engine.getDcpConnMap().closeStreamsDueToRollback(vbid);
            return TaskStatus::Complete;
        }
        EP_LOG_WARN("{} Aborting rollback as reset of the vbucket failed",
                    vbid);
        return TaskStatus::Abort;
    } else {
        EP_LOG_WARN("{} Rollback not supported on the vbucket state {}",
                    vbid,
                    VBucket::toString(vb->getState()));
        return TaskStatus::Abort;
    }
}

void KVBucket::attemptToFreeMemory() {
    static_cast<ItemPager*>(itemPagerTask.get())->scheduleNow();
}

void KVBucket::wakeUpCheckpointMemRecoveryTask() {
    for (const auto& task : chkRemovers) {
        if (task) {
            task->wakeup();
        }
    }
}

void KVBucket::runDefragmenterTask() {
    defragmenterTask->execute("");
}

std::chrono::milliseconds KVBucket::getDefragmenterTaskSleepTime() const {
    if (!defragmenterTask) {
        return {};
    }

    return std::static_pointer_cast<DefragmenterTask>(defragmenterTask)->getCurrentSleepTime();
}

void KVBucket::runItemFreqDecayerTask() {
    itemFreqDecayerTask->execute("");
}

bool KVBucket::runAccessScannerTask() {
    return ExecutorPool::get()->wakeAndWait(accessScanner.task);
}

void KVBucket::runVbStatePersistTask(Vbid vbid) {
    scheduleVBStatePersist(vbid);
}

size_t KVBucket::getActiveResidentRatio() const {
    return cachedResidentRatio.activeRatio.load();
}

size_t KVBucket::getReplicaResidentRatio() const {
    return cachedResidentRatio.replicaRatio.load();
}

cb::engine_errc KVBucket::forceMaxCas(Vbid vbucket, uint64_t cas) {
    VBucketPtr vb = vbMap.getBucket(vbucket);
    if (vb) {
        EP_LOG_WARN("KVBucket::forceMaxCas {} current:{}, new:{}",
                    vbucket,
                    vb->getMaxCas(),
                    cas);
        vb->forceMaxCas(cas);
        return cb::engine_errc::success;
    }
    return cb::engine_errc::not_my_vbucket;
}

std::ostream& operator<<(std::ostream& os, const KVBucket::Position& pos) {
    os << pos.vbucket_id;
    return os;
}

void KVBucket::notifyFlusher(const Vbid vbid) {
    auto vb = getVBucket(vbid);
    // Can't assert vb here as this may be called from Warmup before we add the
    // VBucket to the VBucketMap
    if (vb) {
        auto* flusher = vb->getFlusher();
        // Can't assert flusher here as this may be called for ephemeral
        // VBuckets which do not have a flusher
        if (flusher) {
            flusher->notifyFlushEvent(vb);
        }
    }
}

void KVBucket::notifyReplication(const Vbid vbid,
                                 const int64_t bySeqno,
                                 SyncWriteOperation syncWrite) {
    engine.getDcpConnMap().notifyVBConnections(vbid, bySeqno, syncWrite);
}

void KVBucket::initializeExpiryPager(Configuration& config) {
    expiryPagerTask = std::make_shared<ExpiredItemPager>(
            &engine,
            stats,
            config.getExpPagerStime(),
            config.getExpPagerInitialRunTime(),
            config.getExpiryPagerConcurrency());

    if (config.isExpPagerEnabled()) {
        enableExpiryPager();
    }

    config.addValueChangedListener(
            "exp_pager_stime",
            std::make_unique<EPStoreValueChangeListener>(*this));
    config.addValueChangedListener(
            "exp_pager_enabled",
            std::make_unique<EPStoreValueChangeListener>(*this));
    config.addValueChangedListener(
            "exp_pager_initial_run_time",
            std::make_unique<EPStoreValueChangeListener>(*this));
}

cb::engine_error KVBucket::setCollections(std::string_view manifest,
                                          const CookieIface* cookie) {
    // Only allow a new manifest once warmup has progressed past vbucket warmup
    // 1) This means any prior manifest has been loaded
    // 2) All vbuckets can have the new manifest applied
    if (cookie && maybeWaitForVBucketWarmup(cookie)) {
        EP_LOG_INFO("KVBucket::setCollections blocking for warmup cookie:{}",
                    static_cast<const void*>(cookie));
        return cb::engine_error(cb::engine_errc::would_block,
                                "KVBucket::setCollections waiting for warmup");
    }

    // Inhibit VB state changes whilst updating the vbuckets
    std::lock_guard<std::mutex> lh(vbsetMutex);

    auto status = collectionsManager->update(*this, manifest, cookie);
    if (status.code() != cb::engine_errc::success &&
        status.code() != cb::engine_errc::would_block) {
        EP_LOG_WARN("KVBucket::setCollections error:{} {}",
                    status.code(),
                    status.what());
    }
    return status;
}

std::pair<cb::mcbp::Status, nlohmann::json> KVBucket::getCollections(
        const Collections::IsVisibleFunction& isVisible) const {
    return collectionsManager->getManifest(isVisible);
}

cb::EngineErrorGetCollectionIDResult KVBucket::getCollectionID(
        std::string_view path) const {
    try {
        return collectionsManager->getCollectionID(path);
    } catch (const cb::engine_error& e) {
        return cb::EngineErrorGetCollectionIDResult{
                cb::engine_errc(e.code().value())};
    }
}

cb::EngineErrorGetScopeIDResult KVBucket::getScopeID(
        std::string_view path) const {
    try {
        return collectionsManager->getScopeID(path);
    } catch (const cb::engine_error& e) {
        return cb::EngineErrorGetScopeIDResult{
                cb::engine_errc(e.code().value())};
    }
}

std::pair<uint64_t, std::optional<ScopeID>> KVBucket::getScopeID(
        CollectionID cid) const {
    return collectionsManager->getScopeID(cid);
}

const Collections::Manager& KVBucket::getCollectionsManager() const {
    return *collectionsManager;
}

Collections::Manager& KVBucket::getCollectionsManager() {
    return *collectionsManager;
}

const std::shared_ptr<Collections::Manager>&
KVBucket::getSharedCollectionsManager() const {
    return collectionsManager;
}

bool KVBucket::isXattrEnabled() const {
    return xattrEnabled;
}

void KVBucket::setXattrEnabled(bool value) {
    xattrEnabled = value;
}

std::chrono::seconds KVBucket::getMaxTtl() const {
    return std::chrono::seconds{maxTtl.load()};
}

void KVBucket::setMaxTtl(size_t max) {
    maxTtl = max;
}

uint16_t KVBucket::getNumOfVBucketsInState(vbucket_state_t state) const {
    return vbMap.getVBStateCount(state);
}

size_t KVBucket::getMemFootPrint() {
    size_t mem = 0;
    for (auto& i : vbMap.shards) {
        KVShard* shard = i.get();
        mem += shard->getRWUnderlying()->getMemFootPrint();
    }
    return mem;
}

SyncWriteResolvedCallback KVBucket::makeSyncWriteResolvedCB() {
    return [this](Vbid vbid) {
        if (this->durabilityCompletionTask) {
            this->durabilityCompletionTask->notifySyncWritesToComplete(vbid);
        }
    };
}

SyncWriteCompleteCallback KVBucket::makeSyncWriteCompleteCB() {
    return [&engine = this->engine](const CookieIface* cookie,
                                    cb::engine_errc status) {
        if (status != cb::engine_errc::success) {
            // For non-success status codes clear the cookie's engine_specific;
            // as the operation is now complete. This ensures that any
            // subsequent call by the same cookie to store() is treated as a new
            // operation (and not the completion of the previous one).
            engine.storeEngineSpecific(cookie, nullptr);
        }
        engine.notifyIOComplete(cookie, status);
    };
}

SeqnoAckCallback KVBucket::makeSeqnoAckCB() const {
    return [&engine = this->engine](Vbid vbid, int64_t seqno) {
        engine.getDcpConnMap().seqnoAckVBPassiveStream(vbid, seqno);
    };
}

CheckpointDisposer KVBucket::makeCheckpointDisposer() const {
    return [this](CheckpointList&& toDestroy, const Vbid& vbid) mutable {
        getCkptDestroyerTask(vbid).queueForDestruction(std::move(toDestroy));
    };
}

std::unique_ptr<KVStoreIface> KVBucket::takeRW(size_t shardId) {
    return vbMap.shards[shardId]->takeRW();
}

void KVBucket::setRW(size_t shardId, std::unique_ptr<KVStoreIface> rw) {
    vbMap.shards[shardId]->setRWUnderlying(std::move(rw));
}

cb::engine_errc KVBucket::setMinDurabilityLevel(cb::durability::Level level) {
    if (!isValidBucketDurabilityLevel(level)) {
        return cb::engine_errc::durability_invalid_level;
    }

    minDurabilityLevel = level;

    return cb::engine_errc::success;
}

cb::durability::Level KVBucket::getMinDurabilityLevel() const {
    return minDurabilityLevel;
}

KVShard::id_type KVBucket::getShardId(Vbid vbid) const {
    return vbMap.getShardByVbId(vbid)->getId();
}

cb::engine_errc KVBucket::setCheckpointMemoryRatio(float ratio) {
    if (ratio < 0.0 || ratio > 1.0) {
        EP_LOG_ERR("KVBucket::setCheckpointMemoryRatio: invalid argument {}",
                   ratio);
        return cb::engine_errc::invalid_arguments;
    }
    checkpointMemoryRatio = ratio;
    return cb::engine_errc::success;
}

float KVBucket::getCheckpointMemoryRatio() const {
    return checkpointMemoryRatio;
}

cb::engine_errc KVBucket::setCheckpointMemoryRecoveryUpperMark(float ratio) {
    if (ratio < 0.0 || ratio > 1.0) {
        EP_LOG_ERR(
                "KVBucket::setCheckpointMemoryRecoveryUpperMark: invalid "
                "argument {}",
                ratio);
        return cb::engine_errc::invalid_arguments;
    }
    if (ratio < checkpointMemoryRecoveryLowerMark) {
        EP_LOG_ERR(
                "KVBucket::setCheckpointMemoryRecoveryUpperMark: invalid "
                "argument {}, lower than lower-mark {}",
                ratio,
                checkpointMemoryRecoveryLowerMark);
        return cb::engine_errc::invalid_arguments;
    }

    checkpointMemoryRecoveryUpperMark = ratio;
    return cb::engine_errc::success;
}

float KVBucket::getCheckpointMemoryRecoveryUpperMark() const {
    return checkpointMemoryRecoveryUpperMark;
}

cb::engine_errc KVBucket::setCheckpointMemoryRecoveryLowerMark(float ratio) {
    if (ratio < 0.0 || ratio > 1.0) {
        EP_LOG_ERR(
                "KVBucket::setCheckpointMemoryRecoveryLowerMark: invalid "
                "argument {}",
                ratio);
        return cb::engine_errc::invalid_arguments;
    }
    if (ratio > checkpointMemoryRecoveryUpperMark) {
        EP_LOG_ERR(
                "KVBucket::setCheckpointMemoryRecoveryLowerMark: invalid "
                "argument {}, greater than upper-mark {}",
                ratio,
                checkpointMemoryRecoveryUpperMark);
        return cb::engine_errc::invalid_arguments;
    }

    checkpointMemoryRecoveryLowerMark = ratio;
    return cb::engine_errc::success;
}

float KVBucket::getCheckpointMemoryRecoveryLowerMark() const {
    return checkpointMemoryRecoveryLowerMark;
}

cb::engine_errc KVBucket::setCheckpointMaxSize(size_t size) {
    if (size == 0) {
        return autoConfigCheckpointMaxSize();
    }

    checkpointMaxSize = size;
    return cb::engine_errc::success;
}

cb::engine_errc KVBucket::autoConfigCheckpointMaxSize() {
    // Note: We don't account dead vbuckets as that identifies VBucket objects
    // set-up for deferred deletion on disk but that have already been destroyed
    // in memory.
    const auto numVBuckets = vbMap.getNumAliveVBuckets();

    if (numVBuckets == 0) {
        // Temporary/benign state - before the first VBucket is created
        return cb::engine_errc::success;
    }

    const auto& config = engine.getConfiguration();
    const auto checkpointQuota = config.getMaxSize() * checkpointMemoryRatio;
    const auto numCheckpointsPerVB = config.getMaxCheckpoints();
    Expects(numCheckpointsPerVB > 0);
    checkpointMaxSize = (checkpointQuota / numVBuckets) / numCheckpointsPerVB;

    return cb::engine_errc::success;
}

bool KVBucket::isCheckpointMaxSizeAutoConfig() const {
    return engine.getConfiguration().getCheckpointMaxSize() == 0;
}

size_t KVBucket::getCheckpointMaxSize() const {
    return checkpointMaxSize;
}

size_t KVBucket::getVBMapSize() const {
    return vbMap.getSize();
}

KVBucket::CheckpointMemoryState KVBucket::getCheckpointMemoryState() const {
    const auto checkpointQuota = stats.getMaxDataSize() * checkpointMemoryRatio;
    const auto recoveryThreshold =
            checkpointQuota * checkpointMemoryRecoveryUpperMark;
    const auto usage = stats.getCheckpointManagerEstimatedMemUsage();

    if (usage < recoveryThreshold) {
        return CheckpointMemoryState::Available;
    } else if (usage < checkpointQuota) {
        return CheckpointMemoryState::NeedsRecovery;
    } else {
        return CheckpointMemoryState::Full;
    }

    folly::assume_unreachable();
}

KVBucket::CheckpointMemoryState KVBucket::verifyCheckpointMemoryState() {
    const auto state = getCheckpointMemoryState();
    switch (state) {
    case CheckpointMemoryState::Available:
        break;
    case CheckpointMemoryState::NeedsRecovery:
    case CheckpointMemoryState::Full:
        wakeUpCheckpointMemRecoveryTask();
        break;
    }

    return state;
}

size_t KVBucket::getCMQuota() const {
    return stats.getMaxDataSize() * checkpointMemoryRatio;
}

size_t KVBucket::getCMRecoveryUpperMarkBytes() const {
    return getCMQuota() * checkpointMemoryRecoveryUpperMark;
}

size_t KVBucket::getCMRecoveryLowerMarkBytes() const {
    return getCMQuota() * checkpointMemoryRecoveryLowerMark;
}

size_t KVBucket::getRequiredCheckpointMemoryReduction() const {
    const auto recoveryThreshold = getCMRecoveryUpperMarkBytes();
    const auto usage = stats.getCheckpointManagerEstimatedMemUsage();
    const auto recoveryTarget = getCMRecoveryLowerMarkBytes();

    if (usage <= recoveryTarget) {
        return 0;
    }

    const size_t amountOfMemoryToClear = usage - recoveryTarget;

    const auto toMB = [](size_t bytes) { return bytes / (1024 * 1024); };
    EP_LOG_DEBUG(
            "Triggering memory recovery as checkpoint memory usage ({} MB) "
            "exceeds the upper_mark ({}, "
            "{} MB) - total checkpoint quota {}, {} MB . Attempting to free {} "
            "MB of memory.",
            toMB(usage),
            checkpointMemoryRecoveryUpperMark,
            toMB(recoveryThreshold),
            checkpointMemoryRatio,
            toMB(getCMQuota()),
            toMB(amountOfMemoryToClear));

    return amountOfMemoryToClear;
}

bool KVBucket::isCheckpointMemoryReductionRequired() const {
    const auto recoveryThreshold = getCMRecoveryUpperMarkBytes();
    const auto usage = stats.getCheckpointManagerEstimatedMemUsage();

    return usage > recoveryThreshold;
}

CheckpointDestroyerTask& KVBucket::getCkptDestroyerTask(Vbid vbid) const {
    Expects(!ckptDestroyerTasks.empty());
    return *ckptDestroyerTasks[vbid.get() % ckptDestroyerTasks.size()];
}

size_t KVBucket::getCheckpointPendingDestructionMemoryUsage() const {
    size_t memoryUsage = 0;
    for (const auto& task : ckptDestroyerTasks) {
        memoryUsage += task->getMemoryUsage();
    }
    return memoryUsage;
}

void NotifyNewSeqnoCB::callback(const Vbid& vbid,
                                const VBNotifyCtx& notifyCtx) {
    kvBucket.notifyNewSeqno(vbid, notifyCtx);
}

void KVBucket::setSeqnoPersistenceTimeout(std::chrono::seconds timeout) {
    seqnoPersistenceTimeout = timeout;
}

std::chrono::seconds KVBucket::getSeqnoPersistenceTimeout() const {
    return seqnoPersistenceTimeout;
}

std::shared_ptr<SeqnoPersistenceNotifyTask>
KVBucket::createAndScheduleSeqnoPersistenceNotifier() {
    Expects(!seqnoPersistenceNotifyTask);
    seqnoPersistenceNotifyTask =
            std::make_shared<SeqnoPersistenceNotifyTask>(*this);
    ExecutorPool::get()->schedule(seqnoPersistenceNotifyTask);
    return seqnoPersistenceNotifyTask;
}

void KVBucket::addVbucketWithSeqnoPersistenceRequest(
        Vbid vbid, std::chrono::steady_clock::time_point deadline) {
    if (seqnoPersistenceNotifyTask) {
        seqnoPersistenceNotifyTask->addVbucket(vbid, deadline);
    }
}

std::chrono::steady_clock::time_point
KVBucket::getSeqnoPersistenceNotifyTaskWakeTime() const {
    // Added for unit-testing, so expect the task to exist
    Expects(seqnoPersistenceNotifyTask);
    return seqnoPersistenceNotifyTask->getWaketime();
}

<<<<<<< HEAD
void KVBucket::setHistoryRetentionSeconds(std::chrono::seconds seconds) {
    if (historyRetentionSeconds.load() == seconds) {
        return;
    }

    const auto wasEnabled = isHistoryRetentionEnabled();

    for (auto& i : vbMap.shards) {
        KVShard* shard = i.get();
        shard->getRWUnderlying()->setHistoryRetentionSeconds(seconds);
    }
    historyRetentionSeconds = seconds;

    if (isHistoryRetentionEnabled() != wasEnabled) {
        // New mutations needs to be queued in a new checkpoint created with the
        // correct history flag.
        createNewActiveCheckpoints();
    }
}

std::chrono::seconds KVBucket::getHistoryRetentionSeconds() const {
    return historyRetentionSeconds;
}

void KVBucket::setHistoryRetentionBytes(size_t bytes) {
    if (historyRetentionBytes == bytes) {
        return;
    }

    const auto wasEnabled = isHistoryRetentionEnabled();

    for (auto& i : vbMap.shards) {
        KVShard* shard = i.get();
        shard->getRWUnderlying()->setHistoryRetentionBytes(bytes,
                                                           vbMap.getSize());
    }

    historyRetentionBytes = bytes;

    if (isHistoryRetentionEnabled() != wasEnabled) {
        // New mutations needs to be queued in a new checkpoint created with the
        // correct history flag.
        createNewActiveCheckpoints();
    }
}

size_t KVBucket::getHistoryRetentionBytes() const {
    return historyRetentionBytes;
}

bool KVBucket::isHistoryRetentionEnabled() const {
    return historyRetentionBytes > 0 ||
           historyRetentionSeconds.load().count() > 0;
}

void KVBucket::createNewActiveCheckpoints() {
    for (auto vbid : vbMap.getBuckets()) {
        auto vb = getVBucket(vbid);
        Expects(vb);
        {
            const auto l = folly::SharedMutex::ReadHolder(vb->getStateLock());
            if (vb->getState() == vbucket_state_active) {
                vb->checkpointManager->createNewCheckpoint();
            }
        }
    }
=======
void KVBucket::setCompactionExpiryFetchInline(bool value) {
    compactionExpiryFetchInline = value;
}

bool KVBucket::isCompactionExpiryFetchInline() const {
    return compactionExpiryFetchInline;
>>>>>>> e69faeb8
}<|MERGE_RESOLUTION|>--- conflicted
+++ resolved
@@ -450,7 +450,6 @@
             "seqno_persistence_timeout",
             std::make_unique<EPStoreValueChangeListener>(*this));
 
-<<<<<<< HEAD
     setHistoryRetentionSeconds(
             std::chrono::seconds(config.getHistoryRetentionSeconds()));
     config.addValueChangedListener(
@@ -460,11 +459,11 @@
     setHistoryRetentionBytes(config.getHistoryRetentionBytes());
     config.addValueChangedListener(
             "history_retention_bytes",
-=======
+            std::make_unique<EPStoreValueChangeListener>(*this));
+
     setCompactionExpiryFetchInline(config.isCompactionExpiryFetchInline());
     config.addValueChangedListener(
             "compaction_expiry_fetch_inline",
->>>>>>> e69faeb8
             std::make_unique<EPStoreValueChangeListener>(*this));
 }
 
@@ -3130,7 +3129,6 @@
     return seqnoPersistenceNotifyTask->getWaketime();
 }
 
-<<<<<<< HEAD
 void KVBucket::setHistoryRetentionSeconds(std::chrono::seconds seconds) {
     if (historyRetentionSeconds.load() == seconds) {
         return;
@@ -3197,12 +3195,11 @@
             }
         }
     }
-=======
+}
 void KVBucket::setCompactionExpiryFetchInline(bool value) {
     compactionExpiryFetchInline = value;
 }
 
 bool KVBucket::isCompactionExpiryFetchInline() const {
     return compactionExpiryFetchInline;
->>>>>>> e69faeb8
 }
--- conflicted
+++ resolved
@@ -250,15 +250,9 @@
 public:
     RespondAmbiguousNotification(EventuallyPersistentEngine& e,
                                  VBucketPtr& vb,
-<<<<<<< HEAD
                                  std::vector<CookieIface*>&& cookies_)
         : EpTask(e, TaskId::RespondAmbiguousNotification, 0, false),
-          weakVb(vb),
-=======
-                                 std::vector<const CookieIface*>&& cookies_)
-        : GlobalTask(&e, TaskId::RespondAmbiguousNotification, 0, false),
           id(vb->getId()),
->>>>>>> d6f7f5d3
           cookies(std::move(cookies_)),
           description("Notify clients of Sync Write Ambiguous " +
                       id.to_string()) {
@@ -284,31 +278,18 @@
         TRACE_EVENT1("ep-engine/task",
                      "RespondAmbiguousNotification",
                      "vb",
-<<<<<<< HEAD
-                     (vbucket->getId()).get());
-
-        for (auto* cookie : cookies) {
-            vbucket->notifyClientOfSyncWriteComplete(
-                    cookie, cb::engine_errc::sync_write_ambiguous);
-=======
                      id.get());
         for (auto* cookie : cookies) {
-            engine->storeEngineSpecific(cookie, nullptr);
-            engine->notifyIOComplete(cookie,
+            engine->clearEngineSpecific(*cookie);
+            engine->notifyIOComplete(*cookie,
                                      cb::engine_errc::sync_write_ambiguous);
->>>>>>> d6f7f5d3
         }
         return false;
     }
 
 private:
-<<<<<<< HEAD
-    std::weak_ptr<VBucket> weakVb;
+    Vbid id;
     std::vector<CookieIface*> cookies;
-=======
-    Vbid id;
-    std::vector<const CookieIface*> cookies;
->>>>>>> d6f7f5d3
     const std::string description;
 };
 

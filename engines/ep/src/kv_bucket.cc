--- conflicted
+++ resolved
@@ -2268,11 +2268,7 @@
 
 // Trigger memory reduction (ItemPager) if we've exceeded the high watermark.
 void KVBucket::checkAndMaybeFreeMemory() {
-<<<<<<< HEAD
     if (engine.getMemoryTracker().needsToFreeMemory()) {
-=======
-    if (stats.getEstimatedTotalMemoryUsed() > stats.mem_high_wat) {
->>>>>>> 64ba590b
         attemptToFreeMemory();
     }
 }

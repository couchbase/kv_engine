/* -*- Mode: C++; tab-width: 4; c-basic-offset: 4; indent-tabs-mode: nil -*- */
/*
 *     Copyright 2015-Present Couchbase, Inc.
 *
 *   Use of this software is governed by the Business Source License included
 *   in the file licenses/BSL-Couchbase.txt.  As of the Change Date specified
 *   in that file, in accordance with the Business Source License, use of this
 *   software will be governed by the Apache License, Version 2.0, included in
 *   the file licenses/APL2.txt.
 */

#include "kv_bucket.h"
#include "access_scanner.h"
#include "bucket_logger.h"
#include "bucket_quota_change_task.h"
#include "checkpoint_config.h"
#include "checkpoint_manager.h"
#include "checkpoint_remover.h"
#include "collections/manager.h"
#include "collections/vbucket_manifest_handles.h"
#include "conflict_resolution.h"
#include "connmap.h"
#include "dcp/dcpconnmap.h"
#include "defragmenter.h"
#include "doc_pre_expiry.h"
#include "durability/durability_completion_task.h"
#include "durability_timeout_task.h"
#include "ep_engine.h"
#include "ep_time.h"
#include "ep_vb.h"
#include "event_driven_timeout_task.h"
#include "ext_meta_parser.h"
#include "failover-table.h"
#include "flusher.h"
#include "htresizer.h"
#include "initial_mfu_task.h"
#include "item.h"
#include "item_compressor.h"
#include "item_freq_decayer.h"
#include "item_pager.h"
#include "kvshard.h"
#include "kvstore/kvstore.h"
#include "range_scans/range_scan_callbacks.h"
#include "rollback_result.h"
#include "seqno_persistence_notify_task.h"
#include "tasks.h"
#include "trace_helpers.h"
#include "vb_adapters.h"
#include "vb_count_visitor.h"
#include "vbucket.h"
#include "vbucket_bgfetch_item.h"
#include "vbucketdeletiontask.h"
#include <executor/executorpool.h>
#include <executor/notifiable_task.h>
#include <platform/json_log_conversions.h>

#include <folly/CancellationToken.h>
#include <folly/container/F14Map.h>
#include <memcached/collections.h>
#include <memcached/cookie_iface.h>
#include <memcached/document_expired.h>
#include <memcached/range_scan_optional_configuration.h>
#include <nlohmann/json.hpp>
#include <phosphor/phosphor.h>
#include <platform/timeutils.h>
#include <statistics/collector.h>
#include <statistics/labelled_collector.h>
#include <utilities/math_utilities.h>

#include <chrono>
#include <cstring>
#include <ctime>
#include <map>
#include <memory>
#include <string>
#include <utility>
#include <vector>

class StatsValueChangeListener : public ValueChangedListener {
private:
    static constexpr const char* UnknownKeyMessage =
            "StatsValueChangeListener failed to change value for unknown "
            "variable";

public:
    StatsValueChangeListener(EPStats& st, KVBucket& str)
        : stats(st), store(str) {
        // EMPTY
    }

    void sizeValueChanged(std::string_view key, size_t value) override {
        EP_LOG_WARN_CTX(UnknownKeyMessage, {"type", "size_t"}, {"key", key});
    }

    void floatValueChanged(std::string_view key, float value) override {
        if (key == "mem_low_wat_percent") {
            stats.setLowWaterMarkPercent(value);
        } else if (key == "mem_high_wat_percent") {
            stats.setHighWaterMarkPercent(value);
        } else if (key == "mem_used_merge_threshold_percent") {
            store.getEPEngine()
                    .getArenaMallocClient()
                    .setEstimateUpdateThreshold(stats.getMaxDataSize(), value);
        } else {
            EP_LOG_WARN_CTX(UnknownKeyMessage, {"type", "float"}, {"key", key});
        }
    }

private:
    EPStats& stats;
    KVBucket& store;
};

/**
 * A configuration value changed listener that responds to ep-engine
 * parameter changes by invoking engine-specific methods on
 * configuration change events.
 */
class EPStoreValueChangeListener : public ValueChangedListener {
public:
    explicit EPStoreValueChangeListener(KVBucket& st) : store(st) {
    }

    void sizeValueChanged(std::string_view key, size_t value) override {
        if (key == "exp_pager_stime") {
            store.setExpiryPagerSleeptime(value);
        } else if (key == "backfill_mem_threshold") {
            double backfill_threshold = static_cast<double>(value) / 100;
            store.setBackfillMemoryThreshold(backfill_threshold);
        } else if (key == "max_ttl") {
            store.setMaxTtl(value);
        } else if (key == "ht_size") {
            store.setMinimumHashTableSize(value);
        } else if (key == "ht_temp_items_allowed_percent") {
            store.setHtTempItemsAllowedPercent(value);
        } else if (key == "checkpoint_max_size") {
            store.setCheckpointMaxSize(value);
        } else if (key == "checkpoint_destruction_tasks") {
            store.createAndScheduleCheckpointDestroyerTasks();
        } else if (key == "seqno_persistence_timeout") {
            store.setSeqnoPersistenceTimeout(std::chrono::seconds(value));
        } else if (key == "history_retention_seconds") {
            store.setHistoryRetentionSeconds(std::chrono::seconds(value));
        } else if (key == "history_retention_bytes") {
            store.setHistoryRetentionBytes(value);
        } else if (key == "dcp_backfill_in_progress_per_connection_limit") {
            store.getKVStoreScanTracker().updateMaxRunningDcpBackfills(value);
        } else {
            EP_LOG_WARN("Failed to change value for unknown variable, {}", key);
        }
    }

    void ssizeValueChanged(std::string_view key, ssize_t value) override {
        if (key == "exp_pager_initial_run_time") {
            store.setExpiryPagerTasktime(value);
        }
    }

    void booleanValueChanged(std::string_view key, bool value) override {
        if (key == "bfilter_enabled") {
            store.setAllBloomFilters(value);
        } else if (key == "exp_pager_enabled") {
            if (value) {
                store.enableExpiryPager();
            } else {
                store.disableExpiryPager();
            }
        } else if (key == "xattr_enabled") {
            store.setXattrEnabled(value);
        } else if (key.compare("compaction_expiry_fetch_inline") == 0) {
            store.setCompactionExpiryFetchInline(value);
<<<<<<< HEAD
        } else if (key == "continuous_backup_enabled") {
            // The new setting will take effect after the vbstate flush.
            store.scheduleVBStatePersist();
        } else if (key == "not_locked_returns_tmpfail") {
            store.setNotLockedReturnsTmpfail(value);
=======
>>>>>>> 7a3d906f
        }
    }

    void floatValueChanged(std::string_view key, float value) override {
        if (key == "bfilter_residency_threshold") {
            store.setBfiltersResidencyThreshold(value);
        } else if (key == "dcp_min_compression_ratio") {
            store.getEPEngine().updateDcpMinCompressionRatio(value);
        } else if (key == "checkpoint_memory_ratio") {
            store.setCheckpointMemoryRatio(value);
        } else if (key == "checkpoint_memory_recovery_upper_mark") {
            store.setCheckpointMemoryRecoveryUpperMark(value);
        } else if (key == "checkpoint_memory_recovery_lower_mark") {
            store.setCheckpointMemoryRecoveryLowerMark(value);
        } else if (key == "compaction_max_concurrent_ratio") {
            store.setCompactionMaxConcurrency(value);
        } else if (key == "mutation_mem_ratio") {
            store.setMutationMemRatio(value);
        }
    }

    void stringValueChanged(std::string_view key, const char* value) override {
        if (key == "durability_min_level") {
            const auto res = store.setMinDurabilityLevel(
                    cb::durability::to_level(value));
            if (res != cb::engine_errc::success) {
                throw std::invalid_argument(
                        "Failed to set durability_min_level: " +
                        to_string(res));
            }
        } else if (key == "hlc_invalid_strategy") {
            store.setHlcInvalidStrategy(store.parseHlcInvalidStrategy(value));
        } else if (key == "dcp_hlc_invalid_strategy") {
            store.setDcpHlcInvalidStrategy(
                    store.parseHlcInvalidStrategy(value));
        } else {
            EP_LOG_WARN("Failed to change value for unknown variable, {}", key);
        }
    }

private:
    KVBucket& store;
};

class PendingOpsNotification : public EpTask {
public:
    PendingOpsNotification(EventuallyPersistentEngine& e, VBucketPtr& vb)
        : EpTask(e, TaskId::PendingOpsNotification, 0, false),
          engine(e),
          vbucket(vb),
          description("Notify pending operations for " +
                      vbucket->getId().to_string()) {
    }

    std::string getDescription() const override {
        return description;
    }

    std::chrono::microseconds maxExpectedDuration() const override {
        // This should be a very fast operation (p50 under 10us), however we
        // have observed long tails: p99.9 of 20ms; so use a threshold of 100ms.
        return std::chrono::milliseconds(100);
    }

    bool run() override {
        TRACE_EVENT1("ep-engine/task",
                     "PendingOpsNotification",
                     "vb",
                     (vbucket->getId()).get());
        vbucket->fireAllOps(engine);
        return false;
    }

private:
    EventuallyPersistentEngine &engine;
    VBucketPtr vbucket;
    const std::string description;
};

class RespondAmbiguousNotification : public EpTask {
public:
    RespondAmbiguousNotification(EventuallyPersistentEngine& e,
                                 VBucketPtr& vb,
                                 std::vector<CookieIface*>&& cookies_)
        : EpTask(e, TaskId::RespondAmbiguousNotification, 0, false),
          id(vb->getId()),
          cookies(std::move(cookies_)),
          description("Notify clients of Sync Write Ambiguous " +
                      id.to_string()) {
        for (const auto* cookie : cookies) {
            if (!cookie) {
                throw std::invalid_argument(
                        "RespondAmbiguousNotification: Null cookie specified "
                        "for notification");
            }
        }
    }

    std::string getDescription() const override {
        return description;
    }

    std::chrono::microseconds maxExpectedDuration() const override {
        // Copied from PendingOpsNotification as this task is very similar
        return std::chrono::milliseconds(100);
    }

    bool run() override {
        TRACE_EVENT1("ep-engine/task",
                     "RespondAmbiguousNotification",
                     "vb",
                     id.get());
        for (auto* cookie : cookies) {
            engine->clearEngineSpecific(*cookie);
            engine->notifyIOComplete(*cookie,
                                     cb::engine_errc::sync_write_ambiguous);
        }
        return false;
    }

private:
    Vbid id;
    std::vector<CookieIface*> cookies;
    const std::string description;
};

KVBucket::KVBucket(EventuallyPersistentEngine& theEngine)
    : engine(theEngine),
      stats(engine.getEpStats()),
      vbMap(*this),
      initialMfuValue(Item::initialFreqCount),
      defragmenterTask(nullptr),
      itemCompressorTask(nullptr),
      itemFreqDecayerTask(nullptr),
      vb_mutexes(engine.getConfiguration().getMaxVbuckets()),
      paused(false),
      backfillMemoryThreshold(0.95),
      lastTransTimePerItem(0),
      collectionsManager(std::make_shared<Collections::Manager>()),
      xattrEnabled(true),
      crossBucketHtQuotaSharing(
              engine.getConfiguration().isCrossBucketHtQuotaSharing()),
      maxTtl(engine.getConfiguration().getMaxTtl()),
      checkpointMemoryRatio(
              engine.getConfiguration().getCheckpointMemoryRatio()),
      checkpointMemoryRecoveryUpperMark(
              engine.getConfiguration().getCheckpointMemoryRecoveryUpperMark()),
      checkpointMemoryRecoveryLowerMark(
              engine.getConfiguration()
                      .getCheckpointMemoryRecoveryLowerMark()) {
    cachedResidentRatio.activeRatio.store(0);
    cachedResidentRatio.replicaRatio.store(0);

    Configuration &config = engine.getConfiguration();

    const size_t size = GlobalTask::allTaskIds.size();
    stats.schedulingHisto.resize(size);
    stats.taskRuntimeHisto.resize(size);

    ExecutorPool::get()->registerTaskable(ObjectRegistry::getCurrentEngine()->getTaskable());

    // Reset memory overhead when bucket is created.
    for (auto& core : stats.coreLocal) {
        core->memOverhead.reset();
    }
    stats.coreLocal.get()->memOverhead += sizeof(KVBucket);

    config.addValueChangedListener(
            "mem_used_merge_threshold_percent",
            std::make_unique<StatsValueChangeListener>(stats, *this));

    getKVStoreScanTracker().updateMaxRunningScans(
            config.getMaxSize(),
            config.getRangeScanKvStoreScanRatio(),
            config.getDcpBackfillInProgressPerConnectionLimit());

    config.addValueChangedListener(
            "mem_low_wat_percent",
            std::make_unique<StatsValueChangeListener>(stats, *this));
    config.addValueChangedListener(
            "mem_high_wat_percent",
            std::make_unique<StatsValueChangeListener>(stats, *this));

    setMutationMemRatio(config.getMutationMemRatio());
    config.addValueChangedListener(
            "mutation_mem_ratio",
            std::make_unique<EPStoreValueChangeListener>(*this));

    double backfill_threshold = static_cast<double>
                                      (config.getBackfillMemThreshold()) / 100;
    setBackfillMemoryThreshold(backfill_threshold);
    config.addValueChangedListener(
            "backfill_mem_threshold",
            std::make_unique<EPStoreValueChangeListener>(*this));

    config.addValueChangedListener(
            "bfilter_enabled",
            std::make_unique<EPStoreValueChangeListener>(*this));

    bfilterResidencyThreshold = config.getBfilterResidencyThreshold();
    config.addValueChangedListener(
            "bfilter_residency_threshold",
            std::make_unique<EPStoreValueChangeListener>(*this));

    compactionMaxConcurrency = config.getCompactionMaxConcurrentRatio();
    config.addValueChangedListener(
            "compaction_max_concurrent_ratio",
            std::make_unique<EPStoreValueChangeListener>(*this));

    config.addValueChangedListener(
            "dcp_min_compression_ratio",
            std::make_unique<EPStoreValueChangeListener>(*this));

    config.addValueChangedListener(
            "xattr_enabled",
            std::make_unique<EPStoreValueChangeListener>(*this));

    config.addValueChangedListener(
            "max_ttl", std::make_unique<EPStoreValueChangeListener>(*this));

    xattrEnabled = config.isXattrEnabled();

    itemPagerTask = engine.createItemPager();

    minDurabilityLevel =
            cb::durability::to_level(config.getDurabilityMinLevelString());
    config.addValueChangedListener(
            "durability_min_level",
            std::make_unique<EPStoreValueChangeListener>(*this));

    setHlcInvalidStrategy(
            parseHlcInvalidStrategy(config.getHlcInvalidStrategyString()));
    config.addValueChangedListener(
            "hlc_invalid_strategy",
            std::make_unique<EPStoreValueChangeListener>(*this));
    setDcpHlcInvalidStrategy(
            parseHlcInvalidStrategy(config.getDcpHlcInvalidStrategyString()));
    config.addValueChangedListener(
            "dcp_hlc_invalid_strategy",
            std::make_unique<EPStoreValueChangeListener>(*this));

    setMinimumHashTableSize(config.getHtSize());
    config.addValueChangedListener(
            "ht_size", std::make_unique<EPStoreValueChangeListener>(*this));

<<<<<<< HEAD
    setHtTempItemsAllowedPercent(config.getHtTempItemsAllowedPercent());
    config.addValueChangedListener(
            "ht_temp_items_allowed_percent",
            std::make_unique<EPStoreValueChangeListener>(*this));

    setNotLockedReturnsTmpfail(config.isNotLockedReturnsTmpfail());
    config.addValueChangedListener(
            "not_locked_returns_tmpfail",
            std::make_unique<EPStoreValueChangeListener>(*this));

=======
>>>>>>> 7a3d906f
    config.addValueChangedListener(
            "checkpoint_memory_ratio",
            std::make_unique<EPStoreValueChangeListener>(*this));

    config.addValueChangedListener(
            "checkpoint_memory_recovery_upper_mark",
            std::make_unique<EPStoreValueChangeListener>(*this));

    config.addValueChangedListener(
            "checkpoint_memory_recovery_lower_mark",
            std::make_unique<EPStoreValueChangeListener>(*this));

    // Note: setting via setter for handling auto-setup. See setter for details.
    setCheckpointMaxSize(config.getCheckpointMaxSize());
    config.addValueChangedListener(
            "checkpoint_max_size",
            std::make_unique<EPStoreValueChangeListener>(*this));

    setSeqnoPersistenceTimeout(
            std::chrono::seconds(config.getSeqnoPersistenceTimeout()));
    config.addValueChangedListener(
            "seqno_persistence_timeout",
            std::make_unique<EPStoreValueChangeListener>(*this));

    setHistoryRetentionSeconds(
            std::chrono::seconds(config.getHistoryRetentionSeconds()));
    config.addValueChangedListener(
            "history_retention_seconds",
            std::make_unique<EPStoreValueChangeListener>(*this));

    setHistoryRetentionBytes(config.getHistoryRetentionBytes());
    config.addValueChangedListener(
            "history_retention_bytes",
            std::make_unique<EPStoreValueChangeListener>(*this));

    setCompactionExpiryFetchInline(config.isCompactionExpiryFetchInline());
    config.addValueChangedListener(
            "compaction_expiry_fetch_inline",
            std::make_unique<EPStoreValueChangeListener>(*this));

    config.addValueChangedListener(
            "dcp_backfill_in_progress_per_connection_limit",
            std::make_unique<EPStoreValueChangeListener>(*this));

    config.addValueChangedListener(
            "checkpoint_destruction_tasks",
            std::make_unique<EPStoreValueChangeListener>(*this));

    config.addValueChangedListener(
            "continuous_backup_enabled",
            std::make_unique<EPStoreValueChangeListener>(*this));
}

bool KVBucket::initialize() {
    // We should nuke everything unless we want warmup
    Configuration &config = engine.getConfiguration();
    if ((config.getBucketTypeString() == "ephemeral") || (!config.isWarmup())) {
        reset();
    }
    initializeExpiryPager(config);
    initializeInitialMfuUpdater(config);

    ExTask htrTask = std::make_shared<HashtableResizerTask>(*this, 10);
    ExecutorPool::get()->schedule(htrTask);

    createAndScheduleCheckpointRemoverTasks();

    createAndScheduleCheckpointDestroyerTasks();

    // Setup tasks related to SyncWrite timeout handling.
    // We use a task per vBucket; each of which is scheduled to run when the
    // next SyncWrite to be completed is due to exceed its timeout. If that
    // SyncWrite is completed before the timeout then the task is re-scheduled
    // (and doesn't run).
    syncWriteTimeoutFactory = [&engine = getEPEngine()](VBucket& vbucket) {
        return std::make_unique<EventDrivenTimeoutTask>(
                std::make_shared<VBucketSyncWriteTimeoutTask>(engine, vbucket));
    };

    durabilityCompletionTask =
            std::make_shared<DurabilityCompletionTask>(engine);
    ExecutorPool::get()->schedule(durabilityCompletionTask);

    workloadMonitorTask = std::make_shared<WorkLoadMonitor>(engine, false);
    ExecutorPool::get()->schedule(workloadMonitorTask);

#if HAVE_JEMALLOC
    /* Only create the defragmenter task if we have an underlying memory
     * allocator which can facilitate defragmenting memory.
     */
    defragmenterTask = std::make_shared<DefragmenterTask>(engine, stats);
    ExecutorPool::get()->schedule(defragmenterTask);
#endif

    enableItemCompressor();

    /*
     * Creates the ItemFreqDecayer task which is used to ensure that the
     * frequency counters of items stored in the hash table do not all
     * become saturated.  Once the task runs it will snooze for int max
     * seconds and will only be woken up when the frequency counter of an
     * item in the hash table becomes saturated.
     */
    itemFreqDecayerTask = ItemFreqDecayerTaskManager::get().create(
            engine, config.getItemFreqDecayerPercent());
    ExecutorPool::get()->schedule(itemFreqDecayerTask);

    createAndScheduleSeqnoPersistenceNotifier();

    bucketQuotaChangeTask = std::make_shared<BucketQuotaChangeTask>(engine);
    ExecutorPool::get()->schedule(bucketQuotaChangeTask);

    return true;
}

void KVBucket::deinitialize() {
    EP_LOG_INFO("KVBucket::deinitialize forceShutdown:{}", stats.forceShutdown);
    ExecutorPool::get()->unregisterTaskable(engine.getTaskable(),
                                            stats.forceShutdown);
}

KVBucket::~KVBucket() {
    EP_LOG_INFO_RAW("Deleting vb_mutexes");
    EP_LOG_INFO_RAW("Deleting defragmenterTask");
    defragmenterTask.reset();
    EP_LOG_INFO_RAW("Deleting itemCompressorTask");
    itemCompressorTask.reset();
    EP_LOG_INFO_RAW("Deleting itemFreqDecayerTask");
    itemFreqDecayerTask.reset();
    EP_LOG_INFO_RAW("Deleted KvBucket.");
}

Warmup* KVBucket::getPrimaryWarmup() const {
    return nullptr;
}

Warmup* KVBucket::getSecondaryWarmup() const {
    return nullptr;
}

bool KVBucket::pauseFlusher() {
    // Nothing do to - no flusher in this class
    return false;
}

bool KVBucket::resumeFlusher() {
    // Nothing do to - no flusher in this class
    return false;
}

void KVBucket::wakeUpFlusher() {
    // Nothing do to - no flusher in this class
}

cb::engine_errc KVBucket::evictKey(const DocKeyView& key,
                                   Vbid vbucket,
                                   const char** msg) {
    auto lr = lookupVBucket(vbucket);
    if (!lr) {
        return lr.error();
    }
    auto vb = std::move(*lr);

    std::shared_lock rlh(vb->getStateLock());
    if (vb->getState() != vbucket_state_active) {
        return cb::engine_errc::not_my_vbucket;
    }

    // collections read-lock scope
    auto cHandle = vb->lockCollections(key);
    if (!cHandle.valid()) {
        return cb::engine_errc::unknown_collection;
    } // now hold collections read access for the duration of the eviction

    return vb->evictKey(msg, rlh, cHandle);
}

void KVBucket::getValue(Item& it) {
    auto gv = getROUnderlying(it.getVBucketId())
                      ->get(DiskDocKey{it}, it.getVBucketId());

    if (gv.getStatus() != cb::engine_errc::success) {
        // Cannot continue to pre_expiry, log this failed get and return
        EP_LOG_WARN(
                "KVBucket::getValue failed get for item {}, it.seqno:{}, "
                "status:{}",
                it.getVBucketId(),
                it.getBySeqno(),
                gv.getStatus());
        return;
    }
    if (!gv.item->isDeleted()) {
        it.replaceValue(gv.item->getValue().get());
    }

    // Ensure the datatype is set from what we loaded. MB-32669 was an example
    // of an issue where they could differ.
    it.setDataType(gv.item->getDataType());
}

const StorageProperties KVBucket::getStorageProperties() const {
    const auto* store = vbMap.shards[0]->getROUnderlying();
    return store->getStorageProperties();
}

void KVBucket::runPreExpiryHook(VBucket& vb, Item& it) {
    it.decompressValue(); // A no-op for already decompressed items
    auto result = document_pre_expiry(it.getValueView(), it.getDataType());
    if (!result.empty()) {
        // A modified value was returned, use it
        it.replaceValue(TaggedPtr<Blob>(Blob::New(result.data(), result.size()),
                                        TaggedPtrBase::NoTagValue));
        // The API states only uncompressed xattr values are returned
        it.setDataType(PROTOCOL_BINARY_DATATYPE_XATTR);
    } else {
        // Make the document empty and raw
        it.replaceValue(
                TaggedPtr<Blob>(Blob::New(0), TaggedPtrBase::NoTagValue));
        it.setDataType(PROTOCOL_BINARY_RAW_BYTES);
    }
}

void KVBucket::processExpiredItem(Item& it, time_t startTime, ExpireBy source) {
    // Yield if checkpoint's full - The call also wakes up the mem recovery task
    if (isCheckpointMemoryStateFull(verifyCheckpointMemoryState())) {
        return;
    }

    auto vb = getVBucket(it.getVBucketId());
    if (!vb) {
        return;
    }

    // MB-25931: Empty XATTR items need their value before we can call
    // pre_expiry. These occur because the value has been evicted.
    if (cb::mcbp::datatype::is_xattr(it.getDataType()) && it.getNBytes() == 0) {
        getValue(it);
    }

    // Process positive seqnos (ignoring special *temp* items) and only those
    // items with a value
    if (it.getBySeqno() >= 0 && it.getNBytes()) {
        runPreExpiryHook(*vb, it);
    }

    std::unique_ptr<CompactionBGFetchItem> bgfetch;

    // Obtain reader access to the VB state change lock so that the VB can't
    // switch state whilst we're processing
    {
        std::shared_lock rlh(vb->getStateLock());
        if (vb->getState() == vbucket_state_active) {
            bgfetch = vb->processExpiredItem(it, startTime, source);
        }
    }
    processExpiredItemHook();

    if (!bgfetch) {
        return;
    }

    Expects(source == ExpireBy::Compactor);

    auto fetchStartTime = cb::time::steady_clock::now();

    auto key = DiskDocKey(it);
    auto gv = getROUnderlying(vb->getId())->get(key, vb->getId());

    bgfetch->value = &gv;

    bgfetch->complete(engine, vb, fetchStartTime, key);
}

bool KVBucket::isMetaDataResident(VBucketPtr& vb, const DocKeyView& key) {
    if (!vb) {
        throw std::invalid_argument("EPStore::isMetaDataResident: vb is NULL");
    }

    auto result = vb->ht.findForRead(key, TrackReference::No, WantsDeleted::No);

    return result.storedValue && !result.storedValue->isTempItem();
}

void KVBucket::logQTime(const GlobalTask& task,
                        std::string_view threadName,
                        cb::time::steady_clock::duration enqTime) {
    // MB-25822: It could be useful to have the exact datetime of long
    // schedule times, in the same way we have for long runtimes.
    // It is more difficult to estimate the expected schedule time than
    // the runtime for a task, because the schedule times depends on
    // things "external" to the task itself (e.g., how many tasks are
    // in queue in the same priority-group).
    // Also, the schedule time depends on the runtime of the previous
    // run. That means that for Read/Write/AuxIO tasks it is even more
    // difficult to predict because that do IO.
    // So, for now we log long schedule times for AUX_IO and NON_IO tasks.
    // We consider 1 second a sensible schedule overhead limit for NON_IO
    // tasks, and 10 seconds a generous (but hopefully not overly common)
    // schedule overhead for AUX_IO tasks.
    const auto taskType = GlobalTask::getTaskType(task.getTaskId());
    if ((taskType == TaskType::NonIO && enqTime > std::chrono::seconds(1)) ||
        (taskType == TaskType::AuxIO && enqTime > std::chrono::seconds(10))) {
        EP_LOG_WARN_CTX("Slow scheduling",
                        {"task", task.getDescription()},
                        {"thread", threadName},
                        {"overhead", enqTime});
    }

    auto us = std::chrono::duration_cast<std::chrono::microseconds>(enqTime);
    stats.schedulingHisto[static_cast<int>(task.getTaskId())].add(us);
}

void KVBucket::logRunTime(const GlobalTask& task,
                          std::string_view threadName,
                          cb::time::steady_clock::duration runTime) {
    // Check if exceeded expected duration; and if so log.
    if (runTime > task.maxExpectedDuration()) {
        cb::logger::Json ctx{{"task", task.getDescription()},
                             {"thread", threadName},
                             {"runtime", runTime}};

        // Print the profiling information (if any).
        auto* profile = task.getRuntimeProfile();
        if (profile && !profile->empty()) {
            auto j = cb::logger::Json::object();
            for (auto& p : *profile) {
                // Durations less than 5% of the total runtime are hidden to
                // avoid logging uninteresting entries.
                if (p.second.second < (runTime / 20)) {
                    continue;
                }

                j[static_cast<std::string_view>(p.first)] = {p.second.first,
                                                             p.second.second};
            }
            ctx["profile"] = std::move(j);
        }

        EP_LOG_WARN_CTX("Slow runtime", std::move(ctx));
    }

    auto us = std::chrono::duration_cast<std::chrono::microseconds>(runTime);
    stats.taskRuntimeHisto[static_cast<int>(task.getTaskId())].add(us);
}

cb::engine_errc KVBucket::set(Item& itm,
                              CookieIface* cookie,
                              cb::StoreIfPredicate predicate) {
    Expects(cookie);
    auto lr = operationPrologue(itm.getVBucketId(),
                                *cookie,
                                {vbucket_state_active},
                                IsMutationOp::Yes,
                                __func__);
    if (!lr) {
        return lr.error();
    }
    auto [vb, rlh] = std::move(*lr);

    cb::engine_errc result;
    { // collections read-lock scope
        auto cHandle = vb->lockCollections(itm.getKey());
        if (auto status = cHandle.handleWriteStatus(engine, cookie);
            status != cb::engine_errc::success) {
            return status;
        } // now hold collections read access for the duration of the set

        // maybe need to adjust expiry of item
        cHandle.processExpiryTime(itm, getMaxTtl());

        result = vb->set(rlh, itm, cookie, engine, predicate, cHandle);
        if (result == cb::engine_errc::success) {
            itm.isDeleted() ? cHandle.incrementOpsDelete()
                            : cHandle.incrementOpsStore();
        }
    }

    if (itm.isPending()) {
        vb->notifyActiveDMOfLocalSyncWrite();
    }

    return result;
}

cb::engine_errc KVBucket::add(Item& itm, CookieIface* cookie) {
    Expects(cookie);
    auto lr = operationPrologue(itm.getVBucketId(),
                                *cookie,
                                {vbucket_state_active},
                                IsMutationOp::Yes,
                                __func__);
    if (!lr) {
        return lr.error();
    }
    auto [vb, rlh] = std::move(*lr);

    if (itm.getCas() != 0) {
        // Adding with a cas value doesn't make sense..
        return cb::engine_errc::not_stored;
    }

    cb::engine_errc result;
    { // collections read-lock scope
        auto cHandle = vb->lockCollections(itm.getKey());
        if (auto status = cHandle.handleWriteStatus(engine, cookie);
            status != cb::engine_errc::success) {
            return status;
        } // now hold collections read access for the duration of the add

        // maybe need to adjust expiry of item
        cHandle.processExpiryTime(itm, getMaxTtl());
        result = vb->add(rlh, itm, cookie, engine, cHandle);
        if (result == cb::engine_errc::success) {
            itm.isDeleted() ? cHandle.incrementOpsDelete()
                            : cHandle.incrementOpsStore();
        }
    }

    if (itm.isPending()) {
        vb->notifyActiveDMOfLocalSyncWrite();
    }

    return result;
}

cb::engine_errc KVBucket::replace(Item& itm,
                                  CookieIface* cookie,
                                  cb::StoreIfPredicate predicate) {
    Expects(cookie);
    auto lr = operationPrologue(itm.getVBucketId(),
                                *cookie,
                                {vbucket_state_active},
                                IsMutationOp::Yes,
                                __func__);
    if (!lr) {
        return lr.error();
    }
    auto [vb, rlh] = std::move(*lr);

    cb::engine_errc result;
    { // collections read-lock scope
        auto cHandle = vb->lockCollections(itm.getKey());
        if (auto status = cHandle.handleWriteStatus(engine, cookie);
            status != cb::engine_errc::success) {
            return status;
        } // now hold collections read access for the duration of the replace

        // maybe need to adjust expiry of item
        cHandle.processExpiryTime(itm, getMaxTtl());
        result = vb->replace(rlh, itm, cookie, engine, predicate, cHandle);
        if (result == cb::engine_errc::success) {
            itm.isDeleted() ? cHandle.incrementOpsDelete()
                            : cHandle.incrementOpsStore();
        }
    }

    if (itm.isPending()) {
        vb->notifyActiveDMOfLocalSyncWrite();
    }

    return result;
}

GetValue KVBucket::get(const DocKeyView& key,
                       Vbid vbucket,
                       CookieIface* cookie,
                       get_options_t options) {
    return getInternal(key, vbucket, cookie, ForGetReplicaOp::No, options);
}

GetValue KVBucket::getReplica(const DocKeyView& key,
                              Vbid vbucket,
                              CookieIface* cookie,
                              get_options_t options) {
    return getInternal(key, vbucket, cookie, ForGetReplicaOp::Yes, options);
}

uint64_t KVBucket::getLastPersistedSeqno(Vbid vb) {
    auto vbucket = vbMap.getBucket(vb);
    if (vbucket) {
        return vbucket->getPersistenceSeqno();
    }
    return 0;
}

void KVBucket::releaseBlockedCookies() {
    for (size_t vbid = 0; vbid < vbMap.size; ++vbid) {
        VBucketPtr vb = vbMap.getBucket(Vbid{gsl::narrow<uint16_t>(vbid)});
        if (!vb) {
            continue;
        }
        // tmp_fail and remove all current seqno_persistence requests, they
        // are unlikely to be completed successfully at this stage of bucket
        // deletion, and the associated connection could block deletion if
        // not notified now.
        vb->failAllSeqnoPersistenceReqs(engine);

        std::shared_lock rlh(vb->getStateLock());
        if (vb->getState() != vbucket_state_active) {
            continue;
        }

        auto cookies = vb->getCookiesForInFlightSyncWrites();
        if (!cookies.empty()) {
            EP_LOG_INFO("{} Cancel {} blocked durability requests",
                        vb->getId(),
                        cookies.size());
            ExTask notifyTask = std::make_shared<RespondAmbiguousNotification>(
                    engine, vb, std::move(cookies));
            ExecutorPool::get()->schedule(notifyTask);
        }
    }
}

void KVBucket::initiateShutdown() {
    EP_LOG_INFO_RAW(
            "Shutting down all DCP connections in "
            "preparation for bucket deletion.");
    engine.getDcpConnMap().shutdownAllConnections();
}

cb::engine_errc KVBucket::setVBucketState(Vbid vbid,
                                          vbucket_state_t to,
                                          const nlohmann::json* meta,
                                          TransferVB transfer,
                                          CookieIface* cookie) {
    // MB-25197: we shouldn't process setVBState if warmup hasn't yet loaded
    // the vbucket state data.
    if (cookie && maybeWaitForVBucketWarmup(cookie)) {
        EP_LOG_INFO(
                "KVBucket::setVBucketState blocking {}, to:{}, transfer:{}, "
                "cookie:{}",
                vbid,
                VBucket::toString(to),
                transfer,
                static_cast<const void*>(cookie));
        return cb::engine_errc::would_block;
    }

    const bool useSnapshot = meta && meta->contains("use_snapshot");

    // Lock to prevent a race condition between a failed update and add.
    std::unique_lock<std::mutex> lh(vbsetMutex);
    if (!useSnapshot && isVBucketLoading_UNLOCKED(vbid, lh)) {
        EP_LOG_WARN_CTX(
                "Received plain setVBucketState while vBucket is being "
                "loaded or mounted",
                {"vb", vbid},
                {"to", VBucket::toString(to)});
        return cb::engine_errc::key_already_exists;
    }
    VBucketPtr vb = vbMap.getBucket(vbid);
    if (vb) {
        if (useSnapshot) {
            Expects(cookie);
            return loadVBucket_UNLOCKED(*cookie, vbid, to, *meta, lh);
        }
        std::unique_lock vbStateLock(vb->getStateLock());
        setVBucketState_UNLOCKED(vb,
                                 to,
                                 false /*deleteVB*/,
                                 meta,
                                 transfer,
                                 true /*notifyDcp*/,
                                 lh,
                                 vbStateLock);
    } else if (vbid.get() < vbMap.getSize()) {
        if (useSnapshot) {
            Expects(cookie);
            return loadVBucket_UNLOCKED(*cookie, vbid, to, *meta, lh);
        }
        return createVBucket_UNLOCKED(vbid, to, meta, lh);
    } else {
        return cb::engine_errc::out_of_range;
    }
    return cb::engine_errc::success;
}

void KVBucket::setVBucketState_UNLOCKED(
        VBucketPtr& vb,
        vbucket_state_t to,
        bool deleteVB,
        const nlohmann::json* meta,
        TransferVB transfer,
        bool notifyDcp,
        std::unique_lock<std::mutex>& vbset,
        std::unique_lock<folly::SharedMutex>& vbStateLock) {
    // Return success immediately if the new state is the same as the old,
    // no extra metadata was included, and the vbucket is not being deleted.
    if (to == vb->getState() && !meta && !deleteVB) {
        return;
    }

    // We need to process any outstanding SyncWrites before we set the
    // vBucket state so that we can keep our invariant that we do not use
    // an ActiveDurabilityMonitor in a state other than active. This is done
    // under a write lock of the vbState and we will set the vBucket state
    // under the same lock so we will not attempt to queue any more
    // SyncWrites after sending these notifications.
    if (vb->getState() == vbucket_state_active && to != vb->getState()) {
        // At state change to !active we should return
        // cb::engine_errc::sync_write_ambiguous to any clients waiting for the
        // result of a SyncWrite as they will timeout anyway.

        // Get a list of cookies that we should respond to
        auto connectionsToRespondTo = vb->prepareTransitionAwayFromActive();
        if (!connectionsToRespondTo.empty()) {
            ExTask notifyTask = std::make_shared<RespondAmbiguousNotification>(
                    engine, vb, std::move(connectionsToRespondTo));
            ExecutorPool::get()->schedule(notifyTask);
        }
    }

    auto oldstate = vbMap.setState_UNLOCKED(*vb, to, meta, vbStateLock);

    if (notifyDcp && (oldstate != to || deleteVB)) {
        // Close inbound (passive) streams into the vbucket
        // in case of a failover or if we are deleting the vbucket.
        bool closeInboundStreams = deleteVB || (to == vbucket_state_active &&
                                                transfer == TransferVB::No);
        engine.getDcpConnMap().vbucketStateChanged(
                vb->getId(), to, closeInboundStreams, &vbStateLock);
    }

    if (to == vbucket_state_active) {
        continueToActive(oldstate, transfer, vb, vbStateLock);
    } else if (to == vbucket_state_dead) {
        // Reset takeover state (which sets vBucket to dead)
        vb->setTakeoverBackedUpState(false);
    }

    scheduleVBStatePersist(vb->getId());
}

void KVBucket::continueToActive(
        vbucket_state_t oldstate,
        TransferVB transfer,
        VBucketPtr& vb,
        std::unique_lock<folly::SharedMutex>& vbStateLock) {
    /**
     * Expect this to happen for failover
     */
    if (oldstate != vbucket_state_active) {
        /**
         * Create a new checkpoint to ensure that we do not now write to a
         * Disk checkpoint. This updates the snapshot range to maintain the
         * correct snapshot sequence numbers even in a failover scenario.
         */
        vb->checkpointManager->createNewCheckpoint();

        /**
         * Update the manifest of this vBucket from the
         * collectionsManager to ensure that it did not miss a manifest
         * that was not replicated via DCP.
         */
        collectionsManager->maybeUpdate(vbStateLock, *vb);

        // MB-37917: The vBucket is becoming an active and can no longer be
        // receiving an initial disk snapshot. It is now the source of truth so
        // we should not prevent any Consumer from streaming from it.
        vb->setReceivingInitialDiskSnapshot(false);
    }

    if (oldstate != vbucket_state_active && transfer == TransferVB::No) {
        // Changed state to active and this isn't a transfer (i.e.
        // takeover), which means this is a new fork in the vBucket history
        const auto entry = vb->processFailover();
        EP_LOG_INFO(
                "KVBucket::setVBucketState: {} created new failover entry "
                "with uuid:{} and seqno:{}",
                vb->getId(),
                entry.vb_uuid,
                entry.by_seqno);
    }

    if (oldstate == vbucket_state_pending) {
        ExTask notifyTask =
                std::make_shared<PendingOpsNotification>(engine, vb);
        ExecutorPool::get()->schedule(notifyTask);
    }
}

cb::engine_errc KVBucket::createVBucket_UNLOCKED(
        Vbid vbid,
        vbucket_state_t to,
        const nlohmann::json* meta,
        std::unique_lock<std::mutex>& vbset) {
    auto ft = std::make_unique<FailoverTable>(engine.getMaxFailoverEntries());
    KVShard* shard = vbMap.getShardByVbId(vbid);

    VBucketPtr newvb = makeVBucket(
            vbid,
            to,
            shard,
            std::move(ft),
            std::make_unique<Collections::VB::Manifest>(collectionsManager));

    newvb->setFreqSaturatedCallback(
            [this] { itemFrequencyCounterSaturated(); });

    const auto& config = engine.getConfiguration();
    const auto storageProperties = getStorageProperties();
    if (config.isBfilterEnabled() && !storageProperties.hasBloomFilter()) {
        // Initialize bloom filters upon vbucket creation during bucket
        // creation and rebalance. We avoid creating this during warmup for
        // couchstore, since the bloomfilter isn't saved to disk & we don't
        // have a view of all the keys on disk until the next compaction
        // runs.  When the next compaction runs, we'll create this bloom
        // filter.
        newvb->createFilter(config.getBfilterKeyCount(),
                            config.getBfilterFpProb());
    }

    // Before adding the VB to the map, notify KVStore of the create
    vbMap.getShardByVbId(vbid)->forEachKVStore(
            [vbid](KVStoreIface* kvs) { kvs->prepareToCreate(vbid); });

    // If active, update the VB from the bucket's collection state.
    // Note: Must be done /before/ adding the new VBucket to vbMap so that
    // it has the correct collections state when it is exposed to operations
    if (to == vbucket_state_active) {
        std::shared_lock rlh(newvb->getStateLock());
        collectionsManager->maybeUpdate(rlh, *newvb);
    }

    if (vbMap.addBucket(newvb) == cb::engine_errc::out_of_range) {
        return cb::engine_errc::out_of_range;
    }

    // @todo-durability: Can the following happen?
    //     For now necessary at least for tests.
    // Durability: Re-set vb-state for applying the ReplicationChain
    //     encoded in 'meta'. This is for supporting the case where
    //     ns_server issues a single set-vb-state call for creating a VB.
    // Note: Must be done /after/ the new VBucket has been added to vbMap.
    if (to == vbucket_state_active || to == vbucket_state_replica) {
        vbMap.setState(*newvb, to, meta);
    }

    // When the VBucket is constructed we initialize
    // persistenceSeqno(0) && persistenceCheckpointId(0)
    newvb->setBucketCreation(true);
    scheduleVBStatePersist(vbid);
    return cb::engine_errc::success;
}

void KVBucket::scheduleVBStatePersist() {
    for (auto vbid : vbMap.getBuckets()) {
        scheduleVBStatePersist(vbid);
    }
}

void KVBucket::scheduleVBStatePersist(Vbid vbid) {
    VBucketPtr vb = getVBucket(vbid);

    if (!vb) {
        EP_LOG_WARN(
                "EPStore::scheduleVBStatePersist: {} does not not exist. "
                "Unable to schedule persistence.",
                vbid);
        return;
    }

    vb->checkpointManager->queueSetVBState();
}

size_t KVBucket::getExpiryPagerSleeptime() {
    return expiryPagerTask->getSleepTime().count();
}

VBucketStateLockMap<std::shared_lock<folly::SharedMutex>>
KVBucket::lockAllVBucketStates() {
    VBucketStateLockMap<std::shared_lock<folly::SharedMutex>> vbStateLocks;
    vbStateLocks.reserve(getVBuckets().getSize());
    for (Vbid::id_type i = 0; i < getVBuckets().getSize(); i++) {
        auto vb = getVBuckets().getBucket(Vbid(i));
        if (vb) {
            vbStateLocks.emplace(Vbid(i), vb->getStateLock());
        }
    }
    return vbStateLocks;
}

cb::engine_errc KVBucket::deleteVBucket(Vbid vbid, CookieIface* c) {
    {
        std::unique_lock<std::mutex> vbSetLh(vbsetMutex);
        // Obtain a locked VBucket to ensure we interlock with other
        // threads that are manipulating the VB (particularly ones which may
        // try and change the disk revision e.g. deleteAll and compaction).
        auto lockedVB = getLockedVBucket(vbid);
        if (!lockedVB) {
            return cb::engine_errc::not_my_vbucket;
        }

        {
            std::unique_lock vbStateLock(lockedVB->getStateLock());
            setVBucketState_UNLOCKED(lockedVB.getVB(),
                                     vbucket_state_dead,
                                     true /*deleteVB*/,
                                     nullptr /*meta*/,
                                     TransferVB::No,
                                     true /*notifyDcp*/,
                                     vbSetLh,
                                     vbStateLock);
        }

        getRWUnderlying(vbid)->abortCompactionIfRunning(lockedVB.getLock(),
                                                        vbid);

        // Drop the VB to begin deletion, the last holder of the VB will
        // unknowingly trigger the destructor which schedules a deletion task.
        vbMap.dropVBucketAndSetupDeferredDeletion(vbid, c);
    }

    if (c) {
        return cb::engine_errc::would_block;
    }
    return cb::engine_errc::success;
}

cb::engine_errc KVBucket::checkForDBExistence(Vbid db_file_id) {
    std::string backend = engine.getConfiguration().getBackendString();
    if (backend == "couchdb" || backend == "magma" || backend == "nexus") {
        VBucketPtr vb = vbMap.getBucket(db_file_id);
        if (!vb) {
            return cb::engine_errc::not_my_vbucket;
        }
    } else {
        EP_LOG_WARN("Unknown backend specified for db file id: {}",
                    db_file_id.get());
        return cb::engine_errc::failed;
    }

    return cb::engine_errc::success;
}

bool KVBucket::resetVBucket(Vbid vbid) {
    std::unique_lock<std::mutex> vbsetLock(vbsetMutex);
    // Obtain a locked VBucket to ensure we interlock with other
    // threads that are manipulating the VB (particularly ones which may
    // try and change the disk revision).
    auto lockedVB = getLockedVBucket(vbid);
    return resetVBucket_UNLOCKED(lockedVB, vbsetLock);
}

bool KVBucket::resetVBucket_UNLOCKED(LockedVBucketPtr& vb,
                                     std::unique_lock<std::mutex>& vbset) {
    bool rv(false);

    if (vb) {
        vbucket_state_t vbstate = vb->getState();

        // 1) Remove the vb from the map and begin the deferred deletion
        getRWUnderlying(vb->getId())
                ->abortCompactionIfRunning(vb.getLock(), vb->getId());
        vbMap.dropVBucketAndSetupDeferredDeletion(vb->getId(),
                                                  nullptr /*no cookie*/);

        // 2) Create a new vbucket
        createVBucket_UNLOCKED(vb->getId(), vbstate, {}, vbset);

        // Move the cursors from the old vbucket into the new vbucket
        VBucketPtr newvb = vbMap.getBucket(vb->getId());
        newvb->checkpointManager->takeAndResetCursors(*vb->checkpointManager);
        rv = true;
    }
    return rv;
}

void KVBucket::persistShutdownContext() {
    nlohmann::json snapshotStats = {
            {"ep_force_shutdown", stats.forceShutdown ? "true" : "false"},
            {"ep_shutdown_time", fmt::format("{}", ep_real_time())}};
    getOneRWUnderlying()->snapshotStats(snapshotStats);
}

void KVBucket::getAggregatedVBucketStats(
        const BucketStatCollector& collector,
        cb::prometheus::MetricGroup metricGroup) {
    // track whether high or low cardinality stats should be collected
    auto doHigh = metricGroup == cb::prometheus::MetricGroup::All ||
                  metricGroup == cb::prometheus::MetricGroup::High;
    auto doLow = metricGroup == cb::prometheus::MetricGroup::All ||
                 metricGroup == cb::prometheus::MetricGroup::Low;

    // Create visitors for each of the four vBucket states, and collect
    // stats for each.
    auto active = makeVBCountVisitor(vbucket_state_active);
    auto replica = makeVBCountVisitor(vbucket_state_replica);
    auto pending = makeVBCountVisitor(vbucket_state_pending);
    auto dead = makeVBCountVisitor(vbucket_state_dead);

    DatatypeStatVisitor activeDatatype(vbucket_state_active);
    DatatypeStatVisitor replicaDatatype(vbucket_state_replica);

    VBucketStatAggregator aggregator;
    if (doLow) {
        // aggregate the important stats which need frequent updating
        aggregator.addVisitor(active.get());
        aggregator.addVisitor(replica.get());
        aggregator.addVisitor(pending.get());
        aggregator.addVisitor(dead.get());
    }

    if (doHigh) {
        // aggregate the datatype stats, which produce a lot of results and can
        // be collected less frequently
        aggregator.addVisitor(&activeDatatype);
        aggregator.addVisitor(&replicaDatatype);
    }
    visit(aggregator);

    if (doLow) {
        updateCachedResidentRatio(active->getMemResidentPer(),
                                  replica->getMemResidentPer());
        updateCachedResidentRatio(active->getMemResidentPer(),
                                  replica->getMemResidentPer());

        // And finally actually return the stats using the AddStatFn callback.
        appendAggregatedVBucketStats(
                *active, *replica, *pending, *dead, collector);
    }

    if (doHigh) {
        appendDatatypeStats(activeDatatype, replicaDatatype, collector);
    }
}

std::unique_ptr<VBucketCountVisitor> KVBucket::makeVBCountVisitor(
        vbucket_state_t state) {
    return std::make_unique<VBucketCountVisitor>(state);
}

void KVBucket::appendAggregatedVBucketStats(
        const VBucketCountVisitor& active,
        const VBucketCountVisitor& replica,
        const VBucketCountVisitor& pending,
        const VBucketCountVisitor& dead,
        const BucketStatCollector& collector) {
    using namespace cb::stats;
    // Top-level stats:
    collector.addStat(Key::curr_items, active.getNumItems());
    collector.addStat(Key::curr_temp_items, active.getNumTempItems());
    collector.addStat(Key::curr_items_tot,
                      active.getNumItems() + replica.getNumItems() +
                              pending.getNumItems());

    for (const auto& visitor : {active, replica, pending}) {
        auto state = VBucket::toString(visitor.getVBucketState());
        auto stateCol = collector.withLabels({{"state", state}});

        stateCol.addStat(Key::logical_data_size, visitor.getLogicalDiskSize());

        stateCol.addStat(Key::vb_num, visitor.getVBucketNumber());
        stateCol.addStat(Key::vb_curr_items, visitor.getNumItems());
        stateCol.addStat(Key::vb_hp_vb_req_size, visitor.getNumHpVBReqs());
        stateCol.addStat(Key::vb_num_non_resident, visitor.getNonResident());
        stateCol.addStat(Key::vb_perc_mem_resident,
                         visitor.getMemResidentPer());
        stateCol.addStat(Key::vb_eject, visitor.getEjects());
        stateCol.addStat(Key::vb_expired, visitor.getExpired());
        stateCol.addStat(Key::vb_meta_data_memory, visitor.getMetaDataMemory());
        stateCol.addStat(Key::vb_meta_data_disk, visitor.getMetaDataDisk());

        stateCol.addStat(Key::vb_checkpoint_memory,
                         visitor.getCheckpointMemory());
        stateCol.addStat(Key::vb_checkpoint_memory_queue,
                         visitor.getCheckpointMemoryQueue());

        stateCol.addStat(Key::vb_checkpoint_memory_overhead,
                         visitor.getCheckpointMemOverhead());
        stateCol.addStat(Key::vb_checkpoint_memory_overhead_queue,
                         visitor.getCheckpointMemOverheadQueue());
        stateCol.addStat(Key::vb_checkpoint_memory_overhead_index,
                         visitor.getCheckpointMemOverheadIndex());

        stateCol.addStat(Key::vb_mem_freed_by_checkpoint_item_expel,
                         visitor.getCheckpointMemFreedByItemExpel());
        stateCol.addStat(Key::vb_mem_freed_by_checkpoint_removal,
                         visitor.getCheckpointMemFreedByRemoval());

        // Will be removed in Morpheus.Next. Tracked via MB-60598.
        stateCol.addStat(Key::vb_ht_memory, visitor.getHashtableMemory());
        stateCol.addStat(Key::vb_ht_memory_overhead,
                         visitor.getHashtableMemory());
        stateCol.addStat(Key::vb_ht_item_memory, visitor.getItemMemory());
        stateCol.addStat(Key::vb_ht_item_memory_uncompressed,
                         visitor.getUncompressedItemMemory());
        stateCol.addStat(Key::vb_ht_max_size, visitor.getHtMaxSize());
        stateCol.addStat(Key::vb_ht_avg_size,
                         (visitor.getVBucketNumber() == 0)
                                 ? 0
                                 : static_cast<double>(visitor.getHtSizeSum()) /
                                           static_cast<double>(
                                                   visitor.getVBucketNumber()));
        stateCol.addStat(Key::vb_bloom_filter_memory,
                         visitor.getBloomFilterMemory());
        stateCol.addStat(Key::vb_ops_create, visitor.getOpsCreate());
        stateCol.addStat(Key::vb_ops_update, visitor.getOpsUpdate());
        stateCol.addStat(Key::vb_ops_delete, visitor.getOpsDelete());
        stateCol.addStat(Key::vb_ops_get, visitor.getOpsGet());
        stateCol.addStat(Key::vb_ops_reject, visitor.getOpsReject());
        stateCol.addStat(Key::vb_queue_size, visitor.getQueueSize());
        stateCol.addStat(Key::vb_queue_memory, visitor.getQueueMemory());
        stateCol.addStat(Key::vb_queue_age, visitor.getAge());
        stateCol.addStat(Key::vb_queue_pending, visitor.getPendingWrites());
        stateCol.addStat(Key::vb_queue_fill, visitor.getQueueFill());
        stateCol.addStat(Key::vb_queue_drain, visitor.getQueueDrain());
        stateCol.addStat(Key::vb_rollback_item_count,
                         visitor.getRollbackItemCount());
        // Add stat for the max history disk size of a vbucket
        stateCol.addStat(Key::vb_max_history_disk_size,
                         visitor.getMaxHistoryDiskSize());
        stateCol.addStat(Key::vb_dm_mem_used,
                         visitor.getDurabilityMonitorMemory());
        stateCol.addStat(Key::vb_dm_num_tracked,
                         visitor.getDurabilityMonitorItems());
    }

    for (const auto& visitor : {active, replica}) {
        auto state = VBucket::toString(visitor.getVBucketState());
        auto stateCol = collector.withLabels({{"state", state}});

        stateCol.addStat(Key::vb_sync_write_accepted_count,
                         visitor.getSyncWriteAcceptedCount());
        stateCol.addStat(Key::vb_sync_write_committed_count,
                         visitor.getSyncWriteCommittedCount());
        stateCol.addStat(Key::vb_sync_write_committed_not_durable_count,
                         visitor.getSyncWriteCommittedNotDurableCount());
        stateCol.addStat(Key::vb_sync_write_aborted_count,
                         visitor.getSyncWriteAbortedCount());
    }

    // Dead vBuckets:
    collector.withLabels({{"state", "dead"}})
            .addStat(Key::vb_num, dead.getVBucketNumber());

    // Totals:
    collector.addStat(Key::ep_vb_total,
                      active.getVBucketNumber() + replica.getVBucketNumber() +
                              pending.getVBucketNumber() +
                              dead.getVBucketNumber());
    collector.addStat(Key::ep_total_new_items,
                      active.getOpsCreate() + replica.getOpsCreate() +
                              pending.getOpsCreate());
    collector.addStat(Key::ep_total_del_items,
                      active.getOpsDelete() + replica.getOpsDelete() +
                              pending.getOpsDelete());
    collector.addStat(Key::ep_diskqueue_memory,
                      active.getQueueMemory() + replica.getQueueMemory() +
                              pending.getQueueMemory());
    collector.addStat(Key::ep_diskqueue_fill,
                      active.getQueueFill() + replica.getQueueFill() +
                              pending.getQueueFill());
    collector.addStat(Key::ep_diskqueue_drain,
                      active.getQueueDrain() + replica.getQueueDrain() +
                              pending.getQueueDrain());
    collector.addStat(Key::ep_diskqueue_pending,
                      active.getPendingWrites() + replica.getPendingWrites() +
                              pending.getPendingWrites());
    collector.addStat(Key::ep_ht_item_memory,
                      active.getItemMemory() + replica.getItemMemory() +
                              pending.getItemMemory());
    collector.addStat(Key::ep_meta_data_memory,
                      active.getMetaDataMemory() + replica.getMetaDataMemory() +
                              pending.getMetaDataMemory());
    collector.addStat(Key::ep_meta_data_disk,
                      active.getMetaDataDisk() + replica.getMetaDataDisk() +
                              pending.getMetaDataDisk());
    collector.addStat(Key::ep_checkpoint_memory,
                      active.getCheckpointMemory() +
                              replica.getCheckpointMemory() +
                              pending.getCheckpointMemory());
    collector.addStat(Key::ep_total_cache_size,
                      active.getItemMemory() + replica.getItemMemory() +
                              pending.getItemMemory());
    collector.addStat(Key::rollback_item_count,
                      active.getRollbackItemCount() +
                              replica.getRollbackItemCount() +
                              pending.getRollbackItemCount());
    collector.addStat(Key::ep_num_non_resident,
                      active.getNonResident() + pending.getNonResident() +
                              replica.getNonResident());
    collector.addStat(Key::ep_chk_persistence_remains,
                      active.getChkPersistRemaining() +
                              pending.getChkPersistRemaining() +
                              replica.getChkPersistRemaining());

    // Add stats for tracking HLC drift
    for (const auto& visitor : {active, replica}) {
        auto state = VBucket::toString(visitor.getVBucketState());
        auto stateCol = collector.withLabels({{"state", state}});
        stateCol.addStat(Key::ep_hlc_drift,
                         visitor.getTotalAbsHLCDrift().total);
        stateCol.addStat(Key::ep_hlc_drift_count,
                         visitor.getTotalAbsHLCDrift().updates);

        stateCol.addStat(Key::ep_ahead_exceptions,
                         visitor.getTotalHLCDriftExceptionCounters().ahead);
        stateCol.addStat(Key::ep_behind_exceptions,
                         visitor.getTotalHLCDriftExceptionCounters().behind);
    }

    // A single total for ahead exceptions accross all active/replicas
    collector.addStat(
            Key::ep_clock_cas_drift_threshold_exceeded,
            active.getTotalHLCDriftExceptionCounters().ahead +
                    replica.getTotalHLCDriftExceptionCounters().ahead);
}

void KVBucket::appendDatatypeStats(const DatatypeStatVisitor& active,
                                   const DatatypeStatVisitor& replica,
                                   const BucketStatCollector& collector) {
    using namespace cb::stats;

    for (uint8_t ii = 0; ii < active.getNumDatatypes(); ++ii) {
        auto datatypeStr = cb::mcbp::datatype::to_string(ii);
        auto labelled = collector.withLabels(
                {{"datatype", datatypeStr}, {"vbucket_state", "active"}});

        labelled.addStat(Key::datatype_count, active.getDatatypeCount(ii));
    }

    for (uint8_t ii = 0; ii < replica.getNumDatatypes(); ++ii) {
        auto datatypeStr = cb::mcbp::datatype::to_string(ii);
        auto labelled = collector.withLabels(
                {{"datatype", datatypeStr}, {"vbucket_state", "replica"}});

        labelled.addStat(Key::datatype_count, replica.getDatatypeCount(ii));
    }
}

void KVBucket::completeBGFetchMulti(
        Vbid vbId,
        std::vector<bgfetched_item_t>& fetchedItems,
        cb::time::steady_clock::time_point startTime) {
    VBucketPtr vb = getVBucket(vbId);
    if (vb) {
        for (const auto& item : fetchedItems) {
            auto& key = item.first;
            item.second->complete(engine, vb, startTime, key);
        }
        EP_LOG_DEBUG(
                "EP Store completes {} of batched background fetch "
                "for {} endTime = {}",
                uint64_t(fetchedItems.size()),
                vbId,
                std::chrono::duration_cast<std::chrono::milliseconds>(
                        cb::time::steady_clock::now().time_since_epoch())
                        .count());
    } else {
        std::map<CookieIface*, cb::engine_errc> toNotify;
        for (const auto& item : fetchedItems) {
            item.second->abort(
                    engine, cb::engine_errc::not_my_vbucket, toNotify);
        }
        for (auto& notify : toNotify) {
            engine.notifyIOComplete(notify.first, notify.second);
        }
        EP_LOG_WARN(
                "EP Store completes {} of batched background fetch for "
                "for {} that is already deleted",
                (int)fetchedItems.size(),
                vbId);
    }
}

KVBucketResult<VBucketPtr> KVBucket::lookupVBucket(Vbid vbid) {
    VBucketPtr vb = getVBucket(vbid);
    if (!vb) {
        ++stats.numNotMyVBuckets;
        return folly::Unexpected(cb::engine_errc::not_my_vbucket);
    }
    return vb;
}

cb::engine_errc KVBucket::requireVBucketState(
        VBucketStateLockRef vbStateLock,
        VBucket& vb,
        PermittedVBStates permittedVBStates,
        CookieIface& cookie) {
    auto vbState = vb.getState();
    if (permittedVBStates.test(vbState)) {
        return cb::engine_errc::success;
    }
    if (permittedVBStates.test(vbucket_state_active) &&
        vbState == vbucket_state_pending) {
        // We only enqueue ops for pending vBuckets if the operation is for
        // actives. For replicas, we do not reach this code and always NVMB.
        Expects(vb.addPendingOp(&cookie));
        return cb::engine_errc::would_block;
    }

    ++stats.numNotMyVBuckets;
    return cb::engine_errc::not_my_vbucket;
}

cb::engine_errc KVBucket::maybeAllowMutation(VBucket& vb,
                                             std::string_view debugOpcode) {
    if (vb.isTakeoverBackedUp()) {
        EP_LOG_DEBUG(
                "({}) Returned TMPFAIL to a {} op"
                ", becuase takeover is lagging",
                vb.getId(),
                debugOpcode);
        return cb::engine_errc::temporary_failure;
    }
    return cb::engine_errc::success;
}

KVBucketResult<std::tuple<VBucketPtr, std::shared_lock<folly::SharedMutex>>>
KVBucket::operationPrologue(Vbid vbid,
                            CookieIface& cookie,
                            PermittedVBStates permittedVBStates,
                            IsMutationOp isMutationOp,
                            std::string_view debugOpcode) {
    auto lr = lookupVBucket(vbid);
    if (!lr) {
        return folly::Unexpected(lr.error());
    }
    auto vb = std::move(*lr);

    std::shared_lock rlh(vb->getStateLock());
    cb::engine_errc rv =
            requireVBucketState(rlh, *vb, permittedVBStates, cookie);
    if (rv != cb::engine_errc::success) {
        return folly::Unexpected(rv);
    }
    if (rv = maybeAllowMutation(*vb, debugOpcode);
        rv != cb::engine_errc::success) {
        return folly::Unexpected(rv);
    }

    return std::make_tuple(std::move(vb), std::move(rlh));
}

GetValue KVBucket::getInternal(const DocKeyView& key,
                               Vbid vbucket,
                               CookieIface* cookie,
                               const ForGetReplicaOp getReplicaItem,
                               get_options_t options) {
    Expects(cookie);
    auto lr = lookupVBucket(vbucket);
    if (!lr) {
        return GetValue(nullptr, lr.error());
    }
    auto vb = std::move(*lr);

    const bool honorStates = (options & HONOR_STATES);

    std::shared_lock rlh(vb->getStateLock());
    if (honorStates) {
        vbucket_state_t permittedState =
                (getReplicaItem == ForGetReplicaOp::Yes) ? vbucket_state_replica
                                                         : vbucket_state_active;
        cb::engine_errc rv =
                requireVBucketState(rlh, *vb, {permittedState}, *cookie);
        if (rv != cb::engine_errc::success) {
            return GetValue(nullptr, rv);
        }
    }

    { // hold collections read handle for duration of get
        auto cHandle = vb->lockCollections(key);
        if (!cHandle.valid()) {
            engine.setUnknownCollectionErrorContext(*cookie,
                                                    cHandle.getManifestUid());
            return GetValue(nullptr, cb::engine_errc::unknown_collection);
        }

        auto result = vb->getInternal(rlh,
                                      cookie,
                                      engine,
                                      options,
                                      VBucket::GetKeyOnly::No,
                                      cHandle,
                                      getReplicaItem);

        if (result.getStatus() != cb::engine_errc::would_block) {
            cHandle.incrementOpsGet();
        }
        return result;
    }
}

GetValue KVBucket::getRandomKey(CollectionID cid, CookieIface& cookie) {
    size_t max = vbMap.getSize();
    const Vbid::id_type start = labs(getRandom()) % max;
    Vbid::id_type curr = start;
    std::unique_ptr<Item> itm;

    // Must setup cookie metering state, do this by checking the Manifest
    auto [uid, entry] = getCollectionEntry(cid);
    if (!entry) {
        engine.setUnknownCollectionErrorContext(cookie, uid);
        return GetValue(nullptr, cb::engine_errc::unknown_collection);
    }
    cookie.setCurrentCollectionInfo(
            entry->sid,
            cid,
            uid,
            entry->metered == Collections::Metered::Yes,
            Collections::isSystemCollection(entry->name, cid));

    while (itm == nullptr) {
        VBucketPtr vb = getVBucket(Vbid(curr++));
        if (vb) {
            std::shared_lock rlh(vb->getStateLock());
            if (vb->getState() == vbucket_state_active) {
                auto cHandle = vb->lockCollections();
                if (!cHandle.exists(cid)) {
                    // even after successfully checking the manifest, the vb
                    // may not know the collection (could be dropped after the
                    // getCollectionEntry check)
                    engine.setUnknownCollectionErrorContext(
                            cookie, cHandle.getManifestUid());
                    return GetValue(nullptr,
                                    cb::engine_errc::unknown_collection);
                }
                if (cHandle.getItemCount(cid) != 0) {
                    if (auto retItm = vb->ht.getRandomKey(cid, getRandom());
                        retItm) {
                        return GetValue(std::move(retItm),
                                        cb::engine_errc::success);
                    }
                }
            }
        }

        if (curr == max) {
            curr = 0;
        }
        if (curr == start) {
            break;
        }
        // Search next vbucket
    }

    return GetValue(nullptr, cb::engine_errc::no_such_key);
}

cb::engine_errc KVBucket::getMetaData(const DocKeyView& key,
                                      Vbid vbucket,
                                      CookieIface* cookie,
                                      ItemMetaData& metadata,
                                      uint32_t& deleted,
                                      uint8_t& datatype) {
    Expects(cookie);
    auto lr = lookupVBucket(vbucket);
    if (!lr) {
        return lr.error();
    }
    auto vb = std::move(*lr);

    std::shared_lock rlh(vb->getStateLock());
    // For getMeta, we allow active and pending vBuckets only, and if pending,
    // we perform the operation without queueing.
    if (vb->getState() == vbucket_state_dead ||
        vb->getState() == vbucket_state_replica) {
        ++stats.numNotMyVBuckets;
        return cb::engine_errc::not_my_vbucket;
    }

    { // collections read scope
        auto cHandle = vb->lockCollections(key);
        if (!cHandle.valid()) {
            engine.setUnknownCollectionErrorContext(*cookie,
                                                    cHandle.getManifestUid());
            return cb::engine_errc::unknown_collection;
        }

        return vb->getMetaData(
                cookie, engine, cHandle, metadata, deleted, datatype);
    }
}

cb::engine_errc KVBucket::setWithMeta(Item& itm,
                                      uint64_t cas,
                                      uint64_t* seqno,
                                      CookieIface* cookie,
                                      PermittedVBStates permittedVBStates,
                                      CheckConflicts checkConflicts,
                                      bool allowExisting,
                                      GenerateBySeqno genBySeqno,
                                      GenerateCas genCas,
                                      ExtendedMetaData* emd,
                                      EnforceMemCheck enforceMemCheck) {
    Expects(cookie);
    auto lr = operationPrologue(itm.getVBucketId(),
                                *cookie,
                                permittedVBStates,
                                IsMutationOp::Yes,
                                __func__);
    if (!lr) {
        return lr.error();
    }
    auto [vb, rlh] = std::move(*lr);

    //check for the incoming item's CAS validity
    if (!Item::isValidCas(itm.getCas())) {
        return cb::engine_errc::cas_value_invalid;
    }

    // To differentiate between a Replication and a non-replication setWithMeta,
    // we know that genBySeqno will always be set to no for a replication
    // stream and yes otherwise.
    const bool isReplication = genBySeqno == GenerateBySeqno::No;
    InvalidCasStrategy strategy = getHlcInvalidStrategy(isReplication);
    if (!vb->isValidCas(itm.getCas())) {
        ++stats.numInvalidCas;
        if (strategy == InvalidCasStrategy::Error) {
            return cb::engine_errc::cas_value_invalid;
        }
        if (strategy == InvalidCasStrategy::Replace) {
            ++stats.numCasRegenerated;
            genCas = GenerateCas::Yes;
        }
    }

    auto rv = cb::engine_errc::success;
    {
        // hold collections read lock for duration of set
        auto cHandle = vb->lockCollections(itm.getKey());
        rv = cHandle.handleWriteStatus(engine, cookie);

        if (rv == cb::engine_errc::success) {
            cHandle.processExpiryTime(itm, getMaxTtl());
            rv = vb->setWithMeta(rlh,
                                 itm,
                                 cas,
                                 seqno,
                                 cookie,
                                 engine,
                                 checkConflicts,
                                 allowExisting,
                                 genBySeqno,
                                 genCas,
                                 cHandle,
                                 enforceMemCheck);
        }
    }

    if (rv == cb::engine_errc::success) {
        checkAndMaybeFreeMemory();
    }
    return rv;
}

cb::engine_errc KVBucket::prepare(Item& itm,
                                  CookieIface* cookie,
                                  EnforceMemCheck enforceMemCheck) {
    Expects(cookie);
    auto lr = lookupVBucket(itm.getVBucketId());
    if (!lr) {
        return lr.error();
    }
    auto vb = std::move(*lr);

    std::shared_lock rlh(vb->getStateLock());
    PermittedVBStates permittedVBStates = {vbucket_state_replica,
                                           vbucket_state_pending};
    if (!permittedVBStates.test(vb->getState())) {
        ++stats.numNotMyVBuckets;
        return cb::engine_errc::not_my_vbucket;
    }

    // check for the incoming item's CAS validity
    if (!Item::isValidCas(itm.getCas())) {
        return cb::engine_errc::cas_value_invalid;
    }

    // In contrast to setWithMeta/deleteWithMeta, prepare is only called via
    // DCP and will always be a replication stream.
    const bool isReplication = true;
    auto generateCas = GenerateCas::No;
    InvalidCasStrategy strategy = getHlcInvalidStrategy(isReplication);
    if (!vb->isValidCas(itm.getCas())) {
        ++stats.numInvalidCas;
        if (strategy == InvalidCasStrategy::Error) {
            return cb::engine_errc::cas_value_invalid;
        }
        if (strategy == InvalidCasStrategy::Replace) {
            ++stats.numCasRegenerated;
            generateCas = GenerateCas::Yes;
        }
    }

    cb::engine_errc rv = cb::engine_errc::success;
    { // hold collections read lock for duration of prepare

        auto cHandle = vb->lockCollections(itm.getKey());
        rv = cHandle.handleWriteStatus(engine, cookie);
        if (rv == cb::engine_errc::success) {
            cHandle.processExpiryTime(itm, getMaxTtl());
            rv = vb->prepare(rlh,
                             itm,
                             0,
                             nullptr,
                             cookie,
                             engine,
                             CheckConflicts::No,
                             true /*allowExisting*/,
                             GenerateBySeqno::No,
                             generateCas,
                             cHandle,
                             enforceMemCheck);
        }
    }

    if (rv == cb::engine_errc::success) {
        checkAndMaybeFreeMemory();
    }
    return rv;
}

GetValue KVBucket::getAndUpdateTtl(const DocKeyView& key,
                                   Vbid vbucket,
                                   CookieIface* cookie,
                                   time_t exptime) {
    Expects(cookie);
    // If the exptime changed, we will end up queueing a mutation, which will
    // also need to be replicated.
    auto lr = operationPrologue(vbucket,
                                *cookie,
                                {vbucket_state_active},
                                IsMutationOp::Yes,
                                __func__);
    if (!lr) {
        return GetValue(nullptr, lr.error());
    }
    auto [vb, rlh] = std::move(*lr);

    {
        // collections read scope
        auto cHandle = vb->lockCollections(key);
        if (!cHandle.valid()) {
            engine.setUnknownCollectionErrorContext(*cookie,
                                                    cHandle.getManifestUid());
            return GetValue(nullptr, cb::engine_errc::unknown_collection);
        }

        auto result = vb->getAndUpdateTtl(
                rlh,
                cookie,
                engine,
                cHandle.processExpiryTime(exptime, getMaxTtl()),
                cHandle);

        if (result.getStatus() == cb::engine_errc::success) {
            cHandle.incrementOpsStore();
            cHandle.incrementOpsGet();
        }
        return result;
    }
}

GetValue KVBucket::getLocked(const DocKeyView& key,
                             Vbid vbucket,
                             rel_time_t currentTime,
                             std::chrono::seconds lockTimeout,
                             CookieIface* cookie) {
    Expects(cookie);
    auto lr = lookupVBucket(vbucket);
    if (!lr) {
        return GetValue(nullptr, lr.error());
    }
    auto vb = std::move(*lr);

    std::shared_lock rlh(vb->getStateLock());
    if (vb->getState() != vbucket_state_active) {
        ++stats.numNotMyVBuckets;
        return GetValue(nullptr, cb::engine_errc::not_my_vbucket);
    }

    auto cHandle = vb->lockCollections(key);
    if (!cHandle.valid()) {
        engine.setUnknownCollectionErrorContext(*cookie,
                                                cHandle.getManifestUid());
        return GetValue(nullptr, cb::engine_errc::unknown_collection);
    }

    auto result =
            vb->getLocked(currentTime, lockTimeout, cookie, engine, cHandle);
    if (result.getStatus() == cb::engine_errc::success) {
        cHandle.incrementOpsGet();
    }
    return result;
}

cb::engine_errc KVBucket::unlockKey(const DocKeyView& key,
                                    Vbid vbucket,
                                    uint64_t cas,
                                    rel_time_t currentTime,
                                    CookieIface* cookie) {
    Expects(cookie);
    auto lr = lookupVBucket(vbucket);
    if (!lr) {
        return lr.error();
    }
    auto vb = std::move(*lr);

    std::shared_lock rlh(vb->getStateLock());
    if (vb->getState() != vbucket_state_active) {
        ++stats.numNotMyVBuckets;
        return cb::engine_errc::not_my_vbucket;
    }

    auto cHandle = vb->lockCollections(key);
    if (!cHandle.valid()) {
        engine.setUnknownCollectionErrorContext(*cookie,
                                                cHandle.getManifestUid());
        return cb::engine_errc::unknown_collection;
    }

    auto res = vb->fetchValueForWrite(cHandle);
    switch (res.status) {
    case VBucket::FetchForWriteResult::Status::OkFound: {
        auto* v = res.storedValue;
        if (VBucket::isLogicallyNonExistent(*v, cHandle)) {
            vb->ht.cleanupIfTemporaryItem(res.lock, *v);
            return cb::engine_errc::no_such_key;
        }
        if (v->isLocked(currentTime)) {
            if (v->getCasForWrite(currentTime) == cas) {
                v->unlock();
                return cb::engine_errc::success;
            }
            return cb::engine_errc::locked_tmpfail;
        }
        return engine.getNotLockedError();
    }
    case VBucket::FetchForWriteResult::Status::OkVacant:
        if (eviction_policy == EvictionPolicy::Value) {
            return cb::engine_errc::no_such_key;
        } else {
            // An item's lock is not persisted to disk. Therefore, if the item
            // is found on disk and has not been deleted we return not_locked.

            // Release HashBucketLock so that vb->getMetaData() can acquire it.
            res.lock.getHTLock().unlock();

            ItemMetaData itemMeta;
            uint32_t deleted;
            uint8_t datatype;
            auto ret = vb->getMetaData(
                    cookie, engine, cHandle, itemMeta, deleted, datatype);
            if (ret != cb::engine_errc::success) {
                return ret;
            }
            if (deleted) {
                return cb::engine_errc::no_such_key;
            }

            return engine.getNotLockedError();
        }
    case VBucket::FetchForWriteResult::Status::ESyncWriteInProgress:
        return cb::engine_errc::sync_write_in_progress;
    }
    folly::assume_unreachable();
}

cb::engine_errc KVBucket::getKeyStats(const DocKeyView& key,
                                      Vbid vbucket,
                                      CookieIface& cookie,
                                      struct key_stats& kstats,
                                      WantsDeleted wantsDeleted) {
    auto lr = lookupVBucket(vbucket);
    if (!lr) {
        return lr.error();
    }
    auto vb = std::move(*lr);

    std::shared_lock rlh(vb->getStateLock());
    auto cHandle = vb->lockCollections(key);
    if (!cHandle.valid()) {
        engine.setUnknownCollectionErrorContext(cookie,
                                                cHandle.getManifestUid());
        return cb::engine_errc::unknown_collection;
    }

    return vb->getKeyStats(rlh, cookie, engine, kstats, wantsDeleted, cHandle);
}

std::string KVBucket::validateKey(const DocKeyView& key,
                                  Vbid vbucket,
                                  Item& diskItem) {
    VBucketPtr vb = getVBucket(vbucket);
    std::shared_lock rlh(vb->getStateLock());

    auto cHandle = vb->lockCollections(key);
    if (!cHandle.valid()) {
        return "collection_unknown";
    }

    auto res = vb->fetchValidValue(
            rlh, WantsDeleted::Yes, TrackReference::No, cHandle);
    auto* v = res.storedValue;
    if (v) {
        if (VBucket::isLogicallyNonExistent(*v, cHandle)) {
            vb->ht.cleanupIfTemporaryItem(res.lock, *v);
            return "item_deleted";
        }

        if (diskItem.getFlags() != v->getFlags()) {
            return "flags_mismatch";
        }

        if (v->isResident()) {
            if (diskItem.getDataType() != v->getDatatype()) {
                auto d1 = diskItem.getDataType();
                auto d2 = v->getDatatype();

                using cb::mcbp::datatype::is_snappy;
                if (is_snappy(d1) && !is_snappy(d2)) {
                    diskItem.decompressValue();
                } else if (!is_snappy(d1) && is_snappy(d2)) {
                    diskItem.compressValue();
                }

                if (diskItem.getDataType() != v->getDatatype()) {
                    return fmt::format(
                            "datatype_mismatch: {} vs {}",
                            cb::mcbp::datatype::to_string(
                                    diskItem.getDataType()),
                            cb::mcbp::datatype::to_string(v->getDatatype()));
                }
            }

            if (diskItem.getNBytes() != v->getValue()->valueSize()) {
                return fmt::format("data_size_mismatch: {} vs {}",
                                   diskItem.getNBytes(),
                                   v->getValue()->valueSize());
            }

            if (diskItem.getRevSeqno() != v->getRevSeqno()) {
                return fmt::format("revseqno_mismatch: {} vs {}",
                                   diskItem.getRevSeqno(),
                                   v->getRevSeqno());
            }

            if (diskItem.getCas() != v->getCas()) {
                return fmt::format("cas_mismatch: {} vs {}",
                                   diskItem.getCas(),
                                   v->getCas());
            }

            if (memcmp(diskItem.getData(),
                       v->getValue()->getData(),
                       diskItem.getNBytes())) {
                return "data_mismatch";
            }
        }

        return "valid";
    }
    return "item_deleted";
}

cb::engine_errc KVBucket::deleteItem(
        const DocKeyView& key,
        uint64_t& cas,
        Vbid vbucket,
        CookieIface* cookie,
        std::optional<cb::durability::Requirements> durability,
        ItemMetaData* itemMeta,
        mutation_descr_t& mutInfo) {
    Expects(cookie);
    auto lr = operationPrologue(vbucket,
                                *cookie,
                                {vbucket_state_active},
                                IsMutationOp::Yes,
                                __func__);
    if (!lr) {
        return lr.error();
    }
    auto [vb, rlh] = std::move(*lr);

    // Yield if checkpoint's full - The call also wakes up the mem recovery task
    if (isCheckpointMemoryStateFull(verifyCheckpointMemoryState())) {
        return cb::engine_errc::temporary_failure;
    }

    cb::engine_errc result;
    {
        auto cHandle = vb->lockCollections(key);
        if (!cHandle.valid()) {
            engine.setUnknownCollectionErrorContext(*cookie,
                                                    cHandle.getManifestUid());
            return cb::engine_errc::unknown_collection;
        }

        result = vb->deleteItem(rlh,
                                cas,
                                cookie,
                                engine,
                                durability,
                                itemMeta,
                                mutInfo,
                                cHandle);
    }

    if (durability) {
        vb->notifyActiveDMOfLocalSyncWrite();
    }

    return result;
}

cb::engine_errc KVBucket::deleteWithMeta(const DocKeyView& key,
                                         uint64_t& cas,
                                         uint64_t* seqno,
                                         Vbid vbucket,
                                         CookieIface* cookie,
                                         PermittedVBStates permittedVBStates,
                                         CheckConflicts checkConflicts,
                                         const ItemMetaData& itemMeta,
                                         GenerateBySeqno genBySeqno,
                                         GenerateCas generateCas,
                                         uint64_t bySeqno,
                                         ExtendedMetaData* emd,
                                         DeleteSource deleteSource,
                                         EnforceMemCheck enforceMemCheck) {
    Expects(cookie);
    auto lr = operationPrologue(
            vbucket, *cookie, permittedVBStates, IsMutationOp::Yes, __func__);
    if (!lr) {
        return lr.error();
    }
    auto [vb, rlh] = std::move(*lr);

    //check for the incoming item's CAS validity
    if (!Item::isValidCas(itemMeta.cas)) {
        return cb::engine_errc::cas_value_invalid;
    }

    // To differentiate between a Replication and a non-replication setWithMeta,
    // we know that genBySeqno will always be set to no for a replication
    // stream and yes otherwise.
    const bool isReplication = genBySeqno == GenerateBySeqno::No;
    InvalidCasStrategy strategy = getHlcInvalidStrategy(isReplication);
    if (!vb->isValidCas(itemMeta.cas)) {
        ++stats.numInvalidCas;
        if (strategy == InvalidCasStrategy::Error) {
            return cb::engine_errc::cas_value_invalid;
        }
        if (strategy == InvalidCasStrategy::Replace) {
            ++stats.numCasRegenerated;
            generateCas = GenerateCas::Yes;
        }
    }

    {
        // hold collections read lock for duration of delete
        auto cHandle = vb->lockCollections(key);
        if (!cHandle.valid()) {
            engine.setUnknownCollectionErrorContext(*cookie,
                                                    cHandle.getManifestUid());
            return cb::engine_errc::unknown_collection;
        }

        return vb->deleteWithMeta(rlh,
                                  cas,
                                  seqno,
                                  cookie,
                                  engine,
                                  checkConflicts,
                                  itemMeta,
                                  genBySeqno,
                                  generateCas,
                                  bySeqno,
                                  cHandle,
                                  deleteSource,
                                  enforceMemCheck);
    }
}

void KVBucket::reset() {
    auto buckets = vbMap.getBuckets();
    for (auto vbid : buckets) {
        auto vb = getLockedVBucket(vbid);
        if (vb) {
            vb->ht.clear();
            vb->checkpointManager->clear();
            vb->resetStats();
            vb->setPersistedSnapshot({0, 0});
            EP_LOG_INFO("KVBucket::reset(): Successfully flushed {}", vbid);
        }
    }
    EP_LOG_INFO_RAW("KVBucket::reset(): Successfully flushed bucket");
}

bool KVBucket::isExpPagerEnabled() {
    return expiryPagerTask->isEnabled();
}

bool KVBucket::isWarmupLoadingData() const {
    return false;
}

bool KVBucket::isPrimaryWarmupLoadingData() const {
    return false;
}

bool KVBucket::isWarmupOOMFailure() const {
    return false;
}

cb::engine_errc KVBucket::doWarmupStats(const AddStatFn& add_stat,
                                        CookieIface& cookie) const {
    return cb::engine_errc::no_such_key;
}

bool KVBucket::hasWarmupSetVbucketStateFailed() const {
    return false;
}

bool KVBucket::maybeWaitForVBucketWarmup(CookieIface* cookie) {
    return false;
}

bool KVBucket::isMemUsageAboveBackfillThreshold() {
    return !engine.getMemoryTracker().isBelowBackfillThreshold();
}

// Trigger memory reduction (ItemPager) if we've exceeded the high watermark.
void KVBucket::checkAndMaybeFreeMemory() {
    if (engine.getMemoryTracker().needsToFreeMemory()) {
        attemptToFreeMemory();
    }
}

void KVBucket::setBackfillMemoryThreshold(double threshold) {
    backfillMemoryThreshold = threshold;
}

void KVBucket::setExpiryPagerSleeptime(size_t val) {
    expiryPagerTask->updateSleepTime(std::chrono::seconds(val));
    if (!expiryPagerTask->isEnabled()) {
        EP_LOG_DEBUG(
                "Expiry pager disabled, "
                "enabling it will make exp_pager_stime ({})"
                "to go into effect!",
                val);
    }
}

void KVBucket::setExpiryPagerTasktime(ssize_t val) {
    expiryPagerTask->updateInitialRunTime(val);
    if (!expiryPagerTask->isEnabled()) {
        EP_LOG_DEBUG(
                "Expiry pager disabled, "
                "enabling it will make exp_pager_initial_run_time ({})"
                "to go into effect!",
                val);
    }
}

void KVBucket::enableExpiryPager() {
    if (!expiryPagerTask->enable()) {
        EP_LOG_DEBUG_RAW("Expiry Pager already enabled!");
    }
}

void KVBucket::disableExpiryPager() {
    if (!expiryPagerTask->disable()) {
        EP_LOG_DEBUG_RAW("Expiry Pager already disabled!");
    }
}

void KVBucket::wakeUpExpiryPager() {
    if (expiryPagerTask->isEnabled()) {
        ExecutorPool::get()->wake(expiryPagerTask->getId());
    }
}

void KVBucket::wakeUpStrictItemPager() {
    auto* pager = dynamic_cast<ItemPager*>(itemPagerTask.get());
    Expects(pager);
    pager->wakeUp();
}

void KVBucket::wakeItemPager() {
    if (itemPagerTask->getState() == TASK_SNOOZED) {
        ExecutorPool::get()->wake(itemPagerTask->getId());
    }
}

void KVBucket::enableItemPager() {
    ExecutorPool::get()->cancel(itemPagerTask->getId());
    ExecutorPool::get()->schedule(itemPagerTask);
}

void KVBucket::disableItemPager() {
    Expects(!isCrossBucketHtQuotaSharing());
    ExecutorPool::get()->cancel(itemPagerTask->getId());
}

void KVBucket::wakeItemFreqDecayerTask() {
    if (crossBucketHtQuotaSharing) {
        // Run the cross bucket decayer, which is going to wakeup the
        // ItemFreqDecayerTasks of all buckets sharing memory.
        ItemFreqDecayerTaskManager::get().getCrossBucketDecayer()->schedule();
    } else {
        auto& t = dynamic_cast<ItemFreqDecayerTask&>(*itemFreqDecayerTask);
        t.wakeup();
    }
}

void KVBucket::itemFrequencyCounterSaturated() {
    wakeItemFreqDecayerTask();
}

void KVBucket::enableAccessScannerTask() {
    auto acLock = accessScanner.wlock();
    if (!acLock->enabled) {
        acLock->enabled = true;

        if (acLock->sleeptime != 0) {
            ExecutorPool::get()->cancel(acLock->task);
        }

        size_t alogSleepTime = engine.getConfiguration().getAlogSleepTime();
        acLock->sleeptime = alogSleepTime * 60;
        if (acLock->sleeptime != 0) {
            ExTask task =
                    std::make_shared<AccessScanner>(*this,
                                                    engine.getConfiguration(),
                                                    stats,
                                                    acLock->sleeptime,
                                                    true);
            acLock->task = ExecutorPool::get()->schedule(task);
        } else {
            EP_LOG_INFO_RAW(
                    "Did not enable access scanner task, "
                    "as alog_sleep_time is set to zero!");
        }
    } else {
        EP_LOG_DEBUG_RAW("Access scanner already enabled!");
    }
}

void KVBucket::disableAccessScannerTask() {
    auto acLock = accessScanner.wlock();
    if (acLock->enabled) {
        ExecutorPool::get()->cancel(acLock->task);
        acLock->sleeptime = 0;
        acLock->enabled = false;
    } else {
        EP_LOG_DEBUG_RAW("Access scanner already disabled!");
    }
}

void KVBucket::setAccessScannerSleeptime(size_t val, bool useStartTime) {
    auto acLock = accessScanner.wlock();

    if (acLock->enabled) {
        if (acLock->sleeptime != 0) {
            ExecutorPool::get()->cancel(acLock->task);
        }

        // store sleeptime in seconds
        acLock->sleeptime = val * 60;
        if (acLock->sleeptime != 0) {
            auto task =
                    std::make_shared<AccessScanner>(*this,
                                                    engine.getConfiguration(),
                                                    stats,
                                                    acLock->sleeptime,
                                                    useStartTime);
            acLock->task = ExecutorPool::get()->schedule(task);
        }
    }
}

void KVBucket::resetAccessScannerStartTime() {
    auto acLock = accessScanner.wlock();

    if (acLock->enabled) {
        if (acLock->sleeptime != 0) {
            ExecutorPool::get()->cancel(acLock->task);
            // re-schedule task according to the new task start hour
            ExTask task =
                    std::make_shared<AccessScanner>(*this,
                                                    engine.getConfiguration(),
                                                    stats,
                                                    acLock->sleeptime,
                                                    true);
            acLock->task = ExecutorPool::get()->schedule(task);
        }
    }
}

void KVBucket::enableItemCompressor() {
    itemCompressorTask = std::make_shared<ItemCompressorTask>(engine, stats);
    ExecutorPool::get()->schedule(itemCompressorTask);
}

void KVBucket::setAllBloomFilters(bool to) {
    for (auto vbid : vbMap.getBuckets()) {
        VBucketPtr vb = vbMap.getBucket(vbid);
        if (vb) {
            if (to) {
                vb->setFilterStatus(BFILTER_ENABLED);
            } else {
                vb->setFilterStatus(BFILTER_DISABLED);
            }
        }
    }
}

void KVBucket::visit(VBucketVisitor& visitor) {
    for (auto vbid : vbMap.getBuckets()) {
        if (visitor.getVBucketFilter()(Vbid(vbid))) {
            VBucketPtr vb = vbMap.getBucket(vbid);
            if (vb) {
                visitor.visitBucket(*vb);
            }
        }
    }
}

size_t KVBucket::visitAsync(
        std::unique_ptr<InterruptableVBucketVisitor> visitor,
        const char* lbl,
        TaskId id,
        std::chrono::microseconds maxExpectedDuration) {
    auto task = std::make_shared<VBCBAdaptor>(this,
                                              id,
                                              std::move(visitor),
                                              lbl,
                                              /*shutdown*/ false);
    task->setMaxExpectedDuration(maxExpectedDuration);
    return ExecutorPool::get()->schedule(task);
}

KVBucket::Position KVBucket::pauseResumeVisit(PauseResumeVBVisitor& visitor,
                                              Position& start_pos,
                                              VBucketFilter* filter) {
    Vbid vbid = start_pos.vbucket_id;
    for (; vbid.get() < vbMap.getSize(); ++vbid) {
        if (!filter || (*filter)(vbid)) {
            VBucketPtr vb = vbMap.getBucket(vbid);
            if (vb) {
                bool paused = !visitor.visit(*vb);
                if (paused) {
                    break;
                }
            }
        }
    }

    return KVBucket::Position(vbid);
}

size_t KVBucket::pauseResumeVisit(PauseResumeVBVisitor& visitor,
                                  size_t currentPosition,
                                  gsl::span<Vbid> vbsToVisit) {
    for (; currentPosition < vbsToVisit.size(); ++currentPosition) {
        VBucketPtr vb = getVBucket(vbsToVisit[currentPosition]);
        if (vb) {
            bool visitorPaused = !visitor.visit(*vb);
            if (visitorPaused) {
                break;
            }
        }
    }
    return currentPosition;
}

KVBucket::Position KVBucket::startPosition() const
{
    return KVBucket::Position(Vbid(0));
}

KVBucket::Position KVBucket::endPosition() const
{
    return KVBucket::Position(Vbid(vbMap.getSize()));
}

void KVBucket::resetUnderlyingStats()
{
    for (auto& i : vbMap.shards) {
        KVShard* shard = i.get();
        shard->getRWUnderlying()->resetStats();
    }

    for (size_t i = 0; i < GlobalTask::allTaskIds.size(); i++) {
        stats.schedulingHisto[i].reset();
        stats.taskRuntimeHisto[i].reset();
    }
}

void KVBucket::addKVStoreStats(const AddStatFn& add_stat, CookieIface& cookie) {
    for (const auto& shard : vbMap.shards) {
        /* Add the different KVStore instances into a set and then
         * retrieve the stats from each instance separately. This
         * is because CouchKVStore has separate read only and read
         * write instance.
         */
        std::set<const KVStoreIface*> underlyingSet;
        underlyingSet.insert(shard->getRWUnderlying());

        for (auto* store : underlyingSet) {
            store->addStats(add_stat, cookie);
        }
    }
}

void KVBucket::addKVStoreTimingStats(const AddStatFn& add_stat,
                                     CookieIface& cookie) {
    for (const auto& shard : vbMap.shards) {
        std::set<const KVStoreIface*> underlyingSet;
        underlyingSet.insert(shard->getRWUnderlying());

        for (auto* store : underlyingSet) {
            store->addTimingStats(add_stat, cookie);
        }
    }
}

bool KVBucket::getKVStoreStat(std::string_view name, size_t& value) {
    std::array<std::string_view, 1> keys = {{name}};
    auto kvStats = getKVStoreStats(keys);
    auto stat = kvStats.find(name);
    if (stat != kvStats.end()) {
        value = stat->second;
        return true;
    }
    return false;
}

GetStatsMap KVBucket::getKVStoreStats(gsl::span<const std::string_view> keys) {
    GetStatsMap statsMap;
    auto aggShardStats = [&](const KVStoreIface* store) {
        auto shardStats = store->getStats(keys);
        for (const auto& [name, value] : shardStats) {
            auto [itr, emplaced] = statsMap.try_emplace(name, value);
            if (!emplaced) {
                itr->second += value;
            }
        }
    };
    for (const auto& shard : vbMap.shards) {
        aggShardStats(shard->getRWUnderlying());
    }
    return statsMap;
}

const KVStoreIface* KVBucket::getOneROUnderlying() const {
    return vbMap.shards[EP_PRIMARY_SHARD]->getROUnderlying();
}

KVStoreIface* KVBucket::getOneRWUnderlying() {
    return vbMap.shards[EP_PRIMARY_SHARD]->getRWUnderlying();
}

TaskStatus KVBucket::rollback(Vbid vbid, uint64_t rollbackSeqno) {
    std::unique_lock<std::mutex> vbset(vbsetMutex, std::try_to_lock);
    if (!vbset.owns_lock()) {
        return TaskStatus::Reschedule; // Reschedule a vbucket rollback task.
    }

    auto vb = getLockedVBucket(vbid, std::try_to_lock);

    if (!vb.owns_lock()) {
        return TaskStatus::Reschedule; // Reschedule a vbucket rollback task.
    }

    if (!vb.getVB()) {
        EP_LOG_WARN("{} Aborting rollback as the vbucket was not found", vbid);
        return TaskStatus::Abort;
    }

    auto ctx = prepareToRollback(vbid);

    // Acquire the vb stateLock in exclusive mode as we will recreate the
    // DurabilityMonitor in the vBucket as part of rollback and this could race
    // with stats calls.
    std::unique_lock wlh(vb->getStateLock());
    if ((vb->getState() == vbucket_state_replica) ||
        (vb->getState() == vbucket_state_pending)) {
        // Before rollback gets busy with tidying hash-tables and clearing
        // checkpoints, ensure DCP streams are closed
        engine.getDcpConnMap().closeStreamsDueToRollback(vbid);

        auto prevHighSeqno =
                static_cast<uint64_t>(vb->checkpointManager->getHighSeqno());
        if (rollbackSeqno != 0) {
            RollbackResult result = doRollback(vbid, rollbackSeqno);
            if (result.success) {
                if (result.highSeqno > 0) {
                    rollbackUnpersistedItems(*vb, result.highSeqno);
                    const auto loadResult = loadPreparedSyncWrites(*vb);
                    if (loadResult.success) {
                        auto& epVb = static_cast<EPVBucket&>(*vb.getVB());
                        epVb.postProcessRollback(
                                wlh, result, prevHighSeqno, *this);
                        return TaskStatus::Complete;
                    }
                    EP_LOG_WARN(
                            "{} KVBucket::rollback(): loadPreparedSyncWrites() "
                            "failed to scan for prepares, resetting vbucket",
                            vbid);
                }
                // if 0, reset vbucket for a clean start instead of deleting
                // everything in it
            } else {
                // not success hence reset vbucket to avoid data loss
                EP_LOG_WARN(
                        "{} KVBucket::rollback(): on disk rollback failed, "
                        "resetting vbucket",
                        vbid);
            }
        }

        if (resetVBucket_UNLOCKED(vb, vbset)) {
            VBucketPtr newVb = vbMap.getBucket(vbid);
            newVb->incrRollbackItemCount(prevHighSeqno);
            return TaskStatus::Complete;
        }
        EP_LOG_WARN("{} Aborting rollback as reset of the vbucket failed",
                    vbid);
        return TaskStatus::Abort;
    }
    EP_LOG_WARN("{} Rollback not supported on the vbucket state {}",
                vbid,
                VBucket::toString(vb->getState()));
    return TaskStatus::Abort;
}

void KVBucket::attemptToFreeMemory() {
    wakeUpStrictItemPager();
}

void KVBucket::wakeUpCheckpointMemRecoveryTask() {
    for (const auto& task : chkRemovers) {
        if (task) {
            task->wakeup();
        }
    }
}

void KVBucket::wakeUpChkRemoversAndGetNotified(
        const std::shared_ptr<cb::Waiter>& waiter, size_t count) {
    for (size_t i = chkRemovers.size(); i < count; i++) {
        // Signal immediatley if we are not going to be able to wake up the
        // requested number of checkpoint removers.
        waiter->signal();
    }
    size_t toWake = std::min(chkRemovers.size(), count);
    for (size_t i = 0; i < toWake; i++) {
        chkRemovers[i]->wakeupAndGetNotified(waiter);
    }
}

void KVBucket::runWorkloadMonitor() {
    workloadMonitorTask->execute("");
}

void KVBucket::runDefragmenterTask() {
    defragmenterTask->execute("");
}

std::chrono::milliseconds KVBucket::getDefragmenterTaskSleepTime() const {
    if (!defragmenterTask) {
        return {};
    }

    return std::static_pointer_cast<DefragmenterTask>(defragmenterTask)->getCurrentSleepTime();
}

void KVBucket::runItemFreqDecayerTask() {
    itemFreqDecayerTask->execute("");
}

bool KVBucket::runAccessScannerTask() {
    return ExecutorPool::get()->wakeAndWait(accessScanner.rlock()->task);
}

void KVBucket::runVbStatePersistTask(Vbid vbid) {
    scheduleVBStatePersist(vbid);
}

size_t KVBucket::getActiveResidentRatio() const {
    return cachedResidentRatio.activeRatio.load();
}

size_t KVBucket::getReplicaResidentRatio() const {
    return cachedResidentRatio.replicaRatio.load();
}

cb::engine_errc KVBucket::forceMaxCas(Vbid vbucket, uint64_t cas) {
    VBucketPtr vb = vbMap.getBucket(vbucket);
    if (vb) {
        EP_LOG_WARN("KVBucket::forceMaxCas {} current:{}, new:{}",
                    vbucket,
                    vb->getMaxCas(),
                    cas);
        vb->forceMaxCas(cas);
        return cb::engine_errc::success;
    }
    return cb::engine_errc::not_my_vbucket;
}

std::ostream& operator<<(std::ostream& os, const KVBucket::Position& pos) {
    os << pos.vbucket_id;
    return os;
}
cb::engine_errc KVBucketIface::prepareForPause(
        folly::CancellationToken cancellationToken) {
    // By default nothing to do.
    return cb::engine_errc::success;
}

void KVBucket::notifyFlusher(const Vbid vbid) {
    auto vb = getVBucket(vbid);
    // Can't assert vb here as this may be called from Warmup before we add the
    // VBucket to the VBucketMap
    if (vb) {
        auto* flusher = vb->getFlusher();
        // Can't assert flusher here as this may be called for ephemeral
        // VBuckets which do not have a flusher
        if (flusher) {
            flusher->notifyFlushEvent(*vb);
        }
    }
}

void KVBucket::notifyReplication(const Vbid vbid, queue_op op) {
    engine.getDcpConnMap().notifyVBConnections(vbid, op);
}

void KVBucket::setInitialMFU(uint8_t mfu) {
    initialMfuValue = mfu;
}

uint8_t KVBucket::getInitialMFU() const {
    return initialMfuValue;
}

void KVBucket::initializeExpiryPager(Configuration& config) {
    expiryPagerTask = std::make_shared<ExpiredItemPager>(
            engine,
            stats,
            config.getExpPagerStime(),
            config.getExpPagerInitialRunTime(),
            config.getExpiryPagerConcurrency());

    if (config.isExpPagerEnabled()) {
        enableExpiryPager();
    }

    config.addValueChangedListener(
            "exp_pager_stime",
            std::make_unique<EPStoreValueChangeListener>(*this));
    config.addValueChangedListener(
            "exp_pager_enabled",
            std::make_unique<EPStoreValueChangeListener>(*this));
    config.addValueChangedListener(
            "exp_pager_initial_run_time",
            std::make_unique<EPStoreValueChangeListener>(*this));
}

void KVBucket::initializeInitialMfuUpdater(Configuration& config) {
    initialMfuUpdaterTask = std::make_shared<InitialMFUTask>(engine);
    ExecutorPool::get()->schedule(initialMfuUpdaterTask);

    config.addAndNotifyValueChangedCallback(
            "item_eviction_strategy", [this](std::string_view) {
                // Task requires to be woken up manually when the eviction
                // strategy changes.
                ExecutorPool::get()->wake(initialMfuUpdaterTask->getId());
            });
}

cb::engine_error KVBucket::setCollections(std::string_view manifest,
                                          CookieIface* cookie) {
    // Only allow a new manifest once warmup has progressed past vbucket warmup
    // 1) This means any prior manifest has been loaded
    // 2) All vbuckets can have the new manifest applied
    if (cookie && maybeWaitForVBucketWarmup(cookie)) {
        EP_LOG_INFO("KVBucket::setCollections blocking for warmup cookie:{}",
                    static_cast<const void*>(cookie));
        return {cb::engine_errc::would_block,
                "KVBucket::setCollections waiting for warmup"};
    }

    // Inhibit VB state changes whilst updating the vbuckets
    std::lock_guard<std::mutex> lh(vbsetMutex);
    // Lock all VB states individually. While the VB state cannot be changed
    // under the vbsetMutex lock, we do need to take all locks here so that we
    // pass the locks down to functions that expect a VBucketStateLockRef.
    // In addition, we take these locks here because:
    // 1) vbStateLock must be locked after vbsetMutex
    // 2) vbStateLock must be locked before the manifest is locked in update()
    auto vbStateLocks = lockAllVBucketStates();

    auto status =
            collectionsManager->update(vbStateLocks, *this, manifest, cookie);
    if (status.code() != cb::engine_errc::success &&
        status.code() != cb::engine_errc::would_block) {
        EP_LOG_WARN("KVBucket::setCollections error:{} {}",
                    status.code().value(),
                    status.what());
    }
    return status;
}

std::pair<cb::mcbp::Status, nlohmann::json> KVBucket::getCollections(
        const Collections::IsVisibleFunction& isVisible) const {
    return collectionsManager->getManifest(isVisible);
}

cb::EngineErrorGetCollectionIDResult KVBucket::getCollectionID(
        std::string_view path) const {
    try {
        return collectionsManager->getCollectionID(path);
    } catch (const cb::engine_error& e) {
        return cb::EngineErrorGetCollectionIDResult{
                cb::engine_errc(e.code().value())};
    }
}

cb::EngineErrorGetScopeIDResult KVBucket::getScopeID(
        std::string_view path) const {
    try {
        return collectionsManager->getScopeID(path);
    } catch (const cb::engine_error& e) {
        return cb::EngineErrorGetScopeIDResult{
                cb::engine_errc(e.code().value())};
    }
}

std::pair<uint64_t, std::optional<ScopeID>> KVBucket::getScopeID(
        CollectionID cid) const {
    return collectionsManager->getScopeID(cid);
}

std::pair<uint64_t, std::optional<Collections::CollectionMetaData>>
KVBucket::getCollectionEntry(CollectionID cid) const {
    return collectionsManager->getCollectionEntry(cid);
}

const Collections::Manager& KVBucket::getCollectionsManager() const {
    return *collectionsManager;
}

Collections::Manager& KVBucket::getCollectionsManager() {
    return *collectionsManager;
}

const std::shared_ptr<Collections::Manager>&
KVBucket::getSharedCollectionsManager() const {
    return collectionsManager;
}

bool KVBucket::isXattrEnabled() const {
    return xattrEnabled;
}

void KVBucket::setXattrEnabled(bool value) {
    xattrEnabled = value;
}

InvalidCasStrategy KVBucket::parseHlcInvalidStrategy(std::string_view strat) {
    using namespace std::string_view_literals;
    if (strat == "error"sv) {
        return InvalidCasStrategy::Error;
    }
    if (strat == "ignore"sv) {
        return InvalidCasStrategy::Ignore;
    }
    if (strat == "replace"sv) {
        return InvalidCasStrategy::Replace;
    }
    throw std::invalid_argument(
            "parseHlcInvalidStrategy: invalid mode specified");
}

bool KVBucket::isCrossBucketHtQuotaSharing() const {
    return crossBucketHtQuotaSharing;
}

std::chrono::seconds KVBucket::getMaxTtl() const {
    return std::chrono::seconds{maxTtl.load()};
}

void KVBucket::setMaxTtl(size_t max) {
    maxTtl = max;
}

uint16_t KVBucket::getNumOfVBucketsInState(vbucket_state_t state) const {
    return vbMap.getVBStateCount(state);
}

size_t KVBucket::getMemFootPrint() {
    size_t mem = 0;
    for (auto& i : vbMap.shards) {
        KVShard* shard = i.get();
        mem += shard->getRWUnderlying()->getMemFootPrint();
    }
    return mem;
}

SyncWriteResolvedCallback KVBucket::makeSyncWriteResolvedCB() {
    return [this](Vbid vbid) {
        if (this->durabilityCompletionTask) {
            this->durabilityCompletionTask->notifySyncWritesToComplete(vbid);
        }
    };
}

SyncWriteCompleteCallback KVBucket::makeSyncWriteCompleteCB() {
    return [&engine = this->engine](CookieIface* cookie,
                                    cb::engine_errc status) {
        if (status != cb::engine_errc::success) {
            // For non-success status codes clear the cookie's engine_specific;
            // as the operation is now complete. This ensures that any
            // subsequent call by the same cookie to store() is treated as a new
            // operation (and not the completion of the previous one).
            engine.clearEngineSpecific(*cookie);
        }
        engine.notifyIOComplete(cookie, status);
    };
}

SeqnoAckCallback KVBucket::makeSeqnoAckCB() const {
    return [&engine = this->engine](Vbid vbid, int64_t seqno) {
        engine.getDcpConnMap().seqnoAckVBPassiveStream(vbid, seqno);
    };
}

void KVBucket::scheduleDestruction(CheckpointList&& checkpoints, Vbid vbid) {
    getCkptDestroyerTask(vbid)->queueForDestruction(std::move(checkpoints));
}

std::unique_ptr<KVStoreIface> KVBucket::takeRW(size_t shardId) {
    return vbMap.shards[shardId]->takeRW();
}

void KVBucket::setRW(size_t shardId, std::unique_ptr<KVStoreIface> rw) {
    vbMap.shards[shardId]->setRWUnderlying(std::move(rw));
}

cb::engine_errc KVBucket::setMinDurabilityLevel(cb::durability::Level level) {
    if (!isValidBucketDurabilityLevel(level)) {
        return cb::engine_errc::durability_invalid_level;
    }

    minDurabilityLevel = level;

    return cb::engine_errc::success;
}

cb::durability::Level KVBucket::getMinDurabilityLevel() const {
    return minDurabilityLevel;
}

KVShard::id_type KVBucket::getShardId(Vbid vbid) const {
    return vbMap.getShardByVbId(vbid)->getId();
}

cb::engine_errc KVBucket::setCheckpointMemoryRatio(float ratio) {
    if (ratio < 0.0 || ratio > 1.0) {
        EP_LOG_ERR("KVBucket::setCheckpointMemoryRatio: invalid argument {}",
                   ratio);
        return cb::engine_errc::invalid_arguments;
    }
    checkpointMemoryRatio = ratio;
    return cb::engine_errc::success;
}

float KVBucket::getCheckpointMemoryRatio() const {
    return checkpointMemoryRatio;
}

cb::engine_errc KVBucket::setCheckpointMemoryRecoveryUpperMark(float ratio) {
    if (ratio < 0.0 || ratio > 1.0) {
        EP_LOG_ERR(
                "KVBucket::setCheckpointMemoryRecoveryUpperMark: invalid "
                "argument {}",
                ratio);
        return cb::engine_errc::invalid_arguments;
    }
    if (ratio < checkpointMemoryRecoveryLowerMark) {
        EP_LOG_ERR(
                "KVBucket::setCheckpointMemoryRecoveryUpperMark: invalid "
                "argument {}, lower than lower-mark {}",
                ratio,
                checkpointMemoryRecoveryLowerMark);
        return cb::engine_errc::invalid_arguments;
    }

    checkpointMemoryRecoveryUpperMark = ratio;
    return cb::engine_errc::success;
}

float KVBucket::getCheckpointMemoryRecoveryUpperMark() const {
    return checkpointMemoryRecoveryUpperMark;
}

cb::engine_errc KVBucket::setCheckpointMemoryRecoveryLowerMark(float ratio) {
    if (ratio < 0.0 || ratio > 1.0) {
        EP_LOG_ERR(
                "KVBucket::setCheckpointMemoryRecoveryLowerMark: invalid "
                "argument {}",
                ratio);
        return cb::engine_errc::invalid_arguments;
    }
    if (ratio > checkpointMemoryRecoveryUpperMark) {
        EP_LOG_ERR(
                "KVBucket::setCheckpointMemoryRecoveryLowerMark: invalid "
                "argument {}, greater than upper-mark {}",
                ratio,
                checkpointMemoryRecoveryUpperMark);
        return cb::engine_errc::invalid_arguments;
    }

    checkpointMemoryRecoveryLowerMark = ratio;
    return cb::engine_errc::success;
}

float KVBucket::getCheckpointMemoryRecoveryLowerMark() const {
    return checkpointMemoryRecoveryLowerMark;
}

cb::engine_errc KVBucket::setCheckpointMaxSize(size_t size) {
    if (size == 0) {
        return autoConfigCheckpointMaxSize();
    }

    engine.getCheckpointConfig().setCheckpointMaxSize(size);
    return cb::engine_errc::success;
}

cb::engine_errc KVBucket::autoConfigCheckpointMaxSize() {
    // Note: We don't account dead vbuckets as that identifies VBucket objects
    // set-up for deferred deletion on disk but that have already been destroyed
    // in memory.
    const auto numVBuckets = vbMap.getNumAliveVBuckets();

    if (numVBuckets == 0) {
        // Temporary/benign state - before the first VBucket is created
        return cb::engine_errc::success;
    }

    const auto& config = engine.getConfiguration();
    const auto maxSize = config.getMaxSize();
    const auto ckptMemRatio = checkpointMemoryRatio.load();
    const auto numCheckpointsPerVB = config.getMaxCheckpoints();

    const auto checkpointQuota = maxSize * ckptMemRatio;
    Expects(checkpointQuota > 0);

    const size_t newComputedCheckpointMaxSize =
            checkpointQuota / numVBuckets / numCheckpointsPerVB;
    if (newComputedCheckpointMaxSize < 1) {
        throw std::invalid_argument(
                fmt::format("KVBucket::autoConfigCheckpointMaxSize: "
                            "newComputedCheckpointMaxSize:{} is < 1. "
                            "max_size:{}, "
                            "checkpoint mem ratio:{}, "
                            "checkpoint quota:{}, "
                            "numVBuckets:{}, "
                            "numCheckpointsPerVB:{}",
                            newComputedCheckpointMaxSize,
                            maxSize,
                            ckptMemRatio,
                            checkpointQuota,
                            numVBuckets,
                            numCheckpointsPerVB));
    }

    const auto flushMaxBytes = config.getFlushBatchMaxBytes();
    if (newComputedCheckpointMaxSize > flushMaxBytes) {
        EP_LOG_WARN(
                "KVBucket::autoConfigCheckpointMaxSize: "
                "checkpoint_computed_max_size {} can't cross "
                "flush_batch_max_bytes {}, capping to {}",
                newComputedCheckpointMaxSize,
                flushMaxBytes,
                flushMaxBytes);
    }
    const auto newSize = std::min(newComputedCheckpointMaxSize, flushMaxBytes);
    engine.getCheckpointConfig().setCheckpointMaxSize(newSize);

    return cb::engine_errc::success;
}

bool KVBucket::isCheckpointMaxSizeAutoConfig() const {
    return engine.getConfiguration().getCheckpointMaxSize() == 0;
}

size_t KVBucket::getVBMapSize() const {
    return vbMap.getSize();
}

KVBucket::CheckpointMemoryState KVBucket::getCheckpointMemoryState() const {
    const auto checkpointQuota = stats.getMaxDataSize() * checkpointMemoryRatio;
    const auto recoveryThreshold = getCMRecoveryUpperMarkBytes();
    const auto usage = stats.getCheckpointManagerEstimatedMemUsage() +
                       getCheckpointPendingDestructionMemoryUsage();

    if (usage < recoveryThreshold) {
        return CheckpointMemoryState::Available;
    }
    if (usage < checkpointQuota) {
        return isCMMemoryReductionRequired()
                       ? CheckpointMemoryState::HighAndNeedsRecovery
                       : CheckpointMemoryState::High;
    }
    return isCMMemoryReductionRequired()
                   ? CheckpointMemoryState::FullAndNeedsRecovery
                   : CheckpointMemoryState::Full;
}

KVBucket::CheckpointMemoryState KVBucket::verifyCheckpointMemoryState() {
    const auto state = getCheckpointMemoryState();
    switch (state) {
    case CheckpointMemoryState::Available:
    case CheckpointMemoryState::High:
    case CheckpointMemoryState::Full:
        break;
    case CheckpointMemoryState::HighAndNeedsRecovery:
    case CheckpointMemoryState::FullAndNeedsRecovery:
        wakeUpCheckpointMemRecoveryTask();
        break;
    }

    return state;
}

size_t KVBucket::getCMQuota() const {
    return stats.getMaxDataSize() * checkpointMemoryRatio;
}

size_t KVBucket::getCheckpointConsumerLimit() const {
    return getCMQuota() +
           engine.getDcpConsumerBufferRatio() * stats.getMaxDataSize();
}

size_t KVBucket::getCMRecoveryUpperMarkBytes() const {
    return getCMQuota() * checkpointMemoryRecoveryUpperMark;
}

size_t KVBucket::getCMRecoveryLowerMarkBytes() const {
    return getCMQuota() * checkpointMemoryRecoveryLowerMark;
}

size_t KVBucket::getRequiredCMMemoryReduction() const {
    const auto recoveryThreshold = getCMRecoveryUpperMarkBytes();
    const auto recoveryTarget = getCMRecoveryLowerMarkBytes();
    const auto cmUsage = stats.getCheckpointManagerEstimatedMemUsage();
    const auto pendingDealloc = getCheckpointPendingDestructionMemoryUsage();
    const auto usage = cmUsage + pendingDealloc;

    if (usage <= recoveryTarget) {
        return 0;
    }

    const size_t toClear = usage - recoveryTarget;

    if (toClear <= pendingDealloc) {
        return 0;
    }

    const size_t cmToClear = toClear - pendingDealloc;

    const auto toMB = [](size_t bytes) { return bytes / (1024 * 1024); };
    EP_LOG_DEBUG(
            "Triggering memory recovery as CM memory usage ({} MB) plus "
            "detached checkpoint usage ({} MB) ({} MB in total) exceeds the "
            "upper_mark ({}, {} MB) - total checkpoint quota {}, {} MB . "
            "Attempting to free {} MB of memory.",
            toMB(cmUsage),
            toMB(pendingDealloc),
            toMB(usage),
            checkpointMemoryRecoveryUpperMark,
            toMB(recoveryThreshold),
            checkpointMemoryRatio,
            toMB(getCMQuota()),
            toMB(cmToClear));

    return cmToClear;
}

bool KVBucket::isCMMemoryReductionRequired() const {
    return getRequiredCMMemoryReduction() > 0;
}

KVBucket::CheckpointDestroyer KVBucket::getCkptDestroyerTask(Vbid vbid) const {
    const auto locked = ckptDestroyerTasks.rlock();
    Expects(!locked->empty());
    return locked->at(vbid.get() % locked->size());
}

size_t KVBucket::getCheckpointPendingDestructionMemoryUsage() const {
    size_t memoryUsage = 0;
    const auto locked = ckptDestroyerTasks.rlock();
    for (const auto& task : *locked) {
        memoryUsage += task->getMemoryUsage();
    }
    return memoryUsage;
}

size_t KVBucket::getNumCheckpointsPendingDestruction() const {
    size_t count = 0;
    const auto locked = ckptDestroyerTasks.rlock();
    for (const auto& task : *locked) {
        count += task->getNumCheckpoints();
    }
    return count;
}

void KVBucket::setSeqnoPersistenceTimeout(std::chrono::seconds timeout) {
    seqnoPersistenceTimeout = timeout;
}

std::chrono::seconds KVBucket::getSeqnoPersistenceTimeout() const {
    return seqnoPersistenceTimeout;
}

std::shared_ptr<SeqnoPersistenceNotifyTask>
KVBucket::createAndScheduleSeqnoPersistenceNotifier() {
    Expects(!seqnoPersistenceNotifyTask);
    seqnoPersistenceNotifyTask =
            std::make_shared<SeqnoPersistenceNotifyTask>(*this);
    ExecutorPool::get()->schedule(seqnoPersistenceNotifyTask);
    return seqnoPersistenceNotifyTask;
}

void KVBucket::createAndScheduleCheckpointDestroyerTasks() {
    // Cancel all the existing tasks.
    // Note: Running tasks will complete their execution before being destroyed.
    auto locked = ckptDestroyerTasks.wlock();
    for (const auto& task : *locked) {
        ExecutorPool::get()->cancel(task->getId(), true /*remove*/);
    }
    locked->clear();

    // Then recreate the pool.
    const auto num = engine.getConfiguration().getCheckpointDestructionTasks();
    for (size_t i = 0; i < num; ++i) {
        locked->push_back(std::make_shared<CheckpointDestroyerTask>(engine));
        ExecutorPool::get()->schedule(locked->back());
    }
}

void KVBucket::createAndScheduleCheckpointRemoverTasks() {
    const auto numChkRemovers =
            engine.getConfiguration().getCheckpointRemoverTaskCount();
    for (size_t id = 0; id < numChkRemovers; ++id) {
        auto task =
                std::make_shared<CheckpointMemRecoveryTask>(engine, stats, id);
        chkRemovers.emplace_back(task);
        ExecutorPool::get()->schedule(task);
    }
}

void KVBucket::createAndScheduleBucketQuotaChangeTask() {
    Expects(!bucketQuotaChangeTask);
    bucketQuotaChangeTask =
            std::make_shared<BucketQuotaChangeTask>(getEPEngine());
    ExecutorPool::get()->schedule(bucketQuotaChangeTask);
}

void KVBucket::addVbucketWithSeqnoPersistenceRequest(
        Vbid vbid, cb::time::steady_clock::time_point deadline) {
    if (seqnoPersistenceNotifyTask) {
        seqnoPersistenceNotifyTask->addVbucket(vbid, deadline);
    }
}

cb::time::steady_clock::time_point
KVBucket::getSeqnoPersistenceNotifyTaskWakeTime() const {
    // Added for unit-testing, so expect the task to exist
    Expects(seqnoPersistenceNotifyTask);
    return seqnoPersistenceNotifyTask->getWaketime();
}

std::pair<cb::engine_errc, cb::rangescan::Id> KVBucket::createRangeScan(
        CookieIface&,
        std::unique_ptr<RangeScanDataHandlerIFace>,
        const cb::rangescan::CreateParameters&) {
    return {cb::engine_errc::not_supported, {}};
}

cb::engine_errc KVBucket::continueRangeScan(
        CookieIface&, const cb::rangescan::ContinueParameters&) {
    return cb::engine_errc::not_supported;
}

cb::engine_errc KVBucket::cancelRangeScan(Vbid,
                                          cb::rangescan::Id,
                                          CookieIface&) {
    return cb::engine_errc::not_supported;
}

void KVBucket::processBucketQuotaChange(size_t desiredQuota) {
    Expects(bucketQuotaChangeTask);
    bucketQuotaChangeTask->notifyNewQuotaChange(desiredQuota);
}

void KVBucket::processCompressionModeChange() {
    if (itemCompressorTask) {
        itemCompressorTask->notifyCompressionModeChange();
    }
}

float KVBucket::getMutationMemRatio() const {
    return mutationMemRatio;
}

void KVBucket::setMutationMemRatio(float ratio) {
    mutationMemRatio = ratio;
}

void KVBucket::setHistoryRetentionSeconds(std::chrono::seconds seconds) {
    if (historyRetentionSeconds.load() == seconds) {
        return;
    }

    const auto wasEnabled = isHistoryRetentionEnabled();

    for (auto& i : vbMap.shards) {
        KVShard* shard = i.get();
        shard->getRWUnderlying()->setHistoryRetentionSeconds(seconds);
    }
    historyRetentionSeconds = seconds;

    if (isHistoryRetentionEnabled() != wasEnabled) {
        // New mutations needs to be queued in a new checkpoint created with the
        // correct history flag.
        createNewActiveCheckpoints();
    }
}

std::chrono::seconds KVBucket::getHistoryRetentionSeconds() const {
    return historyRetentionSeconds;
}

void KVBucket::setHistoryRetentionBytes(size_t bytes) {
    if (historyRetentionBytes == bytes) {
        return;
    }

    const auto wasEnabled = isHistoryRetentionEnabled();

    for (auto& i : vbMap.shards) {
        KVShard* shard = i.get();
        shard->getRWUnderlying()->setHistoryRetentionBytes(bytes,
                                                           vbMap.getSize());
    }

    historyRetentionBytes = bytes;

    if (isHistoryRetentionEnabled() != wasEnabled) {
        // New mutations needs to be queued in a new checkpoint created with the
        // correct history flag.
        createNewActiveCheckpoints();
    }
}

size_t KVBucket::getHistoryRetentionBytes() const {
    return historyRetentionBytes;
}

bool KVBucket::isHistoryRetentionEnabled() const {
    return historyRetentionBytes > 0 ||
           historyRetentionSeconds.load().count() > 0;
}

void KVBucket::createNewActiveCheckpoints() {
    for (auto vbid : vbMap.getBuckets()) {
        auto vb = getVBucket(vbid);
        Expects(vb);
        {
            const auto l =
                    std::shared_lock<folly::SharedMutex>(vb->getStateLock());
            if (vb->getState() == vbucket_state_active) {
                vb->checkpointManager->createNewCheckpoint();
            }
        }
    }
}

void KVBucket::completeLoadingVBuckets() {
    for (auto& i : vbMap.shards) {
        KVShard* shard = i.get();
        shard->getRWUnderlying()->completeLoadingVBuckets();
    }
}

void KVBucket::setCompactionExpiryFetchInline(bool value) {
    compactionExpiryFetchInline = value;
}

bool KVBucket::isCompactionExpiryFetchInline() const {
    return compactionExpiryFetchInline;
}

size_t KVBucket::getNumCheckpointDestroyers() const {
    return ckptDestroyerTasks.rlock()->size();
}

KVBucket::ReplicationThrottleStatus KVBucket::getReplicationThrottleStatus() {
    if (getMemAvailableForReplication() > 0) {
        return ReplicationThrottleStatus::Process;
    }
    return disconnectReplicationAtOOM() ? ReplicationThrottleStatus::Disconnect
                                        : ReplicationThrottleStatus::Pause;
}

size_t KVBucket::getMemAvailableForReplication() {
    if (isCheckpointMemoryStateFull(verifyCheckpointMemoryState())) {
        return 0;
    }

    const auto& stats = engine.getEpStats();
    const auto memoryUsed = stats.getEstimatedTotalMemoryUsed();
    const auto bucketQuota = stats.getMaxDataSize();
    const auto replicationThreshold =
            cb::fractionOf(bucketQuota, mutationMemRatio);
    return memoryUsed <= replicationThreshold
                   ? (replicationThreshold - memoryUsed)
                   : 0;
}

const Configuration& KVBucket::getConfiguration() const {
    return engine.getConfiguration();
}

Configuration& KVBucket::getConfiguration() {
    return engine.getConfiguration();
}<|MERGE_RESOLUTION|>--- conflicted
+++ resolved
@@ -169,14 +169,9 @@
             store.setXattrEnabled(value);
         } else if (key.compare("compaction_expiry_fetch_inline") == 0) {
             store.setCompactionExpiryFetchInline(value);
-<<<<<<< HEAD
         } else if (key == "continuous_backup_enabled") {
             // The new setting will take effect after the vbstate flush.
             store.scheduleVBStatePersist();
-        } else if (key == "not_locked_returns_tmpfail") {
-            store.setNotLockedReturnsTmpfail(value);
-=======
->>>>>>> 7a3d906f
         }
     }
 
@@ -422,19 +417,11 @@
     config.addValueChangedListener(
             "ht_size", std::make_unique<EPStoreValueChangeListener>(*this));
 
-<<<<<<< HEAD
     setHtTempItemsAllowedPercent(config.getHtTempItemsAllowedPercent());
     config.addValueChangedListener(
             "ht_temp_items_allowed_percent",
             std::make_unique<EPStoreValueChangeListener>(*this));
 
-    setNotLockedReturnsTmpfail(config.isNotLockedReturnsTmpfail());
-    config.addValueChangedListener(
-            "not_locked_returns_tmpfail",
-            std::make_unique<EPStoreValueChangeListener>(*this));
-
-=======
->>>>>>> 7a3d906f
     config.addValueChangedListener(
             "checkpoint_memory_ratio",
             std::make_unique<EPStoreValueChangeListener>(*this));

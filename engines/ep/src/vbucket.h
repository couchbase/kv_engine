/* -*- Mode: C++; tab-width: 4; c-basic-offset: 4; indent-tabs-mode: nil -*- */
/*
 *     Copyright 2015-Present Couchbase, Inc.
 *
 *   Use of this software is governed by the Business Source License included
 *   in the file licenses/BSL-Couchbase.txt.  As of the Change Date specified
 *   in that file, in accordance with the Business Source License, use of this
 *   software will be governed by the Apache License, Version 2.0, included in
 *   the file licenses/APL2.txt.
 */

#pragma once

#include "bloomfilter.h"
#include "checkpoint_types.h"
#include "collections/collections_types.h"
#include "dcp/dcp-types.h"
#include "hash_table.h"
#include "hlc.h"
#include "vbucket_fwd.h"
#include "vbucket_notify_context.h"
#include "vbucket_types.h"
#include <platform/monotonic.h>

#include <folly/SynchronizedPtr.h>
#include <memcached/engine.h>
#include <memcached/range_scan.h>
#include <memcached/range_scan_id.h>
#include <nlohmann/json_fwd.hpp>
#include <platform/atomic_duration.h>
#include <platform/non_negative_counter.h>
#include <relaxed_atomic.h>
#include <atomic>
#include <iostream>
#include <list>
#include <queue>

class ActiveDurabilityMonitor;
struct CheckpointSnapshotRange;
class CheckpointManager;
class CheckpointConfig;
class ConflictResolution;
class Configuration;
class CompactionBGFetchItem;
struct DCPBackfillIface;
class DiskDocKey;
class DurabilityMonitor;
class EPStats;
class EventuallyPersistentEngine;
class Flusher;
class GetValue;
class ItemMetaData;
class KVBucket;
class PassiveDurabilityMonitor;
class PreLinkDocumentContext;
class RangeScan;
class RollbackResult;
class FrontEndBGFetchItem;
struct VBQueueItemCtx;
struct vbucket_transition_state;
class vb_bgfetch_item_ctx_t;
using vb_bgfetch_queue_t =
        std::unordered_map<DiskDocKey, vb_bgfetch_item_ctx_t>;

template <typename... RV>
class Callback;

namespace Collections {
class Manifest;
}

namespace Collections::VB {
class CachingReadHandle;
class Filter;
class Manifest;
class ManifestEntry;
class ReadHandle;
class WriteHandle;
} // namespace Collections::VB

namespace cb::rangescan {
struct SamplingConfiguration;
struct SnapshotRequirements;
}

<<<<<<< HEAD
namespace cb::config {
enum class DurabilityImpossibleFallback;
}
=======
struct failover_entry_t;
>>>>>>> b6d04db8

/**
 * SeqnoPersistence request to a vbucket.
 *
 * This is used in the "wait-for" persistence command where a client can request
 * to be notified when a sequence number is persisted to disk, or be notified
 * that it has not been stored by the given timeout.
 */
struct SeqnoPersistenceRequest {
    SeqnoPersistenceRequest(CookieIface* cookie,
                            uint64_t seqno,
                            std::chrono::milliseconds timeout);

    virtual ~SeqnoPersistenceRequest();

    /**
     * @param now the current time
     * @return duration for how long this object has existed relative to the
     *         input (now)
     */
    std::chrono::steady_clock::duration getDuration(
            std::chrono::steady_clock::time_point now) const;

    /**
     * @return the deadline for this SeqnoPersistenceRequest object
     */
    std::chrono::steady_clock::time_point getDeadline() const;

    // Method invoked once the request has expired (not persisted)
    virtual void expired() const;

    // The cookie to notify of the status of this request
    CookieIface* cookie{nullptr};
    // The sequence number this request is waiting for
    const uint64_t seqno{0};
    // The time that this request was created (started)
    const std::chrono::steady_clock::time_point start;
    // How long until this request notified with temporary_failure
    const std::chrono::milliseconds timeout{0};
};

struct SeqnoPersistenceRequestNotifications {
    /// map of cookies that have requests completed
    std::unordered_map<CookieIface*, cb::engine_errc> notifications;
    /// when requests are still waiting completion, this is the next deadline
    std::optional<std::chrono::steady_clock::time_point> nextDeadline;
};

/// Instance of SeqnoAckCallback which does nothing.
const SeqnoAckCallback NoopSeqnoAckCb = [](Vbid vbid, int64_t seqno) {};

/**
 * No-op implementation of EventDrivenDurabilityTimeoutIface - primarily exists
 * to allow both event-driven and polling implementation of durability
 * timeouts to exist - NoopEventDrivenDurabilityTimeout is used when
 * mode==polling.
 */
class NoopEventDrivenDurabilityTimeout
    : public EventDrivenDurabilityTimeoutIface {
public:
    NoopEventDrivenDurabilityTimeout() = default;

    void updateNextExpiryTime(
            std::chrono::steady_clock::time_point next) override {
    }
    void cancelNextExpiryTime() override {
    }
};

class EventuallyPersistentEngine;
class FailoverTable;
class KVShard;
class RangeScanDataHandlerIFace;
class VBucketMemoryDeletionTask;

/**
 * An individual vbucket.
 */
class VBucket : public std::enable_shared_from_this<VBucket> {
public:

    enum class GetKeyOnly {
         Yes,
         No
     };

    VBucket(Vbid i,
            vbucket_state_t newState,
            EPStats& st,
            CheckpointConfig& chkConfig,
            int64_t lastSeqno,
            uint64_t lastSnapStart,
            uint64_t lastSnapEnd,
            std::unique_ptr<FailoverTable> table,
            std::shared_ptr<Callback<Vbid>> flusherCb,
            std::unique_ptr<AbstractStoredValueFactory> valFact,
            SyncWriteResolvedCallback syncWriteResolvedCb,
            SyncWriteCompleteCallback syncWriteCb,
            SyncWriteTimeoutHandlerFactory syncWriteTimeoutFactory,
            SeqnoAckCallback seqnoAckCb,
            Configuration& config,
            EvictionPolicy evictionPolicy,
            std::unique_ptr<Collections::VB::Manifest> manifest,
            KVBucket* bucket = nullptr,
            vbucket_state_t initState = vbucket_state_dead,
            uint64_t purgeSeqno = 0,
            uint64_t maxCas = 0,
            int64_t hlcEpochSeqno = HlcCasSeqnoUninitialised,
            bool mightContainXattrs = false,
            const nlohmann::json* replTopology = {},
            uint64_t maxVisibleSeqno = 0,
            uint64_t maxPrepareSeqno = 0);

    virtual ~VBucket();

    VBucket(const VBucket&) = delete;
    VBucket& operator=(const VBucket&) = delete;
    VBucket(VBucket&&) = delete;
    VBucket& operator=(VBucket&&) = delete;

    /**
     * Get the vBucket's high seqno. This is the sequence number of the highest
     * in-memory mutation the vBucket has performed.
     *
     * See also: getPersistenceSeqno(), getHighPreparedSeqno().
     */
    int64_t getHighSeqno() const;

    /**
     * Get the vBucket's high_prepared_seqno. This is the sequence number of
     * the highest prepared SyncWrite which has locally met its durability
     * requirements.
     */
    int64_t getHighPreparedSeqno() const;

    /**
     * Get the vBucket's High Completed Seqno. This is the sequence number of
     * the highest prepared SyncWrite which has been completed, i.e.:
     *
     * 1) whether the Prepare has globally met its durability requirements and
     *     has been committed by the active node
     * 2) or, timeout has triggered on Active for the Prepare and it has been
     *     aborted
     * 3) And (in either cases) all earlier SyncWrites have been completed.
     */
    int64_t getHighCompletedSeqno() const;

    /**
     * Returns the maximum of all the high-seqnos of the collections in the
     * filter. std::nullopt is returned for passthrough streams or when any
     * collection cannot be found.
     *
     * @param filter that states which collections are considered
     * @return high seqno of all the collection in the filter
     */
    std::optional<uint64_t> getHighSeqnoOfCollections(
            const Collections::VB::Filter& filter) const;

    size_t getChkMgrMemUsage() const;

    size_t getCMQueuedItemsMemUsage() const;

    size_t getCMMemOverhead() const;
    size_t getCMMemOverheadQueue() const;
    size_t getCMMemOverheadIndex() const;

    size_t getCMMemFreedByItemExpel() const;
    size_t getCMMemFreedByRemoval() const;

    uint64_t getPurgeSeqno() const {
        return purge_seqno;
    }

    void setPurgeSeqno(uint64_t to) {
        purge_seqno = to;
    }

    /**
     * Set the purge seqno, but only if to is greater than the current value
     * @param to the desired value to attempt to store
     */
    void maybeSetPurgeSeqno(uint64_t to) {
        purge_seqno.storeIfBigger(to);
    }

    void setPersistedSnapshot(const snapshot_range_t& range) {
        std::lock_guard<std::mutex> lh(snapshotMutex);
        persistedRange = range;
    }

    snapshot_range_t getPersistedSnapshot() const {
        std::lock_guard<std::mutex> lh(snapshotMutex);
        return persistedRange;
    }

    uint64_t getMaxCas() const {
        return hlc.getMaxHLC();
    }

    void setMaxCas(uint64_t cas) {
        hlc.setMaxHLC(cas);
    }

    void setOrForceMaxCasAndTrackDrift(uint64_t cas);

    void forceMaxCas(uint64_t cas);

    HLC::DriftStats getHLCDriftStats() const {
        return hlc.getDriftStats();
    }

    HLC::DriftExceptions getHLCDriftExceptionCounters() const {
        return hlc.getDriftExceptionCounters();
    }

    uint64_t getHLCMaxFutureThreshold() const {
        return hlc.getHlcMaxFutureThreshold();
    }

    void setHLCDriftAheadThreshold(std::chrono::microseconds threshold) {
        hlc.setDriftAheadThreshold(threshold);
    }

    void setHLCDriftBehindThreshold(std::chrono::microseconds threshold) {
        hlc.setDriftBehindThreshold(threshold);
    }

    void setHLCMaxFutureThreshold(std::chrono::microseconds maxCas) {
        hlc.setHlcMaxFutureThreshold(maxCas);
    }

    bool isValidCas(uint64_t cas) const {
        return hlc.isValidHLC(cas);
    }

    /// Returns the current HLC time and which mode it is in.
    cb::HlcTime getHLCNow() const {
        return hlc.peekHLC();
    }

    /**
     * @returns a seqno, documents with a seqno >= the returned value have a HLC
     * generated CAS. Can return HlcCasSeqnoUninitialised if warmup has not
     * established or nothing is persisted
     */
    int64_t getHLCEpochSeqno() const {
        return hlc.getEpochSeqno();
    }

    /**
     * Set the seqno to be used to establish if an item has a HLC generated CAS.
     * @param seqno the value to store in the vbucket
     * @throws if an attempt to set to < 0
     */
    void setHLCEpochSeqno(int64_t seqno) {
        if (seqno < 0) {
            throw std::invalid_argument("VBucket::setHLCEpochSeqno(" +
                                        std::to_string(seqno) + ") seqno < 0 ");
        }
        hlc.setEpochSeqno(seqno);
    }

    /**
     * Dynamic configuration for the
     * durability_impossible_fallback parameter.
     */
    void setDurabilityImpossibleFallback(
            VBucketStateLockRef vbStateLock,
            cb::config::DurabilityImpossibleFallback fallback);

    /**
     * @returns the cumulative number of SyncWrite operations accepted
     * (registered with DurabilityMonitor) for this vbucket.
     */
    size_t getSyncWriteAcceptedCount() const;

    /**
     * @returns the cumulative number of all SyncWrite operations Committed
     * (successfully completed) for this vbucket.
     */
    size_t getSyncWriteCommittedCount() const;

    /**
     * @returns the cumulative number of SyncWrite operations Committed
     * without being made durable (due to fallback) for this vbucket.
     */
    size_t getSyncWriteCommittedNotDurableCount() const;

    /**
     * @returns the cumulative number of SyncWrite operations Aborted
     * (did not successfully complete) for this vbucket.
     */
    size_t getSyncWriteAbortedCount() const;

    /**
     * @returns a memory usage value that the DurabilityMonitor is using
     */
    size_t getDurabilityMonitorMemory() const;

    /**
     * @returns the number of tracked writes in the DurabilityMonitor
     */
    size_t getDurabilityNumTracked() const;

    bool isTakeoverBackedUp() {
        return takeover_backed_up.load();
    }

    void setTakeoverBackedUpState(bool to) {
        bool inverse = !to;
        takeover_backed_up.compare_exchange_strong(inverse, to);
    }

    // States whether the VBucket is in the process of being created
    bool isBucketCreation() const {
        return bucketCreation.load();
    }

    bool setBucketCreation(bool rv) {
        bool inverse = !rv;
        return bucketCreation.compare_exchange_strong(inverse, rv);
    }

    /**
     * @return true if the vbucket deletion is to be deferred to a background
     *         task.
     */
    bool isDeletionDeferred() const {
        return deferredDeletion.load();
    }

    /**
     * @param value true if the vbucket's deletion should be deferred to a
     *        background task. This is for VBucket objects created by
     *        makeVBucket and owned by a VBucketPtr. If the VBucket was manually
     *        created this will have no effect on deletion.
     */
    void setDeferredDeletion(bool value) {
        deferredDeletion.store(value);
    }

    /**
     * @param A cookie to notify when the deferred deletion completes.
     */
    void setDeferredDeletionCookie(CookieIface* cookie) {
        deferredDeletionCookie = cookie;
    }

    /**
     * @return the cookie which could of been set when setupDeferredDeletion was
     *         called.
     */
    CookieIface* getDeferredDeletionCookie() const {
        return deferredDeletionCookie;
    }

    /**
     * Setup deferred deletion, this is where deletion of the vbucket is
     * deferred and completed by an AUXIO/NONIO task. AUXIO for EPVBucket
     * as it will hit disk for the data file unlink, NONIO is used for
     * EphemeralVBucket as only memory resources need freeing.
     * @param cookie A cookie to notify when the deletion task completes.
     */
    virtual void setupDeferredDeletion(CookieIface* cookie) = 0;

    // Returns the last persisted sequence number for the VBucket
    virtual uint64_t getPersistenceSeqno() const = 0;

    /**
     * Returns the sequence number to expose publically as the highest
     * persisted seqno. Note this is may differ from getPersistenceSeqno,
     * depending on the Bucket type.
     *
     * Historical note: This is the same as PersistenceSeqno for EP buckets,
     * and hence before Spock wasn't a separate function; however for Ephemeral
     * buckets we need to distinguish between what sequence number we report
     * to external clients for Observe/persistTo, and what sequence number we
     * report to internal DCP / ns_server for takeover:
     *  a) Clients need 0 for the Ephemeral "persisted to" seqno (as
     *     there isn't any Persistence and we can't claim something is on-disk
     *     when it is not).
     *  b) ns_server / replication needs a non-zero, "logically-persisted" seqno
     *     from the replica to know that a vBucket is ready for takeover.
     * As such, getPublicPersistenceSeqno() is used for (a), and
     * getPersistenceSeqno() is used for (b).
     */
    virtual uint64_t getPublicPersistenceSeqno() const = 0;

    void setPersistenceSeqno(uint64_t seqno) {
        persistenceSeqno.store(seqno);
    }

    Vbid getId() const {
        return id;
    }
    vbucket_state_t getState() const { return state.load(); }

    /**
     * Sets the vbucket state to a desired state
     *
     * @param to desired vbucket state
     * @param meta optional meta information to apply alongside the state.
     */
    void setState(vbucket_state_t to, const nlohmann::json* meta = nullptr);

    /**
     * Sets the vbucket state to a desired state with the 'stateLock' already
     * acquired
     *
     * @param to desired vbucket state
     * @param meta optional meta information to apply alongside the state.
     * @param vbStateLock write lock holder on 'stateLock'
     */
    void setState_UNLOCKED(
            vbucket_state_t to,
            const nlohmann::json* meta,
            const std::unique_lock<folly::SharedMutex>& vbStateLock);

    auto& getStateLock() {
        return stateLock;
    }

    vbucket_state_t getInitialState() { return initialState; }

    vbucket_transition_state getTransitionState() const;

    /**
     * @return the replication topology set for this VBucket
     */
    std::string getReplicationTopology() const;

    /**
     * Enforce timeout for the expired SyncWrites in this VBucket.
     *
     * @param asOf The time to be compared with tracked-SWs' expiry-time
     */
    void processDurabilityTimeout(
            const std::chrono::steady_clock::time_point asOf);

    void notifySyncWritesPendingCompletion();

    /**
     * For all SyncWrites which the DurabilityMonitor has resolved (to be
     * committed or aborted), perform the appropriate operation - i.e.
     * actually perform the Commit / Abort operation.
     *
     * Typically called by the DurabilityCompletionTask.
     */
    void processResolvedSyncWrites();

    /**
     * Update any stats which depend upon the current vb state, immediately
     * before the vbucket changes state.
     * @param from old vbucket state
     * @param to new vbucket state
     */
    virtual void updateStatsForStateChange(vbucket_state_t from,
                                           vbucket_state_t to) {
    }

    /**
     * This method performs operations on the stored value prior
     * to expiring the item.
     *
     * @param v the stored value
     */
    void handlePreExpiry(const HashTable::HashBucketLock& hbl, StoredValue& v);

    bool addPendingOp(CookieIface* cookie);

    void doStatsForQueueing(const Item& item, size_t itemBytes);

    /**
     * Update flush stats after a flush batch has been persisted.
     * Args in input provide the necessary info about the flush batch.
     *
     * @param aggStats
     */
    void doAggregatedFlushStats(const AggregatedFlushStats& aggStats);

    void incrMetaDataDisk(const Item& qi);
    void decrMetaDataDisk(const Item& qi);

    /**
     * Increase the total count of items in this VBucket
     * @param numItemsAdded will be incremented the total item count with
     * default value of 1.
     */
    virtual void incrNumTotalItems(size_t numItemsAdded = 1) = 0;

    /**
     * Decrease the total count of items in this VBucket
     * @param numItemsRemoved will be decremented from the total item count with
     * default value of 1.
     */
    virtual void decrNumTotalItems(size_t numItemsRemoved = 1) = 0;

    /**
     * Set the total count of items in this VBucket to the specified value.
     */
    virtual void setNumTotalItems(size_t items) = 0;

    virtual size_t getNumTotalItems() const = 0;

    /**
     * Get the total disk size of history as reported by magma.
     */
    virtual uint64_t getHistoryDiskSize() = 0;

    /// Reset all statistics assocated with this vBucket.
    virtual void resetStats();

    // Get age sum in millisecond
    uint64_t getQueueAge();

    void fireAllOps(EventuallyPersistentEngine &engine);

    /**
     * Get (and clear) the cookies for all in-flight SyncWrites from the ADM
     */
    std::vector<CookieIface*> getCookiesForInFlightSyncWrites();

    /**
     * Prepare the transition away from active by doing necessary work in the
     * ADM.
     *
     * @return cookies for all in-flight SyncWrites so that clients can be
     *         notified
     */
    std::vector<CookieIface*> prepareTransitionAwayFromActive();

    /**
     * Obtain the series of items to be flushed for this vBucket.
     *
     * @param vb VBucket to fetch items for.
     * @param approxMaxItems Upper bound on how many items to fetch
     * @param approxMaxBytes Upper bound on how many bytes to fetch
     * @return The items to flush; along with their seqno range and
     *         if more items are available for this vBucket (i.e. the
     *         limit was reached).
     * @throw std::invalid_argument if the user passes approxLimit=0
     */
    ItemsToFlush getItemsToPersist(size_t approxMaxItems,
                                   size_t approxMaxBytes);

    bool isReceivingInitialDiskSnapshot() {
        return receivingInitialDiskSnapshot.load();
    }

    void setReceivingInitialDiskSnapshot(bool receivingDiskSnapshot) {
        receivingInitialDiskSnapshot.store(receivingDiskSnapshot);
    }

    /// @return true if we are a replica receiving a disk based snapshot
    bool isReceivingDiskSnapshot() const;

    /**
     * Returns the map of bgfetch items for this vbucket, clearing the
     * pendingBGFetches.
     */
    virtual vb_bgfetch_queue_t getBGFetchItems() = 0;

    virtual bool hasPendingBGFetchItems() = 0;

    static const char* toString(vbucket_state_t s);

    static vbucket_state_t fromString(std::string_view state);

    /**
     * Checks and decides whether to add high priority request on the vbucket.
     * This is an async request made by modules like ns-server during
     * rebalance. The request is for a response from the vbucket when it
     * 'sees' beyond a certain sequence number.
     *
     * Depending on the vbucket type, the meaning 'seeing' a sequence number
     * changes. That is, it could mean persisted in case of EPVBucket and
     * added to the sequenced data structure in case of EphemeralVBucket.
     *
     * If the request is already satisfied, nothing will be scheduled.
     *
     * @param request The SeqnoPersistenceRequest to add
     *
     * @return RequestScheduled if a high priority request is added and
     *                          notification will be done asynchronously
     *         NotSupported if the request is not supported for the reqType
     *         RequestNotScheduled if a high priority request is NOT added (as
     *                             it is not required). This implies there won't
     *                             be a subsequent notification
     */
    virtual HighPriorityVBReqStatus checkAddHighPriorityVBEntry(
            std::unique_ptr<SeqnoPersistenceRequest> request) = 0;

    /**
     * Notify the high priority requests on the vbucket.
     *
     * @param engine Ref to ep-engine
     * @param seqno causing the notification(s).
     * @return the next deadline to check, or std::nullopt for no deadline
     */
    std::optional<std::chrono::steady_clock::time_point>
    notifyHighPriorityRequests(EventuallyPersistentEngine& engine,
                               uint64_t seqno);

    virtual void notifyAllPendingConnsFailed(EventuallyPersistentEngine& e) = 0;

    /**
     * Get all cookies that need notifying about a completed
     * SeqnoPersistenceRequest
     *
     * @param engine Ref to ep-engine
     * @param id seqno or checkpoint id for which notifies are to be found
     *
     * @return SeqnoPersistenceRequestNotifications (see struct for
     *         documentation)
     */
    SeqnoPersistenceRequestNotifications getSeqnoPersistenceRequestsToNotify(
            EventuallyPersistentEngine& engine, uint64_t seqno);

    /**
     * Function checks with all SeqnoPersistenceRequest to see if the seqno
     * satisfies at least one
     * @return true if at least one SeqnoPersistenceRequest is now satisfied by
     *         the input seqno
     */
    bool doesSeqnoSatisfyAnySeqnoPersistenceRequest(uint64_t seqno);

    size_t getHighPriorityChkSize() const {
        return numHpVBReqs.load();
    }

    /**
     * BloomFilter operations for vbucket
     */
    virtual void createFilter(size_t key_count, double probability);
    virtual void addToFilter(const DocKeyView& key);
    virtual bool maybeKeyExistsInFilter(const DocKeyView& key) = 0;
    virtual void clearFilter();
    virtual void setFilterStatus(bfilter_status_t to);
    virtual std::string getFilterStatusString();
    virtual size_t getFilterSize();
    virtual size_t getNumOfKeysInFilter();

    /**
     * @returns The memory usage in bytes of the main bloom filter and
     * temporary bloom filter if it exists.
     */
    virtual size_t getFilterMemoryFootprint();

    uint64_t nextHLCCas() {
        return hlc.nextHLC();
    }

    // Applicable only for FULL EVICTION POLICY
    bool isResidentRatioUnderThreshold(float threshold);

    /**
     * Returns true if deleted items (aka tombstones) are always resident in
     * memory (and hence we do not need to attempt a bgFetch if we try to
     * access a deleted key which isn't found in memory).
     */
    virtual bool areDeletedItemsAlwaysResident() const = 0;

    virtual void addStats(VBucketStatsDetailLevel detail,
                          const AddStatFn& add_stat,
                          CookieIface& c) = 0;

    /**
     * Output DurabiltyMonitor stats.
     *
     * @param addStat the callback to memcached
     * @param cookie
     */
    void addDurabilityMonitorStats(const AddStatFn& addStat,
                                   CookieIface& cookie) const;

    /// Dump the internal state of the durabilityMonitor to the given stream.
    void dumpDurabilityMonitor(std::ostream& os) const;

    virtual KVShard* getShard() = 0;

    /**
     * @return the Flusher object that is responsible for this vBucket. nullptr
     *         if one does not exist (ephemeral)
     */
    virtual Flusher* getFlusher() = 0;
    /**
     * Returns the number of alive (non-deleted) Items the VBucket.
     *
     * Includes items which are not currently resident in memory (i.e. under
     * Full eviction and have been fully evicted from memory).
     * Does *not* include deleted items.
     */
    virtual size_t getNumItems() const = 0;

    virtual size_t getNumNonResidentItems() const = 0;

    size_t getNumTempItems() {
        return ht.getNumTempItems();
    }

    /**
     * @returns the number of system items stored in this vbucket
     */
    virtual size_t getNumSystemItems() const = 0;

    void incrRollbackItemCount(uint64_t val) {
        rollbackItemCount.fetch_add(val, std::memory_order_relaxed);
    }

    uint64_t getRollbackItemCount() {
        return rollbackItemCount.load(std::memory_order_relaxed);
    }

    /**
     * Obtain the read handle for the collections manifest.
     * The caller will have read-only access to manifest using the methods
     * exposed by the ReadHandle
     */
    Collections::VB::ReadHandle lockCollections() const;

    /**
     * Obtain a caching read handle for the collections manifest.
     * The returned handle will lookup the collection associated with key
     * and cache the internal iterator so that future usage of
     * isLogicallyDeleted doesn't need to re-scan and lookup. This is different
     * to a plain ReadHandle which provides more functionality (more methods
     * for the caller), but may result in extra lookups and key-scans.
     * @param key A key to use for constructing the read handle.
     * @return a CachingReadHandle which the caller should test is valid with
     *         CachingReadHandle::valid
     */
    Collections::VB::CachingReadHandle lockCollections(
            const DocKeyView& key) const;

    /**
     * Update the Collections::VB::Manifest and the VBucket.
     * Adds SystemEvents for the create and delete of collections into the
     * checkpoint.
     *
     * @param vbStateLock A lock on the vbucket state.
     * @param m A Collections::Manifest to apply to the VB::Manifest
     * @param true if the update was successful
     */
    Collections::VB::ManifestUpdateStatus updateFromManifest(
            VBucketStateLockRef vbStateLock, const Collections::Manifest& m);

    /**
     * Begin a collection in a replica vbucket This function uses a pre-assigned
     * seqno to give to the system event (i.e. this function is only applicable
     * to replica vbuckets). The flush case is an update to an existing
     * collection entry where the flushUid and start-seqno of the collection
     * change.
     *
     * @param uid the uid of the manifest which made the change
     * @param identifiers ScopeID and CollectionID pair
     * @param collectionName name of the added collection
     * @param maxTtl An optional maxTTL for the collection
     * @param metered metering setting for the new collection
     * @param canDeduplicate deduplicate setting for the collection
     * @param flushUid uid of any flush
     * @param bySeqno The seqno assigned to the collection event.
     */
    void replicaBeginCollection(Collections::ManifestUid uid,
                                ScopeCollectionPair identifiers,
                                std::string_view collectionName,
                                cb::ExpiryLimit maxTtl,
                                Collections::Metered metered,
                                CanDeduplicate canDeduplicate,
                                Collections::ManifestUid flushUid,
                                int64_t bySeqno);

    /**
     * Modify a collection in this vbucket with a pre-assigned seqno. I.e.
     * this VB is a replica.
     *
     * @param uid the uid of the manifest which made the change
     * @param cid target collection
     * @param maxTTL expiry setting for the collection
     * @param metered metering setting for the collection
     * @param canDeduplicate deduplicate setting for the collection
     * @param bySeqno The seqno assigned to the collection modify event.
     */
    void replicaModifyCollection(Collections::ManifestUid uid,
                                 CollectionID cid,
                                 cb::ExpiryLimit maxTtl,
                                 Collections::Metered metered,
                                 CanDeduplicate canDeduplicate,
                                 int64_t bySeqno);

    /**
     * Drop a collection from this vbucket with a pre-assigned seqno. I.e.
     * this VB is a replica.
     *
     * @param uid the uid of the manifest which made the change
     * @param cid CollectionID to drop
     * @param isSystemCollection - true if dropping a system collection
     * @param bySeqno The seqno assigned to the collection drop event.
     */
    void replicaDropCollection(Collections::ManifestUid uid,
                               CollectionID cid,
                               bool isSystemCollection,
                               int64_t bySeqno);

    /**
     * Add a scope to this vbucket with a pre-assigned seqno. I.e. this VB is a
     * replica.
     *
     * @param uid the uid of the manifest which made the change
     * @param sid ScopeID of the scope
     * @param scopeName name of the added scope
     * @param bySeqno The seqno assigned to the scope create event.
     */
    void replicaCreateScope(Collections::ManifestUid uid,
                            ScopeID sid,
                            std::string_view scopeName,
                            int64_t bySeqno);

    /**
     * Drop a scope from this vbucket with a pre-assigned seqno. I.e. this VB
     * is a replica.
     *
     * @param uid the uid of the manifest which made the change
     * @param sid ScopeID to drop
     * @param isSystemScope - true if dropping a system scope
     * @param bySeqno The seqno assigned to the scope drop event.
     */
    void replicaDropScope(Collections::ManifestUid uid,
                          ScopeID sid,
                          bool isSystemScope,
                          int64_t bySeqno);

    /**
     * Get the collection manifest
     *
     * @return reference to the manifest
     */
    Collections::VB::Manifest& getManifest() {
        return *manifest;
    }

    /**
     * Get the collection manifest
     *
     * @return const reference to the manifest
     */
    const Collections::VB::Manifest& getManifest() const {
        return *manifest;
    }

    HashTable ht;

    /**
     * Searches for a 'valid' StoredValue in the VBucket.
     *
     * Only looks in the in-memory HashTable; if fully-evicted returns false.
     *
     * The definition of 'valid' depends on the value of WantsDeleted: if a
     * deleted or expired item is found then returns nullptr, unless
     * WantsDeleted is Yes.
     * If an expired item is found then will enqueue a delete to clean up the
     * item if the collection handle is valid.
     *
     * @param vbStateLock A lock on the state of the vbucket
     * @param wantsDeleted
     * @param trackReference
     * @param cHandle Collections readhandle (caching mode) for this key
     * @param fetchRequestedForReplicaItem bi-state enum to inform the method
     * if the fetch is for a GET_REPLICA, if so we should only fetch committed
     * values
     * @return a FindResult consisting of a pointer to the StoredValue (if
     * found) and the associated HashBucketLock which guards it.
     */
    HashTable::FindResult fetchValidValue(
            VBucketStateLockRef vbStateLock,
            WantsDeleted wantsDeleted,
            TrackReference trackReference,
            const Collections::VB::CachingReadHandle& cHandle,
            ForGetReplicaOp fetchRequestedForReplicaItem = ForGetReplicaOp::No);

    /**
     * Result of the fetchValueForWrite() method.
     */
    struct FetchForWriteResult {
        enum class Status {
            /// Found an existing item with the given key.
            OkFound,
            /// No item found with this key, but key is available to write.
            /// `storedValue` set to nullptr, lock acquired ready for inserting.
            OkVacant,
            /// An item exists with the given key, however it cannot be accessed
            /// as a SyncWrite is in progress.
            /// storedValue set to nullptr, lock doesn't own anything.
            ESyncWriteInProgress,
        };
        Status status;

        /// status==OkFound then pointer to found StoredValue; else nullptr.
        StoredValue* storedValue = nullptr;
        /**
         * The (locked) HashBucketLock for the given key.
         * This returns a locked object for the 'Ok...' status codes (even if
         * the requested key doesn't exist) to facilitate use-cases where the
         * caller subsequently needs to insert a StoredValue for this key, to
         * avoid unlocking and re-locking the mutex.
         * For 'E...' status codes it is unlocked, as those are error states
         * and no valid lock to hold.
         */
        HashTable::HashBucketLock lock;
    };

    /**
     * Searches for a StoredValue in the VBucket to modify.
     *
     * Only looks in the in-memory HashTable; if fully-evicted returns false.
     *
     * If the item exists then returns OkFound and the StoredValue+lock.
     * If the item doesn't exist (but the key can be written to) returns
     * OkVacant and the lock for where that key would be (and nullptr).
     * Otherwise returns an error status code - ee FetchForWriteResult::Status
     * for details.
     *
     * If an expired item is found then will enqueue a delete to clean up the
     * item if the collection handle is valid.
     *
     * @param cHandle Collections readhandle (caching mode) for this key.
     * @param wantsDeleted If Yes then deleted items will be returned,
     *        otherwise a deleted item is treated as non-existant (and will
     *        return nullptr).
     * @return a FindResult consisting of a pointer to the StoredValue (if
     * found) and the associated HashBucketLock which guards it.
     */
    FetchForWriteResult fetchValueForWrite(
            const Collections::VB::CachingReadHandle& cHandle);

    /**
     * Searches for a Prepared SyncWrite in the VBucket.
     *
     * Only looks in the in-memory HashTable (Prepared items are never
     * evicted).
     *
     * @param cHandle Collections readhandle (caching mode) for this key
     * @return a FindResult consisting of a pointer to the StoredValue (if
     * found) and the associated HashBucketLock which guards it.
     */
    HashTable::FindResult fetchPreparedValue(
            const Collections::VB::CachingReadHandle& cHandle);

    /**
     * Complete the background fetch for the specified item. Depending on the
     * state of the item, restore it to the hashtable as appropriate,
     * potentially queuing it as dirty.
     *
     * @param key The key of the item
     * @param fetched_item The item which has been fetched.
     * @param startTime The time processing of the batch of items started.
     *
     * @return cb::engine_errc status notified to be to the front end
     */
    virtual cb::engine_errc completeBGFetchForSingleItem(
            const DiskDocKey& key,
            const FrontEndBGFetchItem& fetched_item,
            const std::chrono::steady_clock::time_point startTime) = 0;

    /**
     * Retrieve an item from the disk for vkey stats
     *
     * @param key the key to fetch
     * @param cookie the connection cookie
     * @param eviction_policy The eviction policy
     * @param engine Reference to ep engine
     *
     * @return VBReturnCtx indicates notifyCtx and operation result
     */
    virtual cb::engine_errc statsVKey(const DocKeyView& key,
                                      CookieIface& cookie,
                                      EventuallyPersistentEngine& engine) = 0;

    /**
     * Complete the vkey stats for an item background fetched from disk.
     *
     * @param key The key of the item
     * @param gcb Bgfetch cbk obj containing the item from disk
     *
     */
    virtual void completeStatsVKey(const DocKeyView& key,
                                   const GetValue& gcb) = 0;

    /**
     * Set (add new or update) an item into in-memory structure like
     * hash table and do not generate a seqno. This is called internally from
     * ep-engine when we want to update our in-memory data (like in HT) with
     * another source of truth like disk.
     * Currently called during rollback.
     *
     * @param itm Item to be added or updated. Upon success, the itm
     *            revSeqno are updated
     *
     * @return Result indicating the status of the operation
     */
    MutationStatus setFromInternal(const Item& itm);

    /**
     * Set (add new or update) an item in the vbucket.
     *
     * @param vbStateLock A lock on the state of the VBucket
     * @param itm Item to be added or updated. Upon success, the itm
     *            bySeqno, cas and revSeqno are updated
     * @param cookie the connection cookie
     * @param engine Reference to ep engine
     * @param predicate a function to call which if returns true, the set will
     *        succeed. The function is called against any existing item.
     * @param readHandle Collections readhandle (caching mode) for this key
     *
     * @return cb::engine_errc status notified to be to the front end
     */
    cb::engine_errc set(VBucketStateLockRef vbStateLock,
                        Item& itm,
                        CookieIface* cookie,
                        EventuallyPersistentEngine& engine,
                        cb::StoreIfPredicate predicate,
                        const Collections::VB::CachingReadHandle& cHandle);

    /**
     * Replace (overwrite existing) an item in the vbucket.
     *
     * @param vbStateLock A lock on the state of the VBucket
     * @param itm Item to be added or updated. Upon success, the itm
     *            bySeqno, cas and revSeqno are updated
     * @param cookie the connection cookie
     * @param engine Reference to ep engine
     * @param predicate a function to call which if returns true, the replace
     *        will succeed. The function is called against any existing item.
     * @param cHandle Collections readhandle (caching mode) for this key
     *
     * @return cb::engine_errc status notified to be to the front end
     */
    cb::engine_errc replace(VBucketStateLockRef vbStateLock,
                            Item& itm,
                            CookieIface* cookie,
                            EventuallyPersistentEngine& engine,
                            cb::StoreIfPredicate predicate,
                            const Collections::VB::CachingReadHandle& cHandle);

    /**
     * Set an item in the store from a non-front end operation (DCP, XDCR)
     *
     * @param vbStateLock A lock on the state of the VBucket
     * @param item the item to set. Upon success, the itm revSeqno is updated
     * @param cas value to match
     * @param seqno sequence number of mutation
     * @param cookie the cookie representing the client to store the item
     * @param engine Reference to ep engine
     * @param checkConflicts should conflict resolution be done?
     * @param allowExisting set to false if you want set to fail if the
     *                      item exists already
     * @param genBySeqno whether or not to generate sequence number
     * @param genCas
     * @param cHandle Collections readhandle (caching mode) for this key
     * @param enforceMemCheck Whether we want to enforce mem conditions on this
     *  processing
     * @return the result of the store operation
     */
    cb::engine_errc setWithMeta(
            VBucketStateLockRef vbStateLock,
            Item& itm,
            uint64_t cas,
            uint64_t* seqno,
            CookieIface* cookie,
            EventuallyPersistentEngine& engine,
            CheckConflicts checkConflicts,
            bool allowExisting,
            GenerateBySeqno genBySeqno,
            GenerateCas genCas,
            const Collections::VB::CachingReadHandle& cHandle,
            EnforceMemCheck enforceMemCheck);

    /**
     * Creates a pending SyncWrite, which might be aborted or committed in the
     * future, but is not yet visible.
     *
     * @param vbStateLock a lock on the state of the VBucket
     * @param itm item to store as pending
     * @param cas the cas value to check against
     * @param seqno the seqno of the mutation
     * @param cookie the cookie representing the client
     * @param engine the EP engine
     * @param checkConflicts whether to perform conflict resolution
     * @param allowExisting set to false if you want set to fail if the
     *                      item exists already
     * @param genBySeqno whether or not to generate sequence number
     * @param genCas whether to generate a new cas or match against the provided
     * @param cHandle collections readhandle (caching mode) for this key
     * @param enforceMemCheck Whether we want to enforce mem conditions on this
     *  processing
     * @return the result of the prepare operation
     */
    cb::engine_errc prepare(VBucketStateLockRef vbStateLock,
                            Item& itm,
                            uint64_t cas,
                            uint64_t* seqno,
                            CookieIface* cookie,
                            EventuallyPersistentEngine& engine,
                            CheckConflicts checkConflicts,
                            bool allowExisting,
                            GenerateBySeqno genBySeqno,
                            GenerateCas genCas,
                            const Collections::VB::CachingReadHandle& cHandle,
                            EnforceMemCheck enforceMemCheck);

    /**
     * Delete an item in the vbucket
     *
     * @param vbStateLock A lock on the state of the VBucket
     * @param[in,out] cas value to match; new cas after logical delete
     * @param cookie the cookie representing the client to store the item
     * @param engine Reference to ep engine
     * @param durability Optional durability requirements for this deletion.
     * @param[out] itemMeta pointer to item meta data that needs to be returned
     *                      as a result the delete. A NULL pointer indicates
     *                      that no meta data needs to be returned.
     * @param[out] mutInfo Info to uniquely identify (and order) the delete
     *                     seq. A NULL pointer indicates no info needs to be
     *                     returned.
     * @param cHandle Collections readhandle (caching mode) for this key
     *
     * @return the result of the operation
     */
    cb::engine_errc deleteItem(
            VBucketStateLockRef vbStateLock,
            uint64_t& cas,
            CookieIface* cookie,
            EventuallyPersistentEngine& engine,
            std::optional<cb::durability::Requirements> durability,
            ItemMetaData* itemMeta,
            mutation_descr_t& mutInfo,
            const Collections::VB::CachingReadHandle& cHandle);

    /**
     * Delete an item in the vbucket from a non-front end operation (DCP, XDCR)
     *
     * @param vbStateLock A lock on the state of the VBucket
     * @param[in, out] cas value to match; new cas after logical delete
     * @param[out] seqno Pointer to get the seqno generated for the item. A
     *                   NULL value is passed if not needed
     * @param cookie the cookie representing the client to store the item
     * @param engine Reference to ep engine
     * @param checkConflicts should conflict resolution be done?
     * @param itemMeta ref to item meta data
     * @param genBySeqno whether or not to generate sequence number
     * @param generateCas whether or not to generate cas
     * @param bySeqno seqno of the key being deleted
     * @param cHandle Collections readhandle (caching mode) for this key
     * @param deleteSource The source of the deletion, which if TTL triggers the
     *                     expiration path.
     * @param enforceMemCheck Whether we want to enforce mem conditions on this
     *  processing
     * @return the result of the operation
     */
    cb::engine_errc deleteWithMeta(
            VBucketStateLockRef vbStateLock,
            uint64_t& cas,
            uint64_t* seqno,
            CookieIface* cookie,
            EventuallyPersistentEngine& engine,
            CheckConflicts checkConflicts,
            const ItemMetaData& itemMeta,
            GenerateBySeqno genBySeqno,
            GenerateCas generateCas,
            uint64_t bySeqno,
            const Collections::VB::CachingReadHandle& cHandle,
            DeleteSource deleteSource,
            EnforceMemCheck enforceMemCheck);

    /**
     * Delete an expired item.
     *
     * If compaction_expiry_fetch_inline=true, a CompactionBGFetchItem may be
     * returned. The caller is expected to complete the returned bgfetch to
     * actually perform the expiry.
     *
     * @param it item to be deleted
     * @param startTime the time to be compared with this item's expiry time
     * @param source Expiry source
     *
     * @return Bgfetch item which will attempt to read the to-be-expired item
     *         from disk. May be null.
     */
    [[nodiscard]] std::unique_ptr<CompactionBGFetchItem> processExpiredItem(
            const Item& it, time_t startTime, ExpireBy source);

    /**
     * Evict a key from memory.
     *
     * @param[out] msg Updated to point to a string (with static duration)
     *                 describing the result of the operation.
     * @param vbStateLock A lock on the state of the VBucket.
     * @param cHandle Collections readhandle (caching mode) for this key
     *
     * @return SUCCESS if key was successfully evicted (or was already
     *                 evicted), or the reason why the request failed.
     *
     */
    virtual cb::engine_errc evictKey(
            const char** msg,
            VBucketStateLockRef vbStateLock,
            const Collections::VB::CachingReadHandle& cHandle) = 0;

    /**
     * Page out a StoredValue from memory.
     *
     * The definition of "page out" is up to the underlying VBucket
     * implementation - this may mean simply ejecting the value from memory
     * (Value Eviction), removing the entire document from memory (Full
     * Eviction), or actually deleting the document (Ephemeral Buckets).
     *
     * @oaram vbStateLock A lock on the VBucket state.
     * @param readHandle Collections ReadHandle required by ephemeral as
     *                   paging out may result in deletions that increment the
     *                   high seqno for the collection.
     * @param lh Bucket lock associated with the StoredValue.
     * @param v[in, out] Ref to the StoredValue to be ejected. Based on the
     *                   VBucket type, policy in the vbucket contents of v and
     *                   v itself may be changed
     * @param isDropped v belongs to a dropped collection
     *
     * @return true if an item is ejected.
     */
    virtual bool pageOut(VBucketStateLockRef vbStateLock,
                         const Collections::VB::ReadHandle& readHandle,
                         const HashTable::HashBucketLock& lh,
                         StoredValue*& v,
                         bool isDropped) = 0;

    /*
     * Check to see if this vbucket is permitted to evict values.
     *
     * This depends on the vbucket type and current state (e.g., ephemeral
     * replicas cannot evict).
     *
     * @return true if this vb can safely evict values
     *
     */
    virtual bool canEvict() const = 0;

    /*
     * Check to see if a StoredValue is eligible to be paged out of memory.
     *
     * The rules regarding what makes an SV eligible for eviction can vary
     * by vbucket type.
     * However, this method does _not_ check the vbucket state (replica/active);
     * only properties of the value itself are inspected here.
     *
     * To determine if this vbucket can evict given its current state, use
     * canEvict().
     *
     * @param lh Bucket lock associated with the StoredValue.
     * @param v Reference to the StoredValue to be ejected.
     *
     * @return true if the StoredValue is eligible to be paged out.
     *
     */
    virtual bool isEligibleForEviction(const HashTable::HashBucketLock& lh,
                                       const StoredValue& v) const = 0;

    /**
     * Check how much memory could be reclaimed if every resident item
     * were evicted.
     * Note, the real amount of reclaimable memory will be lower than this,
     * as certain items (prepares, dirty items, system events,
     * deletes for ephemeral) cannot be evicted.
     */
    virtual size_t getPageableMemUsage() = 0;

    /**
     * Add an item in the store
     *
     * @param vbStateLock A lock on the state of the VBucket
     * @param itm the item to add. On success, this will have its seqno and
     *            CAS updated.
     * @param cookie the cookie representing the client to store the item
     * @param engine Reference to ep engine
     * @param cHandle Collections readhandle (caching mode) for this key
     *
     * @return the result of the operation
     */
    cb::engine_errc add(VBucketStateLockRef vbStateLock,
                        Item& itm,
                        CookieIface* cookie,
                        EventuallyPersistentEngine& engine,
                        const Collections::VB::CachingReadHandle& cHandle);

    /**
     * Retrieve a value, but update its TTL first
     *
     * @param vbStateLock A lock on the state of the VBucket
     * @param cookie the connection cookie
     * @param engine Reference to ep engine
     * @param exptime the new expiry time for the object
     * @param cHandle Collections readhandle (caching mode) for this key
     *
     * @return a GetValue representing the result of the request
     */
    GetValue getAndUpdateTtl(VBucketStateLockRef vbStateLock,
                             CookieIface* cookie,
                             EventuallyPersistentEngine& engine,
                             time_t exptime,
                             const Collections::VB::CachingReadHandle& cHandle);
    /**
     * Add a system event Item to the vbucket and return its seqno. Does
     * not set the collection high seqno of the item as that requires a read
     * lock but this is called from within a write lock scope. Also, it does not
     * make sense to attempt to update a collection high seqno for certain
     * events, such as scope creations and deletions.
     *
     * Ephemeral vs persistent buckets implement this function differently
     *
     * @param wHandle A collections manifest write handle required to ensure we
     *        lock correctly around VBucket::notifyNewSeqno.
     * @param item an Item object to queue, can be any kind of item and will be
     *        given a CAS and seqno by this function.
     * @param seqno An optional sequence number, if not specified checkpoint
     *        queueing will assign a seqno to the Item.
     * @param cid The collection ID that this system event is concerned with.
     *        Optional as this may be a scope system event.
     * @param wHandle Collections write handle under which this operation is
     *        locked.
     * @param assignedSeqnoCallback a function that is called when the seqno
     *        is assigned - note only implemented by persistent buckets. See
     *        MB-40216 for reason to add this.
     * @return seqno assigned to the Item
     */
    virtual uint64_t addSystemEventItem(
            std::unique_ptr<Item> item,
            OptionalSeqno seqno,
            std::optional<CollectionID> cid,
            const Collections::VB::WriteHandle& wHandle,
            std::function<void(uint64_t)> assignedSeqnoCallback) = 0;

    /**
     * Get metadata and value for a given key
     *
     * @param vbStateLock a lock on the state of the VBucket
     * @param cookie the cookie representing the client
     * @param engine Reference to ep engine
     * @param options flags indicating some retrieval related info
     * @param getKeyOnly if GetKeyOnly::Yes we want only the key
     * @param cHandle Collections readhandle (caching mode) for this key
     * @param getReplicaItem bi-state enum to state of this get internal
     * is being executed to find a replica item.
     *
     * @return the result of the operation
     */
    GetValue getInternal(VBucketStateLockRef vbStateLock,
                         CookieIface* cookie,
                         EventuallyPersistentEngine& engine,
                         get_options_t options,
                         GetKeyOnly getKeyOnly,
                         const Collections::VB::CachingReadHandle& cHandle,
                         ForGetReplicaOp getReplicaItem = ForGetReplicaOp::No);

    /**
     * Retrieve the meta data for given key
     *
     * @param cookie the connection cookie
     * @param engine Reference to ep engine
     * @param cHandle Collections readhandle (caching mode) for this key
     * @param[out] metadata meta information returned to the caller
     * @param[out] deleted specifies the caller whether or not the key is
     *                     deleted
     * @param[out] datatype specifies the datatype of the item
     *
     * @return the result of the operation
     */
    cb::engine_errc getMetaData(
            CookieIface* cookie,
            EventuallyPersistentEngine& engine,
            const Collections::VB::CachingReadHandle& cHandle,
            ItemMetaData& metadata,
            uint32_t& deleted,
            uint8_t& datatype);

    /**
     * Looks up the key stats for the given {vbucket, key}.
     *
     * @param cookie The client's cookie
     * @param engine Reference to ep engine
     * @param[out] kstats On success the keystats for this item.
     * @param wantsDeleted If yes then return keystats even if the item is
     *                     marked as deleted. If no then will return
     *                     cb::engine_errc::no_such_key for deleted items.
     * @param cHandle Collections readhandle (caching mode) for this key
     *
     * @return the result of the operation
     */
    cb::engine_errc getKeyStats(
            VBucketStateLockRef vbStateLock,
            CookieIface& cookie,
            EventuallyPersistentEngine& engine,
            struct key_stats& kstats,
            WantsDeleted wantsDeleted,
            const Collections::VB::CachingReadHandle& cHandle);

    /**
     * Gets a locked item for a given key.
     *
     * @param currentTime Current time to use for locking the item for a
     *                    duration of lockTimeout
     * @param lockTimeout Timeout for the lock on the item
     * @param cookie The client's cookie
     * @param engine Reference to ep engine
     * @param cHandle Collections readhandle (caching mode) for this key
     *
     * @return the result of the operation (contains locked item on success)
     */
    GetValue getLocked(rel_time_t currentTime,
                       std::chrono::seconds lockTimeout,
                       CookieIface* cookie,
                       EventuallyPersistentEngine& engine,
                       const Collections::VB::CachingReadHandle& cHandle);

    /**
     * Perform a commit against the given pending Sync Write.
     *
     * @param vbStateLock A lock on the state of the VBucket
     * @param key Key to commit
     * @param prepareSeqno The sequence number of the existing pending
     *                      SyncWrite
     * @param commitSeqno Optional commit sequence number to use for the commit.
     *                    If omitted then a sequence number will be generated
     *                    by the CheckpointManager.
     * @param cHandle The collections handle
     * @param commitType The reason for the commit.
     * @param cookie (Optional) The cookie representing the client connection,
     *     must be provided if the operation needs to be notified to a client
     */
    cb::engine_errc commit(VBucketStateLockRef vbStateLock,
                           const DocKeyView& key,
                           uint64_t prepareSeqno,
                           std::optional<int64_t> commitSeqno,
                           CommitType commitType,
                           const Collections::VB::CachingReadHandle& cHandle,
                           CookieIface* cookie = nullptr);

    /**
     * Perform an abort against the given pending Sync Write.
     *
     * @param vbStateLock A lock on the state of the VBucket
     * @param key Key to abort
     * @param prepareSeqno The sequence number of the existing pending
     *     SyncWrite
     * @param abortSeqno Optional abort sequence number to use for the abort.
     *     If omitted then a sequence number will be generated by the
     *     CheckpointManager.
     * @param cHandle The collections handle
     * @param cookie (Optional) The cookie representing the client connection,
     *     must be provided if the operation needs to be notified to a client
     */
    cb::engine_errc abort(VBucketStateLockRef vbStateLock,
                          const DocKeyView& key,
                          uint64_t prepareSeqno,
                          std::optional<int64_t> abortSeqno,
                          const Collections::VB::CachingReadHandle& cHandle,
                          CookieIface* cookie = nullptr);

    /**
     * Notify the ActiveDurabilityMonitor that a SyncWrite has been locally
     * accepted into memory, and if that SyncWrite has met durability
     * requirements then Commit it.
     *
     * Expected to be called after VBucket SyncWrite mutation methods
     * (VBucket::set, add, replace...) once the Prepare has been successfully
     * added to the VBucket.
     *
     * The following locks should *not* be held during this call or it may
     * result in deadlock (lock order inversion):
     * - the Collections Manifest lock (exclusive or shared)
     * - Any HashBucketLock.
     *
     * This allows us to do "durable" sets in the case where we have no
     * replicas (i.e. every set should be Committed immediately).
     * We can't do this when we add the SyncWrite because the general use case
     * is to commit on replica ack, which requires doing a find against the
     * HashTable (requires locking the HashBucket) which would result in a
     * lock-order inversion if we did it inside the addSyncWrite call.
     */
    void notifyActiveDMOfLocalSyncWrite();

    /**
     * Notify a client connection that the processing of a SyncWrite has been
     * completed.
     *
     * @param cookie The client's cookie
     * @param result The result of the SyncWrite processing
     */
    void notifyClientOfSyncWriteComplete(CookieIface* cookie,
                                         cb::engine_errc result);

    /**
     * Notify the PassiveDM that the snapshot-end mutation for the currently
     * processed snapshot has been received.
     * The PassiveDM uses the last snapshot-end seqno for enforcing some
     * snapshot-boundary rules at HPS updates.
     *
     * @param snapEnd The seqno of the last snapshot-end mutation received over
     *     the PassiveStream
     */
    void notifyPassiveDMOfSnapEndReceived(uint64_t snapEnd);

    /**
     * Send a SeqnoAck message on the PassiveStream (if any) for this VBucket.
     *
     * @param seqno The payload
     */
    void sendSeqnoAck(int64_t seqno);

    /**
     * Update in memory data structures after an item is deleted on disk
     *
     * @param queuedItem reference to the deleted item
     * @param deleted indicates if item actaully deleted or not (in case item
     *                did not exist on disk)
     */
    void deletedOnDiskCbk(const Item& queuedItem, bool deleted);

    /**
     * Remove the given Item from the in memory data structures
     * (after a rollback on disk).
     *
     * @param item To remove from memory.
     * @return indicates if the operation is succcessful
     */
    bool removeItemFromMemory(const Item& item);

    /**
     * Creates a DCP backfill object
     *
     * @param e ref to EventuallyPersistentEngine
     * @param stream Shared ptr to the stream for which this backfill obj is
     *               created
     * @param startSeqno requested start sequence number of the backfill
     * @param endSeqno requested end sequence number of the backfill
     *
     * @return pointer to the backfill object created. Caller to own this
     *         object and hence must handle deletion.
     */
    virtual std::unique_ptr<DCPBackfillIface> createDCPBackfill(
            EventuallyPersistentEngine& e,
            std::shared_ptr<ActiveStream> stream,
            uint64_t startSeqno,
            uint64_t endSeqno) = 0;

    /**
     * Creates a DCP backfill using DCPBackfillById which will be configured
     * from the given stream.
     *
     * @param e ref to EventuallyPersistentEngine
     * @param stream Shared ptr to the stream for which this backfill obj is
     *               created
     *
     * @return pointer to the backfill object created. Caller to own this
     *         object and hence must handle deletion.
     */
    virtual std::unique_ptr<DCPBackfillIface> createDCPBackfill(
            EventuallyPersistentEngine& e,
            std::shared_ptr<ActiveStream> stream) = 0;

    /**
     * Debug - print a textual description of the VBucket to the given stream,
     * or stderr.
     */
    virtual void dump(std::ostream& ostream = std::cerr) const;

    /**
     * Sets the callback function to invoke when a frequency counter becomes
     * saturated.  The callback function is to invoke the ItemFreqDecayer
     * task.
     *
     * @param callbackFunction - the function to callback.
     */
    void setFreqSaturatedCallback(std::function<void()> callbackFunction);

    /**
     * Returns the number of deletes in the memory
     *
     * @return number of deletes
     */
    size_t getNumInMemoryDeletes() const {
        /* couchbase vbuckets: this is generally (after deletes are persisted)
                               zero as hash table doesn't keep deletes after
                               they are persisted.
           ephemeral vbuckets: we keep deletes in both hash table and ordered
                               data structure. */
        return ht.getNumDeletedItems();
    }

    /**
     * Set that this VBucket might store documents with xattrs.
     * Persistent vbucket will flush this to disk.
     */
    void setMightContainXattrs() {
        mayContainXattrs.store(true);
    }

    bool mightContainXattrs() const {
        return mayContainXattrs.load();
    }

    cb::vbucket_info getInfo() const {
        return {mightContainXattrs()};
    }

    /**
     * Implementation dependent method called by the collections erasing code
     *
     * @paran key key to drop
     * @param bySeqno The seqno of the key to drop
     */
    virtual void dropKey(const DocKeyView& key, int64_t bySeqno) = 0;

    /**
     * Drops the key from the DM so we can purge a collection
     *
     * @param key pending key
     * @param seqno The seqno of the pending key to drop
     */
    void dropPendingKey(const DocKeyView& key, int64_t seqno);

    /**
     * Get the number of deleted items that are "persisted".
     * Note1: This stat is used by ns_server during takeover.
     *
     * Note2: the virtual method allows ephemeral vb to return something
     * logically equivalent
     *
     * @returns the number of deletes which are persisted
     */
    virtual size_t getNumPersistedDeletes() const = 0;

    /**
     * Check if this StoredValue has become logically non-existent.
     * By logically non-existent, the item has been deleted
     * or doesn't exist
     *
     * @param v StoredValue to check
     * @param cHandle Collections readhandle (caching mode) for this key
     * @return true if the item is logically non-existent,
     *         false otherwise
     */
    static bool isLogicallyNonExistent(
            const StoredValue& v,
            const Collections::VB::CachingReadHandle& cHandle);

    /**
     * Helper function to validate the specified setVbucketState meta
     * information.
     * @returns An empty string if the information is valid,
     * otherwise string describing the (first) validation failure.
     */
    static std::string validateSetStateMeta(const nlohmann::json& meta);

    /**
     * Helper function to validate the specified vBucket replication topology.
     * @param topology A JSON array of replicaton chains
     * @returns An empty string if the information is valid,
     * otherwise string describing the (first) validation failure.
     */
    static std::string validateReplicationTopology(
            const nlohmann::json& topology);

    /**
     * Inform the vBucket that sequence number(s) have been acknowledged by
     * a replica node.
     *
     * @param vbStateLock read lock on the vBucket state.
     * @param replicaId The replica node which has acknowledged.
     * @param preparedSeqno The sequence number the replica has prepared up to.
     */
    cb::engine_errc seqnoAcknowledged(
            const std::shared_lock<folly::SharedMutex>& vbStateLock,
            const std::string& replicaId,
            uint64_t preparedSeqno);

    /**
     * Notify the DurabilityMonitor that the Flusher has persisted all the
     * items remaining for this VBucket.
     */
    void notifyPersistenceToDurabilityMonitor();

    /**
     * @return a const reference to the current Durability Monitor.
     */
    const DurabilityMonitor& getDurabilityMonitor() const;

    /**
     * Remove any queued acks for the given node from the ActiveDM.
     * Note that we can remove acks only from the ActiveDM, so we need lock the
     * vbstate to prevent a concurrent state change active->non-active
     *
     * @param node Name of the node for which we wish to remove the ack
     * @param vbstateLock Exclusive lock to vbstate
     */
    void removeAcksFromADM(
            const std::string& node,
            const std::unique_lock<folly::SharedMutex>& vbstateLock);

    /**
     * Remove any queued acks for the given node from the ActiveDM.
     * Note that we can remove acks only from the ActiveDM, so we need lock the
     * vbstate to prevent a concurrent state change active->non-active
     *
     * @param node Name of the node for which we wish to remove the ack
     * @param vbstateLock Shared lock to vbstate
     */
    void removeAcksFromADM(
            const std::string& node,
            const std::shared_lock<folly::SharedMutex>& vbstateLock);

    /**
     * Set the window for which a duplicate prepare may be valid. This is any
     * currently outstanding prepare.
     */
    void setDuplicatePrepareWindow();

    /**
     * @return the maximum visible seqno for the vbucket
     */
    uint64_t getMaxVisibleSeqno() const;

    /**
     * Get a callback function to later give to CheckpointManager::queueDirty.
     * The callback is dependent on the bucket type.
     *
     * @oaram cid collection being dropped
     * @param writeHandle handle to the manifest dropping the collection
     * @param droppedEntry the full entry for the dropped collection
     */
    virtual std::function<void(int64_t)> getSaveDroppedCollectionCallback(
            CollectionID cid,
            Collections::VB::WriteHandle& writeHandle,
            const Collections::VB::ManifestEntry& droppedEntry) const = 0;

    /**
     * Create a failover table entry at the given seqno (and queue a
     * setVBucketState for later persistence).
     * @param seqno at which to place the failover table entry
     */
    void createFailoverEntry(uint64_t seqno);

    /*
     * Create a new range scan, creation uses an I/O task and would_block
     *
     * @param cookie connection cookie to notify when done
     * @param handler object that will receive callbacks when the scan continues
     * @param params bundled create parameters
     *
     * @return pair of status/cb::rangescan::Id - ID is valid on success
     */
    virtual std::pair<cb::engine_errc, cb::rangescan::Id> createRangeScan(
            CookieIface& cookie,
            std::unique_ptr<RangeScanDataHandlerIFace> handler,
            const cb::rangescan::CreateParameters& params) = 0;

    /**
     * Continue the range scan with the given identifier. The scan itself will
     * be scheduled to run on an I/O task
     * @param cookie The client cookie executing range-scan-continue
     * @param params bundled continue parameters
     * @return would_block if the scan was found and successfully scheduled
     */
    virtual cb::engine_errc continueRangeScan(
            CookieIface& cookie,
            const cb::rangescan::ContinueParameters& params) = 0;

    /**
     * Cancel the range scan with the given identifier. The cancel itself will
     * be scheduled to run on an I/O task
     * @param id The identifier of the scan to continue
     * @param cookie The cookie of the connection/request. This is a pointer so
     *        that cancellation from internal paths doesn't need to pass a
     *        cookie (and skips privilege checking).
     * @return would_block if the scan was found and successfully scheduled for
     *         cancellation
     */
    virtual cb::engine_errc cancelRangeScan(cb::rangescan::Id id,
                                            CookieIface* cookie) = 0;

    /**
     * Handler for cmd_stat "range-scans"
     */
    virtual cb::engine_errc doRangeScanStats(
            const StatCollector& collector) = 0;

    /**
     * Remove all pending seqno persistence requests ("high priority requests")
     * and notify the associated cookie with temp_fail.
     *
     * Used to cancel requests which are not likely to be fulfilled (e.g.,
     * bucket/vbucket is being deleted)
     */
    void failAllSeqnoPersistenceReqs(EventuallyPersistentEngine& engine);

    std::unique_ptr<FailoverTable> failovers;

    std::atomic<size_t>  opsCreate;
    std::atomic<size_t>  opsDelete;
    std::atomic<size_t>  opsGet;
    std::atomic<size_t>  opsReject;
    std::atomic<size_t>  opsUpdate;

    cb::AtomicNonNegativeCounter<size_t> dirtyQueueSize;
    std::atomic<size_t>  dirtyQueueMem;
    std::atomic<size_t>  dirtyQueueFill;
    std::atomic<size_t>  dirtyQueueDrain;
    cb::AtomicNonNegativeCounter<uint64_t> dirtyQueueAge;
    cb::AtomicNonNegativeCounter<size_t> dirtyQueuePendingWrites;
    std::atomic<size_t>  metaDataDisk;

    std::atomic<size_t>  numExpiredItems;

    /**
     * Should SyncWrites be blocked (isDurabilityPossible() return false) if
     * there are more than N replicas configured?
     * Workaround for known issue with failover / rollback - see MB-34453 /
     * MB-34150.
     */
    const size_t maxAllowedReplicasForSyncWrites;

    /**
     * Should we allow SyncWrites to complete when there there are not enough
     * replicas in the topology for majority-ack.
     */
    std::atomic<cb::config::DurabilityImpossibleFallback>
            durabilityImpossibleFallback;

    /**
     * A custom delete function for deleting VBucket objects. Any thread could
     * be the last thread to release a VBucketPtr and deleting a VB will
     * eventually hit the I/O sub-system when we unlink the file, to be sure no
     * front-end thread does this work, we schedule the deletion to a background
     * task. This task scheduling is triggered by the shared_ptr/VBucketPtr
     * using this object as the deleter.
     */
    struct DeferredDeleter {
        explicit DeferredDeleter(EventuallyPersistentEngine& engine)
            : engine(engine) {
        }

        /**
         * Called when the VBucketPtr has no more owners and runs delete on
         * the object.
         */
        void operator()(VBucket* vb) const;

        EventuallyPersistentEngine& engine;
    };

    /**
     * Notify the flusher that this vBucket needs flushing
     */
    virtual void notifyFlusher(){
            // Does nothing by default as some VBucket types may not require
            // persistence
    };

    /**
     * Proxy to KVBucket::notifyReplication
     */
    void notifyReplication();

    /**
     * Get the histogram tracking MFU values of items which are currently
     * evictable.
     */
    const auto& getEvictableMFUHistogram() const {
        return ht.getEvictableMFUHistogram();
    }

    bool isHistoryRetentionEnabled() const;

    /**
     * Process a failover of a replica VB and return the failover entry created
     * by this event.
     *
     * @return new failover entry
     */
    virtual failover_entry_t processFailover() = 0;

protected:
    /**
     * This function checks for the various states of the value & depending on
     * which the calling function can issue a bgfetch as needed.
     */
    std::pair<MutationStatus, GetValue> processGetAndUpdateTtl(
            HashTable::HashBucketLock& hbl,
            StoredValue* v,
            time_t exptime,
            const Collections::VB::CachingReadHandle& cHandle);
    /**
     * This function checks cas, expiry and other partition (vbucket) related
     * rules before setting an item into other in-memory structure like HT,
     * and checkpoint mgr. This function assumes that HT bucket lock is grabbed.
     *
     * Prevents operations on in-flight SyncWrites.
     * Redirects the addition of new prepares to addNewStoredValue.
     *
     * @param htRes Committed and Pending StoredValues, include HBL.
     * @param v Reference to the ptr of StoredValue to modify. This can be
     *          changed if a new StoredValue is added or just its contents is
     *          changes if the existing StoredValue is updated.
     * @param itm Item to be added/updated. On success, its revSeqno is updated
     * @param cas value to match
     * @param allowExisting set to false if you want set to fail if the
     *                      item exists already
     * @param hasMetaData
     * @param queueItmCtx holds info needed to queue an item in chkpt
     * @param storeIfStatus the status of any conditional store predicate
     * @param maybeKeyExists true if the key /may/ exist on disk (as an active,
     *                       alive document). Only valid if `v` is null.
     *
     * @return Result indicating the status of the operation and notification
     *                info (if operation was successful).
     */
    std::pair<MutationStatus, std::optional<VBNotifyCtx>> processSet(
            HashTable::FindUpdateResult& htRes,
            StoredValue*& v,
            Item& itm,
            uint64_t cas,
            bool allowExisting,
            bool hasMetaData,
            const VBQueueItemCtx& queueItmCtx,
            cb::StoreIfStatus storeIfStatus,
            bool maybeKeyExists = true);

    /**
     * Inner function for processSet. Allows overwriting of in-flight prepares.
     */
    std::pair<MutationStatus, std::optional<VBNotifyCtx>> processSetInner(
            HashTable::FindUpdateResult& htRes,
            StoredValue*& v,
            Item& itm,
            uint64_t cas,
            bool allowExisting,
            bool hasMetaData,
            const VBQueueItemCtx& queueItmCtx,
            cb::StoreIfStatus storeIfStatus,
            bool maybeKeyExists = true);

    /**
     * This function checks cas, expiry and other partition (vbucket) related
     * rules before adding an item into other in-memory structure like HT,
     * and checkpoint mgr. This function assumes that HT bucket lock is grabbed.
     *
     * @param htRes Committed and Pending StoredValues
     * @param v[in, out] the stored value to do this operation on
     * @param itm Item to be added/updated. On success, its revSeqno is updated
     * @param queueItmCtx holds info needed to queue an item in chkpt
     * @param cHandle Collections readhandle (caching mode) for this key
     *
     * @return Result indicating the status of the operation and notification
     *                info (if the operation was successful).
     */
    std::pair<AddStatus, std::optional<VBNotifyCtx>> processAdd(
            HashTable::FindUpdateResult& htRes,
            StoredValue*& v,
            Item& itm,
            bool maybeKeyExists,
            const VBQueueItemCtx& queueItmCtx,
            const Collections::VB::CachingReadHandle& cHandle);

    /**
     * This function checks cas, eviction policy and other partition
     * (vbucket) related rules before logically (soft) deleting an item in
     * in-memory structure like HT, and checkpoint mgr.
     * Assumes that HT bucket lock is grabbed.
     *
     * @param htRes Committed and Pending StoredValues
     * @param v Reference to the StoredValue to delete (in the general case)
     * @param cas the expected CAS of the item (or 0 to override)
     * @param metadata ref to item meta data
     * @param queueItmCtx holds info needed to queue an item in chkpt
     * @param use_meta Indicates if v must be updated with the metadata
     * @param bySeqno seqno of the key being deleted
     * @param deleteSource The source of the deletion
     *
     * @return pointer to the updated StoredValue. It can be same as that of
     *         v or different value if a new StoredValue is created for the
     *         update.
     *         status of the operation.
     *         notification info, if status was successful.
     */
    std::tuple<MutationStatus, StoredValue*, std::optional<VBNotifyCtx>>
    processSoftDelete(HashTable::FindUpdateResult& htRes,
                      StoredValue& v,
                      uint64_t cas,
                      const ItemMetaData& metadata,
                      const VBQueueItemCtx& queueItmCtx,
                      bool use_meta,
                      uint64_t bySeqno,
                      DeleteSource deleteSource);
    /**
     * Inner function for processSoftDelete. Allows overwriting of in-flight
     * prepares.
     */
    std::tuple<MutationStatus, StoredValue*, std::optional<VBNotifyCtx>>
    processSoftDeleteInner(const HashTable::HashBucketLock& hbl,
                           StoredValue& v,
                           uint64_t cas,
                           const ItemMetaData& metadata,
                           const VBQueueItemCtx& queueItmCtx,
                           bool use_meta,
                           uint64_t bySeqno,
                           DeleteSource deleteSource);

    /**
     * Delete a key (associated StoredValue) from ALL in-memory data structures
     * like HT.
     * Does NOT queue a mutation to the checkpoint manager, so this deletion
     * will not be persited to disk / written to replicas.
     * Expected usage is to reconcile HashTable with current VBucket state.
     *
     * Currently StoredValues form HashTable intrusively. That is, HashTable
     * does not store a reference or a copy of the StoredValue. If any other
     * in-memory data strucutures are formed intrusively using StoredValues,
     * then it must be decided in this function which data structure deletes
     * the StoredValue. Currently it is HashTable that deleted the StoredValue
     *
     * @param hbl Hash table bucket lock that must be held
     * @param v Reference to the StoredValue to be deleted
     *
     * @return true if an object was deleted, false otherwise
     */
    bool deleteStoredValue(const HashTable::HashBucketLock& hbl,
                           StoredValue& v);

    /**
     * Enqueue an item for persistence and replication.
     * Other actions can be performed depending on the context passed in input.
     *
     * @param hbl The lock to the HashTable-bucket containing the StoredValue
     * @param v The dirty StoredValue.
     * @param ctx The VBQueueItemCtx. Holds info needed to enqueue the item,
     *     look at the structure for details.
     * @return the notification context used for notifying the Flusher and
     *     Replica Connections.
     */
    VBNotifyCtx queueDirty(const HashTable::HashBucketLock& hbl,
                           StoredValue& v,
                           const VBQueueItemCtx& ctx);

    /**
     * Enqueue an Abort item for persistence and replication.
     * An Abort item is a logical delete of a Pending SyncWrite that could not
     * be completed within the required Timeout requirement.
     *
     * @param hbl The lock to the HashTable-bucket containing the StoredValue
     * @param v The StoredValue of the Pending being aborted.
     * @param prepareSeqno The seqno of the Prepare being aborted
     * @param ctx The VBQueueItemCtx. Holds info needed to enqueue the item,
     *     look at the structure for details.
     * @return the notification context used for notifying the Flusher and
     *     Replica Connections.
     */
    VBNotifyCtx queueAbort(const HashTable::HashBucketLock& hbl,
                           const StoredValue& v,
                           int64_t prepareSeqno,
                           const VBQueueItemCtx& ctx);

    /**
     * Enqueue an new Abort item for persistence and replication. Needed when
     * the prepare it aborts has _not_ already been received, so there is no
     * prepared stored value.
     * An Abort item is a logical delete of a Pending SyncWrite that could not
     * be completed within the required Timeout requirement.
     *
     * @param item the aborted item to queue
     * @param ctx The VBQueueItemCtx. Holds info needed to enqueue the item,
     *     look at the structure for details.
     * @return the notification context used for notifying the Flusher and
     *     Replica Connections.
     */
    VBNotifyCtx queueAbortForUnseenPrepare(queued_item item,
                                           const VBQueueItemCtx& ctx);

    /**
     * Construct a new aborted item. Needed if the prepare which is
     * being aborted was not received due to deduplication (replica).
     *
     * @param key the key for which the abort should be created
     * @param prepareSeqno The seqno of the Prepare being aborted
     * @param abortSeqno The desired seqno of the abort
     * @return the abort item
     */
    queued_item createNewAbortedItem(const DocKeyView& key,
                                     int64_t prepareSeqno,
                                     int64_t abortSeqno);

    struct AddTempSVResult {
        TempAddStatus status;
        StoredValue* storedValue;
    };

    /**
     * Adds a temporary StoredValue in in-memory data structures like HT.
     * Assumes that HT bucket lock is grabbed.
     *
     * @param hbl Hash table bucket lock that must be held
     * @param key the key for which a temporary item needs to be added
     * @param enforceMemCheck Whether we want to enforce mem conditions on this
     *  processing
     * @return Result indicating the status of the operation. If successful
     *         (BgFetch) then includes the pointer to the created temp item.
     */
    AddTempSVResult addTempStoredValue(const HashTable::HashBucketLock& hbl,
                                       const DocKeyView& key,
                                       EnforceMemCheck enforceMemCheck);

    /**
     * Internal wrapper function around the callback to be called when a new
     * seqno is generated in the vbucket.
     *
     * @param notifyCtx holds info needed for notification
     */
    void notifyNewSeqno(const VBNotifyCtx& notifyCtx);

    /**
     * Perform the post-queue collections stat counting using the caching read
     * handle.
     *
     * @param cHandle read handle for the collection that the item causing
     *        the generation of a newSeqno belongs to
     * @param notifyCtx holds info needed for stat counting
     */
    void doCollectionsStats(const Collections::VB::CachingReadHandle& cHandle,
                            const VBNotifyCtx& notifyCtx);

    /**
     * VBucket internal function to queue SeqnoPersistence requests.
     *
     * @param request to be added
     * @return the deadline (time at which the request should expire)
     */
    std::chrono::steady_clock::time_point addHighPriorityVBEntry(
            std::unique_ptr<SeqnoPersistenceRequest> request);

    /**
     * Get all high priority notifications as temporary failures because they
     * could not be completed.
     *
     * @param engine Ref to ep-engine
     *
     * @return map of notifies with conn cookie as the key and notify status as
     *         the value
     */
    std::map<CookieIface*, cb::engine_errc> tmpFailAndGetAllHpNotifies(
            EventuallyPersistentEngine& engine);

    /**
     * Check if there is memory available to allocate the in-memory
     * instance (StoredValue or OrderedStoredValue) for an item.
     *
     * @param item Item that is being added
     * @return True if there is memory for the item; else False
     */
    bool hasMemoryForStoredValue(const Item& item);

    void _addStats(VBucketStatsDetailLevel detail,
                   const AddStatFn& add_stat,
                   CookieIface& c);

    template <typename T>
    void addStat(const char* nm,
                 const T& val,
                 const AddStatFn& add_stat,
                 CookieIface& c);

    // helper function to add stats for the current bloom filter
    virtual void addBloomFilterStats(const AddStatFn& add_stat, CookieIface& c);

    /* This member holds the eviction policy used */
    const EvictionPolicy eviction;

    /* Reference to global (EP engine wide) stats */
    EPStats& stats;

    /* last seqno that is persisted on the disk */
    std::atomic<uint64_t> persistenceSeqno;

    /* holds all high priority async requests to the vbucket */
    std::list<std::unique_ptr<SeqnoPersistenceRequest>> hpVBReqs;

    /* synchronizes access to hpVBReqs */
    std::mutex hpVBReqsMutex;

    /* size of list hpVBReqs (to avoid MB-9434) */
    cb::RelaxedAtomic<size_t> numHpVBReqs;

    /// Tracks SyncWrites and determines when they should be committed /
    /// aborted.
    /// Guarded by the stateLock - read for access (dereferencing pointer),
    /// write for modifying what the pointer points to.
    std::unique_ptr<DurabilityMonitor> durabilityMonitor;

    /**
     * VBucket sub-classes must implement a function that will schedule
     * an appropriate task that will delete the VBucket and its resources.
     *
     * @param engine owning engine (required for task construction)
     */
    virtual void scheduleDeferredDeletion(
            EventuallyPersistentEngine& engine) = 0;

    /**
     * Update the revision seqno of a newly StoredValue item.
     * We must ensure that it is greater the maxDeletedRevSeqno
     *
     * @param v StoredValue added newly. Its revSeqno is updated
     */
    void updateRevSeqNoOfNewStoredValue(StoredValue& v);

    /**
     * Updates the replication topology and propagates the new topology to
     * the DurabilityMonitor.
     * A new DurabilityMonitor instance may be instantiated in this function,
     * depending on the current VBucket::state and any previous
     * durabilityMonitor.
     *
     * @param vbStateLock A lock on the vbucket state.
     * @param topology The new topology, null if no toplogy was specified.
     */
    void setupSyncReplication(VBucketStateLockRef vbStateLock,
                              const nlohmann::json* topology);

    /**
     * @return a reference (if valid, i.e. vbstate=active) to the Active DM
     */
    ActiveDurabilityMonitor& getActiveDM();

    /**
     * @return a reference (if valid, i.e. vbstate=replica) to the Passive DM
     */
    PassiveDurabilityMonitor& getPassiveDM();

    /**
     * Increase the expiration count global stats and in the vbucket stats
     */
    void incExpirationStat(ExpireBy source);

    /**
     * This function handles expiry related stuff before logically (soft)
     * deleting an item in in-memory structures like HT, and checkpoint mgr.
     * Assumes that HT bucket lock is grabbed.
     *
     * @param htRes Hash table result containg both prepare and committed SVs
     * @param cHandle Collections Manifest read handle for the given collection
     * @param expirySource Source for which we attribute stats (i.e. Compactor)
     *
     * @return status of the operation.
     *         pointer to the updated StoredValue. It can be same as that of
     *         v or different value if a new StoredValue is created for the
     *         update.
     *         notification info.
     */
    std::tuple<MutationStatus, StoredValue*, VBNotifyCtx> processExpiredItem(
            HashTable::FindUpdateResult& htRes,
            const Collections::VB::CachingReadHandle& cHandle,
            ExpireBy expirySource);

    /// The VBucket collection state
    std::unique_ptr<Collections::VB::Manifest> manifest;

private:
    void fireAllOps(EventuallyPersistentEngine& engine, cb::engine_errc code);

    void decrDirtyQueueMem(size_t decrementBy);

    void decrDirtyQueueAge(size_t decrementBy);

    void decrDirtyQueuePendingWrites(size_t decrementBy);

    /**
     * Allows the operation only if the request CAS matches the document CAS or
     * if request CAS = 0 and the document is not locked. Returns the
     * appropriate mutation status for the type of value.
     * @return status on error, empty on success
     */
    std::optional<MutationStatus> checkCasForWrite(StoredValue& v,
                                                   uint64_t cas,
                                                   bool isDelete) const;

    /**
     * Updates an existing StoredValue in in-memory data structures like HT.
     * Assumes that HT bucket lock is grabbed.
     *
     * @param hbl Hash table lock that must be held
     * @param v Reference to the StoredValue to be updated.
     * @param itm Item to be updated.
     * @param queueItmCtx holds info needed to queue an item in chkpt
     * @param justTouch   To note that this object is an existing item with
     *                    the same value but with few flags changed.
     * @return pointer to the updated StoredValue. It can be same as that of
     *         v or different value if a new StoredValue is created for the
     *         update.
     *         status of the operation.
     *         notification info.
     */
    virtual std::tuple<StoredValue*, MutationStatus, VBNotifyCtx>
    updateStoredValue(const HashTable::HashBucketLock& hbl,
                      StoredValue& v,
                      const Item& itm,
                      const VBQueueItemCtx& queueItmCtx,
                      bool justTouch = false) = 0;

    /**
     * Adds a new StoredValue in in-memory data structures like HT.
     * Assumes that HT bucket lock is grabbed.
     *
     * @param hbl Hash table bucket lock that must be held
     * @param itm Item to be added.
     * @param queueItmCtx holds info needed to queue an item in chkpt
     * @param genRevSeqno whether to generate new revision sequence number
     *                    or not
     *
     * @return Ptr of the StoredValue added and notification info
     */
    virtual std::pair<StoredValue*, VBNotifyCtx> addNewStoredValue(
            const HashTable::HashBucketLock& hbl,
            const Item& itm,
            const VBQueueItemCtx& queueItmCtx,
            GenerateRevSeqno genRevSeqno) = 0;

    /**
     * Logically (soft) delete item in all in-memory data structures. Also
     * updates revSeqno. Depending on the in-memory data structure the item may
     * be marked delete and/or reset and/or a new value (marked as deleted)
     * added.
     * Assumes that HT bucket lock is grabbed.
     * Also assumes that v is in the hash table.
     *
     * @param hbl Hash table bucket lock that must be held
     * @param v Reference to the StoredValue to be soft deleted
     * @param onlyMarkDeleted indicates if we must reset the StoredValue or
     *                        just mark deleted
     * @param queueItmCtx holds info needed to queue an item in chkpt
     * @param bySeqno seqno of the key being deleted
     * @param deleteSource The source of the delete (explicit or TTL [expiry])
     *
     * @return - pointer to the updated StoredValue. If deletionStatus is
     *           Success then a valid pointer, it can be same as that of
     *           v or different value if a new StoredValue is created for the
     *           update.
     *           If DeletionStatus is IsPendingSyncWrite then nullptr.
     *         - status of the delete.
     *         - notification info.
     */
    virtual std::tuple<StoredValue*, DeletionStatus, VBNotifyCtx>
    softDeleteStoredValue(const HashTable::HashBucketLock& hbl,
                          StoredValue& v,
                          bool onlyMarkDeleted,
                          const VBQueueItemCtx& queueItmCtx,
                          uint64_t bySeqno,
                          DeleteSource deleteSource) = 0;

    /**
     * Commit the given pending item; removing any previous committed item with
     * the same key from in-memory structures.
     * @param values Reference to the struct containing StoredValueProxies to
     *               the pending and committed items.
     * @param prepareSeqno The seqno of the prepare that we are committing
     * @param queueItmCtx Options on how the item should be queued.
     * @param commitSeqno Optional seqno to use for the committed item. If
     *                    omitted then CheckpointManager will generate one.
     * @return Information on who should be notified of the commit.
     */
    virtual VBNotifyCtx commitStoredValue(
            HashTable::FindUpdateResult& values,
            uint64_t prepareSeqno,
            const VBQueueItemCtx& queueItmCtx,
            std::optional<int64_t> commitSeqno) = 0;

    /**
     * Abort the given pending item by removing it from in-memory structures
     * and disk.
     *
     * @param hbl Reference to the hash table bucket lock
     * @param v StoredValue to be aborted. Must refer to a pending StoredValue
     * @param prepareSeqno The seqno of the Prepare sync-write being aborted
     * @param abortSeqno Optional seqno to use for the aborted item. If omitted
     *     then CheckpointManager will generate one.
     * @param cHandle valid handle for the collection being updated
     * @return Information on who should be notified of the commit.
     */
    virtual VBNotifyCtx abortStoredValue(
            const HashTable::HashBucketLock& hbl,
            StoredValue& v,
            int64_t prepareSeqno,
            std::optional<int64_t> abortSeqno,
            const Collections::VB::CachingReadHandle& cHandle) = 0;

    /**
     * Add a new abort item. To be used when an abort has been received, but the
     * matching prepare was not.
     *
     * @param hbl Reference to the hash table bucket lock
     * @param k key for the new aborted item
     * @param prepareSeqno The seqno of the Prepare the abort *would* have
     * aborted if the Prepare had been received.
     * @param abortSeqno seqno to use for the aborted item. This is mandatory,
     *                   as an abort for an absent prepare should only occur
     *                   in a replica, where the abortSeqno is always available.
     * @return Information on who should be notified of the commit.
     */
    virtual VBNotifyCtx addNewAbort(
            const HashTable::HashBucketLock& hbl,
            const DocKeyView& key,
            int64_t prepareSeqno,
            int64_t abortSeqno,
            const Collections::VB::CachingReadHandle& cHandle) = 0;

    /**
     * Add a temporary item in hash table and enqueue a background fetch for a
     * key.
     *
     * @param hbl The hash table bucket lock, unlocked during use so must be
     *            moved.
     * @param key the key to be bg fetched
     * @param cookie the cookie of the requestor
     * @param engine Reference to ep engine
     * @param metadataOnly whether the fetch is for a non-resident value or
     *                     metadata of a (possibly) deleted item
     *
     * @return cb::engine_errc status notified to be to the front end
     */
    virtual cb::engine_errc addTempItemAndBGFetch(
            HashTable::HashBucketLock&& hbl,
            const DocKeyView& key,
            CookieIface* cookie,
            EventuallyPersistentEngine& engine,
            bool metadataOnly) = 0;

    /**
     * Enqueue a background fetch for a key.
     *
     * @param hbl The hash table bucket lock, unlocked during use so must be
     *            moved.
     * @param key the key to be bg fetched
     * @param v reference to the stored value of the non-resident key
     * @param cookie the cookie of the requestor
     * @param engine Reference to ep engine
     * @param isMeta whether the fetch is for a non-resident value or metadata
     *               of a (possibly) deleted item
     * @return cb::engine_errc::would_block when a background fetch as been
     * queued, cb::engine_errc::temporary_failure otherwise
     */
    virtual cb::engine_errc bgFetch(HashTable::HashBucketLock&& hbl,
                                    const DocKeyView& key,
                                    const StoredValue& v,
                                    CookieIface* cookie,
                                    EventuallyPersistentEngine& engine,
                                    bool isMeta = false) = 0;

    /**
     *Construct a bgfetch for compaction, which on completion will attempt to
     *expire a key.
     *
     * @param hbl Reference to the hash table bucket lock
     * @param key the key to be bg fetched
     * @param item Reference to the item that is currnetly being compacted
     */
    [[nodiscard]] virtual std::unique_ptr<CompactionBGFetchItem>
    createBgFetchForCompactionExpiry(const HashTable::HashBucketLock& hbl,
                                     const DocKeyView& key,
                                     const Item& item) = 0;

    /**
     * Enqueue a background fetch (due to compaction) to expire a key.
     *
     * @param hbl Reference to the hash table bucket lock
     * @param key the key to be bg fetched
     * @param item Reference to the item that is currnetly being compacted
     */
    virtual void bgFetchForCompactionExpiry(HashTable::HashBucketLock& hbl,
                                            const DocKeyView& key,
                                            const Item& item) = 0;

    /**
     * Get metadata and value for a non-resident key
     *
     * @param hbl The hash table bucket lock, unlocked during use so must be
     *            moved.
     * @param key key for which metadata and value should be retrieved
     * @param cookie the cookie representing the client
     * @param engine Reference to ep engine
     * @param queueBgFetch Indicates whether a background fetch needs to be
     *        queued
     * @param v reference to the stored value of the non-resident key
     *
     * @return the result of the operation
     */
    virtual GetValue getInternalNonResident(HashTable::HashBucketLock&& hbl,
                                            const DocKeyView& key,
                                            CookieIface* cookie,
                                            EventuallyPersistentEngine& engine,
                                            QueueBgFetch queueBgFetch,
                                            const StoredValue& v) = 0;

    /**
     * Given a StoredValue with XATTRs - prune the user keys so only system keys
     * remain.
     *
     * @param v StoredValue with XATTR value
     * @param itemMeta New ItemMetaData to use in item creation
     * @return unique_ptr<Item> which matches the StoredValue's meta-data and
     *         has the XATTR value with only the system-keys. If the pruning
     *         removed all keys (because no system-keys exist) an empty
     *         unique_ptr is returned.
     */
    std::unique_ptr<Item> pruneXattrDocument(StoredValue& v,
                                             const ItemMetaData& itemMeta);

    /**
     * Estimate the required memory for the allocation of an in-memory
     * instance for item
     *
     * @param item Item that is being added
     *
     * @return the number of bytes required for the allocation
     */
    virtual size_t estimateRequiredMemory(const Item& item) = 0;

    /*
     * Call the predicate with item_info from v (none if v is nullptr)
     * @param predicate a function to call, must be initialised
     * @param v the StoredValue (or nullptr if none in cache)
     * @return how the caller should proceed (store_if semantics)
     */
    cb::StoreIfStatus callPredicate(cb::StoreIfPredicate predicate,
                                    StoredValue* v);

    /**
     * Is the durability level valid for this type of vBucket?
     *
     * @param level Level to check
     * @return True if valid, false if not
     */
    virtual bool isValidDurabilityLevel(cb::durability::Level level) = 0;

    /**
     * Check if the durability requirements of the given item can be satisfied
     * by this vBucket.
     *
     * @param item The durable write
     * @return cb::engine_errc::success if durability is possible, appropriate
     * error code to return if not
     */
    cb::engine_errc checkDurabilityRequirements(const Item& item);

    /**
     * Check if the given durability requirements can be satisfied by this
     * vBucket.
     *
     * @param reqs The durability requirements
     * @return cb::engine_errc::success if durability is possible, appropriate
     * error code to return if not
     */
    cb::engine_errc checkDurabilityRequirements(
            const cb::durability::Requirements& reqs);

    /**
     * Base function for queueing an item for persistence and replication.
     *
     * @param item The item to queue.
     * @param ctx The VBQueueItemCtx. Holds info needed to queue the item,
     *     look at the structure for details.
     * @return the notification context used for notifying the Flusher and
     *     Replica Connections.
     */
    VBNotifyCtx queueItem(queued_item& item, const VBQueueItemCtx& ctx);

    /**
     * Deal with the prepare in the HashTable in the derived class specific way
     * as it is to be "replaced" by a mutation. Consumes the StoredValue* in the
     * StoredValueProxy making it no longer usable.
     *
     * @param v StoredValueProxy of the prepare to complete
     */
    virtual void processImplicitlyCompletedPrepare(
            HashTable::StoredValueProxy& v) = 0;

    /**
     * Remove any queued acks for the given node from the ActiveDM.
     *
     * @param node Name of the node for which we wish to remove the ack
     */
    void removeAcksFromADM(const std::string& node);

    std::atomic<vbucket_state_t>    state;
    folly::SharedMutex stateLock;

    vbucket_state_t                 initialState;

protected:
    KVBucket* const bucket;
    Vbid id;

public:
    /**
     * Schedule destruction of the given checkpoints.
     *
     * @param checkpoints
     */
    void scheduleDestruction(CheckpointList&& checkpoints) const;

    /**
     * Manager of this vBucket's checkpoints. unique_ptr for pimpl.
     * Declared after state as Checkpoint destruction may update stats
     * based on the vbucket's current state.
     */
    std::unique_ptr<CheckpointManager> checkpointManager;

protected:
    /**
     * Factory method which when invoked returns an object to be used by
     * ActiveDurabilityMonitor for handling aborting of SyncWrites after they
     * timeout.
     * The VBucket owns a factory (instead of simply the task itself) primarily
     * because only the ActiveDurabilityMonitor actually times out (and aborts)
     * SyncWrites, hence if there is no ActiveDM (vbucket is not active) then
     * there should be no task. It also aids in testing as we can inject
     * test-only objects.
     */
    const SyncWriteTimeoutHandlerFactory syncWriteTimeoutFactory;

    // Test hook for checking that softDeleteStoredValue holds the state lock
    TestingHook<folly::SharedMutex&> softDeleteStoredValueHook;

private:
    /**
     * The replication topology, set as part of SET_VBUCKET_STATE.
     * It is encoded as json string with and array of (max 2) replication
     * chains. Each replication chain is itself a json array of nodes
     * representing the chain.
     */
    folly::Synchronized<std::string> replicationTopology;

    std::mutex                           pendingOpLock;
    std::vector<CookieIface*> pendingOps;
    std::chrono::steady_clock::time_point pendingOpsStart;

    /**
     * Sequence number of the highest purged tombstone.
     * - Weakly monotonic as this should not go backwards.
     * - Atomic so it can be read without locks for stats printing.
     */
    AtomicWeaklyMonotonic<uint64_t> purge_seqno;
    std::atomic<bool>               takeover_backed_up;

    /* snapshotMutex is used to update/read the pair {start, end} atomically,
       but not if reading a single field. */
    mutable std::mutex snapshotMutex;
    snapshot_range_t persistedRange;

    /*
     * When a vbucket is in the middle of receiving the initial disk snapshot
     * we do not want to accept stream requests (instead we return tmp fail).
     * The reason for this is that if ns_server fails to see kv_engine
     * receive the full disk snapshot, it deletes the vbucket files.
     */
    std::atomic<bool> receivingInitialDiskSnapshot;

    std::atomic<uint64_t> rollbackItemCount;

    HLC hlc;
    std::string statPrefix;
    // Flag to indicate the vbucket is being created
    std::atomic<bool> bucketCreation;
    // Flag to indicate the vbucket deletion is deferred
    std::atomic<bool> deferredDeletion;
    /// A cookie that can be set when the vbucket is deletion is deferred, the
    /// cookie will be notified when the deferred deletion completes
    CookieIface* deferredDeletionCookie;

    // Ptr to the item conflict resolution module
    std::unique_ptr<ConflictResolution> conflictResolver;

    /**
     * Callback invoked when one or more SyncWrites are ready to be resolved for
     * this VBucket (either met requirements and should be Committed, or cannot
     * meet requirements and should be Aborted).
     */
    SyncWriteResolvedCallback syncWriteResolvedCb;

    /**
     * Callback invoked after a SyncWrite has been completed (Committed /
     * Aborted / Times Out), so the requesting client can be informed of the
     * SyncWrite's fate.
     */
    SyncWriteCompleteCallback syncWriteCompleteCb;

    /**
     * Callback invoked by a Replica VBucket after a High Prepared Seqno update
     * within the PassiveDurabilityMonitor.
     */
    SeqnoAckCallback seqnoAckCb;

    /**
     * records if the vbucket has had xattrs documents written to it, note that
     * rollback of data or delete of all the xattr documents does not undo the
     * flag.
     */
    std::atomic<bool> mayContainXattrs;

    // Durable writes are enqueued also into the DurabilityMonitor.
    // The seqno-order of items tracked by the DM must be the same as in the
    // Backfill/CheckpointManager Queues (seqno is strictly monotonic).
    // I.e., adding to Queue and adding into the DM must be an atomic operation,
    // which is what this mutex is used for.
    std::mutex dmQueueMutex;

    // The seqno threshold below which we may replace a prepare with another
    // prepare (if the associated Commit/Abort may have been deduped)
    int64_t allowedDuplicatePrepareThreshold = 0;

    // Test hook used to determine if the method .getInternal() is called
    TestingHook<> isCalledHook;

    // Test hook for checking that fetchValidValue holds the state lock
    TestingHook<folly::SharedMutex&> fetchValidValueHook;

    friend class DurabilityMonitorTest;
    friend class STParameterizedBucketTest;
    friend class VBucketTestBase;
    friend class VBucketTestIntrospector;
    friend class VBucketDurabilityTest;
    friend class DurabilityEPBucketTest;
};
<|MERGE_RESOLUTION|>--- conflicted
+++ resolved
@@ -83,13 +83,11 @@
 struct SnapshotRequirements;
 }
 
-<<<<<<< HEAD
 namespace cb::config {
 enum class DurabilityImpossibleFallback;
 }
-=======
+
 struct failover_entry_t;
->>>>>>> b6d04db8
 
 /**
  * SeqnoPersistence request to a vbucket.

/* -*- Mode: C++; tab-width: 4; c-basic-offset: 4; indent-tabs-mode: nil -*- */
/*
 *     Copyright 2011-Present Couchbase, Inc.
 *
 *   Use of this software is governed by the Business Source License included
 *   in the file licenses/BSL-Couchbase.txt.  As of the Change Date specified
 *   in that file, in accordance with the Business Source License, use of this
 *   software will be governed by the Apache License, Version 2.0, included in
 *   the file licenses/APL2.txt.
 */

#include <gsl/gsl-lite.hpp>
#include <platform/checked_snprintf.h>
#include <string>
#include <utility>
#include "bucket_logger.h"
#include "checkpoint.h"
#include "checkpoint_manager.h"
#include "ep_time.h"
#include "stats.h"
#include <statistics/cbstat_collector.h>

class CookieIface;

const char* to_string(enum checkpoint_state s) {
    switch (s) {
    case CHECKPOINT_OPEN:
        return "Open";
    case CHECKPOINT_CLOSED:
        return "Closed";
    }
    return "<unknown>";
}

std::string to_string(QueueDirtyStatus value) {
    switch (value) {
    case QueueDirtyStatus::SuccessExistingItem:
        return "exitsting item";
    case QueueDirtyStatus::SuccessPersistAgain:
        return "persist again";
    case QueueDirtyStatus::SuccessNewItem:
        return "new item";
    case QueueDirtyStatus::FailureDuplicateItem:
        return "failure:duplicate item";
    }

    throw std::invalid_argument("to_string(QueueDirtyStatus): Invalid value: " +
                                std::to_string(int(value)));
}

Checkpoint::Checkpoint(CheckpointManager& manager,
                       EPStats& st,
                       uint64_t id,
                       uint64_t snapStart,
                       uint64_t snapEnd,
                       uint64_t visibleSnapEnd,
                       std::optional<uint64_t> highCompletedSeqno,
                       uint64_t highPreparedSeqno,
                       Vbid vbid,
                       CheckpointType checkpointType,
                       CheckpointHistorical historical,
<<<<<<< HEAD
                       uint64_t purgeSeqno,
=======
>>>>>>> face0468
                       size_t position)
    : manager(&manager),
      stats(st),
      checkpointId(id),
      snapStartSeqno(snapStart),
      snapEndSeqno(snapEnd, {*this}),
      visibleSnapEndSeqno(visibleSnapEnd),
      highestExpelledSeqno(0, {*this}),
      vbucketId(vbid),
      checkpointState(CHECKPOINT_OPEN),
      toWrite(queueAllocator),
      committedKeyIndex(keyIndexAllocator),
      preparedKeyIndex(keyIndexAllocator),
      keyIndexMemUsage(st, &manager.memOverheadIndex),
      queuedItemsMemUsage(st, &manager.queuedItemsMemUsage),
      queueMemOverhead(st, &manager.memOverheadQueue),
      checkpointType(checkpointType),
      highCompletedSeqno(std::move(highCompletedSeqno)),
      historical(historical),
<<<<<<< HEAD
      purgeSeqno(purgeSeqno),
=======
>>>>>>> face0468
      positionOnItemLine(position) {
    Expects(snapStart <= snapEnd);
    Expects(visibleSnapEnd <= snapEnd);

    auto& core = stats.coreLocal.get();
    core->memOverhead += sizeof(Checkpoint);
    core->numCheckpoints++;
    stats.checkpointManagerEstimatedMemUsage->fetch_add(sizeof(Checkpoint));

    this->highPreparedSeqno.reset(highPreparedSeqno);

    auto state = manager.getVBState();
    if (state == vbucket_state_replica || state == vbucket_state_dead) {
        stats.inactiveCheckpointOverhead += getMemOverhead();
    }
}

Checkpoint::~Checkpoint() {
    EP_LOG_DEBUG("Checkpoint {} for {} is purged from memory",
                 checkpointId,
                 vbucketId);
    auto& core = stats.coreLocal.get();
    core->memOverhead -= getMemOverhead();
    core->numCheckpoints--;
    Expects(getNumCursorsInCheckpoint() == 0);
}

QueueDirtyResult Checkpoint::queueDirty(const queued_item& qi) {
    if (getState() != CHECKPOINT_OPEN) {
        throw std::logic_error(
                "Checkpoint::queueDirty: checkpointState "
                "(which is" +
                std::to_string(getState()) + ") is not OPEN");
    }

    Expects(manager);
    QueueDirtyResult rv;
    // Update EPStats::inactiveCheckpointOverhead if the overhead is different
    // when this helper is destroyed
    auto overheadCheck = gsl::finally(
            [pre = static_cast<int64_t>(getMemOverhead()), this]() {
                auto post = static_cast<int64_t>(getMemOverhead());
                auto state = manager->getVBState();
                if ((state == vbucket_state_replica ||
                     state == vbucket_state_dead) &&
                    pre != post) {
                    stats.inactiveCheckpointOverhead += post - pre;
                }
            });

    // Check if the item is a meta item
    if (qi->isCheckPointMetaItem()) {
        // We will just queue the item
        rv.status = QueueDirtyStatus::SuccessNewItem;
        addItemToCheckpoint(qi);
    } else {
        // Check in the appropriate key index if an item already exists.
        auto& keyIndex =
                qi->isCommitted() ? committedKeyIndex : preparedKeyIndex;
        auto it = keyIndex.find(makeIndexKey(qi));

        // Before de-duplication could discard a delete, store the largest
        // "rev-seqno" encountered
        if (qi->isDeleted() &&
            qi->getRevSeqno() >
                    maxDeletedRevSeqno.value_or(Monotonic<uint64_t>(0))) {
            maxDeletedRevSeqno = qi->getRevSeqno();
        }

        if (it != keyIndex.end()) {
            // Case: key is in the index, need to execute the de-dup path

            const auto& indexEntry = it->second;

            if (indexEntry.getPosition() == toWrite.begin() ||
                qi->getOperation() == queue_op::commit_sync_write) {
                // Case: sync mutation expelled or new item is a Commit

                // If the previous op was a syncWrite and we hit this code
                // then we know that the new op (regardless of what it is)
                // must be placed in a new checkpoint (as it is for the same
                // key).
                //
                // If the new op is a commit then we must also place the op in a
                // new checkpoint as we don't want the new commit to dedup a
                // previous commit or a previous normal mutation.
                return {QueueDirtyStatus::FailureDuplicateItem, 0};
            }
            if (indexEntry.getPosition() == toWrite.end()) {
                // Case: normal mutation expelled

                // CDC: Duplicates for historical collections must be queued
                // into a new open checkpoint regardless of whether the current
                // open checkpoint still stores the previous revision for the
                // key or not. Duplicates for the same key would be streamed to
                // replica and attempted to be stored into the same physical
                // checkpoint otherwise, which would fail the replica.
                if (!qi->canDeduplicate()) {
                    return {QueueDirtyStatus::FailureDuplicateItem, 0};
                }

                // All cursors must of visited the original (now expelled) item.
                // Returning SuccessNewItem means this new item is correctly
                // accounted for in "items-remaining" calculations and stats.
                rv.status = QueueDirtyStatus::SuccessNewItem;
                addItemToCheckpoint(qi);
            } else {
                // Case: item not expelled, normal path

                // Note: In this case the index entry points to a valid position
                // in toWrite, so we can make our de-dup checks.
                const auto existingSeqno =
                        (*indexEntry.getPosition())->getBySeqno();

                // vb-state expelling means we can have <= existingSeqno
                Expects(highestExpelledSeqno <= existingSeqno);

                const auto oldPos = it->second.getPosition();
                const auto& oldItem = *oldPos;
                if (!(canDedup(oldItem, qi))) {
                    return {QueueDirtyStatus::FailureDuplicateItem, 0};
                }

                rv.status = QueueDirtyStatus::SuccessExistingItem;

                int64_t initialBackupPCursorSeqno = 0;
                auto initialBackupPCursor = manager->cursors.end();
                // Check that a backup cursor can exist
                if (manager->getPersistenceCursor()) {
                    initialBackupPCursor = manager->cursors.find(
                            CheckpointManager::backupPCursorName);
                    if (initialBackupPCursor != manager->cursors.end()) {
                        auto backupCursorItem =
                                *initialBackupPCursor->second->getPos();
                        if (backupCursorItem) {
                            initialBackupPCursorSeqno =
                                    backupCursorItem->getBySeqno();
                            // If the backup cursor is pointing to a meta item
                            // then move the backup cursor seqno back one to if
                            // it was point to a no meta item
                            if (backupCursorItem->isCheckPointMetaItem()) {
                                initialBackupPCursorSeqno--;
                            }
                        }
                    }
                }

                // In the following loop we perform various operations in
                // preparation for removing the item being dedup'ed:
                //
                // 1. We avoid invalid cursors by repositioning any cursor that
                //    points to the item being removed.
                // 2. Specifically and only for the Persistence cursor, we need
                //    to do some computation for correct stats update at caller.
                for (auto& [_, cursor] : manager->cursors) {
                    if ((*cursor->getCheckpoint()).get() != this) {
                        // Cursor is in another checkpoint, doesn't need
                        // updating here
                        continue;
                    }

                    // Save the original cursor pos before the cursor is
                    // possibly repositioned
                    const auto originalCursorPos = cursor->getPos();

                    // Reposition the cursor to the previous item if it points
                    // to the item being dedup'ed. That also decrements the
                    // cursor's distance accordingly.
                    // Or, just update the cursor's distance if necessary.
                    // See CheckpointCursor::distance for details.
                    // Done for all cursors.
                    if (originalCursorPos.getUnderlyingIterator() == oldPos) {
                        // Note: We never deduplicate meta-items
                        Expects(!(*originalCursorPos)->isCheckPointMetaItem());
                        cursor->decrPos();
                    } else {
                        // The cursor is not being repositioned, so the only
                        // thing that we need to do (if necessary) case is
                        // decrementing the cursor's distance.
                        //
                        // Note: We don't care here whether the cursor points
                        // to a meta or non-meta item here. Eg, imagine that m:1
                        // is being dedup'ed and cursor_seqno is 2:
                        //
                        // [e:0 cs:0 vbs:1 m:1 vbs:2 m:2)
                        //
                        // .. then we need to decrement the cursor's distance
                        // regardless of whether cursor points to vbs:2 or m:2.
                        if (existingSeqno <
                            (*originalCursorPos)->getBySeqno()) {
                            cursor->decrDistance();
                            // decrement the item-line to account for the new
                            // item replacing the old.
                            cursor->decrItemLinePosition();
                        }
                    }

                    // The logic below is specific to the Persistence cursor,
                    // so skip it for any other cursor.
                    if (cursor->getName() != CheckpointManager::pCursorName) {
                        continue;
                    }

                    // Code path executed only for Persistence cursor

                    // If the cursor item is non-meta, then we need to return
                    // persist again if the existing item is either before or on
                    // the cursor - as the cursor points to the "last processed"
                    // item. However if the cursor item is meta, then we only
                    // need to return persist again if the existing item is
                    // strictly less than the cursor, as meta-items can share a
                    // seqno with a non-meta item but are logically before them.
                    //
                    // Note: For correct computation we need to use the original
                    // cursor seqno.
                    const auto originalCursorSeqno =
                            (*originalCursorPos)->isCheckPointMetaItem()
                                    ? (*originalCursorPos)->getBySeqno() - 1
                                    : (*originalCursorPos)->getBySeqno();

                    if (existingSeqno > originalCursorSeqno) {
                        // Old mutation comes after the cursor, nothing else to
                        // do here
                        continue;
                    }

                    // Cursor has already processed the previous value for this
                    // key so need to persist again.
                    rv.status = QueueDirtyStatus::SuccessPersistAgain;

                    // When we overwrite a persisted item again we need to
                    // consider if we are currently mid-flush. If we return
                    // SuccessPersistAgain and update stats accordingly but the
                    // flush fails then we'll have double incremented a stat for
                    // a single item (we de-dupe below). Track this in an
                    // AggregatedFlushStats in CheckpointManager so that we can
                    // undo these stat updates if the flush fails.
                    if (initialBackupPCursor == manager->cursors.end()) {
                        // We're not mid-flush, don't need to adjust any stats
                        continue;
                    }

                    if (existingSeqno > initialBackupPCursorSeqno) {
                        // Pass the oldItem in. When we return and update
                        // the stats we'll use the new item and the flush
                        // will pick up the new item too so we have to match
                        // the original (oldItem) increment with a decrement
                        manager->persistenceFailureStatOvercounts.accountItem(
                                *oldItem);
                    }
                }

                if (rv.status == QueueDirtyStatus::SuccessExistingItem) {
                    // Set the queuedTime of the item to the original queued
                    // time. We must do this to ensure that the dirtyQueueAge
                    // is tracked correctly when this item is persisted. If we
                    // get PersistAgain from the above code then we'd just
                    // increment/decrement the stat again so no adjustment is
                    // necessary.
                    qi->setQueuedTime(oldItem->getQueuedTime());

                    // If we're changing the item size we need to pass that back
                    // to update the dirtyQueuePendingWrites size also
                    rv.successExistingByteDiff = qi->size() - oldItem->size();
                }

                // Queue the new item and remove the dedup'ed one
                addItemToCheckpoint(qi);
                removeItemFromCheckpoint(oldPos);
            }
        } else {
            // Case: key is not in the index, just queue the new item.

            rv.status = QueueDirtyStatus::SuccessNewItem;
            addItemToCheckpoint(qi);
        }
    }

    if (rv.status == QueueDirtyStatus::SuccessNewItem) {
        stats.coreLocal.get()->memOverhead += per_item_queue_overhead;
    }

    /**
     * We only add keys to the indexes of Memory Checkpoints. We don't add them
     * to the indexes of Disk Checkpoints as these grow at a O(n) rate and this
     * is unsustainable for heavy DGM use cases. A Disk Checkpoint should also
     * never contain more than one instance of any given key as we should only
     * be keeping the latest copy of each key on disk. A Memory Checkpoint can
     * have multiple of the same key in some circumstances and the keyIndexes
     * allow us to perform de-duplication correctly on the active node and check
     * on the replica node that we have received a valid Checkpoint.
     */
    if (!qi->isCheckPointMetaItem() && qi->getKey().size() > 0 &&
        !isDiskCheckpoint()) {
        // --toWrite.end() is okay as the list is not empty now.
        const auto entry = IndexEntry(--toWrite.end());
        // Set the index of the key to the new item that is pushed back into
        // the list.
        auto& keyIndex =
                qi->isCommitted() ? committedKeyIndex : preparedKeyIndex;
        auto result = keyIndex.emplace(makeIndexKey(qi), entry);
        if (!result.second) {
            // Did not manage to insert - so update the value directly
            result.first->second = entry;
        }

        if (rv.status == QueueDirtyStatus::SuccessNewItem) {
            const auto indexKeyUsage = qi->getKey().size() + sizeof(IndexEntry);
            stats.coreLocal.get()->memOverhead += indexKeyUsage;
            // Update the total keyIndex memory usage which is used when the
            // checkpoint is destructed to manually account for the freed mem.
            keyIndexMemUsage += indexKeyUsage;
        }
    }

    // track the highest prepare seqno present in the checkpoint
    if (qi->getOperation() == queue_op::pending_sync_write) {
        setHighPreparedSeqno(qi->getBySeqno());
    }

    // Notify flusher if in case queued item is a checkpoint meta item or
    // vbpersist state.
    if (qi->getOperation() == queue_op::checkpoint_start ||
        qi->getOperation() == queue_op::checkpoint_end ||
        qi->getOperation() == queue_op::set_vbucket_state) {
        manager->notifyFlusher();
    }

    return rv;
}

bool Checkpoint::canDedup(const queued_item& existing,
                          const queued_item& in) const {
    return !(existing->isAnySyncWriteOp() || in->isAnySyncWriteOp() ||
             !in->canDeduplicate());
}

std::optional<uint64_t> Checkpoint::getMinimumCursorSeqno() const {
    if (isEmptyByExpel()) {
        // No mutation in this checkpoint and we can't know exactly whether it
        // will store any further mutation, nothing to pick for cursors.
        return {};
    }

    auto pos = begin();
    Expects((*pos)->isEmptyItem());
    const auto seqno = (*pos)->getBySeqno();
    ++pos;
    Expects((*pos)->isCheckpointStart());
    Expects(seqno == (*pos)->getBySeqno());

    if (highestExpelledSeqno == 0) {
        // Old path for the pre-expel behaviour.
        // Expel has never modified this checkpoint, so any seqno-gap was
        // generated by normal de-duplication.
        //
        // Eg, the following might happen:
        //
        // a. [e:1 cs:1 m:1(A) )
        // b. [e:1 cs:1 x      m:2(A) )
        //
        // After (b) this function returns 1, while the first seqno picked by a
        // cursor would be 2.
        // The semantic here is: a cursor wouldn't pick seqno:1, but it will
        // pick seqno:2 that is a new revision for the same key. Logically that
        // is equivalent to:
        // - m:1 still queued when the cursor is registered
        // - no cursor move yet
        // - m:2 queued deduplicates m:1
        // - cursor moves and picks only m:2
        // , which is all legal and expected behaviour for in-memory dedup.
        //
        // Note: This path ensures that we don't trigger useless backfills where
        // backfilling is not really necessary. Ie, if we remove this path then
        // a cursor registered after dedup (ie m:1 not in checkpoint) might
        // trigger a backfill just for the fact that m:1 has been dedup'ed by
        // m:2
        return seqno;
    }

    // Seek to the first item after checkpoint start
    ++pos;
    return (*pos)->getBySeqno();
}

std::optional<uint64_t> Checkpoint::getHighSeqno() const {
    if (isEmptyByExpel()) {
        // No mutation in this checkpoint and we can't determine what was
        // the highest mutation seqno in the checkpoint
        return {};
    }

    auto pos = end();
    --pos;

    // We bump the seqno for meta items, so we need to locate the high-seqno of
    // the last non-meta item.
    //
    // Note: Theoretically this code is O(N) in toWrite.size(). In practice the
    // only way for showing a O(N) behaviour is having a long sequence of
    // set_vbucket_state items queued at the end of the checkpoint, which never
    // happens.
    while ((*pos)->isCheckPointMetaItem() && !(*pos)->isCheckpointStart()) {
        --pos;
    }

    return (*pos)->getBySeqno();
}

void Checkpoint::addItemToCheckpoint(const queued_item& qi) {
    toWrite.push_back(qi);
    queueMemOverhead += per_item_queue_overhead;
    // Increase the size of the checkpoint by the item being added
    queuedItemsMemUsage += qi->size();
}

void Checkpoint::removeItemFromCheckpoint(CheckpointQueue::const_iterator it) {
    // Note: Metaitems are logically immutable and not removable, we would break
    // the checkpoint otherwise.
    Expects(!(*it)->isCheckPointMetaItem());
    const auto itemSize = (*it)->size();
    toWrite.erase(it);
    queueMemOverhead -= per_item_queue_overhead;
    queuedItemsMemUsage -= itemSize;
}

CheckpointQueue Checkpoint::expelItems(const ChkptQueueIterator& last,
                                       size_t distance) {
    CheckpointQueue expelledItems(toWrite.get_allocator());

    // Expel from the the first item after the checkpoint_start item (included)
    // to 'last' (included).
    const auto dummy = begin();
    Expects((*dummy)->isEmptyItem());
    auto first = std::next(dummy);
    Expects((*first)->isCheckpointStart());
    // This function expects that there is at least one item to expel, caller is
    // responsible to ensure that.
    ++first;
    if (first == end()) {
        throw std::logic_error(
                "Checkpoint::expelItems: Called on an empty checkpoint");
    }

    // Record the seqno of the last item to be expelled.
    highestExpelledSeqno = (*last)->getBySeqno();

    // Note: If reaching here the logic ensures that we have at least one item
    // to expel. Thus, the lowest expected position for 'last' is at the item
    // next to checkpoint_start, which has distance=2.
    Expects(distance >= 2);
    // 'distance' is the distance toWrite.begin->last and we need the distance
    // first->std::next(last). So:
    // -2 as 'first' is 2 hops from toWrite.begin()
    // +1 as our range-end is std::next(last)
    distance = distance - 2 + 1;

    const auto _first = ChkptQueueIterator::const_underlying_iterator{first};
    const auto _last =
            ChkptQueueIterator::const_underlying_iterator{std::next(last)};
#if CB_DEVELOPMENT_ASSERTS
    Expects(distance == size_t(std::distance(_first, _last)));
#endif
    expelledItems.splice(
            ChkptQueueIterator::const_underlying_iterator{
                    expelledItems.begin()},
            toWrite,
            _first,
            _last,
            distance);

    // Note: No key-index in disk checkpoints
    if (getState() == CHECKPOINT_OPEN && isMemoryCheckpoint()) {
        // If the checkpoint is open, for every expelled the corresponding
        // keyIndex entry must be invalidated.
        for (const auto& expelled : expelledItems) {
            if (!expelled->isCheckPointMetaItem()) {
                auto& keyIndex = expelled->isCommitted() ? committedKeyIndex
                                                         : preparedKeyIndex;

                auto it = keyIndex.find(makeIndexKey(expelled));
                Expects(it != keyIndex.end());

                // An IndexEntry is invalidated by placing the underlying
                // iterator to one of the following special positions:
                // - toWrite::end(), if the expelled item is a normal mutation
                // - toWrite::begin(), if the expelled item is sync mutation
                it->second.invalidate(expelled->isAnySyncWriteOp()
                                              ? toWrite.begin()
                                              : toWrite.end());
            }
        }
    }

    // For all items expelled, adjust the item-line position. New cursors that
    // land in this checkpoint will be relative to this value and must not
    // account those items which were expelled.
    positionOnItemLine += distance;

    // 'distance' is === expelledItems.size()
    // I avoid to make the size() call as it's O(N). See CheckpointQueue type
    // for details.
    const auto overhead = distance * per_item_queue_overhead;
    queueMemOverhead -= overhead;
    stats.coreLocal.get()->memOverhead -= overhead;

    return expelledItems;
}

CheckpointIndexKeyType Checkpoint::makeIndexKey(const queued_item& item) const {
    return {item->getKey(), keyIndexKeyAllocator};
}

void Checkpoint::addStats(const AddStatFn& add_stat, CookieIface& cookie) {
    std::array<char, 256> buf;

    checked_snprintf(buf.data(),
                     buf.size(),
                     "vb_%d:id_%" PRIu64 ":mem_usage_queued_items",
                     vbucketId.get(),
                     getId());
    add_casted_stat(buf.data(), getQueuedItemsMemUsage(), add_stat, cookie);

    checked_snprintf(buf.data(),
                     buf.size(),
                     "vb_%d:id_%" PRIu64 ":mem_usage_queue_overhead",
                     vbucketId.get(),
                     getId());
    add_casted_stat(buf.data(), getMemOverheadQueue(), add_stat, cookie);

    checked_snprintf(buf.data(),
                     buf.size(),
                     "vb_%d:id_%" PRIu64 ":mem_usage_key_index_overhead",
                     vbucketId.get(),
                     getId());
    add_casted_stat(buf.data(), getMemOverheadIndex(), add_stat, cookie);

    checked_snprintf(buf.data(),
                     buf.size(),
                     "vb_%d:id_%" PRIu64 ":key_index_allocator_bytes",
                     vbucketId.get(),
                     getId());
    add_casted_stat(buf.data(), getKeyIndexAllocatorBytes(), add_stat, cookie);

    checked_snprintf(buf.data(),
                     buf.size(),
                     "vb_%d:id_%" PRIu64 ":queue_allocator_bytes",
                     vbucketId.get(),
                     getId());
    add_casted_stat(
            buf.data(), getWriteQueueAllocatorBytes(), add_stat, cookie);

    checked_snprintf(buf.data(),
                     buf.size(),
                     "vb_%d:id_%" PRIu64 ":state",
                     vbucketId.get(),
                     getId());
    add_casted_stat(buf.data(), to_string(getState()), add_stat, cookie);

    checked_snprintf(buf.data(),
                     buf.size(),
                     "vb_%d:id_%" PRIu64 ":type",
                     vbucketId.get(),
                     getId());
    add_casted_stat(
            buf.data(), to_string(getCheckpointType()), add_stat, cookie);

    checked_snprintf(buf.data(),
                     buf.size(),
                     "vb_%d:id_%" PRIu64 ":snap_start",
                     vbucketId.get(),
                     getId());
    add_casted_stat(buf.data(), getSnapshotStartSeqno(), add_stat, cookie);

    checked_snprintf(buf.data(),
                     buf.size(),
                     "vb_%d:id_%" PRIu64 ":snap_end",
                     vbucketId.get(),
                     getId());
    add_casted_stat(buf.data(), getSnapshotEndSeqno(), add_stat, cookie);

    checked_snprintf(buf.data(),
                     buf.size(),
                     "vb_%d:id_%" PRIu64 ":visible_snap_end",
                     vbucketId.get(),
                     getId());
    add_casted_stat(buf.data(), getVisibleSnapshotEndSeqno(), add_stat, cookie);

    checked_snprintf(buf.data(),
                     buf.size(),
                     "vb_%d:id_%" PRIu64 ":highest_expelled_seqno",
                     vbucketId.get(),
                     getId());
    add_casted_stat(buf.data(), highestExpelledSeqno, add_stat, cookie);

    checked_snprintf(buf.data(),
                     buf.size(),
                     "vb_%d:id_%" PRIu64 ":historical",
                     vbucketId.get(),
                     getId());
    add_casted_stat(
            buf.data(), isCheckpointHistorical(historical), add_stat, cookie);

    checked_snprintf(buf.data(),
                     buf.size(),
                     "vb_%d:id_%" PRIu64 ":num_items",
                     vbucketId.get(),
                     getId());
    add_casted_stat(buf.data(), getNumItems(), add_stat, cookie);

    checked_snprintf(buf.data(),
                     buf.size(),
                     "vb_%d:id_%" PRIu64 ":num_cursors_in_checkpoint",
                     vbucketId.get(),
                     getId());
    add_casted_stat(buf.data(), numOfCursorsInCheckpoint, add_stat, cookie);
}

void Checkpoint::detachFromManager() {
    Expects(manager);

    // In EPStats we track the mem used by checkpoints owned by CM, so we need
    // to decrease those stats when we detach a checkpoint from the CM.
    auto state = manager->getVBState();
    if (state == vbucket_state_replica || state == vbucket_state_dead) {
        stats.inactiveCheckpointOverhead -= getMemOverhead();
    }
    stats.checkpointManagerEstimatedMemUsage->fetch_sub(getMemUsage());

    manager = nullptr;

    // stop tracking MemoryCounters against the CM
    queuedItemsMemUsage.detachFromManager();
    queueMemOverhead.detachFromManager();
    keyIndexMemUsage.detachFromManager();
}

void Checkpoint::applyQueuedItemsMemUsageDecrement(size_t size) {
    queuedItemsMemUsage -= size;
}

bool Checkpoint::hasNonMetaItems() const {
    // Note: Function theoretically O(N) but O(1) in practice, as O(N) behaviour
    // only in the case of many subsequent set_vbstate items.
    auto pos = begin();
    Expects((*pos)->isEmptyItem());
    while (++pos != end()) {
        if (!(*pos)->isCheckPointMetaItem()) {
            return true;
        }
    }
    return false;
}

bool Checkpoint::isEmptyByExpel() const {
    auto pos = begin();
    Expects((*pos)->isEmptyItem());
    const auto seqno = (*pos)->getBySeqno();
    ++pos;
    Expects((*pos)->isCheckpointStart());
    Expects(seqno == (*pos)->getBySeqno());

    return modifiedByExpel() && !hasNonMetaItems();
}

bool Checkpoint::modifiedByExpel() const {
    return highestExpelledSeqno > 0;
}

bool Checkpoint::isOpen() const {
    return getState() == CHECKPOINT_OPEN;
}

size_t Checkpoint::getHighestExpelledSeqno() const {
    return highestExpelledSeqno;
}

std::ostream& operator<<(std::ostream& os, const Checkpoint& c) {
    const auto minSeqno = c.getMinimumCursorSeqno();
    const auto highSeqno = c.getHighSeqno();

    os << "Checkpoint[" << &c << "] with id:" << c.checkpointId << " seqno:{"
       << (minSeqno ? std::to_string(*minSeqno) : "N/A") << ","
       << (highSeqno ? std::to_string(*highSeqno) : "N/A") << "}"
       << " highestExpelledSeqno:" << c.getHighestExpelledSeqno() << " snap:{"
       << c.getSnapshotStartSeqno() << "," << c.getSnapshotEndSeqno()
       << ", visible:" << c.getVisibleSnapshotEndSeqno() << "}"
       << " state:" << to_string(c.getState())
       << " numCursors:" << c.getNumCursorsInCheckpoint()
       << " numItems:" << c.getNumItems()
<<<<<<< HEAD
       << " type:" << to_string(c.getCheckpointType());
    os << " hps:" << std::to_string(c.getHighPreparedSeqno());
    os << " purgeSeqno:" << c.getPurgeSeqno();
=======
       << " type:" << to_string(c.getCheckpointType())
       << " positionOnItemLine:" << c.getPositionOnItemLine();
    const auto hps = c.getHighPreparedSeqno();
    os << " hps:" << (hps ? std::to_string(hps.value()) : "none ");
>>>>>>> face0468
    const auto hcs = c.getHighCompletedSeqno();
    os << " hcs:" << (hcs ? std::to_string(hcs.value()) : "none ") << " items:["
       << std::endl;
    for (const auto& e : c.toWrite) {
        os << "\t{" << e->getBySeqno() << "," << to_string(e->getOperation());
        e->isDeleted() ? os << "[d]," : os << ",";
        os << e->getKey() << "," << e->size();
        os << "," << e->getCas();
        e->isCheckPointMetaItem() ? os << ",[m]" : os << "";
        if (e->getOperation() == queue_op::set_vbucket_state) {
            os << ",value:" << e->getValueView();
        }
        os << "}" << std::endl;
    }
    os << "]";
    return os;
}

Checkpoint::MemoryCounter& Checkpoint::MemoryCounter::operator+=(size_t size) {
    local += size;

    Expects(managerUsage);
    *managerUsage += size;

    stats.checkpointManagerEstimatedMemUsage->fetch_add(size);
    return *this;
}

Checkpoint::MemoryCounter& Checkpoint::MemoryCounter::operator-=(size_t size) {
    local -= size;

    Expects(managerUsage);
    *managerUsage -= size;

    stats.checkpointManagerEstimatedMemUsage->fetch_sub(size);
    return *this;
}

void Checkpoint::MemoryCounter::detachFromManager() {
    Expects(managerUsage);
    *managerUsage -= local;
    managerUsage = nullptr;
}

std::string Checkpoint::Labeller::getLabel(const char* name) const {
    return fmt::format("Checkpoint({} ckptId:{} type:{} snapStartSeqno:{})::{}",
                       c.vbucketId,
                       c.getId(),
                       to_string(c.getCheckpointType()),
                       c.getSnapshotStartSeqno(),
                       name);
}

void Checkpoint::dump() const {
    std::cerr << *this << std::endl;
}<|MERGE_RESOLUTION|>--- conflicted
+++ resolved
@@ -59,10 +59,7 @@
                        Vbid vbid,
                        CheckpointType checkpointType,
                        CheckpointHistorical historical,
-<<<<<<< HEAD
                        uint64_t purgeSeqno,
-=======
->>>>>>> face0468
                        size_t position)
     : manager(&manager),
       stats(st),
@@ -82,10 +79,7 @@
       checkpointType(checkpointType),
       highCompletedSeqno(std::move(highCompletedSeqno)),
       historical(historical),
-<<<<<<< HEAD
       purgeSeqno(purgeSeqno),
-=======
->>>>>>> face0468
       positionOnItemLine(position) {
     Expects(snapStart <= snapEnd);
     Expects(visibleSnapEnd <= snapEnd);
@@ -776,16 +770,11 @@
        << " state:" << to_string(c.getState())
        << " numCursors:" << c.getNumCursorsInCheckpoint()
        << " numItems:" << c.getNumItems()
-<<<<<<< HEAD
-       << " type:" << to_string(c.getCheckpointType());
-    os << " hps:" << std::to_string(c.getHighPreparedSeqno());
-    os << " purgeSeqno:" << c.getPurgeSeqno();
-=======
        << " type:" << to_string(c.getCheckpointType())
-       << " positionOnItemLine:" << c.getPositionOnItemLine();
-    const auto hps = c.getHighPreparedSeqno();
-    os << " hps:" << (hps ? std::to_string(hps.value()) : "none ");
->>>>>>> face0468
+       << " positionOnItemLine:" << c.getPositionOnItemLine()
+       << " hps:" << std::to_string(c.getHighPreparedSeqno())
+       << " purgeSeqno:" << c.getPurgeSeqno();
+
     const auto hcs = c.getHighCompletedSeqno();
     os << " hcs:" << (hcs ? std::to_string(hcs.value()) : "none ") << " items:["
        << std::endl;

--- conflicted
+++ resolved
@@ -35,14 +35,9 @@
  */
 class ManifestEntry {
 public:
-<<<<<<< HEAD
     ManifestEntry(SingleThreadedRCPtr<VB::CollectionSharedMetaData> meta,
-                  uint64_t startSeqno)
-=======
-    ManifestEntry(SingleThreadedRCPtr<const VB::CollectionSharedMetaData> meta,
                   uint64_t startSeqno,
                   CanDeduplicate canDeduplicate)
->>>>>>> 55a4de06
         : startSeqno(startSeqno),
           itemCount(0),
           highSeqno(startSeqno),
@@ -313,13 +308,9 @@
      * The VB::Manifest (ManifestEntry) does not own this data, but instead has
      * a reference to the data, which is stored inside the Manager.
      */
-<<<<<<< HEAD
     SingleThreadedRCPtr<CollectionSharedMetaData> meta;
-=======
-    SingleThreadedRCPtr<const CollectionSharedMetaData> meta;
 
     std::atomic<CanDeduplicate> canDeduplicate;
->>>>>>> 55a4de06
 };
 
 std::ostream& operator<<(std::ostream& os, const ManifestEntry& manifestEntry);

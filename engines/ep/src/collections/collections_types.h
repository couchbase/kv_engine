--- conflicted
+++ resolved
@@ -206,21 +206,15 @@
     CollectionSharedMetaDataView(std::string_view name,
                                  ScopeID scope,
                                  cb::ExpiryLimit maxTtl,
-<<<<<<< HEAD
-                                 Metered metered);
-=======
+                                 Metered metered,
                                  CanDeduplicate canDeduplicate);
->>>>>>> 836e683b
     CollectionSharedMetaDataView(const CollectionSharedMetaData&);
     std::string to_string() const;
     std::string_view name;
     const ScopeID scope;
     const cb::ExpiryLimit maxTtl;
-<<<<<<< HEAD
     Metered metered;
-=======
     const CanDeduplicate canDeduplicate;
->>>>>>> 836e683b
 };
 
 // The type stored by the Manager SharedMetaDataTable
@@ -229,11 +223,8 @@
     CollectionSharedMetaData(std::string_view name,
                              ScopeID scope,
                              cb::ExpiryLimit maxTtl,
-<<<<<<< HEAD
-                             Metered metered);
-=======
+                             Metered metered,
                              CanDeduplicate canDeduplicate);
->>>>>>> 836e683b
     CollectionSharedMetaData(const CollectionSharedMetaDataView& view);
     bool operator==(const CollectionSharedMetaDataView& view) const;
     bool operator!=(const CollectionSharedMetaDataView& view) const {
@@ -247,12 +238,9 @@
     const std::string name;
     const ScopeID scope;
     const cb::ExpiryLimit maxTtl;
-<<<<<<< HEAD
     // can be updated (corrected) post creation from any thread
     std::atomic<Metered> metered;
-=======
     const CanDeduplicate canDeduplicate;
->>>>>>> 836e683b
 };
 std::ostream& operator<<(std::ostream& os,
                          const CollectionSharedMetaData& meta);

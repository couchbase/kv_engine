//
//     Copyright 2019-Present Couchbase, Inc.
//
//   Use of this software is governed by the Business Source License included
//   in the file licenses/BSL-Couchbase.txt.  As of the Change Date specified
//   in that file, in accordance with the Business Source License, use of this
//   software will be governed by the Apache License, Version 2.0, included in
//   the file licenses/APL2.txt.
//

// Schema for data that at least couch-kvstore stores in order to maintain the
// collections/kvstore.h objects.

// Note from flatbuffers documentation these are the sizes of the types
//  * 8 bit: byte, ubyte, bool
//  * 16 bit: short, ushort
//  * 32 bit: int, uint, float
//  * 64 bit: long, ulong, double

namespace Collections.KVStore;

// Metadata for a single collection
table Collection {
    // The following fields all exist with the "epoch" of collections, 7.0+
    startSeqno:ulong;
    scopeId:uint;
    collectionId:uint;
    // The TTL is optional, ttlValid determines if the value of ttl should be
    // used when processing new items.
    ttlValid:bool;
    maxTtl:uint;
    name:string;
    // All fields after here are added from 7.2
    //
    // history: MB-54516: added in neo (7.2) branch. If this field is not part
    // of a Collection structure it is defaulted to false.
<<<<<<< HEAD
    // placeholder for history:bool = false;

    // All fields after here are added from 7.5
    //
    // metered: MB-51979: The default is true - for all collections which exist
    // and didn't define this value, true is correct - they should be metered.
    metered:bool = true;
=======
    history:bool = false;
>>>>>>> f04959f9
}

// All of the open collections
table OpenCollections {
    // The open collection entries
    entries:[Collection];
}

// Metadata for a single scope
table Scope {
    startSeqno:ulong;
    scopeId:uint;
    name:string;
}

// All of the open scopes
table Scopes {
    entries:[Scope];
}

table Dropped {
    startSeqno:ulong;
    endSeqno:ulong;
    collectionId:uint;
}

// The collections which are dropped but not completely purged from storage
table DroppedCollections {
    entries:[Dropped];
}

table CommittedManifest {
    uid:ulong;
}

root_type OpenCollections;
root_type DroppedCollections;
root_type Scopes;
root_type CommittedManifest;<|MERGE_RESOLUTION|>--- conflicted
+++ resolved
@@ -34,17 +34,13 @@
     //
     // history: MB-54516: added in neo (7.2) branch. If this field is not part
     // of a Collection structure it is defaulted to false.
-<<<<<<< HEAD
-    // placeholder for history:bool = false;
+    history:bool = false;
 
     // All fields after here are added from 7.5
     //
     // metered: MB-51979: The default is true - for all collections which exist
     // and didn't define this value, true is correct - they should be metered.
     metered:bool = true;
-=======
-    history:bool = false;
->>>>>>> f04959f9
 }
 
 // All of the open collections

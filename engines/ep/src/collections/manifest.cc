/* -*- Mode: C++; tab-width: 4; c-basic-offset: 4; indent-tabs-mode: nil -*- */
/*
 *     Copyright 2016-Present Couchbase, Inc.
 *
 *   Use of this software is governed by the Business Source License included
 *   in the file licenses/BSL-Couchbase.txt.  As of the Change Date specified
 *   in that file, in accordance with the Business Source License, use of this
 *   software will be governed by the Apache License, Version 2.0, included in
 *   the file licenses/APL2.txt.
 */

#include "collections/manifest.h"
#include "bucket_logger.h"
#include "collections/collections_constants.h"
#include "collections/collections_types.h"
#include "collections/manifest_generated.h"
#include "ep_engine.h"
#include "kv_bucket.h"
#include "utility.h"

#include <json_utilities.h>

#include <gsl/gsl-lite.hpp>
#include <memcached/engine_error.h>
#include <nlohmann/json.hpp>
#include <platform/checked_snprintf.h>
#include <spdlog/fmt/fmt.h>
#include <statistics/cbstat_collector.h>
#include <statistics/labelled_collector.h>

#include <cctype>
#include <cstring>
#include <iostream>
#include <sstream>

namespace Collections {

// strings used in JSON parsing
static constexpr char const* ScopesKey = "scopes";
static constexpr nlohmann::json::value_t ScopesType =
        nlohmann::json::value_t::array;
static constexpr char const* CollectionsKey = "collections";
static constexpr char const* NameKey = "name";
static constexpr nlohmann::json::value_t NameType =
        nlohmann::json::value_t::string;
static constexpr char const* UidKey = "uid";
static constexpr char const* MaxTtlKey = "maxTTL";
static constexpr nlohmann::json::value_t MaxTtlType =
        nlohmann::json::value_t::number_unsigned;
static constexpr char const* LimitsKey = "limits";
static constexpr nlohmann::json::value_t LimitsType =
        nlohmann::json::value_t::object;
static constexpr char const* KvKey = "kv";
static constexpr nlohmann::json::value_t KvType =
        nlohmann::json::value_t::object;
static constexpr char const* DataSizeKey = "data_size";
static constexpr nlohmann::json::value_t DataSizeType =
        nlohmann::json::value_t::number_unsigned;
static constexpr char const* MeteredKey = "metered";
static constexpr nlohmann::json::value_t MeteredType =
        nlohmann::json::value_t::boolean;
static constexpr char const* HistoryKey = "history";
static constexpr nlohmann::json::value_t HistoryType =
        nlohmann::json::value_t::boolean;

/**
 * Get json sub-object from the json object for key and check the type.
 * @param json The parent object in which to find key.
 * @param key The key to look for.
 * @param expectedType The type the found object must be.
 * @return A json object for key.
 * @throws std::invalid_argument if key is not found or the wrong type.
 */
nlohmann::json getJsonObject(const nlohmann::json& object,
                             const std::string& key,
                             nlohmann::json::value_t expectedType);

/**
 * Constructor helper function, throws invalid_argument with a string
 * indicating if the expectedType.
 *
 * @param errorKey the JSON key being looked up
 * @param object object to check
 * @param expectedType the type we expect object to be
 * @throws std::invalid_argument if !expectedType
 */
static void throwIfWrongType(const std::string& errorKey,
                             const nlohmann::json& object,
                             nlohmann::json::value_t expectedType);

Manifest::Manifest() {
    buildCollectionIdToEntryMap();
}

Manifest::Manifest(std::string_view json, size_t numVbuckets)
    : defaultCollectionExists(false), scopes(), collections(), uid(0) {
    auto throwInvalid = [](const std::string& detail) {
        throw std::invalid_argument("Manifest::Manifest: " + detail);
    };

    nlohmann::json parsed;
    try {
        parsed = nlohmann::json::parse(json);
    } catch (const nlohmann::json::exception& e) {
        throwInvalid("nlohmann cannot parse json:" + std::string(json) +
                     ", e:" + e.what());
    }

    // Read the Manifest UID e.g. "uid" : "5fa1"
    auto jsonUid = getJsonObject(parsed, UidKey, UidType);
    uid = makeManifestUid(jsonUid.get<std::string>());

    // Read the scopes within the Manifest
    auto scopes = getJsonObject(parsed, ScopesKey, ScopesType);

    // Does the top-level disable deduplication?
    CanDeduplicate allCanDeduplicate = CanDeduplicate::Yes;
    auto allHistoryConfigured =
            cb::getOptionalJsonObject(parsed, HistoryKey, HistoryType);
    if (allHistoryConfigured) {
        if (allHistoryConfigured.value().get<bool>()) {
            allCanDeduplicate = CanDeduplicate::No;
        } else {
            // Only a value of true is permitted so there cannot be conflicts
            // as we descend the path of bucket.scope.collection
            throwInvalid("history=false is not valid for manifest");
        }
    }

    for (const auto& scope : scopes) {
        throwIfWrongType(
                std::string(ScopesKey), scope, nlohmann::json::value_t::object);

        auto name = getJsonObject(scope, NameKey, NameType);
        auto uid = getJsonObject(scope, UidKey, UidType);

        auto nameValue = name.get<std::string>();
        if (!validName(nameValue)) {
            throwInvalid("scope name: " + nameValue + " is not valid.");
        }

        // Construction of ScopeID checks for invalid values
        ScopeID sidValue{uid.get<std::string>()};

        // 1) Default scope has an expected name.
        // 2) Scope identifiers must be unique.
        // 3) Scope names must be unique.
        if (sidValue.isDefaultScope() && nameValue != DefaultScopeIdentifier) {
            throwInvalid("default scope with wrong name:" + nameValue);
        } else if (this->scopes.count(sidValue) > 0) {
            // Scope uids must be unique
            throwInvalid("duplicate scope uid:" + sidValue.to_string() +
                         ", name:" + nameValue);
        }

        // iterate scopes and compare names, fail for a match.
        for (const auto& itr : this->scopes) {
            if (itr.second.name == nameValue) {
                throwInvalid("duplicate scope name:" + sidValue.to_string() +
                             ", name:" + nameValue);
            }
        }

        CanDeduplicate scopeCanDeduplicate = allCanDeduplicate;

        // Does the scope disable deduplication?
        auto scopeHistoryConfigured =
                cb::getOptionalJsonObject(scope, HistoryKey, HistoryType);
        if (scopeHistoryConfigured) {
            if (scopeHistoryConfigured.value().get<bool>()) {
                scopeCanDeduplicate = CanDeduplicate::No;
            } else {
                throwInvalid("history=false is not valid for scope:" +
                             sidValue.to_string());
            }
        }

        std::vector<CollectionMetaData> scopeCollections;

        // Read the collections within this scope
        auto collections =
                getJsonObject(scope, CollectionsKey, CollectionsType);

        for (const auto& collection : collections) {
            throwIfWrongType(std::string(CollectionsKey),
                             collection,
                             nlohmann::json::value_t::object);

            auto cname = getJsonObject(collection, NameKey, NameType);
            auto cuid = getJsonObject(collection, UidKey, UidType);
            auto cmaxttl = cb::getOptionalJsonObject(
                    collection, MaxTtlKey, MaxTtlType);
            auto metered = cb::getOptionalJsonObject(
                    collection, MeteredKey, MeteredType);

            auto cnameValue = cname.get<std::string>();
            if (!validName(cnameValue)) {
                throwInvalid("collection name:" + cnameValue + " is not valid");
            }

            CollectionID cidValue{cuid.get<std::string>()};

            // 1) The default collection must be within the default scope and
            // have the expected name.
            // 2) The constructor of CollectionID checked for invalid values,
            // but we need to check to ensure System (1) wasn't present in the
            // Manifest.
            // 3) Collection identifiers must be unique.
            // 4) Collection names must be unique within the scope.
            if (cidValue.isDefaultCollection()) {
                if (cnameValue != DefaultCollectionIdentifier) {
                    throwInvalid(
                            "the default collection name is unexpected name:" +
                            cnameValue);
                } else if (!sidValue.isDefaultScope()) {
                    throwInvalid(
                            "the default collection is not in the default "
                            "scope");
                }
            } else if (invalidCollectionID(cidValue)) {
                throwInvalid("collection uid: " + cidValue.to_string() +
                             " is not valid.");
            }

            // Collection names must be unique within the scope
            for (const auto& collection : scopeCollections) {
                if (collection.name == cnameValue) {
                    throwInvalid(
                            "duplicate collection id:" + cidValue.to_string() +
                            ", name: " + cnameValue);
                }
            }

            cb::ExpiryLimit maxTtl;
            if (cmaxttl) {
                // Don't exceed 32-bit max
                auto value = cmaxttl.value().get<uint64_t>();
                if (value > std::numeric_limits<uint32_t>::max()) {
                    throwInvalid("maxTTL:" + std::to_string(value));
                }
                maxTtl = std::chrono::seconds(value);
            }

            // Does the collection (re)define a history setting
            CanDeduplicate collectionCanDeduplicate = scopeCanDeduplicate;
            auto historyConfigured = cb::getOptionalJsonObject(
                    collection, HistoryKey, HistoryType);

            if (historyConfigured) {
                if (historyConfigured.value().get<bool>()) {
                    collectionCanDeduplicate = CanDeduplicate::No;
                } else {
                    throwInvalid("history=false is not valid for collection:" +
                                 cidValue.to_string());
                }
            }

            Metered meteredState{Metered::Yes};
            if (metered && !metered.value()) {
                // metered:false present in JSON
                meteredState = Metered::No;
            }

            enableDefaultCollection(cidValue);
<<<<<<< HEAD
            scopeCollections.push_back(CollectionEntry{cidValue,
                                                       cnameValue,
                                                       maxTtl,
                                                       sidValue,
                                                       collectionCanDeduplicate,
                                                       meteredState});
=======
            scopeCollections.emplace_back(sidValue,
                                          cidValue,
                                          cnameValue,
                                          maxTtl,
                                          collectionCanDeduplicate);
>>>>>>> a93fe221
        }

        // Check for limits - only support for data_size
        auto dataLimit = processLimits(
                cb::getOptionalJsonObject(scope, LimitsKey, LimitsType),
                numVbuckets);

        this->scopes.emplace(sidValue,
                             Scope{dataLimit.first,
                                   dataLimit.second,
                                   nameValue,
                                   std::move(scopeCollections),
                                   scopeCanDeduplicate});
    }

    // Now build the collection id to collection-entry map
    buildCollectionIdToEntryMap();

    // Final checks...
    // uid of 0 -> this must be the 'epoch' state
    // else no scopes is invalid and we must always have default scope
    if (uid == 0 && !isEpoch()) {
        throwInvalid("uid of 0 but not the expected 'epoch' manifest");
    } else if (this->scopes.empty()) {
        throwInvalid("no scopes were defined in the manifest");
    } else if (findScope(ScopeID::Default) == this->scopes.end()) {
        throwInvalid("the default scope was not defined");
    }
}

std::pair<DataLimit, uint64_t> Manifest::processLimits(
        std::optional<nlohmann::json> limits, size_t numVbuckets) {
    if (!limits) {
        return {std::nullopt, 0};
    }
    auto kv = cb::getOptionalJsonObject(*limits, KvKey, KvType);
    if (!kv) {
        return {std::nullopt, 0};
    }

    auto dataSize = cb::getOptionalJsonObject(*kv, DataSizeKey, DataSizeType);
    if (!dataSize) {
        return {std::nullopt, 0};
    }

    // The data_limit from the manifest is bucket total data, so divide it down
    // by how many active vbuckets will exist.
    Expects(numVbuckets > 0);
    auto value = dataSize.value().get<uint64_t>();
    return {value / numVbuckets, value};
}

Manifest::Manifest(Manifest&& other) {
    *this = std::move(other);
}

Manifest& Manifest::operator=(Manifest&& other) {
    if (this != &other) {
        defaultCollectionExists = other.defaultCollectionExists;
        scopes = std::move(other.scopes);
        collections = std::move(other.collections);
            uid = other.uid;
    }

    return *this;
}

void Manifest::buildCollectionIdToEntryMap() {
    for (auto& scope : this->scopes) {
        for (auto& collection : scope.second.collections) {
            auto [itr, emplaced] =
                    collections.try_emplace(collection.cid, collection);
            if (!emplaced) {
                // Only 1 of each ID is allowed!
                throw std::invalid_argument(
                        "Manifest::buildCollectionIdToEntryMap: duplicate "
                        "collection uid:" +
                        collection.cid.to_string() + ", name1:" +
                        itr->second.name + ", name2:" + collection.name);
            }
        }
    }
}

nlohmann::json getJsonObject(const nlohmann::json& object,
                             const std::string& key,
                             nlohmann::json::value_t expectedType) {
    return cb::getJsonObject(object, key, expectedType, "Manifest");
}

void throwIfWrongType(const std::string& errorKey,
                      const nlohmann::json& object,
                      nlohmann::json::value_t expectedType) {
    cb::throwIfWrongType(errorKey, object, expectedType, "Manifest");
}

void Manifest::enableDefaultCollection(CollectionID identifier) {
    if (identifier == CollectionID::Default) {
        defaultCollectionExists = true;
    }
}

bool Manifest::validName(std::string_view name) {
    // $ prefix is currently reserved for future use
    // Name cannot be empty
    if (name.empty() || name.size() > MaxScopeOrCollectionNameSize ||
        name[0] == '$') {
        return false;
    }
    // Check rest of the characters for validity
    for (const auto& c : name) {
        // Collection names are allowed to contain
        // A-Z, a-z, 0-9 and _ - % $
        // system collections are _ prefixed, but not enforced here
        if (!(std::isdigit(c) || std::isalpha(c) || c == '_' || c == '-' ||
              c == '%' || c == '$')) {
            return false;
        }
    }
    return true;
}

bool Manifest::invalidCollectionID(CollectionID identifier) {
    // System cannot appear in a manifest
    return identifier == CollectionID::System;
}

nlohmann::json Manifest::to_json(
        const Collections::IsVisibleFunction& isVisible) const {
    nlohmann::json manifest;
    manifest[UidKey] = fmt::format("{0:x}", uid);
    manifest[ScopesKey] = nlohmann::json::array();

    // scope check is correct to see an empty scope
    // collection check is correct as well, if you have no visible collections
    // and no access to the scope - no scope

    for (const auto& [sid, scopeMeta] : scopes) {
        nlohmann::json scope;
        scope[CollectionsKey] = nlohmann::json::array();
        bool visible = isVisible(sid, {});
        for (const auto& c : scopeMeta.collections) {
            // Include if the collection is visible
            if (isVisible(sid, c.cid)) {
                nlohmann::json collection;
                collection[NameKey] = c.name;
                collection[UidKey] = fmt::format("{0:x}", uint32_t{c.cid});
                if (c.maxTtl) {
                    collection[MaxTtlKey] = c.maxTtl.value().count();
                }
                // Include "metered" only when false
                if (c.metered == Metered::No) {
                    collection[MeteredKey] = false;
                }
                if (getHistoryFromCanDeduplicate(c.canDeduplicate)) {
                    // Only include when the value is true
                    collection[HistoryKey] = true;
                }
                scope[CollectionsKey].push_back(collection);
            }
        }
        if (!scope[CollectionsKey].empty() || visible) {
            scope[NameKey] = scopeMeta.name;
            scope[UidKey] = fmt::format("{0:x}", uint32_t(sid));
            if (scopeMeta.dataLimit) {
                nlohmann::json jsonDataLimit;
                jsonDataLimit[KvKey][DataSizeKey] =
                        scopeMeta.dataLimitFromCluster;
                scope[LimitsKey] = jsonDataLimit;
            }

            if (getHistoryFromCanDeduplicate(scopeMeta.canDeduplicate)) {
                // Only include when the value is true
                scope[HistoryKey] = true;
            }
            manifest[ScopesKey].push_back(scope);
        }
    }
    return manifest;
}

flatbuffers::DetachedBuffer Manifest::toFlatbuffer() const {
    flatbuffers::FlatBufferBuilder builder;
    std::vector<flatbuffers::Offset<Collections::Persist::Scope>> fbScopes;

    for (const auto& [sid, scope] : scopes) {
        std::vector<flatbuffers::Offset<Collections::Persist::Collection>>
                fbCollections;

        for (const auto& c : scope.collections) {
            auto newEntry = Collections::Persist::CreateCollection(
                    builder,
                    uint32_t(c.cid),
                    c.maxTtl.has_value(),
                    c.maxTtl.value_or(std::chrono::seconds(0)).count(),
                    builder.CreateString(c.name),
                    getHistoryFromCanDeduplicate(c.canDeduplicate),
                    c.metered == Metered::Yes);
            fbCollections.push_back(newEntry);
        }
        auto collectionVector = builder.CreateVector(fbCollections);

        if (scope.dataLimit) {
            auto limits = Collections::Persist::CreateScopeLimits(
                    builder,
                    true,
                    scope.dataLimit.value(),
                    scope.dataLimitFromCluster);
            auto newEntry = Collections::Persist::CreateScope(
                    builder,
                    uint32_t(sid),
                    builder.CreateString(scope.name),
                    collectionVector,
                    limits,
                    getHistoryFromCanDeduplicate(scope.canDeduplicate));
            fbScopes.push_back(newEntry);
        } else {
            auto newEntry = Collections::Persist::CreateScope(
                    builder,
                    uint32_t(sid),
                    builder.CreateString(scope.name),
                    collectionVector,
                    0, // No limits
                    getHistoryFromCanDeduplicate(scope.canDeduplicate));
            fbScopes.push_back(newEntry);
        }
    }

    auto scopeVector = builder.CreateVector(fbScopes);
    auto toWrite = Collections::Persist::CreateManifest(
            builder, uid, false, scopeVector);
    builder.Finish(toWrite);
    return builder.Release();
}

// sibling of toFlatbuffer, construct a Manifest from a flatbuffer format
Manifest::Manifest(std::string_view flatbufferData, Manifest::FlatBuffers tag)
    : defaultCollectionExists(false), scopes(), uid(0) {
    flatbuffers::Verifier v(
            reinterpret_cast<const uint8_t*>(flatbufferData.data()),
            flatbufferData.size());
    if (!v.VerifyBuffer<Collections::Persist::Manifest>(nullptr)) {
        std::stringstream ss;
        ss << "Collections::Manifest::Manifest(FlatBuffers): flatbufferData "
              "invalid, ptr:"
           << reinterpret_cast<const void*>(flatbufferData.data())
           << ", size:" << flatbufferData.size();

        throw std::invalid_argument(ss.str());
    }

    auto manifest = flatbuffers::GetRoot<Collections::Persist::Manifest>(
            reinterpret_cast<const uint8_t*>(flatbufferData.data()));

    uid = manifest->uid();

    for (const Collections::Persist::Scope* scope : *manifest->scopes()) {
        std::vector<CollectionMetaData> scopeCollections;

        for (const Collections::Persist::Collection* collection :
             *scope->collections()) {
            cb::ExpiryLimit maxTtl;
            CollectionID cid(collection->collectionId());
            if (collection->ttlValid()) {
                maxTtl = std::chrono::seconds(collection->maxTtl());
            }

            enableDefaultCollection(cid);
            scopeCollections.emplace_back(
                    ScopeID{scope->scopeId()},
                    cid,
                    collection->name()->str(),
                    maxTtl,
<<<<<<< HEAD
                    scope->scopeId(),
                    getCanDeduplicateFromHistory(collection->history()),
                    collection->metered() ? Metered::Yes : Metered::No});
=======
                    getCanDeduplicateFromHistory(collection->history()));
>>>>>>> a93fe221
        }

        std::optional<size_t> dataSize;
        uint64_t pristineValue = 0;

        if (scope->limits() && scope->limits()->dataSizeEnabled()) {
            dataSize = scope->limits()->dataSize();
            pristineValue = scope->limits()->dataSizeClusterValue();
        }

        this->scopes.emplace(
                scope->scopeId(),
                Scope{dataSize,
                      pristineValue,
                      scope->name()->str(),
                      std::move(scopeCollections),
                      getCanDeduplicateFromHistory(scope->history())});
    }

    // Now build the collection id to collection-entry map
    buildCollectionIdToEntryMap();
}

void Manifest::addCollectionStats(KVBucket& bucket,
                                  const BucketStatCollector& collector) const {
    try {
        using namespace cb::stats;
        // manifest_uid is always permitted (e.g. get_collections_manifest
        // exposes this too). It reveals nothing about scopes or collections but
        // is useful for assisting in access failures
        collector.addStat(Key::manifest_uid, uid);
        for (const auto& [sid, scope] : scopes) {
            std::string_view scopeName = scope.name;
            auto scopeC = collector.forScope(scopeName, sid);
            for (const auto& entry : scope.collections) {
                auto collectionC = scopeC.forCollection(entry.name, entry.cid);
                // The inclusion of each collection requires an appropriate
                // privilege
                if (collectionC.testPrivilegeForStat(sid, entry.cid) !=
                    cb::engine_errc::success) {
                    continue; // skip this collection
                }

                collectionC.addStat(Key::collection_name, entry.name);

                if (entry.maxTtl) {
                    collectionC.addStat(Key::collection_maxTTL,
                                        entry.maxTtl->count());
                }

                if (entry.metered == Metered::No) {
                    collectionC.addStat(Key::collection_metered, "no");
                }

                collectionC.addStat(
                        Key::collection_history,
                        getHistoryFromCanDeduplicate(entry.canDeduplicate));
            }
        }
    } catch (const std::exception& e) {
        EP_LOG_WARN(
                "Manifest::addCollectionStats failed to build stats "
                "exception:{}",
                e.what());
    }
}

// Generates the stats for the 'scopes' key
void Manifest::addScopeStats(KVBucket& bucket,
                             const BucketStatCollector& collector) const {
    try {
        using namespace cb::stats;
        // manifest_uid is always permitted (e.g. get_collections_manifest
        // exposes this too). It reveals nothing about scopes or collections but
        // is useful for assisting in access failures
        collector.addStat(Key::manifest_uid, uid);

        for (const auto& entry : scopes) {
            std::string_view scopeName = entry.second.name;
            auto scopeC = collector.forScope(scopeName, entry.first);
            // The inclusion of each scope requires an appropriate
            // privilege
            if (scopeC.testPrivilegeForStat(entry.first, {}) !=
                cb::engine_errc::success) {
                continue; // skip this scope
            }
            const auto name = entry.second.name;

            scopeC.addStat(Key::scope_name, name);
            scopeC.addStat(Key::scope_collection_count,
                           entry.second.collections.size());

            if (entry.second.dataLimit) {
                scopeC.addStat(Key::scope_data_limit,
                               entry.second.dataLimitFromCluster);
            }

            // add each collection name and id
            for (const auto& colEntry : entry.second.collections) {
                auto collectionC =
                        scopeC.forCollection(colEntry.name, colEntry.cid);
                collectionC.addStat(Key::collection_name, colEntry.name);
            }
        }
    } catch (const std::exception& e) {
        EP_LOG_WARN(
                "Manifest::addScopeStats failed to build stats "
                "exception:{}",
                e.what());
    }
}

std::optional<CollectionID> Manifest::getCollectionID(
        ScopeID scope, std::string_view path) const {
    int pos = path.find_first_of('.');
    auto collection = path.substr(pos + 1);

    // Empty collection part of the path means default collection.
    if (collection.empty()) {
        collection = DefaultCollectionIdentifier;
    }

    if (!validName(collection)) {
        throw cb::engine_error(cb::engine_errc::invalid_arguments,
                               "Manifest::getCollectionID invalid collection:" +
                                       std::string(collection));
    }

    auto scopeItr = scopes.find(scope);
    if (scopeItr == scopes.end()) {
        // Assumption is that a valid scope will be given because it was looked
        // up first via getScopeId(path) - so it is invalid to give a bad scope.
        throw std::invalid_argument(
                "Manifest::getCollectionID given unknown scope:" +
                scope.to_string());
    }
    for (const auto& c : scopeItr->second.collections) {
        if (c.name == collection) {
            return c.cid;
        }
    }

    return {};
}

std::optional<ScopeID> Manifest::getScopeID(std::string_view path) const {
    int pos = path.find_first_of('.');
    auto scope = path.substr(0, pos);

    // Empty scope part of the path means default scope.
    if (scope.empty()) {
        scope = DefaultScopeIdentifier;
    }

    if (!(validName(scope))) {
        throw cb::engine_error(
                cb::engine_errc::invalid_arguments,
                "Manifest::getScopeID invalid scope:" + std::string(scope));
    }

    for (const auto& s : scopes) {
        if (s.second.name == scope) {
            return s.first;
        }
    }

    return {};
}

std::optional<ScopeID> Manifest::getScopeID(const DocKey& key) const {
    return getScopeID(key.getCollectionID());
}

std::optional<ScopeID> Manifest::getScopeID(CollectionID cid) const {
    if (cid.isDefaultCollection() && defaultCollectionExists) {
        return ScopeID{ScopeID::Default};
    } else {
        auto itr = collections.find(cid);
        if (itr != collections.end()) {
            return itr->second.sid;
        }
    }
    return {};
}

DataLimit Manifest::getScopeDataLimit(ScopeID sid) const {
    auto scopeItr = scopes.find(sid);
    if (scopeItr == scopes.end()) {
        return std::nullopt;
    }
    return scopeItr->second.dataLimit;
}

std::optional<Metered> Manifest::isMetered(CollectionID cid) const {
    auto itr = collections.find(cid);
    if (itr != collections.end()) {
        return itr->second.metered;
    }
    return {};
}

std::optional<CollectionEntry> Manifest::getCollectionEntry(
        CollectionID cid) const {
    auto itr = collections.find(cid);
    if (itr != collections.end()) {
        return itr->second;
    }
    return {};
}

CanDeduplicate Manifest::getCanDeduplicate(CollectionID cid) const {
    auto itr = collections.find(cid);
    if (itr != collections.end()) {
        return itr->second.canDeduplicate;
    }
    return CanDeduplicate::Yes;
}

void Manifest::dump() const {
    std::cerr << *this << std::endl;
}

<<<<<<< HEAD
bool CollectionEntry::operator==(const CollectionEntry& other) const {
    return cid == other.cid && name == other.name && sid == other.sid &&
           maxTtl == other.maxTtl && metered == other.metered &&
           canDeduplicate == other.canDeduplicate;
}

=======
>>>>>>> a93fe221
bool Scope::operator==(const Scope& other) const {
    bool equal = name == other.name &&
                 collections.size() == other.collections.size() &&
                 dataLimit == other.dataLimit &&
                 dataLimitFromCluster == other.dataLimitFromCluster &&
                 canDeduplicate == other.canDeduplicate;
    if (equal) {
        for (const auto& c : collections) {
            equal &= std::find(other.collections.begin(),
                               other.collections.end(),
                               c) != other.collections.end();
            if (!equal) {
                break;
            }
        }
    }
    return equal;
}

bool Manifest::operator==(const Manifest& other) const {
    return (uid == other.uid) && isEqualContent(other);
}

// tests the equality of contents, i.e. everything but the uid
bool Manifest::isEqualContent(const Manifest& other) const {
    bool equal = defaultCollectionExists == other.defaultCollectionExists;
    equal &= scopes == other.scopes &&
             collections.size() == other.collections.size();
    return equal;
}

cb::engine_error Manifest::isSuccessor(const Manifest& successor) const {
    // else must be a > uid and any changes must be valid or equal uid with no
    // changes
    if (successor.getUid() > uid) {
        // Log scope creations
        for (auto itr = successor.beginScopes(); itr != successor.endScopes();
             ++itr) {
            if (scopes.count(itr->first) == 0) {
                EP_LOG_INFO("create scope manifest:{:#x}, sid:{}, {}",
                            successor.getUid(),
                            itr->first,
                            itr->second);
            }
        }

        // Log collection creations
        for (auto itr = successor.begin(); itr != successor.end(); ++itr) {
            if (collections.count(itr->first) == 0) {
                EP_LOG_INFO("create collection manifest:{:#x}, {}",
                            successor.getUid(),
                            itr->second);
            }
        }

        // For each scope-id in this is it in successor?
        for (const auto& [sid, scope] : scopes) {
            auto itr = successor.findScope(sid);
            // If the sid still exists it must have the same name
            if (itr != successor.endScopes()) {
                if (scope.name != itr->second.name) {
                    return cb::engine_error(
                            cb::engine_errc::cannot_apply_collections_manifest,
                            "invalid name change detected on scope "
                            "sid:" + sid.to_string() +
                                    ", name:" + scope.name +
                                    ", new-name:" + itr->second.name);
                }
            } else {
                EP_LOG_INFO("drop scope manifest:{:#x}, sid:{}",
                            successor.getUid(),
                            sid);
            }
        }

        // For each collection in this is it in successor?
        for (const auto& [cid, collection] : collections) {
            auto itr = successor.findCollection(cid);
            if (itr != successor.end()) {
                // CollectionEntry must be equal (no maxTTL changes either)
                if (collection != itr->second) {
                    return cb::engine_error(
                            cb::engine_errc::cannot_apply_collections_manifest,
                            fmt::format(
                                    "invalid collection manifest change "
                                    "detected current:{{{}}}, successor:{{{}}}",
                                    collection,
                                    itr->second));
                }
            } else {
                EP_LOG_INFO("drop collection manifest:{:#x} cid:{}, sid:{}, ",
                            successor.getUid(),
                            cid,
                            collection.sid);
            }
        }
    } else if (uid == successor.getUid()) {
        if (*this != successor) {
            return cb::engine_error(
                    cb::engine_errc::cannot_apply_collections_manifest,
                    "equal uid but not an equal manifest");
        }
    } else {
        return cb::engine_error(
                cb::engine_errc::cannot_apply_collections_manifest,
                "uid must be >= current-uid:" + std::to_string(uid) +
                        ", new-uid:" + std::to_string(successor.getUid()));
    }

    return cb::engine_error(cb::engine_errc::success, "");
}

bool Manifest::isEpoch() const {
    // The epoch manifest is uid:0 with default scope and default collection.
    if (uid > 0 || scopes.size() != 1 || collections.size() != 1) {
        return false;
    }

    // Now check the 1 scope and collection are the defaults
    const auto collection = findCollection(CollectionID::Default);
    if (collection == collections.end()) {
        return false;
    }

    const auto scope = findScope(ScopeID::Default);
    if (scope == scopes.end()) {
        return false;
    }

    // Default collection has no maxTTL and no history defined
    // Scope has no history and no data limit defined
    return collection->second.canDeduplicate == CanDeduplicate::Yes &&
           !collection->second.maxTtl.has_value() &&
           collection->second.name == DefaultCollectionIdentifier &&
           scope->second.canDeduplicate == CanDeduplicate::Yes &&
           !scope->second.dataLimit.has_value() &&
           scope->second.name == DefaultScopeIdentifier;
}

std::ostream& operator<<(std::ostream& os, const Manifest& manifest) {
    os << "Collections::Manifest"
       << ", defaultCollectionExists:" << manifest.defaultCollectionExists
       << ", uid:" << manifest.uid
       << ", collections.size:" << manifest.collections.size() << std::endl;
    for (const auto& [sid, scope] : manifest.scopes) {
        os << "scope:{" << sid << ", " << scope;
        os << ", collections:[";

        for (const auto& collection : scope.collections) {
            os << "{" << collection << "}\n";
        }
        os << "]\n";
    }

    for (const auto& [key, collection] : manifest.collections) {
        os << "{key:" << key << ", " << collection << "}\n";
    }
    return os;
}

<<<<<<< HEAD
std::string to_string(const CollectionEntry& collection) {
    return fmt::format(
            "cid:{}, name:{}, ttl:{{{}, {}}}, sid:{}, {}, {}",
            collection.cid.to_string(),
            collection.name,
            collection.maxTtl.has_value(),
            collection.maxTtl.value_or(std::chrono::seconds(0)).count(),
            collection.sid.to_string(),
            collection.canDeduplicate,
            collection.metered);
}

std::ostream& operator<<(std::ostream& os, const CollectionEntry& collection) {
    return os << to_string(collection);
}

=======
>>>>>>> a93fe221
std::string to_string(const Scope& scope) {
    // not descending into the collections vector as caller can choose how to
    // space that out.
    return fmt::format(
            "name:{}, limit:{{{},{}}}, limitFromCluster:{}, size:{}, {}",
            scope.name,
            scope.dataLimit.has_value(),
            scope.dataLimit.value_or(0),
            scope.dataLimitFromCluster,
            scope.collections.size(),
            scope.canDeduplicate);
}

std::ostream& operator<<(std::ostream& os, const Scope& scope) {
    return os << to_string(scope);
}
}<|MERGE_RESOLUTION|>--- conflicted
+++ resolved
@@ -262,20 +262,12 @@
             }
 
             enableDefaultCollection(cidValue);
-<<<<<<< HEAD
-            scopeCollections.push_back(CollectionEntry{cidValue,
-                                                       cnameValue,
-                                                       maxTtl,
-                                                       sidValue,
-                                                       collectionCanDeduplicate,
-                                                       meteredState});
-=======
             scopeCollections.emplace_back(sidValue,
                                           cidValue,
                                           cnameValue,
                                           maxTtl,
+                                          meteredState,
                                           collectionCanDeduplicate);
->>>>>>> a93fe221
         }
 
         // Check for limits - only support for data_size
@@ -549,13 +541,8 @@
                     cid,
                     collection->name()->str(),
                     maxTtl,
-<<<<<<< HEAD
-                    scope->scopeId(),
-                    getCanDeduplicateFromHistory(collection->history()),
-                    collection->metered() ? Metered::Yes : Metered::No});
-=======
+                    collection->metered() ? Metered::Yes : Metered::No,
                     getCanDeduplicateFromHistory(collection->history()));
->>>>>>> a93fe221
         }
 
         std::optional<size_t> dataSize;
@@ -757,7 +744,7 @@
     return {};
 }
 
-std::optional<CollectionEntry> Manifest::getCollectionEntry(
+std::optional<CollectionMetaData> Manifest::getCollectionEntry(
         CollectionID cid) const {
     auto itr = collections.find(cid);
     if (itr != collections.end()) {
@@ -778,15 +765,6 @@
     std::cerr << *this << std::endl;
 }
 
-<<<<<<< HEAD
-bool CollectionEntry::operator==(const CollectionEntry& other) const {
-    return cid == other.cid && name == other.name && sid == other.sid &&
-           maxTtl == other.maxTtl && metered == other.metered &&
-           canDeduplicate == other.canDeduplicate;
-}
-
-=======
->>>>>>> a93fe221
 bool Scope::operator==(const Scope& other) const {
     bool equal = name == other.name &&
                  collections.size() == other.collections.size() &&
@@ -947,25 +925,6 @@
     return os;
 }
 
-<<<<<<< HEAD
-std::string to_string(const CollectionEntry& collection) {
-    return fmt::format(
-            "cid:{}, name:{}, ttl:{{{}, {}}}, sid:{}, {}, {}",
-            collection.cid.to_string(),
-            collection.name,
-            collection.maxTtl.has_value(),
-            collection.maxTtl.value_or(std::chrono::seconds(0)).count(),
-            collection.sid.to_string(),
-            collection.canDeduplicate,
-            collection.metered);
-}
-
-std::ostream& operator<<(std::ostream& os, const CollectionEntry& collection) {
-    return os << to_string(collection);
-}
-
-=======
->>>>>>> a93fe221
 std::string to_string(const Scope& scope) {
     // not descending into the collections vector as caller can choose how to
     // space that out.

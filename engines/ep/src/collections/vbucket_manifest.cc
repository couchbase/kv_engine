/* -*- Mode: C++; tab-width: 4; c-basic-offset: 4; indent-tabs-mode: nil -*- */
/*
 *     Copyright 2017-Present Couchbase, Inc.
 *
 *   Use of this software is governed by the Business Source License included
 *   in the file licenses/BSL-Couchbase.txt.  As of the Change Date specified
 *   in that file, in accordance with the Business Source License, use of this
 *   software will be governed by the Apache License, Version 2.0, included in
 *   the file licenses/APL2.txt.
 */

#include "collections/vbucket_manifest.h"
#include "collections/manager.h"
#include "collections/vbucket_manifest_handles.h"

#include "bucket_logger.h"
#include "checkpoint_manager.h"
#include "collections/events_generated.h"
#include "collections/kvstore.h"
#include "collections/manifest.h"
#include "ep_time.h"
#include "item.h"
#include "systemevent_factory.h"
#include "vbucket.h"

#include <statistics/cbstat_collector.h>

#include <memory>

namespace Collections::VB {

Manifest::Manifest(std::shared_ptr<Manager> manager)
    : manager(std::move(manager)) {
    addNewScopeEntry(ScopeID::Default, DefaultScopeIdentifier, DataLimit{});
    addNewCollectionEntry({ScopeID::Default, CollectionID::Default},
                          DefaultCollectionIdentifier,
                          cb::NoExpiryLimit,
                          Collections::Metered::Yes,
                          CanDeduplicate::Yes,
                          0 /*startSeqno*/);
}

Manifest::Manifest(std::shared_ptr<Manager> manager,
                   const KVStore::Manifest& data)
    : manifestUid(data.manifestUid),
      manager(std::move(manager)),
      dropInProgress(data.droppedCollectionsExist) {
    auto bucketManifest = this->manager->getCurrentManifest().rlock();
    for (const auto& scope : data.scopes) {
        addNewScopeEntry(scope.metaData.sid,
                         scope.metaData.name,
                         bucketManifest->getScopeDataLimit(scope.metaData.sid));
    }

    for (const auto& e : data.collections) {
        const auto& meta = e.metaData;
        // For the Metered state, if the Manifest does not know the collection
        // (isMetered returns no value) set the state to be Yes. The Manifest
        // may not yet know the collection if the VB::Manifest learned of the
        // collection via DCP ahead of ns_server pushing via set_collections +
        // we then warmed up (note this is also a replica). The value of Yes
        // will be checked/corrected when/if the VB is made active
        addNewCollectionEntry(
                {meta.sid, meta.cid},
                meta.name,
                meta.maxTtl,
                bucketManifest->isMetered(meta.cid).value_or(Metered::Yes),
                bucketManifest->getCanDeduplicate(meta.cid),
                e.startSeqno);
    }
}

Manifest::~Manifest() {
    // Erase our collections/scopes and tell the manager so that metadata can
    // be deleted if no longer in use.
    for (auto itr = map.begin(); itr != map.end();) {
        auto& [id, entry] = *itr;
        manager->dereferenceMeta(id, entry.takeMeta());
        itr = map.erase(itr);
    }

    for (auto itr = scopes.begin(); itr != scopes.end();) {
        auto& [id, entry] = *itr;
        manager->dereferenceMeta(id, entry.takeMeta());
        itr = scopes.erase(itr);
    }
}

Manifest::Manifest(Manifest& other) : manager(other.manager) {
    // Prevent other from being modified while we copy.
    Manifest::mutex_type::WriteHolder wlock(other.rwlock);

    // Collection/Scope maps are not trivially copyable, so we do it manually
    for (auto& [cid, entry] : other.map) {
        CollectionSharedMetaDataView meta{entry.getName(),
                                          entry.getScopeID(),
                                          entry.getMaxTtl(),
                                          entry.isMetered(),
                                          entry.getCanDeduplicate()};
        auto [itr, inserted] =
                map.try_emplace(cid,
                                other.manager->createOrReferenceMeta(cid, meta),
                                entry.getStartSeqno());
        Expects(inserted);
        itr->second.setItemCount(entry.getItemCount());
        itr->second.setDiskSize(entry.getDiskSize());
        itr->second.setHighSeqno(entry.getHighSeqno());
        itr->second.setPersistedHighSeqno(entry.getPersistedHighSeqno());
        itr->second.setMetered(entry.isMetered());
    }

    for (auto& [sid, entry] : other.scopes) {
        ScopeSharedMetaDataView meta{entry.getName(), entry.getDataLimit()};
        auto [itr, inserted] = scopes.try_emplace(
                sid,
                entry.getDataSize(),
                other.manager->createOrReferenceMeta(sid, meta));
        Expects(inserted);
    }

    droppedCollections = other.droppedCollections;
    manifestUid = other.manifestUid;
    dropInProgress.store(other.dropInProgress);
}

//
// applyDrops (and applyCreates et'al) all follow a similar pattern and are
// tightly coupled with completeUpdate. As input the function is given a set of
// changes to process (non const reference). The set could have 0, 1 or n
// entries to process. An input 'changes' of zero length means nothing happens.
// The function just skips and returns an empty optional.
//
// For 1 or n, the function starts by copying and removing 1 entry from the
// input set, leaving 0, 1 or n - 1 entries to be processed.
//
// In the case of 0, nothing further happens except returning the 'popped' copy.
//
// For the 1 or n -1  case, the entries are now dropped (or created based on the
// function), importantly the drop is tagged with the current manifest-UID and
// not the new manifest-UID. This is because we have not reached the end of the
// new manifest and cannot yet move the state forward to the new UID.
//
// Finally the changes are cleared and the 0 or 1 we copied earlier is returned.
//
std::optional<CollectionID> Manifest::applyDrops(
        VBucketStateLockRef vbStateLock,
        WriteHandle& wHandle,
        ::VBucket& vb,
        std::vector<CollectionID>& changes) {
    std::optional<CollectionID> rv;
    if (!changes.empty()) {
        rv = changes.back();
        changes.pop_back();
    }
    for (CollectionID cid : changes) {
        dropCollection(vbStateLock,
                       wHandle,
                       vb,
                       manifestUid,
                       cid,
                       OptionalSeqno{/*no-seqno*/});
    }
    changes.clear();
    return rv;
}

std::optional<Manifest::CollectionCreation> Manifest::applyCreates(
        VBucketStateLockRef vbStateLock,
        const WriteHandle& wHandle,
        ::VBucket& vb,
        std::vector<CollectionCreation>& changes) {
    std::optional<CollectionCreation> rv;
    if (!changes.empty()) {
        rv = changes.back();
        changes.pop_back();
    }
    for (const auto& creation : changes) {
        createCollection(vbStateLock,
                         wHandle,
                         vb,
                         manifestUid,
                         creation.identifiers,
                         creation.name,
                         creation.maxTtl,
                         creation.metered,
                         creation.canDeduplicate,
                         OptionalSeqno{/*no-seqno*/});
    }
    changes.clear();
    return rv;
}

std::optional<ScopeID> Manifest::applyScopeDrops(
        VBucketStateLockRef vbStateLock,
        const WriteHandle& wHandle,
        ::VBucket& vb,
        std::vector<ScopeID>& changes) {
    std::optional<ScopeID> rv;
    if (!changes.empty()) {
        rv = changes.back();
        changes.pop_back();
    }
    for (ScopeID sid : changes) {
        dropScope(vbStateLock,
                  wHandle,
                  vb,
                  manifestUid,
                  sid,
                  OptionalSeqno{/*no-seqno*/});
    }

    changes.clear();
    return rv;
}

std::optional<Manifest::ScopeCreation> Manifest::applyScopeCreates(
        VBucketStateLockRef vbStateLock,
        const WriteHandle& wHandle,
        ::VBucket& vb,
        std::vector<ScopeCreation>& changes) {
    std::optional<ScopeCreation> rv;
    if (!changes.empty()) {
        rv = changes.back();
        changes.pop_back();
    }
    for (const auto& creation : changes) {
        createScope(vbStateLock,
                    wHandle,
                    vb,
                    manifestUid,
                    creation.sid,
                    creation.name,
                    creation.dataLimit,
                    OptionalSeqno{/*no-seqno*/});
    }
    changes.clear();
    return rv;
}

void Manifest::updateUid(ManifestUid uid, bool reset) {
    if (reset) {
        manifestUid.reset(uid);
    } else {
        manifestUid = uid;
    }
}

// The update is split into two parts
// 1) Input validation and change processing (only need read lock)
// 2) Applying the change(s) (need write lock)
// We utilise the upgrade feature of our mutex so that we can switch from
// read (using UpgradeHolder) to write
ManifestUpdateStatus Manifest::update(VBucketStateLockRef vbStateLock,
                                      VBucket& vb,
                                      const Collections::Manifest& manifest) {
    mutex_type::UpgradeHolder upgradeLock(rwlock);
    auto status = canUpdate(manifest);
    if (status != ManifestUpdateStatus::Success) {
        EP_LOG_WARN(
                "Manifest::update {} error:{} vb-uid:{:#x} manifest-uid:{:#x}",
                vb.getId(),
                to_string(status),
                manifestUid,
                manifest.getUid());
        return status;
    }

    auto changes = processManifest(manifest);

    // If manifest was equal.
    if (manifest.getUid() == manifestUid) {
        if (changes.none()) {
            return ManifestUpdateStatus::Success;
        } else if (changes.wouldCreateOrDrop()) {
            // Log verbosely for this case. An equal manifest should not change
            // the scope or collection membership
            EP_LOG_WARN(
                    "Manifest::update {} with equal uid:{:#x} but differences "
                    "scopes+:{}, collections+:{}, scopes-:{}, collections-:{}",
                    vb.getId(),
                    manifestUid,
                    changes.scopesToCreate.size(),
                    changes.collectionsToCreate.size(),
                    changes.scopesToDrop.size(),
                    changes.collectionsToDrop.size());
            return ManifestUpdateStatus::EqualUidWithDifferences;
        }
        // else a scope modification or change of scopeWithDataLimitExists is
        // allowed when the uid is equal
        Expects(!changes.scopesToModify.empty() ||
                changes.changeScopeWithDataLimitExists);
    }

    completeUpdate(vbStateLock, std::move(upgradeLock), vb, changes);
    return ManifestUpdateStatus::Success;
}

void Manifest::applyFlusherStats(
        CollectionID cid, const FlushAccounting::StatisticsUpdate& flushStats) {
    // Check if collection is currently alive - if so apply to main mainfest
    // stats.
    auto collection = lock(cid);
    if (collection.isLogicallyDeleted(flushStats.getPersistedHighSeqno())) {
        // Update the stats for the dropped collection.
        droppedCollections.wlock()->applyStatsChanges(cid, flushStats);
    } else {
        // update the "live" stats.
        collection.updateItemCount(flushStats.getItemCount());
        collection.setPersistedHighSeqno(flushStats.getPersistedHighSeqno());
        collection.updateDiskSize(flushStats.getDiskSize());
        collection.updateScopeDataSize(flushStats.getDiskSize());
    }
}

// This function performs the final part of the vbucket collection update.
// The function processes each of the changeset vectors and the ordering is
// important. The ordering of the system-events into the vbucket defines
// the order DCP transmits the events.
//
// 1) First collections are dropped, this must happen before step 4 and 2/5.
//    Before step 4 because a collection can be re-created by force (so it must
//    drop before create). Before step 2/5 because the collection drops could
//    be due to a scope drop, and the collection drop events must happen before
//    the scope drop event.
// 2) Scopes to force-drop must happen next. A scope drop must be seen after
//    the collection drop events and the before any subsequent re-create of the
//    scope.
// 3) Scopes are created. This must happen before step 4, collection creation.
// 4) Collections are created.
// 5) Scopes are dropped, this is last so the scope drop will come after any
//    collections dropped as part of the scope removal.
//
// As the function runs it also has to decide at each point which manifest-UID
// to associate with the system-events. The new manifest UID is only "exposed"
// for the final event of the changeset.
void Manifest::completeUpdate(VBucketStateLockRef vbStateLock,
                              mutex_type::UpgradeHolder&& upgradeLock,
                              ::VBucket& vb,
                              Manifest::ManifestChanges& changeset) {
    // Write Handle now needed
    WriteHandle wHandle(*this, vbStateLock, std::move(upgradeLock));

    // Capture the UID
    if (changeset.none()) {
        updateUid(changeset.uid, false /*reset*/);
        return;
    }

    if (changeset.changeScopeWithDataLimitExists) {
        EP_LOG_INFO(
                "Manifest::completeUpdate {} toggling scopeWithDataLimitExists "
                "{} -> {}",
                vb.getId(),
                scopeWithDataLimitExists,
                changeset.changeScopeWithDataLimitExists.value());
        scopeWithDataLimitExists =
                changeset.changeScopeWithDataLimitExists.value();
    }

    auto finalDeletion =
            applyDrops(vbStateLock, wHandle, vb, changeset.collectionsToDrop);
    if (finalDeletion) {
        // if the changeset is now 'drained' of create/drop, then this is final
        // the final change to make - so use changeset.uid
        dropCollection(vbStateLock,
                       wHandle,
                       vb,
                       changeset.getUidForChange(manifestUid),
                       *finalDeletion,
                       OptionalSeqno{/*no-seqno*/});
    }

    auto finalScopeCreate = applyScopeCreates(
            vbStateLock, wHandle, vb, changeset.scopesToCreate);
    if (finalScopeCreate) {
        createScope(vbStateLock,
                    wHandle,
                    vb,
                    changeset.getUidForChange(manifestUid),
                    finalScopeCreate.value().sid,
                    finalScopeCreate.value().name,
                    finalScopeCreate.value().dataLimit,
                    OptionalSeqno{/*no-seqno*/});
    }

    auto finalAddition = applyCreates(
            vbStateLock, wHandle, vb, changeset.collectionsToCreate);

    if (finalAddition) {
        createCollection(vbStateLock,
                         wHandle,
                         vb,
                         changeset.getUidForChange(manifestUid),
                         finalAddition.value().identifiers,
                         finalAddition.value().name,
                         finalAddition.value().maxTtl,
                         finalAddition.value().metered,
                         finalAddition.value().canDeduplicate,
                         OptionalSeqno{/*no-seqno*/});
    }

    // This is done last so the scope deletion follows any collection
    // deletions
    auto finalScopeDrop =
            applyScopeDrops(vbStateLock, wHandle, vb, changeset.scopesToDrop);

    if (finalScopeDrop) {
        dropScope(vbStateLock,
                  wHandle,
                  vb,
                  changeset.uid,
                  *finalScopeDrop,
                  OptionalSeqno{/*no-seqno*/});
    }

    // The scope and collection modifications are process last. These generate
    // no system-events and only result in this VB::Manifest being corrected
    // the values from the Manifest for a subset of the scope/collection
    // metadata
    for (const auto& modified : changeset.scopesToModify) {
        // Here the changeset.uid is used as it's for logging
        modifyScope(wHandle, vb, changeset.uid, modified);
    }

    for (const auto& modified : changeset.collectionsToModify) {
        // Here the changeset.uid is used as it's for logging
        modifyCollection(wHandle, vb, changeset.uid, modified);
    }
}

// @return true if newEntry compared to existingEntry shows an immutable
//              property has changed
static bool isImmutablePropertyModified(const CollectionMetaData& newEntry,
                                        const ManifestEntry& existingEntry) {
    return newEntry.sid != existingEntry.getScopeID() ||
           newEntry.name != existingEntry.getName();
}

// @return true if newEntry compared to existingEntry shows an immutable
//              property has changed (only compares Scope vs name)
static bool isImmutablePropertyModified(const Collections::Scope& newEntry,
                                        std::string_view name) {
    return newEntry.name != name;
}

ManifestUpdateStatus Manifest::canUpdate(
        const Collections::Manifest& manifest) const {
    // Cannot go backwards
    if (manifest.getUid() < manifestUid) {
        return ManifestUpdateStatus::Behind;
    }

    for (const auto& [cid, entry] : map) {
        auto itr = manifest.findCollection(cid);
        if (itr != manifest.end() &&
            isImmutablePropertyModified(itr->second, entry)) {
            return ManifestUpdateStatus::ImmutablePropertyModified;
        }
    }

    for (const auto& [sid, entry] : scopes) {
        auto itr = manifest.findScope(sid);
        if (itr != manifest.endScopes() &&
            isImmutablePropertyModified(itr->second, entry.getName())) {
            return ManifestUpdateStatus::ImmutablePropertyModified;
        }
    }

    return ManifestUpdateStatus::Success;
}

void Manifest::createCollection(VBucketStateLockRef vbStateLock,
                                const WriteHandle& wHandle,
                                ::VBucket& vb,
                                ManifestUid newManUid,
                                ScopeCollectionPair identifiers,
                                std::string_view collectionName,
                                cb::ExpiryLimit maxTtl,
                                Metered metered,
                                CanDeduplicate canDeduplicate,
                                OptionalSeqno optionalSeqno) {
    // 1. Update the manifest, adding or updating an entry in the collections
    // map. The start-seqno is 0 here and is patched up once we've created and
    // queued the system-event Item (step 2 and 3)
    auto& entry = addNewCollectionEntry(
            identifiers, collectionName, maxTtl, metered, canDeduplicate, 0);

    // 1.1 record the uid of the manifest which is adding the collection
    updateUid(newManUid, optionalSeqno.has_value());

    // 2. Queue a system event, this will take a copy of the manifest ready
    //    for persistence into the vb state file.
    auto seqno = queueCollectionSystemEvent(vbStateLock,
                                            wHandle,
                                            vb,
                                            identifiers.second,
                                            collectionName,
                                            entry,
                                            SystemEventType::Create,
                                            optionalSeqno,
                                            {/*no callback*/});

    EP_LOG_DEBUG(
            "{} create collection:id:{}, name:{} in scope:{}, metered:{}, "
            "seq:{}, manifest:{:#x}, {}{}{}",
            vb.getId(),
            identifiers.second,
            collectionName,
            identifiers.first,
            metered,
            seqno,
            newManUid,
            canDeduplicate,
            maxTtl.has_value()
                    ? ", maxttl:" + std::to_string(maxTtl.value().count())
                    : "",
            optionalSeqno.has_value() ? ", replica" : "");

    // 3. Now patch the entry with the seqno of the system event, note the copy
    //    of the manifest taken at step 1 gets the correct seqno when the system
    //    event is flushed.
    entry.setStartSeqno(seqno);
}

ManifestEntry& Manifest::addNewCollectionEntry(ScopeCollectionPair identifiers,
                                               std::string_view collectionName,
                                               cb::ExpiryLimit maxTtl,
                                               Metered metered,
                                               CanDeduplicate canDeduplicate,
                                               int64_t startSeqno) {
    CollectionSharedMetaDataView meta{
            collectionName, identifiers.first, maxTtl, metered, canDeduplicate};
    auto [itr, inserted] = map.try_emplace(
            identifiers.second,
            manager->createOrReferenceMeta(identifiers.second, meta),
            startSeqno);

    if (!inserted) {
        throwException<std::logic_error>(
                __FUNCTION__,
                "The collection already exists: failed adding collection:" +
                        identifiers.second.to_string() +
                        ", name:" + std::string(collectionName) +
                        ", scope:" + identifiers.first.to_string() +
                        ", startSeqno:" + std::to_string(startSeqno));
    }

    return itr->second;
}

ScopeEntry& Manifest::addNewScopeEntry(ScopeID sid,
                                       std::string_view scopeName,
                                       DataLimit dataLimit) {
    return addNewScopeEntry(
            sid,
            manager->createOrReferenceMeta(
                    sid, ScopeSharedMetaDataView{scopeName, dataLimit}));
}

ScopeEntry& Manifest::addNewScopeEntry(
        ScopeID sid, SingleThreadedRCPtr<ScopeSharedMetaData> sharedMeta) {
    auto [itr, emplaced] = scopes.try_emplace(sid, 0, sharedMeta);
    if (!emplaced) {
        throwException<std::logic_error>(
                __FUNCTION__, "scope already exists, scope:" + sid.to_string());
    }

    return itr->second;
}

void Manifest::dropCollection(VBucketStateLockRef vbStateLock,
                              WriteHandle& wHandle,
                              ::VBucket& vb,
                              ManifestUid newManUid,
                              CollectionID cid,
                              OptionalSeqno optionalSeqno) {
    bool processingTombstone = false;
    // A replica that receives a collection tombstone is required to persist
    // that tombstone, so the replica can switch to active consistently
    if (optionalSeqno.has_value() && map.count(cid) == 0) {
        // Must store an event that replicates what the active had
        processingTombstone = true;

        // Add enough state so we can generate a system event that represents
        // the tombstone. The collection's scopeID, ttl and start-seqno are
        // unknown for a tombstone (and of no use).
        // After adding the entry, we can now proceed to queue a system event
        // as normal, the system event we generate can now be used to re-trigger
        // DCP delete collection if the replica is itself DCP streamed (or made
        // active)
        addNewCollectionEntry({ScopeID::Default, cid},
                              "tombstone",
                              cb::ExpiryLimit{},
                              Metered::Yes,
                              CanDeduplicate::Yes,
                              0 /*startSeq*/);
    }

    auto itr = map.find(cid);
    if (itr == map.end()) {
        throwException<std::logic_error>(
                __FUNCTION__, "did not find collection:" + cid.to_string());
    }

    // record the uid of the manifest which removed the collection
    updateUid(newManUid, optionalSeqno.has_value());

    auto seqno = queueCollectionSystemEvent(
            vbStateLock,
            wHandle,
            vb,
            cid,
            {/*no name*/},
            itr->second,
            SystemEventType::Delete,
            optionalSeqno,
            vb.getSaveDroppedCollectionCallback(cid, wHandle, itr->second));

    EP_LOG_DEBUG(
            "{} drop collection:id:{} from scope:{}, seq:{}, manifest:{:#x}"
            "items:{} diskSize:{} {}{}",
            vb.getId(),
            cid,
            itr->second.getScopeID(),
            seqno,
            newManUid,
            itr->second.getItemCount(),
            itr->second.getDiskSize(),
            processingTombstone ? ", tombstone" : "",
            optionalSeqno.has_value() ? ", replica" : "");

    manager->dereferenceMeta(cid, itr->second.takeMeta());
    map.erase(itr);
}

void Manifest::collectionDropPersisted(CollectionID cid, uint64_t seqno) {
    // As soon as we get notification that a dropped collection was flushed
    // successfully, mark this flag so subsequent flushes can maintain stats
    // correctly.
    dropInProgress.store(true);

    droppedCollections.wlock()->remove(cid, seqno);
}

void Manifest::modifyCollection(const WriteHandle& wHandle,
                                ::VBucket& vb,
                                ManifestUid newManUid,
                                const CollectionModified& modification) {
    auto itr = map.find(modification.cid);
    if (itr == map.end()) {
        throwException<std::logic_error>(
                __FUNCTION__,
                "did not find collection:" + modification.cid.to_string());
    }

    itr->second.setMetered(modification.metered);

    // Keep this logging - it's new and should be rare/interesting to know
    EP_LOG_INFO("{} modifying collection:id:{} manifest:{:#x} metered:{}",
                vb.getId(),
                modification.cid,
                manifestUid,
                modification.metered);
}

const ManifestEntry& Manifest::getManifestEntry(CollectionID identifier) const {
    auto itr = map.find(identifier);
    if (itr == map.end()) {
        throwException<std::logic_error>(
                __FUNCTION__,
                "did not find collection:" + identifier.to_string());
    }

    return itr->second;
}

const ScopeEntry& Manifest::getScopeEntry(ScopeID sid) const {
    auto itr = scopes.find(sid);
    if (itr == scopes.end()) {
        throwException<std::logic_error>(
                __FUNCTION__, "did not find scope:" + sid.to_string());
    }

    return itr->second;
}

void Manifest::createScope(VBucketStateLockRef vbStateLock,
                           const WriteHandle& wHandle,
                           ::VBucket& vb,
                           ManifestUid newManUid,
                           ScopeID sid,
                           std::string_view scopeName,
                           DataLimit dataLimit,
                           OptionalSeqno optionalSeqno) {
    auto& entry = addNewScopeEntry(sid, scopeName, dataLimit);

    bool dataLimitModified{false};
    if (!optionalSeqno) {
        // This case may correct the data limit of this scope, why? The active
        // vbucket is creating a scope yet it is referencing name and dataLimit
        // from the SharedMetaDataTable. If the SharedMetaDataTable entry was
        // first created by a replicaCreateScope (where dataLimit is not known)
        // then the first active createScope will need to correct the value in
        // the SharedMetaDataTable.
        dataLimitModified = entry.updateDataLimitIfDifferent(dataLimit);
    }

    // record the uid of the manifest which added the scope
    updateUid(newManUid, optionalSeqno.has_value());

    flatbuffers::FlatBufferBuilder builder;
    auto scope = CreateScope(
            builder,
            getManifestUid(),
            uint32_t(sid),
            builder.CreateString(scopeName.data(), scopeName.size()));
    builder.Finish(scope);

    auto item = SystemEventFactory::makeScopeEvent(
            sid,
            {builder.GetBufferPointer(), builder.GetSize()},
            optionalSeqno);

    auto seqno = vb.addSystemEventItem(
            std::move(item), optionalSeqno, {}, wHandle, {});

    EP_LOG_DEBUG(
            "{} create scope:id:{} name:{}, seq:{}, manifest:{:#x}{}{}{}",
            vb.getId(),
            sid,
            scopeName,
            seqno,
            manifestUid,
            entry.getDataLimit()
                    ? fmt::format(", limit:{}", entry.getDataLimit().value())
                    : "",
            dataLimitModified ? ", mod" : "",
            optionalSeqno.has_value() ? ", replica" : "");
}

void Manifest::modifyScope(const WriteHandle& wHandle,
                           ::VBucket& vb,
                           ManifestUid newManUid,
                           const ScopeModified& modification) {
    // Update under write lock
    modification.entry.setDataLimit(modification.dataLimit);

    // Keep this logging - it's new and should be rare
    EP_LOG_INFO(
            "{} modifying scope:id:{} manifest:{:#x}{}",
            vb.getId(),
            modification.sid,
            manifestUid,
            modification.dataLimit.has_value()
                    ? fmt::format(" limit:{}", modification.dataLimit.value())
                    : "");
}

void Manifest::dropScope(VBucketStateLockRef vbStateLock,
                         const WriteHandle& wHandle,
                         ::VBucket& vb,
                         ManifestUid newManUid,
                         ScopeID sid,
                         OptionalSeqno optionalSeqno) {
    auto itr = scopes.find(sid);
    // An active manifest must store the scope in-order to drop it, the optional
    // seqno being uninitialised is how we know we're active. A replica though
    // can accept scope drop events against scopes it doesn't store, i.e. a
    // tombstone being transmitted from the active.
    if (!optionalSeqno && itr == scopes.end()) {
        throwException<std::logic_error>(
                __FUNCTION__,
                "no seqno defined and the scope doesn't exist, scope:" +
                        sid.to_string());
    } else if (itr != scopes.end()) {
        // Tell the manager so that it can check for final clean-up
        manager->dereferenceMeta(sid, itr->second.takeMeta());
        // erase the entry (drops our reference to meta)
        scopes.erase(itr);
    }

    // record the uid of the manifest which removed the scope
    updateUid(newManUid, optionalSeqno.has_value());

    flatbuffers::FlatBufferBuilder builder;
    auto scope = CreateDroppedScope(builder, getManifestUid(), uint32_t(sid));
    builder.Finish(scope);

    auto item = SystemEventFactory::makeScopeEvent(
            sid,
            {builder.GetBufferPointer(), builder.GetSize()},
            optionalSeqno);

    item->setDeleted();

    auto seqno = vb.addSystemEventItem(
            std::move(item), optionalSeqno, {}, wHandle, {});

    // If seq is not set, then this is an active vbucket queueing the event.
    // Collection events will end the CP so they don't de-dup.
    if (!optionalSeqno.has_value()) {
        vb.checkpointManager->createNewCheckpoint();
    }

    EP_LOG_DEBUG("{} drop scope:id:{} seq:{}, manifest:{:#x}{}",
                 vb.getId(),
                 sid,
                 seqno,
                 manifestUid,
                 optionalSeqno.has_value() ? ", replica" : "");
}

Manifest::ManifestChanges Manifest::processManifest(
        const Collections::Manifest& manifest) {
    ManifestChanges rv{manifest.getUid()};

    bool scopeWithDataLimitExists{false};

    // First iterate through the collections of this VB::Manifest
    for (const auto& [cid, entry] : map) {
        // Look-up the collection inside the new manifest
        auto itr = manifest.findCollection(cid);

        if (itr == manifest.end()) {
            // Not found, so this collection should be dropped.
            rv.collectionsToDrop.push_back(cid);
        } else if (itr->second.metered != entry.isMetered()) {
            // We have the incorrect meter setting, we may have a
            // collection created via DCP which doesn't replicate the meter
            // state we just pick it up from ns_server direct. Or ns_server
            // could of changed it, which we'll accept
            rv.collectionsToModify.push_back({cid, itr->second.metered});
        }
    }

    // Second iterate through the scopes of this VB::Manifest
    for (const auto& [sid, entry] : scopes) {
        // Look-up the scope inside the new manifest
        auto itr = manifest.findScope(sid);

        if (itr == manifest.endScopes()) {
            // Not found, so this scope should be dropped.
            rv.scopesToDrop.push_back(sid);
        }
    }

    // Finally scopes and collections in Manifest but not in our map
    for (auto scopeItr = manifest.beginScopes();
         scopeItr != manifest.endScopes();
         scopeItr++) {
        auto myScope = scopes.find(scopeItr->first);
        if (myScope == scopes.end()) {
            // Scope is not mapped
            rv.scopesToCreate.push_back({scopeItr->first,
                                         scopeItr->second.name,
                                         scopeItr->second.dataLimit});
        } else {
            if (myScope->second.getDataLimit() != scopeItr->second.dataLimit) {
                // save the scope being modified and the new dataLimit
                rv.scopesToModify.push_back({myScope->first,
                                             myScope->second,
                                             scopeItr->second.dataLimit});
            }
        }

        if (scopeItr->second.dataLimit) {
            scopeWithDataLimitExists = true;
        }

        for (const auto& m : scopeItr->second.collections) {
            auto mapItr = map.find(m.cid);

            if (mapItr == map.end()) {
                rv.collectionsToCreate.push_back({std::make_pair(m.sid, m.cid),
                                                  m.name,
                                                  m.maxTtl,
                                                  m.metered,
                                                  m.canDeduplicate});
            }
        }
    }

    if (this->scopeWithDataLimitExists != scopeWithDataLimitExists) {
        rv.changeScopeWithDataLimitExists = scopeWithDataLimitExists;
    }

    return rv;
}

bool Manifest::doesKeyContainValidCollection(const DocKey& key) const {
    return map.count(key.getCollectionID()) > 0;
}

bool Manifest::isScopeValid(ScopeID scopeID) const {
    return scopes.count(scopeID) != 0;
}

Manifest::container::const_iterator Manifest::getManifestEntry(
        const DocKey& key, AllowSystemKeys) const {
    CollectionID lookup = key.getCollectionID();
    if (lookup == CollectionID::System) {
        lookup = getCollectionIDFromKey(key);
    } // else we lookup with CID which if is System => fail
    return map.find(lookup);
}

Manifest::container::const_iterator Manifest::getManifestEntry(
        const DocKey& key) const {
    return map.find(key.getCollectionID());
}

Manifest::container::const_iterator Manifest::getManifestIterator(
        CollectionID id) const {
    return map.find(id);
}

bool Manifest::isLogicallyDeleted(const DocKey& key, int64_t seqno) const {
    CollectionID lookup = key.getCollectionID();
    if (lookup == CollectionID::System) {
        lookup = getCollectionIDFromKey(key);
    }
    auto itr = map.find(lookup);
    return isLogicallyDeleted(itr, seqno);
}

bool Manifest::isLogicallyDeleted(const container::const_iterator entry,
                                  int64_t seqno) const {
    if (entry == map.end()) {
        // Not in map - definitely deleted (or never existed)
        return true;
    }

    // seqno >= 0 (so temp items etc... are ok) AND the seqno is below the
    // collection start (start is set on creation and moves with flush)
    return seqno >= 0 && (uint64_t(seqno) < entry->second.getStartSeqno());
}

void Manifest::processExpiryTime(const container::const_iterator entry,
                                 Item& itm,
                                 std::chrono::seconds bucketTtl) const {
    itm.setExpTime(processExpiryTime(entry, itm.getExptime(), bucketTtl));
}

time_t Manifest::processExpiryTime(const container::const_iterator entry,
                                   time_t t,
                                   std::chrono::seconds bucketTtl) const {
    std::chrono::seconds enforcedTtl{0};

    if (bucketTtl.count()) {
        enforcedTtl = bucketTtl;
    }

    // If the collection has a TTL, it gets used
    if (entry->second.getMaxTtl()) {
        enforcedTtl = entry->second.getMaxTtl().value();
    }

    // Note: A ttl value of 0 means no maxTTL
    if (enforcedTtl.count()) {
        t = ep_limit_abstime(t, enforcedTtl);
    }
    return t;
}

std::unique_ptr<Item> Manifest::makeCollectionSystemEvent(
        ManifestUid uid,
        CollectionID cid,
        std::string_view collectionName,
        const ManifestEntry& entry,
        SystemEventType type,
        OptionalSeqno seq) {
    flatbuffers::FlatBufferBuilder builder;

    switch (type) {
    case SystemEventType::Create: {
        auto collection = CreateCollection(
                builder,
                uid,
                uint32_t(entry.getScopeID()),
                uint32_t(cid),
                entry.getMaxTtl().has_value(),
                entry.getMaxTtl().has_value() ? (*entry.getMaxTtl()).count()
                                              : 0,
                builder.CreateString(collectionName.data(),
                                     collectionName.size()),
                getHistoryFromCanDeduplicate(entry.getCanDeduplicate()));
        builder.Finish(collection);
        break;
    }
    case SystemEventType::Delete: {
        auto collection = CreateDroppedCollection(
                builder, uid, uint32_t(entry.getScopeID()), uint32_t(cid));
        builder.Finish(collection);
        break;
    }
    }

    auto item = SystemEventFactory::makeCollectionEvent(
            cid, {builder.GetBufferPointer(), builder.GetSize()}, seq);

    if (type == SystemEventType::Delete) {
        item->setDeleted();
    }
    return item;
}

uint64_t Manifest::queueCollectionSystemEvent(
        VBucketStateLockRef vbStateLock,
        const WriteHandle& wHandle,
        ::VBucket& vb,
        CollectionID cid,
        std::string_view collectionName,
        const ManifestEntry& entry,
        SystemEventType type,
        OptionalSeqno seq,
        std::function<void(int64_t)> assignedSeqnoCallback) const {
    // If seq is not set, then this is an active vbucket queueing the event.
    // Collection events will end the CP so they don't de-dup.
    if (!seq.has_value()) {
        vb.checkpointManager->createNewCheckpoint();
    }

    auto item = makeCollectionSystemEvent(
            getManifestUid(), cid, collectionName, entry, type, seq);

    // Create and transfer Item ownership to the VBucket
    auto rv = vb.addSystemEventItem(
            std::move(item), seq, cid, wHandle, assignedSeqnoCallback);

    return rv;
}

size_t Manifest::getSystemEventItemCount() const {
    // Every 'live' collection has 1 'live' item, except for the default
    // collection which has no creation event.
    size_t rv = map.size();
    if (rv && map.count(CollectionID::Default)) {
        rv--;
    }

    // Every 'live' scope has 1 'live' item, except for the default scope which
    // has no event.
    rv += scopes.size();
    if (rv && scopes.count(ScopeID::Default)) {
        rv--;
    }
    return rv;
}

void Manifest::saveDroppedCollection(CollectionID cid,
                                     const ManifestEntry& droppedEntry,
                                     uint64_t droppedSeqno) {
    // Copy enough data about the collection that any items currently
    // flushing to this collection can calculate statistic updates.
    // Updates need to be compare against these values and not any 'open'
    // version of the collection.
    droppedCollections.wlock()->insert(
            cid,
            DroppedCollectionInfo{droppedEntry.getStartSeqno(),
                                  droppedSeqno,
                                  droppedEntry.getItemCount(),
                                  droppedEntry.getDiskSize(),
                                  droppedEntry.getHighSeqno()});
}

StatsForFlush Manifest::getStatsForFlush(CollectionID cid,
                                         uint64_t seqno) const {
    auto mapItr = map.find(cid);
    if (mapItr != map.end()) {
        // Collection (id) exists, is it the correct 'generation'. If the given
        // seqno is equal or greater than the start, then it is a match
        if (seqno >= mapItr->second.getStartSeqno()) {
            return StatsForFlush{mapItr->second.getItemCount(),
                                 mapItr->second.getDiskSize(),
                                 mapItr->second.getPersistedHighSeqno()};
        }
    }

    // Not open or open is not the correct generation
    // It has to be in this droppedCollections
    return droppedCollections.rlock()->get(cid, seqno);
}

template <class T>
static void verifyFlatbuffersData(std::string_view buf,
                                  const std::string& caller) {
    flatbuffers::Verifier v(reinterpret_cast<const uint8_t*>(buf.data()),
                            buf.size());
    if (v.VerifyBuffer<T>(nullptr)) {
        return;
    }

    std::stringstream ss;
    ss << "Collections::VB::Manifest::verifyFlatbuffersData: " << caller
       << " data invalid, ptr:" << reinterpret_cast<const void*>(buf.data())
       << ", size:" << buf.size();

    throw std::runtime_error(ss.str());
}

const Collection* Manifest::getCollectionFlatbuffer(std::string_view view) {
    verifyFlatbuffersData<Collection>(view, "getCreateFlatbuffer");
    return flatbuffers::GetRoot<Collection>(
            reinterpret_cast<const uint8_t*>(view.data()));
}

const Scope* Manifest::getScopeFlatbuffer(std::string_view view) {
    verifyFlatbuffersData<Scope>(view, "getScopeFlatbuffer");
    return flatbuffers::GetRoot<Scope>(
            reinterpret_cast<const uint8_t*>(view.data()));
}

const DroppedCollection* Manifest::getDroppedCollectionFlatbuffer(
        std::string_view view) {
    verifyFlatbuffersData<DroppedCollection>(view,
                                             "getDroppedCollectionFlatbuffer");
    return flatbuffers::GetRoot<DroppedCollection>(
            reinterpret_cast<const uint8_t*>(view.data()));
}

const DroppedScope* Manifest::getDroppedScopeFlatbuffer(std::string_view view) {
    verifyFlatbuffersData<DroppedScope>(view, "getDroppedScopeFlatbuffer");
    return flatbuffers::GetRoot<DroppedScope>(
            reinterpret_cast<const uint8_t*>(view.data()));
}

CreateEventData Manifest::getCreateEventData(std::string_view flatbufferData) {
    const auto* collection = getCollectionFlatbuffer(flatbufferData);

    // if maxTtlValid needs considering
    cb::ExpiryLimit maxTtl;
    if (collection->ttlValid()) {
        maxTtl = std::chrono::seconds(collection->maxTtl());
    }
    return {ManifestUid(collection->uid()),
            {collection->scopeId(),
             collection->collectionId(),
             collection->name()->str(),
             maxTtl,
<<<<<<< HEAD
             Collections::Metered::Yes,
             CanDeduplicate::Yes}};
=======
             getCanDeduplicateFromHistory(collection->history())}};
>>>>>>> 7c275a30
}

DropEventData Manifest::getDropEventData(std::string_view flatbufferData) {
    const auto* droppedCollection =
            getDroppedCollectionFlatbuffer(flatbufferData);
    return {ManifestUid(droppedCollection->uid()),
            droppedCollection->scopeId(),
            droppedCollection->collectionId()};
}

CreateScopeEventData Manifest::getCreateScopeEventData(
        std::string_view flatbufferData) {
    const auto* scope = getScopeFlatbuffer(flatbufferData);
    return {ManifestUid(scope->uid()),
            {scope->scopeId(), scope->name()->str()}};
}

DropScopeEventData Manifest::getDropScopeEventData(
        std::string_view flatbufferData) {
    const auto* droppedScope = getDroppedScopeFlatbuffer(flatbufferData);
    return {ManifestUid(droppedScope->uid()), droppedScope->scopeId()};
}

std::string Manifest::getExceptionString(const std::string& thrower,
                                         const std::string& error) const {
    std::stringstream ss;
    ss << "VB::Manifest:" << thrower << ": " << error << ", this:" << *this;
    return ss.str();
}

std::optional<ScopeID> Manifest::getScopeID(CollectionID identifier) const {
    auto itr = map.find(identifier);
    if (itr == map.end()) {
        return {};
    }
    return itr->second.getScopeID();
}

uint64_t Manifest::getItemCount(CollectionID collection) const {
    auto itr = map.find(collection);
    if (itr == map.end()) {
        throwException<std::invalid_argument>(
                __FUNCTION__,
                "failed find of collection:" + collection.to_string());
    }
    return itr->second.getItemCount();
}

uint64_t Manifest::getHighSeqno(CollectionID collection) const {
    auto itr = map.find(collection);
    if (itr == map.end()) {
        throwException<std::invalid_argument>(
                __FUNCTION__,
                "failed find of collection:" + collection.to_string());
    }
    return itr->second.getHighSeqno();
}

void Manifest::setHighSeqno(CollectionID collection,
                            uint64_t value,
                            bool visible) const {
    auto itr = map.find(collection);
    if (itr == map.end()) {
        throwException<std::invalid_argument>(
                __FUNCTION__,
                "failed find of collection:" + collection.to_string() +
                        " with value:" + std::to_string(value));
    }
    itr->second.setHighSeqno(value);

    if (collection == CollectionID::Default && visible) {
        defaultCollectionMaxVisibleSeqno = value;
    }
}

void Manifest::setDiskSize(CollectionID collection, size_t size) const {
    auto itr = map.find(collection);
    if (itr == map.end()) {
        throwException<std::invalid_argument>(
                __FUNCTION__,
                "failed find of collection:" + collection.to_string());
    }
    itr->second.setDiskSize(size);
}

void Manifest::updateDataSize(ScopeID sid, ssize_t delta) const {
    auto itr = scopes.find(sid);
    if (itr == scopes.end()) {
        throwException<std::invalid_argument>(
                __FUNCTION__, "failed find of scope:" + sid.to_string());
    }
    itr->second.updateDataSize(delta);
}

size_t Manifest::getDataSize(ScopeID sid) const {
    auto scope = scopes.find(sid);
    if (scope == scopes.end()) {
        throwException<std::logic_error>(
                __FUNCTION__, "scope not found for " + sid.to_string());
    }
    return scope->second.getDataSize();
}

void Manifest::updateScopeDataSize(const container::const_iterator entry,
                                   ssize_t delta) const {
    // Don't continue with a zero update, avoids scope map lookup
    if (delta == 0) {
        return;
    }

    if (entry == map.end()) {
        throwException<std::invalid_argument>(__FUNCTION__,
                                              "iterator is invalid");
    }

    updateDataSize(entry->second.getScopeID(), delta);
}

uint64_t Manifest::getPersistedHighSeqno(CollectionID collection) const {
    auto itr = map.find(collection);
    if (itr == map.end()) {
        throwException<std::invalid_argument>(
                __FUNCTION__,
                "failed find of collection:" + collection.to_string());
    }
    return itr->second.getPersistedHighSeqno();
}

void Manifest::setPersistedHighSeqno(CollectionID collection,
                                     uint64_t value,
                                     bool noThrow) const {
    auto itr = map.find(collection);
    if (itr == map.end()) {
        if (noThrow) {
            return;
        }
        throwException<std::logic_error>(
                __FUNCTION__,
                "did not find collection:" + collection.to_string());
    }
    itr->second.setPersistedHighSeqno(value);
}

void Manifest::incrementItemCount(CollectionID collection) const {
    auto itr = map.find(collection);
    if (itr == map.end()) {
        throwException<std::invalid_argument>(
                __FUNCTION__,
                "failed find of collection:" + collection.to_string());
    }
    return itr->second.incrementItemCount();
}

void Manifest::decrementItemCount(CollectionID collection) const {
    auto itr = map.find(collection);
    if (itr == map.end()) {
        throwException<std::invalid_argument>(
                __FUNCTION__,
                "failed find of collection:" + collection.to_string());
    }
    return itr->second.decrementItemCount();
}

bool Manifest::addCollectionStats(Vbid vbid,
                                  const StatCollector& collector) const {
    fmt::memory_buffer key;

    format_to(std::back_inserter(key), "vb_{}:collections", vbid.get());
    collector.addStat(std::string_view(key.data(), key.size()), map.size());

    key.resize(0);

    format_to(std::back_inserter(key), "vb_{}:manifest:uid", vbid.get());
    collector.addStat(std::string_view(key.data(), key.size()), manifestUid);

    for (const auto& entry : map) {
        if (!entry.second.addStats(entry.first.to_string(), vbid, collector)) {
            return false;
        }
    }

    return droppedCollections.rlock()->addStats(vbid, collector);
}

bool Manifest::addScopeStats(Vbid vbid, const StatCollector& collector) const {
    fmt::memory_buffer key;

    format_to(std::back_inserter(key), "vb_{}:scopes", vbid.get());
    collector.addStat(std::string_view(key.data(), key.size()), scopes.size());

    key.resize(0);

    format_to(std::back_inserter(key), "vb_{}:manifest:uid", vbid.get());
    collector.addStat(std::string_view(key.data(), key.size()), manifestUid);

    format_to(std::back_inserter(key), "vb_{}:scope_data_limit", vbid.get());
    collector.addStat(std::string_view(key.data(), key.size()),
                      scopeWithDataLimitExists);

    for (const auto& [sid, value] : scopes) {
        key.resize(0);
        format_to(std::back_inserter(key), "vb_{}:{}:name:", vbid.get(), sid);
        collector.addStat(std::string_view(key.data(), key.size()),
                          value.getName());
        key.resize(0);
        format_to(std::back_inserter(key), "vb_{}:{}:data_size", vbid.get(), sid);
        collector.addStat(std::string_view(key.data(), key.size()),
                          value.getDataSize());

        if (value.getDataLimit()) {
            key.resize(0);
            format_to(
                    std::back_inserter(key), "vb_{}:{}:data_limit", vbid.get(), sid);
            collector.addStat(std::string_view(key.data(), key.size()),
                              value.getDataLimit().value());
        }
    }

    // Dump all collections and how they map to a scope. Stats requires unique
    // keys, so cannot use the cid as the value (as key won't be unique), so
    // return anything from the entry for the value, we choose item count.
    for (const auto& [cid, entry] : map) {
        key.resize(0);

        format_to(std::back_inserter(key),
                  "vb_{}:{}:{}:items",
                  vbid.get(),
                  entry.getScopeID(),
                  cid);
        collector.addStat(std::string_view(key.data(), key.size()),
                          entry.getItemCount());
    }

    return true;
}

void Manifest::updateSummary(Summary& summary) const {
    for (const auto& [cid, entry] : map) {
        auto s = summary.find(cid);
        if (s == summary.end()) {
            summary[cid] = entry.getStatsForSummary();
        } else {
            s->second += entry.getStatsForSummary();
        }
    }
}

void Manifest::accumulateStats(
        const std::vector<CollectionMetaData>& collections,
        Summary& summary) const {
    for (const auto& entry : collections) {
        auto itr = map.find(entry.cid);
        if (itr != map.end()) {
            summary[entry.cid] += itr->second.getStatsForSummary();
        }
    }
}

std::optional<std::vector<CollectionID>> Manifest::getCollectionsForScope(
        ScopeID identifier) const {
    if (scopes.count(identifier) == 0) {
        return {};
    }

    std::vector<CollectionID> rv;
    for (const auto& collection : map) {
        if (collection.second.getScopeID() == identifier) {
            rv.push_back(collection.first);
        }
    }

    return rv;
}

bool Manifest::operator==(const Manifest& rhs) const {
    std::shared_lock<mutex_type> readLock(rwlock);
    std::shared_lock<mutex_type> otherReadLock(rhs.rwlock);

    if (rhs.map.size() != map.size()) {
        return false;
    }
    // Check all collections match
    for (const auto& [cid, entry] : map) {
        if (entry != rhs.getManifestEntry(cid)) {
            return false;
        }
    }

    if (scopes.size() != rhs.scopes.size()) {
        return false;
    }
    // Check all scopes can be found
    for (const auto& [sid, entry] : scopes) {
        if (entry != rhs.getScopeEntry(sid)) {
            return false;
        }
    }
    if (rhs.manifestUid != manifestUid) {
        return false;
    }

    return true;
}

bool Manifest::operator!=(const Manifest& rhs) const {
    return !(*this == rhs);
}

cb::engine_errc Manifest::getScopeDataLimitStatus(
        const container::const_iterator itr, size_t nBytes) const {
    if (!scopeWithDataLimitExists) {
        return cb::engine_errc::success;
    }

    const auto& entry = getScopeEntry(itr->second.getScopeID());

    if (entry.getDataLimit() &&
        (entry.getDataSize() + nBytes) > entry.getDataLimit().value()) {
        return cb::engine_errc::scope_size_limit_exceeded;
    }
    return cb::engine_errc::success;
}

void Manifest::setDefaultCollectionMaxVisibleSeqnoFromWarmup(uint64_t seqno) {
    // callers logic is simpler if they don't have to check for default exists
    if (!doesDefaultCollectionExist()) {
        return;
    }

    // This highSeqno represents committed and !committed
    auto highSeqno = getHighSeqno(CollectionID::Default);

    // If warmup loadPrepareSyncWrites found a default collection committed item
    // and that is less than the collection's high-seqno, then we set the
    // max-visible to seqno
    if (seqno && seqno < highSeqno) {
        defaultCollectionMaxVisibleSeqno = seqno;
    } else {
        // The collection's high-seqno is visible
        defaultCollectionMaxVisibleSeqno = highSeqno;
    }
}

uint64_t Manifest::getDefaultCollectionMaxVisibleSeqno() const {
    if (!doesDefaultCollectionExist()) {
        throwException<std::logic_error>(__FUNCTION__,
                                         "did not find default collection");
    }

    return defaultCollectionMaxVisibleSeqno;
}

CanDeduplicate Manifest::getCanDeduplicate(CollectionID cid) const {
    auto itr = map.find(cid);
    if (itr == map.end()) {
        throwException<std::invalid_argument>(
                __FUNCTION__, "failed find of collection:" + cid.to_string());
    }
    return itr->second.getCanDeduplicate();
}

void Manifest::DroppedCollections::insert(CollectionID cid,
                                          const DroppedCollectionInfo& info) {
    auto [dropped, emplaced] = droppedCollections.try_emplace(
            cid, std::vector<DroppedCollectionInfo>{/*empty vector*/});
    (void)emplaced;
    dropped->second.emplace_back(info);
}

void Manifest::DroppedCollections::remove(CollectionID cid, uint64_t seqno) {
    auto dropItr = droppedCollections.find(cid);
    if (dropItr == droppedCollections.end()) {
        // bad time - every call of get should be from a flush which
        // had items we created for a collection which is open or was open.
        // to not find the collection at all means we have flushed an item
        // to a collection that never existed.
        std::stringstream ss;
        ss << *this;
        throw std::logic_error(std::string(__PRETTY_FUNCTION__) + ":" +
                               std::to_string(__LINE__) +
                               " The collection cannot be found collection:" +
                               cid.to_string() + " seqno:" +
                               std::to_string(seqno) + " " + ss.str());
    }

    auto& [key, vector] = *dropItr;
    (void)key;
    bool erased = false;
    for (auto itr = vector.begin(); itr != vector.end();) {
        // remove every dropped collection in the 'list' if seqno is >=
        if (seqno >= itr->end) {
            itr = vector.erase(itr);
            erased = true;
        } else {
            itr++;
        }
    }

    if (erased) {
        // clear the map?
        if (vector.empty()) {
            droppedCollections.erase(dropItr);
        }
        return;
    }

    std::stringstream ss;
    ss << *this;

    throw std::logic_error(std::string(__PRETTY_FUNCTION__) + ":" +
                           std::to_string(__LINE__) +
                           " The collection@seqno cannot be found collection:" +
                           cid.to_string() + " seqno:" + std::to_string(seqno) +
                           " " + ss.str());
}

void Manifest::DroppedCollections::applyStatsChanges(
        CollectionID cid, const FlushAccounting::StatisticsUpdate& update) {
    auto& droppedInfo =
            findInfo("Manifest::DroppedCollections::applyStatsChanges",
                     cid,
                     update.getPersistedHighSeqno());
    droppedInfo.itemCount += update.getItemCount();
    droppedInfo.diskSize += update.getDiskSize();
    droppedInfo.highSeqno =
            std::max(droppedInfo.highSeqno, update.getPersistedHighSeqno());
}

StatsForFlush Manifest::DroppedCollections::get(CollectionID cid,
                                                uint64_t seqno) const {
    const auto& droppedInfo =
            findInfo("Manifest::DroppedCollections::get", cid, seqno);
    return StatsForFlush{
            droppedInfo.itemCount, droppedInfo.diskSize, droppedInfo.highSeqno};
}

const Manifest::DroppedCollectionInfo& Manifest::DroppedCollections::findInfo(
        std::string_view callerName, CollectionID cid, uint64_t seqno) const {
    auto dropItr = droppedCollections.find(cid);

    if (dropItr == droppedCollections.end()) {
        // bad time - every call of get should be from a flush which
        // had items we created for a collection which is open or was open.
        // to not find the collection at all means we have flushed an item
        // to a collection that never existed.
        throw std::logic_error(std::string{callerName} +
                               " The collection cannot be found collection:" +
                               cid.to_string() +
                               " seqno:" + std::to_string(seqno));
    }
    // loop - the length of this list in reality would be short it would
    // each 'depth' requires the collection to be dropped once, so length of
    // n means collection was drop/re-created n times.
    for (auto& droppedInfo : dropItr->second) {
        // If the seqno is of the range of this dropped generation, this is
        // a match.
        if (seqno >= droppedInfo.start && seqno <= droppedInfo.end) {
            return droppedInfo;
        }
    }

    std::stringstream ss;
    ss << *this;

    // Similar to above, we should find something
    throw std::logic_error(
            std::string{callerName} +
            " The collection seqno cannot be found cid:" + cid.to_string() +
            " seqno:" + std::to_string(seqno) + " " + ss.str());
}

Manifest::DroppedCollectionInfo& Manifest::DroppedCollections::findInfo(
        std::string_view callerName, CollectionID cid, uint64_t seqno) {
    return const_cast<DroppedCollectionInfo&>(
            const_cast<const DroppedCollections*>(this)->findInfo(
                    callerName, cid, seqno));
}

size_t Manifest::DroppedCollections::size() const {
    return droppedCollections.size();
}

std::optional<size_t> Manifest::DroppedCollections::size(
        CollectionID cid) const {
    auto dropItr = droppedCollections.find(cid);
    if (dropItr != droppedCollections.end()) {
        return dropItr->second.size();
    }

    return {};
}

bool Manifest::DroppedCollections::addStats(
        Vbid vbid, const StatCollector& collector) const {
    for (const auto& [cid, list] : droppedCollections) {
        for (const auto& entry : list) {
            if (!entry.addStats(vbid, cid, collector)) {
                return false;
            }
        }
    }
    return true;
}

bool Manifest::DroppedCollectionInfo::addStats(
        Vbid vbid, CollectionID cid, const StatCollector& collector) const {
    fmt::memory_buffer prefix;
    format_to(std::back_inserter(prefix), "vb_{}:{}", vbid.get(), cid);
    const auto addStat = [&prefix, &collector](const auto& statKey,
                                               auto statValue) {
        fmt::memory_buffer key;
        format_to(std::back_inserter(key),
                  "{}:{}",
                  std::string_view{prefix.data(), prefix.size()},
                  statKey);
        collector.addStat(std::string_view(key.data(), key.size()), statValue);
    };

    addStat("start", start);
    addStat("end", end);
    addStat("items", itemCount);
    addStat("disk", diskSize);
    addStat("high_seqno", highSeqno);
    return true;
}

std::ostream& operator<<(std::ostream& os,
                         const Manifest::DroppedCollectionInfo& info) {
    os << "DroppedCollectionInfo s:" << info.start << ", e:" << info.end
       << ", items:" << info.itemCount << ", disk:" << info.diskSize
       << ", highSeq:" << info.highSeqno;
    return os;
}

std::ostream& operator<<(std::ostream& os,
                         const Manifest::DroppedCollections& dc) {
    for (const auto& [cid, list] : dc.droppedCollections) {
        os << "DroppedCollections: cid:" << cid.to_string()
           << ", entries:" << list.size() << std::endl;
        for (const auto& info : list) {
            os << "  " << info << std::endl;
        }
    }
    return os;
}

std::ostream& operator<<(std::ostream& os, const Manifest& manifest) {
    os << "VB::Manifest: "
       << "uid:" << manifest.manifestUid
       << ", scopeWithDataLimitExists:" << manifest.scopeWithDataLimitExists
       << ", dropInProgress:" << manifest.dropInProgress.load()
       << ", defaultMVS:" << manifest.defaultCollectionMaxVisibleSeqno
       << ", scopes.size:" << manifest.scopes.size()
       << ", map.size:" << manifest.map.size() << std::endl;
    os << "collections:[" << std::endl;
    for (const auto& [cid, entry] : manifest.map) {
        os << "cid:" << cid.to_string() << ":" << entry << std::endl;
    }
    os << "]" << std::endl;
    os << "scopes:[" << std::endl;
    for (const auto& [sid, entry] : manifest.scopes) {
        os << "scope:" << sid.to_string() << ":" << entry << std::endl;
    }
    os << "]" << std::endl;
    os << *manifest.droppedCollections.rlock() << std::endl;

    return os;
}

ReadHandle Manifest::lock() const {
    return {this, rwlock};
}

CachingReadHandle Manifest::lock(DocKey key) const {
    return {this, rwlock, key};
}

CachingReadHandle Manifest::lock(DocKey key,
                                 Manifest::AllowSystemKeys tag) const {
    return {this, rwlock, key, tag};
}

StatsReadHandle Manifest::lock(CollectionID cid) const {
    return {this, rwlock, cid};
}

WriteHandle Manifest::wlock(VBucketStateLockRef vbStateLock) {
    return {*this, vbStateLock, rwlock};
}

std::ostream& operator<<(std::ostream& os, const ReadHandle& readHandle) {
    os << "VB::Manifest::ReadHandle: manifest:" << *readHandle.manifest;
    return os;
}

std::ostream& operator<<(std::ostream& os,
                         const CachingReadHandle& readHandle) {
    os << "VB::Manifest::CachingReadHandle: itr:";
    if (readHandle.valid()) {
        os << (*readHandle.itr).second;
    } else {
        os << "end";
    }
    os << ", cid:" << readHandle.key.getCollectionID().to_string();
    os << ", manifest:" << *readHandle.manifest;
    return os;
}

} // namespace Collections::VB<|MERGE_RESOLUTION|>--- conflicted
+++ resolved
@@ -1137,12 +1137,8 @@
              collection->collectionId(),
              collection->name()->str(),
              maxTtl,
-<<<<<<< HEAD
              Collections::Metered::Yes,
-             CanDeduplicate::Yes}};
-=======
              getCanDeduplicateFromHistory(collection->history())}};
->>>>>>> 7c275a30
 }
 
 DropEventData Manifest::getDropEventData(std::string_view flatbufferData) {

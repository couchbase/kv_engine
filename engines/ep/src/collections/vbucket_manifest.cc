/* -*- Mode: C++; tab-width: 4; c-basic-offset: 4; indent-tabs-mode: nil -*- */
/*
 *     Copyright 2017-Present Couchbase, Inc.
 *
 *   Use of this software is governed by the Business Source License included
 *   in the file licenses/BSL-Couchbase.txt.  As of the Change Date specified
 *   in that file, in accordance with the Business Source License, use of this
 *   software will be governed by the Apache License, Version 2.0, included in
 *   the file licenses/APL2.txt.
 */

#include "collections/vbucket_manifest.h"
#include "collections/manager.h"
#include "collections/vbucket_manifest_handles.h"

#include "bucket_logger.h"
#include "checkpoint_manager.h"
#include "collections/events_generated.h"
#include "collections/kvstore.h"
#include "collections/manifest.h"
#include "ep_time.h"
#include "item.h"
#include "systemevent_factory.h"
#include "vbucket.h"

#include <statistics/cbstat_collector.h>

#include <memory>

namespace Collections::VB {

Manifest::Manifest(std::shared_ptr<Manager> manager)
    : manager(std::move(manager)) {
    addNewScopeEntry(ScopeID::Default, DefaultScopeIdentifier, DataLimit{});
    addNewCollectionEntry({ScopeID::Default, CollectionID::Default},
                          DefaultCollectionIdentifier,
                          cb::NoExpiryLimit,
                          Collections::Metered::Yes,
                          CanDeduplicate::Yes,
                          0 /*startSeqno*/);
}

Manifest::Manifest(std::shared_ptr<Manager> manager,
                   const KVStore::Manifest& data)
    : manifestUid(data.manifestUid),
      manager(std::move(manager)),
      dropInProgress(data.droppedCollectionsExist) {
    auto bucketManifest = this->manager->getCurrentManifest().rlock();
    for (const auto& scope : data.scopes) {
        addNewScopeEntry(scope.metaData.sid,
                         scope.metaData.name,
                         bucketManifest->getScopeDataLimit(scope.metaData.sid));
    }

    for (const auto& e : data.collections) {
        const auto& meta = e.metaData;
        // For the Metered state, if the Manifest does not know the collection
        // (isMetered returns no value) set the state to be Yes. The Manifest
        // may not yet know the collection if the VB::Manifest learned of the
        // collection via DCP ahead of ns_server pushing via set_collections +
        // we then warmed up (note this is also a replica). The value of Yes
        // will be checked/corrected when/if the VB is made active
        addNewCollectionEntry({meta.sid, meta.cid},
                              meta.name,
                              meta.maxTtl,
<<<<<<< HEAD
                              meta.metered,
                              bucketManifest->getCanDeduplicate(meta.cid),
=======
                              meta.canDeduplicate,
>>>>>>> 0278a4d4
                              e.startSeqno);
    }
}

Manifest::~Manifest() {
    // Erase our collections/scopes and tell the manager so that metadata can
    // be deleted if no longer in use.
    for (auto itr = map.begin(); itr != map.end();) {
        auto& [id, entry] = *itr;
        manager->dereferenceMeta(id, entry.takeMeta());
        itr = map.erase(itr);
    }

    for (auto itr = scopes.begin(); itr != scopes.end();) {
        auto& [id, entry] = *itr;
        manager->dereferenceMeta(id, entry.takeMeta());
        itr = scopes.erase(itr);
    }
}

Manifest::Manifest(Manifest& other) : manager(other.manager) {
    // Prevent other from being modified while we copy.
    Manifest::mutex_type::WriteHolder wlock(other.rwlock);

    // Collection/Scope maps are not trivially copyable, so we do it manually
    for (auto& [cid, entry] : other.map) {
        CollectionSharedMetaDataView meta{entry.getName(),
                                          entry.getScopeID(),
                                          entry.getMaxTtl(),
                                          entry.isMetered()};
        auto [itr, inserted] =
                map.try_emplace(cid,
                                other.manager->createOrReferenceMeta(cid, meta),
                                entry.getStartSeqno(),
                                entry.getCanDeduplicate());
        Expects(inserted);
        itr->second.setItemCount(entry.getItemCount());
        itr->second.setDiskSize(entry.getDiskSize());
        itr->second.setHighSeqno(entry.getHighSeqno());
        itr->second.setPersistedHighSeqno(entry.getPersistedHighSeqno());
    }

    for (auto& [sid, entry] : other.scopes) {
        ScopeSharedMetaDataView meta{entry.getName(), entry.getDataLimit()};
        auto [itr, inserted] = scopes.try_emplace(
                sid,
                entry.getDataSize(),
                other.manager->createOrReferenceMeta(sid, meta));
        Expects(inserted);
    }

    droppedCollections = other.droppedCollections;
    manifestUid = other.manifestUid;
    dropInProgress.store(other.dropInProgress);
}

//
// applyDrops (and applyCreates et'al) all follow a similar pattern and are
// tightly coupled with completeUpdate. As input the function is given a set of
// changes to process (non const reference). The set could have 0, 1 or n
// entries to process. An input 'changes' of zero length means nothing happens.
// The function just skips and returns an empty optional.
//
// For 1 or n, the function starts by copying and removing 1 entry from the
// input set, leaving 0, 1 or n - 1 entries to be processed.
//
// In the case of 0, nothing further happens except returning the 'popped' copy.
//
// For the 1 or n -1  case, the entries are now dropped (or created based on the
// function), importantly the drop is tagged with the current manifest-UID and
// not the new manifest-UID. This is because we have not reached the end of the
// new manifest and cannot yet move the state forward to the new UID.
//
// Finally the changes are cleared and the 0 or 1 we copied earlier is returned.
//
std::optional<CollectionID> Manifest::applyDrops(
        VBucketStateLockRef vbStateLock,
        WriteHandle& wHandle,
        ::VBucket& vb,
        std::vector<CollectionID>& changes) {
    std::optional<CollectionID> rv;
    if (!changes.empty()) {
        rv = changes.back();
        changes.pop_back();
    }
    for (CollectionID cid : changes) {
        dropCollection(vbStateLock,
                       wHandle,
                       vb,
                       manifestUid,
                       cid,
                       OptionalSeqno{/*no-seqno*/});
    }
    changes.clear();
    return rv;
}

std::optional<Manifest::CollectionCreation> Manifest::applyCreates(
        VBucketStateLockRef vbStateLock,
        const WriteHandle& wHandle,
        ::VBucket& vb,
        std::vector<CollectionCreation>& changes) {
    std::optional<CollectionCreation> rv;
    if (!changes.empty()) {
        rv = changes.back();
        changes.pop_back();
    }
    for (const auto& creation : changes) {
        createCollection(vbStateLock,
                         wHandle,
                         vb,
                         manifestUid,
                         creation.identifiers,
                         creation.name,
                         creation.maxTtl,
                         creation.metered,
                         creation.canDeduplicate,
                         OptionalSeqno{/*no-seqno*/});
    }
    changes.clear();
    return rv;
}

std::optional<Manifest::CollectionModification> Manifest::applyModifications(
        VBucketStateLockRef vbStateLock,
        const WriteHandle& wHandle,
        ::VBucket& vb,
        std::vector<CollectionModification>& changes) {
    std::optional<CollectionModification> rv;
    if (!changes.empty()) {
        rv = changes.back();
        changes.pop_back();
    }
    for (const auto& modification : changes) {
        modifyCollection(vbStateLock,
                         wHandle,
                         vb,
                         manifestUid,
                         modification.cid,
                         modification.canDeduplicate,
                         OptionalSeqno{/*no-seqno*/});
    }
    changes.clear();
    return rv;
}

std::optional<ScopeID> Manifest::applyScopeDrops(
        VBucketStateLockRef vbStateLock,
        const WriteHandle& wHandle,
        ::VBucket& vb,
        std::vector<ScopeID>& changes) {
    std::optional<ScopeID> rv;
    if (!changes.empty()) {
        rv = changes.back();
        changes.pop_back();
    }
    for (ScopeID sid : changes) {
        dropScope(vbStateLock,
                  wHandle,
                  vb,
                  manifestUid,
                  sid,
                  OptionalSeqno{/*no-seqno*/});
    }

    changes.clear();
    return rv;
}

std::optional<Manifest::ScopeCreation> Manifest::applyScopeCreates(
        VBucketStateLockRef vbStateLock,
        const WriteHandle& wHandle,
        ::VBucket& vb,
        std::vector<ScopeCreation>& changes) {
    std::optional<ScopeCreation> rv;
    if (!changes.empty()) {
        rv = changes.back();
        changes.pop_back();
    }
    for (const auto& creation : changes) {
        createScope(vbStateLock,
                    wHandle,
                    vb,
                    manifestUid,
                    creation.sid,
                    creation.name,
                    creation.dataLimit,
                    OptionalSeqno{/*no-seqno*/});
    }
    changes.clear();
    return rv;
}

void Manifest::updateUid(ManifestUid uid, bool reset) {
    if (reset) {
        manifestUid.reset(uid);
    } else {
        manifestUid = uid;
    }
}

// The update is split into two parts
// 1) Input validation and change processing (only need read lock)
// 2) Applying the change(s) (need write lock)
// We utilise the upgrade feature of our mutex so that we can switch from
// read (using UpgradeHolder) to write
ManifestUpdateStatus Manifest::update(VBucketStateLockRef vbStateLock,
                                      VBucket& vb,
                                      const Collections::Manifest& manifest) {
    mutex_type::UpgradeHolder upgradeLock(rwlock);
    auto status = canUpdate(manifest);
    if (status != ManifestUpdateStatus::Success) {
        EP_LOG_WARN(
                "Manifest::update {} error:{} vb-uid:{:#x} manifest-uid:{:#x}",
                vb.getId(),
                to_string(status),
                manifestUid,
                manifest.getUid());
        return status;
    }

    auto changes = processManifest(manifest);

    // If manifest was equal.
    if (manifest.getUid() == manifestUid) {
        if (changes.none()) {
            return ManifestUpdateStatus::Success;
        } else if (changes.wouldCreateOrDrop()) {
            // Log verbosely for this case. An equal manifest should not change
            // the scope or collection membership
            EP_LOG_WARN(
                    "Manifest::update {} with equal uid:{:#x} but differences "
                    "scopes+:{}, collections+:{}, scopes-:{}, collections-:{}",
                    vb.getId(),
                    manifestUid,
                    changes.scopesToCreate.size(),
                    changes.collectionsToCreate.size(),
                    changes.scopesToDrop.size(),
                    changes.collectionsToDrop.size());
            return ManifestUpdateStatus::EqualUidWithDifferences;
        }
        // else a scope modification or change of scopeWithDataLimitExists is
        // allowed when the uid is equal
        Expects(!changes.scopesToModify.empty() ||
                changes.changeScopeWithDataLimitExists);
    }

    completeUpdate(vbStateLock, std::move(upgradeLock), vb, changes);
    return ManifestUpdateStatus::Success;
}

void Manifest::applyFlusherStats(
        CollectionID cid, const FlushAccounting::StatisticsUpdate& flushStats) {
    // Check if collection is currently alive - if so apply to main mainfest
    // stats.
    auto collection = lock(cid);
    if (collection.isLogicallyDeleted(flushStats.getPersistedHighSeqno())) {
        // Update the stats for the dropped collection.
        droppedCollections.wlock()->applyStatsChanges(cid, flushStats);
    } else {
        // update the "live" stats.
        collection.updateItemCount(flushStats.getItemCount());
        collection.setPersistedHighSeqno(flushStats.getPersistedHighSeqno());
        collection.updateDiskSize(flushStats.getDiskSize());
        collection.updateScopeDataSize(flushStats.getDiskSize());
    }
}

// This function performs the final part of the vbucket collection update.
// The function processes each of the changeset vectors and the ordering is
// important. The ordering of the system-events into the vbucket defines
// the order DCP transmits the events.
//
// 1) First collections are dropped, this must happen before step 4 and 2/5.
//    Before step 4 because a collection can be re-created by force (so it must
//    drop before create). Before step 2/5 because the collection drops could
//    be due to a scope drop, and the collection drop events must happen before
//    the scope drop event.
// 2) Scopes to force-drop must happen next. A scope drop must be seen after
//    the collection drop events and the before any subsequent re-create of the
//    scope.
// 3) Scopes are created. This must happen before step 4, collection creation.
// 4) Collections are created.
// 5) Scopes are dropped, this is last so the scope drop will come after any
//    collections dropped as part of the scope removal.
//
// As the function runs it also has to decide at each point which manifest-UID
// to associate with the system-events. The new manifest UID is only "exposed"
// for the final event of the changeset.
void Manifest::completeUpdate(VBucketStateLockRef vbStateLock,
                              mutex_type::UpgradeHolder&& upgradeLock,
                              ::VBucket& vb,
                              Manifest::ManifestChanges& changeset) {
    // Write Handle now needed
    WriteHandle wHandle(*this, vbStateLock, std::move(upgradeLock));

    // Capture the UID
    if (changeset.none()) {
        updateUid(changeset.uid, false /*reset*/);
        return;
    }

    if (changeset.changeScopeWithDataLimitExists) {
        EP_LOG_INFO(
                "Manifest::completeUpdate {} toggling scopeWithDataLimitExists "
                "{} -> {}",
                vb.getId(),
                scopeWithDataLimitExists,
                changeset.changeScopeWithDataLimitExists.value());
        scopeWithDataLimitExists =
                changeset.changeScopeWithDataLimitExists.value();
    }

    auto finalDeletion =
            applyDrops(vbStateLock, wHandle, vb, changeset.collectionsToDrop);
    if (finalDeletion) {
        // if the changeset is now 'drained' of create/drop, then this is final
        // the final change to make - so use changeset.uid
        dropCollection(vbStateLock,
                       wHandle,
                       vb,
                       changeset.getUidForChange(manifestUid),
                       *finalDeletion,
                       OptionalSeqno{/*no-seqno*/});
    }

    auto finalScopeCreate = applyScopeCreates(
            vbStateLock, wHandle, vb, changeset.scopesToCreate);
    if (finalScopeCreate) {
        createScope(vbStateLock,
                    wHandle,
                    vb,
                    changeset.getUidForChange(manifestUid),
                    finalScopeCreate.value().sid,
                    finalScopeCreate.value().name,
                    finalScopeCreate.value().dataLimit,
                    OptionalSeqno{/*no-seqno*/});
    }

    auto finalAddition = applyCreates(
            vbStateLock, wHandle, vb, changeset.collectionsToCreate);

    if (finalAddition) {
        createCollection(vbStateLock,
                         wHandle,
                         vb,
                         changeset.getUidForChange(manifestUid),
                         finalAddition.value().identifiers,
                         finalAddition.value().name,
                         finalAddition.value().maxTtl,
                         finalAddition.value().metered,
                         finalAddition.value().canDeduplicate,
                         OptionalSeqno{/*no-seqno*/});
    }

    auto finalModification = applyModifications(
            vbStateLock, wHandle, vb, changeset.collectionsToModify);
    if (finalModification) {
        modifyCollection(vbStateLock,
                         wHandle,
                         vb,
                         changeset.getUidForChange(manifestUid),
                         finalModification.value().cid,
                         finalModification.value().canDeduplicate,
                         OptionalSeqno{/*no-seqno*/});
    }

    // This is done last so the scope deletion follows any collection
    // deletions
    auto finalScopeDrop =
            applyScopeDrops(vbStateLock, wHandle, vb, changeset.scopesToDrop);

    if (finalScopeDrop) {
        dropScope(vbStateLock,
                  wHandle,
                  vb,
                  changeset.uid,
                  *finalScopeDrop,
                  OptionalSeqno{/*no-seqno*/});
    }

    // The scope and collection modifications are process last. These generate
    // no system-events and only result in this VB::Manifest being corrected
    // the values from the Manifest for a subset of the scope/collection
    // metadata
    for (const auto& modified : changeset.scopesToModify) {
        // Here the changeset.uid is used as it's for logging
        modifyScope(wHandle, vb, changeset.uid, modified);
    }
}

// @return true if newEntry compared to existingEntry shows an immutable
//              property has changed
static bool isImmutablePropertyModified(const CollectionMetaData& newEntry,
                                        const ManifestEntry& existingEntry) {
    // Scope cannot change.
    // Name cannot change.
    // CanDeduplicate (history) can change.
    return newEntry.sid != existingEntry.getScopeID() ||
           newEntry.name != existingEntry.getName();
}

// @return true if newEntry compared to existingEntry shows an immutable
//              property has changed (only compares Scope vs name)
static bool isImmutablePropertyModified(const Collections::Scope& newEntry,
                                        std::string_view name) {
    return newEntry.name != name;
}

ManifestUpdateStatus Manifest::canUpdate(
        const Collections::Manifest& manifest) const {
    // Cannot go backwards
    if (manifest.getUid() < manifestUid) {
        return ManifestUpdateStatus::Behind;
    }

    for (const auto& [cid, entry] : map) {
        auto itr = manifest.findCollection(cid);
        if (itr != manifest.end() &&
            isImmutablePropertyModified(itr->second, entry)) {
            return ManifestUpdateStatus::ImmutablePropertyModified;
        }
    }

    for (const auto& [sid, entry] : scopes) {
        auto itr = manifest.findScope(sid);
        if (itr != manifest.endScopes() &&
            isImmutablePropertyModified(itr->second, entry.getName())) {
            return ManifestUpdateStatus::ImmutablePropertyModified;
        }
    }

    return ManifestUpdateStatus::Success;
}

void Manifest::createCollection(VBucketStateLockRef vbStateLock,
                                const WriteHandle& wHandle,
                                ::VBucket& vb,
                                ManifestUid newManUid,
                                ScopeCollectionPair identifiers,
                                std::string_view collectionName,
                                cb::ExpiryLimit maxTtl,
                                Metered metered,
                                CanDeduplicate canDeduplicate,
                                OptionalSeqno optionalSeqno) {
    // 1. Update the manifest, adding or updating an entry in the collections
    // map. The start-seqno is 0 here and is patched up once we've created and
    // queued the system-event Item (step 2 and 3)
    auto& entry = addNewCollectionEntry(
            identifiers, collectionName, maxTtl, metered, canDeduplicate, 0);

    // 1.1 record the uid of the manifest which is adding the collection
    updateUid(newManUid, optionalSeqno.has_value());

    // 2. Queue a system event, this will take a copy of the manifest ready
    //    for persistence into the vb state file.
    auto seqno = queueCollectionSystemEvent(vbStateLock,
                                            wHandle,
                                            vb,
                                            identifiers.second,
                                            collectionName,
                                            entry,
                                            SystemEventType::Create,
                                            optionalSeqno,
                                            {/*no callback*/});

    EP_LOG_DEBUG(
            "{} create collection:id:{}, name:{} in scope:{}, metered:{}, "
            "seq:{}, manifest:{:#x}, {}{}{}",
            vb.getId(),
            identifiers.second,
            collectionName,
            identifiers.first,
            metered,
            seqno,
            newManUid,
            canDeduplicate,
            maxTtl.has_value()
                    ? ", maxttl:" + std::to_string(maxTtl.value().count())
                    : "",
            optionalSeqno.has_value() ? ", replica" : "");

    // 3. Now patch the entry with the seqno of the system event, note the copy
    //    of the manifest taken at step 1 gets the correct seqno when the system
    //    event is flushed.
    entry.setStartSeqno(seqno);
}

ManifestEntry& Manifest::addNewCollectionEntry(ScopeCollectionPair identifiers,
                                               std::string_view collectionName,
                                               cb::ExpiryLimit maxTtl,
                                               Metered metered,
                                               CanDeduplicate canDeduplicate,
                                               int64_t startSeqno) {
    CollectionSharedMetaDataView meta{
            collectionName, identifiers.first, maxTtl, metered};
    auto [itr, inserted] = map.try_emplace(
            identifiers.second,
            manager->createOrReferenceMeta(identifiers.second, meta),
            startSeqno,
            canDeduplicate);

    if (!inserted) {
        throwException<std::logic_error>(
                __FUNCTION__,
                "The collection already exists: failed adding collection:" +
                        identifiers.second.to_string() +
                        ", name:" + std::string(collectionName) +
                        ", scope:" + identifiers.first.to_string() +
                        ", startSeqno:" + std::to_string(startSeqno));
    }

    return itr->second;
}

ScopeEntry& Manifest::addNewScopeEntry(ScopeID sid,
                                       std::string_view scopeName,
                                       DataLimit dataLimit) {
    return addNewScopeEntry(
            sid,
            manager->createOrReferenceMeta(
                    sid, ScopeSharedMetaDataView{scopeName, dataLimit}));
}

ScopeEntry& Manifest::addNewScopeEntry(
        ScopeID sid, SingleThreadedRCPtr<ScopeSharedMetaData> sharedMeta) {
    auto [itr, emplaced] = scopes.try_emplace(sid, 0, sharedMeta);
    if (!emplaced) {
        throwException<std::logic_error>(
                __FUNCTION__, "scope already exists, scope:" + sid.to_string());
    }

    return itr->second;
}

void Manifest::dropCollection(VBucketStateLockRef vbStateLock,
                              WriteHandle& wHandle,
                              ::VBucket& vb,
                              ManifestUid newManUid,
                              CollectionID cid,
                              OptionalSeqno optionalSeqno) {
    bool processingTombstone = false;
    // A replica that receives a collection tombstone is required to persist
    // that tombstone, so the replica can switch to active consistently
    if (optionalSeqno.has_value() && map.count(cid) == 0) {
        // Must store an event that replicates what the active had
        processingTombstone = true;

        // Add enough state so we can generate a system event that represents
        // the tombstone. The collection's scopeID, ttl and start-seqno are
        // unknown for a tombstone (and of no use).
        // After adding the entry, we can now proceed to queue a system event
        // as normal, the system event we generate can now be used to re-trigger
        // DCP delete collection if the replica is itself DCP streamed (or made
        // active)
        addNewCollectionEntry({ScopeID::Default, cid},
                              "tombstone",
                              cb::ExpiryLimit{},
                              Metered::Yes,
                              CanDeduplicate::Yes,
                              0 /*startSeq*/);
    }

    auto itr = map.find(cid);
    if (itr == map.end()) {
        throwException<std::logic_error>(
                __FUNCTION__, "did not find collection:" + cid.to_string());
    }

    // record the uid of the manifest which removed the collection
    updateUid(newManUid, optionalSeqno.has_value());

    auto seqno = queueCollectionSystemEvent(
            vbStateLock,
            wHandle,
            vb,
            cid,
            {/*no name*/},
            itr->second,
            SystemEventType::Delete,
            optionalSeqno,
            vb.getSaveDroppedCollectionCallback(cid, wHandle, itr->second));

    EP_LOG_DEBUG(
            "{} drop collection:id:{} from scope:{}, seq:{}, manifest:{:#x}"
            "items:{} diskSize:{} {}{}",
            vb.getId(),
            cid,
            itr->second.getScopeID(),
            seqno,
            newManUid,
            itr->second.getItemCount(),
            itr->second.getDiskSize(),
            processingTombstone ? ", tombstone" : "",
            optionalSeqno.has_value() ? ", replica" : "");

    manager->dereferenceMeta(cid, itr->second.takeMeta());
    map.erase(itr);
}

void Manifest::modifyCollection(VBucketStateLockRef vbStateLock,
                                const WriteHandle& wHandle,
                                ::VBucket& vb,
                                ManifestUid newManUid,
                                CollectionID cid,
                                CanDeduplicate canDeduplicate,
                                OptionalSeqno optionalSeqno) {
    auto itr = map.find(cid);
    if (itr == map.end()) {
        throwException<std::logic_error>(
                __FUNCTION__, "did not find collection:" + cid.to_string());
    }

    // record the uid of the manifest which modified the collection
    updateUid(newManUid, optionalSeqno.has_value());

    // Now change the value
    itr->second.setCanDeduplicate(canDeduplicate);

    auto seqno = queueCollectionSystemEvent(vbStateLock,
                                            wHandle,
                                            vb,
                                            cid,
                                            itr->second.getName(),
                                            itr->second,
                                            SystemEventType::Modify,
                                            optionalSeqno,
                                            {/*no callback*/});

    EP_LOG_DEBUG(
            "{} modify collection:id:{} from scope:{}, seq:{}, manifest:{:#x}"
            ", {}{}",
            vb.getId(),
            cid,
            itr->second.getScopeID(),
            seqno,
            newManUid,
            canDeduplicate,
            optionalSeqno.has_value() ? ", replica" : "");
}

void Manifest::collectionDropPersisted(CollectionID cid, uint64_t seqno) {
    // As soon as we get notification that a dropped collection was flushed
    // successfully, mark this flag so subsequent flushes can maintain stats
    // correctly.
    dropInProgress.store(true);

    droppedCollections.wlock()->remove(cid, seqno);
}

const ManifestEntry& Manifest::getManifestEntry(CollectionID identifier) const {
    auto itr = map.find(identifier);
    if (itr == map.end()) {
        throwException<std::logic_error>(
                __FUNCTION__,
                "did not find collection:" + identifier.to_string());
    }

    return itr->second;
}

const ScopeEntry& Manifest::getScopeEntry(ScopeID sid) const {
    auto itr = scopes.find(sid);
    if (itr == scopes.end()) {
        throwException<std::logic_error>(
                __FUNCTION__, "did not find scope:" + sid.to_string());
    }

    return itr->second;
}

void Manifest::createScope(VBucketStateLockRef vbStateLock,
                           const WriteHandle& wHandle,
                           ::VBucket& vb,
                           ManifestUid newManUid,
                           ScopeID sid,
                           std::string_view scopeName,
                           DataLimit dataLimit,
                           OptionalSeqno optionalSeqno) {
    auto& entry = addNewScopeEntry(sid, scopeName, dataLimit);

    bool dataLimitModified{false};
    if (!optionalSeqno) {
        // This case may correct the data limit of this scope, why? The active
        // vbucket is creating a scope yet it is referencing name and dataLimit
        // from the SharedMetaDataTable. If the SharedMetaDataTable entry was
        // first created by a replicaCreateScope (where dataLimit is not known)
        // then the first active createScope will need to correct the value in
        // the SharedMetaDataTable.
        dataLimitModified = entry.updateDataLimitIfDifferent(dataLimit);
    }

    // record the uid of the manifest which added the scope
    updateUid(newManUid, optionalSeqno.has_value());

    flatbuffers::FlatBufferBuilder builder;
    auto scope = CreateScope(
            builder,
            getManifestUid(),
            uint32_t(sid),
            builder.CreateString(scopeName.data(), scopeName.size()));
    builder.Finish(scope);

    auto item = SystemEventFactory::makeScopeEvent(
            sid,
            {builder.GetBufferPointer(), builder.GetSize()},
            optionalSeqno);

    auto seqno = vb.addSystemEventItem(
            std::move(item), optionalSeqno, {}, wHandle, {});

    EP_LOG_DEBUG(
            "{} create scope:id:{} name:{}, seq:{}, manifest:{:#x}{}{}{}",
            vb.getId(),
            sid,
            scopeName,
            seqno,
            manifestUid,
            entry.getDataLimit()
                    ? fmt::format(", limit:{}", entry.getDataLimit().value())
                    : "",
            dataLimitModified ? ", mod" : "",
            optionalSeqno.has_value() ? ", replica" : "");
}

void Manifest::modifyScope(const WriteHandle& wHandle,
                           ::VBucket& vb,
                           ManifestUid newManUid,
                           const ScopeModified& modification) {
    // Update under write lock
    modification.entry.setDataLimit(modification.dataLimit);

    // Keep this logging - it's new and should be rare
    EP_LOG_INFO(
            "{} modifying scope:id:{} manifest:{:#x}{}",
            vb.getId(),
            modification.sid,
            manifestUid,
            modification.dataLimit.has_value()
                    ? fmt::format(" limit:{}", modification.dataLimit.value())
                    : "");
}

void Manifest::dropScope(VBucketStateLockRef vbStateLock,
                         const WriteHandle& wHandle,
                         ::VBucket& vb,
                         ManifestUid newManUid,
                         ScopeID sid,
                         OptionalSeqno optionalSeqno) {
    auto itr = scopes.find(sid);
    // An active manifest must store the scope in-order to drop it, the optional
    // seqno being uninitialised is how we know we're active. A replica though
    // can accept scope drop events against scopes it doesn't store, i.e. a
    // tombstone being transmitted from the active.
    if (!optionalSeqno && itr == scopes.end()) {
        throwException<std::logic_error>(
                __FUNCTION__,
                "no seqno defined and the scope doesn't exist, scope:" +
                        sid.to_string());
    } else if (itr != scopes.end()) {
        // Tell the manager so that it can check for final clean-up
        manager->dereferenceMeta(sid, itr->second.takeMeta());
        // erase the entry (drops our reference to meta)
        scopes.erase(itr);
    }

    // record the uid of the manifest which removed the scope
    updateUid(newManUid, optionalSeqno.has_value());

    flatbuffers::FlatBufferBuilder builder;
    auto scope = CreateDroppedScope(builder, getManifestUid(), uint32_t(sid));
    builder.Finish(scope);

    auto item = SystemEventFactory::makeScopeEvent(
            sid,
            {builder.GetBufferPointer(), builder.GetSize()},
            optionalSeqno);

    item->setDeleted();

    auto seqno = vb.addSystemEventItem(
            std::move(item), optionalSeqno, {}, wHandle, {});

    // If seq is not set, then this is an active vbucket queueing the event.
    // Collection events will end the CP so they don't de-dup.
    if (!optionalSeqno.has_value()) {
        vb.checkpointManager->createNewCheckpoint();
    }

    EP_LOG_DEBUG("{} drop scope:id:{} seq:{}, manifest:{:#x}{}",
                 vb.getId(),
                 sid,
                 seqno,
                 manifestUid,
                 optionalSeqno.has_value() ? ", replica" : "");
}

Manifest::ManifestChanges Manifest::processManifest(
        const Collections::Manifest& manifest) {
    ManifestChanges rv{manifest.getUid()};

    bool scopeWithDataLimitExists{false};

    // First iterate through the collections of this VB::Manifest
    for (const auto& [cid, entry] : map) {
        // Look-up the collection inside the new manifest
        auto itr = manifest.findCollection(cid);

        if (itr == manifest.end()) {
            // Not found, so this collection should be dropped.
            rv.collectionsToDrop.push_back(cid);
        } else if (entry.getCanDeduplicate() != itr->second.canDeduplicate) {
            // Found the collection and history was modified
            rv.collectionsToModify.push_back({cid, itr->second.canDeduplicate});
        }
    }

    // Second iterate through the scopes of this VB::Manifest
    for (const auto& [sid, entry] : scopes) {
        // Look-up the scope inside the new manifest
        auto itr = manifest.findScope(sid);

        if (itr == manifest.endScopes()) {
            // Not found, so this scope should be dropped.
            rv.scopesToDrop.push_back(sid);
        }
    }

    // Finally scopes and collections in Manifest but not in our map
    for (auto scopeItr = manifest.beginScopes();
         scopeItr != manifest.endScopes();
         scopeItr++) {
        auto myScope = scopes.find(scopeItr->first);
        if (myScope == scopes.end()) {
            // Scope is not mapped
            rv.scopesToCreate.push_back({scopeItr->first,
                                         scopeItr->second.name,
                                         scopeItr->second.dataLimit});
        } else {
            if (myScope->second.getDataLimit() != scopeItr->second.dataLimit) {
                // save the scope being modified and the new dataLimit
                rv.scopesToModify.push_back({myScope->first,
                                             myScope->second,
                                             scopeItr->second.dataLimit});
            }
        }

        if (scopeItr->second.dataLimit) {
            scopeWithDataLimitExists = true;
        }

        for (const auto& m : scopeItr->second.collections) {
            auto mapItr = map.find(m.cid);

            if (mapItr == map.end()) {
                rv.collectionsToCreate.push_back({std::make_pair(m.sid, m.cid),
                                                  m.name,
                                                  m.maxTtl,
                                                  m.metered,
                                                  m.canDeduplicate});
            }
        }
    }

    if (this->scopeWithDataLimitExists != scopeWithDataLimitExists) {
        rv.changeScopeWithDataLimitExists = scopeWithDataLimitExists;
    }

    return rv;
}

bool Manifest::doesKeyContainValidCollection(const DocKey& key) const {
    return map.count(key.getCollectionID()) > 0;
}

bool Manifest::isScopeValid(ScopeID scopeID) const {
    return scopes.count(scopeID) != 0;
}

Manifest::container::const_iterator Manifest::getManifestEntry(
        const DocKey& key, AllowSystemKeys) const {
    CollectionID lookup = key.getCollectionID();
    if (lookup == CollectionID::System) {
        lookup = getCollectionIDFromKey(key);
    } // else we lookup with CID which if is System => fail
    return map.find(lookup);
}

Manifest::container::const_iterator Manifest::getManifestEntry(
        const DocKey& key) const {
    return map.find(key.getCollectionID());
}

Manifest::container::const_iterator Manifest::getManifestIterator(
        CollectionID id) const {
    return map.find(id);
}

bool Manifest::isLogicallyDeleted(const DocKey& key, int64_t seqno) const {
    CollectionID lookup = key.getCollectionID();
    if (lookup == CollectionID::System) {
        lookup = getCollectionIDFromKey(key);
    }
    auto itr = map.find(lookup);
    return isLogicallyDeleted(itr, seqno);
}

bool Manifest::isLogicallyDeleted(const container::const_iterator entry,
                                  int64_t seqno) const {
    if (entry == map.end()) {
        // Not in map - definitely deleted (or never existed)
        return true;
    }

    // seqno >= 0 (so temp items etc... are ok) AND the seqno is below the
    // collection start (start is set on creation and moves with flush)
    return seqno >= 0 && (uint64_t(seqno) < entry->second.getStartSeqno());
}

void Manifest::processExpiryTime(const container::const_iterator entry,
                                 Item& itm,
                                 std::chrono::seconds bucketTtl) const {
    itm.setExpTime(processExpiryTime(entry, itm.getExptime(), bucketTtl));
}

time_t Manifest::processExpiryTime(const container::const_iterator entry,
                                   time_t t,
                                   std::chrono::seconds bucketTtl) const {
    std::chrono::seconds enforcedTtl{0};

    if (bucketTtl.count()) {
        enforcedTtl = bucketTtl;
    }

    // If the collection has a TTL, it gets used
    if (entry->second.getMaxTtl()) {
        enforcedTtl = entry->second.getMaxTtl().value();
    }

    // Note: A ttl value of 0 means no maxTTL
    if (enforcedTtl.count()) {
        t = ep_limit_abstime(t, enforcedTtl);
    }
    return t;
}

std::unique_ptr<Item> Manifest::makeCollectionSystemEvent(
        ManifestUid uid,
        CollectionID cid,
        std::string_view collectionName,
        const ManifestEntry& entry,
        SystemEventType type,
        OptionalSeqno seq) {
    flatbuffers::FlatBufferBuilder builder;

    switch (type) {
    case SystemEventType::Create:
    // Modify carries the current collection metadata (same as data as create)
    case SystemEventType::Modify: {
        auto collection = CreateCollection(
                builder,
                uid,
                uint32_t(entry.getScopeID()),
                uint32_t(cid),
                entry.getMaxTtl().has_value(),
                entry.getMaxTtl().has_value() ? (*entry.getMaxTtl()).count()
                                              : 0,
                builder.CreateString(collectionName.data(),
                                     collectionName.size()),
                getHistoryFromCanDeduplicate(entry.getCanDeduplicate()),
                getMeteredFromEnum(entry.isMetered()));
        builder.Finish(collection);
        break;
    }
    case SystemEventType::Delete: {
        auto collection = CreateDroppedCollection(
                builder, uid, uint32_t(entry.getScopeID()), uint32_t(cid));
        builder.Finish(collection);
        break;
    }
    }

    std::unique_ptr<Item> item;
    switch (type) {
    case SystemEventType::Create:
    case SystemEventType::Delete: {
        item = SystemEventFactory::makeCollectionEvent(
                cid, {builder.GetBufferPointer(), builder.GetSize()}, seq);
        break;
    }
    case SystemEventType::Modify: {
        item = SystemEventFactory::makeModifyCollectionEvent(
                cid, {builder.GetBufferPointer(), builder.GetSize()}, seq);
        break;
    }
    }

    if (type == SystemEventType::Delete) {
        item->setDeleted();
    }
    return item;
}

uint64_t Manifest::queueCollectionSystemEvent(
        VBucketStateLockRef vbStateLock,
        const WriteHandle& wHandle,
        ::VBucket& vb,
        CollectionID cid,
        std::string_view collectionName,
        const ManifestEntry& entry,
        SystemEventType type,
        OptionalSeqno seq,
        std::function<void(int64_t)> assignedSeqnoCallback) const {
    // If seq is not set, then this is an active vbucket queueing the event.
    // Collection events will end the CP so they don't de-dup.
    if (!seq.has_value()) {
        vb.checkpointManager->createNewCheckpoint();
    }

    auto item = makeCollectionSystemEvent(
            getManifestUid(), cid, collectionName, entry, type, seq);

    // Create and transfer Item ownership to the VBucket
    auto rv = vb.addSystemEventItem(
            std::move(item), seq, cid, wHandle, assignedSeqnoCallback);

    return rv;
}

size_t Manifest::getSystemEventItemCount() const {
    // Every 'live' collection has 1 'live' item, except for the default
    // collection which has no creation event.
    size_t rv = map.size();
    if (rv && map.count(CollectionID::Default)) {
        rv--;
    }

    // Every 'live' scope has 1 'live' item, except for the default scope which
    // has no event.
    rv += scopes.size();
    if (rv && scopes.count(ScopeID::Default)) {
        rv--;
    }
    return rv;
}

void Manifest::saveDroppedCollection(CollectionID cid,
                                     const ManifestEntry& droppedEntry,
                                     uint64_t droppedSeqno) {
    // Copy enough data about the collection that any items currently
    // flushing to this collection can calculate statistic updates.
    // Updates need to be compare against these values and not any 'open'
    // version of the collection.
    droppedCollections.wlock()->insert(
            cid,
            DroppedCollectionInfo{droppedEntry.getStartSeqno(),
                                  droppedSeqno,
                                  droppedEntry.getItemCount(),
                                  droppedEntry.getDiskSize(),
                                  droppedEntry.getHighSeqno()});
}

StatsForFlush Manifest::getStatsForFlush(CollectionID cid,
                                         uint64_t seqno) const {
    auto mapItr = map.find(cid);
    if (mapItr != map.end()) {
        // Collection (id) exists, is it the correct 'generation'. If the given
        // seqno is equal or greater than the start, then it is a match
        if (seqno >= mapItr->second.getStartSeqno()) {
            return StatsForFlush{mapItr->second.getItemCount(),
                                 mapItr->second.getDiskSize(),
                                 mapItr->second.getPersistedHighSeqno()};
        }
    }

    // Not open or open is not the correct generation
    // It has to be in this droppedCollections
    return droppedCollections.rlock()->get(cid, seqno);
}

template <class T>
static void verifyFlatbuffersData(std::string_view buf,
                                  const std::string& caller) {
    flatbuffers::Verifier v(reinterpret_cast<const uint8_t*>(buf.data()),
                            buf.size());
    if (v.VerifyBuffer<T>(nullptr)) {
        return;
    }

    std::stringstream ss;
    ss << "Collections::VB::Manifest::verifyFlatbuffersData: " << caller
       << " data invalid, ptr:" << reinterpret_cast<const void*>(buf.data())
       << ", size:" << buf.size();

    throw std::runtime_error(ss.str());
}

const Collection* Manifest::getCollectionFlatbuffer(std::string_view view) {
    verifyFlatbuffersData<Collection>(view, "getCreateFlatbuffer");
    return flatbuffers::GetRoot<Collection>(
            reinterpret_cast<const uint8_t*>(view.data()));
}

const Scope* Manifest::getScopeFlatbuffer(std::string_view view) {
    verifyFlatbuffersData<Scope>(view, "getScopeFlatbuffer");
    return flatbuffers::GetRoot<Scope>(
            reinterpret_cast<const uint8_t*>(view.data()));
}

const DroppedCollection* Manifest::getDroppedCollectionFlatbuffer(
        std::string_view view) {
    verifyFlatbuffersData<DroppedCollection>(view,
                                             "getDroppedCollectionFlatbuffer");
    return flatbuffers::GetRoot<DroppedCollection>(
            reinterpret_cast<const uint8_t*>(view.data()));
}

const DroppedScope* Manifest::getDroppedScopeFlatbuffer(std::string_view view) {
    verifyFlatbuffersData<DroppedScope>(view, "getDroppedScopeFlatbuffer");
    return flatbuffers::GetRoot<DroppedScope>(
            reinterpret_cast<const uint8_t*>(view.data()));
}

CreateEventData Manifest::getCreateEventData(std::string_view flatbufferData) {
    const auto* collection = getCollectionFlatbuffer(flatbufferData);

    // if maxTtlValid needs considering
    cb::ExpiryLimit maxTtl;
    if (collection->ttlValid()) {
        maxTtl = std::chrono::seconds(collection->maxTtl());
    }
    return {ManifestUid(collection->uid()),
            {collection->scopeId(),
             collection->collectionId(),
             collection->name()->str(),
             maxTtl,
             Collections::getMetered(collection->metered()),
             getCanDeduplicateFromHistory(collection->history())}};
}

DropEventData Manifest::getDropEventData(std::string_view flatbufferData) {
    const auto* droppedCollection =
            getDroppedCollectionFlatbuffer(flatbufferData);
    return {ManifestUid(droppedCollection->uid()),
            droppedCollection->scopeId(),
            droppedCollection->collectionId()};
}

CreateScopeEventData Manifest::getCreateScopeEventData(
        std::string_view flatbufferData) {
    const auto* scope = getScopeFlatbuffer(flatbufferData);
    return {ManifestUid(scope->uid()),
            {scope->scopeId(), scope->name()->str()}};
}

DropScopeEventData Manifest::getDropScopeEventData(
        std::string_view flatbufferData) {
    const auto* droppedScope = getDroppedScopeFlatbuffer(flatbufferData);
    return {ManifestUid(droppedScope->uid()), droppedScope->scopeId()};
}

std::string Manifest::getExceptionString(const std::string& thrower,
                                         const std::string& error) const {
    std::stringstream ss;
    ss << "VB::Manifest:" << thrower << ": " << error << ", this:" << *this;
    return ss.str();
}

std::optional<ScopeID> Manifest::getScopeID(CollectionID identifier) const {
    auto itr = map.find(identifier);
    if (itr == map.end()) {
        return {};
    }
    return itr->second.getScopeID();
}

uint64_t Manifest::getItemCount(CollectionID collection) const {
    auto itr = map.find(collection);
    if (itr == map.end()) {
        throwException<std::invalid_argument>(
                __FUNCTION__,
                "failed find of collection:" + collection.to_string());
    }
    return itr->second.getItemCount();
}

uint64_t Manifest::getHighSeqno(CollectionID collection) const {
    auto itr = map.find(collection);
    if (itr == map.end()) {
        throwException<std::invalid_argument>(
                __FUNCTION__,
                "failed find of collection:" + collection.to_string());
    }
    return itr->second.getHighSeqno();
}

void Manifest::setHighSeqno(CollectionID collection,
                            uint64_t value,
                            bool visible) const {
    auto itr = map.find(collection);
    if (itr == map.end()) {
        throwException<std::invalid_argument>(
                __FUNCTION__,
                "failed find of collection:" + collection.to_string() +
                        " with value:" + std::to_string(value));
    }
    itr->second.setHighSeqno(value);

    if (collection == CollectionID::Default && visible) {
        defaultCollectionMaxVisibleSeqno = value;
    }
}

void Manifest::setDiskSize(CollectionID collection, size_t size) const {
    auto itr = map.find(collection);
    if (itr == map.end()) {
        throwException<std::invalid_argument>(
                __FUNCTION__,
                "failed find of collection:" + collection.to_string());
    }
    itr->second.setDiskSize(size);
}

void Manifest::updateDataSize(ScopeID sid, ssize_t delta) const {
    auto itr = scopes.find(sid);
    if (itr == scopes.end()) {
        throwException<std::invalid_argument>(
                __FUNCTION__, "failed find of scope:" + sid.to_string());
    }
    itr->second.updateDataSize(delta);
}

size_t Manifest::getDataSize(ScopeID sid) const {
    auto scope = scopes.find(sid);
    if (scope == scopes.end()) {
        throwException<std::logic_error>(
                __FUNCTION__, "scope not found for " + sid.to_string());
    }
    return scope->second.getDataSize();
}

void Manifest::updateScopeDataSize(const container::const_iterator entry,
                                   ssize_t delta) const {
    // Don't continue with a zero update, avoids scope map lookup
    if (delta == 0) {
        return;
    }

    if (entry == map.end()) {
        throwException<std::invalid_argument>(__FUNCTION__,
                                              "iterator is invalid");
    }

    updateDataSize(entry->second.getScopeID(), delta);
}

uint64_t Manifest::getPersistedHighSeqno(CollectionID collection) const {
    auto itr = map.find(collection);
    if (itr == map.end()) {
        throwException<std::invalid_argument>(
                __FUNCTION__,
                "failed find of collection:" + collection.to_string());
    }
    return itr->second.getPersistedHighSeqno();
}

void Manifest::setPersistedHighSeqno(CollectionID collection,
                                     uint64_t value,
                                     bool noThrow) const {
    auto itr = map.find(collection);
    if (itr == map.end()) {
        if (noThrow) {
            return;
        }
        throwException<std::logic_error>(
                __FUNCTION__,
                "did not find collection:" + collection.to_string());
    }
    itr->second.setPersistedHighSeqno(value);
}

void Manifest::incrementItemCount(CollectionID collection) const {
    auto itr = map.find(collection);
    if (itr == map.end()) {
        throwException<std::invalid_argument>(
                __FUNCTION__,
                "failed find of collection:" + collection.to_string());
    }
    return itr->second.incrementItemCount();
}

void Manifest::decrementItemCount(CollectionID collection) const {
    auto itr = map.find(collection);
    if (itr == map.end()) {
        throwException<std::invalid_argument>(
                __FUNCTION__,
                "failed find of collection:" + collection.to_string());
    }
    return itr->second.decrementItemCount();
}

bool Manifest::addCollectionStats(Vbid vbid,
                                  const StatCollector& collector) const {
    fmt::memory_buffer key;

    format_to(std::back_inserter(key), "vb_{}:collections", vbid.get());
    collector.addStat(std::string_view(key.data(), key.size()), map.size());

    key.resize(0);

    format_to(std::back_inserter(key), "vb_{}:manifest:uid", vbid.get());
    collector.addStat(std::string_view(key.data(), key.size()), manifestUid);

    for (const auto& entry : map) {
        if (!entry.second.addStats(entry.first.to_string(), vbid, collector)) {
            return false;
        }
    }

    return droppedCollections.rlock()->addStats(vbid, collector);
}

bool Manifest::addScopeStats(Vbid vbid, const StatCollector& collector) const {
    fmt::memory_buffer key;

    format_to(std::back_inserter(key), "vb_{}:scopes", vbid.get());
    collector.addStat(std::string_view(key.data(), key.size()), scopes.size());

    key.resize(0);

    format_to(std::back_inserter(key), "vb_{}:manifest:uid", vbid.get());
    collector.addStat(std::string_view(key.data(), key.size()), manifestUid);

    format_to(std::back_inserter(key), "vb_{}:scope_data_limit", vbid.get());
    collector.addStat(std::string_view(key.data(), key.size()),
                      scopeWithDataLimitExists);

    for (const auto& [sid, value] : scopes) {
        key.resize(0);
        format_to(std::back_inserter(key), "vb_{}:{}:name:", vbid.get(), sid);
        collector.addStat(std::string_view(key.data(), key.size()),
                          value.getName());
        key.resize(0);
        format_to(std::back_inserter(key), "vb_{}:{}:data_size", vbid.get(), sid);
        collector.addStat(std::string_view(key.data(), key.size()),
                          value.getDataSize());

        if (value.getDataLimit()) {
            key.resize(0);
            format_to(
                    std::back_inserter(key), "vb_{}:{}:data_limit", vbid.get(), sid);
            collector.addStat(std::string_view(key.data(), key.size()),
                              value.getDataLimit().value());
        }
    }

    // Dump all collections and how they map to a scope. Stats requires unique
    // keys, so cannot use the cid as the value (as key won't be unique), so
    // return anything from the entry for the value, we choose item count.
    for (const auto& [cid, entry] : map) {
        key.resize(0);

        format_to(std::back_inserter(key),
                  "vb_{}:{}:{}:items",
                  vbid.get(),
                  entry.getScopeID(),
                  cid);
        collector.addStat(std::string_view(key.data(), key.size()),
                          entry.getItemCount());
    }

    return true;
}

void Manifest::updateSummary(Summary& summary) const {
    for (const auto& [cid, entry] : map) {
        auto s = summary.find(cid);
        if (s == summary.end()) {
            summary[cid] = entry.getStatsForSummary();
        } else {
            s->second += entry.getStatsForSummary();
        }
    }
}

void Manifest::accumulateStats(
        const std::vector<CollectionMetaData>& collections,
        Summary& summary) const {
    for (const auto& entry : collections) {
        auto itr = map.find(entry.cid);
        if (itr != map.end()) {
            summary[entry.cid] += itr->second.getStatsForSummary();
        }
    }
}

std::optional<std::vector<CollectionID>> Manifest::getCollectionsForScope(
        ScopeID identifier) const {
    if (scopes.count(identifier) == 0) {
        return {};
    }

    std::vector<CollectionID> rv;
    for (const auto& collection : map) {
        if (collection.second.getScopeID() == identifier) {
            rv.push_back(collection.first);
        }
    }

    return rv;
}

bool Manifest::operator==(const Manifest& rhs) const {
    std::shared_lock<mutex_type> readLock(rwlock);
    std::shared_lock<mutex_type> otherReadLock(rhs.rwlock);

    if (rhs.map.size() != map.size()) {
        return false;
    }
    // Check all collections match
    for (const auto& [cid, entry] : map) {
        if (entry != rhs.getManifestEntry(cid)) {
            return false;
        }
    }

    if (scopes.size() != rhs.scopes.size()) {
        return false;
    }
    // Check all scopes can be found
    for (const auto& [sid, entry] : scopes) {
        if (entry != rhs.getScopeEntry(sid)) {
            return false;
        }
    }
    if (rhs.manifestUid != manifestUid) {
        return false;
    }

    return true;
}

bool Manifest::operator!=(const Manifest& rhs) const {
    return !(*this == rhs);
}

cb::engine_errc Manifest::getScopeDataLimitStatus(
        const container::const_iterator itr, size_t nBytes) const {
    if (!scopeWithDataLimitExists) {
        return cb::engine_errc::success;
    }

    const auto& entry = getScopeEntry(itr->second.getScopeID());

    if (entry.getDataLimit() &&
        (entry.getDataSize() + nBytes) > entry.getDataLimit().value()) {
        return cb::engine_errc::scope_size_limit_exceeded;
    }
    return cb::engine_errc::success;
}

void Manifest::setDefaultCollectionMaxVisibleSeqnoFromWarmup(uint64_t seqno) {
    // callers logic is simpler if they don't have to check for default exists
    if (!doesDefaultCollectionExist()) {
        return;
    }

    // This highSeqno represents committed and !committed
    auto highSeqno = getHighSeqno(CollectionID::Default);

    // If warmup loadPrepareSyncWrites found a default collection committed item
    // and that is less than the collection's high-seqno, then we set the
    // max-visible to seqno
    if (seqno && seqno < highSeqno) {
        defaultCollectionMaxVisibleSeqno = seqno;
    } else {
        // The collection's high-seqno is visible
        defaultCollectionMaxVisibleSeqno = highSeqno;
    }
}

uint64_t Manifest::getDefaultCollectionMaxVisibleSeqno() const {
    if (!doesDefaultCollectionExist()) {
        throwException<std::logic_error>(__FUNCTION__,
                                         "did not find default collection");
    }

    return defaultCollectionMaxVisibleSeqno;
}

CanDeduplicate Manifest::getCanDeduplicate(CollectionID cid) const {
    auto itr = map.find(cid);
    if (itr == map.end()) {
        throwException<std::invalid_argument>(
                __FUNCTION__, "failed find of collection:" + cid.to_string());
    }
    return itr->second.getCanDeduplicate();
}

void Manifest::DroppedCollections::insert(CollectionID cid,
                                          const DroppedCollectionInfo& info) {
    auto [dropped, emplaced] = droppedCollections.try_emplace(
            cid, std::vector<DroppedCollectionInfo>{/*empty vector*/});
    (void)emplaced;
    dropped->second.emplace_back(info);
}

void Manifest::DroppedCollections::remove(CollectionID cid, uint64_t seqno) {
    auto dropItr = droppedCollections.find(cid);
    if (dropItr == droppedCollections.end()) {
        // bad time - every call of get should be from a flush which
        // had items we created for a collection which is open or was open.
        // to not find the collection at all means we have flushed an item
        // to a collection that never existed.
        std::stringstream ss;
        ss << *this;
        throw std::logic_error(std::string(__PRETTY_FUNCTION__) + ":" +
                               std::to_string(__LINE__) +
                               " The collection cannot be found collection:" +
                               cid.to_string() + " seqno:" +
                               std::to_string(seqno) + " " + ss.str());
    }

    auto& [key, vector] = *dropItr;
    (void)key;
    bool erased = false;
    for (auto itr = vector.begin(); itr != vector.end();) {
        // remove every dropped collection in the 'list' if seqno is >=
        if (seqno >= itr->end) {
            itr = vector.erase(itr);
            erased = true;
        } else {
            itr++;
        }
    }

    if (erased) {
        // clear the map?
        if (vector.empty()) {
            droppedCollections.erase(dropItr);
        }
        return;
    }

    std::stringstream ss;
    ss << *this;

    throw std::logic_error(std::string(__PRETTY_FUNCTION__) + ":" +
                           std::to_string(__LINE__) +
                           " The collection@seqno cannot be found collection:" +
                           cid.to_string() + " seqno:" + std::to_string(seqno) +
                           " " + ss.str());
}

void Manifest::DroppedCollections::applyStatsChanges(
        CollectionID cid, const FlushAccounting::StatisticsUpdate& update) {
    auto& droppedInfo =
            findInfo("Manifest::DroppedCollections::applyStatsChanges",
                     cid,
                     update.getPersistedHighSeqno());
    droppedInfo.itemCount += update.getItemCount();
    droppedInfo.diskSize += update.getDiskSize();
    droppedInfo.highSeqno =
            std::max(droppedInfo.highSeqno, update.getPersistedHighSeqno());
}

StatsForFlush Manifest::DroppedCollections::get(CollectionID cid,
                                                uint64_t seqno) const {
    const auto& droppedInfo =
            findInfo("Manifest::DroppedCollections::get", cid, seqno);
    return StatsForFlush{
            droppedInfo.itemCount, droppedInfo.diskSize, droppedInfo.highSeqno};
}

const Manifest::DroppedCollectionInfo& Manifest::DroppedCollections::findInfo(
        std::string_view callerName, CollectionID cid, uint64_t seqno) const {
    auto dropItr = droppedCollections.find(cid);

    if (dropItr == droppedCollections.end()) {
        // bad time - every call of get should be from a flush which
        // had items we created for a collection which is open or was open.
        // to not find the collection at all means we have flushed an item
        // to a collection that never existed.
        throw std::logic_error(std::string{callerName} +
                               " The collection cannot be found collection:" +
                               cid.to_string() +
                               " seqno:" + std::to_string(seqno));
    }
    // loop - the length of this list in reality would be short it would
    // each 'depth' requires the collection to be dropped once, so length of
    // n means collection was drop/re-created n times.
    for (auto& droppedInfo : dropItr->second) {
        // If the seqno is of the range of this dropped generation, this is
        // a match.
        if (seqno >= droppedInfo.start && seqno <= droppedInfo.end) {
            return droppedInfo;
        }
    }

    std::stringstream ss;
    ss << *this;

    // Similar to above, we should find something
    throw std::logic_error(
            std::string{callerName} +
            " The collection seqno cannot be found cid:" + cid.to_string() +
            " seqno:" + std::to_string(seqno) + " " + ss.str());
}

Manifest::DroppedCollectionInfo& Manifest::DroppedCollections::findInfo(
        std::string_view callerName, CollectionID cid, uint64_t seqno) {
    return const_cast<DroppedCollectionInfo&>(
            const_cast<const DroppedCollections*>(this)->findInfo(
                    callerName, cid, seqno));
}

size_t Manifest::DroppedCollections::size() const {
    return droppedCollections.size();
}

std::optional<size_t> Manifest::DroppedCollections::size(
        CollectionID cid) const {
    auto dropItr = droppedCollections.find(cid);
    if (dropItr != droppedCollections.end()) {
        return dropItr->second.size();
    }

    return {};
}

bool Manifest::DroppedCollections::addStats(
        Vbid vbid, const StatCollector& collector) const {
    for (const auto& [cid, list] : droppedCollections) {
        for (const auto& entry : list) {
            if (!entry.addStats(vbid, cid, collector)) {
                return false;
            }
        }
    }
    return true;
}

bool Manifest::DroppedCollectionInfo::addStats(
        Vbid vbid, CollectionID cid, const StatCollector& collector) const {
    fmt::memory_buffer prefix;
    format_to(std::back_inserter(prefix), "vb_{}:{}", vbid.get(), cid);
    const auto addStat = [&prefix, &collector](const auto& statKey,
                                               auto statValue) {
        fmt::memory_buffer key;
        format_to(std::back_inserter(key),
                  "{}:{}",
                  std::string_view{prefix.data(), prefix.size()},
                  statKey);
        collector.addStat(std::string_view(key.data(), key.size()), statValue);
    };

    addStat("start", start);
    addStat("end", end);
    addStat("items", itemCount);
    addStat("disk", diskSize);
    addStat("high_seqno", highSeqno);
    return true;
}

std::ostream& operator<<(std::ostream& os,
                         const Manifest::DroppedCollectionInfo& info) {
    os << "DroppedCollectionInfo s:" << info.start << ", e:" << info.end
       << ", items:" << info.itemCount << ", disk:" << info.diskSize
       << ", highSeq:" << info.highSeqno;
    return os;
}

std::ostream& operator<<(std::ostream& os,
                         const Manifest::DroppedCollections& dc) {
    for (const auto& [cid, list] : dc.droppedCollections) {
        os << "DroppedCollections: cid:" << cid.to_string()
           << ", entries:" << list.size() << std::endl;
        for (const auto& info : list) {
            os << "  " << info << std::endl;
        }
    }
    return os;
}

std::ostream& operator<<(std::ostream& os, const Manifest& manifest) {
    os << "VB::Manifest: "
       << "uid:" << manifest.manifestUid
       << ", scopeWithDataLimitExists:" << manifest.scopeWithDataLimitExists
       << ", dropInProgress:" << manifest.dropInProgress.load()
       << ", defaultMVS:" << manifest.defaultCollectionMaxVisibleSeqno
       << ", scopes.size:" << manifest.scopes.size()
       << ", map.size:" << manifest.map.size() << std::endl;
    os << "collections:[" << std::endl;
    for (const auto& [cid, entry] : manifest.map) {
        os << "cid:" << cid.to_string() << ":" << entry << std::endl;
    }
    os << "]" << std::endl;
    os << "scopes:[" << std::endl;
    for (const auto& [sid, entry] : manifest.scopes) {
        os << "scope:" << sid.to_string() << ":" << entry << std::endl;
    }
    os << "]" << std::endl;
    os << *manifest.droppedCollections.rlock() << std::endl;

    return os;
}

ReadHandle Manifest::lock() const {
    return {this, rwlock};
}

CachingReadHandle Manifest::lock(DocKey key) const {
    return {this, rwlock, key};
}

CachingReadHandle Manifest::lock(DocKey key,
                                 Manifest::AllowSystemKeys tag) const {
    return {this, rwlock, key, tag};
}

StatsReadHandle Manifest::lock(CollectionID cid) const {
    return {this, rwlock, cid};
}

WriteHandle Manifest::wlock(VBucketStateLockRef vbStateLock) {
    return {*this, vbStateLock, rwlock};
}

std::ostream& operator<<(std::ostream& os, const ReadHandle& readHandle) {
    os << "VB::Manifest::ReadHandle: manifest:" << *readHandle.manifest;
    return os;
}

std::ostream& operator<<(std::ostream& os,
                         const CachingReadHandle& readHandle) {
    os << "VB::Manifest::CachingReadHandle: itr:";
    if (readHandle.valid()) {
        os << (*readHandle.itr).second;
    } else {
        os << "end";
    }
    os << ", cid:" << readHandle.key.getCollectionID().to_string();
    os << ", manifest:" << *readHandle.manifest;
    return os;
}

} // namespace Collections::VB<|MERGE_RESOLUTION|>--- conflicted
+++ resolved
@@ -63,12 +63,8 @@
         addNewCollectionEntry({meta.sid, meta.cid},
                               meta.name,
                               meta.maxTtl,
-<<<<<<< HEAD
                               meta.metered,
-                              bucketManifest->getCanDeduplicate(meta.cid),
-=======
                               meta.canDeduplicate,
->>>>>>> 0278a4d4
                               e.startSeqno);
     }
 }

--- conflicted
+++ resolved
@@ -1125,7 +1125,7 @@
 
 // Build an XATTR pair which records the defaultCollectionMaxLegacyDCPSeqno
 void Manifest::attachMaxLegacyDCPSeqno(Item& item) const {
-    Expects(!mcbp::datatype::is_xattr(item.getDataType()));
+    Expects(!cb::mcbp::datatype::is_xattr(item.getDataType()));
     cb::xattr::Blob xattrs;
     xattrs.set(
             LegacyXattrKey,
@@ -1170,15 +1170,15 @@
     // see attachMaxLegacyDCPSeqno which is the encoder of this data.
 
     // Found it. All modify events have xattr
-    Expects(mcbp::datatype::is_xattr(item.getDataType()));
+    Expects(cb::mcbp::datatype::is_xattr(item.getDataType()));
     // This should be decompressed
-    Expects(!mcbp::datatype::is_snappy(item.getDataType()));
+    Expects(!cb::mcbp::datatype::is_snappy(item.getDataType()));
     // It cannot be greater
     Expects(uint64_t(item.getBySeqno()) == highSeqno);
 
     // pull out the stashed seqno which the VB:Manifest needs
     cb::xattr::Blob xattr({const_cast<char*>(item.getData()), item.getNBytes()},
-                          mcbp::datatype::is_snappy(item.getDataType()));
+                          cb::mcbp::datatype::is_snappy(item.getDataType()));
 
     auto value = xattr.get(LegacyXattrKey);
     auto legacy = nlohmann::json::parse(value.begin(), value.end());
@@ -1265,7 +1265,7 @@
 }
 
 const Collection& Manifest::getCollectionFlatbuffer(const Item& item) {
-    Expects(!mcbp::datatype::is_snappy(item.getDataType()));
+    Expects(!cb::mcbp::datatype::is_snappy(item.getDataType()));
     return getCollectionFlatbuffer(item.getValueViewWithoutXattrs());
 }
 
@@ -1300,24 +1300,9 @@
     return getCreateEventData(collection);
 }
 
-<<<<<<< HEAD
-    // if maxTtlValid needs considering
-    cb::ExpiryLimit maxTtl;
-    if (collection->ttlValid()) {
-        maxTtl = std::chrono::seconds(collection->maxTtl());
-    }
-    return {ManifestUid(collection->uid()),
-            {collection->scopeId(),
-             collection->collectionId(),
-             collection->name()->str(),
-             maxTtl,
-             Collections::getMetered(collection->metered()),
-             getCanDeduplicateFromHistory(collection->history())}};
-=======
 CreateEventData Manifest::getCreateEventData(std::string_view flatbufferData) {
     const auto& collection = getCollectionFlatbuffer(flatbufferData);
     return getCreateEventData(collection);
->>>>>>> 41271902
 }
 
 DropEventData Manifest::getDropEventData(std::string_view flatbufferData) {
@@ -1339,6 +1324,7 @@
              collection.collectionId(),
              collection.name()->str(),
              maxTtl,
+             Collections::getMetered(collection.metered()),
              getCanDeduplicateFromHistory(collection.history())}};
 }
 

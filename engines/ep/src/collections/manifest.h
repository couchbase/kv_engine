/* -*- Mode: C++; tab-width: 4; c-basic-offset: 4; indent-tabs-mode: nil -*- */
/*
 *     Copyright 2017-Present Couchbase, Inc.
 *
 *   Use of this software is governed by the Business Source License included
 *   in the file licenses/BSL-Couchbase.txt.  As of the Change Date specified
 *   in that file, in accordance with the Business Source License, use of this
 *   software will be governed by the Apache License, Version 2.0, included in
 *   the file licenses/APL2.txt.
 */

#pragma once

#include <nlohmann/json_fwd.hpp>
#include <algorithm>
#include <cstdint>
#include <string>
#include <unordered_map>

#include "collections/collections_types.h"
#include "ep_types.h"
#include "memcached/engine_common.h"
#include "memcached/engine_error.h"

class KVBucket;
class BucketStatCollector;
class StatCollector;

namespace flatbuffers {
class DetachedBuffer;
}

namespace Collections {

static const size_t MaxScopeOrCollectionNameSize = 251;

struct CollectionEntry {
    CollectionID cid;
    std::string name;
    cb::ExpiryLimit maxTtl;
    ScopeID sid;
<<<<<<< HEAD
    Metered metered;
=======
    CanDeduplicate canDeduplicate;
>>>>>>> d820c486
    bool operator==(const CollectionEntry& other) const;
    bool operator!=(const CollectionEntry& other) const {
        return !(*this == other);
    }
};

/// collection 0, the default collection has the following entry
const CollectionEntry DefaultCollectionEntry = {CollectionID::Default,
                                                DefaultCollectionName,
                                                cb::NoExpiryLimit,
                                                ScopeID::Default,
                                                Metered::Yes};

std::string to_string(const CollectionEntry&);
std::ostream& operator<<(std::ostream&, const CollectionEntry&);

struct Scope {
    /**
     * Store the dataLimit we will use (which is the clusters value / nVbuckets)
     * This is so we don't need to re-calculate it everytime we read it.
     */
    DataLimit dataLimit;

    /**
     * Store the 'pristine' value from the cluster manager - currently used so
     * cbstats can just display the pristine value for scope stats and the
     * get manifest command.
     */
    size_t dataLimitFromCluster{0};

    std::string name;
    std::vector<CollectionEntry> collections;
    CanDeduplicate canDeduplicate;

    bool operator==(const Scope& other) const;
    bool operator!=(const Scope& other) const {
        return !(*this == other);
    }
};

std::string to_string(const Scope&);
std::ostream& operator<<(std::ostream&, const Scope&);

/**
 * Manifest is an object that is constructed from JSON data as per
 * a set_collections command
 *
 * Users of this class can then obtain the UID and all collections that are
 * included in the manifest.
 */
class Manifest {
public:
    /**
     * Constructs an epoch manifest
     * Default scope, default collection and uid of 0
     */
    Manifest();

    /*
     * Create a manifest from json.
     * Validates the json as per SET_COLLECTIONS rules.
     * @param json a buffer containing the JSON manifest data
     */
    explicit Manifest(std::string_view json, size_t numVbuckets = 1024);

    struct FlatBuffers {};
    explicit Manifest(std::string_view flatbufferData, FlatBuffers tag);

    Manifest(Manifest&&);
    /**
     * Assignment operator that is aware of a forced assign (so uid can go back)
     */
    Manifest& operator=(Manifest&& other);

    bool doesDefaultCollectionExist() const {
        return defaultCollectionExists;
    }

    // This manifest object stores UID to Scope mappings
    using scopeContainer = std::unordered_map<ScopeID, Scope>;

    // And a map from cid to the CollectionEntry
    using collectionContainer =
            std::unordered_map<CollectionID, CollectionEntry&>;

    collectionContainer::const_iterator begin() const {
        return collections.begin();
    }

    collectionContainer::const_iterator end() const {
        return collections.end();
    }

    scopeContainer::const_iterator beginScopes() const {
        return scopes.begin();
    }

    scopeContainer::const_iterator endScopes() const {
        return scopes.end();
    }

    size_t getCollectionCount() const {
        return collections.size();
    }

    /**
     * Is the Manifest 'successor' a valid successor of this Manifest?
     * If the successor is not a forced update, it must be 'sane' progression
     * of the Manifest, for example the manifest uid must be incrementing and
     * immutable properties of scopes/collections must remain that way
     */
    cb::engine_error isSuccessor(const Manifest& successor) const;

    /**
     * Is this the epoch state of collections?
     * uid 0, default collection and default scope only
     */
    bool isEpoch() const;

    /**
     * @return the unique ID of the Manifest which constructed this
     */
    ManifestUid getUid() const {
        return uid;
    }

    /**
     * Search for a collection by CollectionID
     *
     * @param cid CollectionID to search for.
     * @return iterator to the matching entry or end() if not found.
     */
    collectionContainer::const_iterator findCollection(CollectionID cid) const {
        return collections.find(cid);
    }

    /**
     * Search for a collection by name (requires a scope name also)
     *
     * @param collectionName Name of the collection to search for.
     * @param scopeName Name of the scope in which to search. Defaults to the
     * default scope.
     * @return iterator to the matching entry or end() if not found.
     */
    collectionContainer::const_iterator findCollection(
            const std::string& collectionName,
            std::string_view scopeName = DefaultScopeIdentifier) const {
        for (auto& scope : scopes) {
            // Look for the correct scope
            if (scope.second.name == scopeName) {
                for (auto& scopeCollection : scope.second.collections) {
                    auto collection = collections.find(scopeCollection.cid);

                    if (collection != collections.end() &&
                        collection->second.name == collectionName) {
                        return collection;
                    }
                }
            }
        }

        return collections.end();
    }

    /**
     * Search for a scope by ScopeID
     *
     * @param sid ScopeID to search for.
     * @return iterator to the matching entry or end() if not found.
     */
    scopeContainer::const_iterator findScope(ScopeID sid) const {
        return scopes.find(sid);
    }

    /**
     * Attempt to lookup the collection-id of the "path" note that this method
     * skips/ignores the scope part of the path and requires the caller to
     * specify the scope for the actual ID lookup. getScopeID(path) exists for
     * this purpose.
     *
     * A path defined as "scope.collection"
     *
     * _default collection can be specified by name or by omission
     * e.g. "." == "_default._default"
     *      "c1." == "c1._default" (which would fail to find an ID)
     *
     * @param scope The scopeID of the scope part of the path
     * @param path The full path, the scope part is not used
     * @return optional CollectionID, undefined if nothing found
     * @throws cb::engine_error(invalid_argument) for invalid input
     */
    std::optional<CollectionID> getCollectionID(ScopeID scope,
                                                std::string_view path) const;

    /**
     * Attempt to lookup the scope-id of the "path", note that this method
     * ignores the collection part of the path.
     *
     * A path defined as either "scope.collection" or "scope"
     *
     * _default scope can be specified by name or by omission
     * e.g. ".beer" == _default scope
     *      ".      == _default scope
     *      ""      == _default scope
     *
     * @return optional ScopeID, undefined if nothing found
     * @throws cb::engine_error(invalid_argument) for invalid input
     */
    std::optional<ScopeID> getScopeID(std::string_view path) const;

    /**
     * Attempt to lookup the scope-id of the "key" (using the collection-ID)
     * @return an optional ScopeID, undefined if nothing found
     */
    std::optional<ScopeID> getScopeID(const DocKey& key) const;

    /**
     * Attempt to lookup the scope-id of the "key" (using the collection-ID)
     * @return an optional ScopeID, undefined if nothing found
     */
    std::optional<ScopeID> getScopeID(CollectionID cid) const;

    /**
     * Get the data limit for the scope that is to be used for vbucket limit
     * This is the value ns_server gave us divided by the number of vbuckets
     */
    DataLimit getScopeDataLimit(ScopeID sid) const;

    /**
     * Get the 'metered' state of the collection. If the collection is unknown
     * the returned value is uninitialised.
     */
    std::optional<Metered> isMetered(CollectionID cid) const;

    std::optional<CollectionEntry> getCollectionEntry(CollectionID cid) const;

    /**
     * @returns this manifest as nlohmann::json object
     */
    nlohmann::json to_json(
            const Collections::IsVisibleFunction& isVisible) const;

    /**
     * @return flatbuffer representation of this object
     */
    flatbuffers::DetachedBuffer toFlatbuffer() const;

    /**
     * Add stats for collection. Each collection is tested for
     * Privilege::SimpleStats and 'added' if the user has the privilege.
     * @param bucket The bucket so we can call engine::testPrivilege
     * @param cookie The cookie so for the connection
     * @param function to call to add stats
     */
    void addCollectionStats(KVBucket& bucket,
                            const BucketStatCollector& collector) const;
    /**
     * Add stats for scopes. Each scope is tested for
     * Privilege::SimpleStats and 'added' if the user has the privilege.
     * @param bucket The bucket so we can call engine::testPrivilege
     * @param cookie The cookie so for the connection
     * @param function to call to add stats
     */
    void addScopeStats(KVBucket& bucket,
                       const BucketStatCollector& collector) const;

    /**
     * The use-case for this method is not to fail for unknown collection
     *
     * @return if the collection exists return its setting, else return Yes
     */
    CanDeduplicate getCanDeduplicate(CollectionID cid) const;

    /**
     * Write to std::cerr this
     */
    void dump() const;

    bool operator==(const Manifest& other) const;
    bool operator!=(const Manifest& other) const {
        return !(*this == other);
    }

private:
    /**
     * Set defaultCollectionExists to true if identifier matches
     * CollectionID::Default
     * @param identifier ID to check
     */
    void enableDefaultCollection(CollectionID identifier);

    /**
     * Construction helper - builds the collection map and will detect duplicate
     * cid
     */
    void buildCollectionIdToEntryMap();

    /**
     * Compare this against other and return true if the all but the uid are
     * equal (the uid is not compared).
     */
    bool isEqualContent(const Manifest& other) const;

    /**
     * Parse the optional limits section of a scope object
     * @return The value of 'data_size' if found, the number divided by vbuckets
     *         and the raw value
     */
    std::pair<DataLimit, uint64_t> processLimits(
            std::optional<nlohmann::json> limits, size_t numVbuckets);

    /**
     * Check if the std::string represents a legal collection name.
     * Current validation is to ensure we block creation of _ prefixed
     * collections and only accept $default for $ prefixed names.
     *
     * @param name a collection or scope name.
     */
    static bool validName(std::string_view name);

    /**
     * Check if the CollectionID is invalid for a Manifest
     */
    static bool invalidCollectionID(CollectionID identifier);

    friend std::ostream& operator<<(std::ostream& os, const Manifest& manifest);

    bool defaultCollectionExists{true};

    /**
     * scopes stores all of the known scopes and the 'epoch' Manifest i.e.
     * default initialisation stores just the default scope.
     */
<<<<<<< HEAD
    scopeContainer scopes = {
            {ScopeID::Default,
             {NoDataLimit, 0, DefaultScopeName, {DefaultCollectionEntry}}}};
=======
    scopeContainer scopes = {{ScopeID::Default,
                              {NoDataLimit,
                               0,
                               DefaultScopeName,
                               {{CollectionID::Default,
                                 DefaultCollectionName,
                                 cb::NoExpiryLimit,
                                 ScopeID::Default,
                                 CanDeduplicate::Yes}},
                               CanDeduplicate::Yes}}};
>>>>>>> d820c486
    collectionContainer collections;
    ManifestUid uid{0};
};

std::ostream& operator<<(std::ostream& os, const Manifest& manifest);

} // end namespace Collections<|MERGE_RESOLUTION|>--- conflicted
+++ resolved
@@ -39,11 +39,9 @@
     std::string name;
     cb::ExpiryLimit maxTtl;
     ScopeID sid;
-<<<<<<< HEAD
+    CanDeduplicate canDeduplicate;
     Metered metered;
-=======
-    CanDeduplicate canDeduplicate;
->>>>>>> d820c486
+
     bool operator==(const CollectionEntry& other) const;
     bool operator!=(const CollectionEntry& other) const {
         return !(*this == other);
@@ -55,6 +53,7 @@
                                                 DefaultCollectionName,
                                                 cb::NoExpiryLimit,
                                                 ScopeID::Default,
+                                                CanDeduplicate::Yes,
                                                 Metered::Yes};
 
 std::string to_string(const CollectionEntry&);
@@ -377,22 +376,12 @@
      * scopes stores all of the known scopes and the 'epoch' Manifest i.e.
      * default initialisation stores just the default scope.
      */
-<<<<<<< HEAD
-    scopeContainer scopes = {
-            {ScopeID::Default,
-             {NoDataLimit, 0, DefaultScopeName, {DefaultCollectionEntry}}}};
-=======
     scopeContainer scopes = {{ScopeID::Default,
                               {NoDataLimit,
                                0,
                                DefaultScopeName,
-                               {{CollectionID::Default,
-                                 DefaultCollectionName,
-                                 cb::NoExpiryLimit,
-                                 ScopeID::Default,
-                                 CanDeduplicate::Yes}},
+                               {DefaultCollectionEntry},
                                CanDeduplicate::Yes}}};
->>>>>>> d820c486
     collectionContainer collections;
     ManifestUid uid{0};
 };

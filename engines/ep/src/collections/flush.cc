--- conflicted
+++ resolved
@@ -376,11 +376,8 @@
                                 .count(),
                         builder.CreateString(meta.name.data(),
                                              meta.name.size()),
-<<<<<<< HEAD
+                        history,
                         Collections::getMeteredFromEnum(meta.metered)));
-=======
-                        history));
->>>>>>> f04959f9
     }
 
     // And 'merge' with the data we read
@@ -406,15 +403,13 @@
                                 entry->ttlValid(),
                                 entry->maxTtl(),
                                 builder.CreateString(entry->name()),
-<<<<<<< HEAD
-                                entry->metered()));
-=======
                                 // getHistorySetting checks for modifications
                                 getHistorySetting(entry->collectionId(),
                                                   entry->startSeqno(),
                                                   getCanDeduplicateFromHistory(
-                                                          entry->history()))));
->>>>>>> f04959f9
+                                                          entry->history())),
+                                entry->metered()));
+
             } else {
                 // Here we maintain the startSeqno of the dropped collection
                 result->second.startSeqno = entry->startSeqno();
@@ -435,11 +430,8 @@
                         builder.CreateString(
                                 Collections::DefaultCollectionIdentifier
                                         .data()),
-<<<<<<< HEAD
+                        false /* default to no history*/,
                         true /* metered */));
-=======
-                        false /* default to no history*/));
->>>>>>> f04959f9
     }
 
     auto collectionsVector = builder.CreateVector(finalisedOpenCollection);

--- conflicted
+++ resolved
@@ -86,12 +86,8 @@
                              entry->collectionId(),
                              entry->name()->str(),
                              maxTtl,
-<<<<<<< HEAD
                              Collections::getMetered(entry->metered()),
-                             CanDeduplicate::Yes}});
-=======
                              getCanDeduplicateFromHistory(entry->history())}});
->>>>>>> f04959f9
         }
     } else {
         // Nothing on disk - the default collection is assumed

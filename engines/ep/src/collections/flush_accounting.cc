/* -*- Mode: C++; tab-width: 4; c-basic-offset: 4; indent-tabs-mode: nil -*- */
/*
 *     Copyright 2021-Present Couchbase, Inc.
 *
 *   Use of this software is governed by the Business Source License included
 *   in the file licenses/BSL-Couchbase.txt.  As of the Change Date specified
 *   in that file, in accordance with the Business Source License, use of this
 *   software will be governed by the Apache License, Version 2.0, included in
 *   the file licenses/APL2.txt.
 */

#include "collections/flush_accounting.h"
#include "collections/collection_persisted_stats.h"
#include "systemevent_factory.h"

namespace Collections::VB {

// Returns two optionals
// First is only initialised if the key is a collection system event.
// Second is only initialised if there is a collection id present.
// Any mutation will return nullopt,cid
// A collection create/drop/modify will return event, cid
// A scope event will return nullopt, nullopt

/**
 * From a DocKey extract CollectionID and SystemEvent data.
 * The function returns two optionals because depending on the key there could
 * be no SystemEvent (regular mutation) or no CollectionID (Scope event) - or we
 * could have both (e.g. Collection SystemEvent).
 *
 * @param key a DocKey from a flushed Item
 * @return a pair of optional. first (SystemEvent) is initialised if the key
 *         belongs to the SystemCollection (collection 1) - the value is the
 *         type of event that the key represents. The second (CollectionID) is
 *         initialised with a CollectionID where relevant. E.g. CreateScope
 *         leaves this as std::nullopt but CreateCollection will set it to the
 *         collection's ID. All non system keys will also initialise second with
 *         the CollectionID.
 */
static std::pair<std::optional<SystemEvent>, std::optional<CollectionID>>
getCollectionEventAndCollectionID(const DocKey& key) {
    if (key.isInSystemCollection()) {
        auto [event, id] = SystemEventFactory::getTypeAndID(key);
        switch (event) {
        case SystemEvent::ModifyCollection:
        case SystemEvent::Collection: {
            return {event, CollectionID(id)};
        }
        case SystemEvent::Scope:
            return {std::nullopt, std::nullopt};
        }
    }
    // No event, but we do have a collection id
    return {std::nullopt, key.getCollectionID()};
}

FlushAccounting::StatisticsUpdate&
FlushAccounting::getStatsAndMaybeSetPersistedHighSeqno(
        CollectionID cid,
        uint64_t seqno,
        CompactionCallbacks compactionCallbacks) {
    if (isLogicallyDeleted(cid, seqno) &&
        compactionCallbacks == CompactionCallbacks::AnyRevision) {
        getStatsAndMaybeSetPersistedHighSeqno(stats, cid, seqno);

        return getStatsAndMaybeSetPersistedHighSeqno(droppedStats, cid, seqno);
    }

    return getStatsAndMaybeSetPersistedHighSeqno(stats, cid, seqno);
}

FlushAccounting::StatisticsUpdate&
FlushAccounting::getStatsAndMaybeSetPersistedHighSeqno(StatsMap& stats,
                                                       CollectionID cid,
                                                       uint64_t seqno) {
    auto [itr, inserted] = stats.try_emplace(cid, StatisticsUpdate{seqno});
    auto& [key, value] = *itr;
    (void)key;
    if (!inserted) {
        value.maybeSetPersistedHighSeqno(seqno);
    }

    return value;
}

FlushAccounting::StatisticsUpdate::StatisticsUpdate(const PersistedStats& stats)
    : persistedHighSeqno(stats.highSeqno),
      itemCount(stats.itemCount),
      diskSize(stats.diskSize) {
}

void FlushAccounting::StatisticsUpdate::maybeSetPersistedHighSeqno(
        uint64_t seqno) {
    if (seqno > persistedHighSeqno) {
        persistedHighSeqno = seqno;
    }
}

void FlushAccounting::StatisticsUpdate::incrementItemCount() {
    itemCount++;
}

void FlushAccounting::StatisticsUpdate::decrementItemCount() {
    itemCount--;
}

void FlushAccounting::StatisticsUpdate::updateDiskSize(ssize_t delta) {
    diskSize += delta;
}

bool FlushAccounting::StatisticsUpdate::insert(
        IsSystem isSystem,
        IsDeleted isDelete,
        IsCommitted isCommitted,
        CompactionCallbacks compactionCallbacks,
        ssize_t diskSizeDelta) {
    if (isSystem == IsSystem::No && isDelete == IsDeleted::No &&
        isCommitted == IsCommitted::Yes) {
        incrementItemCount();
    }

    if (isSystem == IsSystem::No) {
        flushedItem = true;
    }

    if (isDelete == IsDeleted::Yes &&
        compactionCallbacks == CompactionCallbacks::AnyRevision) {
        // Not tracking tombstones in the disk size for magma because we can't
        // decrement by the correct amount when purging them as we may purge
        // stale versions
        return false;
    }

    // else inserting a collection{start,modify}/prepare/tombstone/abort:
    // no item increment but account for the disk size change
    updateDiskSize(diskSizeDelta);
    return true;
}

void FlushAccounting::StatisticsUpdate::update(ssize_t diskSizeDelta) {
    // System events don't get updated so just set flushedItem to true
    flushedItem = true;

    updateDiskSize(diskSizeDelta);
}

bool FlushAccounting::StatisticsUpdate::remove(
        IsSystem isSystem,
        IsDeleted isDelete,
        IsCommitted isCommitted,
        CompactionCallbacks compactionCallbacks,
        size_t oldSize,
        size_t newSize) {
    if (isSystem == IsSystem::No && isCommitted == IsCommitted::Yes) {
        decrementItemCount();
    }

    if (isSystem == IsSystem::No) {
        flushedItem = true;
    }

    if (compactionCallbacks == CompactionCallbacks::AnyRevision &&
        isDelete == IsDeleted::Yes) {
        updateDiskSize(-oldSize);
        return false;
    }

    updateDiskSize(newSize - oldSize);
    return true;
}

FlushAccounting::FlushAccounting(
        const std::vector<Collections::KVStore::DroppedCollection>& v,
        IsCompaction isCompaction) {
    setDroppedCollectionsForStore(v, isCompaction);
}

void FlushAccounting::presetStats(CollectionID cid,
                                  const PersistedStats& preStats) {
    auto [itr, inserted] = stats.try_emplace(cid, StatisticsUpdate{preStats});
    (void)itr;

    if (isPiTR == IsPiTR::No) {
        // This function is used from a path where this should not be true,
        // where only unique keys should be found.
        Expects(inserted && "presetStats must insert unique collections");
    }
}

bool FlushAccounting::checkAndMaybeProcessSystemEvent(
        SystemEvent event,
        CollectionID cid,
        IsDeleted isDelete,
        IsCompaction isCompaction) {
    switch (event) {
    case SystemEvent::ModifyCollection:
        // Modify event - no processing
        return false;
    case SystemEvent::Collection:
        // Collection create/drop - break and process
        break;
    default:
        // E.g. Scope
        throw std::logic_error(
                "checkAndMaybeProcessSystemEvent unexpected event" +
                std::to_string(int(event)));
    }

    // If the update comes from compaction (where replay is copying data) then
    // unconditionally remove the collection from the stats map. A create or
    // or drop collection is the start or end of the collection - in both cases
    // we don't need what is in the map. For create collection if this does
    // remove an entry, then we have a resurrect case and must account following
    // items against 0. For drop, we will be removing the stats from storage.
    if (isCompaction == IsCompaction::Yes) {
        stats.erase(cid);
    }

    // caller stops processing if this function returns true - DropCollection
    // stops the processing.
    return isDelete == IsDeleted::Yes;
}

bool FlushAccounting::updateStats(const DocKey& key,
                                  uint64_t seqno,
                                  IsCommitted isCommitted,
                                  IsDeleted isDelete,
                                  size_t size,
                                  IsCompaction isCompaction,
                                  CompactionCallbacks compactionCallbacks) {
    const auto [event, cid] = getCollectionEventAndCollectionID(key);

    if (!cid) {
<<<<<<< HEAD
        // The key is not for a collection (e.g. a scope event).
        return false;
    }

    // System events have extra handling and may terminate the stat update
    if (isSystemEvent && processSystemEvent(*cid, isDelete, isCompaction)) {
        // This was a drop collection event, we don't update the collection
        // stats for this case.
        return false;
=======
        // If the key is not associated with a Collection then abandon
        // processing. This must mean the key is a Scope event and as such does
        // not change collection stats.
        return;
    }

    if (event &&
        checkAndMaybeProcessSystemEvent(*event, *cid, isDelete, isCompaction)) {
        // This case is reached for a DropCollection event. No collection stats
        // are to be changed.
        return;
>>>>>>> f04959f9
    }

    // At this point the key is a normal mutation/delete so will for example
    // increment or decrement the collection item count.
    // Or the key is a SystemEvent Create/Modify collection, which needs to
    // change the collection disk size and high-seqno.

    // Track high-seqno for the item
    auto& collsFlushStats = getStatsAndMaybeSetPersistedHighSeqno(
            cid.value(), seqno, compactionCallbacks);

    // If we want the dropped stats then getStatsAndMaybeSetPersistedHighSeqno
    // would have returned a reference to stats in droppedCollections.
    // if we did the empty collection  detection will fail because the
    // high-seqno of the collection will change to be equal to the drop-event's
    // seqno. Empty collection detection relies on start-seqno == high-seqno.
    if (!isLogicallyDeleted(cid.value(), seqno) ||
        compactionCallbacks == CompactionCallbacks::AnyRevision) {
<<<<<<< HEAD
        return collsFlushStats.insert(
                isSystemEvent ? IsSystem::Yes : IsSystem::No,
                isDelete,
                isCommitted,
                compactionCallbacks,
                size);
=======
        collsFlushStats.insert(event ? IsSystem::Yes : IsSystem::No,
                               isDelete,
                               isCommitted,
                               compactionCallbacks,
                               size);
>>>>>>> f04959f9
    }
    return false;
}

FlushAccounting::UpdateStatsResult FlushAccounting::updateStats(
        const DocKey& key,
        uint64_t seqno,
        IsCommitted isCommitted,
        IsDeleted isDelete,
        size_t size,
        uint64_t oldSeqno,
        IsDeleted oldIsDelete,
        size_t oldSize,
        IsCompaction isCompaction,
        CompactionCallbacks compactionCallbacks) {
    // Same logic (and comments) apply as per the above updateStats function.
    const auto [event, cid] = getCollectionEventAndCollectionID(key);
    if (!cid) {
        return {};
    }

<<<<<<< HEAD
    // System events have extra handling and may terminate the stat update
    if (isSystemEvent == IsSystem::Yes &&
        processSystemEvent(*cid, isDelete, isCompaction)) {
        return {};
=======
    if (event &&
        checkAndMaybeProcessSystemEvent(*event, *cid, isDelete, isCompaction)) {
        return false;
>>>>>>> f04959f9
    }

    // At this point the key is a normal mutation/delete so will for example
    // increment or decrement the collection item count.
    // Or the key is a SystemEvent Create/Modify collection, which needs to
    // change the collection disk size and high-seqno.

    auto& collsFlushStats = getStatsAndMaybeSetPersistedHighSeqno(
            cid.value(), seqno, compactionCallbacks);

    // Logically deleted items don't update item-count/disk-size
    if (isLogicallyDeleted(cid.value(), seqno) &&
        compactionCallbacks == CompactionCallbacks::LatestRevision) {
        return {};
    }

<<<<<<< HEAD
    UpdateStatsResult result;

=======
    const auto isSystemEvent = event ? IsSystem::Yes : IsSystem::No;
>>>>>>> f04959f9
    if (isSystemEvent == IsSystem::No &&
        compactionCallbacks == CompactionCallbacks::AnyRevision &&
        (isLogicallyDeleted(cid.value(), oldSeqno) ||
         isLogicallyDeletedInStore(cid.value(), oldSeqno))) {
        // We are logically inserting an item into a collection (i.e. it existed
        // before in an older generation of the collection and we are now
        // adding it into this one). Backends that may see any revision of an
        // item during compaction have to count the vBucket item count by
        // relying on a dropped collection item count stat that is persisted
        // until the collection is fully purged. We cannot update that stat at
        // this point as it would race with a concurrent purge so we instead
        // update the vBucket stat to reflect this being a logical insert rather
        // than an update.
        result.logicalInsert = true;
    }

    // Of interest next is the state of old vs new. An update can become an
    // insert or remove.
    //
    // The following defines our expected old and new states. Note that only
    // committed items actually increment the item count (and that is handled
    // in FlushAccounting::StatisticsUpdate::insert/remove).
    //
    // The old key can be live, deleted or dropped.
    // The new key can be live or deleted.
    //
    // new key is live:
    //   * old key dropped: Key is an insert => items += 1, diskSize += size
    //   * old key deleted: Key is an insert => items += 1, diskSize += delta
    //   * old key live: Key is an update => diskSize += delta
    //
    // new key is deleted
    //   * old key is dropped: Key is an update => diskSize += size
    //   * old key is deleted: Key is an update => diskSize += delta
    //   * old key is live: Key is a remove => items -= 1, diskSize += delta
    //
    // Note that old can be both dropped and deleted (a dropped tombstone). In
    // that case we process as dropped.
    const bool oldIsDropped =
            (isLogicallyDeleted(cid.value(), oldSeqno) ||
             isLogicallyDeletedInStore(cid.value(), oldSeqno));

    if (isDelete == IsDeleted::No) {
        // new key is live
        if (oldIsDropped) {
            // insert with the new size
            result.newDocReflectedInDiskSize =
                    collsFlushStats.insert(isSystemEvent,
                                           isDelete,
                                           isCommitted,
                                           compactionCallbacks,
                                           size);
        } else if (oldIsDelete == IsDeleted::Yes) {
            // insert with the delta of old/new
            auto sizeUpdate = size - oldSize;
            if (compactionCallbacks == CompactionCallbacks::AnyRevision) {
                // Magma doesn't track tombstones in the disk size, need to
                // increment by size rather than delta as we're undeleting
                sizeUpdate = size;
            }
            result.newDocReflectedInDiskSize =
                    collsFlushStats.insert(isSystemEvent,
                                           isDelete,
                                           isCommitted,
                                           compactionCallbacks,
                                           sizeUpdate);
        } else {
            // update with the delta
            collsFlushStats.update(size - oldSize);
            result.newDocReflectedInDiskSize = true;
        }

    } else {
        // new key is delete
        if (oldIsDropped) {
            // update with the size of the new tombstone
            if (compactionCallbacks == CompactionCallbacks::LatestRevision) {
                // Magma doesn't track tombstones in the disk size
                collsFlushStats.update(size);
                result.newDocReflectedInDiskSize = true;
            }
        } else if (oldIsDelete == IsDeleted::Yes) {
            // update with the delta of old/new
            if (compactionCallbacks == CompactionCallbacks::LatestRevision) {
                // Magma doesn't track tombstones in the disk size
                collsFlushStats.update(size - oldSize);
                result.newDocReflectedInDiskSize = true;
            }
        } else {
            // remove
            result.newDocReflectedInDiskSize =
                    collsFlushStats.remove(isSystemEvent,
                                           isDelete,
                                           isCommitted,
                                           compactionCallbacks,
                                           oldSize,
                                           size);
        }
    }

    return result;
}

void FlushAccounting::updateStatsPostCompression(
        const DocKey& key,
        uint64_t seqno,
        size_t uncompressedSize,
        size_t compressedSize,
        CompactionCallbacks compactionCallbacks) {
    auto cid = getCollectionID(key).second;
    // this should only be called as a follow up if stats have previously been
    // modified for this operation, so the collection id _must_ be valid at
    // this stage
    Expects(cid);
    getStatsAndMaybeSetPersistedHighSeqno(
            cid.value(), seqno, compactionCallbacks)
            .update(compressedSize - uncompressedSize);
}

void FlushAccounting::maybeUpdatePersistedHighSeqno(const DocKey& key,
                                                    uint64_t seqno,
                                                    bool isDelete) {
    const auto [event, cid] = getCollectionEventAndCollectionID(key);

    if (!cid) {
        // A scope event - no high-seqno update.
        return;
    }

    if (isDelete && event) {
        // A system event, but deleted (drop collection) - no high-seqno update
        return;
    }

    // don't care for the return value, just update the persisted high seqno
    getStatsAndMaybeSetPersistedHighSeqno(cid.value(), seqno);
}

bool FlushAccounting::isLogicallyDeleted(CollectionID cid,
                                         uint64_t seqno) const {
    auto itr = droppedCollections.find(cid);
    if (itr != droppedCollections.end()) {
        return seqno <= itr->second.endSeqno;
    }
    return false;
}

bool FlushAccounting::isLogicallyDeletedInStore(CollectionID cid,
                                                uint64_t seqno) const {
    auto itr = droppedInStore.find(cid);
    if (itr != droppedInStore.end()) {
        return seqno <= itr->second.endSeqno;
    }
    return false;
}

void FlushAccounting::setDroppedCollectionsForStore(
        const std::vector<Collections::KVStore::DroppedCollection>& v,
        IsCompaction isCompaction) {
    for (const auto& c : v) {
        droppedInStore.emplace(c.collectionId, c);

        if (isCompaction == IsCompaction::Yes) {
            // Update the dropped map now as compaction knows ahead of the
            // replay what collections are dropped.
            droppedCollections.emplace(c.collectionId, c);
        }
    }
}

// Called from KVStore during flush or compaction replay
// This method iterates through the statistics gathered by the Flush/replay and
// uses the std::function callback to have the KVStore implementation write them
// to storage, e.g. a local document.
void FlushAccounting::forEachCollection(
        std::function<void(CollectionID, const PersistedStats&)> cb) const {
    // For each collection modified in the flush run ask the VBM for the
    // current stats (using the high-seqno so we find the correct generation
    // of stats)
    for (const auto& [cid, flushStats] : stats) {
        // Don't generate an update of the statistics for a dropped collection.
        // 1) it's wasted effort
        // 2) the kvstore may not be able handle an update of a 'local' doc
        //    and a delete of the same in one flush (couchstore doesn't)
        auto itr = droppedInStore.find(cid);
        if (itr != droppedInStore.end() &&
            flushStats.getPersistedHighSeqno() < itr->second.endSeqno) {
            continue;
        }

        // Generate new stats, add the deltas from this flush batch for count
        // and size and set the high-seqno (which includes prepares)
        PersistedStats ps(flushStats.getItemCount(),
                          flushStats.getPersistedHighSeqno(),
                          flushStats.getDiskSize());
        cb(cid, ps);
    }
}

void FlushAccounting::forEachDroppedCollection(
        std::function<void(CollectionID)> cb) const {
    // To invoke the callback only for dropped collections iterate the dropped
    // map and then check in the 'stats' map (and if found do an ordering check)
    for (const auto& [cid, dropped] : getDroppedCollections()) {
        auto itr = getStats().find(cid);
        if (itr == getStats().end() ||
            dropped.endSeqno > itr->second.getPersistedHighSeqno()) {
            // collection's endSeqno exceeds the persistedHighSeqno. The drop
            // is the greatest event against the collection in the batch, we
            // will invoke the callback.
            cb(cid);
        }
    }
}

} // namespace Collections::VB<|MERGE_RESOLUTION|>--- conflicted
+++ resolved
@@ -231,29 +231,17 @@
     const auto [event, cid] = getCollectionEventAndCollectionID(key);
 
     if (!cid) {
-<<<<<<< HEAD
-        // The key is not for a collection (e.g. a scope event).
-        return false;
-    }
-
-    // System events have extra handling and may terminate the stat update
-    if (isSystemEvent && processSystemEvent(*cid, isDelete, isCompaction)) {
-        // This was a drop collection event, we don't update the collection
-        // stats for this case.
-        return false;
-=======
         // If the key is not associated with a Collection then abandon
         // processing. This must mean the key is a Scope event and as such does
         // not change collection stats.
-        return;
+        return false;
     }
 
     if (event &&
         checkAndMaybeProcessSystemEvent(*event, *cid, isDelete, isCompaction)) {
         // This case is reached for a DropCollection event. No collection stats
         // are to be changed.
-        return;
->>>>>>> f04959f9
+        return false;
     }
 
     // At this point the key is a normal mutation/delete so will for example
@@ -272,20 +260,11 @@
     // seqno. Empty collection detection relies on start-seqno == high-seqno.
     if (!isLogicallyDeleted(cid.value(), seqno) ||
         compactionCallbacks == CompactionCallbacks::AnyRevision) {
-<<<<<<< HEAD
-        return collsFlushStats.insert(
-                isSystemEvent ? IsSystem::Yes : IsSystem::No,
-                isDelete,
-                isCommitted,
-                compactionCallbacks,
-                size);
-=======
-        collsFlushStats.insert(event ? IsSystem::Yes : IsSystem::No,
-                               isDelete,
-                               isCommitted,
-                               compactionCallbacks,
-                               size);
->>>>>>> f04959f9
+        return collsFlushStats.insert(event ? IsSystem::Yes : IsSystem::No,
+                                      isDelete,
+                                      isCommitted,
+                                      compactionCallbacks,
+                                      size);
     }
     return false;
 }
@@ -307,16 +286,9 @@
         return {};
     }
 
-<<<<<<< HEAD
-    // System events have extra handling and may terminate the stat update
-    if (isSystemEvent == IsSystem::Yes &&
-        processSystemEvent(*cid, isDelete, isCompaction)) {
-        return {};
-=======
     if (event &&
         checkAndMaybeProcessSystemEvent(*event, *cid, isDelete, isCompaction)) {
-        return false;
->>>>>>> f04959f9
+        return {};
     }
 
     // At this point the key is a normal mutation/delete so will for example
@@ -333,12 +305,8 @@
         return {};
     }
 
-<<<<<<< HEAD
     UpdateStatsResult result;
-
-=======
     const auto isSystemEvent = event ? IsSystem::Yes : IsSystem::No;
->>>>>>> f04959f9
     if (isSystemEvent == IsSystem::No &&
         compactionCallbacks == CompactionCallbacks::AnyRevision &&
         (isLogicallyDeleted(cid.value(), oldSeqno) ||
@@ -448,7 +416,7 @@
         size_t uncompressedSize,
         size_t compressedSize,
         CompactionCallbacks compactionCallbacks) {
-    auto cid = getCollectionID(key).second;
+    auto cid = getCollectionEventAndCollectionID(key).second;
     // this should only be called as a follow up if stats have previously been
     // modified for this operation, so the collection id _must_ be valid at
     // this stage

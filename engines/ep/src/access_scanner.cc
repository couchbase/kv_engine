/* -*- Mode: C++; tab-width: 4; c-basic-offset: 4; indent-tabs-mode: nil -*- */
/*
 *     Copyright 2012-Present Couchbase, Inc.
 *
 *   Use of this software is governed by the Business Source License included
 *   in the file licenses/BSL-Couchbase.txt.  As of the Change Date specified
 *   in that file, in accordance with the Business Source License, use of this
 *   software will be governed by the Apache License, Version 2.0, included in
 *   the file licenses/APL2.txt.
 */

#include "access_scanner.h"
#include "bucket_logger.h"
#include "configuration.h"
#include "ep_engine.h"
#include "ep_time.h"
#include "hash_table.h"
#include "item_access_visitor.h"
#include "kv_bucket.h"
#include "mutation_log.h"
#include "stats.h"
#include "vb_count_visitor.h"
#include "vbucket.h"

#include <phosphor/phosphor.h>
#include <platform/dirutils.h>
#include <platform/platform_time.h>
#include <platform/semaphore_guard.h>

#include <memory>
#include <numeric>

<<<<<<< HEAD
static bool removeFile(const std::filesystem::path& path) {
    std::error_code ec;
    remove(path, ec);
    if (ec) {
        EP_LOG_WARN_CTX("Failed to remove access log file",
                        {"path", path.string()},
                        {"error", ec.message()});
        return false;
    }
    return true;
}

ItemAccessVisitor::ItemAccessVisitor(
        KVBucket& _store,
        Configuration& conf,
        EPStats& _stats,
        uint16_t sh,
        cb::SemaphoreGuard<> guard,
        uint64_t items_to_scan,
        std::function<void(std::string_view)> fileWriteTestHook)
=======
ItemAccessVisitor::ItemAccessVisitor(KVBucket& _store,
                                     Configuration& conf,
                                     EPStats& _stats,
                                     uint16_t sh,
                                     cb::SemaphoreGuard<> guard,
                                     uint64_t items_to_scan,
                                     std::vector<Vbid> vbuckets,
                                     std::unique_ptr<mlog::FileIface> fileIface)
>>>>>>> 2b0f04be
    : stats(_stats),
      startTime(ep_real_time()),
      taskStart(cb::time::steady_clock::now()),
      encryptionKey(
              _store.getEPEngine().getEncryptionKeyProvider()->lookup({})),
      shardID(sh),
      semaphoreGuard(std::move(guard)),
      items_to_scan(items_to_scan) {
    Expects(semaphoreGuard.valid());
<<<<<<< HEAD
    setVBucketFilter(
            VBucketFilter(_store.getVBuckets().getShard(sh)->getVBuckets()));
    Expects(!conf.getAlogPath().empty() && "No filename set");
=======
    setVBucketFilter(VBucketFilter(std::move(vbuckets)));
>>>>>>> 2b0f04be
    name = conf.getAlogPath();
    name = name + "." + std::to_string(shardID);
    prev = name + ".old";
    next = name + ".next";

    try {
        // Remove the file if one exists from a previous partial run
        // (e.g. due to a crash). We *don't* want to use the common
        // method removeFile, as we can't continue running the visitor
        // if we failed to remove the file.
        std::filesystem::remove_all(next);
    } catch (const std::exception& e) {
        EP_LOG_WARN_CTX("Failed to remove existing access log",
                        {"path", next},
                        {"error", e.what()});
        throw;
    }

    auto bs = conf.getAlogBlockSize();
    if (bs < MutationLogWriter::MinBlockSize ||
        bs > MutationLogWriter::MaxBlockSize) {
        const auto value =
                std::min(std::max(bs, MutationLogWriter::MinBlockSize),
                         MutationLogWriter::MaxBlockSize);
        EP_LOG_WARN_CTX("Configured block size is outside the legal range",
                        {"range",
                         {"min", MutationLogWriter::MinBlockSize},
                         {"max", MutationLogWriter::MaxBlockSize}},
                        {"configured", bs},
                        {"using", value});
        bs = value;
    }

    log = std::make_unique<MutationLogWriter>(next,
                                              bs,
                                              encryptionKey,
                                              cb::crypto::Compression::None,
                                              std::move(fileWriteTestHook));
    EP_LOG_INFO_CTX(
            "Attempting to generate new access file",
            {"path", next},
            {"encryption_key",
             encryptionKey ? encryptionKey->getId()
                           : cb::crypto::DataEncryptionKey::UnencryptedKeyId});
}

ItemAccessVisitor::~ItemAccessVisitor() {
    ++stats.alogRuns;
    removeFile(next);
}

bool ItemAccessVisitor::visit(const HashTable::HashBucketLock& lh,
                              StoredValue& v) {
    // Record resident, Committed HashTable items as 'accessed'.
    if (v.isResident() && v.isCommitted()) {
        if (v.isExpired(startTime) || v.isDeleted()) {
            EP_LOG_DEBUG_CTX("Skipping expired/deleted item",
                             {"seqno", v.getBySeqno()});
        } else {
            accessed.emplace_back(v.getKey());
            return ++items_scanned < items_to_scan;
        }
    }
    return true;
}

void ItemAccessVisitor::update(Vbid vbid) {
    try {
        for (auto& it : accessed) {
            log->newItem(vbid, it);
        }
        accessed.clear();
    } catch (const std::exception& e) {
        EP_LOG_WARN_CTX("update(): Failed to update access log",
                        {"path", next},
                        {"error", e.what()});
        log->disable();
    }
}

void ItemAccessVisitor::visitBucket(VBucket& vb) {
    try {
        update(vb.getId());

        HashTable::Position ht_start;
        if (vBucketFilter(vb.getId())) {
            while (ht_start != vb.ht.endPosition()) {
                ht_start = vb.ht.pauseResumeVisit(*this, ht_start);
                update(vb.getId());
                log->commit1();
                log->commit2();
                items_scanned = 0;
            }
        }
    } catch (const std::exception& e) {
        EP_LOG_WARN_CTX("visitBucket(): Failed to write new access log to disk",
                        {"vb", vb.getId()},
                        {"path", next},
                        {"error", e.what()});
        writeFailed = true;
        log->disable();
    }
}

bool ItemAccessVisitor::cycleFile() {
    // we might want to rewrite the current file in the case where it was
    // previously unencrypted and the new one is encrypted (or the other way)
    // for now; just remove it if that is the case
    if (encryptionKey) {
        removeFile(name);
    } else {
        removeFile(name + ".cef");
    }

    std::error_code ec;
    std::filesystem::rename(name + ".cef", name + ".old.cef", ec);
    if (!ec) {
        // Success
        return true;
    }
    if (ec.value() != ENOENT) {
        EP_LOG_WARN_CTX("Failed to rename access log file",
                        {"from", name + ".cef"},
                        {"to", name + ".old.cef"},
                        {"error", ec.message()});
        return false;
    }
    std::filesystem::rename(name, name + ".old", ec);
    if (!ec) {
        // Success
        return true;
    }
    if (ec.value() != ENOENT) {
        EP_LOG_WARN_CTX("Failed to rename access log file",
                        {"from", name},
                        {"to", name + ".old"},
                        {"error", ec.message()});
        return false;
    }
    return true;
}

void ItemAccessVisitor::complete() {
    const auto num_items = log->getItemsLogged(MutationLogType::New);
    try {
        log->commit1();
        log->commit2();
        log->close();
        log.reset();
    } catch (const std::exception& e) {
        EP_LOG_WARN_CTX("complete(). Failed to write new access log to disk",
                        {"path", next},
                        {"error", e.what()});
        writeFailed = true;
        log.reset();
    }

    // Writing the new access log to disk failed, skip replacing the current
    // access log.
    if (writeFailed) {
        return;
    }

    stats.alogRuntime.store(ep_real_time() - startTime);
    stats.alogNumItems.store(num_items);
    stats.accessScannerHisto.add(
            std::chrono::duration_cast<std::chrono::microseconds>(
                    cb::time::steady_clock::now() - taskStart));

    if (num_items == 0) {
        EP_LOG_INFO_RAW(
                "The new access log file is empty. Leave the existing one in "
                "place");
        return;
    }

    // Try to rotate the "current" to ".old[.cef]"
    if (!removeFile(name + ".old") || !removeFile(name + ".old.cef") ||
        !cycleFile()) {
        return;
    }

    std::error_code ec;
    if (encryptionKey) {
        std::filesystem::rename(next, name + ".cef", ec);
    } else {
        std::filesystem::rename(next, name, ec);
    }
    if (ec) {
        EP_LOG_WARN_CTX("Failed to rename access log file",
                        {"from", next},
                        {"to", encryptionKey ? name + ".cef" : name},
                        {"error", strerror(errno)});
        return;
    }
    EP_LOG_INFO_CTX(
            "New access log file created",
            {"name", encryptionKey ? name + ".cef" : name},
            {"num_items", static_cast<uint64_t>(num_items)},
            {"encryption_key",
             encryptionKey ? encryptionKey->getId()
                           : cb::crypto::DataEncryptionKey::UnencryptedKeyId});
}

AccessScanner::AccessScanner(KVBucket& _store,
                             Configuration& conf,
                             EPStats& st,
                             double sleeptime,
                             bool useStartTime,
                             bool completeBeforeShutdown)
    : EpTask(_store.getEPEngine(),
             TaskId::AccessScanner,
             sleeptime,
             completeBeforeShutdown),
      completedCount(0),
      store(_store),
      conf(conf),
      stats(st),
      sleepTime(sleeptime),
      semaphore(store.getVBuckets().getNumShards()) {
    alogPath = conf.getAlogPath();
    maxStoredItems = conf.getAlogMaxStoredItems();
    double initialSleep = sleeptime;
    if (useStartTime) {
        initialSleep = calculateSleepTime();
        snooze(initialSleep);
    }

    updateAlogTime(initialSleep);
}

bool AccessScanner::run() {
    TRACE_EVENT0("ep-engine/task", "AccessScanner");

    auto residentRatioThreshold = conf.getAlogResidentRatioThreshold();

    // Can we create a visitor per shard? We need 1 token per shard
    if (semaphore.try_acquire(store.getVBuckets().getNumShards())) {
        store.resetAccessScannerTasktime();

        bool deleteAccessLogFiles = false;
        /* Get the resident ratio */
        VBucketStatAggregator aggregator;
        VBucketCountVisitor activeCountVisitor(vbucket_state_active);
        aggregator.addVisitor(&activeCountVisitor);
        VBucketCountVisitor replicaCountVisitor(vbucket_state_replica);
        aggregator.addVisitor(&replicaCountVisitor);

        store.visit(aggregator);

        /* If the resident ratio is greater than 95% we do not want to generate
         access log and also we want to delete previously existing access log
         files*/
        if ((activeCountVisitor.getMemResidentPer() > residentRatioThreshold) &&
            (replicaCountVisitor.getMemResidentPer() >
             residentRatioThreshold)) {
            deleteAccessLogFiles = true;
        }

        std::vector<std::filesystem::path> files;
        for (size_t i = 0; i < store.getVBuckets().getNumShards(); i++) {
            cb::SemaphoreGuard<> semaphoreGuard(&semaphore,
                                                cb::adopt_token_t{});

            if (deleteAccessLogFiles) {
                std::string name(alogPath + "." + std::to_string(i));
                std::error_code ec;
                for (const auto& extension : {"", ".old", ".cef", ".old.cef"}) {
                    std::filesystem::path filePath(name + extension);
                    if (std::filesystem::exists(filePath, ec)) {
                        files.push_back(filePath);
                    }
                }
                stats.accessScannerSkips++;
            } else {
                auto vbuckets = store.getVBuckets().getShard(i)->getVBuckets();
                // MB-69134: Only create a task if there are vbuckets mapped to
                // the shard.
                if (vbuckets.size() > 0) {
                    createAndScheduleTask(
                            i, std::move(semaphoreGuard), std::move(vbuckets));
                }
            }
        }

        if (deleteAccessLogFiles) {
            if (files.empty()) {
                EP_LOG_INFO_CTX(
                        "Not generating access log files as resident ratio is "
                        "over the threshold",
                        {"resident_ratio_threshold", residentRatioThreshold});
            } else {
                EP_LOG_INFO_CTX(
                        "Deleting access log files as resident ratio is over "
                        "the threshold",
                        {"paths", files},
                        {"resident_ratio_threshold", residentRatioThreshold});
                for (const auto& file : files) {
                    removeFile(file);
                }
            }
        }
    }

    // If task is scheduled to run once a day calculate the sleep time
    // relative to when the task was run in the case it was forcibly run
    // at a different time. If the user configured alog_sleep_time to another
    // value just run relative from now.
    const auto waitTime =
            conf.getAlogSleepTime() == 1440 ? calculateSleepTime() : sleepTime;

    snooze(waitTime);
    updateAlogTime(waitTime);

    return true;
}

void AccessScanner::updateAlogTime(double sleepSecs) {
    struct timeval _waketime;
    gettimeofday(&_waketime, nullptr);
    _waketime.tv_sec += sleepSecs;
    stats.alogTime.store(_waketime.tv_sec);
}

double AccessScanner::calculateSleepTime() const {
    // narrow to int for use with tm_hour. Config validates this to be 0 to 23
    auto startTime = gsl::narrow_cast<int>(conf.getAlogTaskTime());

    // Ensure startTime will always be within a range of (0, 23).
    // A validator is already in place in the configuration file.
    startTime = startTime % 24;

    // The following logic calculates the amount of time this task
    // needs to sleep for so that it would wake up at the
    // designated task time.
    const time_t now = ep_abs_time(ep_current_time());
    struct tm timeNow, timeTarget;
    cb_gmtime_r(&now, &timeNow);
    timeTarget = timeNow;
    if (timeNow.tm_hour >= startTime) {
        timeTarget.tm_mday += 1;
    }
    timeTarget.tm_hour = startTime;
    timeTarget.tm_min = 0;
    timeTarget.tm_sec = 0;

    return difftime(mktime(&timeTarget), mktime(&timeNow));
}

std::string AccessScanner::getDescription() const {
    return "Generating access log";
}

std::chrono::microseconds AccessScanner::maxExpectedDuration() const {
    // The actual 'AccessScanner' task doesn't do very much (most of the actual
    // work to generate the access logs is delegated to the per-vBucket
    // 'ItemAccessVisitor' tasks). As such we don't expect to execute for
    // very long.
    return std::chrono::milliseconds(100);
}

/**
 * Helper method to create and schedule the VBCAdaptor task for the Access Log
 * generation.
 * @param shard vBucket shard being used to create the ItemAccessVisitor
 * @return True on successful creation, False if the task failed
 */
void AccessScanner::createAndScheduleTask(const size_t shard,
                                          cb::SemaphoreGuard<> semaphoreGuard,
                                          std::vector<Vbid> vbuckets) {
    try {
        auto pv = std::make_unique<ItemAccessVisitor>(store,
                                                      conf,
                                                      stats,
                                                      shard,
                                                      std::move(semaphoreGuard),
                                                      maxStoredItems,
                                                      std::move(vbuckets));

        // p99.9 is typically ~200ms
        const auto maxExpectedDuration = 500ms;
        store.visitAsync(std::move(pv),
                         "Item Access Scanner",
                         TaskId::AccessScannerVisitor,
                         maxExpectedDuration);
    } catch (const std::exception& e) {
        EP_LOG_WARN_CTX(
                "Failed to create ItemAccessVisitor for shard. Please "
                "verify the location specified for the access logs is valid "
                "and exists",
                {"shard", shard},
                {"error", e.what()},
                {"path", conf.getAlogPath()});
    }
}<|MERGE_RESOLUTION|>--- conflicted
+++ resolved
@@ -30,7 +30,6 @@
 #include <memory>
 #include <numeric>
 
-<<<<<<< HEAD
 static bool removeFile(const std::filesystem::path& path) {
     std::error_code ec;
     remove(path, ec);
@@ -50,17 +49,8 @@
         uint16_t sh,
         cb::SemaphoreGuard<> guard,
         uint64_t items_to_scan,
+        std::vector<Vbid> vbuckets,
         std::function<void(std::string_view)> fileWriteTestHook)
-=======
-ItemAccessVisitor::ItemAccessVisitor(KVBucket& _store,
-                                     Configuration& conf,
-                                     EPStats& _stats,
-                                     uint16_t sh,
-                                     cb::SemaphoreGuard<> guard,
-                                     uint64_t items_to_scan,
-                                     std::vector<Vbid> vbuckets,
-                                     std::unique_ptr<mlog::FileIface> fileIface)
->>>>>>> 2b0f04be
     : stats(_stats),
       startTime(ep_real_time()),
       taskStart(cb::time::steady_clock::now()),
@@ -70,13 +60,8 @@
       semaphoreGuard(std::move(guard)),
       items_to_scan(items_to_scan) {
     Expects(semaphoreGuard.valid());
-<<<<<<< HEAD
-    setVBucketFilter(
-            VBucketFilter(_store.getVBuckets().getShard(sh)->getVBuckets()));
+    setVBucketFilter(VBucketFilter(std::move(vbuckets)));
     Expects(!conf.getAlogPath().empty() && "No filename set");
-=======
-    setVBucketFilter(VBucketFilter(std::move(vbuckets)));
->>>>>>> 2b0f04be
     name = conf.getAlogPath();
     name = name + "." + std::to_string(shardID);
     prev = name + ".old";
@@ -337,7 +322,8 @@
         }
 
         std::vector<std::filesystem::path> files;
-        for (size_t i = 0; i < store.getVBuckets().getNumShards(); i++) {
+        for (KVShard::id_type i = 0; i < store.getVBuckets().getNumShards();
+             i++) {
             cb::SemaphoreGuard<> semaphoreGuard(&semaphore,
                                                 cb::adopt_token_t{});
 

/* -*- Mode: C++; tab-width: 4; c-basic-offset: 4; indent-tabs-mode: nil -*- */
/*
 *     Copyright 2012-Present Couchbase, Inc.
 *
 *   Use of this software is governed by the Business Source License included
 *   in the file licenses/BSL-Couchbase.txt.  As of the Change Date specified
 *   in that file, in accordance with the Business Source License, use of this
 *   software will be governed by the Apache License, Version 2.0, included in
 *   the file licenses/APL2.txt.
 */

#include "access_scanner.h"
#include "bucket_logger.h"
#include "configuration.h"
#include "ep_time.h"
#include "hash_table.h"
#include "item_access_visitor.h"
#include "kv_bucket.h"
#include "mutation_log.h"
#include "stats.h"
#include "vb_count_visitor.h"
#include "vbucket.h"

#include <phosphor/phosphor.h>
#include <platform/dirutils.h>
#include <platform/platform_time.h>
#include <platform/semaphore_guard.h>

#include <memory>
#include <numeric>

<<<<<<< HEAD
class ItemAccessVisitor : public CappedDurationVBucketVisitor,
                          public HashTableVisitor {
public:
    ItemAccessVisitor(KVBucket& _store,
                      Configuration& conf,
                      EPStats& _stats,
                      uint16_t sh,
                      cb::SemaphoreGuard<> guard,
                      uint64_t items_to_scan)
        : stats(_stats),
          startTime(ep_real_time()),
          taskStart(std::chrono::steady_clock::now()),
          shardID(sh),
          semaphoreGuard(std::move(guard)),
          items_scanned(0),
          items_to_scan(items_to_scan) {
        Expects(semaphoreGuard.valid());
        setVBucketFilter(VBucketFilter(
                _store.getVBuckets().getShard(sh)->getVBuckets()));
        name = conf.getAlogPath();
        name = name + "." + std::to_string(shardID);
        prev = name + ".old";
        next = name + ".next";

        log = std::make_unique<MutationLog>(next, conf.getAlogBlockSize());
        log->open();
        if (!log->isOpen()) {
            EP_LOG_WARN("Failed to open access log: '{}'", next);
            throw std::runtime_error(fmt::format(
                    "ItemAccessVisitor failed log->isOpen {}", next));
        } else {
            EP_LOG_INFO(
                    "Attempting to generate new access file "
                    "'{}'",
                    next);
        }
=======
ItemAccessVisitor::ItemAccessVisitor(KVBucket& _store,
                                     Configuration& conf,
                                     EPStats& _stats,
                                     uint16_t sh,
                                     std::atomic<bool>& sfin,
                                     AccessScanner& aS,
                                     uint64_t items_to_scan)
    : store(_store),
      stats(_stats),
      startTime(ep_real_time()),
      taskStart(std::chrono::steady_clock::now()),
      shardID(sh),
      stateFinalizer(sfin),
      as(aS),
      items_scanned(0),
      items_to_scan(items_to_scan) {
    setVBucketFilter(
            VBucketFilter(_store.getVBuckets().getShard(sh)->getVBuckets()));
    name = conf.getAlogPath();
    name = name + "." + std::to_string(shardID);
    prev = name + ".old";
    next = name + ".next";

    log = std::make_unique<MutationLog>(next, conf.getAlogBlockSize());
    log->open();
    if (!log->isOpen()) {
        EP_LOG_WARN("Failed to open access log: '{}'", next);
        log.reset();
    } else {
        EP_LOG_INFO(
                "Attempting to generate new access file "
                "'{}'",
                next);
>>>>>>> 15f16641
    }
}

<<<<<<< HEAD
    ~ItemAccessVisitor() override {
        ++stats.alogRuns;
    }

    bool visit(const HashTable::HashBucketLock& lh, StoredValue& v) override {
        // Record resident, Committed HashTable items as 'accessed'.
        if (v.isResident() && v.isCommitted()) {
            if (v.isExpired(startTime) || v.isDeleted()) {
                EP_LOG_DEBUG("Skipping expired/deleted item: {}",
                             v.getBySeqno());
            } else {
                accessed.push_back(StoredDocKey(v.getKey()));
                return ++items_scanned < items_to_scan;
            }
=======
bool ItemAccessVisitor::visit(const HashTable::HashBucketLock& lh,
                              StoredValue& v) {
    // Record resident, Committed HashTable items as 'accessed'.
    if (log && v.isResident() && v.isCommitted()) {
        if (v.isExpired(startTime) || v.isDeleted()) {
            EP_LOG_DEBUG("Skipping expired/deleted item: {}", v.getBySeqno());
        } else {
            accessed.push_back(StoredDocKey(v.getKey()));
            return ++items_scanned < items_to_scan;
>>>>>>> 15f16641
        }
    }
    return true;
}

<<<<<<< HEAD
    void update(Vbid vbid) {
            for (auto& it : accessed) {
                log->newItem(vbid, it);
            }
        accessed.clear();
=======
void ItemAccessVisitor::update(Vbid vbid) {
    if (log != nullptr) {
        for (auto& it : accessed) {
            log->newItem(vbid, it);
        }
>>>>>>> 15f16641
    }
    accessed.clear();
}

void ItemAccessVisitor::visitBucket(VBucket& vb) {
    update(vb.getId());

<<<<<<< HEAD
        HashTable::Position ht_start;
        if (vBucketFilter(vb.getId())) {
            while (ht_start != vb.ht.endPosition()) {
                ht_start = vb.ht.pauseResumeVisit(*this, ht_start);
                update(vb.getId());
                log->commit1();
                log->commit2();
                items_scanned = 0;
            }
        }
    }

    void complete() override {
=======
    if (log == nullptr) {
        return;
    }
    HashTable::Position ht_start;
    if (vBucketFilter(vb.getId())) {
        while (ht_start != vb.ht.endPosition()) {
            ht_start = vb.ht.pauseResumeVisit(*this, ht_start);
            update(vb.getId());
            log->commit1();
            log->commit2();
            items_scanned = 0;
        }
    }
}

void ItemAccessVisitor::complete() {
    if (log == nullptr) {
        updateStateFinalizer(false);
    } else {
>>>>>>> 15f16641
        size_t num_items = log->itemsLogged[int(MutationLogType::New)];
        log->commit1();
        log->commit2();
        log.reset();
<<<<<<< HEAD

=======
>>>>>>> 15f16641
        stats.alogRuntime.store(ep_real_time() - startTime);
        stats.alogNumItems.store(num_items);
        stats.accessScannerHisto.add(
                std::chrono::duration_cast<std::chrono::microseconds>(
                        std::chrono::steady_clock::now() - taskStart));

        if (num_items == 0) {
            EP_LOG_INFO_RAW(
                    "The new access log file is empty. "
                    "Delete it without replacing the current access "
                    "log...");
            remove(next.c_str());
<<<<<<< HEAD
            return;
        }

        if (cb::io::isFile(prev) && remove(prev.c_str()) == -1) {
            EP_LOG_WARN(
                    "Failed to remove access log file "
                    "'{}': {}",
                    prev,
                    strerror(errno));
            remove(next.c_str());
            return;
        }
        EP_LOG_INFO("Removed old access log file: '{}'", prev);
        if (cb::io::isFile(name) && rename(name.c_str(), prev.c_str()) == -1) {
            EP_LOG_WARN(
                    "Failed to rename access log file "
                    "from '{}' to '{}': {}",
                    name,
                    prev,
                    strerror(errno));
            remove(next.c_str());
            return;
        }
        EP_LOG_INFO(
                "Renamed access log file from '{}' to "
                "'{}'",
                name,
                prev);
        if (rename(next.c_str(), name.c_str()) == -1) {
            EP_LOG_WARN(
                    "Failed to rename access log file "
                    "from '{}' to '{}': {}",
                    next,
                    name,
                    strerror(errno));
            remove(next.c_str());
            return;
        }
        EP_LOG_INFO(
                "New access log file '{}' created with "
                "{} keys",
                name,
                static_cast<uint64_t>(num_items));
    }

private:

    VBucketFilter vBucketFilter;

    EPStats& stats;
    rel_time_t startTime;
    std::chrono::steady_clock::time_point taskStart;
    std::string prev;
    std::string next;
    std::string name;
    uint16_t shardID;

    std::vector<StoredDocKey> accessed;

    std::unique_ptr<MutationLog> log;
    /**
     * The parent AccessScanner is tracking how many visitors exist, this
     * guard will update the parent when the visitor destructs.
     */
    cb::SemaphoreGuard<> semaphoreGuard;

    // The number items scanned since last pause
    uint64_t items_scanned;
    // The number of items to scan before we pause
    const uint64_t items_to_scan;
};
=======
            updateStateFinalizer(true);
            return;
        }

        if (cb::io::isFile(prev) && remove(prev.c_str()) == -1) {
            EP_LOG_WARN(
                    "Failed to remove access log file "
                    "'{}': {}",
                    prev,
                    strerror(errno));
            remove(next.c_str());
            updateStateFinalizer(true);
            return;
        }
        EP_LOG_INFO("Removed old access log file: '{}'", prev);
        if (cb::io::isFile(name) && rename(name.c_str(), prev.c_str()) == -1) {
            EP_LOG_WARN(
                    "Failed to rename access log file "
                    "from '{}' to '{}': {}",
                    name,
                    prev,
                    strerror(errno));
            remove(next.c_str());
            updateStateFinalizer(true);
            return;
        }
        EP_LOG_INFO(
                "Renamed access log file from '{}' to "
                "'{}'",
                name,
                prev);
        if (rename(next.c_str(), name.c_str()) == -1) {
            EP_LOG_WARN(
                    "Failed to rename access log file "
                    "from '{}' to '{}': {}",
                    next,
                    name,
                    strerror(errno));
            remove(next.c_str());
            updateStateFinalizer(true);
            return;
        }
        EP_LOG_INFO(
                "New access log file '{}' created with "
                "{} keys",
                name,
                static_cast<uint64_t>(num_items));
        updateStateFinalizer(true);
    }
}
>>>>>>> 15f16641

AccessScanner::AccessScanner(KVBucket& _store,
                             Configuration& conf,
                             EPStats& st,
                             double sleeptime,
                             bool useStartTime,
                             bool completeBeforeShutdown)
    : EpTask(_store.getEPEngine(),
             TaskId::AccessScanner,
             sleeptime,
             completeBeforeShutdown),
      completedCount(0),
      store(_store),
      conf(conf),
      stats(st),
      sleepTime(sleeptime),
      semaphore(store.getVBuckets().getNumShards()) {
    residentRatioThreshold = conf.getAlogResidentRatioThreshold();
    alogPath = conf.getAlogPath();
    maxStoredItems = conf.getAlogMaxStoredItems();
    double initialSleep = sleeptime;
    if (useStartTime) {
        size_t startTime = conf.getAlogTaskTime();

        /*
         * Ensure startTime will always be within a range of (0, 23).
         * A validator is already in place in the configuration file.
         */
        startTime = startTime % 24;

        /*
         * The following logic calculates the amount of time this task
         * needs to sleep for initially so that it would wake up at the
         * designated task time, note that this logic kicks in only when
         * useStartTime argument in the constructor is set to TRUE.
         * Otherwise this task will wake up periodically in a time
         * specified by sleeptime.
         */
        const time_t now = ep_abs_time(ep_current_time());
        struct tm timeNow, timeTarget;
        cb_gmtime_r(&now, &timeNow);
        timeTarget = timeNow;
        if (timeNow.tm_hour >= (int)startTime) {
            timeTarget.tm_mday += 1;
        }
        timeTarget.tm_hour = startTime;
        timeTarget.tm_min = 0;
        timeTarget.tm_sec = 0;

        initialSleep = difftime(mktime(&timeTarget), mktime(&timeNow));
        snooze(initialSleep);
    }

    updateAlogTime(initialSleep);
}

bool AccessScanner::run() {
    TRACE_EVENT0("ep-engine/task", "AccessScanner");

    // Can we create a visitor per shard? We need 1 token per shard
    if (semaphore.try_acquire(store.getVBuckets().getNumShards())) {
        store.resetAccessScannerTasktime();

        bool deleteAccessLogFiles = false;
        /* Get the resident ratio */
        VBucketStatAggregator aggregator;
        VBucketCountVisitor activeCountVisitor(vbucket_state_active);
        aggregator.addVisitor(&activeCountVisitor);
        VBucketCountVisitor replicaCountVisitor(vbucket_state_replica);
        aggregator.addVisitor(&replicaCountVisitor);

        store.visit(aggregator);

        /* If the resident ratio is greater than 95% we do not want to generate
         access log and also we want to delete previously existing access log
         files*/
        if ((activeCountVisitor.getMemResidentPer() > residentRatioThreshold) &&
            (replicaCountVisitor.getMemResidentPer() >
             residentRatioThreshold)) {
            deleteAccessLogFiles = true;
        }

        for (size_t i = 0; i < store.getVBuckets().getNumShards(); i++) {
            cb::SemaphoreGuard<> semaphoreGuard(&semaphore,
                                                cb::adopt_token_t{});

            if (deleteAccessLogFiles) {
                std::string name(alogPath + "." + std::to_string(i));
                std::string prev(name + ".old");

                EP_LOG_INFO(
                        "Deleting access log files '{}' and "
                        "'{}' as resident ratio is over {}",
                        name,
                        prev,
                        residentRatioThreshold);

                /* Remove .old shard access log file */
                deleteAlogFile(prev);
                /* Remove shard access log file */
                deleteAlogFile(name);
                stats.accessScannerSkips++;
            } else {
                createAndScheduleTask(i, std::move(semaphoreGuard));
            }
        }
    }
    snooze(sleepTime);
    updateAlogTime(sleepTime);

    return true;
}

void AccessScanner::updateAlogTime(double sleepSecs) {
    struct timeval _waketime;
    gettimeofday(&_waketime, nullptr);
    _waketime.tv_sec += sleepSecs;
    stats.alogTime.store(_waketime.tv_sec);
}

std::string AccessScanner::getDescription() const {
    return "Generating access log";
}

std::chrono::microseconds AccessScanner::maxExpectedDuration() const {
    // The actual 'AccessScanner' task doesn't do very much (most of the actual
    // work to generate the access logs is delegated to the per-vBucket
    // 'ItemAccessVisitor' tasks). As such we don't expect to execute for
    // very long.
    return std::chrono::milliseconds(100);
}

void AccessScanner::deleteAlogFile(const std::string& fileName) {
    if (cb::io::isFile(fileName) && remove(fileName.c_str()) == -1) {
        EP_LOG_WARN("Failed to remove '{}': {}", fileName, strerror(errno));
    }
}

/**
 * Helper method to create and schedule the VBCAdaptor task for the Access Log
 * generation.
 * @param shard vBucket shard being used to create the ItemAccessVisitor
 * @return True on successful creation, False if the task failed
 */
void AccessScanner::createAndScheduleTask(const size_t shard,
                                          cb::SemaphoreGuard<> semaphoreGuard) {
    try {
        auto pv = std::make_unique<ItemAccessVisitor>(store,
                                                      conf,
                                                      stats,
                                                      shard,
                                                      std::move(semaphoreGuard),
                                                      maxStoredItems);

        // p99.9 is typically ~200ms
        const auto maxExpectedDuration = 500ms;
        store.visitAsync(std::move(pv),
                         "Item Access Scanner",
                         TaskId::AccessScannerVisitor,
                         maxExpectedDuration);
    } catch (const std::exception& e) {
        EP_LOG_WARN(
                "Failed to create ItemAccessVisitor for shard:{}, e:'{}'. "
                "Please verify the location specified for the access logs is "
                "valid and exists. Current location is set at: '{}'",
                shard,
                e.what(),
                conf.getAlogPath());
    }
}<|MERGE_RESOLUTION|>--- conflicted
+++ resolved
@@ -29,60 +29,20 @@
 #include <memory>
 #include <numeric>
 
-<<<<<<< HEAD
-class ItemAccessVisitor : public CappedDurationVBucketVisitor,
-                          public HashTableVisitor {
-public:
-    ItemAccessVisitor(KVBucket& _store,
-                      Configuration& conf,
-                      EPStats& _stats,
-                      uint16_t sh,
-                      cb::SemaphoreGuard<> guard,
-                      uint64_t items_to_scan)
-        : stats(_stats),
-          startTime(ep_real_time()),
-          taskStart(std::chrono::steady_clock::now()),
-          shardID(sh),
-          semaphoreGuard(std::move(guard)),
-          items_scanned(0),
-          items_to_scan(items_to_scan) {
-        Expects(semaphoreGuard.valid());
-        setVBucketFilter(VBucketFilter(
-                _store.getVBuckets().getShard(sh)->getVBuckets()));
-        name = conf.getAlogPath();
-        name = name + "." + std::to_string(shardID);
-        prev = name + ".old";
-        next = name + ".next";
-
-        log = std::make_unique<MutationLog>(next, conf.getAlogBlockSize());
-        log->open();
-        if (!log->isOpen()) {
-            EP_LOG_WARN("Failed to open access log: '{}'", next);
-            throw std::runtime_error(fmt::format(
-                    "ItemAccessVisitor failed log->isOpen {}", next));
-        } else {
-            EP_LOG_INFO(
-                    "Attempting to generate new access file "
-                    "'{}'",
-                    next);
-        }
-=======
 ItemAccessVisitor::ItemAccessVisitor(KVBucket& _store,
                                      Configuration& conf,
                                      EPStats& _stats,
                                      uint16_t sh,
-                                     std::atomic<bool>& sfin,
-                                     AccessScanner& aS,
+                                     cb::SemaphoreGuard<> guard,
                                      uint64_t items_to_scan)
-    : store(_store),
-      stats(_stats),
+    : stats(_stats),
       startTime(ep_real_time()),
       taskStart(std::chrono::steady_clock::now()),
       shardID(sh),
-      stateFinalizer(sfin),
-      as(aS),
+      semaphoreGuard(std::move(guard)),
       items_scanned(0),
       items_to_scan(items_to_scan) {
+    Expects(semaphoreGuard.valid());
     setVBucketFilter(
             VBucketFilter(_store.getVBuckets().getShard(sh)->getVBuckets()));
     name = conf.getAlogPath();
@@ -94,60 +54,37 @@
     log->open();
     if (!log->isOpen()) {
         EP_LOG_WARN("Failed to open access log: '{}'", next);
-        log.reset();
+        throw std::runtime_error(
+                fmt::format("ItemAccessVisitor failed log->isOpen {}", next));
     } else {
         EP_LOG_INFO(
                 "Attempting to generate new access file "
                 "'{}'",
                 next);
->>>>>>> 15f16641
-    }
-}
-
-<<<<<<< HEAD
-    ~ItemAccessVisitor() override {
-        ++stats.alogRuns;
-    }
-
-    bool visit(const HashTable::HashBucketLock& lh, StoredValue& v) override {
-        // Record resident, Committed HashTable items as 'accessed'.
-        if (v.isResident() && v.isCommitted()) {
-            if (v.isExpired(startTime) || v.isDeleted()) {
-                EP_LOG_DEBUG("Skipping expired/deleted item: {}",
-                             v.getBySeqno());
-            } else {
-                accessed.push_back(StoredDocKey(v.getKey()));
-                return ++items_scanned < items_to_scan;
-            }
-=======
+    }
+}
+
+ItemAccessVisitor::~ItemAccessVisitor() {
+    ++stats.alogRuns;
+}
+
 bool ItemAccessVisitor::visit(const HashTable::HashBucketLock& lh,
                               StoredValue& v) {
     // Record resident, Committed HashTable items as 'accessed'.
-    if (log && v.isResident() && v.isCommitted()) {
+    if (v.isResident() && v.isCommitted()) {
         if (v.isExpired(startTime) || v.isDeleted()) {
             EP_LOG_DEBUG("Skipping expired/deleted item: {}", v.getBySeqno());
         } else {
-            accessed.push_back(StoredDocKey(v.getKey()));
+            accessed.emplace_back(v.getKey());
             return ++items_scanned < items_to_scan;
->>>>>>> 15f16641
         }
     }
     return true;
 }
 
-<<<<<<< HEAD
-    void update(Vbid vbid) {
-            for (auto& it : accessed) {
-                log->newItem(vbid, it);
-            }
-        accessed.clear();
-=======
 void ItemAccessVisitor::update(Vbid vbid) {
-    if (log != nullptr) {
-        for (auto& it : accessed) {
-            log->newItem(vbid, it);
-        }
->>>>>>> 15f16641
+    for (auto& it : accessed) {
+        log->newItem(vbid, it);
     }
     accessed.clear();
 }
@@ -155,24 +92,6 @@
 void ItemAccessVisitor::visitBucket(VBucket& vb) {
     update(vb.getId());
 
-<<<<<<< HEAD
-        HashTable::Position ht_start;
-        if (vBucketFilter(vb.getId())) {
-            while (ht_start != vb.ht.endPosition()) {
-                ht_start = vb.ht.pauseResumeVisit(*this, ht_start);
-                update(vb.getId());
-                log->commit1();
-                log->commit2();
-                items_scanned = 0;
-            }
-        }
-    }
-
-    void complete() override {
-=======
-    if (log == nullptr) {
-        return;
-    }
     HashTable::Position ht_start;
     if (vBucketFilter(vb.getId())) {
         while (ht_start != vb.ht.endPosition()) {
@@ -186,154 +105,67 @@
 }
 
 void ItemAccessVisitor::complete() {
-    if (log == nullptr) {
-        updateStateFinalizer(false);
-    } else {
->>>>>>> 15f16641
-        size_t num_items = log->itemsLogged[int(MutationLogType::New)];
-        log->commit1();
-        log->commit2();
-        log.reset();
-<<<<<<< HEAD
-
-=======
->>>>>>> 15f16641
-        stats.alogRuntime.store(ep_real_time() - startTime);
-        stats.alogNumItems.store(num_items);
-        stats.accessScannerHisto.add(
-                std::chrono::duration_cast<std::chrono::microseconds>(
-                        std::chrono::steady_clock::now() - taskStart));
-
-        if (num_items == 0) {
-            EP_LOG_INFO_RAW(
-                    "The new access log file is empty. "
-                    "Delete it without replacing the current access "
-                    "log...");
-            remove(next.c_str());
-<<<<<<< HEAD
-            return;
-        }
-
-        if (cb::io::isFile(prev) && remove(prev.c_str()) == -1) {
-            EP_LOG_WARN(
-                    "Failed to remove access log file "
-                    "'{}': {}",
-                    prev,
-                    strerror(errno));
-            remove(next.c_str());
-            return;
-        }
-        EP_LOG_INFO("Removed old access log file: '{}'", prev);
-        if (cb::io::isFile(name) && rename(name.c_str(), prev.c_str()) == -1) {
-            EP_LOG_WARN(
-                    "Failed to rename access log file "
-                    "from '{}' to '{}': {}",
-                    name,
-                    prev,
-                    strerror(errno));
-            remove(next.c_str());
-            return;
-        }
-        EP_LOG_INFO(
-                "Renamed access log file from '{}' to "
-                "'{}'",
+    size_t num_items = log->itemsLogged[int(MutationLogType::New)];
+    log->commit1();
+    log->commit2();
+    log.reset();
+
+    stats.alogRuntime.store(ep_real_time() - startTime);
+    stats.alogNumItems.store(num_items);
+    stats.accessScannerHisto.add(
+            std::chrono::duration_cast<std::chrono::microseconds>(
+                    std::chrono::steady_clock::now() - taskStart));
+
+    if (num_items == 0) {
+        EP_LOG_INFO_RAW(
+                "The new access log file is empty. "
+                "Delete it without replacing the current access "
+                "log...");
+        remove(next.c_str());
+        return;
+    }
+
+    if (cb::io::isFile(prev) && remove(prev.c_str()) == -1) {
+        EP_LOG_WARN(
+                "Failed to remove access log file "
+                "'{}': {}",
+                prev,
+                strerror(errno));
+        remove(next.c_str());
+        return;
+    }
+    EP_LOG_INFO("Removed old access log file: '{}'", prev);
+    if (cb::io::isFile(name) && rename(name.c_str(), prev.c_str()) == -1) {
+        EP_LOG_WARN(
+                "Failed to rename access log file "
+                "from '{}' to '{}': {}",
                 name,
-                prev);
-        if (rename(next.c_str(), name.c_str()) == -1) {
-            EP_LOG_WARN(
-                    "Failed to rename access log file "
-                    "from '{}' to '{}': {}",
-                    next,
-                    name,
-                    strerror(errno));
-            remove(next.c_str());
-            return;
-        }
-        EP_LOG_INFO(
-                "New access log file '{}' created with "
-                "{} keys",
+                prev,
+                strerror(errno));
+        remove(next.c_str());
+        return;
+    }
+    EP_LOG_INFO(
+            "Renamed access log file from '{}' to "
+            "'{}'",
+            name,
+            prev);
+    if (rename(next.c_str(), name.c_str()) == -1) {
+        EP_LOG_WARN(
+                "Failed to rename access log file "
+                "from '{}' to '{}': {}",
+                next,
                 name,
-                static_cast<uint64_t>(num_items));
-    }
-
-private:
-
-    VBucketFilter vBucketFilter;
-
-    EPStats& stats;
-    rel_time_t startTime;
-    std::chrono::steady_clock::time_point taskStart;
-    std::string prev;
-    std::string next;
-    std::string name;
-    uint16_t shardID;
-
-    std::vector<StoredDocKey> accessed;
-
-    std::unique_ptr<MutationLog> log;
-    /**
-     * The parent AccessScanner is tracking how many visitors exist, this
-     * guard will update the parent when the visitor destructs.
-     */
-    cb::SemaphoreGuard<> semaphoreGuard;
-
-    // The number items scanned since last pause
-    uint64_t items_scanned;
-    // The number of items to scan before we pause
-    const uint64_t items_to_scan;
-};
-=======
-            updateStateFinalizer(true);
-            return;
-        }
-
-        if (cb::io::isFile(prev) && remove(prev.c_str()) == -1) {
-            EP_LOG_WARN(
-                    "Failed to remove access log file "
-                    "'{}': {}",
-                    prev,
-                    strerror(errno));
-            remove(next.c_str());
-            updateStateFinalizer(true);
-            return;
-        }
-        EP_LOG_INFO("Removed old access log file: '{}'", prev);
-        if (cb::io::isFile(name) && rename(name.c_str(), prev.c_str()) == -1) {
-            EP_LOG_WARN(
-                    "Failed to rename access log file "
-                    "from '{}' to '{}': {}",
-                    name,
-                    prev,
-                    strerror(errno));
-            remove(next.c_str());
-            updateStateFinalizer(true);
-            return;
-        }
-        EP_LOG_INFO(
-                "Renamed access log file from '{}' to "
-                "'{}'",
-                name,
-                prev);
-        if (rename(next.c_str(), name.c_str()) == -1) {
-            EP_LOG_WARN(
-                    "Failed to rename access log file "
-                    "from '{}' to '{}': {}",
-                    next,
-                    name,
-                    strerror(errno));
-            remove(next.c_str());
-            updateStateFinalizer(true);
-            return;
-        }
-        EP_LOG_INFO(
-                "New access log file '{}' created with "
-                "{} keys",
-                name,
-                static_cast<uint64_t>(num_items));
-        updateStateFinalizer(true);
-    }
-}
->>>>>>> 15f16641
+                strerror(errno));
+        remove(next.c_str());
+        return;
+    }
+    EP_LOG_INFO(
+            "New access log file '{}' created with "
+            "{} keys",
+            name,
+            static_cast<uint64_t>(num_items));
+}
 
 AccessScanner::AccessScanner(KVBucket& _store,
                              Configuration& conf,

/* -*- Mode: C++; tab-width: 4; c-basic-offset: 4; indent-tabs-mode: nil -*- */
/*
 *     Copyright 2012-Present Couchbase, Inc.
 *
 *   Use of this software is governed by the Business Source License included
 *   in the file licenses/BSL-Couchbase.txt.  As of the Change Date specified
 *   in that file, in accordance with the Business Source License, use of this
 *   software will be governed by the Apache License, Version 2.0, included in
 *   the file licenses/APL2.txt.
 */

#include "warmup.h"

#include "bucket_logger.h"
#include "callbacks.h"
#include "checkpoint_manager.h"
#include "collections/collection_persisted_stats.h"
#include "collections/manager.h"
#include "collections/vbucket_manifest_handles.h"
#include "ep_bucket.h"
#include "ep_engine.h"
#include "ep_vb.h"
#include "failover-table.h"
#include "flusher.h"
#include "item.h"
#include "kvstore/kvstore.h"
#include "mutation_log.h"
#include "vb_visitors.h"
#include "vbucket_bgfetch_item.h"
#include "vbucket_state.h"
#include <executor/executorpool.h>
#include <phosphor/phosphor.h>
#include <platform/dirutils.h>
#include <platform/timeutils.h>
#include <statistics/cbstat_collector.h>
#include <utilities/logtags.h>
#include <array>
#include <limits>
#include <memory>
#include <optional>
#include <random>
#include <string>
#include <utility>

struct WarmupCookie {
    WarmupCookie(EPBucket* s, StatusCallback<GetValue>& c)
        : cb(c), epstore(s), loaded(0), skipped(0), error(0) { /* EMPTY */
    }
    StatusCallback<GetValue>& cb;
    EPBucket* epstore;
    size_t loaded;
    size_t skipped;
    size_t error;
};

void logWarmupStats(EPBucket& epstore) {
    EPStats& stats = epstore.getEPEngine().getEpStats();
    std::chrono::duration<double, std::chrono::seconds::period> seconds =
            epstore.getWarmup()->getTime();
    double keys_per_seconds = stats.warmedUpValues / seconds.count();
    double megabytes = stats.getPreciseTotalMemoryUsed() / 1.0e6;
    double megabytes_per_seconds = megabytes / seconds.count();
    EP_LOG_INFO(
            "Warmup completed: {} keys and {} values loaded in {} ({} keys/s), "
            "mem_used now at {} MB ({} MB/s)",
            stats.warmedUpKeys,
            stats.warmedUpValues,
            cb::time2text(
                    std::chrono::nanoseconds(epstore.getWarmup()->getTime())),
            keys_per_seconds,
            megabytes,
            megabytes_per_seconds);
}

//////////////////////////////////////////////////////////////////////////////
//                                                                          //
//    Helper class used to insert data into the epstore                     //
//                                                                          //
//////////////////////////////////////////////////////////////////////////////

/**
 * Helper class used to insert items into the storage by using
 * the KVStore::dump method to load items from the database
 */
class LoadStorageKVPairCallback : public StatusCallback<GetValue> {
public:
    LoadStorageKVPairCallback(
            EPBucket& ep,
            bool maybeEnableTraffic,
            WarmupState::State warmupState,
            std::optional<const std::chrono::steady_clock::duration>
                    deltaDeadlineFromNow = std::nullopt);

    void callback(GetValue& val) override;

    void updateDeadLine() {
        if (deltaDeadlineFromNow) {
            deadline =
                    (std::chrono::steady_clock::now() + *deltaDeadlineFromNow);
            pausedDueToDeadLine = false;
        }
    };

    bool isPausedDueToDeadLine() const {
        return pausedDueToDeadLine;
    };

private:
    bool shouldEject() const;

    void purge();

    VBucketMap& vbuckets;
    EPStats& stats;
    EPBucket& epstore;
    bool hasPurged;
    std::optional<const std::chrono::steady_clock::duration>
            deltaDeadlineFromNow;
    std::chrono::steady_clock::time_point deadline;
    bool pausedDueToDeadLine = false;

    /// If true, call EPBucket::maybeEnableTraffic() after each KV pair loaded.
    const bool maybeEnableTraffic;
    WarmupState::State warmupState;
};

using CacheLookupCallBackPtr = std::unique_ptr<StatusCallback<CacheLookup>>;

class LoadValueCallback : public StatusCallback<CacheLookup> {
public:
    LoadValueCallback(VBucketMap& vbMap, WarmupState::State warmupState)
        : vbuckets(vbMap), warmupState(warmupState) {
    }

    void callback(CacheLookup& lookup) override;

private:
    VBucketMap& vbuckets;
    WarmupState::State warmupState;
};

// Warmup Tasks ///////////////////////////////////////////////////////////////

class WarmupInitialize : public GlobalTask {
public:
    WarmupInitialize(EPBucket& st, Warmup* w)
        : GlobalTask(&st.getEPEngine(), TaskId::WarmupInitialize, 0, false),
          _warmup(w) {
        _warmup->addToTaskSet(uid);
    }

    std::string getDescription() const override {
        return "Warmup - initialize";
    }

    std::chrono::microseconds maxExpectedDuration() const override {
        // Typically takes single-digits ms.
        return std::chrono::milliseconds(50);
    }

    bool run() override {
        TRACE_EVENT0("ep-engine/task", "WarmupInitialize");
        _warmup->initialize();
        _warmup->removeFromTaskSet(uid);
        return false;
    }

private:
    Warmup* _warmup;
};

class WarmupCreateVBuckets : public GlobalTask {
public:
    WarmupCreateVBuckets(EPBucket& st, uint16_t sh, Warmup* w)
        : GlobalTask(&st.getEPEngine(), TaskId::WarmupCreateVBuckets, 0, false),
          _shardId(sh),
          _warmup(w),
          _description("Warmup - creating vbuckets: shard " +
                       std::to_string(_shardId)) {
        _warmup->addToTaskSet(uid);
    }

    std::string getDescription() const override {
        return _description;
    }

    std::chrono::microseconds maxExpectedDuration() const override {
        // VB creation typically takes some 10s of milliseconds.
        return std::chrono::milliseconds(100);
    }

    bool run() override {
        TRACE_EVENT0("ep-engine/task", "WarmupCreateVBuckets");
        _warmup->createVBuckets(_shardId);
        _warmup->removeFromTaskSet(uid);
        return false;
    }

private:
    uint16_t _shardId;
    Warmup* _warmup;
    const std::string _description;
};

class WarmupLoadingCollectionCounts : public GlobalTask {
public:
    WarmupLoadingCollectionCounts(EPBucket& st, uint16_t sh, Warmup& w)
        : GlobalTask(&st.getEPEngine(),
                     TaskId::WarmupLoadingCollectionCounts,
                     0,
                     false),
          shardId(sh),
          warmup(w) {
        warmup.addToTaskSet(uid);
    }

    std::string getDescription() const override {
        return "Warmup - loading collection counts: shard " +
               std::to_string(shardId);
    }

    std::chrono::microseconds maxExpectedDuration() const override {
        // This task has to open each VB's data-file and (certainly for
        // couchstore) read a small document per defined collection
        return std::chrono::seconds(10);
    }

    bool run() override {
        TRACE_EVENT0("ep-engine/task", "WarmupLoadingCollectionCounts");
        warmup.loadCollectionStatsForShard(shardId);
        warmup.removeFromTaskSet(uid);
        return false;
    }

private:
    uint16_t shardId;
    Warmup& warmup;
};

class WarmupEstimateDatabaseItemCount : public GlobalTask {
public:
    WarmupEstimateDatabaseItemCount(EPBucket& st, uint16_t sh, Warmup* w)
        : GlobalTask(&st.getEPEngine(),
                     TaskId::WarmupEstimateDatabaseItemCount,
                     0,
                     false),
          _shardId(sh),
          _warmup(w),
          _description("Warmup - estimate item count: shard " +
                       std::to_string(_shardId)) {
        _warmup->addToTaskSet(uid);
    }

    std::string getDescription() const override {
        return _description;
    }

    std::chrono::microseconds maxExpectedDuration() const override {
        // Typically takes a few 10s of milliseconds (need to open kstore files
        // and read statistics.
        return std::chrono::milliseconds(100);
    }

    bool run() override {
        TRACE_EVENT0("ep-engine/task", "WarpupEstimateDatabaseItemCount");
        _warmup->estimateDatabaseItemCount(_shardId);
        _warmup->removeFromTaskSet(uid);
        return false;
    }

private:
    uint16_t _shardId;
    Warmup* _warmup;
    const std::string _description;
};

/**
 * Warmup task which loads any prepared SyncWrites which are not yet marked
 * as Committed (or Aborted) from disk.
 */
class WarmupLoadPreparedSyncWrites : public GlobalTask {
public:
    WarmupLoadPreparedSyncWrites(EventuallyPersistentEngine* engine,
                                 uint16_t shard,
                                 Warmup& warmup)
        : GlobalTask(engine, TaskId::WarmupLoadPreparedSyncWrites, 0, false),
          shardId(shard),
          warmup(warmup),
          description("Warmup - loading prepared SyncWrites: shard " +
                      std::to_string(shardId)){};

    std::string getDescription() const override {
        return description;
    }

    std::chrono::microseconds maxExpectedDuration() const override {
        // Runtime is a function of how many prepared sync writes exist in the
        // buckets for this shard - can be minutes in large datasets.
        // Given this large variation; set max duration to a "way out" value
        // which we don't expect to see.
        return std::chrono::minutes(10);
    }

    bool run() override {
        TRACE_EVENT1("ep-engine/task",
                     "WarmupLoadPreparedSyncWrites",
                     "shard",
                     shardId);
        warmup.loadPreparedSyncWrites(shardId);
        warmup.removeFromTaskSet(uid);
        return false;
    }

private:
    uint16_t shardId;
    Warmup& warmup;
    const std::string description;
};

/**
 * Warmup task which moves all warmed-up VBuckets into the bucket's vbMap
 */
class WarmupPopulateVBucketMap : public GlobalTask {
public:
    WarmupPopulateVBucketMap(EPBucket& st, uint16_t shard, Warmup& warmup)
        : GlobalTask(&st.getEPEngine(),
                     TaskId::WarmupPopulateVBucketMap,
                     0,
                     false),
          shardId(shard),
          warmup(warmup),
          description("Warmup - populate VB Map: shard " +
                      std::to_string(shardId)){};

    std::string getDescription() const override {
        return description;
    }

    std::chrono::microseconds maxExpectedDuration() const override {
        // We have to flush for each vBucket in the shard so runtime could be
        // a few ms easily depending on IO and number of shards
        return std::chrono::seconds(1);
    }

    bool run() override {
        TRACE_EVENT1(
                "ep-engine/task", "WarmupPopulateVBucketMap", "shard", shardId);
        warmup.populateVBucketMap(shardId);
        warmup.removeFromTaskSet(uid);
        return false;
    }

private:
    uint16_t shardId;
    Warmup& warmup;
    const std::string description;
};

class WarmupBackfillTask;
/**
 * Implementation of a PauseResumeVBVisitor to be used for the
 * WarmupBackfillTask WarmupVbucketVisitor keeps record of the current vbucket
 * being backfilled and the current state of scan context.
 */
class WarmupVbucketVisitor : public PauseResumeVBVisitor {
public:
    WarmupVbucketVisitor(EPBucket& ep, const WarmupBackfillTask& task)
        : ep(ep), backfillTask(task){};

    bool visit(VBucket& vb) override;

private:
    EPBucket& ep;
    bool needToScanAgain = false;
    const WarmupBackfillTask& backfillTask;
    std::unique_ptr<BySeqnoScanContext> currentScanCtx;
};

/**
 * Abstract Task to perform a backfill during warmup on a shards vbuckets, in a
 * pause-resume fashion.
 *
 * The task will also transition the warmup's state to the next warmup state
 * once threadTaskCount has meet the total number of shards.
 */
class WarmupBackfillTask : public GlobalTask {
public:
    /**
     * Constructor of WarmupBackfillTask
     * @param bucket EPBucket the task is back filling for
     * @param shardId of the shard we're performing the backfill on
     * @param warmup ref to the warmup class the backfill is for
     * @param taskId of the the backfill that is to be performed
     * @param taskDesc description of the task
     * @param threadTaskCount ref to atomic size_t that keeps count of how many
     * of the per tasks shards have been completed. If this value is equal to
     * the number of shards the run() method will transition warmup to the next
     * state.
     */
    WarmupBackfillTask(EPBucket& bucket,
                       size_t shardId,
                       Warmup& warmup,
                       TaskId taskId,
                       std::string_view taskDesc,
                       std::atomic<size_t>& threadTaskCount)
        : GlobalTask(&bucket.getEPEngine(), taskId, 0, true),
          warmup(warmup),
          shardId(shardId),
          description(fmt::format("Warmup - {} shard {}", taskDesc, shardId)),
          currentNumBackfillTasks(threadTaskCount),
          filter(warmup.shardVbIds[shardId]),
          visitor(bucket, *this),
          epStorePosition(bucket.startPosition()) {
        warmup.addToTaskSet(uid);
    }

    std::string getDescription() const override {
        return description;
    }

    std::chrono::microseconds maxExpectedDuration() const override {
        /**
         * Empirical testing using perf_bucket_warmup() in ep_perfsuite has
         * shown that 10ms is a sweet spot for back filling maxDuration as it
         * allows ~1000 items to be loaded before meeting the deadline and
         * doesn't show a regression as compared with before the back filling
         * tasks being performed in a pause/resume fashion.
         */
        return std::chrono::milliseconds(10);
    }

    bool run() override {
        TRACE_EVENT1(
                "ep-engine/task", "WarmupBackfillTask", "shard", getShardId());
        if (filter.empty() || engine->getEpStats().isShutdown) {
            // Technically "isShutdown" being true doesn't equate to a
            // successful task finish, however if we are shutting down we want
            // warmup to advance and be considered "done".
            finishTask(true);
            return false;
        }

        auto& kvBucket = *engine->getKVBucket();
        try {
            epStorePosition = kvBucket.pauseResumeVisit(
                    visitor, epStorePosition, &filter);
        } catch (std::exception& e) {
            EP_LOG_CRITICAL(
                    "WarmupBackfillTask::run(): caught exception while running "
                    "backfill - aborting warmup: {}",
                    e.what());
            finishTask(false);
            return false;
        }
        if (epStorePosition == kvBucket.endPosition()) {
            finishTask(true);
            return false;
        }

        return true;
    }

    size_t getShardId() const {
        return shardId;
    };

    Warmup& getWarmup() const {
        return warmup;
    };

    virtual WarmupState::State getNextState() const = 0;
    virtual ValueFilter getValueFilter() const = 0;
    virtual bool maybeEnableTraffic() const = 0;
    virtual CacheLookupCallBackPtr makeCacheLookupCallback() const = 0;

protected:
    Warmup& warmup;

private:
    /**
     * Finish the current task, transitioning to the next phase of warmup if
     * backfill has successfully finished for all shards.
     * @param success True if task finished successfully, else false.
     */
    void finishTask(bool success) {
        warmup.removeFromTaskSet(uid);
        if (!success) {
            // Unsuccessful task runs don't count against required task
            // completions.
            return;
        }
        // If this is the last backfill task (all shards have finished) then
        // move us to the next state.
        if (++currentNumBackfillTasks ==
            engine->getKVBucket()->getVBuckets().getNumShards()) {
            warmup.transition(getNextState());
        }
    }

    const size_t shardId;
    const std::string description;
    std::atomic<size_t>& currentNumBackfillTasks;
    VBucketFilter filter;
    WarmupVbucketVisitor visitor;
    KVBucketIface::Position epStorePosition;
};

bool WarmupVbucketVisitor::visit(VBucket& vb) {
    auto* kvstore = ep.getROUnderlyingByShard(backfillTask.getShardId());

    if (!currentScanCtx) {
        auto kvLookup = std::make_unique<LoadStorageKVPairCallback>(
                ep,
                backfillTask.maybeEnableTraffic(),
                backfillTask.getWarmup().getWarmupState(),
                backfillTask.maxExpectedDuration());
        currentScanCtx = kvstore->initBySeqnoScanContext(
                std::move(kvLookup),
                backfillTask.makeCacheLookupCallback(),
                vb.getId(),
                0,
                DocumentFilter::NO_DELETES,
                backfillTask.getValueFilter(),
                SnapshotSource::Head);
        if (!currentScanCtx) {
            throw std::runtime_error(fmt::format(
                    "WarmupVbucketVisitor::visit(): {} shardId:{} failed to "
                    "create BySeqnoScanContext, for backfill task:'{}'",
                    vb.getId(),
                    backfillTask.getShardId(),
                    backfillTask.getDescription()));
        }
    }
    // Update backfill deadline for when we need to next pause
    auto& kvCallback = dynamic_cast<LoadStorageKVPairCallback&>(
            currentScanCtx->getValueCallback());
    kvCallback.updateDeadLine();

<<<<<<< HEAD
    ep.getEPEngine().visitWarmupHook();

    auto scanStatus = kvstore->scan(*currentScanCtx);
    switch (scanStatus) {
    case ScanStatus::Cancelled:
        // Cancelled is expected if a vBucket goes away. We should continue
        // scanning the next vBucket. Fall-through to success
        EP_LOG_WARN(
                "WarmupVbucketVisitor::visit(): {} shardId:{} scan "
                "cancelled, did the vBucket go away?",
                vb.getId(),
                backfillTask.getShardId());
    case ScanStatus::Success:
=======
    auto errorCode = kvstore->scan(*currentScanCtx);
    switch (errorCode) {
    case scan_success:
>>>>>>> 256c7870
        // Finished backfill for this vbucket so we need to reset the scan ctx,
        // so that we can create a scan ctx for the next vbucket.
        currentScanCtx.reset();
        needToScanAgain = false;
        return true;

    case ScanStatus::Yield:
        needToScanAgain = kvCallback.isPausedDueToDeadLine();
        // if the 'scan_again' was due to a OOM (e.i. not due to our deadline
        // being met)causing warmup to be completed then log this and return
        // false as we shouldn't keep scanning this vbucket
        if (!needToScanAgain) {
            // skip loading remaining VBuckets as memory limit was reached
            EP_LOG_INFO(
                    "WarmupVbucketVisitor::visit(): {} shardId:{} "
                    "lastReadSeqno:{} needToScanAgain:{} vbucket "
                    "memory limit has been reached",
                    vb.getId(),
                    backfillTask.getShardId(),
                    currentScanCtx->lastReadSeqno,
                    needToScanAgain);
            // Backfill canceled due to OOM so destroy the scan ctx
            currentScanCtx.reset();
        }
        return !needToScanAgain;
    case ScanStatus::Failed:
        // Disk error scanning keys - cannot continue warmup.
        currentScanCtx.reset();
        throw std::runtime_error(fmt::format(
                "WarmupVbucketVisitor::visit(): {} shardId:{} failed to "
                "scan BySeqnoScanContext, for backfill task:'{}' {}",
                vb.getId(),
                backfillTask.getShardId(),
                backfillTask.getDescription(),
                scanStatus));
    }
    folly::assume_unreachable();
}

/**
 * [Value-eviction only]
 * Task that loads all keys into memory for each vBucket in the given shard in a
 * pause resume fashion.
 */
class WarmupKeyDump : public WarmupBackfillTask {
public:
    WarmupKeyDump(EPBucket& bucket,
                  size_t shardId,
                  Warmup& warmup,
                  std::atomic<size_t>& threadTaskCount)
        : WarmupBackfillTask(bucket,
                             shardId,
                             warmup,
                             TaskId::WarmupKeyDump,
                             "key dump",
                             threadTaskCount){};

    WarmupState::State getNextState() const override {
        return WarmupState::State::CheckForAccessLog;
    }

    ValueFilter getValueFilter() const override {
        return ValueFilter::KEYS_ONLY;
    };

    bool maybeEnableTraffic() const override {
        return false;
    };

    CacheLookupCallBackPtr makeCacheLookupCallback() const override {
        return std::make_unique<NoLookupCallback>();
    };
};

class WarmupCheckforAccessLog : public GlobalTask {
public:
    WarmupCheckforAccessLog(EPBucket& st, Warmup* w)
        : GlobalTask(
                  &st.getEPEngine(), TaskId::WarmupCheckforAccessLog, 0, false),
          _warmup(w) {
        _warmup->addToTaskSet(uid);
    }

    std::string getDescription() const override {
        return "Warmup - check for access log";
    }

    std::chrono::microseconds maxExpectedDuration() const override {
        // Checking for the access log is a disk task (so can take a variable
        // amount of time), however it should be relatively quick as we are
        // just checking files exist.
        return std::chrono::milliseconds(100);
    }

    bool run() override {
        TRACE_EVENT0("ep-engine/task", "WarmupCheckForAccessLog");
        _warmup->checkForAccessLog();
        _warmup->removeFromTaskSet(uid);
        return false;
    }

private:
    Warmup* _warmup;
};

class WarmupLoadAccessLog : public GlobalTask {
public:
    WarmupLoadAccessLog(EPBucket& st, uint16_t sh, Warmup* w)
        : GlobalTask(&st.getEPEngine(), TaskId::WarmupLoadAccessLog, 0, false),
          _shardId(sh),
          _warmup(w),
          _description("Warmup - loading access log: shard " +
                       std::to_string(_shardId)) {
        _warmup->addToTaskSet(uid);
    }

    std::string getDescription() const override {
        return _description;
    }

    std::chrono::microseconds maxExpectedDuration() const override {
        // Runtime is a function of the number of keys in the access log files;
        // can be many minutes in large datasets.
        // Given this large variation; set max duration to a "way out" value
        // which we don't expect to see.
        return std::chrono::hours(1);
    }

    bool run() override {
        TRACE_EVENT0("ep-engine/task", "WarmupLoadAccessLog");
        _warmup->loadingAccessLog(_shardId);
        _warmup->removeFromTaskSet(uid);
        return false;
    }

private:
    uint16_t _shardId;
    Warmup* _warmup;
    const std::string _description;
};

/**
 * [Full-eviction only]
 * Task that loads both keys and values into memory for each vBucket in the
 * given shard in a pause resume fashion.
 */
class WarmupLoadingKVPairs : public WarmupBackfillTask {
public:
    WarmupLoadingKVPairs(EPBucket& bucket,
                         size_t shardId,
                         Warmup& warmup,
                         std::atomic<size_t>& threadTaskCount)
        : WarmupBackfillTask(bucket,
                             shardId,
                             warmup,
                             TaskId::WarmupLoadingKVPairs,
                             "loading KV Pairs",
                             threadTaskCount){};

    WarmupState::State getNextState() const override {
        return WarmupState::State::Done;
    };

    ValueFilter getValueFilter() const override {
        return warmup.store.getValueFilterForCompressionMode();
    };

    bool maybeEnableTraffic() const override {
        return warmup.store.getItemEvictionPolicy() == EvictionPolicy::Full;
    };

    CacheLookupCallBackPtr makeCacheLookupCallback() const override {
        return std::make_unique<LoadValueCallback>(warmup.store.vbMap,
                                                   warmup.getWarmupState());
    };
};

/**
 * Task that loads values into memory for each vBucket in the given shard in a
 * pause resume fashion.
 */
class WarmupLoadingData : public WarmupBackfillTask {
public:
    WarmupLoadingData(EPBucket& bucket,
                      size_t shardId,
                      Warmup& warmup,
                      std::atomic<size_t>& threadTaskCount)
        : WarmupBackfillTask(bucket,
                             shardId,
                             warmup,
                             TaskId::WarmupLoadingData,
                             "loading data",
                             threadTaskCount){};

    WarmupState::State getNextState() const override {
        return WarmupState::State::Done;
    };

    ValueFilter getValueFilter() const override {
        return warmup.store.getValueFilterForCompressionMode();
    };

    bool maybeEnableTraffic() const override {
        return true;
    };

    CacheLookupCallBackPtr makeCacheLookupCallback() const override {
        return std::make_unique<LoadValueCallback>(warmup.store.vbMap,
                                                   warmup.getWarmupState());
    };
};

class WarmupCompletion : public GlobalTask {
public:
    WarmupCompletion(EPBucket& st, Warmup* w)
        : GlobalTask(&st.getEPEngine(), TaskId::WarmupCompletion, 0, false),
          _warmup(w) {
        _warmup->addToTaskSet(uid);
    }

    std::string getDescription() const override {
        return "Warmup - completion";
    }

    std::chrono::microseconds maxExpectedDuration() const override {
        // This task should be very quick - just the final warmup steps.
        return std::chrono::milliseconds(1);
    }

    bool run() override {
        TRACE_EVENT0("ep-engine/task", "WarmupCompletion");
        _warmup->done();
        _warmup->removeFromTaskSet(uid);
        return false;
    }

private:
    Warmup* _warmup;
};

static bool batchWarmupCallback(Vbid vbId,
                                const std::set<StoredDocKey>& fetches,
                                void* arg) {
    auto *c = static_cast<WarmupCookie *>(arg);

    if (!c->epstore->maybeEnableTraffic()) {
        vb_bgfetch_queue_t items2fetch;
        for (auto& key : fetches) {
            // Access log only records Committed keys, therefore construct
            // DiskDocKey with pending == false.
            DiskDocKey diskKey{key, /*prepared*/ false};
            // Deleted below via a unique_ptr in the next loop
            vb_bgfetch_item_ctx_t& bg_itm_ctx = items2fetch[diskKey];
            bg_itm_ctx.addBgFetch(std::make_unique<FrontEndBGFetchItem>(
                    nullptr,
                    c->epstore->getValueFilterForCompressionMode(),
                    0));
        }

        c->epstore->getROUnderlying(vbId)->getMulti(vbId, items2fetch);

        // applyItem controls the  mode this loop operates in.
        // true we will attempt the callback (attempt a HashTable insert)
        // false we don't attempt the callback
        // in both cases the loop must delete the VBucketBGFetchItem we
        // allocated above.
        bool applyItem = true;
        for (auto& items : items2fetch) {
            vb_bgfetch_item_ctx_t& bg_itm_ctx = items.second;
            if (applyItem) {
                if (bg_itm_ctx.value.getStatus() == cb::engine_errc::success) {
                    // NB: callback will delete the GetValue's Item
                    c->cb.callback(bg_itm_ctx.value);
                } else {
                    EP_LOG_WARN(
                            "Warmup failed to load data for {}"
                            " key{{{}}} error = {}",
                            vbId,
                            cb::UserData{items.first.to_string()},
                            bg_itm_ctx.value.getStatus());
                    c->error++;
                }

                if (c->cb.getStatus() == cb::engine_errc::success) {
                    c->loaded++;
                } else {
                    // Failed to apply an Item, so fail the rest
                    applyItem = false;
                }
            } else {
                c->skipped++;
            }
        }

        return true;
    } else {
        c->skipped++;
        return false;
    }
}

const char *WarmupState::toString() const {
    return getStateDescription(state.load());
}

const char* WarmupState::getStateDescription(State st) const {
    switch (st) {
    case State::Initialize:
        return "initialize";
    case State::CreateVBuckets:
        return "creating vbuckets";
    case State::LoadingCollectionCounts:
        return "loading collection counts";
    case State::EstimateDatabaseItemCount:
        return "estimating database item count";
    case State::LoadPreparedSyncWrites:
        return "loading prepared SyncWrites";
    case State::PopulateVBucketMap:
        return "populating vbucket map";
    case State::KeyDump:
        return "loading keys";
    case State::CheckForAccessLog:
        return "determine access log availability";
    case State::LoadingAccessLog:
        return "loading access log";
    case State::LoadingKVPairs:
        return "loading k/v pairs";
    case State::LoadingData:
        return "loading data";
    case State::Done:
        return "done";
    }
    return "Illegal state";
}

void WarmupState::transition(State to, bool allowAnyState) {
    auto currentState = state.load();
    // If we're in the done state already this is a special case as it's always
    // our final state, which we may not transition from.
    if (currentState == State::Done) {
        return;
    }
    auto checkLegal = [this, &currentState, &to, &allowAnyState]() -> bool {
        if (allowAnyState || legalTransition(currentState, to)) {
            return true;
        }
        // Throw an exception to make it possible to test the logic ;)
        throw std::runtime_error(
                fmt::format("Illegal state transition from \"{}\" to {} ({})",
                            getStateDescription(currentState),
                            getStateDescription(to),
                            int(to)));
    };
    transitionHook();
    while (checkLegal() && !state.compare_exchange_weak(currentState, to)) {
        currentState = state.load();
        // If we're in the done state already this is a special case as it's
        // always our final state, which we may not transition from. It's
        // possible that the state has be set to Done by another threads, if
        // we're shutting down the bucket (See Warmup::stop() and is usage).
        if (currentState == State::Done) {
            break;
        }
    }
    EP_LOG_DEBUG("Warmup transition from state \"{}\" to \"{}\"",
                 getStateDescription(currentState),
                 getStateDescription(to));
}

bool WarmupState::legalTransition(State from, State to) const {
    switch (from) {
    case State::Initialize:
        return (to == State::CreateVBuckets);
    case State::CreateVBuckets:
        return (to == State::LoadingCollectionCounts);
    case State::LoadingCollectionCounts:
        return (to == State::EstimateDatabaseItemCount);
    case State::EstimateDatabaseItemCount:
        return (to == State::LoadPreparedSyncWrites);
    case State::LoadPreparedSyncWrites:
        return (to == State::PopulateVBucketMap);
    case State::PopulateVBucketMap:
        return (to == State::KeyDump || to == State::CheckForAccessLog);
    case State::KeyDump:
        return (to == State::LoadingKVPairs || to == State::CheckForAccessLog);
    case State::CheckForAccessLog:
        return (to == State::LoadingAccessLog || to == State::LoadingData ||
                to == State::LoadingKVPairs || to == State::Done);
    case State::LoadingAccessLog:
        return (to == State::Done || to == State::LoadingData);
    case State::LoadingKVPairs:
        return (to == State::Done);
    case State::LoadingData:
        return (to == State::Done);
    case State::Done:
        return false;
    }

    return false;
}

std::ostream& operator <<(std::ostream &out, const WarmupState &state)
{
    out << state.toString();
    return out;
}

LoadStorageKVPairCallback::LoadStorageKVPairCallback(
        EPBucket& ep,
        bool maybeEnableTraffic,
        WarmupState::State warmupState,
        std::optional<const std::chrono::steady_clock::duration>
                deltaDeadlineFromNow)
    : vbuckets(ep.vbMap),
      stats(ep.getEPEngine().getEpStats()),
      epstore(ep),
      hasPurged(false),
      deltaDeadlineFromNow(std::move(deltaDeadlineFromNow)),
      deadline(std::chrono::steady_clock::time_point::max()),
      maybeEnableTraffic(maybeEnableTraffic),
      warmupState(warmupState) {
}

void LoadStorageKVPairCallback::callback(GetValue& val) {
    if (deltaDeadlineFromNow && std::chrono::steady_clock::now() >= deadline) {
        pausedDueToDeadLine = true;
        yield(); // force return from KVStore::scan
        return;
    }

    // This callback method is responsible for deleting the Item
    std::unique_ptr<Item> i(std::move(val.item));

    epstore.getEPEngine().visitWarmupHook();

    // Don't attempt to load the system event documents.
    if (i->getKey().isInSystemCollection()) {
        return;
    }

    // Prepared SyncWrites are ignored here  -
    // they are handled in the earlier warmup State::LoadPreparedSyncWrites
    if (i->isPending()) {
        return;
    }

    bool stopLoading = false;
    if (i && !epstore.getWarmup()->isFinishedLoading()) {
        VBucketPtr vb = vbuckets.getBucket(i->getVBucketId());
        if (!vb) {
            setStatus(cb::engine_errc::not_my_vbucket);
            return;
        }
        bool succeeded(false);
        int retry = 2;
        do {
            if (i->getCas() == static_cast<uint64_t>(-1)) {
                if (val.isPartial()) {
                    i->setCas(0);
                } else {
                    i->setCas(vb->nextHLCCas());
                }
            }

            auto* epVb = dynamic_cast<EPVBucket*>(vb.get());
            if (!epVb) {
                setStatus(cb::engine_errc::not_my_vbucket);
                return;
            }

            const auto res = epVb->insertFromWarmup(*i,
                                                    shouldEject(),
                                                    val.isPartial(),
                                                    true /*check mem_used*/);
            switch (res) {
            case MutationStatus::NoMem:
                if (retry == 2) {
                    if (hasPurged) {
                        if (++stats.warmOOM == 1) {
                            EP_LOG_WARN(
                                    "LoadStorageKVPairCallback::callback(): {} "
                                    "Warmup dataload failure: max_size too "
                                    "low.",
                                    vb->getId());
                        }
                    } else {
                        EP_LOG_WARN(
                                "LoadStorageKVPairCallback::callback(): {} "
                                "Emergency startup purge to free space for "
                                "load.",
                                vb->getId());
                        purge();
                    }
                } else {
                    EP_LOG_WARN(
                            "LoadStorageKVPairCallback::callback(): {} "
                            "Cannot store an item after emergency purge.",
                            vb->getId());
                    ++stats.warmOOM;
                }
                break;
            case MutationStatus::InvalidCas:
                EP_LOG_DEBUG(
                        "LoadStorageKVPairCallback::callback(): {} "
                        "Value changed in memory before restore from disk. "
                        "Ignored disk value for: key{{{}}}.",
                        vb->getId(),
                        i->getKey().c_str());
                ++stats.warmDups;
                succeeded = true;
                break;
            case MutationStatus::NotFound:
                succeeded = true;
                break;
            default:
                throw std::logic_error(
                        "LoadStorageKVPairCallback::callback: "
                        "Unexpected result from HashTable::insert: " +
                        std::to_string(static_cast<uint16_t>(res)));
            }
        } while (!succeeded && retry-- > 0);

        if (maybeEnableTraffic) {
            stopLoading = epstore.maybeEnableTraffic();
        }

        switch (warmupState) {
        case WarmupState::State::KeyDump:
            if (stats.warmOOM) {
                epstore.getWarmup()->setOOMFailure();
                stopLoading = true;
            } else {
                ++stats.warmedUpKeys;
            }
            break;
        case WarmupState::State::LoadingData:
        case WarmupState::State::LoadingAccessLog:
            if (epstore.getItemEvictionPolicy() == EvictionPolicy::Full) {
                ++stats.warmedUpKeys;
            }
            ++stats.warmedUpValues;
            break;
        default:
            ++stats.warmedUpKeys;
            ++stats.warmedUpValues;
        }
    } else {
        stopLoading = true;
    }

    if (stopLoading) {
        // warmup has completed, return cb::engine_errc::no_memory to
        // cancel remaining data dumps from couchstore
        if (epstore.getWarmup()->setFinishedLoading()) {
            epstore.getWarmup()->setWarmupTime();
            epstore.warmupCompleted();
            logWarmupStats(epstore);
        }
        EP_LOG_INFO(
                "LoadStorageKVPairCallback::callback(): {} "
                "Engine warmup is complete, request to stop "
                "loading remaining database",
                i->getVBucketId());
        // This will trigger KVStore::scan to return to WarmupVisitor
        yield();
    } else {
        setStatus(cb::engine_errc::success);
    }
}

bool LoadStorageKVPairCallback::shouldEject() const {
    return stats.getEstimatedTotalMemoryUsed() >= stats.mem_low_wat;
}

void LoadStorageKVPairCallback::purge() {
    class EmergencyPurgeVisitor : public VBucketVisitor,
                                  public HashTableVisitor {
    public:
        explicit EmergencyPurgeVisitor(EPBucket& store) : epstore(store) {
        }

        void visitBucket(VBucket& vb) override {
            if (vBucketFilter(vb.getId())) {
                currentBucket = &vb;
                vb.ht.visit(*this);
                currentBucket = nullptr;
            }
        }

        bool visit(const HashTable::HashBucketLock& lh,
                   StoredValue& v) override {
            StoredValue* vPtr = &v;
            currentBucket->ht.unlocked_ejectItem(
                    lh, vPtr, epstore.getItemEvictionPolicy());
            return true;
        }

    private:
        EPBucket& epstore;
        // The current vbucket that the visitor is operating on. Only valid
        // while inside visitBucket().
        VBucket* currentBucket{nullptr};
    };

    auto vbucketIds(vbuckets.getBuckets());
    EmergencyPurgeVisitor epv(epstore);
    for (auto vbid : vbucketIds) {
        VBucketPtr vb = vbuckets.getBucket(vbid);
        if (vb) {
            epv.visitBucket(*vb);
        }
    }
    hasPurged = true;
}

void LoadValueCallback::callback(CacheLookup &lookup)
{
    // If not value-eviction (LoadingData), then skip attempting to check for
    // value already resident, given we assume nothing has been loaded for this
    // document yet.
    if (warmupState != WarmupState::State::LoadingData) {
        setStatus(cb::engine_errc::success);
        return;
    }

    // Prepared SyncWrites are ignored in the normal LoadValueCallback -
    // they are handled in an earlier warmup phase so return
    // cb::engine_errc::key_already_exists to indicate this key should be
    // skipped.
    if (lookup.getKey().isPrepared()) {
        setStatus(cb::engine_errc::key_already_exists);
        return;
    }

    VBucketPtr vb = vbuckets.getBucket(lookup.getVBucketId());
    if (!vb) {
        return;
    }

    // We explicitly want the committedSV (if exists).
    auto res = vb->ht.findOnlyCommitted(lookup.getKey().getDocKey());
    if (res.storedValue && res.storedValue->isResident()) {
        // Already resident in memory - skip loading from disk.
        setStatus(cb::engine_errc::key_already_exists);
        return;
    }

    // Otherwise - item value not in hashTable - continue with disk load.
    setStatus(cb::engine_errc::success);
}

//////////////////////////////////////////////////////////////////////////////
//                                                                          //
//    Implementation of the warmup class                                    //
//                                                                          //
//////////////////////////////////////////////////////////////////////////////

Warmup::Warmup(EPBucket& st, Configuration& config_)
    : store(st),
      config(config_),
      shardVbStates(store.vbMap.getNumShards()),
      shardVbIds(store.vbMap.getNumShards()),
      warmedUpVbuckets(config.getMaxVbuckets()) {
}

Warmup::~Warmup() = default;

void Warmup::addToTaskSet(size_t taskId) {
    std::lock_guard<std::mutex> lh(taskSetMutex);
    taskSet.insert(taskId);
}

void Warmup::removeFromTaskSet(size_t taskId) {
    std::lock_guard<std::mutex> lh(taskSetMutex);
    taskSet.erase(taskId);
}

void Warmup::setEstimatedWarmupCount(size_t to)
{
    estimatedWarmupCount.store(to);
}

size_t Warmup::getEstimatedItemCount() const {
    return estimatedItemCount.load();
}

void Warmup::start() {
    step();
}

void Warmup::stop() {
    {
        std::lock_guard<std::mutex> lh(taskSetMutex);
        if(taskSet.empty()) {
            return;
        }
        for (auto id : taskSet) {
            ExecutorPool::get()->cancel(id);
        }
        taskSet.clear();
    }
    transition(WarmupState::State::Done, true);
    done();

    // If we haven't already completed populateVBucketMap step, then
    // unblock (and cancel) any pending cookies so those connections don't
    // get stuck.
    // (On a normal, successful warmup these cookies would have already
    // been notified when populateVBucketMap finished).
    processCreateVBucketsComplete(cb::engine_errc::disconnect);
}

void Warmup::scheduleInitialize() {
    ExTask task = std::make_shared<WarmupInitialize>(store, this);
    ExecutorPool::get()->schedule(task);
}

void Warmup::initialize() {
    {
        std::lock_guard<std::mutex> lock(warmupStart.mutex);
        warmupStart.time = std::chrono::steady_clock::now();
    }

    auto session_stats = store.getOneROUnderlying()->getPersistedStats();
    auto it = session_stats.find("ep_force_shutdown");
    if (it != session_stats.end() && it.value() == "false") {
        cleanShutdown = true;
        // We want to ensure that if we crash from now and then warmup again.
        // That we will generate a new failover entry and not treat the last
        // shutdown as being clean. To do this we just need to set
        // 'ep_force_shutdown=true' in the stats.json file.
        session_stats["ep_force_shutdown"] = "true";
        while (!store.getOneRWUnderlying()->snapshotStats(session_stats)) {
            EP_LOG_ERR_RAW(
                    "Warmup::initialize(): failed to persist setting "
                    "ep_force_shutdown=true to stats.json, sleeping for 1 sec "
                    "before retrying");
            std::this_thread::sleep_for(std::chrono::seconds(1));
        }
    }

    if (!store.getCollectionsManager().warmupLoadManifest(
                store.getEPEngine().getConfiguration().getDbname())) {
        EP_LOG_CRITICAL_RAW(
                "Warmup::initialize aborting as manifest cannot be loaded");
        return;
    }

    populateShardVbStates();

    transition(WarmupState::State::CreateVBuckets);
}

void Warmup::scheduleCreateVBuckets()
{
    threadtask_count = 0;
    for (size_t i = 0; i < store.vbMap.shards.size(); i++) {
        ExTask task = std::make_shared<WarmupCreateVBuckets>(store, i, this);
        ExecutorPool::get()->schedule(task);
    }
}

void Warmup::createVBuckets(uint16_t shardId) {
    size_t maxEntries = store.getEPEngine().getMaxFailoverEntries();

    // Iterate over all VBucket states defined for this shard, creating VBucket
    // objects if they do not already exist.
    for (const auto& itr : shardVbStates[shardId]) {
        Vbid vbid = itr.first;
        const vbucket_state& vbs = itr.second;

        // Collections and sync-repl requires that the VBucket datafiles have
        // 'namespacing' applied to the key space
        if (!vbs.supportsNamespaces) {
            EP_LOG_CRITICAL(
                    "Warmup::createVBuckets aborting warmup as {} datafile "
                    "is unusable, name-spacing is not enabled.",
                    vbid);
            return;
        }

        VBucketPtr vb = store.getVBucket(vbid);
        if (!vb) {
            std::unique_ptr<FailoverTable> table;
            if (vbs.transition.failovers.empty()) {
                table = std::make_unique<FailoverTable>(maxEntries);
            } else {
                table = std::make_unique<FailoverTable>(
                        vbs.transition.failovers, maxEntries, vbs.highSeqno);
            }
            KVShard* shard = store.getVBuckets().getShardByVbId(vbid);

            std::unique_ptr<Collections::VB::Manifest> manifest;
            if (config.isCollectionsEnabled()) {
                auto [getManifestStatus, persistedManifest] =
                        store.getROUnderlyingByShard(shardId)
                                ->getCollectionsManifest(vbid);
                if (!getManifestStatus) {
                    EP_LOG_CRITICAL(
                            "Warmup::createVBuckets: {} failed to read "
                            " collections manifest from disk",
                            vbid);
                    return;
                }

                manifest = std::make_unique<Collections::VB::Manifest>(
                        store.getSharedCollectionsManager(), persistedManifest);
            } else {
                manifest = std::make_unique<Collections::VB::Manifest>(
                        store.getSharedCollectionsManager());
            }

            const auto* topology =
                    vbs.transition.replicationTopology.empty()
                            ? nullptr
                            : &vbs.transition.replicationTopology;
            vb = store.makeVBucket(vbid,
                                   vbs.transition.state,
                                   shard,
                                   std::move(table),
                                   std::make_unique<NotifyNewSeqnoCB>(store),
                                   std::move(manifest),
                                   vbs.transition.state,
                                   vbs.highSeqno,
                                   vbs.lastSnapStart,
                                   vbs.lastSnapEnd,
                                   vbs.purgeSeqno,
                                   vbs.maxCas,
                                   vbs.hlcCasEpochSeqno,
                                   vbs.mightContainXattrs,
                                   topology,
                                   vbs.maxVisibleSeqno,
                                   vbs.persistedPreparedSeqno);

            if (vbs.transition.state == vbucket_state_active &&
                (!cleanShutdown ||
                 store.getCollectionsManager().needsUpdating(*vb))) {
                if (static_cast<uint64_t>(vbs.highSeqno) == vbs.lastSnapEnd) {
                    vb->createFailoverEntry(vbs.lastSnapEnd);
                } else {
                    vb->createFailoverEntry(vbs.lastSnapStart);
                }

                auto entry = vb->failovers->getLatestEntry();
                EP_LOG_INFO(
                        "Warmup::createVBuckets: {} created new failover entry "
                        "with uuid:{} and seqno:{} due to {}",
                        vbid,
                        entry.vb_uuid,
                        entry.by_seqno,
                        !cleanShutdown ? "unclean shutdown" : "manifest uid");
            }
            EPBucket* bucket = &this->store;
            vb->setFreqSaturatedCallback(
                    [bucket]() { bucket->wakeItemFreqDecayerTask(); });

            // Add the new vbucket to our local map, it will later be added
            // to the bucket's vbMap once the vbuckets are fully initialised
            // from KVStore data
            warmedUpVbuckets.insert(std::make_pair(vbid.get(), vb));
        }

        // Pass the max deleted seqno for each vbucket.
        vb->ht.setMaxDeletedRevSeqno(vbs.maxDeletedSeqno);

        // For each vbucket, set the last persisted seqno checkpoint
        vb->setPersistenceSeqno(vbs.highSeqno);
    }

    if (++threadtask_count == store.vbMap.getNumShards()) {
        transition(WarmupState::State::LoadingCollectionCounts);
    }
}

void Warmup::processCreateVBucketsComplete(cb::engine_errc status) {
    PendingCookiesQueue toNotify;
    {
        std::unique_lock<std::mutex> lock(pendingCookiesMutex);
        createVBucketsComplete = true;
        pendingCookies.swap(toNotify);
    }
    if (toNotify.empty()) {
        return;
    }

    EP_LOG_INFO("Warmup::processCreateVBucketsComplete unblocking {} cookie(s)",
                toNotify.size());
    for (const auto* c : toNotify) {
        store.getEPEngine().notifyIOComplete(c, status);
    }
}

bool Warmup::maybeWaitForVBucketWarmup(const CookieIface* cookie) {
    std::lock_guard<std::mutex> lg(pendingCookiesMutex);
    if (!createVBucketsComplete) {
        pendingCookies.push_back(cookie);
        return true;
    }
    return false;
}

void Warmup::scheduleLoadingCollectionCounts() {
    threadtask_count = 0;
    for (size_t i = 0; i < store.vbMap.shards.size(); i++) {
        ExTask task = std::make_shared<WarmupLoadingCollectionCounts>(
                store, i, *this);
        ExecutorPool::get()->schedule(task);
    }
}

void Warmup::loadCollectionStatsForShard(uint16_t shardId) {
    // get each VB in the shard and iterate its collections manifest
    // load the _local doc count value

    const auto* kvstore = store.getROUnderlyingByShard(shardId);
    // Iterate the VBs in the shard
    for (const auto vbid : shardVbIds[shardId]) {
        auto itr = warmedUpVbuckets.find(vbid.get());
        if (itr == warmedUpVbuckets.end()) {
            continue;
        }

        // Take the KVFileHandle before we lock the manifest to prevent lock
        // order inversions.
        auto kvstoreContext = kvstore->makeFileHandle(vbid);
        if (!kvstoreContext) {
            EP_LOG_CRITICAL(
                    "Warmup::loadCollectionStatsForShard() Unable to make "
                    "KVFileHandle for {}, aborting warmup as we will not be "
                    "able to check collection stats.",
                    vbid);
            return;
        }

        auto wh = itr->second->getManifest().wlock();
        // For each collection in the VB, get its stats
        for (auto& collection : wh) {
            // start tracking in-memory stats before items are warmed up.
            // This may be called repeatedly; it is idempotent.
            store.stats.trackCollectionStats(collection.first);

            // getCollectionStats() can still can fail if the data store on disk
            // has been corrupted between the call to makeFileHandle() and
            // getCollectionStats()
            auto [status, stats] = kvstore->getCollectionStats(
                    *kvstoreContext, collection.first);
            if (status == KVStore::GetCollectionStatsStatus::Failed) {
                EP_LOG_CRITICAL(
                        "Warmup::loadCollectionStatsForShard(): "
                        "getCollectionStats() failed for {}, aborting warmup "
                        "as we will not be "
                        "able to check collection stats.",
                        vbid);
                return;
            }
            // For NotFound we're ok to use the default initialised stats

            collection.second.setItemCount(stats.itemCount);
            collection.second.setPersistedHighSeqno(stats.highSeqno);
            collection.second.setDiskSize(stats.diskSize);
            // Set the in memory high seqno - might be 0 in the case of the
            // default collection so we have to reset the monotonic value
            collection.second.resetHighSeqno(stats.highSeqno);

            // And update the scope data size
            wh.updateDataSize(collection.second.getScopeID(), stats.diskSize);
        }
    }

    if (++threadtask_count == store.vbMap.getNumShards()) {
        transition(WarmupState::State::EstimateDatabaseItemCount);
    }
}

void Warmup::scheduleEstimateDatabaseItemCount()
{
    threadtask_count = 0;
    estimateTime.store(std::chrono::steady_clock::duration::zero());
    estimatedItemCount = 0;
    for (size_t i = 0; i < store.vbMap.shards.size(); i++) {
        ExTask task = std::make_shared<WarmupEstimateDatabaseItemCount>(
                store, i, this);
        ExecutorPool::get()->schedule(task);
    }
}

void Warmup::estimateDatabaseItemCount(uint16_t shardId) {
    auto st = std::chrono::steady_clock::now();
    size_t item_count = 0;

    for (const auto vbid : shardVbIds[shardId]) {
        size_t vbItemCount = 0;
        auto itr = warmedUpVbuckets.find(vbid.get());
        if (itr != warmedUpVbuckets.end()) {
            auto& epVb = static_cast<EPVBucket&>(*itr->second);
            epVb.setNumTotalItems(*store.getRWUnderlyingByShard(shardId));
            vbItemCount = epVb.getNumTotalItems();
        }
        item_count += vbItemCount;
    }

    estimatedItemCount.fetch_add(item_count);
    estimateTime.fetch_add(std::chrono::steady_clock::now() - st);

    if (++threadtask_count == store.vbMap.getNumShards()) {
        transition(WarmupState::State::LoadPreparedSyncWrites);
    }
}

void Warmup::scheduleLoadPreparedSyncWrites() {
    threadtask_count = 0;
    for (size_t i = 0; i < store.vbMap.shards.size(); i++) {
        ExTask task = std::make_shared<WarmupLoadPreparedSyncWrites>(
                &store.getEPEngine(), i, *this);
        ExecutorPool::get()->schedule(task);
    }
}

void Warmup::loadPreparedSyncWrites(uint16_t shardId) {
    for (const auto vbid : shardVbIds[shardId]) {
        auto itr = warmedUpVbuckets.find(vbid.get());
        if (itr == warmedUpVbuckets.end()) {
            continue;
        }

        // Our EPBucket function will do the load for us as we re-use the code
        // for rollback.
        auto& vb = *(itr->second);

        auto [itemsVisited, preparesLoaded, defaultCollectionMVS, success] =
                store.loadPreparedSyncWrites(vb);
        if (!success) {
            EP_LOG_CRITICAL(
                    "Warmup::loadPreparedSyncWrites(): "
                    "EPBucket::loadPreparedSyncWrites() failed for {} aborting "
                    "Warmup",
                    vbid);
            return;
        }
        auto& epStats = store.getEPEngine().getEpStats();
        epStats.warmupItemsVisitedWhilstLoadingPrepares += itemsVisited;
        epStats.warmedUpPrepares += preparesLoaded;
        vb.getManifest().wlock().setDefaultCollectionMaxVisibleSeqnoFromWarmup(
                defaultCollectionMVS);
    }

    if (++threadtask_count == store.vbMap.getNumShards()) {
        transition(WarmupState::State::PopulateVBucketMap);
    }
}

void Warmup::schedulePopulateVBucketMap() {
    threadtask_count = 0;
    for (size_t i = 0; i < store.vbMap.shards.size(); i++) {
        ExTask task =
                std::make_shared<WarmupPopulateVBucketMap>(store, i, *this);
        ExecutorPool::get()->schedule(task);
    }
}

void Warmup::populateVBucketMap(uint16_t shardId) {
    for (const auto vbid : shardVbIds[shardId]) {
        auto itr = warmedUpVbuckets.find(vbid.get());
        if (itr != warmedUpVbuckets.end()) {
            const auto& vbPtr = itr->second;
            // Take the vBucket lock to stop the flusher from racing with our
            // set vBucket state. It MUST go to disk in the first flush batch
            // or we run the risk of not rolling back replicas that we should
            auto lockedVb = store.getLockedVBucket(vbid);
            Expects(lockedVb.owns_lock());
            Expects(!lockedVb);

            vbPtr->checkpointManager->queueSetVBState();
            if (itr->second->getState() == vbucket_state_active) {
                // For all active vbuckets, call through to the manager so
                // that they are made 'current' with the manifest.
                store.getCollectionsManager().maybeUpdate(*itr->second);
            }
            auto result = store.flushVBucket_UNLOCKED(
                    {vbPtr, std::move(lockedVb.getLock())});
            // if flusher returned MoreAvailable::Yes, this indicates the single
            // flush of the vbucket state failed.
            if (result.moreAvailable == EPBucket::MoreAvailable::Yes) {
                // Disabling writes to this node as we're unable to persist
                // vbucket state to disk.
                EP_LOG_CRITICAL(
                        "Warmup::populateVBucketMap() flush state failed for "
                        "{} highSeqno:{}, write traffic will be disabled for "
                        "this node.",
                        vbid,
                        vbPtr->getHighSeqno());
                failedToSetAVbucketState = true;
            }

            store.vbMap.addBucket(vbPtr);
        }
    }

    if (++threadtask_count == store.vbMap.getNumShards()) {
        // All threads have finished populating the vBucket map (and potentially
        // flushing a new vBucket state), it's now safe for us to start the
        // flushers.
        store.startFlusher();

        warmedUpVbuckets.clear();
        // Once we have populated the VBMap we can allow setVB state changes
        processCreateVBucketsComplete(cb::engine_errc::success);
        if (store.getItemEvictionPolicy() == EvictionPolicy::Value) {
            transition(WarmupState::State::KeyDump);
        } else {
            transition(WarmupState::State::CheckForAccessLog);
        }
    }
}

void Warmup::scheduleBackfillTask(MakeBackfillTaskFn makeBackfillTask) {
    threadtask_count = 0;
    for (size_t shardId = 0; shardId < store.vbMap.shards.size(); ++shardId) {
        ExecutorPool::get()->schedule(makeBackfillTask(shardId));
    }
}

void Warmup::scheduleKeyDump() {
    auto createTask = [this](size_t shardId) -> ExTask {
        return std::make_shared<WarmupKeyDump>(
                store, shardId, *this, threadtask_count);
    };
    scheduleBackfillTask(createTask);
}

void Warmup::scheduleCheckForAccessLog()
{
    ExTask task = std::make_shared<WarmupCheckforAccessLog>(store, this);
    ExecutorPool::get()->schedule(task);
}

void Warmup::checkForAccessLog()
{
    {
        std::lock_guard<std::mutex> lock(warmupStart.mutex);
        metadata.store(std::chrono::steady_clock::now() - warmupStart.time);
    }
    EP_LOG_INFO("metadata loaded in {}",
                cb::time2text(std::chrono::nanoseconds(metadata.load())));

    if (store.maybeEnableTraffic()) {
        transition(WarmupState::State::Done);
        return;
    }

    size_t accesslogs = 0;
    if (config.isAccessScannerEnabled()) {
        for (uint16_t i = 0; i < store.vbMap.getNumShards(); i++) {
            accessLog.emplace_back(
                    config.getAlogPath() + "." + std::to_string(i),
                    config.getAlogBlockSize());
        }

        for (size_t i = 0; i < store.vbMap.shards.size(); i++) {
            std::string curr = accessLog[i].getLogFile();
            std::string old = accessLog[i].getLogFile();
            old.append(".old");
            if (cb::io::isFile(curr) || cb::io::isFile(old)) {
                accesslogs++;
            }
        }
    }
    if (accesslogs == store.vbMap.shards.size()) {
        transition(WarmupState::State::LoadingAccessLog);
    } else {
        // We aren't loading anything from the accessLog, nuke it
        accessLog.clear();

        if (store.getItemEvictionPolicy() == EvictionPolicy::Value) {
            transition(WarmupState::State::LoadingData);
        } else {
            transition(WarmupState::State::LoadingKVPairs);
        }
    }

}

void Warmup::scheduleLoadingAccessLog()
{
    threadtask_count = 0;
    for (size_t i = 0; i < store.vbMap.shards.size(); i++) {
        ExTask task = std::make_shared<WarmupLoadAccessLog>(store, i, this);
        ExecutorPool::get()->schedule(task);
    }
}

void Warmup::loadingAccessLog(uint16_t shardId)
{
    LoadStorageKVPairCallback load_cb(store, true, state.getState());
    bool success = false;
    auto stTime = std::chrono::steady_clock::now();
    if (accessLog[shardId].exists()) {
        try {
            accessLog[shardId].open();
            if (doWarmup(accessLog[shardId], shardVbStates[shardId], load_cb) !=
                (size_t)-1) {
                success = true;
            }
        } catch (MutationLog::ReadException &e) {
            corruptAccessLog = true;
            EP_LOG_WARN("Error reading warmup access log:  {}", e.what());
        }
    }

    if (!success) {
        // Do we have the previous file?
        std::string nm = accessLog[shardId].getLogFile();
        nm.append(".old");
        MutationLog old(nm);
        if (old.exists()) {
            try {
                old.open();
                if (doWarmup(old, shardVbStates[shardId], load_cb) !=
                    (size_t)-1) {
                    success = true;
                }
            } catch (MutationLog::ReadException &e) {
                corruptAccessLog = true;
                EP_LOG_WARN("Error reading old access log:  {}", e.what());
            }
        }
    }

    size_t numItems = store.getEPEngine().getEpStats().warmedUpValues;
    if (success && numItems) {
        EP_LOG_INFO("{} items loaded from access log, completed in {}",
                    uint64_t(numItems),
                    cb::time2text(std::chrono::steady_clock::now() - stTime));
    } else {
        size_t estimatedCount= store.getEPEngine().getEpStats().warmedUpKeys;
        setEstimatedWarmupCount(estimatedCount);
    }

    if (++threadtask_count == store.vbMap.getNumShards()) {
        // We don't need the accessLog anymore, and it uses a bunch of memory.
        // Nuke it now to get the memory back.
        accessLog.clear();

        if (!store.maybeEnableTraffic()) {
            transition(WarmupState::State::LoadingData);
        } else {
            transition(WarmupState::State::Done);
        }

    }
}

size_t Warmup::doWarmup(MutationLog& lf,
                        const std::map<Vbid, vbucket_state>& vbmap,
                        StatusCallback<GetValue>& cb) {
    MutationLogHarvester harvester(lf, &store.getEPEngine());
    std::map<Vbid, vbucket_state>::const_iterator it;
    for (it = vbmap.begin(); it != vbmap.end(); ++it) {
        harvester.setVBucket(it->first);
    }

    // To constrain the number of elements from the access log we have to keep
    // alive (there may be millions of items per-vBucket), process it
    // a batch at a time.
    std::chrono::nanoseconds log_load_duration{};
    std::chrono::nanoseconds log_apply_duration{};
    WarmupCookie cookie(&store, cb);

    auto alog_iter = lf.begin();
    do {
        // Load a chunk of the access log file
        auto start = std::chrono::steady_clock::now();
        alog_iter = harvester.loadBatch(alog_iter, config.getWarmupBatchSize());
        log_load_duration += (std::chrono::steady_clock::now() - start);

        // .. then apply it to the store.
        auto apply_start = std::chrono::steady_clock::now();
        harvester.apply(&cookie, &batchWarmupCallback);
        log_apply_duration += (std::chrono::steady_clock::now() - apply_start);
    } while (alog_iter != lf.end());

    size_t total = harvester.total();
    setEstimatedWarmupCount(total);
    EP_LOG_DEBUG("Completed log read in {} with {} entries",
                 cb::time2text(log_load_duration),
                 total);

    EP_LOG_DEBUG("Populated log in {} with(l: {}, s: {}, e: {})",
                 cb::time2text(log_apply_duration),
                 cookie.loaded,
                 cookie.skipped,
                 cookie.error);

    return cookie.loaded;
}

void Warmup::scheduleLoadingKVPairs() {
    // We reach here only if keyDump didn't return SUCCESS or if
    // in case of Full Eviction. Either way, set estimated value
    // count equal to the estimated item count, as very likely no
    // keys have been warmed up at this point.
    setEstimatedWarmupCount(estimatedItemCount);

    auto createTask = [this](size_t shardId) -> ExTask {
        return std::make_shared<WarmupLoadingKVPairs>(
                store, shardId, *this, threadtask_count);
    };
    scheduleBackfillTask(createTask);
}

void Warmup::scheduleLoadingData() {
    auto estimatedCount = store.getEPEngine().getEpStats().warmedUpKeys;
    setEstimatedWarmupCount(estimatedCount);

    auto createTask = [this](size_t shardId) -> ExTask {
        return std::make_shared<WarmupLoadingData>(
                store, shardId, *this, threadtask_count);
    };
    scheduleBackfillTask(createTask);
}

void Warmup::scheduleCompletion() {
    ExTask task = std::make_shared<WarmupCompletion>(store, this);
    ExecutorPool::get()->schedule(task);
}

void Warmup::done()
{
    if (setFinishedLoading()) {
        setWarmupTime();
        store.warmupCompleted();
        logWarmupStats(store);
    }
}

void Warmup::step() {
    switch (state.getState()) {
    case WarmupState::State::Initialize:
        scheduleInitialize();
        return;
    case WarmupState::State::CreateVBuckets:
        scheduleCreateVBuckets();
        return;
    case WarmupState::State::LoadingCollectionCounts:
        scheduleLoadingCollectionCounts();
        return;
    case WarmupState::State::EstimateDatabaseItemCount:
        scheduleEstimateDatabaseItemCount();
        return;
    case WarmupState::State::LoadPreparedSyncWrites:
        scheduleLoadPreparedSyncWrites();
        return;
    case WarmupState::State::PopulateVBucketMap:
        schedulePopulateVBucketMap();
        return;
    case WarmupState::State::KeyDump:
        scheduleKeyDump();
        return;
    case WarmupState::State::CheckForAccessLog:
        scheduleCheckForAccessLog();
        return;
    case WarmupState::State::LoadingAccessLog:
        scheduleLoadingAccessLog();
        return;
    case WarmupState::State::LoadingKVPairs:
        scheduleLoadingKVPairs();
        return;
    case WarmupState::State::LoadingData:
        scheduleLoadingData();
        return;
    case WarmupState::State::Done:
        scheduleCompletion();
        return;
    }
    throw std::logic_error("Warmup::step: illegal warmup state:" +
                           std::to_string(int(state.getState())));
}

void Warmup::transition(WarmupState::State to, bool force) {
    state.transition(to, force);
    stateTransitionHook(to);
    step();
}

void Warmup::addCommonStats(const StatCollector& collector) const {
    using namespace cb::stats;
    using namespace std::chrono;

    collector.addStat(Key::ep_warmup_thread, getThreadStatState());

    EPStats& stats = store.getEPEngine().getEpStats();
    collector.addStat(Key::ep_warmup_oom, stats.warmOOM);
    collector.addStat(Key::ep_warmup_dups, stats.warmDups);

    auto w_time = warmup.load();
    if (w_time > w_time.zero()) {
        collector.addStat(
                Key::ep_warmup_time,
                duration_cast<std::chrono::microseconds>(w_time).count());
    }
}

void Warmup::addStats(const StatCollector& collector) const {
    using namespace cb::stats;
    using namespace std::chrono;

    EPStats& stats = store.getEPEngine().getEpStats();
    collector.addStat(Key::ep_warmup, "enabled");
    const char* stateName = state.toString();
    collector.addStat(Key::ep_warmup_state, stateName);

    addCommonStats(collector);

    collector.addStat(Key::ep_warmup_key_count, stats.warmedUpKeys);
    collector.addStat(Key::ep_warmup_value_count, stats.warmedUpValues);
    collector.addStat(Key::ep_warmup_min_memory_threshold,
                      stats.warmupMemUsedCap * 100.0);
    collector.addStat(Key::ep_warmup_min_item_threshold,
                      stats.warmupNumReadCap * 100.0);

    auto md_time = metadata.load();
    if (md_time > md_time.zero()) {
        collector.addStat(
                Key::ep_warmup_keys_time,
                duration_cast<std::chrono::microseconds>(md_time).count());
    }

    size_t itemCount = estimatedItemCount.load();
    if (itemCount == std::numeric_limits<size_t>::max()) {
        collector.addStat(Key::ep_warmup_estimated_key_count, "unknown");
    } else {
        auto e_time = estimateTime.load();
        if (e_time != e_time.zero()) {
            collector.addStat(
                    Key::ep_warmup_estimate_time,
                    duration_cast<std::chrono::microseconds>(e_time).count());
        }
        collector.addStat(Key::ep_warmup_estimated_key_count, itemCount);
    }

    if (corruptAccessLog) {
        collector.addStat(Key::ep_warmup_access_log, "corrupt");
    }

    size_t warmupCount = estimatedWarmupCount.load();
    if (warmupCount == std::numeric_limits<size_t>::max()) {
        collector.addStat(Key::ep_warmup_estimated_value_count, "unknown");
    } else {
        collector.addStat(Key::ep_warmup_estimated_value_count, warmupCount);
    }
}

uint16_t Warmup::getNumKVStores() {
    return store.vbMap.getNumShards();
}

void Warmup::populateShardVbStates() {
    uint16_t numKvs = getNumKVStores();

    for (size_t i = 0; i < numKvs; i++) {
        std::vector<vbucket_state*> kvStoreVbStates =
                store.getRWUnderlyingByShard(i)->listPersistedVbuckets();
        for (uint16_t j = 0; j < kvStoreVbStates.size(); j++) {
            if (!kvStoreVbStates[j]) {
                continue;
            }
            auto vb = (j * numKvs) + i;
            std::map<Vbid, vbucket_state>& shardVB =
                    shardVbStates[vb % store.vbMap.getNumShards()];
            shardVB.insert(std::pair<Vbid, vbucket_state>(
                    Vbid(vb), *(kvStoreVbStates[j])));
        }
    }

    for (size_t i = 0; i < store.vbMap.shards.size(); i++) {
        std::vector<Vbid> activeVBs, otherVBs;
        std::map<Vbid, vbucket_state>::const_iterator it;
        for (auto shardIt : shardVbStates[i]) {
            Vbid vbid = shardIt.first;
            vbucket_state vbs = shardIt.second;
            if (vbs.transition.state == vbucket_state_active) {
                activeVBs.push_back(vbid);
            } else {
                otherVBs.push_back(vbid);
            }
        }

        // Push one active VB to the front.
        // When the ratio of RAM to VBucket is poor (big vbuckets) this will
        // ensure we at least bring active data in before replicas eat RAM.
        if (!activeVBs.empty()) {
            shardVbIds[i].push_back(activeVBs.back());
            activeVBs.pop_back();
        }

        // Now the VB lottery can begin.
        // Generate a psudeo random, weighted list of active/replica vbuckets.
        // The random seed is the shard ID so that re-running warmup
        // for the same shard and vbucket set always gives the same output and keeps
        // nodes of the cluster more equal after a warmup.

        std::mt19937 twister(i);
        // Give 'true' (aka active) 60% of the time
        // Give 'false' (aka other) 40% of the time.
        std::bernoulli_distribution distribute(0.6);
        std::array<std::vector<Vbid>*, 2> activeReplicaSource = {
                {&activeVBs, &otherVBs}};

        while (!activeVBs.empty() || !otherVBs.empty()) {
            const bool active = distribute(twister);
            int num = active ? 0 : 1;
            if (!activeReplicaSource[num]->empty()) {
                shardVbIds[i].push_back(activeReplicaSource[num]->back());
                activeReplicaSource[num]->pop_back();
            } else {
                // Once active or replica set is empty, just drain the other one.
                num = num ^ 1;
                while (!activeReplicaSource[num]->empty()) {
                    shardVbIds[i].push_back(activeReplicaSource[num]->back());
                    activeReplicaSource[num]->pop_back();
                }
            }
        }
    }
}<|MERGE_RESOLUTION|>--- conflicted
+++ resolved
@@ -536,9 +536,6 @@
             currentScanCtx->getValueCallback());
     kvCallback.updateDeadLine();
 
-<<<<<<< HEAD
-    ep.getEPEngine().visitWarmupHook();
-
     auto scanStatus = kvstore->scan(*currentScanCtx);
     switch (scanStatus) {
     case ScanStatus::Cancelled:
@@ -550,11 +547,6 @@
                 vb.getId(),
                 backfillTask.getShardId());
     case ScanStatus::Success:
-=======
-    auto errorCode = kvstore->scan(*currentScanCtx);
-    switch (errorCode) {
-    case scan_success:
->>>>>>> 256c7870
         // Finished backfill for this vbucket so we need to reset the scan ctx,
         // so that we can create a scan ctx for the next vbucket.
         currentScanCtx.reset();

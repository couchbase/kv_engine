/* -*- Mode: C++; tab-width: 4; c-basic-offset: 4; indent-tabs-mode: nil -*- */
/*
 *     Copyright 2012-Present Couchbase, Inc.
 *
 *   Use of this software is governed by the Business Source License included
 *   in the file licenses/BSL-Couchbase.txt.  As of the Change Date specified
 *   in that file, in accordance with the Business Source License, use of this
 *   software will be governed by the Apache License, Version 2.0, included in
 *   the file licenses/APL2.txt.
 */

#include "warmup.h"

#include "bucket_logger.h"
#include "callbacks.h"
#include "checkpoint_manager.h"
#include "collections/collection_persisted_stats.h"
#include "collections/manager.h"
#include "collections/vbucket_manifest_handles.h"
#include "ep_bucket.h"
#include "ep_engine.h"
#include "ep_task.h"
#include "ep_vb.h"
#include "failover-table.h"
#include "flusher.h"
#include "item.h"
#include "kvstore/kvstore.h"
#include "mutation_log.h"
#include "vb_visitors.h"
#include "vbucket_bgfetch_item.h"
#include "vbucket_state.h"
#include <executor/executorpool.h>
#include <phosphor/phosphor.h>
#include <platform/dirutils.h>
#include <platform/timeutils.h>
#include <statistics/cbstat_collector.h>
#include <utilities/logtags.h>
#include <limits>
#include <memory>
#include <optional>
#include <string>
#include <utility>

#include <folly/lang/Assume.h>

struct WarmupCookie {
    WarmupCookie(EPBucket* s, StatusCallback<GetValue>& c)
        : cb(c), epstore(s), loaded(0), skipped(0), error(0) { /* EMPTY */
    }
    StatusCallback<GetValue>& cb;
    EPBucket* epstore;
    size_t loaded;
    size_t skipped;
    size_t error;
};

void logWarmupStats(const EPStats& stats, const Warmup& warmup) {
    std::chrono::duration<double, std::chrono::seconds::period> seconds =
            warmup.getTime();
    double keys_per_seconds = stats.warmedUpValues / seconds.count();
    double megabytes = stats.getPreciseTotalMemoryUsed() / 1.0e6;
    double megabytes_per_seconds = megabytes / seconds.count();
    EP_LOG_INFO(
            "Warmup completed: {} keys and {} values loaded in {} ({} keys/s), "
            "mem_used now at {} MB ({} MB/s)",
            stats.warmedUpKeys,
            stats.warmedUpValues,
            cb::time2text(std::chrono::nanoseconds(warmup.getTime())),
            keys_per_seconds,
            megabytes,
            megabytes_per_seconds);
}

//////////////////////////////////////////////////////////////////////////////
//                                                                          //
//    Helper class used to insert data into the epstore                     //
//                                                                          //
//////////////////////////////////////////////////////////////////////////////

/**
 * Helper class used to insert items into the storage by using
 * the KVStore::dump method to load items from the database
 */
class LoadStorageKVPairCallback : public StatusCallback<GetValue> {
public:
    LoadStorageKVPairCallback(
            EPBucket& ep,
            bool maybeEnableTraffic,
            WarmupState::State warmupState,
            std::optional<const std::chrono::steady_clock::duration>
                    deltaDeadlineFromNow = std::nullopt);

    void callback(GetValue& val) override;

    void updateDeadLine(std::chrono::steady_clock::time_point chunkStart) {
        if (deltaDeadlineFromNow) {
            deadline = (chunkStart + *deltaDeadlineFromNow);
            pausedDueToDeadLine = false;
        }
    };

    bool isPausedDueToDeadLine() const {
        return pausedDueToDeadLine;
    };

private:
    bool shouldEject() const;

    void purge();

    VBucketMap& vbuckets;
    EPStats& stats;
    EPBucket& epstore;
    bool hasPurged;
    std::optional<const std::chrono::steady_clock::duration>
            deltaDeadlineFromNow;
    std::chrono::steady_clock::time_point deadline;
    bool pausedDueToDeadLine = false;

    /// If true, call EPBucket::maybeEnableTraffic() after each KV pair loaded.
    const bool maybeEnableTraffic;
    WarmupState::State warmupState;
};

using CacheLookupCallBackPtr = std::unique_ptr<StatusCallback<CacheLookup>>;

class LoadValueCallback : public StatusCallback<CacheLookup> {
public:
    LoadValueCallback(VBucketMap& vbMap, WarmupState::State warmupState)
        : vbuckets(vbMap), warmupState(warmupState) {
    }

    void callback(CacheLookup& lookup) override;

private:
    VBucketMap& vbuckets;
    WarmupState::State warmupState;
};

// Warmup Tasks ///////////////////////////////////////////////////////////////

class WarmupInitialize : public EpTask {
public:
    WarmupInitialize(EPBucket& st, Warmup* w)
        : EpTask(st.getEPEngine(), TaskId::WarmupInitialize, 0, false),
          _warmup(w) {
        _warmup->addToTaskSet(uid);
    }

    std::string getDescription() const override {
        return "Warmup - initialize";
    }

    std::chrono::microseconds maxExpectedDuration() const override {
        // Typically takes single-digits ms.
        return std::chrono::milliseconds(50);
    }

    bool run() override {
        TRACE_EVENT0("ep-engine/task", "WarmupInitialize");
        _warmup->initialize();
        _warmup->removeFromTaskSet(uid);
        return false;
    }

private:
    Warmup* _warmup;
};

class WarmupCreateVBuckets : public EpTask {
public:
    WarmupCreateVBuckets(EPBucket& st, uint16_t sh, Warmup* w)
        : EpTask(st.getEPEngine(), TaskId::WarmupCreateVBuckets, 0, false),
          _shardId(sh),
          _warmup(w),
          _description("Warmup - creating vbuckets: shard " +
                       std::to_string(_shardId)) {
        _warmup->addToTaskSet(uid);
    }

    std::string getDescription() const override {
        return _description;
    }

    std::chrono::microseconds maxExpectedDuration() const override {
        // VB creation typically takes some 10s of milliseconds.
        return std::chrono::milliseconds(100);
    }

    bool run() override {
        TRACE_EVENT0("ep-engine/task", "WarmupCreateVBuckets");
        _warmup->createVBuckets(_shardId);
        _warmup->removeFromTaskSet(uid);
        return false;
    }

private:
    uint16_t _shardId;
    Warmup* _warmup;
    const std::string _description;
};

class WarmupLoadingCollectionCounts : public EpTask {
public:
    WarmupLoadingCollectionCounts(EPBucket& st, uint16_t sh, Warmup& w)
        : EpTask(st.getEPEngine(),
                 TaskId::WarmupLoadingCollectionCounts,
                 0,
                 false),
          shardId(sh),
          warmup(w) {
        warmup.addToTaskSet(uid);
    }

    std::string getDescription() const override {
        return "Warmup - loading collection counts: shard " +
               std::to_string(shardId);
    }

    std::chrono::microseconds maxExpectedDuration() const override {
        // This task has to open each VB's data-file and (certainly for
        // couchstore) read a small document per defined collection
        return std::chrono::seconds(10);
    }

    bool run() override {
        TRACE_EVENT0("ep-engine/task", "WarmupLoadingCollectionCounts");
        warmup.loadCollectionStatsForShard(shardId);
        warmup.removeFromTaskSet(uid);
        return false;
    }

private:
    uint16_t shardId;
    Warmup& warmup;
};

class WarmupEstimateDatabaseItemCount : public EpTask {
public:
    WarmupEstimateDatabaseItemCount(EPBucket& st, uint16_t sh, Warmup* w)
        : EpTask(st.getEPEngine(),
                 TaskId::WarmupEstimateDatabaseItemCount,
                 0,
                 false),
          _shardId(sh),
          _warmup(w),
          _description("Warmup - estimate item count: shard " +
                       std::to_string(_shardId)) {
        _warmup->addToTaskSet(uid);
    }

    std::string getDescription() const override {
        return _description;
    }

    std::chrono::microseconds maxExpectedDuration() const override {
        // Typically takes a few 10s of milliseconds (need to open kstore files
        // and read statistics.
        return std::chrono::milliseconds(100);
    }

    bool run() override {
        TRACE_EVENT0("ep-engine/task", "WarpupEstimateDatabaseItemCount");
        _warmup->estimateDatabaseItemCount(_shardId);
        _warmup->removeFromTaskSet(uid);
        return false;
    }

private:
    uint16_t _shardId;
    Warmup* _warmup;
    const std::string _description;
};

/**
 * Warmup task which loads any prepared SyncWrites which are not yet marked
 * as Committed (or Aborted) from disk.
 */
class WarmupLoadPreparedSyncWrites : public EpTask {
public:
    WarmupLoadPreparedSyncWrites(EventuallyPersistentEngine& engine,
                                 uint16_t shard,
                                 Warmup& warmup)
        : EpTask(engine, TaskId::WarmupLoadPreparedSyncWrites, 0, false),
          shardId(shard),
          warmup(warmup),
          description("Warmup - loading prepared SyncWrites: shard " +
                      std::to_string(shardId)){};

    std::string getDescription() const override {
        return description;
    }

    std::chrono::microseconds maxExpectedDuration() const override {
        // Runtime is a function of how many prepared sync writes exist in the
        // buckets for this shard - can be minutes in large datasets.
        // Given this large variation; set max duration to a "way out" value
        // which we don't expect to see.
        return std::chrono::minutes(10);
    }

    bool run() override {
        TRACE_EVENT1("ep-engine/task",
                     "WarmupLoadPreparedSyncWrites",
                     "shard",
                     shardId);
        warmup.loadPreparedSyncWrites(shardId);
        warmup.removeFromTaskSet(uid);
        return false;
    }

private:
    uint16_t shardId;
    Warmup& warmup;
    const std::string description;
};

/**
 * Warmup task which moves all warmed-up VBuckets into the bucket's vbMap
 */
class WarmupPopulateVBucketMap : public EpTask {
public:
    WarmupPopulateVBucketMap(EPBucket& st, uint16_t shard, Warmup& warmup)
        : EpTask(st.getEPEngine(), TaskId::WarmupPopulateVBucketMap, 0, false),
          shardId(shard),
          warmup(warmup),
          description("Warmup - populate VB Map: shard " +
                      std::to_string(shardId)){};

    std::string getDescription() const override {
        return description;
    }

    std::chrono::microseconds maxExpectedDuration() const override {
        // We have to flush for each vBucket in the shard so runtime could be
        // a few ms easily depending on IO and number of shards
        return std::chrono::seconds(1);
    }

    bool run() override {
        TRACE_EVENT1(
                "ep-engine/task", "WarmupPopulateVBucketMap", "shard", shardId);
        warmup.populateVBucketMap(shardId);
        warmup.removeFromTaskSet(uid);
        return false;
    }

private:
    uint16_t shardId;
    Warmup& warmup;
    const std::string description;
};

class WarmupBackfillTask;
/**
 * Implementation of a PauseResumeVBVisitor to be used for the
 * WarmupBackfillTask WarmupVbucketVisitor keeps record of the current vbucket
 * being backfilled and the current state of scan context.
 */
class WarmupVbucketVisitor : public PauseResumeVBVisitor {
public:
    WarmupVbucketVisitor(EPBucket& ep, const WarmupBackfillTask& task)
        : ep(ep), backfillTask(task){};

    /**
     * Informs the visitor that it is about to start visiting one or more
     * vbuckets - so we can set the deadline for when the visitor should
     * pause (inside the kvCallback).
     */
    void begin() {
        chunkStart = std::chrono::steady_clock::now();
    }

    bool visit(VBucket& vb) override;

private:
    EPBucket& ep;
    bool needToScanAgain = false;
    const WarmupBackfillTask& backfillTask;
    std::unique_ptr<BySeqnoScanContext> currentScanCtx;
    /// Time when this chunk of work (task run()) begin, used to determine when
    /// the visitor should yield.
    std::chrono::steady_clock::time_point chunkStart;
};

/**
 * Abstract Task to perform a backfill during warmup on a shards vbuckets, in a
 * pause-resume fashion.
 *
 * The task will also transition the warmup's state to the next warmup state
 * once threadTaskCount has meet the total number of shards.
 */
class WarmupBackfillTask : public EpTask {
public:
    /**
     * Constructor of WarmupBackfillTask
     * @param bucket EPBucket the task is back filling for
     * @param shardId of the shard we're performing the backfill on
     * @param warmup ref to the warmup class the backfill is for
     * @param taskId of the the backfill that is to be performed
     * @param taskDesc description of the task
     * @param threadTaskCount ref to atomic size_t that keeps count of how many
     * of the per tasks shards have been completed. If this value is equal to
     * the number of shards the run() method will transition warmup to the next
     * state.
     */
    WarmupBackfillTask(EPBucket& bucket,
                       size_t shardId,
                       Warmup& warmup,
                       TaskId taskId,
                       std::string_view taskDesc,
                       std::atomic<size_t>& threadTaskCount)
        : EpTask(bucket.getEPEngine(), taskId, 0, true),
          warmup(warmup),
          shardId(shardId),
          description(fmt::format("Warmup - {} shard {}", taskDesc, shardId)),
          // Max expected duration is the chunk duration this task yields after,
          // plus additional margin to account for the time taken to process
          // the last item, and also to only catch truly "slow" outlying
          // runs - 20% margin.
          maxExpectedRuntime((engine->getConfiguration()
                                      .getWarmupBackfillScanChunkDuration() *
                              120) /
                             100),
          currentNumBackfillTasks(threadTaskCount),
          visitor(bucket, *this),
          vbsToVisit(warmup.shardVbIds[shardId]) {
        warmup.addToTaskSet(uid);
    }

    std::string getDescription() const override {
        return description;
    }

    std::chrono::microseconds maxExpectedDuration() const override {
        return maxExpectedRuntime;
    }

    bool run() override {
        TRACE_EVENT1(
                "ep-engine/task", "WarmupBackfillTask", "shard", getShardId());
        if (vbsToVisit.empty() || engine->getEpStats().isShutdown) {
            // Technically "isShutdown" being true doesn't equate to a
            // successful task finish, however if we are shutting down we want
            // warmup to advance and be considered "done".
            finishTask(true);
            return false;
        }

        visitor.begin();
        auto& kvBucket = *engine->getKVBucket();
        try {
            visitPos = kvBucket.pauseResumeVisit(visitor, visitPos, vbsToVisit);
        } catch (std::exception& e) {
            EP_LOG_CRITICAL(
                    "WarmupBackfillTask::run(): caught exception while running "
                    "backfill - aborting warmup: {}",
                    e.what());
            finishTask(false);
            return false;
        }
        if (visitPos >= vbsToVisit.size()) {
            finishTask(true);
            return false;
        }

        return true;
    }

    size_t getShardId() const {
        return shardId;
    };

    Warmup& getWarmup() const {
        return warmup;
    };

    virtual WarmupState::State getNextState() const = 0;
    virtual ValueFilter getValueFilter() const = 0;
    virtual bool maybeEnableTraffic() const = 0;
    virtual CacheLookupCallBackPtr makeCacheLookupCallback() const = 0;

protected:
    Warmup& warmup;

private:
    /**
     * Finish the current task, transitioning to the next phase of warmup if
     * backfill has successfully finished for all shards.
     * @param success True if task finished successfully, else false.
     */
    void finishTask(bool success) {
        warmup.removeFromTaskSet(uid);
        if (!success) {
            // Unsuccessful task runs don't count against required task
            // completions.
            return;
        }
        // If this is the last backfill task (all shards have finished) then
        // move us to the next state.
        if (++currentNumBackfillTasks ==
            engine->getKVBucket()->getVBuckets().getNumShards()) {
            warmup.transition(getNextState());
        }
    }

    const size_t shardId;
    const std::string description;
    /// After how long should this task yield, allowing other tasks to run?
    const std::chrono::milliseconds maxExpectedRuntime;
    std::atomic<size_t>& currentNumBackfillTasks;
    WarmupVbucketVisitor visitor;
    size_t visitPos = 0;
    std::vector<Vbid> vbsToVisit;
};

bool WarmupVbucketVisitor::visit(VBucket& vb) {
    // MB-62277: Possible that pause/resume resumes with the next VB. Detect
    // a VB mismatch and reset the scan context.
    if (currentScanCtx && vb.getId() != currentScanCtx->vbid) {
        currentScanCtx.reset();
    }

    auto* kvstore = ep.getROUnderlyingByShard(backfillTask.getShardId());

    if (!currentScanCtx) {
        const auto chunkDuration = std::chrono::milliseconds{
                ep.getEPEngine()
                        .getConfiguration()
                        .getWarmupBackfillScanChunkDuration()};
        auto kvLookup = std::make_unique<LoadStorageKVPairCallback>(
                ep,
                backfillTask.maybeEnableTraffic(),
                backfillTask.getWarmup().getWarmupState(),
                chunkDuration);
        currentScanCtx = kvstore->initBySeqnoScanContext(
                std::move(kvLookup),
                backfillTask.makeCacheLookupCallback(),
                vb.getId(),
                0,
                DocumentFilter::NO_DELETES,
                backfillTask.getValueFilter(),
                SnapshotSource::Head);
        if (!currentScanCtx) {
            throw std::runtime_error(fmt::format(
                    "WarmupVbucketVisitor::visit(): {} shardId:{} failed to "
                    "create BySeqnoScanContext, for backfill task:'{}'",
                    vb.getId(),
                    backfillTask.getShardId(),
                    backfillTask.getDescription()));
        }
    }
    // Update backfill deadline for when we need to next pause
    auto& kvCallback = dynamic_cast<LoadStorageKVPairCallback&>(
            currentScanCtx->getValueCallback());
    kvCallback.updateDeadLine(chunkStart);

    auto scanStatus = kvstore->scan(*currentScanCtx);
    switch (scanStatus) {
    case ScanStatus::Cancelled:
        // Cancelled is expected if a vBucket goes away. We should continue
        // scanning the next vBucket. Fall-through to success
        EP_LOG_WARN(
                "WarmupVbucketVisitor::visit(): {} shardId:{} scan "
                "cancelled, did the vBucket go away?",
                vb.getId(),
                backfillTask.getShardId());
    case ScanStatus::Success:
        // Finished backfill for this vbucket so we need to reset the scan ctx,
        // so that we can create a scan ctx for the next vbucket.
        currentScanCtx.reset();
        needToScanAgain = false;
        return true;

    case ScanStatus::Yield:
        needToScanAgain = kvCallback.isPausedDueToDeadLine();
        // if the 'scan_again' was due to a OOM (e.i. not due to our deadline
        // being met)causing warmup to be completed then log this and return
        // false as we shouldn't keep scanning this vbucket
        if (!needToScanAgain) {
            // skip loading remaining VBuckets as memory limit was reached
            EP_LOG_INFO(
                    "WarmupVbucketVisitor::visit(): {} shardId:{} "
                    "lastReadSeqno:{} needToScanAgain:{} vbucket "
                    "memory limit has been reached",
                    vb.getId(),
                    backfillTask.getShardId(),
                    currentScanCtx->lastReadSeqno,
                    needToScanAgain);
            // Backfill canceled due to OOM so destroy the scan ctx
            currentScanCtx.reset();
        }
        return !needToScanAgain;
    case ScanStatus::Failed:
        // Disk error scanning keys - cannot continue warmup.
        currentScanCtx.reset();
        throw std::runtime_error(fmt::format(
                "WarmupVbucketVisitor::visit(): {} shardId:{} failed to "
                "scan BySeqnoScanContext, for backfill task:'{}' {}",
                vb.getId(),
                backfillTask.getShardId(),
                backfillTask.getDescription(),
                scanStatus));
    }
    folly::assume_unreachable();
}

/**
 * [Value-eviction only]
 * Task that loads all keys into memory for each vBucket in the given shard in a
 * pause resume fashion.
 */
class WarmupKeyDump : public WarmupBackfillTask {
public:
    WarmupKeyDump(EPBucket& bucket,
                  size_t shardId,
                  Warmup& warmup,
                  std::atomic<size_t>& threadTaskCount)
        : WarmupBackfillTask(bucket,
                             shardId,
                             warmup,
                             TaskId::WarmupKeyDump,
                             "key dump",
                             threadTaskCount){};

    WarmupState::State getNextState() const override {
        return WarmupState::State::CheckForAccessLog;
    }

    ValueFilter getValueFilter() const override {
        return ValueFilter::KEYS_ONLY;
    };

    bool maybeEnableTraffic() const override {
        return false;
    };

    CacheLookupCallBackPtr makeCacheLookupCallback() const override {
        return std::make_unique<NoLookupCallback>();
    };
};

class WarmupCheckforAccessLog : public EpTask {
public:
    WarmupCheckforAccessLog(EPBucket& st, Warmup* w)
        : EpTask(st.getEPEngine(), TaskId::WarmupCheckforAccessLog, 0, false),
          _warmup(w) {
        _warmup->addToTaskSet(uid);
    }

    std::string getDescription() const override {
        return "Warmup - check for access log";
    }

    std::chrono::microseconds maxExpectedDuration() const override {
        // Checking for the access log is a disk task (so can take a variable
        // amount of time), however it should be relatively quick as we are
        // just checking files exist.
        return std::chrono::milliseconds(100);
    }

    bool run() override {
        TRACE_EVENT0("ep-engine/task", "WarmupCheckForAccessLog");
        _warmup->checkForAccessLog();
        _warmup->removeFromTaskSet(uid);
        return false;
    }

private:
    Warmup* _warmup;
};

class WarmupLoadAccessLog : public EpTask {
public:
    WarmupLoadAccessLog(EPBucket& st, uint16_t sh, Warmup* w)
        : EpTask(st.getEPEngine(), TaskId::WarmupLoadAccessLog, 0, false),
          _shardId(sh),
          _warmup(w),
          _description("Warmup - loading access log: shard " +
                       std::to_string(_shardId)) {
        _warmup->addToTaskSet(uid);
    }

    std::string getDescription() const override {
        return _description;
    }

    std::chrono::microseconds maxExpectedDuration() const override {
        // Runtime is a function of the number of keys in the access log files;
        // can be many minutes in large datasets.
        // Given this large variation; set max duration to a "way out" value
        // which we don't expect to see.
        return std::chrono::hours(1);
    }

    bool run() override {
        TRACE_EVENT0("ep-engine/task", "WarmupLoadAccessLog");
        _warmup->loadingAccessLog(_shardId);
        _warmup->removeFromTaskSet(uid);
        return false;
    }

private:
    uint16_t _shardId;
    Warmup* _warmup;
    const std::string _description;
};

/**
 * [Full-eviction only]
 * Task that loads both keys and values into memory for each vBucket in the
 * given shard in a pause resume fashion.
 */
class WarmupLoadingKVPairs : public WarmupBackfillTask {
public:
    WarmupLoadingKVPairs(EPBucket& bucket,
                         size_t shardId,
                         Warmup& warmup,
                         std::atomic<size_t>& threadTaskCount)
        : WarmupBackfillTask(bucket,
                             shardId,
                             warmup,
                             TaskId::WarmupLoadingKVPairs,
                             "loading KV Pairs",
                             threadTaskCount){};

    WarmupState::State getNextState() const override {
        return WarmupState::State::Done;
    };

    ValueFilter getValueFilter() const override {
        return warmup.store.getValueFilterForCompressionMode();
    };

    bool maybeEnableTraffic() const override {
        return warmup.store.getItemEvictionPolicy() == EvictionPolicy::Full;
    };

    CacheLookupCallBackPtr makeCacheLookupCallback() const override {
        return std::make_unique<LoadValueCallback>(warmup.store.vbMap,
                                                   warmup.getWarmupState());
    };
};

/**
 * Task that loads values into memory for each vBucket in the given shard in a
 * pause resume fashion.
 */
class WarmupLoadingData : public WarmupBackfillTask {
public:
    WarmupLoadingData(EPBucket& bucket,
                      size_t shardId,
                      Warmup& warmup,
                      std::atomic<size_t>& threadTaskCount)
        : WarmupBackfillTask(bucket,
                             shardId,
                             warmup,
                             TaskId::WarmupLoadingData,
                             "loading data",
                             threadTaskCount){};

    WarmupState::State getNextState() const override {
        return WarmupState::State::Done;
    };

    ValueFilter getValueFilter() const override {
        return warmup.store.getValueFilterForCompressionMode();
    };

    bool maybeEnableTraffic() const override {
        return true;
    };

    CacheLookupCallBackPtr makeCacheLookupCallback() const override {
        return std::make_unique<LoadValueCallback>(warmup.store.vbMap,
                                                   warmup.getWarmupState());
    };
};

class WarmupCompletion : public EpTask {
public:
    WarmupCompletion(EPBucket& st, Warmup* w)
        : EpTask(st.getEPEngine(), TaskId::WarmupCompletion, 0, false),
          _warmup(w) {
        _warmup->addToTaskSet(uid);
    }

    std::string getDescription() const override {
        return "Warmup - completion";
    }

    std::chrono::microseconds maxExpectedDuration() const override {
        // This task should be very quick - just the final warmup steps.
        return std::chrono::milliseconds(1);
    }

    bool run() override {
        TRACE_EVENT0("ep-engine/task", "WarmupCompletion");
        _warmup->done();
        _warmup->removeFromTaskSet(uid);
        return false;
    }

private:
    Warmup* _warmup;
};

static bool batchWarmupCallback(Vbid vbId,
                                const std::set<StoredDocKey>& fetches,
                                void* arg) {
    auto* c = static_cast<WarmupCookie*>(arg);

    if (!c->epstore->hasWarmupReachedThreshold()) {
        vb_bgfetch_queue_t items2fetch;
        for (auto& key : fetches) {
            // Access log only records Committed keys, therefore construct
            // DiskDocKey with pending == false.
            DiskDocKey diskKey{key, /*prepared*/ false};
            // Deleted below via a unique_ptr in the next loop
            vb_bgfetch_item_ctx_t& bg_itm_ctx = items2fetch[diskKey];
            bg_itm_ctx.addBgFetch(std::make_unique<FrontEndBGFetchItem>(
                    nullptr,
                    c->epstore->getValueFilterForCompressionMode(),
                    0));
        }

        auto& engine = c->epstore->getEPEngine();
        c->epstore->getROUnderlying(vbId)->getMulti(
                vbId, items2fetch, engine.getCreateItemCallback());

        // applyItem controls the  mode this loop operates in.
        // true we will attempt the callback (attempt a HashTable insert)
        // false we don't attempt the callback
        // in both cases the loop must delete the VBucketBGFetchItem we
        // allocated above.
        bool applyItem = true;
        for (auto& items : items2fetch) {
            vb_bgfetch_item_ctx_t& bg_itm_ctx = items.second;
            if (applyItem) {
                if (bg_itm_ctx.value.getStatus() == cb::engine_errc::success) {
                    // NB: callback will delete the GetValue's Item
                    c->cb.callback(bg_itm_ctx.value);
                } else {
                    EP_LOG_WARN(
                            "Warmup failed to load data for {}"
                            " key{{{}}} error = {}",
                            vbId,
                            cb::UserData{items.first.to_string()},
                            bg_itm_ctx.value.getStatus());
                    c->error++;
                }

                if (c->cb.getStatus() == cb::engine_errc::success) {
                    c->loaded++;
                } else {
                    // Failed to apply an Item, so fail the rest
                    applyItem = false;
                }
            } else {
                c->skipped++;
            }
        }

        return true;
    } else {
        c->skipped++;
        return false;
    }
}

const char* WarmupState::toString() const {
    return getStateDescription(state.load());
}

const char* WarmupState::getStateDescription(State st) const {
    switch (st) {
    case State::Initialize:
        return "initialize";
    case State::CreateVBuckets:
        return "creating vbuckets";
    case State::LoadingCollectionCounts:
        return "loading collection counts";
    case State::EstimateDatabaseItemCount:
        return "estimating database item count";
    case State::LoadPreparedSyncWrites:
        return "loading prepared SyncWrites";
    case State::PopulateVBucketMap:
        return "populating vbucket map";
    case State::KeyDump:
        return "loading keys";
    case State::CheckForAccessLog:
        return "determine access log availability";
    case State::LoadingAccessLog:
        return "loading access log";
    case State::LoadingKVPairs:
        return "loading k/v pairs";
    case State::LoadingData:
        return "loading data";
    case State::Done:
        return "done";
    }
    return "Illegal state";
}

std::string to_string(WarmupState::State st) {
    using namespace std::string_literals;
#define X(name)                    \
    case WarmupState::State::name: \
        return #name##s;
    switch (st) {
        X(Initialize)
        X(CreateVBuckets)
        X(LoadingCollectionCounts)
        X(EstimateDatabaseItemCount)
        X(LoadPreparedSyncWrites)
        X(PopulateVBucketMap)
        X(KeyDump)
        X(CheckForAccessLog)
        X(LoadingAccessLog)
        X(LoadingKVPairs)
        X(LoadingData)
        X(Done)
    }
#undef X
    folly::assume_unreachable();
}

void WarmupState::transition(State to, bool allowAnyState) {
    auto currentState = state.load();
    // If we're in the done state already this is a special case as it's always
    // our final state, which we may not transition from.
    if (currentState == State::Done) {
        return;
    }
    auto checkLegal = [this, &currentState, &to, &allowAnyState]() -> bool {
        if (allowAnyState || legalTransition(currentState, to)) {
            return true;
        }
        // Throw an exception to make it possible to test the logic ;)
        throw std::runtime_error(
                fmt::format("Illegal state transition from \"{}\" to {} ({})",
                            getStateDescription(currentState),
                            getStateDescription(to),
                            int(to)));
    };
    transitionHook();
    while (checkLegal() && !state.compare_exchange_weak(currentState, to)) {
        currentState = state.load();
        // If we're in the done state already this is a special case as it's
        // always our final state, which we may not transition from. It's
        // possible that the state has be set to Done by another threads, if
        // we're shutting down the bucket (See Warmup::stop() and is usage).
        if (currentState == State::Done) {
            break;
        }
    }
    EP_LOG_DEBUG("Warmup transition from state \"{}\" to \"{}\"",
                 getStateDescription(currentState),
                 getStateDescription(to));
}

bool WarmupState::legalTransition(State from, State to) const {
    switch (from) {
    case State::Initialize:
        return (to == State::CreateVBuckets);
    case State::CreateVBuckets:
        return (to == State::LoadingCollectionCounts);
    case State::LoadingCollectionCounts:
        return (to == State::EstimateDatabaseItemCount);
    case State::EstimateDatabaseItemCount:
        return (to == State::LoadPreparedSyncWrites);
    case State::LoadPreparedSyncWrites:
        return (to == State::PopulateVBucketMap);
    case State::PopulateVBucketMap:
        return (to == State::KeyDump || to == State::CheckForAccessLog);
    case State::KeyDump:
        return (to == State::LoadingKVPairs || to == State::CheckForAccessLog);
    case State::CheckForAccessLog:
        return (to == State::LoadingAccessLog || to == State::LoadingData ||
                to == State::LoadingKVPairs || to == State::Done);
    case State::LoadingAccessLog:
        return (to == State::Done || to == State::LoadingData);
    case State::LoadingKVPairs:
        return (to == State::Done);
    case State::LoadingData:
        return (to == State::Done);
    case State::Done:
        return false;
    }

    return false;
}

std::ostream& operator<<(std::ostream& out, const WarmupState& state) {
    out << state.toString();
    return out;
}

LoadStorageKVPairCallback::LoadStorageKVPairCallback(
        EPBucket& ep,
        bool maybeEnableTraffic,
        WarmupState::State warmupState,
        std::optional<const std::chrono::steady_clock::duration>
                deltaDeadlineFromNow)
    : vbuckets(ep.vbMap),
      stats(ep.getEPEngine().getEpStats()),
      epstore(ep),
      hasPurged(false),
      deltaDeadlineFromNow(std::move(deltaDeadlineFromNow)),
      deadline(std::chrono::steady_clock::time_point::max()),
      maybeEnableTraffic(maybeEnableTraffic),
      warmupState(warmupState) {
}

void LoadStorageKVPairCallback::callback(GetValue& val) {
    // "Reset" the status to success here to indicate to the caller
    // (KVStore::scan) that it should continue scanning. This means that any
    // returns without setting the status explicitly to something else will
    // continue.
    setStatus(cb::engine_errc::success);

    // This callback method is responsible for deleting the Item
    std::unique_ptr<Item> i(std::move(val.item));

    epstore.getEPEngine().visitWarmupHook();

    // Don't attempt to load the system event documents.
    if (i->getKey().isInSystemCollection()) {
        return;
    }

    // Prepared SyncWrites are ignored here  -
    // they are handled in the earlier warmup State::LoadPreparedSyncWrites
    if (i->isPending()) {
        return;
    }

    bool stopLoading = false;
    if (i && !epstore.getWarmup()->isFinishedLoading()) {
        VBucketPtr vb = vbuckets.getBucket(i->getVBucketId());
        if (!vb) {
            setStatus(cb::engine_errc::not_my_vbucket);
            return;
        }
        bool succeeded(false);
        int retry = 2;
        do {
            if (i->getCas() == static_cast<uint64_t>(-1)) {
                if (val.isPartial()) {
                    i->setCas(0);
                } else {
                    i->setCas(vb->nextHLCCas());
                }
            }

            auto* epVb = dynamic_cast<EPVBucket*>(vb.get());
            if (!epVb) {
                setStatus(cb::engine_errc::not_my_vbucket);
                return;
            }

            const auto res = epVb->insertFromWarmup(*i,
                                                    shouldEject(),
                                                    val.isPartial(),
                                                    true /*check mem_used*/);
            switch (res) {
            case MutationStatus::NoMem:
                if (retry == 2) {
                    if (hasPurged) {
                        if (++stats.warmOOM == 1) {
                            EP_LOG_WARN(
                                    "LoadStorageKVPairCallback::callback(): {} "
                                    "Warmup dataload failure: max_size too "
                                    "low.",
                                    vb->getId());
                        }
                    } else {
                        EP_LOG_WARN(
                                "LoadStorageKVPairCallback::callback(): {} "
                                "Emergency startup purge to free space for "
                                "load.",
                                vb->getId());
                        purge();
                    }
                } else {
                    EP_LOG_WARN(
                            "LoadStorageKVPairCallback::callback(): {} "
                            "Cannot store an item after emergency purge.",
                            vb->getId());
                    ++stats.warmOOM;
                }
                break;
            case MutationStatus::InvalidCas:
                EP_LOG_DEBUG(
                        "LoadStorageKVPairCallback::callback(): {} "
                        "Value changed in memory before restore from disk. "
                        "Ignored disk value for: key{{{}}}.",
                        vb->getId(),
                        i->getKey());
                ++stats.warmDups;
                succeeded = true;
                break;
            case MutationStatus::NotFound:
                succeeded = true;
                break;
            default:
                throw std::logic_error(
                        "LoadStorageKVPairCallback::callback: "
                        "Unexpected result from HashTable::insert: " +
                        std::to_string(static_cast<uint16_t>(res)));
            }
        } while (!succeeded && retry-- > 0);

        if (maybeEnableTraffic) {
            stopLoading = epstore.hasWarmupReachedThreshold();
        }

        switch (warmupState) {
        case WarmupState::State::KeyDump:
            if (stats.warmOOM) {
                epstore.getWarmup()->setOOMFailure();
                stopLoading = true;
            } else {
                ++stats.warmedUpKeys;
            }
            break;
        case WarmupState::State::LoadingData:
        case WarmupState::State::LoadingAccessLog:
            if (epstore.getItemEvictionPolicy() == EvictionPolicy::Full) {
                ++stats.warmedUpKeys;
            }
            ++stats.warmedUpValues;
            break;
        default:
            ++stats.warmedUpKeys;
            ++stats.warmedUpValues;
        }
    } else {
        stopLoading = true;
    }

    if (stopLoading) {
        // warmup has completed, return cb::engine_errc::no_memory to
        // cancel remaining data dumps from couchstore
        if (epstore.getWarmup()->setFinishedLoading()) {
            epstore.getWarmup()->setWarmupTime();
            epstore.warmupCompleted();
            logWarmupStats(epstore.getEPEngine().getEpStats(),
                           *epstore.getWarmup());
        }
        EP_LOG_INFO(
                "LoadStorageKVPairCallback::callback(): {} "
                "Engine warmup is complete, request to stop "
                "loading remaining database",
                i->getVBucketId());
        // This will trigger KVStore::scan to return to WarmupVisitor
        yield();
        return;
    }

    if (deltaDeadlineFromNow && std::chrono::steady_clock::now() >= deadline) {
        pausedDueToDeadLine = true;
        yield(); // force return from KVStore::scan
    }
}

bool LoadStorageKVPairCallback::shouldEject() const {
    return stats.getEstimatedTotalMemoryUsed() >= stats.mem_low_wat;
}

void LoadStorageKVPairCallback::purge() {
    class EmergencyPurgeVisitor : public VBucketVisitor,
                                  public HashTableVisitor {
    public:
        explicit EmergencyPurgeVisitor(EPBucket& store) : epstore(store) {
        }

        void visitBucket(VBucket& vb) override {
            if (vBucketFilter(vb.getId())) {
                currentBucket = &vb;
                vb.ht.visit(*this);
                currentBucket = nullptr;
            }
        }

        bool visit(const HashTable::HashBucketLock& lh,
                   StoredValue& v) override {
            StoredValue* vPtr = &v;
            currentBucket->ht.unlocked_ejectItem(
                    lh, vPtr, epstore.getItemEvictionPolicy());
            return true;
        }

    private:
        EPBucket& epstore;
        // The current vbucket that the visitor is operating on. Only valid
        // while inside visitBucket().
        VBucket* currentBucket{nullptr};
    };

    auto vbucketIds(vbuckets.getBuckets());
    EmergencyPurgeVisitor epv(epstore);
    for (auto vbid : vbucketIds) {
        VBucketPtr vb = vbuckets.getBucket(vbid);
        if (vb) {
            epv.visitBucket(*vb);
        }
    }
    hasPurged = true;
}

void LoadValueCallback::callback(CacheLookup& lookup) {
    // If not value-eviction (LoadingData), then skip attempting to check for
    // value already resident, given we assume nothing has been loaded for this
    // document yet.
    if (warmupState != WarmupState::State::LoadingData) {
        setStatus(cb::engine_errc::success);
        return;
    }

    // Prepared SyncWrites are ignored in the normal LoadValueCallback -
    // they are handled in an earlier warmup phase so return
    // cb::engine_errc::key_already_exists to indicate this key should be
    // skipped.
    if (lookup.getKey().isPrepared()) {
        setStatus(cb::engine_errc::key_already_exists);
        return;
    }

    VBucketPtr vb = vbuckets.getBucket(lookup.getVBucketId());
    if (!vb) {
        return;
    }

    // We explicitly want the committedSV (if exists).
    auto res = vb->ht.findOnlyCommitted(lookup.getKey().getDocKey());
    if (res.storedValue && res.storedValue->isResident()) {
        // Already resident in memory - skip loading from disk.
        setStatus(cb::engine_errc::key_already_exists);
        return;
    }

    // Otherwise - item value not in hashTable - continue with disk load.
    setStatus(cb::engine_errc::success);
}

//////////////////////////////////////////////////////////////////////////////
//                                                                          //
//    Implementation of the warmup class                                    //
//                                                                          //
//////////////////////////////////////////////////////////////////////////////

Warmup::Warmup(EPBucket& st, const Configuration& config_)
    : store(st),
      config(config_),
      shardVbStates(store.vbMap.getNumShards()),
      shardVbIds(store.vbMap.getNumShards()),
      warmedUpVbuckets(std::in_place, config.getMaxVbuckets()) {
}

Warmup::~Warmup() = default;

void Warmup::addToTaskSet(size_t taskId) {
    std::lock_guard<std::mutex> lh(taskSetMutex);
    taskSet.insert(taskId);
}

void Warmup::removeFromTaskSet(size_t taskId) {
    std::lock_guard<std::mutex> lh(taskSetMutex);
    taskSet.erase(taskId);
}

void Warmup::setEstimatedWarmupCount(size_t to) {
    estimatedWarmupCount.store(to);
}

size_t Warmup::getEstimatedItemCount() const {
    return estimatedItemCount.load();
}

void Warmup::start() {
    step();
}

void Warmup::stop() {
    {
        std::lock_guard<std::mutex> lh(taskSetMutex);
        if (taskSet.empty()) {
            return;
        }
        for (auto id : taskSet) {
            ExecutorPool::get()->cancel(id);
        }
        taskSet.clear();
    }
    transition(WarmupState::State::Done, true);
    done();
}

void Warmup::scheduleInitialize() {
    ExTask task = std::make_shared<WarmupInitialize>(store, this);
    ExecutorPool::get()->schedule(task);
}

void Warmup::initialize() {
    {
        std::lock_guard<std::mutex> lock(warmupStart.mutex);
        warmupStart.time = std::chrono::steady_clock::now();
    }

    auto session_stats = store.getOneROUnderlying()->getPersistedStats();
    auto it = session_stats.find("ep_force_shutdown");
    if (it != session_stats.end() && it.value() == "false") {
        cleanShutdown = true;
        // We want to ensure that if we crash from now and then warmup again.
        // That we will generate a new failover entry and not treat the last
        // shutdown as being clean. To do this we just need to set
        // 'ep_force_shutdown=true' in the stats.json file.
        session_stats["ep_force_shutdown"] = "true";
        while (!store.getOneRWUnderlying()->snapshotStats(session_stats)) {
            EP_LOG_ERR_RAW(
                    "Warmup::initialize(): failed to persist setting "
                    "ep_force_shutdown=true to stats.json, sleeping for 1 sec "
                    "before retrying");
            std::this_thread::sleep_for(std::chrono::seconds(1));
        }
    }

    if (!store.getCollectionsManager().warmupLoadManifest(
                store.getEPEngine().getConfiguration().getDbname())) {
        EP_LOG_CRITICAL_RAW(
                "Warmup::initialize aborting as manifest cannot be loaded");
        return;
    }

    populateShardVbStates();

    transition(WarmupState::State::CreateVBuckets);
}

void Warmup::scheduleCreateVBuckets() {
    threadtask_count = 0;
    for (size_t i = 0; i < store.vbMap.shards.size(); i++) {
        ExTask task = std::make_shared<WarmupCreateVBuckets>(store, i, this);
        ExecutorPool::get()->schedule(task);
    }
}

void Warmup::createVBuckets(uint16_t shardId) {
    size_t maxEntries = store.getEPEngine().getMaxFailoverEntries();

    // Iterate over all VBucket states defined for this shard, creating VBucket
    // objects if they do not already exist.
    for (const auto& itr : shardVbStates[shardId]) {
        Vbid vbid = itr.first;
        const vbucket_state& vbs = itr.second;

        // Collections and sync-repl requires that the VBucket datafiles have
        // 'namespacing' applied to the key space
        if (!vbs.supportsNamespaces) {
            EP_LOG_CRITICAL(
                    "Warmup::createVBuckets aborting warmup as {} datafile "
                    "is unusable, name-spacing is not enabled.",
                    vbid);
            return;
        }

        VBucketPtr vb = store.getVBucket(vbid);
        if (!vb) {
            std::unique_ptr<FailoverTable> table;
            if (vbs.transition.failovers.empty()) {
                table = std::make_unique<FailoverTable>(maxEntries);
            } else {
                table = std::make_unique<FailoverTable>(
                        vbs.transition.failovers, maxEntries, vbs.highSeqno);
            }
            KVShard* shard = store.getVBuckets().getShardByVbId(vbid);

            std::unique_ptr<Collections::VB::Manifest> manifest;
            if (config.isCollectionsEnabled()) {
                auto [getManifestStatus, persistedManifest] =
                        store.getROUnderlyingByShard(shardId)
                                ->getCollectionsManifest(vbid);
                if (!getManifestStatus) {
                    EP_LOG_CRITICAL(
                            "Warmup::createVBuckets: {} failed to read "
                            " collections manifest from disk",
                            vbid);
                    return;
                }

                manifest = std::make_unique<Collections::VB::Manifest>(
                        store.getSharedCollectionsManager(), persistedManifest);
            } else {
                manifest = std::make_unique<Collections::VB::Manifest>(
                        store.getSharedCollectionsManager());
            }

            const auto* topology =
                    vbs.transition.replicationTopology.empty()
                            ? nullptr
                            : &vbs.transition.replicationTopology;
            vb = store.makeVBucket(vbid,
                                   vbs.transition.state,
                                   shard,
                                   std::move(table),
                                   std::move(manifest),
                                   vbs.transition.state,
                                   vbs.highSeqno,
                                   vbs.lastSnapStart,
                                   vbs.lastSnapEnd,
                                   vbs.purgeSeqno,
                                   vbs.maxCas,
                                   vbs.hlcCasEpochSeqno,
                                   vbs.mightContainXattrs,
                                   topology,
                                   vbs.maxVisibleSeqno,
                                   vbs.persistedPreparedSeqno);

            if (vbs.transition.state == vbucket_state_active &&
                (!cleanShutdown ||
                 store.getCollectionsManager().needsUpdating(*vb))) {
                if (static_cast<uint64_t>(vbs.highSeqno) == vbs.lastSnapEnd) {
                    vb->createFailoverEntry(vbs.lastSnapEnd);
                } else {
                    vb->createFailoverEntry(vbs.lastSnapStart);
                }

                auto entry = vb->failovers->getLatestEntry();
                EP_LOG_INFO(
                        "Warmup::createVBuckets: {} created new failover entry "
                        "with uuid:{} and seqno:{} due to {}",
                        vbid,
                        entry.vb_uuid,
                        entry.by_seqno,
                        !cleanShutdown ? "unclean shutdown" : "manifest uid");
            }
            vb->setFreqSaturatedCallback(
                    [this]() { store.itemFrequencyCounterSaturated(); });

            // Add the new vbucket to our local map, it will later be added
            // to the bucket's vbMap once the vbuckets are fully initialised
            // from KVStore data
            warmedUpVbuckets.lock()->insert(std::make_pair(vbid.get(), vb));
        }

        // Pass the max deleted seqno for each vbucket.
        vb->ht.setMaxDeletedRevSeqno(vbs.maxDeletedSeqno);

        // For each vbucket, set the last persisted seqno checkpoint
        vb->setPersistenceSeqno(vbs.highSeqno);
    }

    if (++threadtask_count == store.vbMap.getNumShards()) {
        transition(WarmupState::State::LoadingCollectionCounts);
    }
}

void Warmup::notifyWaitingCookies(cb::engine_errc status) {
    PendingCookiesQueue toNotify;
    {
        std::unique_lock<std::mutex> lock(pendingCookiesMutex);
        mustWaitForWarmup = false;
        pendingCookies.swap(toNotify);
    }
    if (toNotify.empty()) {
        return;
    }

    EP_LOG_INFO(
            "Warmup::notifyWaitingCookies unblocking {} cookie(s) status:{}",
            toNotify.size(),
            status);
    for (auto* c : toNotify) {
        store.getEPEngine().notifyIOComplete(c, status);
    }
}

bool Warmup::maybeWaitForVBucketWarmup(CookieIface* cookie) {
    std::lock_guard<std::mutex> lg(pendingCookiesMutex);
    if (mustWaitForWarmup) {
        pendingCookies.push_back(cookie);
        return true;
    }
    return false;
}

void Warmup::scheduleLoadingCollectionCounts() {
    threadtask_count = 0;
    for (size_t i = 0; i < store.vbMap.shards.size(); i++) {
        ExTask task = std::make_shared<WarmupLoadingCollectionCounts>(
                store, i, *this);
        ExecutorPool::get()->schedule(task);
    }
}

void Warmup::loadCollectionStatsForShard(uint16_t shardId) {
    // get each VB in the shard and iterate its collections manifest
    // load the _local doc count value

    const auto* kvstore = store.getROUnderlyingByShard(shardId);
    // Iterate the VBs in the shard
    for (const auto vbid : shardVbIds[shardId]) {
        auto vb = lookupVBucket(vbid);
        if (!vb) {
            continue;
        }

        // Take the KVFileHandle before we lock the manifest to prevent lock
        // order inversions.
        auto kvstoreContext = kvstore->makeFileHandle(vbid);
        if (!kvstoreContext) {
            EP_LOG_CRITICAL(
                    "Warmup::loadCollectionStatsForShard() Unable to make "
                    "KVFileHandle for {}, aborting warmup as we will not be "
                    "able to check collection stats.",
                    vbid);
            return;
        }

        folly::SharedMutex::WriteHolder wlh(vb->getStateLock());
        auto wh = vb->getManifest().wlock(wlh);
        // For each collection in the VB, get its stats
        for (auto& collection : wh) {
            // start tracking in-memory stats before items are warmed up.
            // This may be called repeatedly; it is idempotent.
            store.stats.trackCollectionStats(collection.first);

            // getCollectionStats() can still can fail if the data store on disk
            // has been corrupted between the call to makeFileHandle() and
            // getCollectionStats()
            auto [status, stats] = kvstore->getCollectionStats(
                    *kvstoreContext, collection.first);
            if (status == KVStore::GetCollectionStatsStatus::Failed) {
                EP_LOG_CRITICAL(
                        "Warmup::loadCollectionStatsForShard(): "
                        "getCollectionStats() failed for {}, aborting warmup "
                        "as we will not be "
                        "able to check collection stats.",
                        vbid);
                return;
            }
            // For NotFound we're ok to use the default initialised stats

            collection.second.setItemCount(stats.itemCount);
            collection.second.setPersistedHighSeqno(stats.highSeqno);
            collection.second.setDiskSize(stats.diskSize);
            // Set the in memory high seqno - might be 0 in the case of the
            // default collection so we have to reset the monotonic value
            collection.second.resetHighSeqno(stats.highSeqno);

            // And update the scope data size
            wh.updateDataSize(collection.second.getScopeID(), stats.diskSize);
        }
    }

    if (++threadtask_count == store.vbMap.getNumShards()) {
        transition(WarmupState::State::EstimateDatabaseItemCount);
    }
}

void Warmup::scheduleEstimateDatabaseItemCount() {
    threadtask_count = 0;
    estimateTime.store(std::chrono::steady_clock::duration::zero());
    estimatedItemCount = 0;
    for (size_t i = 0; i < store.vbMap.shards.size(); i++) {
        ExTask task = std::make_shared<WarmupEstimateDatabaseItemCount>(
                store, i, this);
        ExecutorPool::get()->schedule(task);
    }
}

void Warmup::estimateDatabaseItemCount(uint16_t shardId) {
    auto st = std::chrono::steady_clock::now();
    size_t item_count = 0;

    for (const auto vbid : shardVbIds[shardId]) {
        auto vb = lookupVBucket(vbid);
        if (!vb) {
            continue;
        }
        auto& epVb = static_cast<EPVBucket&>(*vb);
        epVb.setNumTotalItems(*store.getRWUnderlyingByShard(shardId));
        item_count += epVb.getNumTotalItems();
    }

    estimatedItemCount.fetch_add(item_count);
    estimateTime.fetch_add(std::chrono::steady_clock::now() - st);

    if (++threadtask_count == store.vbMap.getNumShards()) {
        transition(WarmupState::State::LoadPreparedSyncWrites);
    }
}

void Warmup::scheduleLoadPreparedSyncWrites() {
    threadtask_count = 0;
    for (size_t i = 0; i < store.vbMap.shards.size(); i++) {
        ExTask task = std::make_shared<WarmupLoadPreparedSyncWrites>(
                store.getEPEngine(), i, *this);
        ExecutorPool::get()->schedule(task);
    }
}

void Warmup::loadPreparedSyncWrites(uint16_t shardId) {
    for (const auto vbid : shardVbIds[shardId]) {
        auto vb = lookupVBucket(vbid);
        if (!vb) {
            continue;
        }

        // Our EPBucket function will do the load for us as we re-use the code
        // for rollback.
        auto [itemsVisited, preparesLoaded, defaultCollectionMVS, success] =
                store.loadPreparedSyncWrites(*vb);
        if (!success) {
            EP_LOG_CRITICAL(
                    "Warmup::loadPreparedSyncWrites(): "
                    "EPBucket::loadPreparedSyncWrites() failed for {} aborting "
                    "Warmup",
                    vbid);
            return;
        }
        auto& epStats = store.getEPEngine().getEpStats();
        epStats.warmupItemsVisitedWhilstLoadingPrepares += itemsVisited;
        epStats.warmedUpPrepares += preparesLoaded;
        vb->getManifest().setDefaultCollectionLegacySeqnos(
                defaultCollectionMVS,
                vbid,
                *store.getRWUnderlyingByShard(shardId));
    }

    if (++threadtask_count == store.vbMap.getNumShards()) {
        transition(WarmupState::State::PopulateVBucketMap);
    }
}

void Warmup::schedulePopulateVBucketMap() {
    threadtask_count = 0;
    for (size_t i = 0; i < store.vbMap.shards.size(); i++) {
        ExTask task =
                std::make_shared<WarmupPopulateVBucketMap>(store, i, *this);
        ExecutorPool::get()->schedule(task);
    }
}

void Warmup::populateVBucketMap(uint16_t shardId) {
    for (const auto vbid : shardVbIds[shardId]) {
        auto vbPtr = lookupVBucket(vbid);
        if (vbPtr) {
            // Take the vBucket lock to stop the flusher from racing with our
            // set vBucket state. It MUST go to disk in the first flush batch
            // or we run the risk of not rolling back replicas that we should
            auto lockedVb = store.getLockedVBucket(vbid);
            Expects(lockedVb.owns_lock());
            Expects(!lockedVb);

            vbPtr->checkpointManager->queueSetVBState();

            {
                // Note this lock is here for correctness - the VBucket is not
                // accessible yet, so its state cannot be changed by other code.
                folly::SharedMutex::ReadHolder rlh(vbPtr->getStateLock());
                if (vbPtr->getState() == vbucket_state_active) {
                    // For all active vbuckets, call through to the manager so
                    // that they are made 'current' with the manifest.
                    store.getCollectionsManager().maybeUpdate(rlh, *vbPtr);
                }
            }

            auto result = store.flushVBucket_UNLOCKED(
                    {vbPtr, std::move(lockedVb.getLock())});
            // if flusher returned MoreAvailable::Yes, this indicates the single
            // flush of the vbucket state failed.
            if (result.moreAvailable == EPBucket::MoreAvailable::Yes) {
                // Disabling writes to this node as we're unable to persist
                // vbucket state to disk.
                EP_LOG_CRITICAL(
                        "Warmup::populateVBucketMap() flush state failed for "
                        "{} highSeqno:{}, write traffic will be disabled for "
                        "this node.",
                        vbid,
                        vbPtr->getHighSeqno());
                failedToSetAVbucketState = true;
            }

            store.vbMap.addBucket(vbPtr);
        }
    }

    if (++threadtask_count == store.vbMap.getNumShards()) {
        // All threads have finished populating the vBucket map (and potentially
        // flushing a new vBucket state), it's now safe for us to start the
        // flushers.
        store.startFlusher();

        warmedUpVbuckets.lock()->clear();
        // Once we have populated the VBMap we can release operations that are
        // waiting for the VBuckets to of been loaded E.g. setVBState
        // and GetFailoverLog
        notifyWaitingCookies(cb::engine_errc::success);
        if (store.getItemEvictionPolicy() == EvictionPolicy::Value) {
            transition(WarmupState::State::KeyDump);
        } else {
            transition(WarmupState::State::CheckForAccessLog);
        }
    }
}

void Warmup::scheduleBackfillTask(MakeBackfillTaskFn makeBackfillTask) {
    threadtask_count = 0;
    for (size_t shardId = 0; shardId < store.vbMap.shards.size(); ++shardId) {
        ExecutorPool::get()->schedule(makeBackfillTask(shardId));
    }
}

void Warmup::scheduleKeyDump() {
    auto createTask = [this](size_t shardId) -> ExTask {
        return std::make_shared<WarmupKeyDump>(
                store, shardId, *this, threadtask_count);
    };
    scheduleBackfillTask(createTask);
}

void Warmup::scheduleCheckForAccessLog() {
    ExTask task = std::make_shared<WarmupCheckforAccessLog>(store, this);
    ExecutorPool::get()->schedule(task);
}

void Warmup::checkForAccessLog() {
    {
        std::lock_guard<std::mutex> lock(warmupStart.mutex);
        metadata.store(std::chrono::steady_clock::now() - warmupStart.time);
    }
    EP_LOG_INFO("metadata loaded in {}",
                cb::time2text(std::chrono::nanoseconds(metadata.load())));

    if (store.hasWarmupReachedThreshold()) {
        transition(WarmupState::State::Done);
        return;
    }

<<<<<<< HEAD
    size_t accesslogs = 0;
    if (config.isAccessScannerEnabled()) {
        for (uint16_t i = 0; i < store.vbMap.getNumShards(); i++) {
            accessLog.emplace_back(
                    config.getAlogPath() + "." + std::to_string(i),
                    config.getAlogBlockSize());
        }

        for (size_t i = 0; i < store.vbMap.shards.size(); i++) {
            std::string curr = accessLog[i].getLogFile();
            std::string old = accessLog[i].getLogFile();
            old.append(".old");
            if (cb::io::isFile(curr) || cb::io::isFile(old)) {
                accesslogs++;
            }
=======
    for (size_t i = 0; i < store.vbMap.shards.size(); i++) {
        std::string curr = accessLog[i].getLogFile();
        std::string old = accessLog[i].getLogFile();
        old.append(".old");
        if (cb::io::isFile(curr) || cb::io::isFile(old)) {
            accessLogShards.emplace_back(i);
>>>>>>> b9c91b37
        }
    }
    if (!accessLogShards.empty()) {
        accessLogTasks.store(accessLogShards.size());
        transition(WarmupState::State::LoadingAccessLog);
    } else {
        // We aren't loading anything from the accessLog, nuke it
        accessLog.clear();

        if (store.getItemEvictionPolicy() == EvictionPolicy::Value) {
            transition(WarmupState::State::LoadingData);
        } else {
            transition(WarmupState::State::LoadingKVPairs);
        }
    }
}

void Warmup::scheduleLoadingAccessLog() {
    threadtask_count = 0;
    for (const auto shardId : accessLogShards) {
        ExTask task =
                std::make_shared<WarmupLoadAccessLog>(store, shardId, this);
        ExecutorPool::get()->schedule(task);
    }
    accessLogShards.clear();
}

void Warmup::loadingAccessLog(uint16_t shardId) {
    LoadStorageKVPairCallback load_cb(store, true, state.getState());
    bool success = false;
    auto stTime = std::chrono::steady_clock::now();
    if (accessLog[shardId].exists()) {
        try {
            accessLog[shardId].open();
            if (doWarmup(accessLog[shardId], shardVbStates[shardId], load_cb) !=
                (size_t)-1) {
                success = true;
            }
        } catch (const std::exception& e) {
            corruptAccessLog = true;
            EP_LOG_WARN("Error reading warmup access log:  {}", e.what());
        }
    }

    if (!success) {
        // Do we have the previous file?
        std::string nm = accessLog[shardId].getLogFile();
        nm.append(".old");
        MutationLog old(nm);
        if (old.exists()) {
            try {
                old.open();
                if (doWarmup(old, shardVbStates[shardId], load_cb) !=
                    (size_t)-1) {
                    success = true;
                }
            } catch (const std::exception& e) {
                corruptAccessLog = true;
                EP_LOG_WARN("Error reading old access log:  {}", e.what());
            }
        }
    }

    size_t numItems = store.getEPEngine().getEpStats().warmedUpValues;
    if (success && numItems) {
        EP_LOG_INFO("{} items loaded from access log, completed in {}",
                    uint64_t(numItems),
                    cb::time2text(std::chrono::steady_clock::now() - stTime));
    } else {
        size_t estimatedCount = store.getEPEngine().getEpStats().warmedUpKeys;
        setEstimatedWarmupCount(estimatedCount);
    }

<<<<<<< HEAD
    if (++threadtask_count == store.vbMap.getNumShards()) {
        // We don't need the accessLog anymore, and it uses a bunch of memory.
        // Nuke it now to get the memory back.
        accessLog.clear();

        if (!store.hasWarmupReachedThreshold()) {
=======
    if (++threadtask_count == accessLogTasks) {
        // Close any open access logs by destroying the MutationLog objects.
        accessLog.clear();
        if (!store.maybeEnableTraffic()) {
>>>>>>> b9c91b37
            transition(WarmupState::State::LoadingData);
        } else {
            transition(WarmupState::State::Done);
        }
    }
}

size_t Warmup::doWarmup(MutationLog& lf,
                        const std::map<Vbid, vbucket_state>& vbmap,
                        StatusCallback<GetValue>& cb) {
    MutationLogHarvester harvester(lf, &store.getEPEngine());
    std::map<Vbid, vbucket_state>::const_iterator it;
    for (it = vbmap.begin(); it != vbmap.end(); ++it) {
        harvester.setVBucket(it->first);
    }

    // To constrain the number of elements from the access log we have to keep
    // alive (there may be millions of items per-vBucket), process it
    // a batch at a time.
    std::chrono::nanoseconds log_load_duration{};
    std::chrono::nanoseconds log_apply_duration{};
    WarmupCookie cookie(&store, cb);

    auto alog_iter = lf.begin();
    do {
        // Load a chunk of the access log file
        auto start = std::chrono::steady_clock::now();
        alog_iter = harvester.loadBatch(alog_iter, config.getWarmupBatchSize());
        log_load_duration += (std::chrono::steady_clock::now() - start);

        // .. then apply it to the store.
        auto apply_start = std::chrono::steady_clock::now();
        harvester.apply(&cookie,
                        &batchWarmupCallback,
                        store.getItemEvictionPolicy() == EvictionPolicy::Value);
        log_apply_duration += (std::chrono::steady_clock::now() - apply_start);
    } while (alog_iter != lf.end());

    size_t total = harvester.total();
    setEstimatedWarmupCount(total);
    accessLogKeysLoaded.fetch_add(total);
    EP_LOG_DEBUG("Completed log read in {} with {} entries",
                 cb::time2text(log_load_duration),
                 total);

    EP_LOG_DEBUG("Populated log in {} with(l: {}, s: {}, e: {})",
                 cb::time2text(log_apply_duration),
                 cookie.loaded,
                 cookie.skipped,
                 cookie.error);

    return cookie.loaded;
}

void Warmup::scheduleLoadingKVPairs() {
    // We reach here only if keyDump didn't return SUCCESS or if
    // in case of Full Eviction. Either way, set estimated value
    // count equal to the estimated item count, as very likely no
    // keys have been warmed up at this point.
    setEstimatedWarmupCount(estimatedItemCount);

    auto createTask = [this](size_t shardId) -> ExTask {
        return std::make_shared<WarmupLoadingKVPairs>(
                store, shardId, *this, threadtask_count);
    };
    scheduleBackfillTask(createTask);
}

void Warmup::scheduleLoadingData() {
    auto estimatedCount = store.getEPEngine().getEpStats().warmedUpKeys;
    setEstimatedWarmupCount(estimatedCount);

    auto createTask = [this](size_t shardId) -> ExTask {
        return std::make_shared<WarmupLoadingData>(
                store, shardId, *this, threadtask_count);
    };
    scheduleBackfillTask(createTask);
}

void Warmup::scheduleCompletion() {
    ExTask task = std::make_shared<WarmupCompletion>(store, this);
    ExecutorPool::get()->schedule(task);
}

void Warmup::done() {
    if (setFinishedLoading()) {
        setWarmupTime();
        store.warmupCompleted();
        logWarmupStats(store.getEPEngine().getEpStats(), *this);
    }
}

void Warmup::step() {
    switch (state.getState()) {
    case WarmupState::State::Initialize:
        scheduleInitialize();
        return;
    case WarmupState::State::CreateVBuckets:
        scheduleCreateVBuckets();
        return;
    case WarmupState::State::LoadingCollectionCounts:
        scheduleLoadingCollectionCounts();
        return;
    case WarmupState::State::EstimateDatabaseItemCount:
        scheduleEstimateDatabaseItemCount();
        return;
    case WarmupState::State::LoadPreparedSyncWrites:
        scheduleLoadPreparedSyncWrites();
        return;
    case WarmupState::State::PopulateVBucketMap:
        schedulePopulateVBucketMap();
        return;
    case WarmupState::State::KeyDump:
        scheduleKeyDump();
        return;
    case WarmupState::State::CheckForAccessLog:
        scheduleCheckForAccessLog();
        return;
    case WarmupState::State::LoadingAccessLog:
        scheduleLoadingAccessLog();
        return;
    case WarmupState::State::LoadingKVPairs:
        scheduleLoadingKVPairs();
        return;
    case WarmupState::State::LoadingData:
        scheduleLoadingData();
        return;
    case WarmupState::State::Done:
        scheduleCompletion();
        return;
    }
    throw std::logic_error("Warmup::step: illegal warmup state:" +
                           std::to_string(int(state.getState())));
}

void Warmup::transition(WarmupState::State to, bool force) {
    state.transition(to, force);
    stateTransitionHook(to);
    step();
}

VBucketPtr Warmup::lookupVBucket(Vbid vbid) const {
    auto locked = warmedUpVbuckets.lock();
    auto it = locked->find(vbid.get());
    if (it == locked->end()) {
        return {};
    }
    return it->second;
}

void Warmup::addCommonStats(const StatCollector& collector) const {
    using namespace cb::stats;
    using namespace std::chrono;

    collector.addStat(Key::ep_warmup_thread, getThreadStatState());

    EPStats& stats = store.getEPEngine().getEpStats();
    collector.addStat(Key::ep_warmup_oom, stats.warmOOM);
    collector.addStat(Key::ep_warmup_dups, stats.warmDups);

    auto w_time = warmup.load();
    if (w_time > w_time.zero()) {
        collector.addStat(
                Key::ep_warmup_time,
                duration_cast<std::chrono::microseconds>(w_time).count());
    }
}

void Warmup::addStats(const StatCollector& collector) const {
    using namespace cb::stats;
    using namespace std::chrono;

    EPStats& stats = store.getEPEngine().getEpStats();
    collector.addStat(Key::ep_warmup, "enabled");
    const char* stateName = state.toString();
    collector.addStat(Key::ep_warmup_state, stateName);

    addCommonStats(collector);

    collector.addStat(Key::ep_warmup_key_count, stats.warmedUpKeys);
    collector.addStat(Key::ep_warmup_value_count, stats.warmedUpValues);
    collector.addStat(Key::ep_warmup_min_memory_threshold,
                      stats.warmupMemUsedCap * 100.0);
    collector.addStat(Key::ep_warmup_min_item_threshold,
                      stats.warmupNumReadCap * 100.0);

    auto md_time = metadata.load();
    if (md_time > md_time.zero()) {
        collector.addStat(
                Key::ep_warmup_keys_time,
                duration_cast<std::chrono::microseconds>(md_time).count());
    }

    size_t itemCount = estimatedItemCount.load();
    if (itemCount == std::numeric_limits<size_t>::max()) {
        collector.addStat(Key::ep_warmup_estimated_key_count, "unknown");
    } else {
        auto e_time = estimateTime.load();
        if (e_time != e_time.zero()) {
            collector.addStat(
                    Key::ep_warmup_estimate_time,
                    duration_cast<std::chrono::microseconds>(e_time).count());
        }
        collector.addStat(Key::ep_warmup_estimated_key_count, itemCount);
    }

    if (corruptAccessLog) {
        collector.addStat(Key::ep_warmup_access_log, "corrupt");
    }

    size_t warmupCount = estimatedWarmupCount.load();
    if (warmupCount == std::numeric_limits<size_t>::max()) {
        collector.addStat(Key::ep_warmup_estimated_value_count, "unknown");
    } else {
        collector.addStat(Key::ep_warmup_estimated_value_count, warmupCount);
    }

    collector.addStat(Key::ep_warmup_access_log_keys_loaded,
                      accessLogKeysLoaded.load());
}

void Warmup::addStatusMetrics(const StatCollector& collector) const {
    auto currentState = state.getState();

    using State = WarmupState::State;
    for (auto i = int(State::Initialize); i <= int(State::Done); i++) {
        auto s = State(i);
        using namespace cb::stats;
        collector.addStat(Key::ep_warmup_status,
                          s == currentState,
                          {{"state", to_string(s)}});
    }
}

uint16_t Warmup::getNumKVStores() {
    return store.vbMap.getNumShards();
}

void Warmup::populateShardVbStates() {
    const uint16_t numShards = getNumKVStores();
    for (uint16_t shardIdx = 0; shardIdx < numShards; ++shardIdx) {
        const std::vector<vbucket_state*> curShardStates =
                store.getRWUnderlyingByShard(shardIdx)->listPersistedVbuckets();
        auto& statesMap = shardVbStates[shardIdx];
        auto& statesVec = shardVbIds[shardIdx];

        for (uint16_t vbIdx = 0; vbIdx < curShardStates.size(); ++vbIdx) {
            if (!curShardStates[vbIdx]) {
                continue;
            }
            const Vbid vbid(vbIdx * numShards + shardIdx);
            statesMap.insert({vbid, *curShardStates[vbIdx]});
        }

        // First push all active vbuckets and then the rest
        for (const auto& item : statesMap) {
            if (item.second.transition.state == vbucket_state_active) {
                statesVec.push_back(item.first);
            }
        }
        for (const auto& item : statesMap) {
            if (item.second.transition.state != vbucket_state_active) {
                statesVec.push_back(item.first);
            }
        }
    }
}<|MERGE_RESOLUTION|>--- conflicted
+++ resolved
@@ -1739,8 +1739,6 @@
         return;
     }
 
-<<<<<<< HEAD
-    size_t accesslogs = 0;
     if (config.isAccessScannerEnabled()) {
         for (uint16_t i = 0; i < store.vbMap.getNumShards(); i++) {
             accessLog.emplace_back(
@@ -1753,16 +1751,8 @@
             std::string old = accessLog[i].getLogFile();
             old.append(".old");
             if (cb::io::isFile(curr) || cb::io::isFile(old)) {
-                accesslogs++;
+                accessLogShards.emplace_back(i);
             }
-=======
-    for (size_t i = 0; i < store.vbMap.shards.size(); i++) {
-        std::string curr = accessLog[i].getLogFile();
-        std::string old = accessLog[i].getLogFile();
-        old.append(".old");
-        if (cb::io::isFile(curr) || cb::io::isFile(old)) {
-            accessLogShards.emplace_back(i);
->>>>>>> b9c91b37
         }
     }
     if (!accessLogShards.empty()) {
@@ -1836,19 +1826,12 @@
         setEstimatedWarmupCount(estimatedCount);
     }
 
-<<<<<<< HEAD
-    if (++threadtask_count == store.vbMap.getNumShards()) {
+    if (++threadtask_count == accessLogTasks) {
         // We don't need the accessLog anymore, and it uses a bunch of memory.
         // Nuke it now to get the memory back.
         accessLog.clear();
 
         if (!store.hasWarmupReachedThreshold()) {
-=======
-    if (++threadtask_count == accessLogTasks) {
-        // Close any open access logs by destroying the MutationLog objects.
-        accessLog.clear();
-        if (!store.maybeEnableTraffic()) {
->>>>>>> b9c91b37
             transition(WarmupState::State::LoadingData);
         } else {
             transition(WarmupState::State::Done);

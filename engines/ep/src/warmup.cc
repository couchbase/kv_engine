--- conflicted
+++ resolved
@@ -379,16 +379,11 @@
 private:
     EPBucket& ep;
     bool needToScanAgain = false;
-<<<<<<< HEAD
     const WarmupBackfillTask& backfillTask;
     std::unique_ptr<BySeqnoScanContext> currentScanCtx;
-=======
-    WarmupBackfillTask& backfillTask;
-    ScanContext* currentScanCtx{nullptr};
     /// Time when this chunk of work (task run()) begin, used to determine when
     /// the visitor should yield.
     std::chrono::steady_clock::time_point chunkStart;
->>>>>>> f400e49a
 };
 
 /**

--- conflicted
+++ resolved
@@ -714,17 +714,13 @@
     }
     state = to;
 
-<<<<<<< HEAD
-    setupSyncReplication(vbStateLock, meta ? &meta->at("topology") : nullptr);
-=======
     if (state != vbucket_state_active) {
         // Transition to !active, the vbucket should never be left in
         // takeover-backup.
         setTakeoverBackedUpState(false);
     }
 
-    setupSyncReplication(meta ? &meta->at("topology") : nullptr);
->>>>>>> 89a0f3a7
+    setupSyncReplication(vbStateLock, meta ? &meta->at("topology") : nullptr);
 
     updateStatsForStateChange(oldstate, to);
 }

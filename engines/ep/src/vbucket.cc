--- conflicted
+++ resolved
@@ -813,26 +813,6 @@
          * value after pre-expiry is performed.
          */
         auto result = sapi->document->pre_expiry(itm_info);
-<<<<<<< HEAD
-        // The API states only uncompressed xattr values are returned
-        auto datatype = PROTOCOL_BINARY_DATATYPE_XATTR;
-        if (!result.empty()) {
-            Item new_item(v.getKey(),
-                          v.getFlags(),
-                          v.getExptime(),
-                          result.data(),
-                          result.size(),
-                          datatype,
-                          v.getCas(),
-                          v.getBySeqno(),
-                          id,
-                          v.getRevSeqno());
-
-            new_item.setFreqCounterValue(v.getFreqCounterValue());
-            new_item.setDeleted(DeleteSource::TTL);
-            ht.unlocked_updateStoredValue(hbl, v, new_item);
-        }
-=======
 
         // The API states only uncompressed xattr values are returned, but an
         // empty value has datatype:raw
@@ -840,7 +820,6 @@
                                        : PROTOCOL_BINARY_DATATYPE_XATTR;
         std::unique_ptr<Blob> val(Blob::New(result.data(), result.size()));
         ht.unlocked_replaceValueAndDatatype(hbl, v, std::move(val), datatype);
->>>>>>> dd5b5773
     }
 }
 

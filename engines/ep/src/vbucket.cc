--- conflicted
+++ resolved
@@ -226,13 +226,8 @@
                                                             lastSnapStart,
                                                             lastSnapEnd,
                                                             maxVisibleSeqno,
-<<<<<<< HEAD
+                                                            maxPrepareSeqno,
                                                             flusherCb)),
-=======
-                                                            maxPrepareSeqno,
-                                                            flusherCb,
-                                                            ckptDisposer)),
->>>>>>> ef87bb30
       bucket(bucket),
       syncWriteTimeoutFactory(std::move(syncWriteTimeoutFactory)),
       replicationTopology(std::make_unique<nlohmann::json>()),

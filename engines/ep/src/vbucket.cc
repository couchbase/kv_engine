--- conflicted
+++ resolved
@@ -1655,14 +1655,8 @@
             }
         }
 
-<<<<<<< HEAD
         PreLinkDocumentContext preLinkDocumentContext(engine, cookie, &itm);
-        VBQueueItemCtx queueItmCtx;
-=======
-        PreLinkDocumentContext preLinkDocumentContext(
-                engine, const_cast<CookieIface*>(cookie), &itm);
         VBQueueItemCtx queueItmCtx{cHandle.getCanDeduplicate()};
->>>>>>> 583ae1c5
         if (itm.isPending()) {
             queueItmCtx.durability =
                     DurabilityItemCtx{itm.getDurabilityReqs(), cookie};
@@ -1786,13 +1780,8 @@
                 }
 
                 PreLinkDocumentContext preLinkDocumentContext(
-<<<<<<< HEAD
                         engine, cookie, &itm);
-                VBQueueItemCtx queueItmCtx;
-=======
-                        engine, const_cast<CookieIface*>(cookie), &itm);
                 VBQueueItemCtx queueItmCtx{cHandle.getCanDeduplicate()};
->>>>>>> 583ae1c5
                 queueItmCtx.preLinkDocumentContext = &preLinkDocumentContext;
                 if (itm.isPending()) {
                     queueItmCtx.durability =
@@ -2680,14 +2669,8 @@
             }
         }
 
-<<<<<<< HEAD
         PreLinkDocumentContext preLinkDocumentContext(engine, cookie, &itm);
-        VBQueueItemCtx queueItmCtx;
-=======
-        PreLinkDocumentContext preLinkDocumentContext(
-                engine, const_cast<CookieIface*>(cookie), &itm);
         VBQueueItemCtx queueItmCtx{cHandle.getCanDeduplicate()};
->>>>>>> 583ae1c5
         queueItmCtx.preLinkDocumentContext = &preLinkDocumentContext;
         if (itm.isPending()) {
             queueItmCtx.durability =

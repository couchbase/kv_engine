/* -*- Mode: C++; tab-width: 4; c-basic-offset: 4; indent-tabs-mode: nil -*- */
/*
 *     Copyright 2015-Present Couchbase, Inc.
 *
 *   Use of this software is governed by the Business Source License included
 *   in the file licenses/BSL-Couchbase.txt.  As of the Change Date specified
 *   in that file, in accordance with the Business Source License, use of this
 *   software will be governed by the Apache License, Version 2.0, included in
 *   the file licenses/APL2.txt.
 */

#include "vbucket.h"
#include "bgfetcher.h"
#include "bucket_logger.h"
#include "checkpoint.h"
#include "checkpoint_manager.h"
#include "collections/vbucket_filter.h"
#include "collections/vbucket_manifest_handles.h"
#include "conflict_resolution.h"
#include "dcp/dcpconnmap.h"
#include "doc_pre_expiry.h"
#include "durability/active_durability_monitor.h"
#include "durability/dead_durability_monitor.h"
#include "durability/passive_durability_monitor.h"
#include "ep_engine.h"
#include "ep_time.h"
#include "ep_types.h"
#include "failover-table.h"
#include "hash_table.h"
#include "hash_table_stat_visitor.h"
#include "kv_bucket.h"
#include "kvstore/kvstore.h"
#include "objectregistry.h"
#include "pre_link_document_context.h"
#include "rollback_result.h"
#include "stored_value_factories.h"
#include "vb_filter.h"
#include "vbucket_queue_item_ctx.h"
#include "vbucket_state.h"
#include <boost/range/adaptor/strided.hpp>
#include <folly/lang/Assume.h>
#include <gsl/gsl-lite.hpp>
#include <memcached/document_expired.h>
#include <memcached/protocol_binary.h>
#include <platform/atomic.h>
#include <platform/optional.h>
#include <statistics/cbstat_collector.h>
#include <utilities/logtags.h>
#include <vbucket_bgfetch_item.h>
#include <xattr/blob.h>
#include <functional>
#include <list>
#include <set>
#include <shared_mutex>
#include <string>
#include <utility>
#include <vector>

using namespace std::string_literals;

const SyncWriteTimeoutHandlerFactory NoopSyncWriteTimeoutFactory =
        [](VBucket&) {
            return std::make_unique<NoopEventDrivenDurabilityTimeout>();
        };

std::vector<VBucketFilter> VBucketFilter::split(size_t count) const {
    if (count == 0) {
        throw std::invalid_argument("VBucketFilter::split requires count != 0");
    }

    if (count == 1) {
        return {*this};
    }

    // Do not create more filters than there are acceptable vBuckets.
    count = std::min(acceptable.size(), count);

    std::vector<VBucketFilter> filters(count);

    auto filterIndex = 0;

    for (const Vbid& vbid : acceptable) {
        filters[filterIndex++].addVBucket(vbid);
        filterIndex %= count;
    }

    return filters;
}

VBucketFilter VBucketFilter::slice(size_t start, size_t stride) const {
    using namespace boost::adaptors;
    Expects(start < stride);
    Expects(start < acceptable.size());

    auto it = acceptable.begin();
    std::advance(it, start);

    VBucketFilter filter;
    for (auto vbid : std::make_pair(it, acceptable.end()) | strided(stride)) {
        filter.addVBucket(vbid);
    }
    return filter;
}

static bool isRange(std::set<Vbid>::const_iterator it,
                    const std::set<Vbid>::const_iterator& end,
                    size_t& length) {
    length = 0;
    for (Vbid val = *it;
         it != end &&
         Vbid(gsl::narrow_cast<Vbid::id_type>(val.get() + length)) == *it;
         ++it, ++length) {
        // empty
    }

    --length;

    return length > 1;
}

std::ostream& operator <<(std::ostream &out, const VBucketFilter &filter)
{
    std::set<Vbid>::const_iterator it;

    if (filter.acceptable.empty()) {
        out << "{ empty }";
    } else {
        bool needcomma = false;
        out << "{ ";
        for (it = filter.acceptable.begin();
             it != filter.acceptable.end();
             ++it) {
            if (needcomma) {
                out << ", ";
            }

            size_t length;
            if (isRange(it, filter.acceptable.end(), length)) {
                auto last = it;
                for (size_t i = 0; i < length; ++i) {
                    ++last;
                }
                out << "[" << *it << "," << *last << "]";
                it = last;
            } else {
                out << *it;
            }
            needcomma = true;
        }
        out << " }";
    }

    return out;
}

SeqnoPersistenceRequest::SeqnoPersistenceRequest(
        CookieIface* cookie, uint64_t seqno, std::chrono::milliseconds timeout)
    : cookie(cookie),
      seqno(seqno),
      start(cb::time::steady_clock::now()),
      timeout(timeout) {
}

SeqnoPersistenceRequest::~SeqnoPersistenceRequest() = default;

cb::time::steady_clock::duration SeqnoPersistenceRequest::getDuration(
        cb::time::steady_clock::time_point now) const {
    return start - now;
}

cb::time::steady_clock::time_point SeqnoPersistenceRequest::getDeadline()
        const {
    return start + timeout;
}

void SeqnoPersistenceRequest::expired() const {
    // do nothing
}

#if defined(linux) || defined(__linux__) || defined(__linux)
// One of the CV build fails due to htonl is defined as a macro:
// error: statement expression not allowed at file scope
#undef htonl
#endif

VBucket::VBucket(Vbid i,
                 vbucket_state_t newState,
                 EPStats& st,
                 CheckpointConfig& chkConfig,
                 int64_t lastSeqno,
                 uint64_t lastSnapStart,
                 uint64_t lastSnapEnd,
                 std::unique_ptr<FailoverTable> table,
                 std::shared_ptr<Callback<Vbid>> flusherCb,
                 std::unique_ptr<AbstractStoredValueFactory> valFact,
                 SyncWriteResolvedCallback syncWriteResolvedCb,
                 SyncWriteCompleteCallback syncWriteCb,
                 SyncWriteTimeoutHandlerFactory syncWriteTimeoutFactory,
                 SeqnoAckCallback seqnoAckCb,
                 Configuration& config,
                 EvictionPolicy evictionPolicy,
                 std::unique_ptr<Collections::VB::Manifest> manifest,
                 KVBucket* bucket,
                 vbucket_state_t initState,
                 uint64_t purgeSeqno,
                 uint64_t maxCas,
                 int64_t hlcEpochSeqno,
                 bool mightContainXattrs,
                 const nlohmann::json* replTopology,
                 uint64_t maxVisibleSeqno,
                 uint64_t maxPrepareSeqno)
    : ht(
              st,
              std::move(valFact),
              config.getHtSize(),
              config.getHtLocks(),
              config.getFreqCounterIncrementFactor(),
              config.getHtTempItemsAllowedPercent(),
              [this] {
                  return this->bucket ? this->bucket->getInitialMFU()
                                      : HashTable::defaultGetInitialMFU();
              },
              [this](const HashTable::HashBucketLock& lh,
                     const StoredValue& v) {
                  return this->isEligibleForEviction(lh, v);
              }),
      failovers(std::move(table)),
      opsCreate(0),
      opsDelete(0),
      opsGet(0),
      opsReject(0),
      opsUpdate(0),
      dirtyQueueSize(0),
      dirtyQueueMem(0),
      dirtyQueueFill(0),
      dirtyQueueDrain(0),
      dirtyQueueAge(0),
      dirtyQueuePendingWrites(0),
      metaDataDisk(0),
      numExpiredItems(0),
      maxAllowedReplicasForSyncWrites(config.getSyncWritesMaxAllowedReplicas()),
      durabilityImpossibleFallback(config.getDurabilityImpossibleFallback()),
      eviction(evictionPolicy),
      stats(st),
      persistenceSeqno(0),
      numHpVBReqs(0),
      manifest(std::move(manifest)),
      state(newState),
      initialState(initState),
      bucket(bucket),
      id(i),
      checkpointManager(std::make_unique<CheckpointManager>(st,
                                                            *this,
                                                            chkConfig,
                                                            lastSeqno,
                                                            lastSnapStart,
                                                            lastSnapEnd,
                                                            maxVisibleSeqno,
                                                            maxPrepareSeqno,
                                                            flusherCb)),
      syncWriteTimeoutFactory(std::move(syncWriteTimeoutFactory)),
      replicationTopology(nlohmann::json().dump()),
      purge_seqno(purgeSeqno),
      takeover_backed_up(false),
      persistedRange(lastSnapStart, lastSnapEnd),
      receivingInitialDiskSnapshot(false),
      rollbackItemCount(0),
      hlc(maxCas,
          hlcEpochSeqno,
          std::chrono::microseconds(config.getHlcDriftAheadThresholdUs()),
          std::chrono::microseconds(config.getHlcDriftBehindThresholdUs()),
          std::chrono::microseconds(config.getHlcMaxFutureThresholdUs())),
      statPrefix("vb_" + std::to_string(i.get())),
      bucketCreation(false),
      deferredDeletion(false),
      deferredDeletionCookie(nullptr),
      syncWriteResolvedCb(std::move(syncWriteResolvedCb)),
      syncWriteCompleteCb(std::move(syncWriteCb)),
      seqnoAckCb(std::move(seqnoAckCb)),
      mayContainXattrs(mightContainXattrs) {
    ht.minimumSize = [bucket]() { return bucket->getMinimumHashTableSize(); };
    // There are tests where we just create vbuckets & bucket can be null -
    // get the value from the KVBucket only when it's not null.
    if (bucket) {
        ht.tempItemsAllowedPercent = [bucket]() {
            return bucket->getHtTempItemsAllowedPercent();
        };
    }
    ht.updateNumTempItemsAllowed();
    if (config.getConflictResolutionTypeString() == "seqno") {
        conflictResolver = std::make_unique<RevisionSeqnoResolution>();
    } else {
        // Both last-write-wins and custom conflict resolution are treated
        // as LWW from KV-Engine's pov.
        conflictResolver = std::make_unique<LastWriteWinsResolution>();
    }

    pendingOpsStart = cb::time::steady_clock::time_point();
    // HashTable accounts its own overhead
    stats.coreLocal.get()->memOverhead +=
            sizeof(VBucket) - sizeof(HashTable) + sizeof(CheckpointManager);

    setupSyncReplication(std::shared_lock(stateLock), replTopology);

    EP_LOG_INFO_CTX(
            "VBucket created",
            {"vb", id},
            {"state", VBucket::toString(state)},
            {"initial_state", VBucket::toString(initialState)},
            {"last_seqno", lastSeqno},
            {"persisted_range",
             {{"start", persistedRange.getStart()},
              {"end", persistedRange.getEnd()}}},
            {"purge_seqno", purge_seqno.load()},
            {"max_cas", getMaxCas()},
            {"uuid",
             failovers ? std::to_string(failovers->getLatestUUID()) : ""},
            {"topology", getReplicationTopology()});
}

VBucket::~VBucket() {
    EP_LOG_INFO_CTX("~VBucket()", {"vb", id});

    if (!pendingOps.empty()) {
        EP_LOG_WARN_CTX("~VBucket(): pending ops",
                        {"vb", id},
                        {"total", pendingOps.size()});
    }

    stats.getCoreLocalDiskQueueSize().fetch_sub(dirtyQueueSize.load());

    // Clear out the bloomfilter(s)
    clearFilter();

    stats.coreLocal.get()->memOverhead -=
            sizeof(VBucket) - sizeof(HashTable) + sizeof(CheckpointManager);
}

int64_t VBucket::getHighSeqno() const {
    return checkpointManager->getHighSeqno();
}

int64_t VBucket::getHighPreparedSeqno() const {
    if (!durabilityMonitor) {
        return -1;
    }
    return durabilityMonitor->getHighPreparedSeqno();
}

int64_t VBucket::getHighCompletedSeqno() const {
    if (!durabilityMonitor) {
        return -1;
    }
    return durabilityMonitor->getHighCompletedSeqno();
}

std::optional<uint64_t> VBucket::getHighSeqnoOfCollections(
        const Collections::VB::Filter& filter) const {
    if (filter.isPassThroughFilter()) {
        return {};
    }

    uint64_t maxHighSeqno = 0;
    for (auto& coll : filter) {
        auto handle = getManifest().lock(coll.first);
        if (!handle.valid()) {
            EP_LOG_WARN(
                    "VBucket::getHighSeqnoOfCollections {} could not lock "
                    "manifest for {}",
                    id,
                    coll.first);
            return {};
        }
        auto collHighSeqno = handle.getHighSeqno();
        maxHighSeqno = std::max(maxHighSeqno, collHighSeqno);
    }

    return {maxHighSeqno};
}

size_t VBucket::getChkMgrMemUsage() const {
    return checkpointManager->getMemUsage();
}

size_t VBucket::getCMQueuedItemsMemUsage() const {
    return checkpointManager->getQueuedItemsMemUsage();
}

size_t VBucket::getCMMemOverhead() const {
    return checkpointManager->getMemOverhead();
}

size_t VBucket::getCMMemOverheadQueue() const {
    return checkpointManager->getMemOverheadQueue();
}

size_t VBucket::getCMMemOverheadIndex() const {
    return checkpointManager->getMemOverheadIndex();
}

size_t VBucket::getCMMemFreedByItemExpel() const {
    return checkpointManager->getMemFreedByItemExpel();
}

size_t VBucket::getCMMemFreedByRemoval() const {
    return checkpointManager->getMemFreedByCheckpointRemoval();
}

static DurabilityMonitor::CommitStrategy getCommitStrategy(
        cb::config::DurabilityImpossibleFallback fallback) {
    using namespace cb::config;
    using Strategy = DurabilityMonitor::CommitStrategy;
    switch (fallback) {
    case DurabilityImpossibleFallback::Disabled:
        return Strategy::MajorityAck;
    case DurabilityImpossibleFallback::FallbackToMasterAck:
        return Strategy::MajorityAckFallbackToMasterAckOnly;
    }
    folly::assume_unreachable();
}

void VBucket::setDurabilityImpossibleFallback(
        VBucketStateLockRef vbStateLock,
        cb::config::DurabilityImpossibleFallback fallback) {
    durabilityImpossibleFallback = fallback;

    if (state != vbucket_state_active) {
        // No ADM on non-active vbs.
        return;
    }

    const auto newStrategy = getCommitStrategy(fallback);
    getActiveDM().setAndProcessCommitStrategy(newStrategy);
}

size_t VBucket::getSyncWriteAcceptedCount() const {
    std::shared_lock<folly::SharedMutex> lh(
            const_cast<folly::SharedMutex&>(stateLock));
    if (!durabilityMonitor) {
        return 0;
    }
    return durabilityMonitor->getNumAccepted();
}

size_t VBucket::getSyncWriteCommittedCount() const {
    std::shared_lock<folly::SharedMutex> lh(
            const_cast<folly::SharedMutex&>(stateLock));
    if (!durabilityMonitor) {
        return 0;
    }
    return durabilityMonitor->getNumCommitted();
}

size_t VBucket::getSyncWriteCommittedNotDurableCount() const {
    std::shared_lock<folly::SharedMutex> lh(
            const_cast<folly::SharedMutex&>(stateLock));
    if (!durabilityMonitor) {
        return 0;
    }
    return durabilityMonitor->getNumCommittedNotDurable();
}

size_t VBucket::getSyncWriteAbortedCount() const {
    std::shared_lock<folly::SharedMutex> lh(
            const_cast<folly::SharedMutex&>(stateLock));
    if (!durabilityMonitor) {
        return 0;
    }
    return durabilityMonitor->getNumAborted();
}

size_t VBucket::getDurabilityMonitorMemory() const {
    std::shared_lock<folly::SharedMutex> lh(
            const_cast<folly::SharedMutex&>(stateLock));
    if (!durabilityMonitor) {
        return 0;
    }
    return durabilityMonitor->getTotalMemoryUsed();
}

size_t VBucket::getDurabilityNumTracked() const {
    std::shared_lock<folly::SharedMutex> lh(
            const_cast<folly::SharedMutex&>(stateLock));
    if (!durabilityMonitor) {
        return 0;
    }
    return durabilityMonitor->getNumTracked();
}

void VBucket::fireAllOps(EventuallyPersistentEngine& engine,
                         cb::engine_errc code) {
    std::unique_lock<std::mutex> lh(pendingOpLock);

    if (pendingOpsStart > cb::time::steady_clock::time_point()) {
        auto now = cb::time::steady_clock::now();
        if (now > pendingOpsStart) {
            auto d = std::chrono::duration_cast<std::chrono::microseconds>(
                    now - pendingOpsStart);
            stats.pendingOpsHisto.add(d);
            atomic_setIfBigger(stats.pendingOpsMaxDuration,
                               std::make_unsigned_t<hrtime_t>(d.count()));
        }
    } else {
        return;
    }

    pendingOpsStart = cb::time::steady_clock::time_point();
    stats.pendingOps.fetch_sub(pendingOps.size());
    atomic_setIfBigger(stats.pendingOpsMax, pendingOps.size());

    while (!pendingOps.empty()) {
        auto* pendingOperation = pendingOps.back();
        pendingOps.pop_back();
        // We don't want to hold the pendingOpLock when
        // calling notifyIOComplete.
        lh.unlock();
        engine.notifyIOComplete(pendingOperation, code);
        lh.lock();
    }

    EP_LOG_DEBUG("Fired pendings ops for {} in state {}",
                 id,
                 VBucket::toString(state));
}

void VBucket::fireAllOps(EventuallyPersistentEngine &engine) {

    if (state == vbucket_state_active) {
        fireAllOps(engine, cb::engine_errc::success);
    } else if (state == vbucket_state_pending) {
        // Nothing
    } else {
        fireAllOps(engine, cb::engine_errc::not_my_vbucket);
    }
}

std::vector<CookieIface*> VBucket::getCookiesForInFlightSyncWrites() {
    return getActiveDM().getCookiesForInFlightSyncWrites();
}

std::vector<CookieIface*> VBucket::prepareTransitionAwayFromActive() {
    return getActiveDM().prepareTransitionAwayFromActive();
}

ItemsToFlush VBucket::getItemsToPersist(size_t approxMaxItems,
                                        size_t approxMaxBytes) {
    ItemsToFlush result;

    if (approxMaxItems == 0) {
        throw std::invalid_argument("VBucket::getItemsToPersist: limit=0");
    }

    // Get up to approxLimit checkpoint items outstanding for the persistence
    // cursor. Note that it is only valid to queue a complete checkpoint, this
    // is where the "approx" in the limit comes from.

    const auto begin = cb::time::steady_clock::now();

    auto rangeInfo = checkpointManager->getItemsForPersistence(
            result.items, approxMaxItems, approxMaxBytes);

    if (result.items.size() > 0 &&
        rangeInfo.purgeSeqno >= rangeInfo.ranges.front().getStart()) {
        // The purge-seqno is inside the snapshot range, we must expose this to
        // the flusher, but cap it to the end of the flushed range (which can
        // be a subset of the snapshot range)
        result.purgeSeqno =
                std::min(rangeInfo.purgeSeqno,
                         uint64_t(result.items.back()->getBySeqno()));
    }

    result.ranges = std::move(rangeInfo.ranges);
    result.maxDeletedRevSeqno = rangeInfo.maxDeletedRevSeqno;
    result.checkpointType = rangeInfo.checkpointType;
    result.historical = rangeInfo.historical;
    result.flushHandle = std::move(rangeInfo.flushHandle);
    result.moreAvailable = rangeInfo.moreAvailable;
    result.maxCas = rangeInfo.maxCas;

    stats.persistenceCursorGetItemsHisto.add(
            std::chrono::duration_cast<std::chrono::microseconds>(
                    cb::time::steady_clock::now() - begin));

    return result;
}

const char* VBucket::toString(vbucket_state_t s) {
    switch (s) {
    case vbucket_state_active:
        return "active";
    case vbucket_state_replica:
        return "replica";
    case vbucket_state_pending:
        return "pending";
    case vbucket_state_dead:
        return "dead";
    }
    return "unknown";
}

vbucket_state_t VBucket::fromString(const std::string_view state) {
    using namespace std::string_view_literals;
    if (state == "active"sv) {
        return vbucket_state_active;
    }
    if (state == "replica"sv) {
        return vbucket_state_replica;
    }
    if (state == "pending"sv) {
        return vbucket_state_pending;
    }
    return vbucket_state_dead;
}

void VBucket::setState(vbucket_state_t to, const nlohmann::json* meta) {
    std::unique_lock wlh(getStateLock());
    setState_UNLOCKED(to, meta, wlh);
}

std::string VBucket::validateReplicationTopology(
        const nlohmann::json& topology) {
    // Topology must be an array with 1..2 chain elements; and
    // each chain is an array of 1..4 nodes.
    //   [[<active>, <replica>, ...], [<active>, <replica>, ...]]
    //
    // - The first node (active) must always be a string representing
    //   the node name.
    // - The subsequent nodes (replicas) can either be strings
    //   indicating a defined replica, or Null indicating an undefined
    //   replica.
    if (!topology.is_array()) {
        return "'topology' must be an array, found:"s + topology.dump();
    }
    if ((topology.empty()) || (topology.size() > 2)) {
        return "'topology' must contain 1..2 elements, found:"s +
               topology.dump();
    }
    for (const auto& chain : topology.items()) {
        const auto& chainId = chain.key();
        const auto& nodes = chain.value();
        if (!nodes.is_array()) {
            return "'topology' chain["s + chainId +
                   "] must be an array, found:" + nodes.dump();
        }
        if ((nodes.empty()) || (nodes.size() > 4)) {
            return "'topology' chain["s + chainId +
                   "] must contain 1..4 nodes, found:" + nodes.dump();
        }
        for (const auto& node : nodes.items()) {
            switch (node.value().type()) {
            case nlohmann::json::value_t::string:
                break;
            case nlohmann::json::value_t::null:
                // Null not permitted for active (first) node.
                if (node.key() == "0") {
                    return "'topology' chain[" + chainId + "] node[" +
                           node.key() + "] (active) cannot be null";
                }
                break;
            default:
                return "'topology' chain[" + chainId + "] node[" + node.key() +
                       "] must be a string, found:" + node.value().dump();
            }
        }
    }
    return {};
}

std::string VBucket::validateSetStateMeta(const nlohmann::json& meta) {
    if (!meta.is_object()) {
        return "'meta' must be an object if specified, found:"s + meta.dump();
    }
    for (const auto& el : meta.items()) {
        if (el.key() == "topology") {
            return validateReplicationTopology(el.value());
        }
        return "'topology' contains unsupported key:"s + el.key() +
               " with value:" + el.value().dump();
    }
    return {};
}

void VBucket::setState_UNLOCKED(
        vbucket_state_t to,
        const nlohmann::json* meta,
        const std::unique_lock<folly::SharedMutex>& vbStateLock) {
    vbucket_state_t oldstate = state;

    // Validate (optional) meta content.
    if (meta) {
        if (to != vbucket_state_active) {
            throw std::invalid_argument(
                    "VBucket::setState: meta only permitted for state:active, "
                    "found state:"s +
                    VBucket::toString(to) + " meta:" + meta->dump());
        }
        auto error = validateSetStateMeta(*meta);
        if (!error.empty()) {
            throw std::invalid_argument("VBucket::setState: " + error);
        }
    }

    if (meta) {
        EP_LOG_INFO_CTX("VBucket::setState: transitioning",
                        {"vb", id},
                        {"high_seqno", getHighSeqno()},
                        {"from", VBucket::toString(oldstate)},
                        {"to", VBucket::toString(to)},
                        {"meta", *meta});
    } else {
        EP_LOG_INFO_CTX("VBucket::setState: transitioning",
                        {"vb", id},
                        {"high_seqno", getHighSeqno()},
                        {"from", VBucket::toString(oldstate)},
                        {"to", VBucket::toString(to)});
    }
    state = to;

    if (state != vbucket_state_active) {
        // Transition to !active, the vbucket should never be left in
        // takeover-backup.
        setTakeoverBackedUpState(false);
    }

    setupSyncReplication(vbStateLock, meta ? &meta->at("topology") : nullptr);

    updateStatsForStateChange(oldstate, to);
}

vbucket_transition_state VBucket::getTransitionState() const {
    nlohmann::json topology;
    if (getState() == vbucket_state_active) {
        topology = nlohmann::json::parse(getReplicationTopology());
    }

    return {failovers->getJSON(), topology, getState()};
}

std::string VBucket::getReplicationTopology() const {
    return *replicationTopology.rlock();
}

void VBucket::setupSyncReplication(VBucketStateLockRef vbStateLock,
                                   const nlohmann::json* topology) {
    // First, update the Replication Topology in VBucket
    if (topology) {
        if (state != vbucket_state_active) {
            throw std::invalid_argument(
                    "VBucket::setupSyncReplication: Topology only valid for "
                    "vbucket_state_active");
        }
        auto error = validateReplicationTopology(*topology);
        if (!error.empty()) {
            throw std::invalid_argument(
                    "VBucket::setupSyncReplication: Invalid replication "
                    "topology: " +
                    error);
        }
        *replicationTopology.wlock() = topology->dump();
    } else {
        *replicationTopology.wlock() = nlohmann::json().dump();
    }

    // Then, initialize the DM and propagate the new topology if necessary
    auto* currentPassiveDM =
            dynamic_cast<PassiveDurabilityMonitor*>(durabilityMonitor.get());
    auto* currentActiveDM =
            dynamic_cast<ActiveDurabilityMonitor*>(durabilityMonitor.get());
    auto* currentDeadDM =
            dynamic_cast<DeadDurabilityMonitor*>(durabilityMonitor.get());

    // If we are transitioning away from active then we need to mark all of our
    // prepares as PreparedMaybeVisible to avoid exposing them
    if (currentActiveDM && durabilityMonitor && state != vbucket_state_active) {
        auto& adm = dynamic_cast<ActiveDurabilityMonitor&>(*durabilityMonitor);
        auto trackedWrites = adm.getTrackedKeys();
        for (auto& key : trackedWrites) {
            auto htRes = ht.findOnlyPrepared(key);
            Expects(htRes.storedValue);
            Expects(htRes.storedValue->isPending() ||
                    htRes.storedValue->isPrepareCompleted());
            htRes.storedValue->setCommitted(
                    CommittedState::PreparedMaybeVisible);
        }
    }

    switch (state) {
    case vbucket_state_active: {
        if (!durabilityMonitor) {
            // Change to Active from no previous DurabilityMonitor - create
            // one.
            durabilityMonitor = std::make_unique<ActiveDurabilityMonitor>(
                    stats, *this, syncWriteTimeoutFactory(*this));
        } else if (!currentActiveDM) {
            // Change to active from current DM
            durabilityMonitor = std::make_unique<ActiveDurabilityMonitor>(
                    stats,
                    *this,
                    std::move(*durabilityMonitor),
                    syncWriteTimeoutFactory(*this));
        }

        // @todo: We want to support empty-topology in ActiveDM, that's for
        //     Warmup. Deferred to dedicated patch (tracked under MB-33186).
        if (topology) {
            getActiveDM().setReplicationTopology(*topology);
        }
        setDurabilityImpossibleFallback(vbStateLock,
                                        durabilityImpossibleFallback);
        return;
    }
    case vbucket_state_replica:
    case vbucket_state_pending:
        if (currentPassiveDM) {
            // Already have a PassiveDM - given topology changes are not
            // applicable to PassiveDM, nothing to do here.
            return;
        }
        // Current DM (if exists) is not Passive; replace it with a Passive one.
        if (durabilityMonitor) {
            durabilityMonitor = std::make_unique<PassiveDurabilityMonitor>(
                    *this, std::move(*durabilityMonitor));
        } else {
            durabilityMonitor =
                    std::make_unique<PassiveDurabilityMonitor>(*this);
        }
        return;
    case vbucket_state_dead:
        if (currentDeadDM) {
            // Already have a DeadDM - just return
            return;
        }
        if (durabilityMonitor) {
            durabilityMonitor = std::make_unique<DeadDurabilityMonitor>(
                    *this, std::move(*durabilityMonitor));
        } else {
            durabilityMonitor = std::make_unique<DeadDurabilityMonitor>(*this);
        }
        return;
    }
    folly::assume_unreachable();
}

ActiveDurabilityMonitor& VBucket::getActiveDM() {
    Expects(state == vbucket_state_active);
    return dynamic_cast<ActiveDurabilityMonitor&>(*durabilityMonitor);
}

PassiveDurabilityMonitor& VBucket::getPassiveDM() {
    Expects(state == vbucket_state_replica || state == vbucket_state_pending);
    return dynamic_cast<PassiveDurabilityMonitor&>(*durabilityMonitor);
}

void VBucket::processDurabilityTimeout(
        const cb::time::steady_clock::time_point asOf) {
    std::shared_lock lh(stateLock);
    if (getState() != vbucket_state_active) {
        return;
    }
    getActiveDM().processTimeout(asOf);
}

void VBucket::notifySyncWritesPendingCompletion() {
    syncWriteResolvedCb(getId());
}

void VBucket::processResolvedSyncWrites() {
    // Acquire shared access on stateLock as need to ensure the vbucket is
    // active (and we have an ActiveDM).
    std::shared_lock rlh(getStateLock());
    if (getState() != vbucket_state_active) {
        return;
    }
    getActiveDM().processCompletedSyncWriteQueue(rlh);
}

void VBucket::doStatsForQueueing(const Item& qi, size_t itemBytes)
{
    ++dirtyQueueSize;
    dirtyQueueMem.fetch_add(sizeof(Item));
    ++dirtyQueueFill;
    auto ms = std::chrono::duration_cast<std::chrono::milliseconds>(
            qi.getQueuedTime().time_since_epoch());
    dirtyQueueAge.fetch_add(ms.count());
    dirtyQueuePendingWrites.fetch_add(itemBytes);
}

void AggregatedFlushStats::accountItem(const Item& item) {
    Expects(item.getQueuedTime().time_since_epoch().count() != 0);

    ++numItems;
    totalBytes += item.size();
    totalAgeInMilliseconds +=
            std::chrono::duration_cast<std::chrono::milliseconds>(
                    item.getQueuedTime().time_since_epoch())
                    .count();
}

void VBucket::doAggregatedFlushStats(const AggregatedFlushStats& aggStats) {
    const auto numItems = aggStats.getNumItems();
    stats.getCoreLocalDiskQueueSize() -= numItems;
    dirtyQueueSize -= numItems;
    decrDirtyQueueMem(sizeof(Item) * numItems);
    dirtyQueueDrain += numItems;
    decrDirtyQueueAge(aggStats.getTotalAgeInMilliseconds());
    decrDirtyQueuePendingWrites(aggStats.getTotalBytes());
}

void VBucket::incrMetaDataDisk(const Item& qi) {
    metaDataDisk.fetch_add(qi.getKey().size() + sizeof(ItemMetaData));
}

void VBucket::decrMetaDataDisk(const Item& qi) {
    // assume couchstore remove approx this much data from disk
    metaDataDisk.fetch_sub((qi.getKey().size() + sizeof(ItemMetaData)));
}

void VBucket::resetStats() {
    opsCreate.store(0);
    opsDelete.store(0);
    opsGet.store(0);
    opsReject.store(0);
    opsUpdate.store(0);

    stats.getCoreLocalDiskQueueSize().fetch_sub(dirtyQueueSize.exchange(0));
    dirtyQueueMem.store(0);
    dirtyQueueFill.store(0);
    dirtyQueueAge.store(0);
    dirtyQueuePendingWrites.store(0);
    dirtyQueueDrain.store(0);

    hlc.resetStats();
}

uint64_t VBucket::getQueueAge() {
    uint64_t currDirtyQueueAge = dirtyQueueAge.load();
    // dirtyQueue size is 0, so the queueAge is 0.
    if (currDirtyQueueAge == 0) {
        return 0;
    }

    // Get time now multiplied by the queue size. We need to subtract
    // dirtyQueueAge from this to offset time_since_epoch.
    auto currentAge = std::chrono::duration_cast<std::chrono::milliseconds>(
                              cb::time::steady_clock::now().time_since_epoch())
                              .count() *
                      dirtyQueueSize;

    // Since the size and age are independent atomics, we might see an
    // inconsistent snapshot, such as age updated more than size. Avoid
    // potential overflow in that case.
    if (currentAge < currDirtyQueueAge) {
        return 0;
    }
    // Return the time in milliseconds
    return (currentAge - currDirtyQueueAge);
}

template <typename T>
void VBucket::addStat(const char* nm,
                      const T& val,
                      const AddStatFn& add_stat,
                      CookieIface& c) {
    std::string stat = statPrefix;
    if (nm != nullptr) {
        add_prefixed_stat(statPrefix, nm, val, add_stat, c);
    } else {
        add_casted_stat(statPrefix.data(), val, add_stat, c);
    }
}

// Force generation of the std::string version to fix ASAN build
template void VBucket::addStat<std::string>(const char* nm,
                                            const std::string& val,
                                            const AddStatFn& add_stat,
                                            CookieIface& c);

void VBucket::handlePreExpiry(const HashTable::HashBucketLock& hbl,
                              StoredValue& v) {
    // Pending items should not be subject to expiry
    if (v.isPending()) {
        std::stringstream ss;
        ss << v;
        throw std::invalid_argument(
                "VBucket::handlePreExpiry: Cannot expire pending "
                "StoredValues:" +
                cb::UserDataView(ss.str()).getSanitizedValue());
    }

    value_t value = v.getValue();
    if (value) {
        std::unique_ptr<Item> itm(v.toItem(id));
        /* TODO: In order to minimize allocations, the callback needs to
         * allocate an item whose value size will be exactly the size of the
         * value after pre-expiry is performed.
         */
        const auto result =
                document_pre_expiry(itm->getValueView(), itm->getDataType());

        // The API states only uncompressed xattr values are returned, but an
        // empty value has datatype:raw
        const auto datatype = result.empty() ? PROTOCOL_BINARY_RAW_BYTES
                                             : PROTOCOL_BINARY_DATATYPE_XATTR;
        std::unique_ptr<Blob> val(Blob::New(result.data(), result.size()));
        ht.unlocked_replaceValueAndDatatype(hbl, v, std::move(val), datatype);
    }
}

cb::engine_errc VBucket::commit(
        VBucketStateLockRef vbStateLock,
        const DocKeyView& key,
        uint64_t prepareSeqno,
        std::optional<int64_t> commitSeqno,
        CommitType commitType,
        const Collections::VB::CachingReadHandle& cHandle,
        CookieIface* cookie) {
    // Behaviour does not differ depending on the commit type. We return success
    // to clients.
    (void)commitType;
    Expects(cHandle.valid());
    auto res = ht.findForUpdate(key);
    if (!res.pending) {
        std::string committedItemInfo("null");
        if (res.committed) {
            committedItemInfo =
                    fmt::format("seqno:{}, isDeleted:{}, isResident:{}, cas:{}",
                                res.committed->getBySeqno(),
                                res.committed->isDeleted(),
                                res.committed->isResident(),
                                res.committed->getCas());
        }
        // If we are committing we /should/ always find the pending item.
        EP_LOG_ERR(
                "VBucket::commit ({}) failed as no pending HashTable item "
                "found with "
                "key:{}, committed item:[{}], prepare_seqno:{}, "
                "commit_seqno:{}, IsDiskSnapshot:{}, "
                "snapshotInfo:{}, HS:{}, HPS:{}, HCS:{}",
                id,
                cb::UserDataView(key.to_string()),
                committedItemInfo,
                prepareSeqno,
                to_string_or_none(commitSeqno),
                isReceivingDiskSnapshot(),
                checkpointManager->getSnapshotInfo(),
                getHighSeqno(),
                getHighPreparedSeqno(),
                getHighCompletedSeqno());
        return cb::engine_errc::no_such_key;
    }

    Expects(prepareSeqno);

    // Value for Pending must never be ejected
    Expects(res.pending->isResident());

    // If prepare seqno is not the same as our stored seqno then we should be
    // a replica and have missed a completion and a prepare due to de-dupe.
    if (prepareSeqno != static_cast<uint64_t>(res.pending->getBySeqno())) {
        Expects(getState() != vbucket_state_active);
        Expects(isReceivingDiskSnapshot());
        Expects(prepareSeqno >= checkpointManager->getOpenSnapshotStartSeqno());
    }

    VBQueueItemCtx queueItmCtx{cHandle.getCanDeduplicate()};
    if (commitSeqno) {
        queueItmCtx.genBySeqno = GenerateBySeqno::No;
    }
    // Never generate a new cas. We should always take the existing cas because
    // it may have been set explicitly.
    queueItmCtx.genCas = GenerateCas::No;

    queueItmCtx.durability =
            DurabilityItemCtx{res.pending->getBySeqno(), nullptr /*cookie*/};

    queueItmCtx.hcs = res.pending->getBySeqno();
    if (res.pending->isDeleted()) {
        // we are about to commit a sync delete, bump the maxDeletedRevSeqno
        // just as it would be for a non-sync delete
        ht.updateMaxDeletedRevSeqno(res.pending->getRevSeqno());
    }
    auto notify =
            commitStoredValue(res, prepareSeqno, queueItmCtx, commitSeqno);

    notifyNewSeqno(notify);
    doCollectionsStats(cHandle, notify);

    // Cookie representing the client connection, provided only at Active
    if (cookie) {
        notifyClientOfSyncWriteComplete(cookie, cb::engine_errc::success);
    }

    return cb::engine_errc::success;
}

cb::engine_errc VBucket::abort(
        VBucketStateLockRef vbStateLock,
        const DocKeyView& key,
        uint64_t prepareSeqno,
        std::optional<int64_t> abortSeqno,
        const Collections::VB::CachingReadHandle& cHandle,
        CookieIface* cookie) {
    Expects(cHandle.valid());
    auto htRes = ht.findForUpdate(key);

    // This block handles the case where at Replica we receive an Abort but we
    // do not have any in-flight Prepare in the HT. That is possible when
    // Replica receives a Backfill (Disk) Snapshot (for both EP and Ephemeral
    // bucket).
    // Note that, while for EP we just expect no-pending in the HT, for
    // Ephemeral we may have no-pending or a pre-existing completed (Committed
    // or Aborted) Prepare in the HT.
    if (!htRes.pending ||
        (htRes.pending && htRes.pending->isPrepareCompleted())) {
        // Active should always find the pending item.
        if (getState() == vbucket_state_active) {
            if (htRes.committed) {
                std::stringstream ss;
                ss << *htRes.committed;
                EP_LOG_ERR(
                        "VBucket::abort ({}) - active failed as HashTable "
                        "value is not "
                        "CommittedState::Pending - {}",
                        id,
                        cb::UserData(ss.str()));
                return cb::engine_errc::invalid_arguments;
            }
            EP_LOG_ERR(
                    "VBucket::abort ({}) - active failed as no HashTable"
                    "item found with key:{}",
                    id,
                    cb::UserDataView(key.to_string()));
            return cb::engine_errc::no_such_key;
        }

        // If we did not find the corresponding prepare for this abort then we
        // must be receiving a disk snapshot.
        if (!isReceivingDiskSnapshot()) {
            EP_LOG_ERR(
                    "VBucket::abort ({}) - replica - failed as we received "
                    "an abort for a prepare that does not exist and we are not "
                    "currently receiving a disk snapshot. Prepare seqno: {} "
                    "Abort seqno: {}",
                    id,
                    prepareSeqno,
                    to_string_or_none(abortSeqno));
            return cb::engine_errc::invalid_arguments;
        }

        // Replica is receiving a legal Abort but we do not have any in-flight
        // Prepare in the HT.
        // 1) If we do not have any pending in the HT, then we just proceed to
        //     creating a new Abort item
        // 2) Else, if we have a Completed pending in the HT (possible only at
        //     Ephemeral) then we have to convert/update the existing pending
        //     into a new PersistedAborted item
        VBNotifyCtx ctx;
        if (!htRes.pending) {
            ctx = addNewAbort(htRes.pending.getHBL(),
                              key,
                              prepareSeqno,
                              *abortSeqno,
                              cHandle);
        } else {
            // This code path can be reached only at Ephemeral
            Expects(htRes.pending->isPrepareCompleted());
            ctx = abortStoredValue(htRes.pending.getHBL(),
                                   *htRes.pending.release(),
                                   prepareSeqno,
                                   *abortSeqno,
                                   cHandle);
        }

        notifyNewSeqno(ctx);
        doCollectionsStats(cHandle, ctx);

        return cb::engine_errc::success;
    }

    // If prepare seqno is not the same as our stored seqno then we should be
    // a replica and have missed a completion and a prepare due to de-dupe.
    if (prepareSeqno != static_cast<uint64_t>(htRes.pending->getBySeqno())) {
        Expects(getState() != vbucket_state_active);
        Expects(isReceivingDiskSnapshot());
        Expects(prepareSeqno >= checkpointManager->getOpenSnapshotStartSeqno());
    }

    // abortStoredValue deallocates the pending SV, releasing here so
    // ~StoredValueProxy will not attempt to update stats and lead to
    // use-after-free
    auto notify = abortStoredValue(htRes.pending.getHBL(),
                                   *htRes.pending.release(),
                                   prepareSeqno,
                                   abortSeqno,
                                   cHandle);

    notifyNewSeqno(notify);
    doCollectionsStats(cHandle, notify);

    // Cookie representing the client connection, provided only at Active
    if (cookie) {
        notifyClientOfSyncWriteComplete(cookie,
                                        cb::engine_errc::sync_write_ambiguous);
    }

    return cb::engine_errc::success;
}

void VBucket::notifyActiveDMOfLocalSyncWrite() {
    getActiveDM().checkForCommit();
}

void VBucket::notifyClientOfSyncWriteComplete(CookieIface* cookie,
                                              cb::engine_errc result) {
    EP_LOG_DEBUG(
            "VBucket::notifyClientOfSyncWriteComplete ({}) cookie:{} result:{}",
            id,
            static_cast<const void*>(cookie),
            result);
    Expects(cookie);
    syncWriteCompleteCb(cookie, result);
}

<<<<<<< HEAD
void VBucket::notifyPassiveDMOfSnapEndReceived(uint64_t snapEnd,
                                               OptionalSeqno hps) {
    getPassiveDM().notifySnapshotEndReceived(snapEnd, hps);
=======
void VBucket::notifyPassiveDMOfSnapEndReceived(uint64_t snapEnd) {
    std::shared_lock lh(getStateLock());
    getPassiveDM().notifySnapshotEndReceived(snapEnd);
>>>>>>> 262db51d
}

void VBucket::sendSeqnoAck(int64_t seqno) {
    Expects(state == vbucket_state_replica || state == vbucket_state_pending);
    seqnoAckCb(getId(), seqno);
}

bool VBucket::addPendingOp(CookieIface* cookie) {
    std::lock_guard<std::mutex> lh(pendingOpLock);
    if (state != vbucket_state_pending) {
        // State transitioned while we were waiting.
        return false;
    }
    // Start a timer when enqueuing the first client.
    if (pendingOps.empty()) {
        pendingOpsStart = cb::time::steady_clock::now();
    }
    pendingOps.push_back(cookie);
    ++stats.pendingOps;
    ++stats.pendingOpsTotal;
    return true;
}

bool VBucket::isResidentRatioUnderThreshold(float threshold) {
    if (eviction != EvictionPolicy::Full) {
        throw std::invalid_argument(
                "VBucket::isResidentRatioUnderThreshold: "
                "policy (which is " +
                to_string(eviction) + ") must be EvictionPolicy::Full");
    }
    size_t num_items = getNumItems();
    size_t num_non_resident_items = getNumNonResidentItems();
    float ratio =
            num_items
                    ? ((float)(num_items - num_non_resident_items) / num_items)
                    : 0.0;
    if (threshold >= ratio) {
        return true;
    }
    return false;
}

void VBucket::createFilter(size_t key_count, double probability) {
}

void VBucket::addToFilter(const DocKeyView& key) {
}

void VBucket::clearFilter() {
}

void VBucket::setFilterStatus(bfilter_status_t to) {
}

std::string VBucket::getFilterStatusString() {
    return "DOESN'T EXIST";
}

size_t VBucket::getFilterSize() {
    return 0;
}

size_t VBucket::getNumOfKeysInFilter() {
    return 0;
}

size_t VBucket::getFilterMemoryFootprint() {
    return 0;
}

/*
 * We shouldn't be adding anything here - left around for backward compat
 * & much be deprecated with a release-note.
 */
void VBucket::addBloomFilterStats(const AddStatFn& add_stat, CookieIface& c) {
    addStat("bloom_filter", getFilterStatusString(), add_stat, c);
    addStat("bloom_filter_size", getFilterSize(), add_stat, c);
    addStat("bloom_filter_key_count", getNumOfKeysInFilter(), add_stat, c);
    addStat("bloom_filter_memory", getFilterMemoryFootprint(), add_stat, c);
}

VBNotifyCtx VBucket::queueItem(queued_item& item, const VBQueueItemCtx& ctx) {
    if (item->isSystemEvent() && state == vbucket_state_active) {
        // MB-65281; Disable deduplication for all system events.
        // This check and set is required here for ephemeral vbuckets which
        // end up here for queueing system events, unlike EP buckets that
        // set this value and do the queueing within
        // EPBucket::addSystemEventItem.
        item->setCanDeduplicate(CanDeduplicate::No);
    } else if (bucket && bucket->isHistoryRetentionEnabled()) {
        item->setCanDeduplicate(ctx.deduplicate);
    }

    // Set queue time to now. Why not in the ctor of the Item? We only need to
    // do this in certain places for new items as it's used to determine how
    // long it took an item to get flushed.
    item->setQueuedTime();

    // Ensure that durable writes are queued with the same seqno-order in both
    // Backfill/CheckpointManager Queues and DurabilityMonitor. Note that
    // bySeqno may be generated by Queues when the item is queued.
    // Lock only for durable writes to minimize front-end thread contention.
    std::unique_lock<std::mutex> durLock(dmQueueMutex, std::defer_lock);
    if (item->isPending()) {
        durLock.lock();
    }

    const auto notifyFlusher = checkpointManager->queueDirty(
            item, ctx.genBySeqno, ctx.genCas, ctx.preLinkDocumentContext);

    const VBNotifyCtx notifyCtx(
            item->getBySeqno(), true, notifyFlusher, item->getOperation());

    // Process Durability items (notify the DurabilityMonitor of
    // Prepare/Commit/Abort)
    switch (state) {
    case vbucket_state_active:
        if (item->isPending()) {
            Expects(ctx.durability.has_value());
            getActiveDM().addSyncWrite(ctx.durability->cookie, item);
        }
        break;
    case vbucket_state_replica:
    case vbucket_state_pending: {
        auto& pdm = getPassiveDM();
        if (item->isPending()) {
            pdm.addSyncWrite(item, ctx.overwritingPrepareSeqno);
        } else if (item->isCommitSyncWrite()) {
            pdm.completeSyncWrite(
                    item->getKey(),
                    PassiveDurabilityMonitor::Resolution::Commit,
                    std::get<int64_t>(
                            ctx.durability->requirementsOrPreparedSeqno));
        } else if (item->isAbort()) {
            pdm.completeSyncWrite(item->getKey(),
                                  PassiveDurabilityMonitor::Resolution::Abort,
                                  {} /* no prepareSeqno*/);
        }
        break;
    }
    case vbucket_state_dead:
        // Do nothing, the vbucket is dead and the DM shouldn't be used
        break;
    }

    return notifyCtx;
}

VBNotifyCtx VBucket::queueDirty(const HashTable::HashBucketLock& hbl,
                                StoredValue& v,
                                const VBQueueItemCtx& ctx) {
    if (ctx.trackCasDrift == TrackCasDrift::Yes) {
        setOrForceMaxCasAndTrackDrift(v.getCas());
    }

    // If we are queueing a SyncWrite StoredValue; extract the durability
    // requirements to use to create the Item.
    std::optional<cb::durability::Requirements> durabilityReqs;
    if (v.isPending()) {
        Expects(ctx.durability.has_value());
        durabilityReqs = std::get<cb::durability::Requirements>(
                ctx.durability->requirementsOrPreparedSeqno);
    }

    queued_item qi(v.toItem(getId(),
                            StoredValue::HideLockedCas::No,
                            StoredValue::IncludeValue::Yes,
                            durabilityReqs));

    if (qi->isCommitSyncWrite()) {
        Expects(ctx.durability.has_value());
        qi->setPrepareSeqno(
                std::get<int64_t>(ctx.durability->requirementsOrPreparedSeqno));
    }

    // MB-27457: Timestamp deletes only when they don't already have a timestamp
    // assigned. This is here to ensure all deleted items have a timestamp which
    // our tombstone purger can use to determine which tombstones to purge. A
    // DCP replicated or deleteWithMeta created delete may already have a time
    // assigned to it.
    if (qi->isDeleted() && (ctx.generateDeleteTime == GenerateDeleteTime::Yes ||
                            qi->getExptime() == 0)) {
        qi->setDeleteTime();
    }

    if (!mightContainXattrs() &&
        cb::mcbp::datatype::is_xattr(v.getDatatype())) {
        setMightContainXattrs();
    }

    // Enqueue the item for persistence and replication
    VBNotifyCtx notifyCtx = queueItem(qi, ctx);

    // Some StoredValue adjustments now..
    if (ctx.genCas == GenerateCas::Yes) {
        v.setCas(qi->getCas());
        }
    if (ctx.genBySeqno == GenerateBySeqno::Yes) {
        v.setBySeqno(qi->getBySeqno());
    }

    return notifyCtx;
}

VBNotifyCtx VBucket::queueAbort(const HashTable::HashBucketLock& hbl,
                                const StoredValue& v,
                                int64_t prepareSeqno,
                                const VBQueueItemCtx& ctx) {
    if (ctx.trackCasDrift == TrackCasDrift::Yes) {
        setOrForceMaxCasAndTrackDrift(v.getCas());
    }

    queued_item item(v.toItemAbort(getId()));
    item->setPrepareSeqno(prepareSeqno);
    item->setDeleteTime();

    Expects(item->isAbort());
    Expects(item->isDeleted());

    return queueItem(item, ctx);
}

VBNotifyCtx VBucket::queueAbortForUnseenPrepare(queued_item item,
                                                const VBQueueItemCtx& ctx) {
    item->setDeleteTime();

    Expects(item->isAbort());
    Expects(item->isDeleted());
    Expects(item->getPrepareSeqno());

    return queueItem(item, ctx);
}

queued_item VBucket::createNewAbortedItem(const DocKeyView& key,
                                          int64_t prepareSeqno,
                                          int64_t abortSeqno) {
    auto item = make_STRCPtr<Item>(key,
                                   0 /*flags*/,
                                   0,
                                   value_t{},
                                   PROTOCOL_BINARY_RAW_BYTES,
                                   0,
                                   abortSeqno,
                                   getId());

    item->setAbortSyncWrite();
    item->setDeleteTime();
    item->setPrepareSeqno(prepareSeqno);

    return item;
}

HashTable::FindResult VBucket::fetchValidValue(
        VBucketStateLockRef vbStateLock,
        WantsDeleted wantsDeleted,
        TrackReference trackReference,
        const Collections::VB::CachingReadHandle& cHandle,
        const ForGetReplicaOp fetchRequestedForReplicaItem) {
    fetchValidValueHook(getStateLock());

    const auto& key = cHandle.getKey();

    // Whilst fetchValidValue is used for reads it also processes expiries which
    // means that it can update StoredValues
    auto res = ht.findForUpdate(key);
    auto* v = res.selectSVForRead(
            trackReference, wantsDeleted, fetchRequestedForReplicaItem);

    // We don't expire if:
    //  - the item is already deleted
    //  - it is a temp item
    //  - the item is a pending Prepare -> TTL will apply if/when the item is
    //    committed
    //  - it isn't logically expired
    if (!v || v->isDeleted() || v->isTempItem() || !v->isCommitted() ||
        !v->isExpired(ep_real_time())) {
        // Nothing to expire, just return the access result
        return {v, std::move(res.getHBL())};
    }

    // Expiry path

    // Note that only the master actively expires items, and only if the item's
    // collection is alive and there's mem available in checkpoints.
    const auto cmAvailable =
            bucket && !KVBucket::isCheckpointMemoryStateFull(
                              bucket->verifyCheckpointMemoryState());
    if (getState() == vbucket_state_active && cHandle.valid() && cmAvailable) {
        handlePreExpiry(res.getHBL(), *v);
        VBNotifyCtx notifyCtx;
        std::tie(std::ignore, v, notifyCtx) =
                processExpiredItem(res, cHandle, ExpireBy::Access);
        notifyNewSeqno(notifyCtx);
        doCollectionsStats(cHandle, notifyCtx);
    }

    // When reached here we know for sure that the item is logically expired, so
    // apply the WantsDeleted logic regardless of whether the fetch is for an
    // active or replica vbucket
    return {(wantsDeleted == WantsDeleted::Yes) ? v : nullptr,
            std::move(res.getHBL())};
}

VBucket::FetchForWriteResult VBucket::fetchValueForWrite(
        const Collections::VB::CachingReadHandle& cHandle) {
    Expects(getState() == vbucket_state_active);

    auto res = ht.findForUpdate(cHandle.getKey());
    auto* sv = res.selectSVToModify(false /*durability*/);

    if (!sv) {
        // No item found.
        return {FetchForWriteResult::Status::OkVacant,
                {},
                std::move(res.getHBL())};
    }

    if (sv->isPending()) {
        // Attempted to write and found a Pending SyncWrite. Cannot write until
        // the in-flight one has completed.
        return {FetchForWriteResult::Status::ESyncWriteInProgress, nullptr, {}};
    }

    if (sv->isDeleted()) {
        // If we got a deleted value then can return directly (and skip
        // expiration checks because deleted items are not subject
        // to expiration).
        return {FetchForWriteResult::Status::OkFound,
                sv,
                std::move(res.getHBL())};
    }

    if (sv->isTempItem()) {
        // No expiry check needed for temps.
        return {FetchForWriteResult::Status::OkFound,
                sv,
                std::move(res.getHBL())};
    }

    if (!sv->isExpired(ep_real_time())) {
        // Not expired, good to return as-is.
        return {FetchForWriteResult::Status::OkFound,
                sv,
                std::move(res.getHBL())};
    }

    // Expired - but queueDirty only allowed on active VB and only if the item's
    // collection is alive
    if (cHandle.valid()) {
        handlePreExpiry(res.getHBL(), *sv);
        VBNotifyCtx notifyCtx;
        std::tie(std::ignore, sv, notifyCtx) =
                processExpiredItem(res, cHandle, ExpireBy::Access);
        notifyNewSeqno(notifyCtx);
        doCollectionsStats(cHandle, notifyCtx);
    }

    // Item found (but now deleted via expiration).
    return {FetchForWriteResult::Status::OkFound, sv, std::move(res.getHBL())};
}

HashTable::FindResult VBucket::fetchPreparedValue(
        const Collections::VB::CachingReadHandle& cHandle) {
    auto res = ht.findForWrite(cHandle.getKey(), WantsDeleted::Yes);
    if (res.storedValue && res.storedValue->isPending()) {
        return res;
    }
    return {nullptr, std::move(res.lock)};
}

void VBucket::incExpirationStat(const ExpireBy source) {
    switch (source) {
    case ExpireBy::Pager:
        ++stats.expired_pager;
        break;
    case ExpireBy::Compactor:
        ++stats.expired_compactor;
        break;
    case ExpireBy::Access:
        ++stats.expired_access;
        break;
    }
    ++numExpiredItems;
}

MutationStatus VBucket::setFromInternal(const Item& itm) {
    if (!hasMemoryForStoredValue(itm)) {
        return MutationStatus::NoMem;
    }
    ht.rollbackItem(itm);
    return MutationStatus::WasClean;
}

cb::StoreIfStatus VBucket::callPredicate(cb::StoreIfPredicate predicate,
                                         StoredValue* v) {
    cb::StoreIfStatus storeIfStatus = cb::StoreIfStatus::Continue;
    if (v) {
        auto info = v->getItemInfo(failovers->getLatestUUID());
        storeIfStatus = predicate(info, getInfo());
        // No no, you can't ask for it again
        if (storeIfStatus == cb::StoreIfStatus::GetItemInfo &&
            info.has_value()) {
            throw std::logic_error(
                    "VBucket::callPredicate invalid result of GetItemInfo");
        }
    } else {
        storeIfStatus = predicate({/*no info*/}, getInfo());
    }

    if (storeIfStatus == cb::StoreIfStatus::GetItemInfo &&
        eviction == EvictionPolicy::Value) {
        // We're VE, if we don't have, we don't have it.
        storeIfStatus = cb::StoreIfStatus::Continue;
    }

    return storeIfStatus;
}

cb::engine_errc VBucket::set(
        VBucketStateLockRef vbStateLock,
        Item& itm,
        CookieIface* cookie,
        EventuallyPersistentEngine& engine,
        cb::StoreIfPredicate predicate,
        const Collections::VB::CachingReadHandle& cHandle) {
    auto ret = checkDurabilityRequirements(itm);
    if (ret != cb::engine_errc::success) {
        return ret;
    }

    bool cas_op = (itm.getCas() != 0);

    { // HashBucketLock scope
        auto htRes = ht.findForUpdate(itm.getKey());
        auto* v = htRes.selectSVToModify(itm);
        auto& hbl = htRes.getHBL();

        cb::StoreIfStatus storeIfStatus = cb::StoreIfStatus::Continue;
        if (predicate && (storeIfStatus = callPredicate(predicate, v)) ==
                                 cb::StoreIfStatus::Fail) {
            return cb::engine_errc::predicate_failed;
        }

        if (v && v->isLocked(ep_current_time()) &&
            (getState() == vbucket_state_replica ||
             getState() == vbucket_state_pending)) {
            v->unlock();
        }

        bool maybeKeyExists = true;
        // If we didn't find a valid item then check the bloom filter, but only
        // if we're full-eviction with a CAS operation or a have a predicate
        // that requires the item's info
        if ((v == nullptr || v->isTempInitialItem()) &&
            (eviction == EvictionPolicy::Full) &&
            (cas_op || storeIfStatus == cb::StoreIfStatus::GetItemInfo ||
             itm.shouldPreserveTtl())) {
            // Check Bloomfilter's prediction
            if (!maybeKeyExistsInFilter(itm.getKey())) {
                maybeKeyExists = false;
            }
        }

        PreLinkDocumentContext preLinkDocumentContext(engine, cookie, &itm);
        VBQueueItemCtx queueItmCtx{cHandle.getCanDeduplicate()};
        if (itm.isPending()) {
            queueItmCtx.durability =
                    DurabilityItemCtx{itm.getDurabilityReqs(), cookie};
        }
        queueItmCtx.preLinkDocumentContext = &preLinkDocumentContext;
        auto [status, notifyCtx] = processSet(htRes,
                                              v,
                                              itm,
                                              itm.getCas(),
                                              /*allowExisting*/ true,
                                              /*hashMetaData*/ false,
                                              queueItmCtx,
                                              storeIfStatus,
                                              maybeKeyExists);

        // For pending SyncWrites we initially return
        // cb::engine_errc::sync_write_pending; will notify client when request
        // is committed / aborted later. This is effectively EWOULDBLOCK, but
        // needs to be distinguishable by the ep-engine caller (storeIfInner)
        // from EWOULDBLOCK for bg-fetch
        ret = itm.isPending() ? cb::engine_errc::sync_write_pending
                              : cb::engine_errc::success;
        switch (status) {
        case MutationStatus::NoMem:
            ret = cb::engine_errc::no_memory;
            break;
        case MutationStatus::InvalidCas:
            ret = cb::engine_errc::key_already_exists;
            break;
        case MutationStatus::IsLocked:
            ret = cb::engine_errc::locked;
            break;
        case MutationStatus::NotFound:
            if (cas_op) {
                ret = cb::engine_errc::no_such_key;
                break;
            }
            // FALLTHROUGH
        case MutationStatus::WasDirty:
            // Even if the item was dirty, push it into the vbucket's open
            // checkpoint.
        case MutationStatus::WasClean:
            notifyNewSeqno(*notifyCtx);
            doCollectionsStats(cHandle, *notifyCtx);

            itm.setBySeqno(v->getBySeqno());
            itm.setCas(v->getCas());
            break;
        case MutationStatus::NeedBgFetch: { // CAS operation with non-resident
                                            // item
            // +
            // full eviction.
            if (v) {
                // temp item is already created. Simply schedule a bg fetch job
                return bgFetch(
                        std::move(hbl), itm.getKey(), *v, cookie, engine, true);
            }
            ret = addTempItemAndBGFetch(
                    std::move(hbl), itm.getKey(), cookie, engine, true);
            break;
        }

        case MutationStatus::IsPendingSyncWrite:
            ret = cb::engine_errc::sync_write_in_progress;
            break;
        }
    }

    return ret;
}

cb::engine_errc VBucket::replace(
        VBucketStateLockRef vbStateLock,
        Item& itm,
        CookieIface* cookie,
        EventuallyPersistentEngine& engine,
        cb::StoreIfPredicate predicate,
        const Collections::VB::CachingReadHandle& cHandle) {
    auto ret = checkDurabilityRequirements(itm);
    if (ret != cb::engine_errc::success) {
        return ret;
    }

    { // HashBucketLock scope
        auto htRes = ht.findForUpdate(itm.getKey());
        auto& hbl = htRes.getHBL();

        cb::StoreIfStatus storeIfStatus = cb::StoreIfStatus::Continue;
        if (predicate &&
            (storeIfStatus = callPredicate(predicate, htRes.committed)) ==
                    cb::StoreIfStatus::Fail) {
            return cb::engine_errc::predicate_failed;
        }

        if (htRes.committed) {
            if (isLogicallyNonExistent(*htRes.committed, cHandle) ||
                htRes.committed->isExpired(ep_real_time())) {
                ht.cleanupIfTemporaryItem(hbl, *htRes.committed);
                return cb::engine_errc::no_such_key;
            }

            auto* v = htRes.selectSVToModify(itm);
            MutationStatus mtype;
            std::optional<VBNotifyCtx> notifyCtx;
            if (eviction == EvictionPolicy::Full &&
                htRes.committed->isTempInitialItem()) {
                mtype = MutationStatus::NeedBgFetch;
            } else {
                // If a pending SV was found and it's not yet complete, then we
                // cannot perform another mutation while the first is in
                // progress.
                //
                // MB-37342: The semantic of replace must not change. Ie, we try
                //  the set only /after/ having verified that the doc exists,
                //  which is also the right time to check for any pending SW
                //  (and to reject the operation if a prepare is in-flight).
                if (htRes.pending && !htRes.pending->isPrepareCompleted()) {
                    return cb::engine_errc::sync_write_in_progress;
                }

                PreLinkDocumentContext preLinkDocumentContext(
                        engine, cookie, &itm);
                VBQueueItemCtx queueItmCtx{cHandle.getCanDeduplicate()};
                queueItmCtx.preLinkDocumentContext = &preLinkDocumentContext;
                if (itm.isPending()) {
                    queueItmCtx.durability =
                            DurabilityItemCtx{itm.getDurabilityReqs(), cookie};
                }
                std::tie(mtype, notifyCtx) = processSet(htRes,
                                                        v,
                                                        itm,
                                                        0,
                                                        /*allowExisting*/ true,
                                                        /*hasMetaData*/ false,
                                                        queueItmCtx,
                                                        storeIfStatus);
            }

            // For pending SyncWrites we initially return
            // cb::engine_errc::sync_write_pending; will notify client when
            // request is committed / aborted later. This is effectively
            // EWOULDBLOCK, but needs to be distinguishable by the ep-engine
            // caller (storeIfInner) from EWOULDBLOCK for bg-fetch
            ret = itm.isPending() ? cb::engine_errc::sync_write_pending
                                  : cb::engine_errc::success;
            switch (mtype) {
            case MutationStatus::NoMem:
                ret = cb::engine_errc::no_memory;
                break;
            case MutationStatus::IsLocked:
                ret = cb::engine_errc::locked;
                break;
            case MutationStatus::InvalidCas:
            case MutationStatus::NotFound:
                ret = cb::engine_errc::not_stored;
                break;
                // FALLTHROUGH
            case MutationStatus::WasDirty:
                // Even if the item was dirty, push it into the vbucket's open
                // checkpoint.
            case MutationStatus::WasClean:
                notifyNewSeqno(*notifyCtx);
                doCollectionsStats(cHandle, *notifyCtx);

                itm.setBySeqno(v->getBySeqno());
                itm.setCas(v->getCas());
                break;
            case MutationStatus::NeedBgFetch: {
                // temp item is already created. Simply schedule a bg fetch job
                return bgFetch(
                        std::move(hbl), itm.getKey(), *v, cookie, engine, true);
            }
            case MutationStatus::IsPendingSyncWrite:
                ret = cb::engine_errc::sync_write_in_progress;
                break;
            }
        } else {
            if (eviction == EvictionPolicy::Value) {
                return cb::engine_errc::no_such_key;
            }

            if (maybeKeyExistsInFilter(itm.getKey())) {
                return addTempItemAndBGFetch(
                        std::move(hbl), itm.getKey(), cookie, engine, false);
            }
            // As bloomfilter predicted that item surely doesn't exist
            // on disk, return ENOENT for replace().
            return cb::engine_errc::no_such_key;
        }
    }

    return ret;
}

void VBucket::addDurabilityMonitorStats(const AddStatFn& addStat,
                                        CookieIface& cookie) const {
    durabilityMonitor->addStats(addStat, cookie);
}

void VBucket::dumpDurabilityMonitor(std::ostream& os) const {
    os << *durabilityMonitor;
}

Collections::VB::ReadHandle VBucket::lockCollections() const {
    return manifest->lock();
}

Collections::VB::CachingReadHandle VBucket::lockCollections(
        const DocKeyView& key) const {
    return manifest->lock(key);
}

Collections::VB::ManifestUpdateStatus VBucket::updateFromManifest(
        VBucketStateLockRef vbStateLock, const Collections::Manifest& m) {
    return manifest->update(vbStateLock, *this, m);
}

void VBucket::replicaBeginCollection(Collections::ManifestUid uid,
                                     ScopeCollectionPair identifiers,
                                     std::string_view collectionName,
                                     cb::ExpiryLimit maxTtl,
                                     Collections::Metered metered,
                                     CanDeduplicate canDeduplicate,
                                     Collections::ManifestUid flushUid,
                                     int64_t bySeqno) {
    // The state of the VBucket should not change here, because replicaCreate
    // will generate SystemEvent items.
    // NOTE: We kill all streams when changing the VBucket state and this
    // function is only called from PassiveStream, so the lock is not
    // technically required for now.
    std::shared_lock rlh(stateLock);
    manifest->wlock(rlh).replicaCreate(*this,
                                       uid,
                                       identifiers,
                                       collectionName,
                                       maxTtl,
                                       metered,
                                       canDeduplicate,
                                       flushUid,
                                       bySeqno);
}

void VBucket::replicaModifyCollection(Collections::ManifestUid uid,
                                      CollectionID cid,
                                      cb::ExpiryLimit maxTtl,
                                      Collections::Metered metered,
                                      CanDeduplicate canDeduplicate,
                                      int64_t bySeqno) {
    // The state of the VBucket must not change here, because
    // replicaModifyCollection will generate SystemEvent items.
    // NOTE: We kill all streams when changing the VBucket state and this
    // function is only called from PassiveStream, so the lock is not
    // technically required for now.
    std::shared_lock rlh(stateLock);
    manifest->wlock(rlh).replicaModifyCollection(
            *this, uid, cid, maxTtl, metered, canDeduplicate, bySeqno);
}

void VBucket::replicaDropCollection(Collections::ManifestUid uid,
                                    CollectionID cid,
                                    bool isSystemCollection,
                                    int64_t bySeqno) {
    // The state of the VBucket should not change here, because replicaDrop
    // will generate SystemEvent items.
    // NOTE: We kill all streams when changing the VBucket state and this
    // function is only called from PassiveStream, so the lock is not
    // technically required for now.
    std::shared_lock rlh(stateLock);
    manifest->wlock(rlh).replicaDrop(
            *this, uid, cid, isSystemCollection, bySeqno);
}

void VBucket::replicaCreateScope(Collections::ManifestUid uid,
                                 ScopeID sid,
                                 std::string_view scopeName,
                                 int64_t bySeqno) {
    // The state of the VBucket should not change here, because
    // replicaCreateScope will generate SystemEvent items.
    // NOTE: We kill all streams when changing the VBucket state and this
    // function is only called from PassiveStream, so the lock is not
    // technically required for now.
    std::shared_lock rlh(stateLock);
    manifest->wlock(rlh).replicaCreateScope(
            *this, uid, sid, scopeName, bySeqno);
}

void VBucket::replicaDropScope(Collections::ManifestUid uid,
                               ScopeID sid,
                               bool isSystemScope,
                               int64_t bySeqno) {
    // The state of the VBucket should not change here, because
    // replicaDropScope will generate SystemEvent items.
    // NOTE: We kill all streams when changing the VBucket state and this
    // function is only called from PassiveStream, so the lock is not
    // technically required for now.
    std::shared_lock rlh(stateLock);
    manifest->wlock(rlh).replicaDropScope(
            *this, uid, sid, isSystemScope, bySeqno);
}

cb::engine_errc VBucket::prepare(
        VBucketStateLockRef vbStateLock,
        Item& itm,
        uint64_t cas,
        uint64_t* seqno,
        CookieIface* cookie,
        EventuallyPersistentEngine& engine,
        CheckConflicts checkConflicts,
        bool allowExisting,
        GenerateBySeqno genBySeqno,
        GenerateCas genCas,
        const Collections::VB::CachingReadHandle& cHandle,
        EnforceMemCheck enforceMemCheck) {
    auto htRes = ht.findForUpdate(itm.getKey());
    auto* v = htRes.pending.getSV();
    auto& hbl = htRes.getHBL();
    bool maybeKeyExists = true;
    MutationStatus status;
    std::optional<VBNotifyCtx> notifyCtx;
    VBQueueItemCtx queueItmCtx{
            genBySeqno,
            genCas,
            GenerateDeleteTime::No,
            (genCas == GenerateCas::Yes) ? TrackCasDrift::No
                                         : TrackCasDrift::Yes,
            DurabilityItemCtx{itm.getDurabilityReqs(), cookie},
            nullptr /* No pre link step needed */,
            {} /*overwritingPrepareSeqno*/,
            cHandle.getCanDeduplicate(),
            enforceMemCheck};

    if (v && v->getBySeqno() <= allowedDuplicatePrepareThreshold) {
        // Valid duplicate prepare - call processSetInner and skip the
        // SyncWrite checks.
        queueItmCtx.overwritingPrepareSeqno = v->getBySeqno();
        std::tie(status, notifyCtx) = processSetInner(htRes,
                                                      v,
                                                      itm,
                                                      cas,
                                                      allowExisting,
                                                      true,
                                                      queueItmCtx,
                                                      {/*no predicate*/},
                                                      maybeKeyExists);
    } else {
        // Not a valid duplicate prepare, call processSet and hit the SyncWrite
        // checks.
        std::tie(status, notifyCtx) = processSet(htRes,
                                                 v,
                                                 itm,
                                                 cas,
                                                 allowExisting,
                                                 true,
                                                 queueItmCtx,
                                                 {},
                                                 maybeKeyExists);
    }

    cb::engine_errc ret = cb::engine_errc::success;
    switch (status) {
    case MutationStatus::NoMem:
        ret = cb::engine_errc::no_memory;
        break;
    case MutationStatus::InvalidCas:
        ret = cb::engine_errc::key_already_exists;
        break;
    case MutationStatus::IsLocked:
        ret = cb::engine_errc::locked;
        break;
    case MutationStatus::WasDirty:
    case MutationStatus::WasClean: {
        if (v == nullptr) {
            // Scan build thinks v could be nullptr - check to suppress warning
            throw std::logic_error(
                    "VBucket::prepare: "
                    "StoredValue should not be null if status WasClean");
        }
        if (seqno) {
            *seqno = static_cast<uint64_t>(v->getBySeqno());
        }
        // we unlock ht lock here because we want to avoid potential lock
        // inversions arising from notifyNewSeqno() call
        hbl.getHTLock().unlock();
        notifyNewSeqno(*notifyCtx);
        doCollectionsStats(cHandle, *notifyCtx);
    } break;
    case MutationStatus::NotFound:
        ret = cb::engine_errc::no_such_key;
        break;
    case MutationStatus::NeedBgFetch: { // CAS operation with non-resident item
        // + full eviction.
        if (v) { // temp item is already created. Simply schedule a bg fetch job
            return bgFetch(
                    std::move(hbl), itm.getKey(), *v, cookie, engine, true);
        }
        ret = addTempItemAndBGFetch(
                std::move(hbl), itm.getKey(), cookie, engine, true);
        break;
    }
    case MutationStatus::IsPendingSyncWrite:
        ret = cb::engine_errc::sync_write_in_progress;
        break;
    }

    return ret;
}

cb::engine_errc VBucket::setWithMeta(
        VBucketStateLockRef vbStateLock,
        Item& itm,
        uint64_t cas,
        uint64_t* seqno,
        CookieIface* cookie,
        EventuallyPersistentEngine& engine,
        CheckConflicts checkConflicts,
        bool allowExisting,
        GenerateBySeqno genBySeqno,
        GenerateCas genCas,
        const Collections::VB::CachingReadHandle& cHandle,
        EnforceMemCheck enforceMemCheck) {
    auto htRes = ht.findForUpdate(itm.getKey());
    auto* v = htRes.selectSVToModify(itm);
    auto& hbl = htRes.getHBL();
    bool maybeKeyExists = true;

    // Effectively ignore logically deleted keys, they cannot stop the op
    if (v && cHandle.isLogicallyDeleted(v->getBySeqno())) {
        // v is not really here, operate like it's not and skip conflict checks
        checkConflicts = CheckConflicts::No;
        // And ensure ADD_W_META works like SET_W_META, just overwrite existing
        allowExisting = true;
    }

    if (checkConflicts == CheckConflicts::Yes) {
        if (v) {
            if (v->isTempInitialItem()) {
                return bgFetch(
                        std::move(hbl), itm.getKey(), *v, cookie, engine, true);
            }

            switch (conflictResolver->resolve(*v,
                                              itm.getMetaData(),
                                              itm.getDataType(),
                                              itm.isDeleted())) {
            case ConflictResolution::Result::RejectBehind:
                ++stats.numOpsSetMetaResolutionFailed;
                // If the existing item happens to be a temporary item,
                // delete the item to save memory in the hash table
                if (v->isTempItem()) {
                    deleteStoredValue(hbl, *v);
                }
                return cb::engine_errc::key_already_exists;
            case ConflictResolution::Result::RejectIdentical:
                ++stats.numOpsSetMetaResolutionFailedIdentical;
                if (v->isTempItem()) {
                    deleteStoredValue(hbl, *v);
                }
                return cb::engine_errc::key_already_exists;
            case ConflictResolution::Result::Accept:;
            }
        } else {
            if (maybeKeyExistsInFilter(itm.getKey())) {
                return addTempItemAndBGFetch(
                        std::move(hbl), itm.getKey(), cookie, engine, true);
            }
            maybeKeyExists = false;
        }
    } else {
        // Avoid the bloomfilter call when genBySeqno is GenerateBySeqno::No
        // (while processing a DCP mutation).
        if (eviction == EvictionPolicy::Full &&
            genBySeqno == GenerateBySeqno::Yes) {
            // Check Bloomfilter's prediction
            if (!maybeKeyExistsInFilter(itm.getKey())) {
                maybeKeyExists = false;
            }
        }
    }

    if (v && v->isLocked(ep_current_time()) &&
        (getState() == vbucket_state_replica ||
         getState() == vbucket_state_pending)) {
        v->unlock();
    }

    // MB-33919: Do not generate the delete-time - delete's can come through
    // this path and the delete time from the input should be used (unless it
    // is 0, where it must be regenerated)
    VBQueueItemCtx queueItmCtx{
            genBySeqno,
            genCas,
            GenerateDeleteTime::No,
            (genCas == GenerateCas::Yes) ? TrackCasDrift::No
                                         : TrackCasDrift::Yes,
            DurabilityItemCtx{itm.getDurabilityReqs(), cookie},
            nullptr /* No pre link step needed */,
            {} /*overwritingPrepareSeqno*/,
            cHandle.getCanDeduplicate(),
            enforceMemCheck};

    auto [status, notifyCtx] = processSet(htRes,
                                          v,
                                          itm,
                                          cas,
                                          allowExisting,
                                          true,
                                          queueItmCtx,
                                          {/*no predicate*/},
                                          maybeKeyExists);

    cb::engine_errc ret = cb::engine_errc::success;
    switch (status) {
    case MutationStatus::NoMem:
        ret = cb::engine_errc::no_memory;
        break;
    case MutationStatus::InvalidCas:
        ret = cb::engine_errc::key_already_exists;
        break;
    case MutationStatus::IsLocked:
        ret = cb::engine_errc::locked;
        break;
    case MutationStatus::WasDirty:
    case MutationStatus::WasClean: {
        if (v == nullptr) {
            // Scan build thinks v could be nullptr - check to suppress warning
            throw std::logic_error(
                    "VBucket::setWithMeta: "
                    "StoredValue should not be null if status WasClean");
        }
        if (seqno) {
            *seqno = static_cast<uint64_t>(v->getBySeqno());
        }
        // we unlock ht lock here because we want to avoid potential lock
        // inversions arising from notifyNewSeqno() call
        hbl.getHTLock().unlock();
        notifyNewSeqno(*notifyCtx);
        doCollectionsStats(cHandle, *notifyCtx);
    } break;
    case MutationStatus::NotFound:
        ret = cb::engine_errc::no_such_key;
        break;
    case MutationStatus::NeedBgFetch: { // CAS operation with non-resident item
        // + full eviction.
        if (v) { // temp item is already created. Simply schedule a bg fetch job
            return bgFetch(
                    std::move(hbl), itm.getKey(), *v, cookie, engine, true);
        }
        ret = addTempItemAndBGFetch(
                std::move(hbl), itm.getKey(), cookie, engine, true);
        break;
    }
    case MutationStatus::IsPendingSyncWrite:
        ret = cb::engine_errc::sync_write_in_progress;
        break;
    }

    return ret;
}

cb::engine_errc VBucket::deleteItem(
        VBucketStateLockRef vbStateLock,
        uint64_t& cas,
        CookieIface* cookie,
        EventuallyPersistentEngine& engine,
        std::optional<cb::durability::Requirements> durability,
        ItemMetaData* itemMeta,
        mutation_descr_t& mutInfo,
        const Collections::VB::CachingReadHandle& cHandle) {
    if (durability && durability->isValid()) {
        auto ret = checkDurabilityRequirements(*durability);
        if (ret != cb::engine_errc::success) {
            return ret;
        }
    }

    // For pending SyncDeletes we initially return
    // cb::engine_errc::sync_write_pending; will notify client when request is
    // committed / aborted later. This is effectively EWOULDBLOCK, but needs to
    // be distinguishable by the ep-engine caller (removeInner) from EWOULDBLOCK
    // for bg-fetch
    auto ret = durability ? cb::engine_errc::sync_write_pending
                          : cb::engine_errc::success;

    { // HashBucketLock scope
        auto htRes = ht.findForUpdate(cHandle.getKey());
        auto& hbl = htRes.getHBL();

        if (htRes.pending && htRes.pending->isPending()) {
            // Existing item is an in-flight SyncWrite
            return cb::engine_errc::sync_write_in_progress;
        }

        // When deleting an item, always use the StoredValue which is committed
        // for the various logic checks.
        if (!htRes.committed || htRes.committed->isTempInitialItem() ||
            isLogicallyNonExistent(*htRes.committed, cHandle)) {
            if (eviction == EvictionPolicy::Value) {
                return cb::engine_errc::no_such_key;
            }
            // Full eviction.
            if (!htRes.committed) { // Item might be evicted from cache.
                if (maybeKeyExistsInFilter(cHandle.getKey())) {
                    return addTempItemAndBGFetch(std::move(hbl),
                                                 cHandle.getKey(),
                                                 cookie,
                                                 engine,
                                                 true);
                }
                // As bloomfilter predicted that item surely doesn't
                // exist on disk, return ENOENT for deleteItem().
                return cb::engine_errc::no_such_key;
            }

            if (htRes.committed->isTempInitialItem()) {
                return bgFetch(std::move(hbl),
                               cHandle.getKey(),
                               *htRes.committed,
                               cookie,
                               engine,
                               true);
            }

            // Non-existent or deleted key.
            if ((htRes.committed->isTempNonExistentItem() ||
                 htRes.committed->isTempDeletedItem()) &&
                ht.hasTooManyTempItems()) {
                // Delete a temp non-existent item to ensure that
                // if a delete were issued over an item that doesn't
                // exist, then we don't preserve a temp item.
                deleteStoredValue(hbl, *htRes.committed);
            }
            return cb::engine_errc::no_such_key;
        }

        if (htRes.committed->isLocked(ep_current_time()) &&
            (getState() == vbucket_state_replica ||
             getState() == vbucket_state_pending)) {
            htRes.committed->unlock();
        }

        if (itemMeta != nullptr) {
            itemMeta->cas = htRes.committed->getCas();
        }

        MutationStatus delrv;
        std::optional<VBNotifyCtx> notifyCtx;

        // Determine which of committed / prepared SV to modify.
        auto* v = htRes.selectSVToModify(durability.has_value());

        if (htRes.committed->isExpired(ep_real_time())) {
            handlePreExpiry(htRes.getHBL(), *v);
            std::tie(delrv, v, notifyCtx) =
                    processExpiredItem(htRes, cHandle, ExpireBy::Access);
        } else {
            ItemMetaData metadata;
            metadata.revSeqno = htRes.committed->getRevSeqno() + 1;
            VBQueueItemCtx queueItmCtx{cHandle.getCanDeduplicate()};
            if (durability) {
                queueItmCtx.durability = DurabilityItemCtx{*durability, cookie};
            }
            std::tie(delrv, v, notifyCtx) =
                    processSoftDelete(htRes,
                                      *v,
                                      cas,
                                      metadata,
                                      queueItmCtx,
                                      /*use_meta*/ false,
                                      /*bySeqno*/ v->getBySeqno(),
                                      DeleteSource::Explicit);
        }

        uint64_t seqno = 0;

        switch (delrv) {
        case MutationStatus::NoMem:
            ret = cb::engine_errc::no_memory;
            break;
        case MutationStatus::InvalidCas:
            ret = cb::engine_errc::key_already_exists;
            break;
        case MutationStatus::IsLocked:
            ret = cb::engine_errc::locked_tmpfail;
            break;
        case MutationStatus::NotFound:
            ret = cb::engine_errc::no_such_key;
            /* Fallthrough:
             * A NotFound return value at this point indicates that the
             * item has expired. But, a deletion still needs to be queued
             * for the item in order to persist it.
             */
        case MutationStatus::WasClean:
        case MutationStatus::WasDirty:
            if (itemMeta != nullptr) {
                itemMeta->revSeqno = v->getRevSeqno();
                itemMeta->flags = v->getFlags();
                itemMeta->exptime = v->getExptime();
            }

            notifyNewSeqno(*notifyCtx);
            doCollectionsStats(cHandle, *notifyCtx);
            seqno = static_cast<uint64_t>(v->getBySeqno());
            cas = v->getCas();

            if (delrv != MutationStatus::NotFound) {
                mutInfo.seqno = seqno;
                mutInfo.vbucket_uuid = failovers->getLatestUUID();
                if (itemMeta != nullptr) {
                    itemMeta->cas = v->getCas();
                }
            }
            break;
        case MutationStatus::NeedBgFetch:
            // We already figured out if a bg fetch is requred for a
            // full-evicted item above.
            throw std::logic_error(
                    "VBucket::deleteItem: "
                    "Unexpected NEEDS_BG_FETCH from processSoftDelete");

        case MutationStatus::IsPendingSyncWrite:
            ret = cb::engine_errc::sync_write_in_progress;
            break;
        }
    }

    if (ret == cb::engine_errc::success) {
        cHandle.incrementOpsDelete();
    }

    return ret;
}

cb::engine_errc VBucket::deleteWithMeta(
        VBucketStateLockRef vbStateLock,
        uint64_t& cas,
        uint64_t* seqno,
        CookieIface* cookie,
        EventuallyPersistentEngine& engine,
        CheckConflicts checkConflicts,
        const ItemMetaData& itemMeta,
        GenerateBySeqno genBySeqno,
        GenerateCas generateCas,
        uint64_t bySeqno,
        const Collections::VB::CachingReadHandle& cHandle,
        DeleteSource deleteSource,
        EnforceMemCheck enforceMemCheck) {
    const auto& key = cHandle.getKey();
    auto htRes = ht.findForUpdate(key);
    auto* v = htRes.selectSVToModify(false);
    auto& hbl = htRes.pending.getHBL();

    if (v && cHandle.isLogicallyDeleted(v->getBySeqno())) {
        // v is not really here, operate like it's not and skip conflict checks
        checkConflicts = CheckConflicts::No;
    }

    // We will need to know the type of the value, as if it has xattrs, we
    // will need to preserve the system xattrs. This does not apply to
    // replication calls, since the active would have already done this.
    if (state == vbucket_state_active) {
        if (v && v->isTempInitialItem()) {
            return bgFetch(std::move(hbl), key, *v, cookie, engine, true);
        }
        if (!v) {
            // Item is 1) deleted or not existent in the value eviction case OR
            // 2) deleted or evicted in the full eviction.
            if (maybeKeyExistsInFilter(key)) {
                return addTempItemAndBGFetch(
                        std::move(hbl), key, cookie, engine, true);
            }
        }
    }
    // At this point, v might be nullptr if the bloom filter said it does not
    // exist on disk.

    // Need conflict resolution?
    if (checkConflicts == CheckConflicts::Yes) {
        if (v) {
            switch (conflictResolver->resolve(
                    *v, itemMeta, PROTOCOL_BINARY_RAW_BYTES, true)) {
            case ConflictResolution::Result::RejectBehind:
                ++stats.numOpsDelMetaResolutionFailed;
                return cb::engine_errc::key_already_exists;
            case ConflictResolution::Result::RejectIdentical:
                ++stats.numOpsDelMetaResolutionFailedIdentical;
                return cb::engine_errc::key_already_exists;
            case ConflictResolution::Result::Accept:;
                // continue
            }
        } else {
            // Even though bloomfilter predicted that item doesn't exist
            // on disk, we must put this delete on disk if the cas is valid.
            auto rv = addTempStoredValue(hbl, key, EnforceMemCheck::Yes);
            if (rv.status == TempAddStatus::NoMem) {
                return cb::engine_errc::no_memory;
            }
            v = rv.storedValue;
            // TODO(MB-63781): This should be set to non-existent, but since it
            // would change the return status code to no_such_key, it will be
            // done under a separate MB.
            v->setTempDeleted();
        }
    } else if (!v) {
        // We should always try to persist a delete here.
        auto rv = addTempStoredValue(hbl, key, enforceMemCheck);
        if (rv.status == TempAddStatus::NoMem) {
            return cb::engine_errc::no_memory;
        }
        v = rv.storedValue;
        // TODO(MB-63781): This should be set to non-existent, but since it
        // would change the return status code to no_such_key, it will be done
        // under a separate MB.
        v->setTempDeleted();
        v->setCas(cas);
    }

    Expects(v);

    if (v->isLocked(ep_current_time()) && state != vbucket_state_active) {
        v->unlock();
    }

    MutationStatus delrv;
    std::optional<VBNotifyCtx> notifyCtx;
    bool metaBgFetch = true;
    std::unique_ptr<Item> itm;
    // MB-33919: The incoming meta.exptime should be used as the delete-time
    // so request GenerateDeleteTime::No, if the incoming value is 0, a new
    // delete-time will be generated.
    VBQueueItemCtx queueItmCtx{genBySeqno,
                               generateCas,
                               GenerateDeleteTime::No,
                               (generateCas == GenerateCas::Yes)
                                       ? TrackCasDrift::No
                                       : TrackCasDrift::Yes,
                               {},
                               nullptr /* No pre link step needed */,
                               {} /*overwritingPrepareSeqno*/,
                               cHandle.getCanDeduplicate()};

    // Note: Inbound replication doesn't touch the payload, active manipulates
    // it, replica stores as it is
    const bool mayNeedXattrsPreserving =
            state == vbucket_state_active &&
            cb::mcbp::datatype::is_xattr(v->getDatatype()) &&
            !v->isTempNonExistentItem();

    if (mayNeedXattrsPreserving && !v->isResident()) {
        // MB-25671: A temp deleted xattr with no value must be fetched before
        // the deleteWithMeta can be applied.
        // MB-36087: Any non-resident value
        // MB-56970: Any non-resident value, which _actually exists_
        delrv = MutationStatus::NeedBgFetch;
        metaBgFetch = false;
    } else if (mayNeedXattrsPreserving &&
               (itm = pruneXattrDocument(*v, itemMeta))) {
        if (auto status = checkCasForWrite(*v, cas, true); status) {
            // CAS mismatch
            delrv = *status;
        } else {
            // A new item has been generated and must be given a new seqno
            queueItmCtx.genBySeqno = GenerateBySeqno::Yes;

            // MB-36101: The result should always be a deleted item
            itm->setDeleted();
            std::tie(v, delrv, notifyCtx) =
                    updateStoredValue(hbl, *v, *itm, queueItmCtx);
        }
    } else {
        // system xattrs must remain, however no need to prune xattrs if
        // this is a replication call (i.e. not to an active vbucket),
        // the active has done this and we must just store what we're
        // given.
        std::tie(delrv, v, notifyCtx) = processSoftDelete(htRes,
                                                          *v,
                                                          cas,
                                                          itemMeta,
                                                          queueItmCtx,
                                                          /*use_meta*/ true,
                                                          bySeqno,
                                                          deleteSource);
    }

    // Note: v reset to a new ptr by multiple paths, still !null expected
    Expects(v);
    cas = v->getCas();

    switch (delrv) {
    case MutationStatus::NoMem:
        return cb::engine_errc::no_memory;
    case MutationStatus::InvalidCas:
        return cb::engine_errc::key_already_exists;
    case MutationStatus::IsLocked:
        return cb::engine_errc::locked_tmpfail;
    case MutationStatus::NotFound:
        return cb::engine_errc::no_such_key;
    case MutationStatus::WasDirty:
    case MutationStatus::WasClean: {
        if (seqno) {
            *seqno = static_cast<uint64_t>(v->getBySeqno());
        }
        // we unlock ht lock here because we want to avoid potential lock
        // inversions arising from notifyNewSeqno() call
        hbl.getHTLock().unlock();
        notifyNewSeqno(*notifyCtx);
        doCollectionsStats(cHandle, *notifyCtx);
        break;
    }
    case MutationStatus::NeedBgFetch:
        return bgFetch(std::move(hbl), key, *v, cookie, engine, metaBgFetch);

    case MutationStatus::IsPendingSyncWrite:
        return cb::engine_errc::sync_write_in_progress;
    }
    return cb::engine_errc::success;
}

std::unique_ptr<CompactionBGFetchItem> VBucket::processExpiredItem(
        const Item& it, time_t startTime, ExpireBy source) {
    // Pending items should not be subject to expiry
    if (it.isPending()) {
        std::stringstream ss;
        ss << it;
        throw std::invalid_argument(
                "VBucket::processExpiredItem: Cannot expire pending item:" +
                cb::UserDataView(ss.str()).getSanitizedValue());
    }

    const DocKeyView& key = it.getKey();

    // Must obtain collection handle and hold it to ensure any queued item is
    // interlocked with collection membership changes.
    auto cHandle = manifest->lock(key);
    if (!cHandle.valid()) {
        // The collection has now been dropped, no action required
        return nullptr;
    }

    // The item is correctly trimmed (by the caller). Fetch the one in the
    // hashtable and replace it if the CAS match (same item; no race).
    // If not found in the hashtable we should add it as a deleted item
    auto htRes = ht.findForUpdate(key);
    auto* v = htRes.selectSVToModify(false);
    auto& hbl = htRes.getHBL();

    if (v) {
        if (v->getCas() != it.getCas()) {
            return nullptr;
        }

        if (v->isPending()) {
            // If cas is the same (above statement) and the HashTable has
            // returned a prepare then we must have loaded a logically complete
            // prepare (as we remove them from the HashTable at completion) for
            // some reason. The prepare should be in a maybe visible state but
            // it probably isn't a good idea to assert that here. In this case
            // we must do nothing as we MUST commit any maybe visible prepares.
            return nullptr;
        }

        if (v->isTempNonExistentItem() || v->isTempDeletedItem()) {
            bool deleted = deleteStoredValue(hbl, *v);
            if (!deleted) {
                throw std::logic_error(
                        "VBucket::processExpiredItem: "
                        "Failed to delete seqno:" +
                        std::to_string(v->getBySeqno()) + " from bucket " +
                        to_string(hbl.getPosition()));
            }
            incExpirationStat(source);
        } else if (v->isExpired(startTime) && !v->isDeleted()) {
            VBNotifyCtx notifyCtx;
            ht.unlocked_updateStoredValue(hbl, *v, it);
            std::tie(std::ignore, std::ignore, notifyCtx) =
                    processExpiredItem(htRes, cHandle, source);
            // we unlock ht lock here because we want to avoid potential lock
            // inversions arising from notifyNewSeqno() call
            hbl.getHTLock().unlock();
            notifyNewSeqno(notifyCtx);
            doCollectionsStats(cHandle, notifyCtx);
        }
    } else if (eviction == EvictionPolicy::Full) {
        // If this expiration is from the compactor then we need to perform a
        // BGFetch to see if we need to expire the item
        if (source == ExpireBy::Compactor) {
            // Need to bg fetch the latest copy from disk and only expire if it
            // is the same as this item (i.e. same cas). This is an issue as
            // magma background compaction can run whilst writes are happening
            // and call the expiry callback on an old item after we have already
            // ejected the newer version of it. See MB-36373 for more details.
            //
            // There's no point in checking the bloom filter here. We're getting
            // called back from compaction so we know that the Item currently
            // exists on disk in some form.

            if (bucket->isCompactionExpiryFetchInline()) {
                // fetches should be completed in this thread, "inline"
                // during compaction, rather than being queued separately
                // as bgfetches.
                // This avoids compaction expiry fetches monopolising
                // bgfetcher time and adding excessive frontend latency.
                // Allow the caller to complete the fetch.
                return createBgFetchForCompactionExpiry(hbl, key, it);
            }

            bgFetchForCompactionExpiry(hbl, key, it);

            // Early return, don't want to bump any expiration stats here as we
            // need to bg fetch our item in first.
            return nullptr;
        }

        if (maybeKeyExistsInFilter(key)) {
            auto addTemp = addTempStoredValue(hbl, key, EnforceMemCheck::Yes);
            if (addTemp.status == TempAddStatus::NoMem) {
                return nullptr;
            }
            v = addTemp.storedValue;
            v->setTempDeleted();
            v->setRevSeqno(it.getRevSeqno());

            // @TODO perf: Investigate if it is necessary to add this to the
            //  HashTable
            ht.unlocked_updateStoredValue(hbl, *v, it);
            VBNotifyCtx notifyCtx;

            // processExpiredItem expires the StoredValue at htRes.committed so
            // we must set it to our new StoredValue
            htRes.committed = v;

            std::tie(std::ignore, std::ignore, notifyCtx) =
                    processExpiredItem(htRes, cHandle, source);
            // we unlock ht lock here because we want to avoid potential
            // lock inversions arising from notifyNewSeqno() call
            hbl.getHTLock().unlock();
            notifyNewSeqno(notifyCtx);
            doCollectionsStats(cHandle, notifyCtx);
        }
    }
    return nullptr;
}

cb::engine_errc VBucket::add(
        VBucketStateLockRef vbStateLock,
        Item& itm,
        CookieIface* cookie,
        EventuallyPersistentEngine& engine,
        const Collections::VB::CachingReadHandle& cHandle) {
    auto ret = checkDurabilityRequirements(itm);
    if (ret != cb::engine_errc::success) {
        return ret;
    }

    { // HashBucketLock scope
        auto htRes = ht.findForUpdate(itm.getKey());
        auto* v = htRes.selectSVToModify(itm);
        auto& hbl = htRes.getHBL();

        if (htRes.pending && htRes.pending->isPending()) {
            // If an existing item was found and it is prepared, then cannot
            // (yet) perform an Add (Add would only succeed if prepared
            // SyncWrite was subsequently aborted).
            return cb::engine_errc::sync_write_in_progress;
        }

        bool maybeKeyExists = true;
        if ((v == nullptr || v->isTempInitialItem()) &&
            (eviction == EvictionPolicy::Full)) {
            // Check bloomfilter's prediction
            if (!maybeKeyExistsInFilter(itm.getKey())) {
                maybeKeyExists = false;
            }
        }

        PreLinkDocumentContext preLinkDocumentContext(engine, cookie, &itm);
        VBQueueItemCtx queueItmCtx{cHandle.getCanDeduplicate()};
        queueItmCtx.preLinkDocumentContext = &preLinkDocumentContext;
        if (itm.isPending()) {
            queueItmCtx.durability =
                    DurabilityItemCtx{itm.getDurabilityReqs(), cookie};
        }
        auto [status, notifyCtx] =
                processAdd(htRes, v, itm, maybeKeyExists, queueItmCtx, cHandle);

        switch (status) {
        case AddStatus::NoMem:
            return cb::engine_errc::no_memory;
        case AddStatus::Exists:
            return cb::engine_errc::not_stored;
        case AddStatus::AddTmpAndBgFetch:
            return addTempItemAndBGFetch(
                    std::move(hbl), itm.getKey(), cookie, engine, true);
        case AddStatus::BgFetch:
            Expects(v &&
                    "VBucket::add: Expect a non-null StoredValue upon BgFetch "
                    "result");
            return bgFetch(
                    std::move(hbl), itm.getKey(), *v, cookie, engine, true);
        case AddStatus::Success:
        case AddStatus::UnDel:
            Expects(v &&
                    "VBucket::add: Expect a non-null StoredValue upon Success "
                    "or Undel result");
            notifyNewSeqno(*notifyCtx);
            doCollectionsStats(cHandle, *notifyCtx);
            itm.setBySeqno(v->getBySeqno());
            itm.setCas(v->getCas());
            break;
        }
    }

    // For pending SyncWrites we initially return
    // cb::engine_errc::sync_write_pending; will notify client when request is
    // committed / aborted later. This is effectively EWOULDBLOCK, but needs to
    // be distinguishable by the ep-engine caller (storeIfInner) from
    // EWOULDBLOCK for bg-fetch
    return itm.isPending() ? cb::engine_errc::sync_write_pending
                           : cb::engine_errc::success;
}

std::pair<MutationStatus, GetValue> VBucket::processGetAndUpdateTtl(
        HashTable::HashBucketLock& hbl,
        StoredValue* v,
        uint32_t exptime,
        const Collections::VB::CachingReadHandle& cHandle) {
    if (v) {
        if (isLogicallyNonExistent(*v, cHandle)) {
            ht.cleanupIfTemporaryItem(hbl, *v);
            return {MutationStatus::NotFound, GetValue()};
        }

        if (!v->isResident()) {
            return {MutationStatus::NeedBgFetch, GetValue()};
        }

        if (v->isLocked(ep_current_time())) {
            return {MutationStatus::IsLocked,
                    GetValue(nullptr, cb::engine_errc::key_already_exists, 0)};
        }

        const bool exptime_mutated = exptime != v->getExptime();
        auto bySeqNo = v->getBySeqno();
        if (exptime_mutated) {
            v->markDirty();
            v->setExptime(exptime);
            v->setRevSeqno(v->getRevSeqno() + 1);

            auto committedState = v->getCommitted();

            Expects(committedState == CommittedState::CommittedViaMutation ||
                    committedState == CommittedState::CommittedViaPrepare);

            if (committedState == CommittedState::CommittedViaPrepare) {
                // we are updating an item which was set through a sync write
                // we should not queueDirty a queue_op::commit_sync_write
                // because this touch op is *not* a sync write, and doesn't
                // even support durability. queueDirty expects durability reqs
                // for a commit, as a real commit would have a prepareSeqno.
                // Change the committed state to reflect that the new
                // value is from a non-sync write op.
                v->setCommitted(CommittedState::CommittedViaMutation);
            }
        }

        const auto hideLockedCas = (v->isLocked(ep_current_time())
                                            ? StoredValue::HideLockedCas::Yes
                                            : StoredValue::HideLockedCas::No);
        GetValue rv(v->toItem(getId(), hideLockedCas),
                    cb::engine_errc::success,
                    bySeqNo);

        if (exptime_mutated) {
            VBQueueItemCtx qItemCtx{cHandle.getCanDeduplicate()};
            VBNotifyCtx notifyCtx;
            std::tie(v, std::ignore, notifyCtx) =
                    updateStoredValue(hbl, *v, *rv.item, qItemCtx, true);
            rv.item->setCas(v->getCas());
            // we unlock ht lock here because we want to avoid potential lock
            // inversions arising from notifyNewSeqno() call
            hbl.getHTLock().unlock();
            notifyNewSeqno(notifyCtx);
            doCollectionsStats(cHandle, notifyCtx);
        }

        return {MutationStatus::WasClean, std::move(rv)};
    }
    if (eviction == EvictionPolicy::Value) {
        return {MutationStatus::NotFound, GetValue()};
    }
    if (maybeKeyExistsInFilter(cHandle.getKey())) {
        return {MutationStatus::NeedBgFetch, GetValue()};
    }
    // As bloomfilter predicted that item surely doesn't exist
    // on disk, return ENOENT for getAndUpdateTtl().
    return {MutationStatus::NotFound, GetValue()};
}

GetValue VBucket::getAndUpdateTtl(
        VBucketStateLockRef vbStateLock,
        CookieIface* cookie,
        EventuallyPersistentEngine& engine,
        uint32_t exptime,
        const Collections::VB::CachingReadHandle& cHandle) {
    auto res = fetchValueForWrite(cHandle);
    switch (res.status) {
    case FetchForWriteResult::Status::OkFound:
    case FetchForWriteResult::Status::OkVacant: {
        // In both OkFound and OkVacent, call processGetAndUpdateTtl - even
        // if currently vacant it might exist after bgfetch.
        GetValue gv;
        MutationStatus status;
        std::tie(status, gv) = processGetAndUpdateTtl(
                res.lock, res.storedValue, exptime, cHandle);

        if (status == MutationStatus::NeedBgFetch) {
            if (res.storedValue) {
                cb::engine_errc ec = bgFetch(std::move(res.lock),
                                             cHandle.getKey(),
                                             *res.storedValue,
                                             cookie,
                                             engine);
                return GetValue(nullptr, ec, res.storedValue->getBySeqno());
            }
            auto ec = addTempItemAndBGFetch(std::move(res.lock),
                                            cHandle.getKey(),
                                            cookie,
                                            engine,
                                            false);
            return GetValue(nullptr, ec, -1, true);
        }
        return gv;
    }
    case FetchForWriteResult::Status::ESyncWriteInProgress:
        return GetValue(nullptr, cb::engine_errc::sync_write_in_progress);
    }
    folly::assume_unreachable();
}

GetValue VBucket::getInternal(VBucketStateLockRef vbStateLock,
                              CookieIface* cookie,
                              EventuallyPersistentEngine& engine,
                              get_options_t options,
                              GetKeyOnly getKeyOnly,
                              const Collections::VB::CachingReadHandle& cHandle,
                              const ForGetReplicaOp getReplicaItem) {
    const TrackReference trackReference = (options & TRACK_REFERENCE)
                                                  ? TrackReference::Yes
                                                  : TrackReference::No;
    const bool metadataOnly = (options & ALLOW_META_ONLY);
    const bool getDeletedValue = (options & GET_DELETED_VALUE);
    const bool bgFetchRequired = (options & QUEUE_BG_FETCH);

    auto res = fetchValidValue(vbStateLock,
                               WantsDeleted::Yes,
                               trackReference,
                               cHandle,
                               getReplicaItem);

    this->isCalledHook();
    auto* v = res.storedValue;
    if (v) {
        // If the fetched value is a Prepared SyncWrite which may already have
        // been made visible to clients, then we cannot yet report _any_
        // value for this key until the Prepare has bee re-committed.
        if (v->isPreparedMaybeVisible()) {
            return GetValue(nullptr,
                            cb::engine_errc::sync_write_re_commit_in_progress);
        }

        // 1 If SV is deleted or expired and user didn't request deleted items
        // 2 (or) If collection says this key is gone.
        // then return ENOENT.
        if (((v->isDeleted() || v->isExpired(ep_real_time())) &&
             !getDeletedValue) ||
            cHandle.isLogicallyDeleted(v->getBySeqno())) {
            return {};
        }

        // If SV is a temp deleted item (i.e. marker added after a BgFetch to
        // note that the item has been deleted), *but* the user requested
        // full deleted items, then we need to fetch the complete deleted item
        // (including body) from disk.
        if (v->isTempDeletedItem() && getDeletedValue && !metadataOnly) {
            const auto queueBgFetch =
                    (bgFetchRequired) ? QueueBgFetch::Yes : QueueBgFetch::No;
            return getInternalNonResident(std::move(res.lock),
                                          cHandle.getKey(),
                                          cookie,
                                          engine,
                                          queueBgFetch,
                                          *v);
        }

        // If SV is otherwise a temp non-existent (i.e. a marker added after a
        // BgFetch to note that no such item exists) or temp deleted, then we
        // should cleanup the SV (if requested) before returning ENOENT (so we
        // don't keep temp items in HT).
        if (v->isTempDeletedItem() || v->isTempNonExistentItem()) {
            if ((options & DELETE_TEMP) || ht.hasTooManyTempItems()) {
                deleteStoredValue(res.lock, *v);
            }
            return {};
        }

        // If the value is not resident (and it was requested), wait for it...
        if (!v->isResident() && !metadataOnly) {
            auto queueBgFetch = (bgFetchRequired) ?
                    QueueBgFetch::Yes :
                    QueueBgFetch::No;
            return getInternalNonResident(std::move(res.lock),
                                          cHandle.getKey(),
                                          cookie,
                                          engine,
                                          queueBgFetch,
                                          *v);
        }

        std::unique_ptr<Item> item;
        if (getKeyOnly == GetKeyOnly::Yes) {
            item = v->toItem(getId(),
                             StoredValue::HideLockedCas::No,
                             StoredValue::IncludeValue::No);
        } else {
            const auto hideLockedCas =
                    ((options & HIDE_LOCKED_CAS) &&
                                     v->isLocked(ep_current_time())
                             ? StoredValue::HideLockedCas::Yes
                             : StoredValue::HideLockedCas::No);
            item = v->toItem(getId(), hideLockedCas);
        }

        if (options & TRACK_STATISTICS) {
            opsGet++;
        }

        return GetValue(std::move(item),
                        cb::engine_errc::success,
                        v->getBySeqno(),
                        !v->isResident());
    }
    if (!getDeletedValue && (eviction == EvictionPolicy::Value)) {
        return {};
    }

    // Full eviction and need a bg fetch.
    if (bgFetchRequired && maybeKeyExistsInFilter(cHandle.getKey())) {
        auto ec = addTempItemAndBGFetch(std::move(res.lock),
                                        cHandle.getKey(),
                                        cookie,
                                        engine,
                                        metadataOnly);
        return GetValue(nullptr, ec, -1, true);
    }

    // If a bgfetch wasn't requested or a bloomfilter predicted that item surely
    // doesn't exist on disk, return ENOENT, for getInternal().
    return {};
}

cb::engine_errc VBucket::getMetaData(
        CookieIface* cookie,
        EventuallyPersistentEngine& engine,
        const Collections::VB::CachingReadHandle& cHandle,
        ItemMetaData& metadata,
        uint32_t& deleted,
        uint8_t& datatype) {
    deleted = 0;
    auto htRes = ht.findForRead(
            cHandle.getKey(), TrackReference::Yes, WantsDeleted::Yes);
    auto* v = htRes.storedValue;
    auto& hbl = htRes.lock;

    if (v) {
        if (v->isPreparedMaybeVisible()) {
            return cb::engine_errc::sync_write_re_commit_in_progress;
        }
        stats.numOpsGetMeta++;
        if (v->isTempInitialItem()) {
            // Need bg meta fetch.
            return bgFetch(
                    std::move(hbl), cHandle.getKey(), *v, cookie, engine, true);
        }
        if (v->isTempNonExistentItem()) {
            metadata.cas = v->getCas();
            return cb::engine_errc::no_such_key;
        }
        if (cHandle.isLogicallyDeleted(v->getBySeqno())) {
            return cb::engine_errc::no_such_key;
        }
        if (v->isTempDeletedItem() || v->isDeleted() ||
            v->isExpired(ep_real_time())) {
            deleted |= GET_META_ITEM_DELETED_FLAG;
        }

        if (v->isLocked(ep_current_time())) {
            metadata.cas = static_cast<uint64_t>(-1);
        } else {
            metadata.cas = v->getCas();
        }
        metadata.flags = v->getFlags();
        metadata.exptime = v->getExptime();
        metadata.revSeqno = v->getRevSeqno();
        datatype = v->getDatatype();

        return cb::engine_errc::success;
    }

    // The key wasn't found. However, this may be because it was previously
    // deleted or evicted with the full eviction strategy.
    // So, add a temporary item corresponding to the key to the hash table
    // and schedule a background fetch for its metadata from the persistent
    // store. The item's state will be updated after the fetch completes.
    //
    // Schedule this bgFetch only if the key is predicted to be may-be
    // existent on disk by the bloomfilter.

    if (maybeKeyExistsInFilter(cHandle.getKey())) {
        return addTempItemAndBGFetch(
                std::move(hbl), cHandle.getKey(), cookie, engine, true);
    }
    stats.numOpsGetMeta++;
    return cb::engine_errc::no_such_key;
}

cb::engine_errc VBucket::getKeyStats(
        VBucketStateLockRef vbStateLock,
        CookieIface& cookie,
        EventuallyPersistentEngine& engine,
        struct key_stats& kstats,
        WantsDeleted wantsDeleted,
        const Collections::VB::CachingReadHandle& cHandle) {
    auto res = fetchValidValue(
            vbStateLock, WantsDeleted::Yes, TrackReference::Yes, cHandle);
    auto* v = res.storedValue;

    if (v) {
        if (v->isPreparedMaybeVisible()) {
            return cb::engine_errc::sync_write_re_commit_in_progress;
        }
        if ((v->isDeleted() || cHandle.isLogicallyDeleted(v->getBySeqno())) &&
            wantsDeleted == WantsDeleted::No) {
            return cb::engine_errc::no_such_key;
        }

        if (v->isTempNonExistentItem() || v->isTempDeletedItem()) {
            if (ht.hasTooManyTempItems()) {
                deleteStoredValue(res.lock, *v);
            }
            return cb::engine_errc::no_such_key;
        }
        if (eviction == EvictionPolicy::Full && v->isTempInitialItem()) {
            return bgFetch(std::move(res.lock),
                           cHandle.getKey(),
                           *v,
                           &cookie,
                           engine,
                           true);
        }
        kstats.logically_deleted =
                v->isDeleted() || cHandle.isLogicallyDeleted(v->getBySeqno());
        kstats.dirty = v->isDirty();
        kstats.exptime = v->getExptime();
        kstats.datatype = v->getDatatype();
        kstats.flags = v->getFlags();
        kstats.cas = v->getCas();
        kstats.vb_state = getState();
        kstats.resident = v->isResident();

        return cb::engine_errc::success;
    }
    if (eviction == EvictionPolicy::Value) {
        return cb::engine_errc::no_such_key;
    }
    if (maybeKeyExistsInFilter(cHandle.getKey())) {
        return addTempItemAndBGFetch(
                std::move(res.lock), cHandle.getKey(), &cookie, engine, true);
    }
    // If bgFetch were false, or bloomfilter predicted that
    // item surely doesn't exist on disk, return ENOENT for
    // getKeyStats().
    return cb::engine_errc::no_such_key;
}

GetValue VBucket::getLocked(std::chrono::seconds lockTimeout,
                            CookieIface* cookie,
                            EventuallyPersistentEngine& engine,
                            const Collections::VB::CachingReadHandle& cHandle) {
    auto res = fetchValueForWrite(cHandle);
    switch (res.status) {
    case FetchForWriteResult::Status::OkFound: {
        auto* v = res.storedValue;
        if (isLogicallyNonExistent(*v, cHandle)) {
            ht.cleanupIfTemporaryItem(res.lock, *v);
            return GetValue(nullptr, cb::engine_errc::no_such_key);
        }

        const auto currentUptimeSeconds = ep_current_time();
        // if v is locked return error
        if (v->isLocked(currentUptimeSeconds)) {
            return GetValue(nullptr, cb::engine_errc::locked_tmpfail);
        }

        // If the value is not resident, wait for it...
        if (!v->isResident()) {
            if (cookie) {
                cb::engine_errc ec = bgFetch(std::move(res.lock),
                                             cHandle.getKey(),
                                             *v,
                                             cookie,
                                             engine);
                return GetValue(nullptr, ec, -1, true);
            }
            return GetValue(nullptr, cb::engine_errc::would_block, -1, true);
        }

        // Narrowing note: For now narrow_cast and accept this has always been a
        // "risk" against an overflow of the rel_time_t type. MB-67520 does not
        // aim to add a new failure point into the code. Later MB-67776 could
        // add explicit overflow checks and a cleaner failure path.
        const auto lockUntil = gsl::narrow_cast<rel_time_t>(
                currentUptimeSeconds + lockTimeout.count());

        // acquire lock and increment cas value
        v->lock(lockUntil, nextHLCCas());

        auto it = v->toItem(getId());
        it->setCas(v->getCasForWrite(currentUptimeSeconds));

        return GetValue(std::move(it));
    }
    case FetchForWriteResult::Status::OkVacant:
        // No value found in the hashtable.
        switch (eviction) {
        case EvictionPolicy::Value:
            return GetValue(nullptr, cb::engine_errc::no_such_key);

        case EvictionPolicy::Full:
            if (maybeKeyExistsInFilter(cHandle.getKey())) {
                cb::engine_errc ec = addTempItemAndBGFetch(std::move(res.lock),
                                                           cHandle.getKey(),
                                                           cookie,
                                                           engine,
                                                           false);
                return GetValue(nullptr, ec, -1, true);
            }
            // As bloomfilter predicted that item surely doesn't exist
            // on disk, return ENOENT for getLocked().
            return GetValue(nullptr, cb::engine_errc::no_such_key);
        }
        folly::assume_unreachable();
    case FetchForWriteResult::Status::ESyncWriteInProgress:
        return GetValue(nullptr, cb::engine_errc::sync_write_in_progress);
    }
    folly::assume_unreachable();
}

void VBucket::deletedOnDiskCbk(const Item& queuedItem, bool deleted) {
    auto res = ht.findItem(queuedItem);
    auto* v = res.storedValue;

    // Delete the item in the hash table iff:
    //  1. Item is existent in hashtable, and deleted flag is true
    //  2. seqno of queued item matches seqno of hash table item
    if (v && v->isDeleted() && queuedItem.getBySeqno() == v->getBySeqno()) {
        if (bucket && bucket->isWarmupLoadingData()) {
            // During warmup, we only mark the deletes as clean as they are
            // persisted - we cannot remove them from the HT. They will get
            // cleaned up by the expiry pager.
            ht.markSVClean(res.lock, *v);
            // Make immediate candidate for eviction.
            ht.setSVFreqCounter(res.lock, *v, 0);
        } else {
            bool isDeleted = deleteStoredValue(res.lock, *v);
            if (!isDeleted) {
                throw std::logic_error(
                        "deletedOnDiskCbk:callback: "
                        "Failed to delete key with seqno:" +
                        std::to_string(v->getBySeqno()) + "' from bucket " +
                        to_string(res.lock.getPosition()));
            }
        }

        /**
         * Deleted items are to be added to the bloomfilter,
         * in either eviction policy.
         */
        addToFilter(queuedItem.getKey());
    }

    if (deleted) {
        ++stats.totalPersisted;

        /**
         * MB-30137: Decrement the total number of on-disk items. This needs to
         * be done to ensure that the item count is accurate in the case of full
         * eviction. We should only decrement the counter for committed (via
         * mutation or commit) items as we only increment for these.
         */
        if (v && queuedItem.isCommitted()) {
            decrNumTotalItems();
            ++opsDelete;
        }
    }
    decrMetaDataDisk(queuedItem);
}

bool VBucket::removeItemFromMemory(const Item& item) {
    auto htRes = ht.findItem(item);
    if (!htRes.storedValue) {
        return false;
    }
    return deleteStoredValue(htRes.lock, *htRes.storedValue);
}

void VBucket::dump(std::ostream& ostream) const {
    ostream << "VBucket[" << this << "] " << getId()
            << " with state: " << toString(getState())
            << " numItems:" << getNumItems()
            << " numNonResident:" << getNumNonResidentItems()
            << " ht: " << std::endl
            << "  " << ht << std::endl
            << "]" << std::endl;
}

bool VBucket::hasMemoryForStoredValue(const Item& item) {
    if (!bucket) {
        // Code-path used during testing of the VBucket class, when bucket is
        // nullptr.
        return stats.getEstimatedTotalMemoryUsed() +
                       estimateRequiredMemory(item) <
               stats.getMaxDataSize();
    }

    size_t requiredMemory = estimateRequiredMemory(item);
    return bucket->getEPEngine().getMemoryTracker().isBelowMutationMemoryQuota(
            requiredMemory);
}

void VBucket::_addStats(VBucketStatsDetailLevel detail,
                        const AddStatFn& add_stat,
                        CookieIface& c) {
    switch (detail) {
    case VBucketStatsDetailLevel::Full: {
        size_t numItems = getNumItems();
        size_t tempItems = getNumTempItems();
        addStat("num_items", numItems, add_stat, c);
        addStat("num_temp_items", tempItems, add_stat, c);
        addStat("num_non_resident", getNumNonResidentItems(), add_stat, c);
        addStat("num_prepared_sync_writes",
                ht.getNumPreparedSyncWrites(),
                add_stat,
                c);
        addStat("ht_memory", ht.getMemoryOverhead(), add_stat, c);
        addStat("ht_num_items", ht.getNumItems(), add_stat, c);
        addStat("ht_num_deleted_items", ht.getNumDeletedItems(), add_stat, c);
        addStat("ht_num_in_memory_items",
                ht.getNumInMemoryItems(),
                add_stat,
                c);
        addStat("ht_num_in_memory_non_resident_items",
                ht.getNumInMemoryNonResItems(),
                add_stat,
                c);
        addStat("ht_num_temp_items", ht.getNumTempItems(), add_stat, c);
        addStat("ht_item_memory", ht.getItemMemory(), add_stat, c);
        addStat("ht_item_memory_uncompressed",
                ht.getUncompressedItemMemory(),
                add_stat,
                c);
        addStat("ht_cache_size", ht.getItemMemory(), add_stat, c);
        addStat("ht_size", ht.getSize(), add_stat, c);
        addStat("num_ejects", ht.getNumEjects(), add_stat, c);
        addStat("ops_create", opsCreate.load(), add_stat, c);
        addStat("ops_delete", opsDelete.load(), add_stat, c);
        addStat("ops_get", opsGet.load(), add_stat, c);
        addStat("ops_reject", opsReject.load(), add_stat, c);
        addStat("ops_update", opsUpdate.load(), add_stat, c);
        addStat("queue_size", dirtyQueueSize.load(), add_stat, c);
        addStat("queue_memory", dirtyQueueMem.load(), add_stat, c);
        addStat("queue_fill", dirtyQueueFill.load(), add_stat, c);
        addStat("queue_drain", dirtyQueueDrain.load(), add_stat, c);
        addStat("queue_age", getQueueAge(), add_stat, c);
        addStat("pending_writes", dirtyQueuePendingWrites.load(), add_stat, c);

        addStat("uuid", failovers->getLatestUUID(), add_stat, c);
        addStat("purge_seqno", getPurgeSeqno(), add_stat, c);
        addBloomFilterStats(add_stat, c);
        addStat("rollback_item_count", getRollbackItemCount(), add_stat, c);
        addStat("hp_vb_req_size", getHighPriorityChkSize(), add_stat, c);
        addStat("might_contain_xattrs", mightContainXattrs(), add_stat, c);
        addStat("max_deleted_revid", ht.getMaxDeletedRevSeqno(), add_stat, c);

        addStat("high_completed_seqno", getHighCompletedSeqno(), add_stat, c);
        addStat("sync_write_accepted_count",
                getSyncWriteAcceptedCount(),
                add_stat,
                c);
        addStat("sync_write_committed_count",
                getSyncWriteCommittedCount(),
                add_stat,
                c);
        addStat("sync_write_committed_not_durable_count",
                getSyncWriteCommittedNotDurableCount(),
                add_stat,
                c);
        addStat("sync_write_aborted_count",
                getSyncWriteAbortedCount(),
                add_stat,
                c);
        addStat("max_visible_seqno",
                checkpointManager->getMaxVisibleSeqno(),
                add_stat,
                c);
        addStat("persistence_seqno", getPersistenceSeqno(), add_stat, c);
        hlc.addStats(statPrefix, add_stat, c);
    }
        // fallthrough
    case VBucketStatsDetailLevel::Durability:
        addStat("high_seqno", getHighSeqno(), add_stat, c);
        addStat("topology", getReplicationTopology(), add_stat, c);
        addStat("high_prepared_seqno", getHighPreparedSeqno(), add_stat, c);
        // fallthrough
    case VBucketStatsDetailLevel::State:
        // adds the vbucket state stat (unnamed stat)
        addStat(nullptr, toString(state), add_stat, c);
        break;
    case VBucketStatsDetailLevel::PreviousState:
        throw std::invalid_argument(
                "VBucket::_addStats: unexpected detail level");
        break;
    }
}

void VBucket::decrDirtyQueueMem(size_t decrementBy)
{
    size_t oldVal, newVal;
    do {
        oldVal = dirtyQueueMem.load(std::memory_order_relaxed);
        if (oldVal < decrementBy) {
            newVal = 0;
        } else {
            newVal = oldVal - decrementBy;
        }
    } while (!dirtyQueueMem.compare_exchange_strong(oldVal, newVal));
}

void VBucket::decrDirtyQueueAge(size_t decrementBy) {
    dirtyQueueAge.fetch_sub(decrementBy);
}

void VBucket::decrDirtyQueuePendingWrites(size_t decrementBy) {
    dirtyQueuePendingWrites.fetch_sub(decrementBy);
}

std::optional<MutationStatus> VBucket::checkCasForWrite(StoredValue& v,
                                                        uint64_t cas,
                                                        bool isDelete) const {
    // Perform CAS check. If document is locked then the request cas must
    // match the locked CAS (i.e. the same CAS returned from the getLocked()
    // operation), if not locked then check against the normal cas (last
    // modified time) if CAS specified otherwise no CAS permitted.
    const auto now = ep_current_time();
    if (v.isLocked(now)) {
        if (cas != v.getCasForWrite(now)) {
            return MutationStatus::IsLocked;
        }
        return {};
    }

    if (cas == 0 || cas == v.getCas()) {
        // No CAS check required.
        return {};
    }
    // CAS mismatch - determine which status to return.

    if (v.isTempNonExistentItem()) {
        // This is a temporary item which marks a key as non-existent;
        // therefore specifying a non-matching CAS should be exposed
        // as item not existing.
        return MutationStatus::NotFound;
    }
    if ((v.isTempDeletedItem() || v.isDeleted()) && !isDelete) {
        // Existing item is deleted, and we are not replacing it with
        // a (different) deleted value - return not existing.
        return MutationStatus::NotFound;
    }
    // None of the above special cases; the existing item cannot be
    // modified with the specified CAS.
    return MutationStatus::InvalidCas;
}

std::pair<MutationStatus, std::optional<VBNotifyCtx>> VBucket::processSet(
        HashTable::FindUpdateResult& htRes,
        StoredValue*& v,
        Item& itm,
        uint64_t cas,
        bool allowExisting,
        bool hasMetaData,
        const VBQueueItemCtx& queueItmCtx,
        cb::StoreIfStatus storeIfStatus,
        bool maybeKeyExists) {
    if (v && v->isPending()) {
        // It is not valid for an active vBucket to attempt to overwrite an
        // in flight SyncWrite. If this vBucket is not active, we are
        // allowed to overwrite an in flight SyncWrite iff we are receiving
        // a disk snapshot. This is due to disk based de-dupe that allows
        // only 1 value per key. In this case, the active node may send a
        // mutation instead of a commit if it knows that this replica may be
        // missing a prepare. This code allows this mutation to be accepted
        // and overwrites the existing prepare.
        if (getState() == vbucket_state_active || !isReceivingDiskSnapshot()) {
            return {MutationStatus::IsPendingSyncWrite, {}};
        }

        if (!itm.isCommitted()) {
            // We always expect that the item we are trying to store is in the
            // committed namespace here because we complete associated prepares.
            throw std::logic_error(
                    fmt::format("VBucket::processSet: {} expected a complete "
                                "item but the item is a prepare {} with "
                                "seqno:{}. Existing prepare has seqno:{}",
                                getId(),
                                cb::UserData(itm.getKey().to_string()),
                                itm.getBySeqno(),
                                v->getBySeqno()));
        }
        getPassiveDM().completeSyncWrite(
                itm.getKey(),
                PassiveDurabilityMonitor::Resolution::Commit,
                v->getBySeqno() /* prepareSeqno */);

        // Deal with the already existing prepare
        processImplicitlyCompletedPrepare(htRes.pending);

        // Add a new or overwrite the existing mutation
        return processSetInner(htRes,
                               htRes.committed,
                               itm,
                               cas,
                               allowExisting,
                               hasMetaData,
                               queueItmCtx,
                               storeIfStatus,
                               maybeKeyExists);
    }

    return processSetInner(htRes,
                           v,
                           itm,
                           cas,
                           allowExisting,
                           hasMetaData,
                           queueItmCtx,
                           storeIfStatus,
                           maybeKeyExists);
}

std::pair<MutationStatus, std::optional<VBNotifyCtx>> VBucket::processSetInner(
        HashTable::FindUpdateResult& htRes,
        StoredValue*& v,
        Item& itm,
        uint64_t cas,
        bool allowExisting,
        bool hasMetaData,
        const VBQueueItemCtx& queueItmCtx,
        cb::StoreIfStatus storeIfStatus,
        bool maybeKeyExists) {
    if (!htRes.getHBL().getHTLock()) {
        throw std::invalid_argument(
                "VBucket::processSet: htLock not held for " +
                getId().to_string());
    }

    if (queueItmCtx.enforceMemCheck == EnforceMemCheck::Yes) {
        if (bucket && KVBucket::isCheckpointMemoryStateFull(
                              bucket->verifyCheckpointMemoryState())) {
            return {MutationStatus::NoMem, {}};
        }

        if (!hasMemoryForStoredValue(itm)) {
            return {MutationStatus::NoMem, {}};
        }
    }

    if (v == nullptr && itm.isDeleted() && cas &&
        !areDeletedItemsAlwaysResident()) {
        // Request to perform a CAS operation on a deleted body which may
        // not be resident. Need a bg_fetch to be able to perform this request.
        return {MutationStatus::NeedBgFetch, VBNotifyCtx()};
    }

    // bgFetch only in FE, only if the bloom-filter thinks the key may exist.
    // But only for cas operations or if a store_if is requiring the item_info.
    if (eviction == EvictionPolicy::Full && maybeKeyExists &&
        (cas || storeIfStatus == cb::StoreIfStatus::GetItemInfo ||
         itm.shouldPreserveTtl())) {
        if (!v || v->isTempInitialItem()) {
            return {MutationStatus::NeedBgFetch, {}};
        }
    }

    /*
     * prior to checking for the lock, we should check if this object
     * has expired. If so, then check if CAS value has been provided
     * for this set op. In this case the operation should be denied since
     * a cas operation for a key that doesn't exist is not a very cool
     * thing to do. See MB 3252
     */
    // need to test cas and locking against the committed value
    // explicitly, as v may be a completed prepare (to be modified)
    // with a cas, deleted status, expiry etc. different from the committed
    auto* committed = htRes.committed;
    if (committed && committed->isExpired(ep_real_time()) && !hasMetaData &&
        !itm.isDeleted()) {
        if (committed->isLocked(ep_current_time())) {
            committed->unlock();
        }
        if (cas) {
            /* item has expired and cas value provided. Deny ! */
            return {MutationStatus::NotFound, {}};
        }
    }

    if (committed) {
        if (!allowExisting && !committed->isTempItem() &&
            !committed->isDeleted()) {
            return {MutationStatus::InvalidCas, {}};
        }
        if (auto status = checkCasForWrite(*committed, cas, itm.isDeleted());
            status) {
            return {*status, {}};
        }
        /* allow operation*/
        committed->unlock();
        if (!hasMetaData) {
            itm.setRevSeqno(committed->getRevSeqno() + 1);
            /* MB-23530: We must ensure that a replace operation (i.e.
             * set with a CAS) /fails/ if the old document is deleted; it
             * logically "doesn't exist". However, if the new value is deleted
             * this op is a /delete/ with a CAS and we must permit a
             * deleted -> deleted transition for Deleted Bodies.
             */
            if (cas &&
                (committed->isDeleted() || committed->isTempDeletedItem()) &&
                !itm.isDeleted()) {
                return {MutationStatus::NotFound, {}};
            }
        }
    } else if (cas != 0) {
        // if a cas has been specified but there is no committed item
        // the op should fail
        return {MutationStatus::NotFound, {}};
    }

    MutationStatus status;
    VBNotifyCtx notifyCtx;
    if (v) {
        if (itm.shouldPreserveTtl() && !v->isDeleted() &&
            !v->isTempNonExistentItem()) {
            // copy the expiry time for the alive, non-temp item over.
            itm.setExpTime(v->getExptime());
        }

        // This is a new SyncWrite, we just want to add a new prepare unless we
        // still have a completed prepare (Ephemeral) which we should replace
        // instead.
        if (v->isCommitted() && !v->isPrepareCompleted() && itm.isPending()) {
            std::tie(v, notifyCtx) = addNewStoredValue(
                    htRes.getHBL(), itm, queueItmCtx, GenerateRevSeqno::No);
            // Add should always be clean
            status = MutationStatus::WasClean;
        } else {
            std::tie(v, status, notifyCtx) =
                    updateStoredValue(htRes.getHBL(), *v, itm, queueItmCtx);
        }
    } else {
        auto genRevSeqno = hasMetaData ? GenerateRevSeqno::No :
                           GenerateRevSeqno::Yes;
        std::tie(v, notifyCtx) = addNewStoredValue(
                htRes.getHBL(), itm, queueItmCtx, genRevSeqno);
        itm.setRevSeqno(v->getRevSeqno());
        status = MutationStatus::WasClean;
    }
    // cas was regenerated, update to return to client
    if (v->getCas() != itm.getCas()) {
        itm.setCas(v->getCas());
    }
    return {status, notifyCtx};
}

std::pair<AddStatus, std::optional<VBNotifyCtx>> VBucket::processAdd(
        HashTable::FindUpdateResult& htRes,
        StoredValue*& v,
        Item& itm,
        bool maybeKeyExists,
        const VBQueueItemCtx& queueItmCtx,
        const Collections::VB::CachingReadHandle& cHandle) {
    if (!htRes.getHBL().getHTLock()) {
        throw std::invalid_argument(
                "VBucket::processAdd: htLock not held for " +
                getId().to_string());
    }
    auto* committed = htRes.committed;
    // must specifically check the committed item here rather than v
    // as v may be a completed prepare (only in ephemeral).
    if (committed && !committed->isDeleted() &&
        !committed->isExpired(ep_real_time()) && !committed->isTempItem() &&
        !cHandle.isLogicallyDeleted(committed->getBySeqno())) {
        return {AddStatus::Exists, {}};
    }

    // If attempting to add a deleted item, then there cannot be _any_
    // StoredValue present - alive or deleted - including a tombstone.
    if (itm.isDeleted()) {
        if (!committed && !areDeletedItemsAlwaysResident()) {
            // No committed item resident, but tombstone could exist. Must
            // bgfetch to confirm / deny.
            return {AddStatus::AddTmpAndBgFetch, {}};
        }
        if (committed) {
            if (committed->isTempInitialItem()) {
                // We have a tempInitialItem - need to wait for bgFetch to
                // complete to see if a tombstone exists or not...
                return {AddStatus::BgFetch, {}};
            }
            if (!committed->isTempNonExistentItem()) {
                // .. anything apart from TempNonExistent (alive, deleted,
                // tempDeleted, ...) means there is an existing item of some
                // form (alive or deleted) and hence an add() of a Deleted item
                // must fail.
                return {AddStatus::Exists, {}};
            }
        }
    }

    if (bucket && KVBucket::isCheckpointMemoryStateFull(
                          bucket->verifyCheckpointMemoryState())) {
        return {AddStatus::NoMem, {}};
    }

    if (!hasMemoryForStoredValue(itm)) {
        return {AddStatus::NoMem, {}};
    }

    std::pair<AddStatus, VBNotifyCtx> rv = {AddStatus::Success, {}};

    // We cannot replace a committed SV with a pending one. If we were to do
    // so then a delete that has not yet been persisted could be replaced
    // with a prepare. A subsequent get could trigger a bg fetch that may
    // return the old (not deleted) document from disk if it runs before the
    // flusher. As such, we must keep the unpersisted delete and add a new
    // prepare for the SyncWrite. Any get will see the unpersisted delete
    // and return KEYNOENT.
    auto replacingCommittedItemWithPending =
            v && v == htRes.committed && itm.isPending();
    if (v && !replacingCommittedItemWithPending) {
        if (v->isTempInitialItem() && eviction == EvictionPolicy::Full &&
            maybeKeyExists) {
            // Need to figure out if an item exists on disk
            return {AddStatus::BgFetch, {}};
        }

        rv.first = (v->isDeleted() || v->isExpired(ep_real_time()))
                           ? AddStatus::UnDel
                           : AddStatus::Success;

        // this is an add operation; if we have reached this stage then
        // either:
        //  * there is an existing committed version of the item but it is:
        //    * deleted
        //    * temporary and deleted
        //    * logically deleted (collections)
        //    * expired
        // or:
        //  * there is no existing committed version of this item
        //
        // The presence or absence of a completed prepare (ephemeral) does not
        // change what revSeqno we should use. An incomplete prepare would
        // have blocked this operation already as sync write in progress.
        if (committed && !(committed->isTempNonExistentItem() ||
                           committed->isTempInitialItem())) {
            // the new item's revSeqno can be set to exactly one greater than
            // the old deleted value.
            itm.setRevSeqno(committed->getRevSeqno() + 1);
        } else {
            // This item may have previously existed and been deleted, but is
            // no longer available. To ensure rev seqno monotonicity, set the
            // rev seqno of the new item to one greater than any previously seen
            // delete.
            itm.setRevSeqno(ht.getMaxDeletedRevSeqno() + 1);
        }

        std::tie(v, std::ignore, rv.second) =
                updateStoredValue(htRes.getHBL(), *v, itm, queueItmCtx);
    } else {
        if (itm.getBySeqno() != StoredValue::state_temp_init &&
            !replacingCommittedItemWithPending) {
            if (eviction == EvictionPolicy::Full && maybeKeyExists) {
                return {AddStatus::AddTmpAndBgFetch, VBNotifyCtx()};
            }
        }

        if (itm.getBySeqno() == StoredValue::state_temp_init) {
            /* A 'temp initial item' is just added to the hash table. It is
             not put on checkpoint manager or sequence list */
            v = ht.unlocked_addNewStoredValue(htRes.getHBL(), itm);
            updateRevSeqNoOfNewStoredValue(*v);
        } else {
            std::tie(v, rv.second) = addNewStoredValue(
                    htRes.getHBL(), itm, queueItmCtx, GenerateRevSeqno::Yes);
        }

        itm.setRevSeqno(v->getRevSeqno());

        if (v->isTempItem()) {
            rv.first = AddStatus::BgFetch;
        } else if (replacingCommittedItemWithPending) {
            rv.first = AddStatus::UnDel;
        }
    }

    return rv;
}

std::tuple<MutationStatus, StoredValue*, std::optional<VBNotifyCtx>>
VBucket::processSoftDelete(HashTable::FindUpdateResult& htRes,
                           StoredValue& v,
                           uint64_t cas,
                           const ItemMetaData& metadata,
                           const VBQueueItemCtx& queueItmCtx,
                           bool use_meta,
                           uint64_t bySeqno,
                           DeleteSource deleteSource) {
    StoredValue* deleteValue = &v;
    if (v.isPending()) {
        // It is not valid for an active vBucket to attempt to overwrite an
        // in flight SyncWrite. If this vBucket is not active, we are
        // allowed to overwrite an in flight SyncWrite iff we are receiving
        // a disk snapshot. This is due to disk based de-dupe that allows
        // only 1 value per key. In this case, the active node may send a
        // mutation instead of a commit if it knows that this replica may be
        // missing a prepare. This code allows this mutation to be accepted
        // and overwrites the existing prepare.
        if (getState() == vbucket_state_active || !isReceivingDiskSnapshot()) {
            return {MutationStatus::IsPendingSyncWrite, &v, std::nullopt};
        }

        getPassiveDM().completeSyncWrite(
                StoredDocKey(v.getKey()),
                PassiveDurabilityMonitor::Resolution::Commit,
                v.getBySeqno() /* prepareSeqno */);

        if (htRes.committed) {
            // A committed value exists:
            // Firstly deal with the existing prepare
            processImplicitlyCompletedPrepare(htRes.pending);
            // Secondly proceed to delete the committed value
            deleteValue = htRes.committed;
        } else if (isReceivingDiskSnapshot()) {
            // No committed value, but we are processing a disk-snapshot
            // Must continue to create a delete so that we create an accurate
            // replica. htRes must no longer own the pending pointer as it's
            // going to be deleted below
            htRes.pending.release();
        }
    }

    return processSoftDeleteInner(htRes.getHBL(),
                                  *deleteValue,
                                  cas,
                                  metadata,
                                  queueItmCtx,
                                  use_meta,
                                  bySeqno,
                                  deleteSource);
}

std::tuple<MutationStatus, StoredValue*, std::optional<VBNotifyCtx>>
VBucket::processSoftDeleteInner(const HashTable::HashBucketLock& hbl,
                                StoredValue& v,
                                uint64_t cas,
                                const ItemMetaData& metadata,
                                const VBQueueItemCtx& queueItmCtx,
                                bool use_meta,
                                uint64_t bySeqno,
                                DeleteSource deleteSource) {
    std::optional<VBNotifyCtx> empty;
    if (v.isTempInitialItem() && eviction == EvictionPolicy::Full) {
        return std::make_tuple(MutationStatus::NeedBgFetch, &v, empty);
    }
    if (auto status = checkCasForWrite(v, cas, true); status) {
        return std::make_tuple(*status, &v, empty);
    }
    /* allow operation */
    v.unlock();

    MutationStatus rv =
            v.isDirty() ? MutationStatus::WasDirty : MutationStatus::WasClean;

    if (use_meta) {
        v.setCas(metadata.cas);
        v.setFlags(metadata.flags);
        v.setExptime(metadata.exptime);
    }

    v.setRevSeqno(metadata.revSeqno);
    VBNotifyCtx notifyCtx;
    StoredValue* newSv;
    DeletionStatus delStatus;

    // SyncDeletes are special cases. We actually want to add a new prepare.
    if (queueItmCtx.durability) {
        auto requirements = std::get<cb::durability::Requirements>(
                queueItmCtx.durability->requirementsOrPreparedSeqno);

        // @TODO potentially inefficient to recreate the item in the below
        // update/add cases. Could rework ht.unlocked_softDeleteStoredValue
        // to only mark CommittedViaPrepares as CommittedViaMutation and use
        // softDeletedStoredValue instead.
        if (v.isPrepareCompleted()) {
            auto itm = v.toItem(getId(),
                                StoredValue::HideLockedCas::No,
                                StoredValue::IncludeValue::No,
                                requirements);
            itm->setDeleted(DeleteSource::Explicit);

            // The StoredValue 'v' we are softDeleting could be an aborted
            // prepare - in which case we need to reset the item created to
            // be a pending (not aborted) SyncWrite.
            itm->setPendingSyncWrite(requirements);

            std::tie(newSv, std::ignore, notifyCtx) =
                    updateStoredValue(hbl, v, *itm, queueItmCtx);
            return std::make_tuple(rv, newSv, notifyCtx);
        }

        auto deletedPrepare =
                ht.unlocked_createSyncDeletePrepare(hbl, v, deleteSource);
        auto itm = deletedPrepare->toItem(getId(),
                                          StoredValue::HideLockedCas::No,
                                          StoredValue::IncludeValue::Yes,
                                          requirements);
        std::tie(newSv, notifyCtx) =
                addNewStoredValue(hbl, *itm, queueItmCtx, GenerateRevSeqno::No);
        return std::make_tuple(rv, newSv, notifyCtx);
    }

    std::tie(newSv, delStatus, notifyCtx) =
            softDeleteStoredValue(hbl,
                                  v,
                                  /*onlyMarkDeleted*/ false,
                                  queueItmCtx,
                                  bySeqno,
                                  deleteSource);

    switch (delStatus) {
    case DeletionStatus::Success:
        ht.updateMaxDeletedRevSeqno(metadata.revSeqno);
        return std::make_tuple(rv, newSv, notifyCtx);

    case DeletionStatus::IsPendingSyncWrite:
        return std::make_tuple(MutationStatus::IsPendingSyncWrite, &v, empty);
    }
    folly::assume_unreachable();
}

std::tuple<MutationStatus, StoredValue*, VBNotifyCtx>
VBucket::processExpiredItem(HashTable::FindUpdateResult& htRes,
                            const Collections::VB::CachingReadHandle& cHandle,
                            ExpireBy expirySource) {
    if (!htRes.getHBL().getHTLock()) {
        throw std::invalid_argument(
                "VBucket::processExpiredItem: htLock not held for " +
                getId().to_string());
    }

    if (!cHandle.valid()) {
        throw std::invalid_argument(
                "VBucket::processExpiredItem: cHandle not valid for cid:" +
                cHandle.getKey().getCollectionID().to_string());
    }

    if (htRes.pending && !htRes.pending->isPrepareCompleted()) {
        return std::make_tuple(MutationStatus::IsPendingSyncWrite,
                               htRes.committed,
                               VBNotifyCtx{});
    }

    // Callers should have ensured that v exists
    Expects(htRes.committed);
    auto& v = *htRes.committed;

    if (cHandle.isLogicallyDeleted(v.getBySeqno())) {
        return std::make_tuple(
                MutationStatus::NotFound, nullptr, VBNotifyCtx{});
    }

    if (v.isTempInitialItem() && eviction == EvictionPolicy::Full) {
        incExpirationStat(expirySource);
        return std::make_tuple(
                MutationStatus::NeedBgFetch,
                &v,
                queueDirty(htRes.getHBL(),
                           v,
                           VBQueueItemCtx{cHandle.getCanDeduplicate()}));
    }

    /* If the datatype is XATTR, mark the item as deleted
     * but don't delete the value as system xattrs can
     * still be queried by mobile clients even after
     * deletion.
     * TODO: The current implementation is inefficient
     * but functionally correct and for performance reasons
     * only the system xattrs need to be stored.
     */
    value_t value = v.getValue();
    bool onlyMarkDeleted =
            value && cb::mcbp::datatype::is_xattr(v.getDatatype());
    v.setRevSeqno(v.getRevSeqno() + 1);
    auto [newSv, delStatus, notifyCtx] =
            softDeleteStoredValue(htRes.getHBL(),
                                  v,
                                  onlyMarkDeleted,
                                  VBQueueItemCtx{cHandle.getCanDeduplicate()},
                                  v.getBySeqno(),
                                  DeleteSource::TTL);
    switch (delStatus) {
    case DeletionStatus::Success:
        ht.updateMaxDeletedRevSeqno(newSv->getRevSeqno() + 1);
        incExpirationStat(expirySource);
        return std::make_tuple(MutationStatus::NotFound, newSv, notifyCtx);
    case DeletionStatus::IsPendingSyncWrite:
        return std::make_tuple(
                MutationStatus::IsPendingSyncWrite, newSv, VBNotifyCtx{});
    }
    folly::assume_unreachable();
}

bool VBucket::deleteStoredValue(const HashTable::HashBucketLock& hbl,
                                StoredValue& v) {
    if (!v.isDeleted() && v.isLocked(ep_current_time())) {
        return false;
    }

    /* StoredValue deleted here. If any other in-memory data structures are
       using the StoredValue intrusively then they must have handled the delete
       by this point */
    ht.unlocked_del(hbl, v);
    return true;
}

VBucket::AddTempSVResult VBucket::addTempStoredValue(
        const HashTable::HashBucketLock& hbl,
        const DocKeyView& key,
        EnforceMemCheck enforceMemCheck) {
    if (!hbl.getHTLock()) {
        throw std::invalid_argument(
                "VBucket::addTempStoredValue: htLock not held for " +
                getId().to_string());
    }

    Item itm(key,
             /*flags*/ 0,
             /*exp*/ 0,
             /*data*/ nullptr,
             /*size*/ 0,
             PROTOCOL_BINARY_RAW_BYTES,
             0,
             StoredValue::state_temp_init);

    if (enforceMemCheck == EnforceMemCheck::Yes &&
        !hasMemoryForStoredValue(itm)) {
        return {TempAddStatus::NoMem, nullptr};
    }

    /* A 'temp initial item' is just added to the hash table. It is
       not put on checkpoint manager or sequence list */
    StoredValue* v = ht.unlocked_addNewStoredValue(hbl, itm);

    updateRevSeqNoOfNewStoredValue(*v);

    // MB-49207: We set the cas of temp items so that when we complete a BGFetch
    // we can check that we are replacing the correct temp item with the one
    // that triggered the BGFetch. If we didn't then we'd run the risk of
    // fetching older revisions of documents back into memory.
    v->setCas(nextHLCCas());

    return {TempAddStatus::BgFetch, v};
}

void VBucket::notifyNewSeqno(
        const VBNotifyCtx& notifyCtx) {
    if (bucket) {
        bucket->notifyNewSeqno(getId(), notifyCtx);
    }
}

void VBucket::doCollectionsStats(
        const Collections::VB::CachingReadHandle& cHandle,
        const VBNotifyCtx& notifyCtx) {
    cHandle.setHighSeqno(notifyCtx.getSeqno(),
                         isPrepareOrAbort(notifyCtx.getOp())
                                 ? Collections::VB::HighSeqnoType::PrepareAbort
                                 : Collections::VB::HighSeqnoType::Committed);

    if (notifyCtx.getItemCountDifference() == 1) {
        cHandle.incrementItemCount();
    } else if (notifyCtx.getItemCountDifference() == -1) {
        cHandle.decrementItemCount();
    }
}

void VBucket::updateRevSeqNoOfNewStoredValue(StoredValue& v) {
    /**
     * Possibly, this item is being recreated. Conservatively assign it
     * a seqno that is greater than the greatest seqno of all deleted
     * items seen so far.
     */
    uint64_t seqno = ht.getMaxDeletedRevSeqno();
    if (!v.isTempItem()) {
        ++seqno;
    }
    v.setRevSeqno(seqno);
}

cb::time::steady_clock::time_point VBucket::addHighPriorityVBEntry(
        std::unique_ptr<SeqnoPersistenceRequest> request) {
    std::unique_lock<std::mutex> lh(hpVBReqsMutex);
    hpVBReqs.emplace_back(std::move(request));
    numHpVBReqs.store(hpVBReqs.size());

    EP_LOG_INFO(
            "Added SeqnoPersistence request for {}, requested-seqno:{}, "
            "high-seqno: {}, persisted-seqno:{}, cookie:{}, timeout:{}",
            getId(),
            hpVBReqs.back()->seqno,
            getHighSeqno(),
            getPersistenceSeqno(),
            static_cast<const void*>(hpVBReqs.back()->cookie),
            hpVBReqs.back()->timeout.count());

    return hpVBReqs.back()->getDeadline();
}

SeqnoPersistenceRequestNotifications
VBucket::getSeqnoPersistenceRequestsToNotify(EventuallyPersistentEngine& engine,
                                             uint64_t seqno) {
    std::unique_lock<std::mutex> lh(hpVBReqsMutex);
    std::unordered_map<CookieIface*, cb::engine_errc> toNotify;

    auto itr = hpVBReqs.begin();
    std::optional<cb::time::steady_clock::time_point> nextDeadline;

    while (itr != hpVBReqs.end()) {
        Expects(*itr);
        const auto& req = *itr;
        const auto now = cb::time::steady_clock::now();
        if (req->seqno <= seqno) {
            toNotify[req->cookie] = cb::engine_errc::success;
            stats.seqnoPersistenceHisto.add(
                    std::chrono::duration_cast<std::chrono::microseconds>(
                            req->getDuration(now)));
            EP_LOG_INFO(
                    "Notified SeqnoPersistence completion for {} Check for: "
                    "{}, "
                    "Persisted upto: {}, cookie {}",
                    getId(),
                    req->seqno,
                    seqno,
                    static_cast<const void*>(req->cookie));
            itr = hpVBReqs.erase(itr);
        } else if (now >= req->getDeadline()) { // >= permits a 0 wait for tests
            toNotify[req->cookie] = cb::engine_errc::temporary_failure;
            EP_LOG_WARN(
                    "Notified SeqnoPersistence timeout for {} Check for: {}, "
                    "Persisted upto: {}, cookie {}",
                    getId(),
                    req->seqno,
                    seqno,
                    static_cast<const void*>(req->cookie));

            req->expired();

            itr = hpVBReqs.erase(itr);
        } else {
            if (!nextDeadline) {
                nextDeadline = req->getDeadline();
            } else {
                nextDeadline =
                        std::min(req->getDeadline(), nextDeadline.value());
            }
            ++itr;
        }
    }
    numHpVBReqs.store(hpVBReqs.size());
    return {toNotify, nextDeadline};
}

bool VBucket::doesSeqnoSatisfyAnySeqnoPersistenceRequest(uint64_t seqno) {
    std::unique_lock<std::mutex> lh(hpVBReqsMutex);
    for (const auto& req : hpVBReqs) {
        if (req->seqno <= seqno) {
            return true;
        }
    }
    return false;
}

std::optional<cb::time::steady_clock::time_point>
VBucket::notifyHighPriorityRequests(EventuallyPersistentEngine& engine,
                                    uint64_t seqno) {
    auto toNotify = getSeqnoPersistenceRequestsToNotify(engine, seqno);

    for (auto& notify : toNotify.notifications) {
        engine.notifyIOComplete(notify.first, notify.second);
    }

    return toNotify.nextDeadline;
}

std::map<CookieIface*, cb::engine_errc> VBucket::tmpFailAndGetAllHpNotifies(
        EventuallyPersistentEngine& engine) {
    std::map<CookieIface*, cb::engine_errc> toNotify;

    std::lock_guard<std::mutex> lh(hpVBReqsMutex);

    for (auto& entry : hpVBReqs) {
        toNotify[entry->cookie] = cb::engine_errc::temporary_failure;
        engine.clearEngineSpecific(*entry->cookie);
    }
    hpVBReqs.clear();

    return toNotify;
}

std::unique_ptr<Item> VBucket::pruneXattrDocument(
        StoredValue& v, const ItemMetaData& itemMeta) {
    // Need to take a copy of the value, prune it, and add it back

    // Create work-space document
    std::vector<char> workspace(
            v.getValue()->getData(),
            v.getValue()->getData() + v.getValue()->valueSize());

    // Now attach to the XATTRs in the document
    cb::xattr::Blob xattr({workspace.data(), workspace.size()},
                          cb::mcbp::datatype::is_snappy(v.getDatatype()));
    xattr.prune_user_keys();

    auto prunedXattrs = xattr.finalize();

    if (prunedXattrs.empty()) {
        return {};
    }

    // Something remains - Create a Blob and copy-in just the XATTRs
    auto newValue = Blob::New(prunedXattrs.data(), prunedXattrs.size());
    auto rv = v.toItem(getId());
    rv->setCas(itemMeta.cas);
    rv->setFlags(itemMeta.flags);
    rv->setExpTime(itemMeta.exptime);
    rv->setRevSeqno(itemMeta.revSeqno);
    rv->replaceValue(TaggedPtr<Blob>(newValue, TaggedPtrBase::NoTagValue));
    rv->setDataType(PROTOCOL_BINARY_DATATYPE_XATTR);
    return rv;
}

bool VBucket::isLogicallyNonExistent(
        const StoredValue& v,
        const Collections::VB::CachingReadHandle& cHandle) {
    Expects(v.isCommitted());
    return v.isDeleted() || v.isTempDeletedItem() ||
           v.isTempNonExistentItem() ||
           cHandle.isLogicallyDeleted(v.getBySeqno());
}

cb::engine_errc VBucket::seqnoAcknowledged(
        const std::shared_lock<folly::SharedMutex>& vbStateLock,
        const std::string& replicaId,
        uint64_t preparedSeqno) {
    // We may receive an ack after we have set a vBucket to dead during a
    // takeover; just ignore it.
    if (getState() == vbucket_state_dead) {
        return cb::engine_errc::success;
    }
    return getActiveDM().seqnoAckReceived(replicaId, preparedSeqno);
}

void VBucket::notifyPersistenceToDurabilityMonitor() {
    std::shared_lock wlh(stateLock);

    if (state == vbucket_state_dead) {
        return;
    }

    durabilityMonitor->notifyLocalPersistence();
}

const DurabilityMonitor& VBucket::getDurabilityMonitor() const {
    return *durabilityMonitor;
}

void VBucket::DeferredDeleter::operator()(VBucket* vb) const {
    // If the vbucket is marked as deleting then we must schedule task to
    // perform the resource destruction (memory/disk).
    if (vb->isDeletionDeferred()) {
        vb->scheduleDeferredDeletion(engine);
        return;
    }
    delete vb;
}

void VBucket::setFreqSaturatedCallback(std::function<void()> callbackFunction) {
    ht.setFreqSaturatedCallback(callbackFunction);
}

cb::engine_errc VBucket::checkDurabilityRequirements(const Item& item) {
    if (item.isPending()) {
        return checkDurabilityRequirements(item.getDurabilityReqs());
    }
    return cb::engine_errc::success;
}

cb::engine_errc VBucket::checkDurabilityRequirements(
        const cb::durability::Requirements& reqs) {
    if (!isValidDurabilityLevel(reqs.getLevel())) {
        return cb::engine_errc::durability_invalid_level;
    }
    if (!getActiveDM().isDurabilityPossible()) {
        return cb::engine_errc::durability_impossible;
    }
    return cb::engine_errc::success;
}

void VBucket::removeAcksFromADM(const std::string& node) {
    if (state == vbucket_state_active) {
        getActiveDM().removedQueuedAck(node);
    }
}

void VBucket::removeAcksFromADM(
        const std::string& node,
        const std::unique_lock<folly::SharedMutex>& vbstateLock) {
    removeAcksFromADM(node);
}

void VBucket::removeAcksFromADM(
        const std::string& node,
        const std::shared_lock<folly::SharedMutex>& vbstateLock) {
    removeAcksFromADM(node);
}

void VBucket::setDuplicatePrepareWindow() {
    const auto& pdm = getPassiveDM();
    // We should only see duplicates for prepares currently in trackedWrites;
    // prepares which are not in trackedWrites are either
    //  - Completed: A new prepare would be valid anyway, as the item is
    //  completed
    //  - New: Added after this setup, and should not be followed by another
    //  prepare without an intervening Commit/Abort
    // As a sanity check, store the current highTrackedSeqno and assert that
    // any prepares attempting to replace an existing prepare have a seqno
    // less than or equal to this value.
    // If no SyncWrites are being tracked, nothing can be duplicated
    allowedDuplicatePrepareThreshold = pdm.getHighestTrackedSeqno();
}

bool VBucket::isReceivingDiskSnapshot() const {
    return checkpointManager->isOpenCheckpointDisk();
}

uint64_t VBucket::getMaxVisibleSeqno() const {
    return checkpointManager->getMaxVisibleSeqno();
}

void VBucket::dropPendingKey(const DocKeyView& key, int64_t seqno) {
    std::shared_lock vbStateLh(getStateLock());
    switch (state) {
    case vbucket_state_active:
        getActiveDM().eraseSyncWrite(key, seqno);
        return;
    case vbucket_state_replica:
    case vbucket_state_pending:
        getPassiveDM().eraseSyncWrite(key, seqno);
        return;
    case vbucket_state_dead:
        // Do nothing, the vbucket is dead and the DM shouldn't be used
        return;
    }
    folly::assume_unreachable();
}

void VBucket::scheduleDestruction(CheckpointList&& checkpoints) const {
    if (bucket) {
        bucket->scheduleDestruction(std::move(checkpoints), id);
    }
}

void VBucket::failAllSeqnoPersistenceReqs(EventuallyPersistentEngine& engine) {
    auto toNotify = tmpFailAndGetAllHpNotifies(engine);

    for (auto& notify : toNotify) {
        engine.notifyIOComplete(notify.first, notify.second);
    }
}

void VBucket::notifyReplication() {
    if (bucket) {
        bucket->notifyReplication(getId(), queue_op::empty);
    }
}

bool VBucket::isHistoryRetentionEnabled() const {
    if (!bucket) {
        // Test only path
        return true;
    }
    return bucket->isHistoryRetentionEnabled();
}

void VBucket::forceMaxCas(uint64_t cas) {
    hlc.forceMaxHLC(cas);
    checkpointManager->queueSetVBState();
}

void VBucket::setOrForceMaxCasAndTrackDrift(uint64_t cas) {
    // Active tracks max_cas, whilst a replica must track the active.
    if (state == vbucket_state_active) {
        hlc.setMaxHLCAndTrackDrift(cas);
    } else {
        hlc.forceMaxHLCAndTrackDrift(cas);
    }
}<|MERGE_RESOLUTION|>--- conflicted
+++ resolved
@@ -1221,15 +1221,10 @@
     syncWriteCompleteCb(cookie, result);
 }
 
-<<<<<<< HEAD
 void VBucket::notifyPassiveDMOfSnapEndReceived(uint64_t snapEnd,
                                                OptionalSeqno hps) {
+    std::shared_lock lh(getStateLock());
     getPassiveDM().notifySnapshotEndReceived(snapEnd, hps);
-=======
-void VBucket::notifyPassiveDMOfSnapEndReceived(uint64_t snapEnd) {
-    std::shared_lock lh(getStateLock());
-    getPassiveDM().notifySnapshotEndReceived(snapEnd);
->>>>>>> 262db51d
 }
 
 void VBucket::sendSeqnoAck(int64_t seqno) {

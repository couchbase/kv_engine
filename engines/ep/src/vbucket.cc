--- conflicted
+++ resolved
@@ -2421,7 +2421,8 @@
                                TrackCasDrift::Yes,
                                {},
                                nullptr /* No pre link step needed */,
-                               {} /*overwritingPrepareSeqno*/};
+                               {} /*overwritingPrepareSeqno*/,
+                               cHandle.getCanDeduplicate()};
 
     if (!v) {
         if (eviction == EvictionPolicy::Full) {
@@ -2446,45 +2447,6 @@
         std::tie(v, delrv, notifyCtx) =
                 updateStoredValue(hbl, *v, *itm, queueItmCtx);
     } else {
-<<<<<<< HEAD
-        // MB-33919: The incoming meta.exptime should be used as the delete-time
-        // so request GenerateDeleteTime::No, if the incoming value is 0, a new
-        // delete-time will be generated.
-        VBQueueItemCtx queueItmCtx{genBySeqno,
-                                   generateCas,
-                                   GenerateDeleteTime::No,
-                                   TrackCasDrift::Yes,
-                                   {},
-                                   nullptr /* No pre link step needed */,
-                                   {} /*overwritingPrepareSeqno*/,
-                                   cHandle.getCanDeduplicate()};
-
-        std::unique_ptr<Item> itm;
-        if (cachedVbState == vbucket_state_active &&
-            mcbp::datatype::is_xattr(v->getDatatype()) &&
-            (itm = pruneXattrDocument(*v, itemMeta))) {
-            // A new item has been generated and must be given a new seqno
-            queueItmCtx.genBySeqno = GenerateBySeqno::Yes;
-
-            // MB-36101: The result should always be a deleted item
-            itm->setDeleted();
-            std::tie(v, delrv, notifyCtx) =
-                    updateStoredValue(hbl, *v, *itm, queueItmCtx);
-        } else {
-            // system xattrs must remain, however no need to prune xattrs if
-            // this is a replication call (i.e. not to an active vbucket),
-            // the active has done this and we must just store what we're
-            // given.
-            std::tie(delrv, v, notifyCtx) = processSoftDelete(htRes,
-                                                              *v,
-                                                              cas,
-                                                              itemMeta,
-                                                              queueItmCtx,
-                                                              /*use_meta*/ true,
-                                                              bySeqno,
-                                                              deleteSource);
-        }
-=======
         // system xattrs must remain, however no need to prune xattrs if
         // this is a replication call (i.e. not to an active vbucket),
         // the active has done this and we must just store what we're
@@ -2497,7 +2459,6 @@
                                                           /*use_meta*/ true,
                                                           bySeqno,
                                                           deleteSource);
->>>>>>> d9c9661f
     }
     cas = v ? v->getCas() : 0;
 

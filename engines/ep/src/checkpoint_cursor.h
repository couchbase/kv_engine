/* -*- Mode: C++; tab-width: 4; c-basic-offset: 4; indent-tabs-mode: nil -*- */
/*
 *     Copyright 2021-Present Couchbase, Inc.
 *
 *   Use of this software is governed by the Business Source License included
 *   in the file licenses/BSL-Couchbase.txt.  As of the Change Date specified
 *   in that file, in accordance with the Business Source License, use of this
 *   software will be governed by the Apache License, Version 2.0, included in
 *   the file licenses/APL2.txt.
 */
#pragma once

#include "checkpoint_iterator.h"
#include "checkpoint_types.h"

struct DocKeyView;

/**
 * A checkpoint cursor, representing the current position in a Checkpoint
 * series.
 *
 * CheckpointCursors are similar to STL-style iterators but for Checkpoints.
 * A consumer (DCP or persistence) will have one CheckpointCursor, initially
 * positioned at the first item they want. As they read items from the
 * Checkpoint the Cursor is advanced, allowing them to continue from where
 * they left off when they next attempt to read items.
 *
 * A CheckpointCursor has two main pieces of state:
 *
 * - currentCheckpoint - The current Checkpoint the cursor is operating on.
 * - currentPos - the position with the current Checkpoint.
 *
 * When a CheckpointCursor reaches the end of Checkpoint, the CheckpointManager
 * will move it to the next Checkpoint.
 *
 */
class CheckpointCursor {
    friend class MockCheckpointManager;
    friend class CheckpointCursorIntrospector;

public:
    enum class Droppable : uint8_t { No, Yes };

    /**
     * @param name String representation of the cursor
     * @param checkpoint Iterator to the checkpoint where the cursor is placed
     * @param pos Item position within the checkpoint
     * @param droppable Whether checkpoint memory recovery can drop this cursor
     * @param distance Distance from checkpoint begin
     */
    CheckpointCursor(std::string n,
                     CheckpointList::iterator checkpoint,
                     ChkptQueueIterator pos,
                     Droppable droppable,
                     size_t distance);

    // The implicitly generated copy-ctor would miss to increment the
    // checkpoint-cursor count, so we make sure that nobody can accidentally
    // invoke it.
    CheckpointCursor(const CheckpointCursor& other) = delete;
    CheckpointCursor& operator=(const CheckpointCursor& other) = delete;

    /**
     * Construct by copy and assign the new name.
     *
     * @param other
     * @param name The new name
     */
    CheckpointCursor(const CheckpointCursor& other, std::string name);

    ~CheckpointCursor();

    /**
     * Invalidates this cursor. After invalidating this cursor it should not be
     * used.
     */
    void invalidate();

    bool valid() const {
        return isValid;
    }

    DocKeyView getKey() const;

    bool isDroppable() const {
        return droppable == Droppable::Yes;
    }

    void setDistance(size_t val) {
        distance = val;
    }

    void decrDistance() {
        --distance;
    }

    void decrItemLinePosition() {
        --itemLinePosition;
    }

    size_t getDistance() const {
        return distance;
    }

    ChkptQueueIterator getPos() const {
        return currentPos;
    }

    /**
     * Repositions this cursor to the given checkpoint's begin (ie, the
     * checkpoint empty element).
     *
     * @param checkpointIt Checkpoint identified by the iterator to the CM
     *  checkpoint-list
     */
    void repositionAtCheckpointBegin(CheckpointList::iterator checkpointIt);

    /**
     * Repositions this cursor to the given checkpoint's start element.
     *
     * @param checkpointIt Checkpoint identified by the iterator to the CM
     *  checkpoint-list
     */
    void repositionAtCheckpointStart(CheckpointList::iterator checkpointIt);

    const CheckpointList::iterator& getCheckpoint() const {
        return currentCheckpoint;
    }

    const std::string& getName() const {
        return name;
    }

    void incrNumVisit() {
        ++numVisits;
    }

    size_t getNumVisit() const {
        return numVisits;
    }

    /**
     * Move the cursor's iterator back one if it is not currently pointing to
     * begin.  If pointing to begin then do nothing.
     */
    void decrPos();

    /**
     * Move the cursor's iterator forward. NOP if pointing to end.
     */
    void incrPos();

    /**
     * @return The number of all items (empty item excluded) remaining to be
     * processed in the current checkpoint
     */
    size_t getRemainingItemsInCurrentCheckpoint() const;

    /**
     * @param length The current "length" of the item line. This is the
     *        totalItems which is tracked by CheckpointManager.
     * @return the number of items from the cursor. This is calculated as the
     *         difference between the Cursor position and the input length.
<<<<<<< HEAD
     */
    size_t getNumItems(size_t length) const {
        return length - itemLinePosition;
    }
=======
     *         The returned value is adjusted from 1 to 0 if the cursor is
     *         on an empty item and the only item is the checkpoint_start
     *         marker.
     */
    size_t getNumItems(size_t length) const;
>>>>>>> face0468

    void resetPositionOnItemLine() {
        itemLinePosition = 0;
    }

private:
    std::string name;
    CheckpointList::iterator currentCheckpoint;

    // Specify the current position in the checkpoint
    ChkptQueueIterator currentPos;

    // Number of times a cursor has been moved or processed.
    std::atomic<size_t> numVisits;

    /**
     * Is the cursor pointing to a valid checkpoint
     */
    bool isValid = true;

    /// Indicates whether checkpoint memory recovery can drop this cursor
    const Droppable droppable;

    // Distance from the begin of the current checkpoint
    cb::NonNegativeCounter<size_t> distance{0};

    // The CheckpointManager tracks the total number of items every in
    // checkpoints, forming the "item-line". This value tracks the current
    // position on the "item-line" permitting a O(1) calculation to get the
    // remaining number of items available to this CheckpointCursor.
    cb::NonNegativeCounter<size_t> itemLinePosition{0};

    friend bool operator<(const CheckpointCursor& a, const CheckpointCursor& b);
    friend std::ostream& operator<<(std::ostream& os,
                                    const CheckpointCursor& c);
};

std::ostream& operator<<(std::ostream& os, const CheckpointCursor& c);<|MERGE_RESOLUTION|>--- conflicted
+++ resolved
@@ -161,18 +161,8 @@
      *        totalItems which is tracked by CheckpointManager.
      * @return the number of items from the cursor. This is calculated as the
      *         difference between the Cursor position and the input length.
-<<<<<<< HEAD
-     */
-    size_t getNumItems(size_t length) const {
-        return length - itemLinePosition;
-    }
-=======
-     *         The returned value is adjusted from 1 to 0 if the cursor is
-     *         on an empty item and the only item is the checkpoint_start
-     *         marker.
      */
     size_t getNumItems(size_t length) const;
->>>>>>> face0468
 
     void resetPositionOnItemLine() {
         itemLinePosition = 0;

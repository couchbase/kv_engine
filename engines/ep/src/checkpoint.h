--- conflicted
+++ resolved
@@ -587,26 +587,6 @@
      */
     void applyQueuedItemsMemUsageDecrement(size_t size);
 
-<<<<<<< HEAD
-=======
-    CheckpointHistorical getHistorical() const {
-        return historical;
-    }
-
-    /**
-     * @return the Checkpoints position on the item-line. I.e. where the first
-     *         item of this checkpoint is placed.
-     */
-    size_t getPositionOnItemLine() const {
-        return positionOnItemLine;
-    }
-
-    /**
-     * Dump this checkpoint to stderr.
-     */
-    void dump() const;
-
->>>>>>> e293e89b
     /**
      * @return whether this checkpoint contains at least one non-meta item
      */
@@ -636,6 +616,14 @@
 
     CheckpointHistorical getHistorical() const {
         return historical;
+    }
+
+    /**
+     * @return the Checkpoints position on the item-line. I.e. where the first
+     *         item of this checkpoint is placed.
+     */
+    size_t getPositionOnItemLine() const {
+        return positionOnItemLine;
     }
 
     /**

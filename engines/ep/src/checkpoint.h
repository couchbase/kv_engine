--- conflicted
+++ resolved
@@ -541,15 +541,11 @@
         checkpointType = type;
     }
 
-<<<<<<< HEAD
-    void setHighCompletedSeqno(std::optional<uint64_t> seqno) {
-=======
     void forceUseOfKeyIndex() {
         alwaysUseOfKeyIndex = true;
     }
 
-    void setHighCompletedSeqno(boost::optional<uint64_t> seqno) {
->>>>>>> 4411954f
+    void setHighCompletedSeqno(std::optional<uint64_t> seqno) {
         highCompletedSeqno = seqno;
     }
 

--- conflicted
+++ resolved
@@ -659,22 +659,14 @@
     /// The maximum visible snapshot end (hides prepare/abort), this could be
     /// a WeaklyMonotonic, but many unit tests will violate that.
     uint64_t visibleSnapEndSeqno = 0;
-<<<<<<< HEAD
-
-    /// The seqno of the highest expelled item.
-    MONOTONIC3(int64_t, highestExpelledSeqno, Labeller);
-
-    const Vbid vbucketId;
-
-    std::atomic<checkpoint_state> checkpointState;
-=======
+
     /// The seqno of the highest expelled item. Weak monotonic as expel of
     /// set-vb-state can result in same value
-    WeaklyMonotonic<int64_t> highestExpelledSeqno{0};
-    Vbid vbucketId;
-    rel_time_t                     creationTime;
-    folly::Synchronized<checkpoint_state> checkpointState;
->>>>>>> 2f44d9ca
+    WEAKLY_MONOTONIC3(int64_t, highestExpelledSeqno, Labeller);
+
+    const Vbid vbucketId;
+
+    std::atomic<checkpoint_state> checkpointState;
 
     // Count of the number of all cursors (ie persistence and DCP) that reside
     // in the checkpoint

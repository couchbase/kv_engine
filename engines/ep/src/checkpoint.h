/* -*- Mode: C++; tab-width: 4; c-basic-offset: 4; indent-tabs-mode: nil -*- */
/*
 *     Copyright 2011-Present Couchbase, Inc.
 *
 *   Use of this software is governed by the Business Source License included
 *   in the file licenses/BSL-Couchbase.txt.  As of the Change Date specified
 *   in that file, in accordance with the Business Source License, use of this
 *   software will be governed by the Apache License, Version 2.0, included in
 *   the file licenses/APL2.txt.
 */

#pragma once

#include "checkpoint_types.h"
#include "ep_types.h"
#include "item.h"
#include <folly/Synchronized.h>
#include <folly/container/F14Map.h>
#include <memcached/engine_common.h>
#include <platform/monotonic.h>
#include <platform/non_negative_counter.h>
#include <optional>

/**
 * The state of a given checkpoint.
 */
enum checkpoint_state : uint8_t { CHECKPOINT_OPEN = 0, CHECKPOINT_CLOSED };

const char* to_string(enum checkpoint_state);

class IndexEntry {
public:
    IndexEntry(const CheckpointQueue::iterator& it) : position(it) {
    }

    /**
     * Invalidate this index entry (as part of expelling) by pointing the
     * internal iterator to some special position provided by the user.
     *
     * @param it The new position pointed by this index entry.
     */
    void invalidate(const CheckpointQueue::iterator& it) {
        position = it;
    }

    CheckpointQueue::iterator getPosition() const {
        return position;
    }

private:
    CheckpointQueue::iterator position;
};

/**
 * The checkpoint index maps a key to a checkpoint index_entry.
 */
using CheckpointIndexKeyType = StoredDocKeyT<MemoryTrackingAllocator>;
using CheckpointIndexValueType =
        std::pair<const CheckpointIndexKeyType, IndexEntry>;

using checkpoint_index =
        folly::F14NodeMap<CheckpointIndexKeyType,
                          IndexEntry,
                          std::hash<CheckpointIndexKeyType>,
                          std::equal_to<>,
                          MemoryTrackingAllocator<CheckpointIndexValueType>>;

class Checkpoint;
class CheckpointManager;
class CheckpointConfig;
class CheckpointCursorIntrospector;
class CookieIface;
class Cursor;
class EPStats;
class PreLinkDocumentContext;
class VBucket;

/**
 * Result from invoking queueDirty in the current open checkpoint.
 */
enum class QueueDirtyStatus {
    /*
     * The item exists on the right hand side of the persistence cursor - i.e.
     * the persistence cursor has not yet processed this key.
     * The item will be deduplicated and doesn't change the size of the
     * checkpoint.
     */
    SuccessExistingItem,

    /**
     * The item exists on the left hand side of the persistence cursor - i.e.
     * the persistence cursor has already processed one (or more) instances of
     * this key.
     * It will be dedeuplicated and moved the to right hand side, but the item
     * needs to be re-persisted.
     */
    SuccessPersistAgain,

    /**
     * The item doesn't exist yet in the checkpoint. Adding this item will
     * increase the size of the checkpoint.
     */
    SuccessNewItem,

    /**
     * queueDirty failed - an item exists with the same key which cannot be
     * de-duplicated (for example a SyncWrite).
     */
    FailureDuplicateItem,
};

struct QueueDirtyResult {
    // Status of operation
    QueueDirtyStatus status;

    // Difference in bytes, of the queued_item sizes, if status is
    // SuccessExistingItem. Note, size includes value + key etc.
    ssize_t successExistingByteDiff{0};
};

std::string to_string(QueueDirtyStatus value);

/**
 * Representation of a checkpoint used in the unified queue for persistence and
 * replication.
 *
 * Each Checkpoint consists of an ordered series of queued_item items, each
 * of which either represents a 'real' user operation
 * (queue_op::mutation), or one of a range of meta-items
 * (queue_op::checkpoint_start, queue_op::checkpoint_end, ...).
 *
 * A checkpoint may either be Open or Closed. Open checkpoints can still have
 * new items appended to them, whereas Closed checkpoints cannot (and are
 * logically immutable). A checkpoint begins life as an Open checkpoint, will
 * have items added to it (including de-duplication if a key is added which
 * already exists), and then once large/old enough it will be marked as Closed,
 * and a new Open checkpoint created for new items. A Checkpoint may have a type
 * of Disk if it is created by a non-active vBucket when it receives a DCP Disk
 * snapshot; otherwise the Checkpoint has a type of Memory.
 *
 * Consumers read items from Checkpoints by creating a CheckpointCursor
 * (similar to an STL iterator), which they use to mark how far along the
 * Checkpoint they are.
 *
 *
 *     Checkpoint (closed)
 *                               numItems: 5 (1x start, 2x set, 1x del, 1x end)
 *                               snapStart: 1 (first mutation this checkpoint
 *                                             may see/has seen or streamed from
 *                                             active)
 *                               snapEnd: 3 (highest seqno seen or streamed from
 *                                           active)
 *
 *              +-------+-------+-------+-------+-------+-------+
 *              | empty | Start |  Set  |  Set  |  Del  |  End  |
 *              +-------+-------+-------+-------+-------+-------+
 *         seqno    0       1       1       2       3       4
 *
 *                  ^
 *                  |
 *                  |
 *            CheckpointCursor
 *             (initial pos)
 *
 *     Checkpoint (open)
 *                               numItems: 4 (1x start, 1x set, 2x set)
 *                               snapStart: 4 (first mutation this checkpoint
 *                                             may see/has seen or streamed from
 *                                             active)
 *                               snapEnd: 5 (highest seqno seen or streamed from
 *                                           active)
 *
 *              +-------+-------+-------+-------+-------+
 *              | empty | Start |  Del  |  Set  |  Set
 *              +-------+-------+-------+-------+-------+
 *         seqno    4       4       4       5       6
 *
 * A Checkpoint starts with an empty item, followed by a checkpoint_start,
 * and then 0...N set and del items, finally finishing with a checkpoint_end if
 * the Checkpoint is closed.
 * The empty item exists because Checkpoints are structured such that
 * CheckpointCursors are advanced _before_ dereferencing them, not _after_
 * (this differs from STL iterators which are typically incremented after
 * dereferencing them) - i.e. the pseudo-code for reading elements is:
 *
 *     getElements(CheckpointCursor& cur) {
 *         std::vector<...> result;
 *         while (incrCursorAndCheckValid(cur) {
 *             result.push_back(*cur);
 *         };
 *         return result;
 *     }
 *
 * As such we need to have a dummy element at the start of each Checkpoint, so
 * after the first call to CheckpointManager::incrCursor() the cursor
 * dereferences to the checkpoint_start element.
 *
 * Note that sequence numbers are only unique for normal operations (mutation)
 * and system events - for meta-items like checkpoint start/end they share the
 * same sequence number as the associated op - for all meta operations this is
 * the ID of the following op.
 *
 * Expelling
 * =========
 *
 * Items can be expelled (ejected from memory) from the oldest checkpoint that
 * still has cursors in it.  This can include the open checkpoint.
 *
 * Items are expelled items from checkpoints to reduce memory requirements.
 * This is achieved by identifying the oldest checkpoint that still has cursors
 * in it.  Then identifying where the first cursor is located. For example in
 * the diagram below it is seqno 1004.
 *
 *                 low                                high
 *          dummy seqno                              seqno
 *            |     |                                  |
 *            |     |                                  |
 *           \./   \./                                \./
 *        --------------------------------------------------
 *        | 1001 | 1001 | 1002 | 1003 | 1004 | 1005 | 1006 |
 *        --------------------------------------------------
 *                                      /.\           /.\
 *                                       |             |
 *                                       |             |
 *                                    cursor 1      cursor 2
 *
 * It then expels items from the start of the checkpoint upto and including
 * where the first cursor is located.  The cursor points to the location
 * that was last processed and therefore it is safe for the item pointed to
 * by the cursor to be expelled.
 *
 *
 * In the diagram this means expelling 1000, 1001, 1002, 1003 and 1004.
 * A new dummy is created at the position of where the last cursor pointed
 * and is assigned the same seqno as the previous dummy.
 *
 * After the expel operation the checkpoint in memory is as follows.
 *
 *           new   low     high
 *          dummy seqno   seqno
 *            |      |      |
 *            |      |      |
 *           \./    \./    \./
 *         ---------------------
 *         | 1001 | 1005 | 1006 |
 *         ---------------------
 *           /.\           /.\
 *            |             |
 *            |             |
 *         cursor 1      cursor 2
 *
 *
 * The number of items (queue_op::mutation) in the checkpoint remains unchanged
 * after expelling.  In the above example it means the checkpoint still contains
 * the original six items, as shown below:
 *
 *        -------------------------------------------
 *        | 1001 | 1002 | 1003 | 1004 | 1005 | 1006 |
 *        -------------------------------------------
 *                                /.\           /.\
 *                                 |             |
 *                                 |             |
 *                              cursor 1      cursor 2
 *
 * If a checkpoint contains a single mutation then it is not expelled.  Also
 * if the cursor is pointing to a meta-item the position to expel from is moved
 * backwards until either a mutation item or the dummy item is reached.
 *
 * Checkpoints call the provided memOverheadChangedCallback on any action that
 * changes the memory overhead of the checkpoint - that is, the memory required
 * _beyond_ that of the Items the Checkpoint holds. This occurs at
 * creation/destruction or when queuing new items.
 */
class Checkpoint {
    friend class CheckpointManagerTestIntrospector;

public:
    Checkpoint(CheckpointManager& manager,
               EPStats& st,
               uint64_t id,
               uint64_t snapStart,
               uint64_t snapEnd,
               uint64_t visibleSnapEnd,
               std::optional<uint64_t> highCompletedSeqno,
               uint64_t highPreparedSeqno,
               Vbid vbid,
               CheckpointType checkpointType,
               CheckpointHistorical historical);

    ~Checkpoint();

    /**
     * Return the checkpoint Id
     */
    uint64_t getId() const {
        return checkpointId;
    }

    /**
     * Return the number of all items belonging to this checkpoint, empty item
     * excluded.
     */
    size_t getNumItems() const {
        return toWrite.size() - 1;
    }

    /**
     * Returns the total number of elements in toWrite (including all meta /
     * non-meta / dummy items).
     *
     * Typically used as part of Cursor distance calculations, not directly
     * related to items given to consumers etc.
     */
    size_t getNumberOfElements() const {
        return toWrite.size();
    }

    /**
     * Return the current state of this checkpoint.
     */
    checkpoint_state getState() const {
        return *checkpointState.rlock();
    }

    /**
     * Set the current state of this checkpoint to closed.
     */
    void close() {
        auto& state = *checkpointState.wlock();
        if (state == checkpoint_state::CHECKPOINT_CLOSED) {
            throw std::logic_error(
                    "Checkpoint::close() can't close a closed "
                    "checkpoint!");
        }
        state = checkpoint_state::CHECKPOINT_CLOSED;
    }

    void incNumOfCursorsInCheckpoint() {
        ++numOfCursorsInCheckpoint;
    }

    void decNumOfCursorsInCheckpoint() {
        --numOfCursorsInCheckpoint;
    }

    bool isNoCursorsInCheckpoint() const {
        return (numOfCursorsInCheckpoint == 0);
    }

    /**
     * @return The number of all cursors (ie, persistence and DCP) that reside
     *  in this Checkpoint
     */
    size_t getNumCursorsInCheckpoint() const {
        return numOfCursorsInCheckpoint;
    }

    /**
     * Queue an item to be written to persistent layer.
     * @param item the item to be persisted
     * @return a result indicating the status of the operation.
     */
    QueueDirtyResult queueDirty(const queued_item& qi);

    /**
     * @return true if the item can be de-duplicated, false otherwise
     */
    bool canDedup(const queued_item& existing, const queued_item& in) const;

    /**
     * Returns the first seqno available in this checkpoint for a cursor to pick
     * up. Used for registering cursors at the right position.
     * Logically the returned seqno is a different quantity depending on whether
     * expelling has modified the checkpoint queue:
     *
     * 1. Expel hasn't run -> that's the seqno of checkpoint_start
     * 2. Expel has run -> that's the seqno of the first item after the
     *    checkpoint_start
     */
    uint64_t getMinimumCursorSeqno() const;

    /**
     * Returns the high-seqno for this checkpoints.
     */
    uint64_t getHighSeqno() const;

    uint64_t getSnapshotStartSeqno() const {
        return snapStartSeqno;
    }

    uint64_t getSnapshotEndSeqno() const {
        return snapEndSeqno;
    }

    uint64_t getVisibleSnapshotEndSeqno() const {
        return visibleSnapEndSeqno;
    }

    void setSnapshotEndSeqno(uint64_t seqno, uint64_t visibleSnapEnd) {
        snapEndSeqno = seqno;
        visibleSnapEndSeqno = visibleSnapEnd;
    }

    void setCheckpointType(CheckpointType type) {
        checkpointType = type;
    }

<<<<<<< HEAD
=======
    void setHistorical(CheckpointHistorical hist) {
        historical = hist;
    }

    void setHighCompletedSeqno(std::optional<uint64_t> seqno) {
        highCompletedSeqno = seqno;
    }

>>>>>>> 0e66297a
    std::optional<uint64_t> getHighCompletedSeqno() const {
        return highCompletedSeqno;
    }

    /**
     * Tracks the seqno of the latest prepare queued.
     * @param seqno the seqno of the prepare which has been queued
     */
    void setHighPreparedSeqno(uint64_t seqno) {
        // assignment checks monotonicity
        highPreparedSeqno = seqno;
    }

    /**
     * Returns the seqno of the last prepare queued in the checkpoint.
     */
    std::optional<uint64_t> getHighPreparedSeqno() const {
        if (highPreparedSeqno != 0) {
            return highPreparedSeqno;
        }
        return std::nullopt;
    }

    /**
     * Returns an iterator pointing to the beginning of the CheckpointQueue,
     * toWrite.
     */
    ChkptQueueIterator begin() const {
        return {const_cast<CheckpointQueue&>(toWrite),
                ChkptQueueIterator::Position::begin};
    }

    /**
     * Returns an iterator pointing to the 'end' of the CheckpointQueue,
     * toWrite.
     */
    ChkptQueueIterator end() const {
        return {const_cast<CheckpointQueue&>(toWrite),
                ChkptQueueIterator::Position::end};
    }

    /**
     * Returns the memory held by the checkpoint, which is the sum of the
     * memory used by all items held in the checkpoint plus the checkpoint
     * overhead.
     */
    size_t getMemUsage() const {
        return queuedItemsMemUsage + getMemOverhead();
    }

    /**
     * Returns the overhead of the checkpoint, computed by struct allocators.
     * This is comprised of three components:
     * 1) The size of the Checkpoint object
     * 2) The keyIndex mem usage
     * 3) The mem overhead of internal pointers of the toWrite container that
     *    stores items
     */
    size_t getMemOverheadAllocatorBytes() const {
        return sizeof(Checkpoint) + getKeyIndexAllocatorBytes() +
               getWriteQueueAllocatorBytes();
    }

    /**
     * Returns the memory overhead of the checkpoint, computed by checkpoint
     * internal counters.
     * This is comprised of three components:
     * 1) The size of the Checkpoint object
     * 2) The keyIndex mem usage
     * 3) The mem overhead of internal pointers of the toWrite container that
     *    stores items
     */
    size_t getMemOverhead() const {
        return sizeof(Checkpoint) + keyIndexMemUsage + queueMemOverhead;
    }

    /**
     * Adds a queued_item to the checkpoint and updates the checkpoint stats
     * accordingly.
     * @param qi  The queued_iem to be added to the checkpoint.
     */
    void addItemToCheckpoint(const queued_item& qi);

    /**
     * Removes a queued_item from the checkpoint and updates the checkpoint
     * stats accordingly.
     *
     * @param it Iterator to the item to be removed
     */
    void removeItemFromCheckpoint(CheckpointQueue::const_iterator it);

    /**
     * Expels items in the [checkpoint_start + 1, last].
     *
     * @param last Iterator to the last item to expel (inclusive)
     * @param distance The distance between CheckpointQueue.begin() and last
     * @return the expelled items
     */
    CheckpointQueue expelItems(const ChkptQueueIterator& last, size_t distance);

    /// @return true if this is a disk checkpoint (replica streaming from disk)
    bool isDiskCheckpoint() const {
        return isDiskCheckpointType(checkpointType);
    }

    /// @return true if this is a memory checkpoint
    bool isMemoryCheckpoint() const {
        return checkpointType == CheckpointType::Memory;
    }

    /// @return true if this is an initial disk checkpoint.
    bool isInitialDiskCheckpoint() const {
        return checkpointType == CheckpointType::InitialDisk;
    }

    CheckpointType getCheckpointType() const {
        return checkpointType;
    }

    /// @return the maximum 'deleted' rev-seq for this checkpoint (can be none)
    std::optional<uint64_t> getMaxDeletedRevSeqno() const {
        return maxDeletedRevSeqno;
    }

    /// @return bytes allocated to keyIndex as a signed type
    ssize_t getKeyIndexAllocatorBytes() const {
        return keyIndexAllocator.getBytesAllocated() +
               keyIndexKeyAllocator.getBytesAllocated();
    }

    /// @return bytes allocated to the toWrite as a signed type
    ssize_t getWriteQueueAllocatorBytes() const {
        return queueAllocator.getBytesAllocated();
    }

    // see member variable definition for info
    size_t getQueuedItemsMemUsage() const {
        return queuedItemsMemUsage;
    }

    // see member variable definition for info
    size_t getMemOverheadQueue() const {
        return queueMemOverhead;
    }

    // see member variable definition for info
    size_t getMemOverheadIndex() const {
        return keyIndexMemUsage;
    }

    void addStats(const AddStatFn& add_stat, CookieIface& cookie);

    /**
     * Remove association with a CheckpointManager.
     *
     * After this is called, stats will no longer be accounted against
     * the checkpoint manager, and the Checkpoint shall not have any further
     * items queued.
     */
    void detachFromManager();

    /**
     * Decrease this checkpoint queuedItemsMemUsage stat by the given size.
     * Used at expel for updating that stat once memory is released.
     *
     * @param size
     */
    void applyQueuedItemsMemUsageDecrement(size_t size);

<<<<<<< HEAD
    /**
     * @return whether this checkpoint contains at least one non-meta item
     */
    bool hasNonMetaItems() const;

    /**
     * @return Whether this checkpoint wasn't empty in the past but is empty now
     *  because of ItemExpel. Note that being empty here means "not containing
     *  any non-meta item".
     */
    bool isEmptyByExpel() const;

    /**
     * @return Whether ItemExpel has touched this checkpoint
     */
    bool modifiedByExpel() const;

    /**
     * @return Whether this checkpoint is open
     */
    bool isOpen() const;

    /**
     * @return the seqno of the last item expelled from this checkpoint
     */
    size_t getHighestExpelledSeqno() const;
=======
    CheckpointHistorical getHistorical() const {
        return historical;
    }
>>>>>>> 0e66297a

    // Memory overhead of the toWrite container (a list), ie 3 ptrs (forward,
    // backwards and element pointers) per element in the list.
    static constexpr uint8_t per_item_queue_overhead = 3 * sizeof(uintptr_t);

private:
    /**
     * Make a CheckpointIndexKey for inserting items into or finding items in
     * the key index(es).
     */
    CheckpointIndexKeyType makeIndexKey(const queued_item& item) const;

    // Pointer to the CheckpointManager that owns this Checkpoint.
    // Will be made null when removing the checkpoint from the manager.
    CheckpointManager* manager = nullptr;

    EPStats& stats;
    const uint64_t checkpointId;
    const uint64_t snapStartSeqno;
    class Labeller {
    public:
        std::string getLabel(const char* name) const;
        const Checkpoint& c;
    };
    WEAKLY_MONOTONIC4(uint64_t, snapEndSeqno, Labeller, ThrowExceptionPolicy);

    /// The maximum visible snapshot end (hides prepare/abort), this could be
    /// a WeaklyMonotonic, but many unit tests will violate that.
    uint64_t visibleSnapEndSeqno = 0;

    /// The seqno of the highest expelled item.
    MONOTONIC3(int64_t, highestExpelledSeqno, Labeller);

    const Vbid vbucketId;

    folly::Synchronized<checkpoint_state> checkpointState;

    // Count of the number of all cursors (ie persistence and DCP) that reside
    // in the checkpoint
    cb::AtomicNonNegativeCounter<size_t> numOfCursorsInCheckpoint = 0;

    // Allocator used for tracking memory used by toWrite
    MemoryTrackingAllocator<queued_item> queueAllocator;

    // Allocator used for tracking memory used by keyIndex.
    checkpoint_index::allocator_type keyIndexAllocator;

    // Allocator used for tracking memory used by keys stored in the keyIndex.
    // Only (indirectly) available in stats through keyIndexAllocator's value.
    checkpoint_index::key_type::allocator_type keyIndexKeyAllocator;

    CheckpointQueue toWrite;

    /**
     * We want to allow prepares and commits to exist in the same checkpoint as
     * this simplifies replica code. This is because disk based snapshots can
     * contain both a prepare and a committed item against the same key. For
     * consistency, in memory snapshots should be able to do the same.
     * To do this, maintain two key indexes - one for prepared items and
     * one for committed items, allowing at most one of each type in a
     * single checkpoint.
     * Currently an abort exists in the same namespace as a prepare so we will
     * mimic that here and not allow prepares and aborts in the same checkpoint.
     */
    checkpoint_index committedKeyIndex;
    checkpoint_index preparedKeyIndex;

    /**
     * Helper class for local memory-counters that need to reflect their updates
     * on bucket-level EPStats.
     */
    class MemoryCounter {
    public:
        MemoryCounter(EPStats& stats,
                      cb::AtomicNonNegativeCounter<size_t>* managerUsage)
            : local(0), stats(stats), managerUsage(managerUsage) {
        }

        // Explicitly delete copy/move constructors and assignment to prevent
        // any error in the update of the MemoryCounter's parent
        MemoryCounter(const MemoryCounter&) = delete;
        MemoryCounter& operator=(const MemoryCounter&) = delete;
        MemoryCounter(MemoryCounter&&) = delete;
        MemoryCounter& operator=(MemoryCounter&&) = delete;

        MemoryCounter& operator+=(size_t size);
        MemoryCounter& operator-=(size_t size);

        /**
         * Used to stop accounting statistics against the MemoryCounter's parent
         * CM. Called when a Checkpoint is queued for destruction and so any
         * operation on its MemoryCounters should no longer update its previous
         * CM's totals.
         */
        void detachFromManager();

        operator size_t() const {
            return local;
        }

    private:
        // Stores this checkpoint mem-usage
        cb::NonNegativeCounter<size_t> local;
        // Used to update the "global" bucket counter in EPStats
        EPStats& stats;
        // Pointer to the parent CM counter which needs updating when the
        // local value changes. Null indicates that the Checkpoint isn't owned
        // by a CM anymore (detached to Destroyer)
        cb::AtomicNonNegativeCounter<size_t>* managerUsage;
    };

    // Record the memory overhead of maintaining the keyIndex.
    // This includes each item's key size and sizeof(index_entry).
    MemoryCounter keyIndexMemUsage;

    // Records the memory consumption of all items in the checkpoint queue.
    // For every item we include key, metadata and blob sizes.
    MemoryCounter queuedItemsMemUsage;

    // Memory overhead of the toWrite structure.
    MemoryCounter queueMemOverhead;

    // Is this a checkpoint created by a replica from a received disk snapshot?
    CheckpointType checkpointType;

    // The SyncRep HCS for this checkpoint. Used to ensure that we flush a
    // correct HCS at the end of a snapshot to disk. This is optional as it is
    // only necessary for Disk snapshot (due to de-dupe) and the way we retrieve
    // items from the CheckpointManager for memory snapshots makes it
    // non-trivial to send the HCS in memory snapshot markers.
    const std::optional<uint64_t> highCompletedSeqno;

    // Tracks the seqno of the most recently queued prepare. Once this entire
    // checkpoint has been persisted, the state on disk definitely has a
    // state which could be warmed up and validly have this seqno as the
    // high prepared seqno.
    Monotonic<uint64_t> highPreparedSeqno{0};

    // queueDirty inspects each queued_item looking for isDeleted():true
    // this value tracks the largest rev seqno of those deleted items,
    // and allows the flusher to get the max value irrespective of
    // de-duplication.
    std::optional<uint64_t> maxDeletedRevSeqno;

    // Whether the snapshot stored in this checkpoint is part of a historical
    // sequence of mutation.
    CheckpointHistorical historical;

    friend std::ostream& operator <<(std::ostream& os, const Checkpoint& m);
};<|MERGE_RESOLUTION|>--- conflicted
+++ resolved
@@ -405,17 +405,10 @@
         checkpointType = type;
     }
 
-<<<<<<< HEAD
-=======
     void setHistorical(CheckpointHistorical hist) {
         historical = hist;
     }
 
-    void setHighCompletedSeqno(std::optional<uint64_t> seqno) {
-        highCompletedSeqno = seqno;
-    }
-
->>>>>>> 0e66297a
     std::optional<uint64_t> getHighCompletedSeqno() const {
         return highCompletedSeqno;
     }
@@ -585,7 +578,6 @@
      */
     void applyQueuedItemsMemUsageDecrement(size_t size);
 
-<<<<<<< HEAD
     /**
      * @return whether this checkpoint contains at least one non-meta item
      */
@@ -612,11 +604,10 @@
      * @return the seqno of the last item expelled from this checkpoint
      */
     size_t getHighestExpelledSeqno() const;
-=======
+
     CheckpointHistorical getHistorical() const {
         return historical;
     }
->>>>>>> 0e66297a
 
     // Memory overhead of the toWrite container (a list), ie 3 ptrs (forward,
     // backwards and element pointers) per element in the list.

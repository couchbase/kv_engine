/* -*- Mode: C++; tab-width: 4; c-basic-offset: 4; indent-tabs-mode: nil -*- */
/*
 *     Copyright 2012-Present Couchbase, Inc.
 *
 *   Use of this software is governed by the Business Source License included
 *   in the file licenses/BSL-Couchbase.txt.  As of the Change Date specified
 *   in that file, in accordance with the Business Source License, use of this
 *   software will be governed by the Apache License, Version 2.0, included in
 *   the file licenses/APL2.txt.
 */

#pragma once

#include "mutation_log.h"
#include "utilities/testing_hook.h"
#include "vbucket_fwd.h"
#include "vbucket_state.h"

#include <memcached/engine_common.h>
#include <memcached/engine_error.h>
#include <platform/atomic_duration.h>
#include <platform/cb_time.h>

#include <atomic>
#include <deque>
#include <iosfwd>
#include <map>
#include <mutex>
#include <unordered_set>
#include <vector>

class CookieIface;
class BySeqnoScanContext;
class Configuration;
class EPStats;
class EPBucket;
class GetValue;
class MutationLogReader;
class StatCollector;
class VBucketMap;
class Vbid;
enum class ValueFilter;

struct vbucket_state;

template <typename...>
class StatusCallback;

class GlobalTask;
using ExTask = std::shared_ptr<GlobalTask>;

/**
 * Class representing the current state (phase) of the warmup process.
 *
 * A normal warmup will proceed through various states, the exact sequence
 * dependinng on (amongst other things):
 * - Full vs. Value eviction.
 * - The presence of absence of an access.log file.
 * - The available memory in the bucket compared to the data size.
 */
class WarmupState {
public:
    /// Set of possible states warmup can be in.
    enum class State {
        Initialize,
        CreateVBuckets,
        LoadingCollectionCounts,
        EstimateDatabaseItemCount,
        LoadPreparedSyncWrites,
        PopulateVBucketMap,
        KeyDump,
        LoadingAccessLog,
        CheckForAccessLog,
        LoadingKVPairs,
        LoadingData,
        Done
    };

    // Assignment disallowed; use transition() to modify current state.
    WarmupState& operator=(const WarmupState&) = delete;
    WarmupState& operator=(WarmupState&&) = delete;

    /**
     * Transition to the specified state. If the transition `current` -> `to`
     * is valid then changes the current state to `to`, otherwise throws
     * std::runtime_error
     * @param to The new state to move to.
     * @param allowAnyState If true, force the transition to the given state.
     */
    void transition(State to, bool allowAnyState);

    const char* toString() const;

    State getState() const {
        return state;
    }

    TestingHook<> transitionHook;

private:
    std::atomic<State> state{State::Initialize};

    const char* getStateDescription(State val) const;

    /**
     * @returns true if the `to` state is legal transition based on the state
     *          warmup is currently in.
     */
    bool legalTransition(State from, State to) const;

    friend std::ostream& operator<< (std::ostream& out,
                                     const WarmupState &state);
};

std::string to_string(WarmupState::State val);

/**
 * The Warmup class is responsible for "warming-up" an ep-engine bucket on
 * startup to restore its state from disk.
 *
 * Warmup is a multi stage process, with the exact sequence of stages depending
 * on:
 * a) Eviction mode (full or value)
 * b) Presence of access.log files
 * c) Size of bucket quota vs size of data to load.
 *
 * The possible state transitions are:
 *
 *                           ┌──────────────────┐
 *                           │    Initialise    │
 *                           └──────────────────┘
 *                                     │
 *                                     ▼
 *                           ┌──────────────────┐
 *                           │  CreateVbuckets  │
 *                           └──────────────────┘
 *                                     │
 *                                     ▼
 *                        ┌─────────────────────────┐
 *                        │ LoadingCollectionCounts │
 *                        └─────────────────────────┘
 *                                     │
 *                                     ▼
 *                       ┌───────────────────────────┐
 *                       │ EstimateDatabaseItemCount │
 *                       └───────────────────────────┘
 *                                     │
 *                                     ▼
 *                       ┌───────────────────────────┐
 *                       │   LoadPreparedSyncWrites  │
 *                       └───────────────────────────┘
 *                                     │
 *                                     ▼
 *                       ┌───────────────────────────┐
 *                       │    PoplulateVBucketMap    │
 *                       └───────────────────────────┘
 *                                     │
 *                              Eviction Mode?
 *                      Value ◀────────┴─────▶ Full
 *                         │                    │
 *                         ▼                    │
 *                   ┌──────────┐               │
 *                   │ KeyDump  │      ┌────────┘
 *                   └──────────┘      │
 *                         └───────────┤
 *                                     ▼
 *                     Warm-up reached stop thresholds?
 *         ┌────┐                      │
 *         │Done│◀───────── Yes ───────┤
 *         └────┘                      │
 *                                    No
 *                                     │
 *                                     ▼
 *                          ┌────────────────────┐
 *                          │ CheckForAccessLog  │
 *                          └────────────────────┘
 *                                     │
 *                                     ▼
 *                             Access Log Found?
 *                 ┌─────── Yes  ◀─────┴─────▶  No  ────┐
 *                 ▼                                    ▼
 *       ┌───────────────────┐                   Eviction Mode?
 *       │ LoadingAccessLog  │                          │
 *       └───────────────────┘                          │
 *                 │                     Value ◀────────┴─────▶ Full
 *                 ▼                         │                    │
 * Warm-up reached stop thresholds?          │                    │
 *                 │                ┌────────┘                    │
 *      Yes  ◀─────┴─────▶  No  ────┤                             │
 *        │                         ▼                             ▼
 *        │                  ┌─────────────┐           ┌────────────────────┐
 *        │                  │ LoadingData │           │   LoadingKVPairs   │
 *        │                  └─────────────┘           └────────────────────┘
 *        │                         │                             │
 *        │                         ▼                             │
 *        │                      ┌────┐                           │
 *        └─────────────────────▶│Done│◀──────────────────────────┘
 *                               └────┘
 *
 * KV-engine has the following behaviour as warmup runs.
 *
 * Whilst the following phases are incomplete:
 *
 *    Initialise
 *    CreateVBuckets
 *    LoadingCollectionCounts
 *    EstimateDatabaseItemCount
 *    LoadPreparedSyncWrites
 *    PopulateVBucketMap
 *
 *  1) setVBucket requests are queued (using the EWOULDBLOCK mechanism)
 *  2) The VBucket map is empty. No operation can find a VBucket object to
 *     operate on. For CRUD operations externally clients will see
 *     'temporary_failure' instead of 'not_my_vbucket'.
 *  3) DCP Consumers cannot be created.
 *  4) DCP Producers can be created, but stream-request will fail with
 *     'not_my_vbucket'.
 *
 * On completion of PopulateVBucketMap:
 *
 *  1) All queued setVBucket requests are notified and all new setVBucket
 *     requests can be processed.
 *  2) The VBucket map is populated and operations can now find VBucket objects.
 *     * DCP producer stream-requests can now be processed.
 *     * Value Eviction buckets all CRUD operations will return
 *       'temporary_failure'.
 *     * Full Eviction buckets:
 *       a) Create and update operations return 'temporary_failure'.
 *       b) Read operations are processed. Note that read of a non-existent key
 *          results in a return code of 'temporary_failure' (MB-34909)
 *       c) Delete operations are processed,  Note that delete of a
 *          non-existent key results in a return code of 'temporary_failure'
 *          (MB-34909)
 *
 * At this point the above behaviour remains in place until warmup is considered
 * complete. Warmup completing happens in a number of the tasks.
 *
 *    KeyDump
 *    LoadingAccessLog
 *    LoadingKVPairs
 *    Done
 *
 * Note that once warmup is complete (Warmup::isFinishedLoading() returns true)
 * the warmup will conclude the phase and short-cut to Done. When
 * Warmup::isFinishedLoading() returns true all CRUD operations are fully
 * processed. When Warmup::isComplete() returns true DCP consumers can be
 * created. isComplete() will return true later than isFinishedLoading() as we
 * need to marshall all of the warmup threads before allowing DCP Consumers to
 * prevent race conditions with rollback.
 */
class Warmup {
public:
    /**
     * This constructor exists for the Primary warmup phase, which is a phase of
     * warmup that will read all metadata and populate the given EPBucket with
     * for example "VBucket" objects that are found on disk. On reaching the
     * Done phase the given warmupDoneFunction is invoked.
     *
     * @param st reference to the owning bucket that will be populated
     * @param config reference to the bucket's configuration
     * @param warmupDoneFunction This function is invoked once by Warmup on
     *        reaching the Done state.
     * @param memoryThreshold see setMemoryThreshold - value is passed to that
     *        function
     * @param itemsThreshold see setItemThreshold - value is passed to that
     *        function
     * @param name A name used in logging
     */
    Warmup(EPBucket& st,
           const Configuration& config,
           std::function<void()> warmupDoneFunction,
           size_t memoryThreshold,
           size_t itemsThreshold,
           std::string name);

    /**
     * Constructor exists for creating the Secondary warm-up object. This phase
     * will skip the metadata loading (and assumes the given Warmup object has
     * already done such loading). This object will begin warmup from the
     * CheckForAccessLog phase.
     *
     * @param primaryWarmup Parts of this object are copied/moved into the this
     *        Warmup.
     * @param memoryThreshold see setMemoryThreshold - value is passed to that
     *        function
     * @param itemsThreshold see setItemThreshold - value is passed to that
     *        function
     * @param name A name used in logging
     */
    Warmup(Warmup& primaryWarmup,
           size_t memoryThreshold,
           size_t itemsThreshold,
           std::string name);

    ~Warmup();

    Warmup(const Warmup&) = delete;
    Warmup& operator=(const Warmup&) = delete;
    Warmup(Warmup&&) = delete;
    Warmup& operator=(Warmup&&) = delete;

    void start();
    void stop();

    size_t getEstimatedKeyCount() const;
    size_t getEstimatedValueCount() const;

    void addCommonStats(const StatCollector& collector) const;

    void addStats(const StatCollector& c) const;
    void addSecondaryWarmupStats(const StatCollector& c) const;
    void addSecondaryWarmupStatsToPrometheus(const StatCollector& c) const;

    /**
     * Add state-labelled one-hot metrics expressing the current state of
     * warmup.
     */
    void addStatusMetrics(const StatCollector& c) const;

    cb::time::steady_clock::duration getTime() const {
        return warmup.load();
    }

    void setWarmupTime() {
        warmup.store(cb::time::steady_clock::now() -
                     syncData.lock()->startTime +
                     cb::time::steady_clock::duration(1));
    }

    enum class WarmupAccessLogState { Yield, Done, Failed };
    WarmupAccessLogState tryLoadFromAccessLog(MutationLogReader& lf,
                                              uint16_t shardId);

    bool isComplete() const {
        return finishedLoading && state.getState() == WarmupState::State::Done;
    }

    /**
     * @return true if this warmup has loaded all metadata
     */
    bool hasLoadedMetaData() const;

    bool isFinishedLoading() const {
        return finishedLoading.load();
    }

    bool setFinishedLoading() {
        bool inverse = false;
        return finishedLoading.compare_exchange_strong(inverse, true);
    }

    /**
     * This method store the given cookie for later notification iff Warmup has
     * yet to reach and complete the PopulateVBucketMap phase.
     *
     * @param cookie the callers cookie which might be stored for later
     *        notification (see return value)
     * @return true if the cookie was stored for later notification, false if
     *         not.
     */
    bool maybeWaitForVBucketWarmup(CookieIface* cookie);

    /**
     * Perform any notifications to any pending operations
     * @param status Status code to send to all waiting cookies.
     */
    void notifyWaitingCookies(cb::engine_errc status);

    bool setOOMFailure() {
        bool inverse = false;
        return warmupOOMFailure.compare_exchange_strong(inverse, true);
    }

    bool hasOOMFailure() const {
        return warmupOOMFailure.load();
    }

    bool hasSetVbucketStateFailure() const {
        return syncData.lock()->failedToSetAVbucketState;
    };

    WarmupState::State getWarmupState() const {
        return state.getState();
    }

    void setWarmupStateTransitionHook(std::function<void()> hook) {
        state.transitionHook = hook;
    }

    std::string getThreadStatState() const {
        if (isComplete()) {
            return "complete";
        }

        return "running";
    }

    /**
     * Setup a memory threshold at which Warmup will transition to Done. As
     * Warmup loads data, mem_used will be checked against this percentage of
     * the bucket quota (max_size).
     *
     * This function is related to the configuration parameter
     * primary|secondary_warmup_min_memory_threshold which requires a integer
     * value from 0 to 100, but this function can accept values greater than 100
     * for test purposes.
     *
     * @param perc A integer value that is the % of max_size at which Warmup
     *             will transition to Done.
     */
    void setMemoryThreshold(size_t perc);

    /**
     * Set a scale factor for calculating the ratio of available items that can
     * be loaded before Warmup must transition to Done.
     *
     * Setup a item loaded threshold at which Warmup will transition to Done.
     * As Warmup loads data it will transition to Done if this percentage of
     * the available items is loaded.
     *
     * This function is related to the configuration parameter
     * primary|secondary_warmup_min_items_threshold which requires a integer
     * value from 0 to 100, but this function can accept values greater than 100
     * for test purposes.
     *
     * @param perc A integer value that is the % of items at which Warmup
     *             will transition to Done.
     */
    void setItemThreshold(size_t perc);

    /**
     * Check if Warmup has reached any of the thresholds at which it should
     * transition to Done.
     *
     * A critical side-effect of this function is that when true is returned
     * the reason is logged (a significant statement for the supportability of
     * this component).
     *
     * @return true if the bucket has reached a Warmup "threshold".
     */
    bool hasReachedThreshold() const;

    const std::string& getName() const {
        return name;
    }

    /**
     * Increment stats related to how many keys have been loaded.
     * This will increment the Warmup counter and the bucket "total" owned by
     * EPStats
     */
    void incrementKeys();

    /**
     * Increment stats related to how many value have been loaded.
     * This will increment the Warmup counter and the bucket "total" owned by
     * EPStats
     */
    void incrementValues();

    /// @return the number of keys loaded by this Warmup
    size_t getKeys() const;

    /// @return the number of values loaded by this Warmup
    size_t getValues() const;

    /**
     * Warmup holds weak_ptr references to all VBuckets that are being warmed
     * up. This function will weak_ptr::lock and return a
     * shared_ptr<VBucket which the caller must check for validity.
     *
     * The current implementation means that a O(n) search is performed to find
     * a VBucket associated with vbid. n however max-vbuckets/shards
     *
     * @return VBucketPtr (shared_ptr<VBucket>) which may or may not point to a
     *         VBucket.
     */
    VBucketPtr tryAndGetVbucket(Vbid vbid) const;

    /// @return reference to internal vector of per shard VBData
    const auto& getShardVBData() const {
        return shardVBData;
    }

    /**
     * Callback method for WarmupBackfillTask to notify Warmup that a task
     * has successfully finished.
     *
     * @param nextState The next state to transition to if all backfill tasks
     *                  have finished.
     */
    void backfillTaskFinished(WarmupState::State nextState);

    /**
     * For the following phases of warmup:
     * - KeyDump
     * - LoadingKVPairs
     * - LoadingData
     *
     * This method returns the number of tasks to schedule.
     *
     * @param config The configuration to use for calculating the output, this
     * is generally the value of warmup_backfill_task_shard_ratio. 0.0 means the
     * result is the smaller of the number of shards or the number of reader
     * threads. >0.0 (upto 1.0) results in the number of tasks being the number
     * of shards multiplied by the config (and result is always >0).
     * @param numShards The number of shards.
     * @return The number of tasks to schedule.
     */
    static size_t getNumberOfTasksToSchedule(float config, size_t numShards);

    /**
     * Testing hook which if set is called every time warmup transitions to
     * a new state.
     */
    TestingHook<WarmupState::State> stateTransitionHook;

private:
    void addToTaskSet(size_t taskId);
    void removeFromTaskSet(size_t taskId);

    void step();

    void setEstimatedValueCount(size_t num);

    /*
     * Methods called by the different tasks to perform the given warmup stage.
     *
     * See `Warmup` class-level comment for flowchart of these stages.
     */

    /**
     * Initialises warmup:
     * - Determines if this was a clean shutdown (based on last persisted stats)
     * - Scans the data directory to determine which vBuckets exist on-disk,
     *   from that populating Warmup::shardVbIds vector of shards to vbucket
     *   stats to warmup.
     */
    void initialize();

    /**
     * Creates VBucket objects in memory for the given shard:
     * - For each vbucket found on disk; create an in-memory VBucket object
     *   from the on-disk state.
     */
    void createVBuckets(uint16_t shardId);

    /**
     * Loads the persisted per-collection document count for each vBucket in
     * the given shard.
     */
    void loadCollectionStatsForShard(uint16_t shardId);

    /**
     * Loads the item count of each vBucket from disk for the given shardId:
     * - Reads the item count from disk and sets VBucket::numTotalItems
     * - Updates Warmup::estimatedItemCount with the estimated total items
     *   needed for warmup.
     */
    void estimateDatabaseItemCount(uint16_t shardId);

    /**
     * Loads all prepared SyncWrites for each vBucket in the given shard
     * - Performs a KVStore scan against the DurabilityPrepare namespace,
     *   loading all found documents into memory.
     */
    void loadPreparedSyncWrites(uint16_t shardId);

    /**
     * Adds all warmed up vbuckets (for the shard) to the bucket's VBMap, once
     * added to the VBMap the rest of the system will be able to locate and
     * operate on the VBucket, so this phase must only run once each vbucket is
     * completely initialised.
     * @param shardId The shard for which population should occur
     */
    void populateVBucketMap(uint16_t shardId);

    /**
     * Checks for the existance of an access log file for each shard:
     * - Checks if traffic should be enabled (i.e. enough data already
     *   loaded) - if true transitions to State::Done
     * - Checks for the existance of access logs for all shards.
     */
    void checkForAccessLog();

    /**
     * Loads the access log for the given shardId:
     * - Reads a batch of keys from the access log
     * - For each key read, attempt to fetch key+value from the underlying
     *   KVStore.
     * - If key exists (wasn't subsequently deleted), insert into the
     *   HashTable.
     *
     * @return true if task should reschedule, false if not
     */
    bool loadingAccessLog(uint16_t shardId);

    /**
     * Perform loading from the given access log for the given shard.
     * Loading of access log data will stop on reaching the end of the log or
     * if the time permitted for loading is reached (or fails).
     *
     * @return The state of loading required to determine the next warm-up phase
     */
    WarmupAccessLogState loadFromAccessLog(MutationLogReader& log,
                                           uint16_t shardId);

    /* Terminal state of warmup. Updates statistics and marks warmup as
     * completed
     */
    void done();

    void populateShardVbStates();

    /**
     * Helper method to schedule a task for each shard.
     *
     * @param phase The warmup phase that is being scheduled to run. See
     *  WarmupState::State for details.
     */
    void scheduleShardedTasks(WarmupState::State phase);

    /**
     * Helper method to schedule per sharded tasks which have a bounded
     * number of tasks to run.
     *
     * @param phase The warmup phase that is being scheduled to run. See
     *  WarmupState::State for details.
     */
    void scheduleShardedAndBoundedTasks(WarmupState::State phase);

    void transition(WarmupState::State to, bool force = false);

    /// @return how many shards warmup is working with (this sets the
    ///         concurrency of certain stages).
    size_t getNumShards() const;

    /// private and common setup used by the two constructors
    void setup(size_t memoryThreshold, size_t itemsThreshold);

    /// log as INFO interesting statistics about this Warmup
    void logStats() const;

    WarmupState state;

    EPBucket& store;
    const Configuration& config;
    const EPStats& stats;

    using PendingCookiesQueue = std::deque<CookieIface*>;
    struct SyncData {
        SyncData() = default;
        SyncData(std::function<void()> doneFunction)
            : doneFunction(std::move(doneFunction)) {
        }
        bool cleanShutdown{false};
        bool corruptAccessLog{false};
        cb::time::steady_clock::time_point startTime;
        /// True if we've been unable to persist vbucket state during warmup
        bool failedToSetAVbucketState{false};

        // If true warmup will collect cookies and notify them when
        // PopulateVBucketMap is complete.
        bool mustSaveCookies{true};
        /// All of the cookies which need notifying when create-vbuckets is done
        PendingCookiesQueue cookies;

        // Unordered set to hold the current executing tasks
        std::unordered_set<size_t> taskSet;

        // A callback to invoke when Warmup is Done.
        std::function<void()> doneFunction = []() {};

        std::unordered_map<Vbid, std::weak_ptr<VBucket>> weakVbMap;
    };
    folly::Synchronized<SyncData, std::mutex> syncData;

    // Time it took to load metadata and complete warmup, stored atomically.
    cb::AtomicDuration<> metadata;
    cb::AtomicDuration<> warmup;
    std::atomic<size_t> threadtask_count{0};
    std::atomic<size_t> backfillTaskCounter{0};

    // VBData stores information for one VBucket
    struct VBData {
        VBData(Vbid id, vbucket_state state)
            : vbid(id), state(std::move(state)) {
        }

        // The id of the vbucket
        Vbid vbid;

        // The state read from the vbucket during Warmup::populateShardVbStates
        vbucket_state state;

        // The VB object created in the CreateVBuckets phase. This object is
        // given to vbMap in the PopulateVBucketMap phase and not used in other
        // phases. It is used in phases between CreateVBuckets and
        // PopulateVBucketMap, e.g. during LoadCollectionCounts.
        VBucketPtr vbucketPtr;
    };

    // ShardList is a vector of VBData, one per vbucket found on disk for the
    // shard. The vbuckets in the container are not ordered (see
    // populateShardVbStates)
    using ShardList = std::vector<VBData>;

    // A vector of ShardList per shard. This object is indexed by shard-ID and
    // Warmup construction sizes this vector (or in the secondary Warmup path
    // moves an existing vector from primary Warmup).
    //
    // The ShardList/ShardData are all initialised in the single threaded
    // Initialise phase of warmup.
    //
    // During:
    //   * CreateVBucket
    //   * LoadingCollectionCounts
    //   * EstimateDatabaseItemCount
    //   * LoadPreparedSyncWrites
    //   * PoplulateVBucketMap
    //   * KeyDump
    //   * LoadingAccessLog
    //   * LoadingData
    //   * LoadingKVPairs
    // different threads can concurrently access this structur but each thread
    // accesses just one shard.
    std::vector<ShardList> shardVBData;

    cb::AtomicDuration<> estimateTime;

    /**
     * Has the data loading finished? This was historically called
     * warmupCompleted and many operations are blocked until this flag is set to
     * true. A warmup is not necessarily "complete" in its entirety though if we
     * stopped loading due to hitting some memory threshold (such as the LWM of
     * a full eviction bucket).
     */
    std::atomic<bool> finishedLoading{false};
    std::atomic<bool> warmupOOMFailure{false};
    std::atomic<size_t> estimatedKeyCount{std::numeric_limits<size_t>::max()};
    std::atomic<size_t> estimatedValueCount{std::numeric_limits<size_t>::max()};

    std::vector<std::vector<std::unique_ptr<MutationLogReader>>> accessLog;

    /**
     * A scale factor for computing how much memory can be consumed during
     * Warmup. Atomic as it can be written and read and different threads.
     */
    std::atomic<double> maxSizeScaleFactor{0.0};

    /**
     * A scale factor for calculating the maximum number of items that can be
     * loaded by Warmup. Atomic as it can be written and read and different
     * threads.
     */
    std::atomic<double> maxItemsScaleFactor{0.0};

    /// A name used in logging about Warmup
    const std::string name;

<<<<<<< HEAD
    /// counter of keys loaded by this Warmup
    cb::RelaxedAtomic<size_t> keys{0};
    /// counter of values loaded by this Warmup
    cb::RelaxedAtomic<size_t> values{0};
=======
    std::deque<MutationLog> accessLog;
    // checkForAccessLog populates this vector with the ids of shards that have
    // an access log to load from and scheduleLoadingAccessLog uses this list of
    // shards to schedule one task per shard that has an access log.
    std::vector<uint16_t> accessLogShards;

    // Count of tasks scheduled, used by the tasks to determine when all tasks
    // have completed and the next phase of warmup can be started.
    std::atomic<size_t> accessLogTasks{0};

    // Count of keys that were loaded by access log phase.
    cb::RelaxedAtomic<size_t> accessLogKeysLoaded{0};
>>>>>>> c89f9b5a

    // To avoid making a number of methods on Warmup public; grant friendship
    // to the various Tasks which run the stages of warmup.
    friend class WarmupInitialize;
    friend class WarmupCreateVBuckets;
    friend class WarmupLoadingCollectionCounts;
    friend class WarmupEstimateDatabaseItemCount;
    friend class WarmupLoadPreparedSyncWrites;
    friend class WarmupPopulateVBucketMap;
    friend class WarmupCheckforAccessLog;
    friend class WarmupKeyDump;
    friend class WarmupLoadAccessLog;
    friend class WarmupVbucketVisitor;
    friend class WarmupBackfillTask;
    friend class WarmupLoadingKVPairs;
    friend class WarmupLoadingData;
    friend class WarmupCompletion;
};<|MERGE_RESOLUTION|>--- conflicted
+++ resolved
@@ -621,6 +621,11 @@
     void scheduleShardedTasks(WarmupState::State phase);
 
     /**
+     * Helper method to schedule a task for each shard that has an access log.
+     */
+    void scheduleAccessLogTasks();
+
+    /**
      * Helper method to schedule per sharded tasks which have a bounded
      * number of tasks to run.
      *
@@ -758,13 +763,11 @@
     /// A name used in logging about Warmup
     const std::string name;
 
-<<<<<<< HEAD
     /// counter of keys loaded by this Warmup
     cb::RelaxedAtomic<size_t> keys{0};
     /// counter of values loaded by this Warmup
     cb::RelaxedAtomic<size_t> values{0};
-=======
-    std::deque<MutationLog> accessLog;
+
     // checkForAccessLog populates this vector with the ids of shards that have
     // an access log to load from and scheduleLoadingAccessLog uses this list of
     // shards to schedule one task per shard that has an access log.
@@ -776,7 +779,6 @@
 
     // Count of keys that were loaded by access log phase.
     cb::RelaxedAtomic<size_t> accessLogKeysLoaded{0};
->>>>>>> c89f9b5a
 
     // To avoid making a number of methods on Warmup public; grant friendship
     // to the various Tasks which run the stages of warmup.

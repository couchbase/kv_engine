--- conflicted
+++ resolved
@@ -775,7 +775,6 @@
         const bool fetchCompressed =
                 (state.filter == ValueFilter::VALUES_COMPRESSED);
         Doc* doc = nullptr;
-        std::optional<sized_buf> value;
         if (state.filter != ValueFilter::KEYS_ONLY) {
             const couchstore_open_options openOptions =
                     fetchCompressed ? 0 : DECOMPRESS_DOC_BODIES;
@@ -786,16 +785,12 @@
                 // scan.
                 return errCode;
             }
-            value = doc->data;
-        }
-
-<<<<<<< HEAD
-=======
+        }
+
         std::optional<sized_buf> value;
         if (doc) {
             value = doc->data;
         }
->>>>>>> 112e09c3
         state.userFunc(GetValue{makeItemFromDocInfo(
                 state.vb, *docinfo, *metadata, value, fetchCompressed)});
         if (doc) {

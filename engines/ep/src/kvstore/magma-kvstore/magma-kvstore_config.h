/* -*- Mode: C++; tab-width: 4; c-basic-offset: 4; indent-tabs-mode: nil -*- */
/*
 *     Copyright 2018-Present Couchbase, Inc.
 *
 *   Use of this software is governed by the Business Source License included
 *   in the file licenses/BSL-Couchbase.txt.  As of the Change Date specified
 *   in that file, in accordance with the Business Source License, use of this
 *   software will be governed by the Apache License, Version 2.0, included in
 *   the file licenses/APL2.txt.
 */

#pragma once

#include "kvstore/kvstore_config.h"

#include "ep_types.h"
#include "libmagma/magma.h"
#include "utilities/testing_hook.h"

#include <memcached/thread_pool_config.h>
#include <chrono>

using namespace std::chrono_literals;

class Configuration;
class MagmaKVStore;

// This class represents the MagmaKVStore specific configuration.
// MagmaKVStore uses this in place of the KVStoreConfig base class.
class MagmaKVStoreConfig : public KVStoreConfig {
public:
    // Initialize the object from the central EPEngine Configuration
    MagmaKVStoreConfig(Configuration& config,
                       std::string_view backend,
                       uint16_t numShards,
                       uint16_t shardid);

    void setStore(MagmaKVStore* store);

    size_t getBucketQuota() const {
        return bucketQuota;
    }
    void setBucketQuota(size_t value);

    float getMagmaMemoryQuotaLowWaterMarkRatio() const {
        return magmaMemoryQuotaLowWaterMarkRatio;
    }

    size_t getMagmaDeleteMemtableWritecache() const {
        return magmaDeleteMemtableWritecache;
    }
    float getMagmaDeleteFragRatio() const {
        return magmaDeleteFragRatio;
    }
    size_t getMagmaMaxCheckpoints() const {
        return magmaMaxCheckpoints;
    }
    std::chrono::milliseconds getMagmaCheckpointInterval() const {
        return magmaCheckpointInterval;
    }
    void setMagmaCheckpointInterval(std::chrono::milliseconds val) {
        magmaCheckpointInterval = val;
    }
    std::chrono::milliseconds getMagmaMinCheckpointInterval() const {
        return magmaMinCheckpointInterval;
    }
    void setMagmaMinCheckpointInterval(std::chrono::milliseconds val) {
        magmaMinCheckpointInterval = val;
    }
    float getMagmaCheckpointThreshold() const {
        return magmaCheckpointThreshold;
    }
    std::chrono::milliseconds getMagmaHeartbeatInterval() const {
        return magmaHeartbeatInterval;
    }
    size_t getMagmaMaxWriteCache() const {
        return magmaMaxWriteCache;
    }
    float getMagmaMemQuotaRatio() const {
        return magmaMemQuotaRatio;
    }
    float getMagmaWriteCacheRatio() const {
        return magmaWriteCacheRatio;
    }
    bool getMagmaEnableDirectIo() const {
        return magmaEnableDirectIo;
    }
    size_t getMagmaInitialWalBufferSize() const {
        return magmaInitialWalBufferSize;
    }

    bool getMagmaSyncEveryBatch() const {
        return magmaSyncEveryBatch;
    }
    void setMagmaSyncEveryBatch(bool value) {
        magmaSyncEveryBatch = value;
    }

    bool getMagmaEnableUpsert() const {
        return magmaEnableUpsert;
    }
    float getMagmaExpiryFragThreshold() const {
        return magmaExpiryFragThreshold;
    }
    std::chrono::seconds getMagmaExpiryPurgerInterval() const {
        return magmaExpiryPurgerInterval;
    }
    bool getMagmaEnableBlockCache() const {
        return magmaEnableBlockCache.load();
    }
    size_t getMagmaFragmentationPercentage() const {
        return magmaFragmentationPercentage.load();
    }
    void setMagmaFragmentationPercentage(size_t value);

    void setStorageThreads(ThreadPoolConfig::StorageThreadCount value);

    ThreadPoolConfig::StorageThreadCount getStorageThreads() const {
        return storageThreads.load();
    }

    size_t getMagmaFlusherPercentage() const {
        return magmaFlusherPercentage.load();
    }
    void setMagmaFlusherThreadPercentage(size_t value);

    size_t getMagmaMaxDefaultStorageThreads() const {
        return magmaMaxDefaultStorageThreads;
    }

<<<<<<< HEAD
    size_t getMagmaMinValueBlockSizeThreshold() const {
        return magmaMinValueBlockSizeThreshold;
    }

=======
    size_t getMagmaSeqTreeDataBlockSize() const {
        return magmaSeqTreeDataBlockSize.load();
    }

    void setMagmaSeqTreeDataBlockSize(size_t value);

    size_t getMagmaSeqTreeIndexBlockSize() const {
        return magmaSeqTreeIndexBlockSize.load();
    }

    void setMagmaSeqTreeIndexBlockSize(size_t value);

    size_t getMagmaKeyTreeDataBlockSize() const {
        return magmaKeyTreeDataBlockSize.load();
    }

    void setMagmaKeyTreeDataBlockSize(size_t value);

    size_t getMagmaKeyTreeIndexBlockSize() const {
        return magmaKeyTreeIndexBlockSize.load();
    }

    void setMagmaKeyTreeIndexBlockSize(size_t value);

>>>>>>> a6461142
    size_t getMagmaMaxRecoveryBytes() const {
        return magmaMaxRecoveryBytes;
    }

    void setMetadataPurgeAge(size_t value) {
        metadataPurgeAge.store(value);
    }

    size_t getMetadataPurgeAge() const {
        return metadataPurgeAge.load();
    }

    std::chrono::seconds getMagmaMaxLevel0TTL() const {
        return magmaMaxLevel0TTL;
    }

    float getMagmaBloomFilterAccuracy() const {
        return magmaBloomFilterAccuracy;
    }

    float getMagmaBloomFilterAccuracyForBottomLevel() const {
        return magmaBloomFilterAccuracyForBottomLevel;
    }

    bool getMagmaEnableWAL() const {
        return magmaEnableWAL;
    }

    bool getMagmaEnableMemoryOptimizedWrites() const {
        return magmaEnableMemoryOptimizedWrites;
    }

    bool getMagmaEnableGroupCommit() const {
        return magmaEnableGroupCommit;
    }

    std::chrono::milliseconds getMagmaGroupCommitMaxSyncWaitDuration() const {
        return magmaGroupCommitMaxSyncWaitDuration;
    }

    size_t getMagmaGroupCommitMaxTransactionCount() const {
        return magmaGroupCommitMaxTransactionCount;
    }

    std::string getMagmaIndexCompressionAlgo() const {
        return magmaIndexCompressionAlgo;
    }

    std::string getMagmaDataCompressionAlgo() const {
        return magmaDataCompressionAlgo;
    }

    void setMagmaMemQuotaRatio(float value);

    void setMagmaEnableBlockCache(bool enable);

    void setMakeDirectoryFn(magma::DirectoryConstructor fn) {
        magmaCfg.FS.MakeDirectory = fn;
    }

    void setReadOnly(bool readOnly) {
        setReadOnlyHook();
        magmaCfg.ReadOnly = readOnly;
    }

    bool isReadOnly() const {
        return magmaCfg.ReadOnly;
    }

    bool isSanityCheckingVBucketMapping() const {
        return sanityCheckVBucketMapping;
    }
    void setSanityCheckVBucketMapping(bool value) {
        sanityCheckVBucketMapping.store(value);
    }

    cb::ErrorHandlingMethod getVBucketMappingErrorHandlingMethod() const {
        return vBucketMappingErrorHandlingMethod;
    }
    void setVBucketMappingErrorHandlingMethod(cb::ErrorHandlingMethod value) {
        vBucketMappingErrorHandlingMethod = value;
    }

    bool isPerDocumentCompressionEnabled() const {
        return perDocumentCompressionEnabled;
    }
    void setPerDocumentCompressionEnabled(bool value) {
        perDocumentCompressionEnabled = value;
    }

    magma::Magma::Config magmaCfg;

    /**
     * Called when we attempt to set the config to read only (so that we can
     * make config adjustments before we open the read only magma instance)
     */
    TestingHook<> setReadOnlyHook;

private:
    class ConfigChangeListener;

    MagmaKVStore* store;

    // Bucket RAM Quota
    std::atomic<size_t> bucketQuota;

    // Magma uses a lazy update model to maintain the sequence index. It
    // maintains a list of deleted seq #s that were deleted from the key Index.
    size_t magmaDeleteMemtableWritecache;

    // Magma compaction runs frequently and applies all methods of compaction
    // (removal of duplicates, expiry, tombstone removal) but it does not always
    // visit every sstable. In order to run compaction over less visited
    // sstables, magma uses a variety of methods to determine which range of
    // sstables need visited.
    //
    // This is the minimum fragmentation ratio for when magma will trigger
    // compaction based on the number of duplicate keys removed.
    float magmaDeleteFragRatio;

    // Magma keeps track of expiry histograms per sstable to determine
    // when an expiry compaction should be run. The fragmentation threshold
    // applies across all the kvstore but only specific sstables will be
    // visited.
    float magmaExpiryFragThreshold;

    // Intervals at which magma expiry purger is executed
    std::chrono::seconds magmaExpiryPurgerInterval;

    // Max checkpoints that can be rolled back to
    int magmaMaxCheckpoints;

    // Time interval between checkpoints
    std::chrono::milliseconds magmaCheckpointInterval;

    // Minimum time interval between two checkpoints
    std::chrono::milliseconds magmaMinCheckpointInterval;

    // Fraction of total data before checkpoint is created
    float magmaCheckpointThreshold;

    // Time interval (in milliseconds) between heartbeat tasks
    std::chrono::milliseconds magmaHeartbeatInterval;

    // WAL ensures Magma's atomicity, durability. Disabling it is useful in
    // performance analysis.
    bool magmaEnableWAL;

    // When enabled, if copying a write batch into memtable results in exceeding
    // the write cache quota, Magma avoids the copy and instead flushes the
    // batch to disk on the writer thread itself. This tradeoffs an increase in
    // write latency for reduced memory consumption and obeys quota limits. If
    // copying a batch keeps us under the quota, Magma will to continue to
    // copy and do the flush in background.
    bool magmaEnableMemoryOptimizedWrites;

    // Magma uses a common skiplist to buffer all items at the shard level
    // called the write cache. The write cache contains items from all the
    // kvstores that are part of the shard and when it is flushed, each
    // kvstore will receive a few items each.
    size_t magmaMaxWriteCache;

    // Magma Memory Quota as a ratio of Bucket Quota
    std::atomic<float> magmaMemQuotaRatio;

    // This ratio is the fraction of memory quota used as Magma's low watermark.
    // The low watermark is used to size the writecache and block cache in
    // magma. This sizing accounts for bloom filter memory usage but bloom
    // filters are not evicted until the memory quota is reached.
    float magmaMemoryQuotaLowWaterMarkRatio;

    // Magma uses a write ahead log to quickly persist items during bg
    // flushing. This buffer contains the items along with control records
    // like begin/end transaction. It can be flushed many times for a batch
    // of items.
    size_t magmaInitialWalBufferSize;

    // Used in testing to make sure each batch is flushed to disk to simulate
    // how couchstore flushes each batch to disk.
    bool magmaSyncEveryBatch;

    // When true, the kv_engine will utilize Magma's upsert capabiltiy
    // but accurate document counts for the data store or collections can
    // not be maintained.
    bool magmaEnableUpsert;

    // Ratio of available memory that magma write cache can utilized up
    // to the magmaMaxWriteCache limit.
    float magmaWriteCacheRatio;

    // When true, directs magma to use direct io when writing sstables.
    bool magmaEnableDirectIo;

    // Magma can utilize an LRU policy driven block cache that maintains
    // the index blocks from sstables.
    std::atomic<bool> magmaEnableBlockCache;

    // Percentage of fragmentation which magma will attempt to maintain via
    // compaction. Atomic as this can be changed dynamically.
    std::atomic<size_t> magmaFragmentationPercentage;

    // Percentage of storage threads which magma will use a flushers. The
    // remaining threads will be compactors. Atomic as this can be changed
    // dynamically.
    std::atomic<size_t> magmaFlusherPercentage;

    /**
     * Number of threads the storage backend is allowed to run. The "default"
     * value of 0 infers the number of storage threads from the number of writer
     * threads. This value exists in the memcached config, not the bucket
     * config, so we have to default the value here for unit tests.
     */
    std::atomic<ThreadPoolConfig::StorageThreadCount> storageThreads{
            ThreadPoolConfig::StorageThreadCount::Default};

    /**
     * Data block size for SeqIndex SSTable.
     */
    std::atomic<size_t> magmaSeqTreeDataBlockSize{4096};

    /**
     * Index block size for SeqIndex SSTable.
     */
    std::atomic<size_t> magmaSeqTreeIndexBlockSize{4096};

    /**
     * Data block size for KeyIndex SSTable.
     */
    std::atomic<size_t> magmaKeyTreeDataBlockSize{4096};

    /**
     * Index block size for KeyIndex SSTable.
     */
    std::atomic<size_t> magmaKeyTreeIndexBlockSize{4096};

    /**
     * If the number of storage threads = 0, then we set the number
     * of storage threads based on the number of writer threads up to a
     * maximum of 20 threads and use magma_flusher_thread_percentage to
     * determine the ratio of flusher and compactor threads.
     */
    size_t magmaMaxDefaultStorageThreads{20};

    /**
     * Magma creates value blocks for values larger than this size. Value
     * blocks only contain a single KV item and their reads/writes are
     * optimised for memory as it avoids many value copies. Right now
     * compression is turned off for value blocks to reduce memory consumption
     * while building them. This setting should be at least as large as the
     * SeqIndex block size.
     */
    size_t magmaMinValueBlockSizeThreshold;

    /**
     * Cached copy of the persistent_metadata_purge_age. Used in
     * MagmaKVStore::getExpiryOrPurgeTime() to calculate the time at which
     * tombstones should be purged.
     */
    std::atomic<size_t> metadataPurgeAge;

    /**
     * Max amount of data that is replayed from the WAL during magma's
     * recovery. When this threshold is reached, magma creates a temporary
     * checkpoint to recover at. This is per kvstore and in bytes.
     */
    size_t magmaMaxRecoveryBytes{67108864};

    /**
     * Maximum life time for data in level-0 before it is
     * merged
     */
    std::chrono::seconds magmaMaxLevel0TTL{600};

    /**
     * Accuracy of Magma's per SSTable bloom filter. These bloom filters are
     * only enabled for the key index and this config is used for all levels
     * apart from the bottom level. The bloom filter's total size and memory
     * usage per key is computed from this config.
     */
    float magmaBloomFilterAccuracy;
    /**
     * Accuracy of Magma's per SSTable bloom filter. These bloom filters are
     * only enabled for the key index and this config is used only for the
     * bottom level. We have a special config for the bottom since most of the
     * data resides in the bottom level and these bloom filters are only used to
     * avoid IO in case on non-existent keys.
     */
    float magmaBloomFilterAccuracyForBottomLevel;

    /**
     * Index block level and checkpoint file compression algorithm for Magma.
     * This config will be applied during block creation for blocks that don't
     * contain documents ie. blocks that do not reside in the bottom level of
     * the sequence index
     */
    std::string magmaIndexCompressionAlgo;
    /**
     * Compression algorithm used by Magma to compress data blocks where
     * documents are stored.
     */
    std::string magmaDataCompressionAlgo;

    /**
     * Group Commit allows transactions in magma to be grouped
     * together to reduce the number of WAL fsyncs. When a
     * transaction is ready to fsync, if there are new transactions
     * waiting to start, we stall the transaction waiting to fsync
     * until there are no more transactions waiting to start for
     * a given magma instance.
     */
    bool magmaEnableGroupCommit;

    /**
     * When group commit is enabled, magma_group_commit_max_sync_wait_duration
     * can be used as a limit to how long a stalled transaction will wait
     * before the WAL fsync is enabled regardless if there are
     * transactions waiting to execute. If the oldest transaction waiting
     * has been waint for magmaGroupCommitMaxSyncWaitDuration or longer,
     * the current transaction will trigger the WAL fsync.
     */
    std::chrono::milliseconds magmaGroupCommitMaxSyncWaitDuration;

    /**
     * When group commit is enabled, magma_group_commit_max_transaction_count
     * can be used as a limit to how long a stalled transaction will wait
     * before the WAL fsync is enabled regardless if there are
     * transactions waiting to execute. If the current transaction plus the
     * count of waiting transactions >= magmaGroupCommitMaxTransactionCount,
     * the current transaction will trigger the WAL fsync.
     */
    size_t magmaGroupCommitMaxTransactionCount;

    /**
     * Should we validate that the key - vBucket mapping is correct?
     */
    std::atomic_bool sanityCheckVBucketMapping;

    /**
     * Should the kvstore apply compression to any items which are not already
     * datatype Snappy.
     *
     * Does not affect _block-level_ compression, just per-document compression
     */
    std::atomic<bool> perDocumentCompressionEnabled;

    /**
     * The method in which errors are handled should the key - vBucket mapping
     * be incorrect.
     */
    std::atomic<cb::ErrorHandlingMethod> vBucketMappingErrorHandlingMethod;
};<|MERGE_RESOLUTION|>--- conflicted
+++ resolved
@@ -128,12 +128,10 @@
         return magmaMaxDefaultStorageThreads;
     }
 
-<<<<<<< HEAD
     size_t getMagmaMinValueBlockSizeThreshold() const {
         return magmaMinValueBlockSizeThreshold;
     }
 
-=======
     size_t getMagmaSeqTreeDataBlockSize() const {
         return magmaSeqTreeDataBlockSize.load();
     }
@@ -158,7 +156,6 @@
 
     void setMagmaKeyTreeIndexBlockSize(size_t value);
 
->>>>>>> a6461142
     size_t getMagmaMaxRecoveryBytes() const {
         return magmaMaxRecoveryBytes;
     }

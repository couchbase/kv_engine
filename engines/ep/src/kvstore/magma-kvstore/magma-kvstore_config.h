/* -*- Mode: C++; tab-width: 4; c-basic-offset: 4; indent-tabs-mode: nil -*- */
/*
 *     Copyright 2018-Present Couchbase, Inc.
 *
 *   Use of this software is governed by the Business Source License included
 *   in the file licenses/BSL-Couchbase.txt.  As of the Change Date specified
 *   in that file, in accordance with the Business Source License, use of this
 *   software will be governed by the Apache License, Version 2.0, included in
 *   the file licenses/APL2.txt.
 */

#pragma once

#include "kvstore/kvstore_config.h"

#include "ep_types.h"
#include "libmagma/magma.h"
#include "utilities/testing_hook.h"

#include <memcached/thread_pool_config.h>
#include <chrono>

using namespace std::chrono_literals;

class Configuration;
class MagmaKVStore;

// This class represents the MagmaKVStore specific configuration.
// MagmaKVStore uses this in place of the KVStoreConfig base class.
class MagmaKVStoreConfig : public KVStoreConfig {
public:
    // Initialize the object from the central EPEngine Configuration
    MagmaKVStoreConfig(Configuration& config,
                       std::string_view backend,
                       uint16_t numShards,
                       uint16_t shardid);

    void setStore(MagmaKVStore* store);

    size_t getBucketQuota() const {
        return bucketQuota;
    }
    void setBucketQuota(size_t value);

    float getMagmaMemoryQuotaLowWaterMarkRatio() const {
        return magmaMemoryQuotaLowWaterMarkRatio;
    }

    size_t getMagmaDeleteMemtableWritecache() const {
        return magmaDeleteMemtableWritecache;
    }
    float getMagmaDeleteFragRatio() const {
        return magmaDeleteFragRatio;
    }
    size_t getMagmaMaxCheckpoints() const {
        return magmaMaxCheckpoints;
    }
    std::chrono::milliseconds getMagmaCheckpointInterval() const {
        return magmaCheckpointInterval;
    }
    void setMagmaCheckpointInterval(std::chrono::milliseconds val) {
        magmaCheckpointInterval = val;
    }
    std::chrono::milliseconds getMagmaMinCheckpointInterval() const {
        return magmaMinCheckpointInterval;
    }
    void setMagmaMinCheckpointInterval(std::chrono::milliseconds val) {
        magmaMinCheckpointInterval = val;
    }
    float getMagmaCheckpointThreshold() const {
        return magmaCheckpointThreshold;
    }
    std::chrono::milliseconds getMagmaHeartbeatInterval() const {
        return magmaHeartbeatInterval;
    }
    size_t getMagmaMaxWriteCache() const {
        return magmaMaxWriteCache;
    }
    float getMagmaMemQuotaRatio() const {
        return magmaMemQuotaRatio;
    }
    float getMagmaWriteCacheRatio() const {
        return magmaWriteCacheRatio;
    }
    bool getMagmaEnableDirectIo() const {
        return magmaEnableDirectIo;
    }
    size_t getMagmaInitialWalBufferSize() const {
        return magmaInitialWalBufferSize;
    }

    bool getMagmaSyncEveryBatch() const {
        return magmaSyncEveryBatch;
    }
    void setMagmaSyncEveryBatch(bool value) {
        magmaSyncEveryBatch = value;
    }

    bool getMagmaEnableUpsert() const {
        return magmaEnableUpsert;
    }
    float getMagmaExpiryFragThreshold() const {
        return magmaExpiryFragThreshold;
    }
    std::chrono::seconds getMagmaExpiryPurgerInterval() const {
        return magmaExpiryPurgerInterval;
    }
    bool getMagmaEnableBlockCache() const {
        return magmaEnableBlockCache.load();
    }
    size_t getMagmaFragmentationPercentage() const {
        return magmaFragmentationPercentage.load();
    }
    void setMagmaFragmentationPercentage(size_t value);

    void setStorageThreads(ThreadPoolConfig::StorageThreadCount value);

    ThreadPoolConfig::StorageThreadCount getStorageThreads() const {
        return storageThreads.load();
    }

    size_t getMagmaFlusherPercentage() const {
        return magmaFlusherPercentage.load();
    }
    void setMagmaFlusherThreadPercentage(size_t value);

    size_t getMagmaMaxDefaultStorageThreads() const {
        return magmaMaxDefaultStorageThreads;
    }

    size_t getMagmaMinValueBlockSizeThreshold() const {
        return magmaMinValueBlockSizeThreshold;
    }

    size_t getMagmaSeqTreeDataBlockSize() const {
        return magmaSeqTreeDataBlockSize.load();
    }

    void setMagmaSeqTreeDataBlockSize(size_t value);

    size_t getMagmaSeqTreeIndexBlockSize() const {
        return magmaSeqTreeIndexBlockSize.load();
    }

    void setMagmaSeqTreeIndexBlockSize(size_t value);

    size_t getMagmaKeyTreeDataBlockSize() const {
        return magmaKeyTreeDataBlockSize.load();
    }

    void setMagmaKeyTreeDataBlockSize(size_t value);

    size_t getMagmaKeyTreeIndexBlockSize() const {
        return magmaKeyTreeIndexBlockSize.load();
    }

    void setMagmaKeyTreeIndexBlockSize(size_t value);

    size_t getMagmaMaxRecoveryBytes() const {
        return magmaMaxRecoveryBytes;
    }

    void setMetadataPurgeAge(size_t value) {
        metadataPurgeAge.store(value);
    }

    size_t getMetadataPurgeAge() const {
        return metadataPurgeAge.load();
    }

    std::chrono::seconds getMagmaMaxLevel0TTL() const {
        return magmaMaxLevel0TTL;
    }

    float getMagmaBloomFilterAccuracy() const {
        return magmaBloomFilterAccuracy;
    }

    float getMagmaBloomFilterAccuracyForBottomLevel() const {
        return magmaBloomFilterAccuracyForBottomLevel;
    }

    bool getMagmaEnableWAL() const {
        return magmaEnableWAL;
    }

    bool getMagmaEnableMemoryOptimizedWrites() const {
        return magmaEnableMemoryOptimizedWrites;
    }

    bool getMagmaEnableGroupCommit() const {
        return magmaEnableGroupCommit;
    }

    std::chrono::milliseconds getMagmaGroupCommitMaxSyncWaitDuration() const {
        return magmaGroupCommitMaxSyncWaitDuration;
    }

    size_t getMagmaGroupCommitMaxTransactionCount() const {
        return magmaGroupCommitMaxTransactionCount;
    }

    std::string getMagmaIndexCompressionAlgo() const {
        return magmaIndexCompressionAlgo;
    }

    std::string getMagmaDataCompressionAlgo() const {
        return magmaDataCompressionAlgo;
    }

    void setMagmaMemQuotaRatio(float value);

    void setMagmaEnableBlockCache(bool enable);

    void setMakeDirectoryFn(magma::DirectoryConstructor fn) {
        magmaCfg.FS.MakeDirectory = fn;
    }

    void setReadOnly(bool readOnly) {
        setReadOnlyHook();
        magmaCfg.ReadOnly = readOnly;
    }

    bool isReadOnly() const {
        return magmaCfg.ReadOnly;
    }

    bool isSanityCheckingVBucketMapping() const {
        return sanityCheckVBucketMapping;
    }
    void setSanityCheckVBucketMapping(bool value) {
        sanityCheckVBucketMapping.store(value);
    }

    cb::ErrorHandlingMethod getVBucketMappingErrorHandlingMethod() const {
        return vBucketMappingErrorHandlingMethod;
    }
    void setVBucketMappingErrorHandlingMethod(cb::ErrorHandlingMethod value) {
        vBucketMappingErrorHandlingMethod = value;
    }

<<<<<<< HEAD
    bool isPerDocumentCompressionEnabled() const {
        return perDocumentCompressionEnabled;
    }
    void setPerDocumentCompressionEnabled(bool value) {
        perDocumentCompressionEnabled = value;
=======
    size_t getHistoryRetentionSize() const {
        return historyRetentionSize;
    }

    std::chrono::seconds getHistoryRetentionTime() const {
        return historyRetentionTime;
>>>>>>> 781d6a06
    }

    magma::Magma::Config magmaCfg;

    /**
     * Called when we attempt to set the config to read only (so that we can
     * make config adjustments before we open the read only magma instance)
     */
    TestingHook<> setReadOnlyHook;

private:
    class ConfigChangeListener;

    MagmaKVStore* store;

    // Bucket RAM Quota
    std::atomic<size_t> bucketQuota;

    // Magma uses a lazy update model to maintain the sequence index. It
    // maintains a list of deleted seq #s that were deleted from the key Index.
    size_t magmaDeleteMemtableWritecache;

    // Magma compaction runs frequently and applies all methods of compaction
    // (removal of duplicates, expiry, tombstone removal) but it does not always
    // visit every sstable. In order to run compaction over less visited
    // sstables, magma uses a variety of methods to determine which range of
    // sstables need visited.
    //
    // This is the minimum fragmentation ratio for when magma will trigger
    // compaction based on the number of duplicate keys removed.
    float magmaDeleteFragRatio;

    // Magma keeps track of expiry histograms per sstable to determine
    // when an expiry compaction should be run. The fragmentation threshold
    // applies across all the kvstore but only specific sstables will be
    // visited.
    float magmaExpiryFragThreshold;

    // Intervals at which magma expiry purger is executed
    std::chrono::seconds magmaExpiryPurgerInterval;

    // Max checkpoints that can be rolled back to
    int magmaMaxCheckpoints;

    // Time interval between checkpoints
    std::chrono::milliseconds magmaCheckpointInterval;

    // Minimum time interval between two checkpoints
    std::chrono::milliseconds magmaMinCheckpointInterval;

    // Fraction of total data before checkpoint is created
    float magmaCheckpointThreshold;

    // Time interval (in milliseconds) between heartbeat tasks
    std::chrono::milliseconds magmaHeartbeatInterval;

    // WAL ensures Magma's atomicity, durability. Disabling it is useful in
    // performance analysis.
    bool magmaEnableWAL;

    // When enabled, if copying a write batch into memtable results in exceeding
    // the write cache quota, Magma avoids the copy and instead flushes the
    // batch to disk on the writer thread itself. This tradeoffs an increase in
    // write latency for reduced memory consumption and obeys quota limits. If
    // copying a batch keeps us under the quota, Magma will to continue to
    // copy and do the flush in background.
    bool magmaEnableMemoryOptimizedWrites;

    // Magma uses a common skiplist to buffer all items at the shard level
    // called the write cache. The write cache contains items from all the
    // kvstores that are part of the shard and when it is flushed, each
    // kvstore will receive a few items each.
    size_t magmaMaxWriteCache;

    // Magma Memory Quota as a ratio of Bucket Quota
    std::atomic<float> magmaMemQuotaRatio;

    // This ratio is the fraction of memory quota used as Magma's low watermark.
    // The low watermark is used to size the writecache and block cache in
    // magma. This sizing accounts for bloom filter memory usage but bloom
    // filters are not evicted until the memory quota is reached.
    float magmaMemoryQuotaLowWaterMarkRatio;

    // Magma uses a write ahead log to quickly persist items during bg
    // flushing. This buffer contains the items along with control records
    // like begin/end transaction. It can be flushed many times for a batch
    // of items.
    size_t magmaInitialWalBufferSize;

    // Used in testing to make sure each batch is flushed to disk to simulate
    // how couchstore flushes each batch to disk.
    bool magmaSyncEveryBatch;

    // When true, the kv_engine will utilize Magma's upsert capabiltiy
    // but accurate document counts for the data store or collections can
    // not be maintained.
    bool magmaEnableUpsert;

    // Ratio of available memory that magma write cache can utilized up
    // to the magmaMaxWriteCache limit.
    float magmaWriteCacheRatio;

    // When true, directs magma to use direct io when writing sstables.
    bool magmaEnableDirectIo;

    // Magma can utilize an LRU policy driven block cache that maintains
    // the index blocks from sstables.
    std::atomic<bool> magmaEnableBlockCache;

    // Percentage of fragmentation which magma will attempt to maintain via
    // compaction. Atomic as this can be changed dynamically.
    std::atomic<size_t> magmaFragmentationPercentage;

    // Percentage of storage threads which magma will use a flushers. The
    // remaining threads will be compactors. Atomic as this can be changed
    // dynamically.
    std::atomic<size_t> magmaFlusherPercentage;

    /**
     * Number of threads the storage backend is allowed to run. The "default"
     * value of 0 infers the number of storage threads from the number of writer
     * threads. This value exists in the memcached config, not the bucket
     * config, so we have to default the value here for unit tests.
     */
    std::atomic<ThreadPoolConfig::StorageThreadCount> storageThreads{
            ThreadPoolConfig::StorageThreadCount::Default};

    /**
     * Data block size for SeqIndex SSTable.
     */
    std::atomic<size_t> magmaSeqTreeDataBlockSize{4096};

    /**
     * Index block size for SeqIndex SSTable.
     */
    std::atomic<size_t> magmaSeqTreeIndexBlockSize{4096};

    /**
     * Data block size for KeyIndex SSTable.
     */
    std::atomic<size_t> magmaKeyTreeDataBlockSize{4096};

    /**
     * Index block size for KeyIndex SSTable.
     */
    std::atomic<size_t> magmaKeyTreeIndexBlockSize{4096};

    /**
     * If the number of storage threads = 0, then we set the number
     * of storage threads based on the number of writer threads up to a
     * maximum of 20 threads and use magma_flusher_thread_percentage to
     * determine the ratio of flusher and compactor threads.
     */
    size_t magmaMaxDefaultStorageThreads{20};

    /**
     * Magma creates value blocks for values larger than this size. Value
     * blocks only contain a single KV item and their reads/writes are
     * optimised for memory as it avoids many value copies. Right now
     * compression is turned off for value blocks to reduce memory consumption
     * while building them. This setting should be at least as large as the
     * SeqIndex block size.
     */
    size_t magmaMinValueBlockSizeThreshold;

    /**
     * Cached copy of the persistent_metadata_purge_age. Used in
     * MagmaKVStore::getExpiryOrPurgeTime() to calculate the time at which
     * tombstones should be purged.
     */
    std::atomic<size_t> metadataPurgeAge;

    /**
     * Max amount of data that is replayed from the WAL during magma's
     * recovery. When this threshold is reached, magma creates a temporary
     * checkpoint to recover at. This is per kvstore and in bytes.
     */
    size_t magmaMaxRecoveryBytes{67108864};

    /**
     * Maximum life time for data in level-0 before it is
     * merged
     */
    std::chrono::seconds magmaMaxLevel0TTL{600};

    /**
     * Accuracy of Magma's per SSTable bloom filter. These bloom filters are
     * only enabled for the key index and this config is used for all levels
     * apart from the bottom level. The bloom filter's total size and memory
     * usage per key is computed from this config.
     */
    float magmaBloomFilterAccuracy;
    /**
     * Accuracy of Magma's per SSTable bloom filter. These bloom filters are
     * only enabled for the key index and this config is used only for the
     * bottom level. We have a special config for the bottom since most of the
     * data resides in the bottom level and these bloom filters are only used to
     * avoid IO in case on non-existent keys.
     */
    float magmaBloomFilterAccuracyForBottomLevel;

    /**
     * Index block level and checkpoint file compression algorithm for Magma.
     * This config will be applied during block creation for blocks that don't
     * contain documents ie. blocks that do not reside in the bottom level of
     * the sequence index
     */
    std::string magmaIndexCompressionAlgo;
    /**
     * Compression algorithm used by Magma to compress data blocks where
     * documents are stored.
     */
    std::string magmaDataCompressionAlgo;

    /**
     * Group Commit allows transactions in magma to be grouped
     * together to reduce the number of WAL fsyncs. When a
     * transaction is ready to fsync, if there are new transactions
     * waiting to start, we stall the transaction waiting to fsync
     * until there are no more transactions waiting to start for
     * a given magma instance.
     */
    bool magmaEnableGroupCommit;

    /**
     * When group commit is enabled, magma_group_commit_max_sync_wait_duration
     * can be used as a limit to how long a stalled transaction will wait
     * before the WAL fsync is enabled regardless if there are
     * transactions waiting to execute. If the oldest transaction waiting
     * has been waint for magmaGroupCommitMaxSyncWaitDuration or longer,
     * the current transaction will trigger the WAL fsync.
     */
    std::chrono::milliseconds magmaGroupCommitMaxSyncWaitDuration;

    /**
     * When group commit is enabled, magma_group_commit_max_transaction_count
     * can be used as a limit to how long a stalled transaction will wait
     * before the WAL fsync is enabled regardless if there are
     * transactions waiting to execute. If the current transaction plus the
     * count of waiting transactions >= magmaGroupCommitMaxTransactionCount,
     * the current transaction will trigger the WAL fsync.
     */
    size_t magmaGroupCommitMaxTransactionCount;

    /**
     * Should we validate that the key - vBucket mapping is correct?
     */
    std::atomic_bool sanityCheckVBucketMapping;

    /**
     * Should the kvstore apply compression to any items which are not already
     * datatype Snappy.
     *
     * Does not affect _block-level_ compression, just per-document compression
     */
    std::atomic<bool> perDocumentCompressionEnabled;

    /**
     * The method in which errors are handled should the key - vBucket mapping
     * be incorrect.
     */
    std::atomic<cb::ErrorHandlingMethod> vBucketMappingErrorHandlingMethod;

    size_t historyRetentionSize{0};
    std::chrono::seconds historyRetentionTime{0};
};<|MERGE_RESOLUTION|>--- conflicted
+++ resolved
@@ -239,20 +239,19 @@
         vBucketMappingErrorHandlingMethod = value;
     }
 
-<<<<<<< HEAD
     bool isPerDocumentCompressionEnabled() const {
         return perDocumentCompressionEnabled;
     }
     void setPerDocumentCompressionEnabled(bool value) {
         perDocumentCompressionEnabled = value;
-=======
+    }
+
     size_t getHistoryRetentionSize() const {
         return historyRetentionSize;
     }
 
     std::chrono::seconds getHistoryRetentionTime() const {
         return historyRetentionTime;
->>>>>>> 781d6a06
     }
 
     magma::Magma::Config magmaCfg;

/* -*- Mode: C++; tab-width: 4; c-basic-offset: 4; indent-tabs-mode: nil -*- */
/*
 *     Copyright 2021-Present Couchbase, Inc.
 *
 *   Use of this software is governed by the Business Source License included
 *   in the file licenses/BSL-Couchbase.txt.  As of the Change Date specified
 *   in that file, in accordance with the Business Source License, use of this
 *   software will be governed by the Apache License, Version 2.0, included in
 *   the file licenses/APL2.txt.
 */

/**
 * The primary class in this file is "MagmaMemoryTrackingProxy". This is a
 * proxy around our usage of Magma. The purpose of the class is to set
 * the memory domain before crossing over to libmagma, the result is that the
 * Secondary MemoryDomain will account for libmagma memory usage. The API
 * exposed here is a clone of libmagma with some additions where extra memory
 * management is needed.
 */

#pragma once

#include "libmagma/magma.h"

/**
 * DomainAwareFetchBuffer is a supporting class that allocates and frees in
 * MemoryDomain::Secondary
 */
class DomainAwareFetchBuffer {
public:
    DomainAwareFetchBuffer();
    ~DomainAwareFetchBuffer();

    // Obtain the real object needed for calling Magma
    magma::Magma::FetchBuffer& getBuffer() {
        return *buffer;
    }

private:
    std::unique_ptr<magma::Magma::FetchBuffer> buffer;
};

// DomainAwareSeqIterator is a helper that switches domains before invoking
// methods of SeqIterator.
class DomainAwareSeqIterator : public magma::Magma::SeqIterator {
public:
    DomainAwareSeqIterator(std::unique_ptr<magma::Magma::SeqIterator> itr)
        : itr(std::move(itr)) {
    }
    ~DomainAwareSeqIterator() override;
    magma::Status Initialize(const magma::Magma::SeqNo startSeqno,
                             const magma::Magma::SeqNo endSeqno,
                             magma::Magma::SeqIterator::Mode mode) override;
    void Seek(const magma::Magma::SeqNo startSeqno,
              const magma::Magma::SeqNo endSeqno) override;
    bool Valid() override;
    magma::Status GetStatus() override;
    void Next() override;
    void GetRecord(magma::Slice& key,
                   magma::Slice& meta,
                   magma::Slice& value,
                   magma::Magma::SeqNo& seqno) override;
    std::string to_string() const;

private:
    std::unique_ptr<magma::Magma::SeqIterator> itr;
};

// DomainAwareKeyIterator is a helper that switches domains before invoking
// methods of KeyIterator.
class DomainAwareKeyIterator : public magma::Magma::KeyIterator {
public:
    DomainAwareKeyIterator(std::unique_ptr<magma::Magma::KeyIterator> itr)
        : itr(std::move(itr)) {
    }
    ~DomainAwareKeyIterator() override;
    void Seek(const magma::Slice& startKey) override;
    bool Valid() override;
    magma::Status GetStatus() override;
    void Next() override;
    const magma::Slice GetKey() override;
    const magma::Slice GetMeta() override;
    magma::Magma::SeqNo GetSeqno() const override;
    magma::Status GetValue(magma::Slice& value) override;
    std::string to_string() const;

private:
    std::unique_ptr<magma::Magma::KeyIterator> itr;
};

/**
 * Helper/Deleter for std::unique_ptr types, will delete in
 * MemoryDomain::Secondary
 */
template <class T>
struct DomainAwareDelete {
    void operator()(T* p);
};

template <class T>
using DomainAwareUniquePtr = std::unique_ptr<T, DomainAwareDelete<T>>;

class MagmaMemoryTrackingProxy {
public:
    /**
     * Constructs a Magma instance using the secondary domain
     */
    MagmaMemoryTrackingProxy(magma::Magma::Config& config);

    /**
     * Destructs the Magma instance using the secondary domain
     */
    ~MagmaMemoryTrackingProxy();

    // For all of the following functions, please see libmagma for documentation

    magma::Status Pause();
    void Resume();
    void Close();
    magma::Status CompactKVStore(
            const magma::Magma::KVStoreID kvID,
            const magma::Slice& lowKey,
            const magma::Slice& highKey,
            magma::Magma::CompactionCallbackBuilder makeCallback = nullptr);
    magma::Status RunImplicitCompactKVStore(const magma::Magma::KVStoreID kvID);
    magma::Status DeleteKVStore(const magma::Magma::KVStoreID kvID,
                                const magma::Magma::KVStoreRevision kvsRev = 1);
    magma::Status Get(const magma::Magma::KVStoreID kvID,
                      const magma::Slice& key,
                      DomainAwareFetchBuffer& idxBuf,
                      DomainAwareFetchBuffer& seqBuf,
                      magma::Slice& meta,
                      magma::Slice& value,
                      bool& found);
    magma::Status GetDiskSnapshot(
            const magma::Magma::KVStoreID kvID,
            DomainAwareUniquePtr<magma::Magma::Snapshot>& snap);
    magma::Status GetOldestDiskSnapshot(
            const magma::Magma::KVStoreID kvID,
            DomainAwareUniquePtr<magma::Magma::Snapshot>& snap);
    magma::Status GetSnapshot(
            const magma::Magma::KVStoreID kvID,
            DomainAwareUniquePtr<magma::Magma::Snapshot>& snap);
    magma::Status GetDocs(const magma::Magma::KVStoreID kvID,
                          magma::Operations<magma::Magma::GetOperation>& getOps,
                          magma::Magma::GetDocCallback cb);

    /**
     * Invokes the given callback with the result of calling
     * magma::GetKVStoreList, this allows the caller to switch domains and work
     * with the returned vector
     *
     * @param callback function to invoke for each KVStore
     */
    void executeOnKVStoreList(
            std::function<void(const std::vector<magma::Magma::KVStoreID>&)>
                    callback);

    std::tuple<magma::Status, magma::Magma::KVStoreRevision> GetKVStoreRevision(
            const magma::Magma::KVStoreID kvID);
    std::tuple<magma::Status, magma::KVStoreStats> GetKVStoreStats(
            const magma::Magma::KVStoreID kvid);

    magma::DBSizeInfo GetDBSizeInfo();

    DomainAwareUniquePtr<magma::UserStats> GetKVStoreUserStats(
            const magma::Magma::KVStoreID kvid);
    DomainAwareUniquePtr<magma::UserStats> GetKVStoreUserStats(
            magma::Magma::Snapshot& snapshot);

    std::pair<magma::Status, DomainAwareUniquePtr<std::string>> GetLocal(
            const magma::Magma::KVStoreID kvID,
            const magma::Slice& key,
            bool& found);

    std::pair<magma::Status, DomainAwareUniquePtr<std::string>> GetLocal(
            magma::Magma::Snapshot& snapshot,
            const magma::Slice& key,
            bool& found);

    magma::Status GetMaxSeqno(const magma::Magma::KVStoreID kvID,
                              magma::Magma::SeqNo& seqno);
    magma::Status GetRange(const magma::Magma::KVStoreID kvID,
                           const magma::Slice& startKey,
                           const magma::Slice& endKey,
                           magma::Magma::GetRangeCB itemCb,
                           bool returnValue = false,
                           uint64_t count = 0);

    std::tuple<magma::Status,
               DomainAwareUniquePtr<std::string>,
               DomainAwareUniquePtr<std::string>,
               DomainAwareUniquePtr<std::string>>
    GetBySeqno(magma::Magma::Snapshot& snapshot,
               const magma::Magma::SeqNo seqno,
               bool& found);
    DomainAwareUniquePtr<magma::Magma::MagmaStats> GetStats(
            std::chrono::milliseconds cacheDuration = std::chrono::seconds(0));
    void GetFileStats(magma::MagmaFileStats& fileStats);
    void GetHistogramStats(magma::MagmaHistogramStats& histogramStats);

    DomainAwareUniquePtr<DomainAwareSeqIterator> NewSeqIterator(
            magma::Magma::Snapshot& snapshot);
    DomainAwareUniquePtr<DomainAwareKeyIterator> NewKeyIterator(
            magma::Magma::Snapshot& snapshot);
    magma::Status Open();
    magma::Status Rollback(const magma::Magma::KVStoreID kvID,
                           magma::Magma::SeqNo rollbackSeqno,
                           magma::Magma::RollbackCallback callback);
    void SetMaxOpenFiles(size_t n, bool blocking = false);
    void SetFragmentationRatio(double fragRatio);
    void EnableBlockCache(bool enable);
    void SetMemoryQuota(const size_t quota);
    void SetNumThreads(magma::Magma::ThreadType threadType, size_t nThreads);
    void SetHistoryRetentionSize(size_t historyBytes);
    void SetHistoryRetentionTime(std::chrono::seconds historySeconds);

    magma::Status Sync(bool flushAll);
    magma::Status SyncKVStore(const magma::Magma::KVStoreID kvID);

    magma::Status WriteDocs(
            const magma::Magma::KVStoreID kvID,
            const std::vector<magma::Magma::WriteOperation>& docOperations,
            const magma::Magma::KVStoreRevision kvsRev,
            const magma::Magma::HistoryMode historyMode,
            const magma::Magma::WriteDocsCallback docCallback = nullptr,
<<<<<<< HEAD
            const magma::Magma::PostWriteDocsCallback postCallback = nullptr,
            const magma::Magma::DocTransformCallback docTransformCallback =
                    nullptr,
            const magma::Magma::HistoryMode historyMode =
                    magma::Magma::HistoryMode::Disabled);
=======
            const magma::Magma::PostWriteDocsCallback postCallback = nullptr);
>>>>>>> 480e466f

    magma::Status NewCheckpoint(const magma::Magma::KVStoreID kvID);
    magma::Status StopBGCompaction(const magma::Magma::KVStoreID kvID);
    magma::Status ResumeBGCompaction(const magma::Magma::KVStoreID kvID);

    magma::Magma::SeqNo GetOldestHistorySeqno(magma::Magma::KVStoreID kvid);
    magma::Magma::SeqNo GetOldestHistorySeqno(magma::Magma::Snapshot& snapshot);

    void SetSeqTreeDataBlockSize(size_t value);
    void SetSeqTreeIndexBlockSize(size_t value);
    void SetKeyTreeDataBlockSize(size_t value);
    void SetKeyTreeIndexBlockSize(size_t value);

private:
    std::unique_ptr<magma::Magma> magma;
};<|MERGE_RESOLUTION|>--- conflicted
+++ resolved
@@ -224,15 +224,9 @@
             const magma::Magma::KVStoreRevision kvsRev,
             const magma::Magma::HistoryMode historyMode,
             const magma::Magma::WriteDocsCallback docCallback = nullptr,
-<<<<<<< HEAD
             const magma::Magma::PostWriteDocsCallback postCallback = nullptr,
             const magma::Magma::DocTransformCallback docTransformCallback =
-                    nullptr,
-            const magma::Magma::HistoryMode historyMode =
-                    magma::Magma::HistoryMode::Disabled);
-=======
-            const magma::Magma::PostWriteDocsCallback postCallback = nullptr);
->>>>>>> 480e466f
+                    nullptr);
 
     magma::Status NewCheckpoint(const magma::Magma::KVStoreID kvID);
     magma::Status StopBGCompaction(const magma::Magma::KVStoreID kvID);

--- conflicted
+++ resolved
@@ -1934,17 +1934,7 @@
     return sctx;
 }
 
-<<<<<<< HEAD
 ScanStatus MagmaKVStore::scan(BySeqnoScanContext& ctx) const {
-=======
-scan_error_t MagmaKVStore::scanAllVersions(BySeqnoScanContext& ctx) const {
-    // @todo use magma's mode
-    // return scan(ctx, magma::Magma::SeqIterator::Mode::History);
-    return scan(ctx);
-}
-
-scan_error_t MagmaKVStore::scan(BySeqnoScanContext& ctx) const {
->>>>>>> a5710384
     if (ctx.lastReadSeqno == ctx.maxSeqno) {
         logger->TRACE("MagmaKVStore::scan {} lastReadSeqno:{} == maxSeqno:{}",
                       ctx.vbid,
@@ -2004,6 +1994,12 @@
         return ScanStatus::Failed;
     }
     return ScanStatus::Success;
+}
+
+ScanStatus MagmaKVStore::scanAllVersions(BySeqnoScanContext& ctx) const {
+    // @todo use magma's mode
+    // return scan(ctx, magma::Magma::SeqIterator::Mode::History);
+    return scan(ctx);
 }
 
 ScanStatus MagmaKVStore::scan(ByIdScanContext& ctx) const {

/* -*- Mode: C++; tab-width: 4; c-basic-offset: 4; indent-tabs-mode: nil -*- */
/*
 *     Copyright 2018-Present Couchbase, Inc.
 *
 *   Use of this software is governed by the Business Source License included
 *   in the file licenses/BSL-Couchbase.txt.  As of the Change Date specified
 *   in that file, in accordance with the Business Source License, use of this
 *   software will be governed by the Apache License, Version 2.0, included in
 *   the file licenses/APL2.txt.
 */

#include "magma-kvstore.h"

#include "bucket_logger.h"
#include "collections/collection_persisted_stats.h"
#include "dockey_validator.h"
#include "ep_engine.h"
#include "ep_time.h"
#include "hlc.h"
#include "item.h"
#include "kv_magma_common/magma-kvstore_metadata.h"
#include "kvstore/kvstore_transaction_context.h"
#include "kvstore/rollback_callback.h"
#include "kvstore/storage_common/storage_common/local_doc_constants.h"
#include "magma-kvstore_config.h"
#include "magma-kvstore_iorequest.h"
#include "magma-kvstore_rollback_purge_seqno_ctx.h"
#include "magma-memory-tracking-proxy.h"
#include "objectregistry.h"
#include "vb_commit.h"
#include "vbucket.h"
#include "vbucket_state.h"
#include <executor/executorpool.h>
#include <mcbp/protocol/datatype.h>
#include <mcbp/protocol/unsigned_leb128.h>
#include <nlohmann/json.hpp>
#include <platform/cb_arena_malloc.h>
#include <platform/compress.h>
#include <statistics/cbstat_collector.h>
#include <utilities/logtags.h>
#include <algorithm>
#include <cstring>
#include <limits>
#include <utility>

class Snapshot;

using magma::Magma;
using magma::MagmaFileStats;
using magma::MagmaHistogramStats;
using magma::Slice;
using magma::Status;
using namespace std::chrono_literals;

// Unfortunately, turning on logging for the tests is limited to debug
// mode. While we are in the midst of dropping in magma, this provides
// a simple way to change all the logging->trace calls to logging->debug
// by changing trace to debug..
// Once magma has been completed, we can remove this #define and change
// all the logging calls back to trace.
#define TRACE trace

namespace magmakv {
MetaData makeMetaData(const Item& it) {
    auto metadata = MetaData();

    // From Trinity always store V2. This allows the history bit to be defined
    // and allows optional readback of V1 durability
    metadata.setVersion(MetaData::Version::V2);
    metadata.setBySeqno(it.getBySeqno());
    metadata.setCas(it.getCas());
    metadata.setRevSeqno(it.getRevSeqno());
    metadata.setExptime(it.getExptime());
    metadata.setFlags(it.getFlags());
    metadata.setValueSize(it.getNBytes());
    metadata.setDataType(it.getDataType());

    if (it.isDeleted() && !it.isPending()) {
        metadata.setDeleted(true, it.deletionSource());
    }

    if (it.isPending()) {
        metadata.setDurabilityDetailsForPrepare(
                it.isDeleted(),
                static_cast<uint8_t>(it.getDurabilityReqs().getLevel()));
    }

    if (it.isAbort()) {
        metadata.setDurabilityDetailsForAbort(it.getPrepareSeqno());
    }

    // If Item can be deduplicated, then history=false.
    metadata.setHistory(!it.canDeduplicate());

    return metadata;
}

std::string MetaData::to_string() const {
    fmt::memory_buffer memoryBuffer;
    fmt::format_to(std::back_inserter(memoryBuffer),
                   "bySeqno:{} cas:{} exptime:{} revSeqno:{} flags:{} "
                   "valueSize:{} bits v0:{:x} v2:{:x}, "
                   "deleted:{} deleteSource:{} version:{} datatype:{}",
                   allMeta.v0.bySeqno,
                   allMeta.v0.cas,
                   allMeta.v0.exptime,
                   allMeta.v0.revSeqno,
                   allMeta.v0.flags,
                   allMeta.v0.valueSize,
                   allMeta.v0.bits.all,
                   allMeta.v2.bits.all,
                   isDeleted(),
                   !isDeleted() ? " " : ::to_string(getDeleteSource()),
                   static_cast<uint8_t>(getVersion()),
                   allMeta.v0.datatype);

    if (isHistoryDefined()) {
        fmt::format_to(std::back_inserter(memoryBuffer),
                       " history:{}",
                       isHistoryEnabled());
    }

    if (isDurabilityDefined()) {
        if (isDeleted()) {
            // abort
            fmt::format_to(std::back_inserter(memoryBuffer),
                           " prepareSeqno:{}",
                           allMeta.v1.durabilityDetails.completed.prepareSeqno);
        } else {
            // prepare
            fmt::format_to(std::back_inserter(memoryBuffer),
                           " durabilityLevel:{} syncDelete:{}",
                           allMeta.v1.durabilityDetails.pending.level,
                           allMeta.v1.durabilityDetails.pending.isDelete);
        }
    }

    return fmt::to_string(memoryBuffer);
}

/**
 * Magma stores an item in 3 slices... key, metadata, value
 * See libmagma/slice.h for more info on slices.
 *
 * Helper functions to pull metadata stuff out of the metadata slice.
 * The are used down in magma and are passed in as part of the configuration.
 *
 * NOTE: Constructing a MetaData object from the metaSlice is low but non-zero
 *       cost (needs decoding of multiple LEB128 values). As such, avoid
 *       calling multiple of these functions on the same same slice - prefer
 *       to call getDocMeta(slice) once to construct a MetaData object once,
 *       then manipulate that.
 */
static const MetaData getDocMeta(std::string_view meta) {
    return MetaData(meta);
}

static const MetaData getDocMeta(const Slice& metaSlice) {
    return getDocMeta(std::string_view{metaSlice.Data(), metaSlice.Len()});
}

static uint64_t getSeqNum(const Slice& metaSlice) {
    return getDocMeta(metaSlice).getBySeqno();
}

static size_t getValueSize(const Slice& metaSlice) {
    return getDocMeta(metaSlice).getValueSize();
}

static bool isDeleted(const Slice& metaSlice) {
    return getDocMeta(metaSlice).isDeleted();
}

static bool isCompressed(const MetaData& docMeta) {
    return cb::mcbp::datatype::is_snappy(docMeta.getDatatype());
}

static bool isPrepared(const Slice& keySlice, const MetaData& docMeta) {
    return DiskDocKey(keySlice.Data(), keySlice.Len()).isPrepared() &&
           !docMeta.isDeleted();
}

static bool isAbort(const Slice& keySlice, const MetaData& docMeta) {
    return DiskDocKey(keySlice.Data(), keySlice.Len()).isPrepared() &&
           docMeta.isDeleted();
}

static std::chrono::seconds getHistoryTimeStamp(const Slice& metaSlice) {
    return getDocMeta(metaSlice).getHistoryTimeStamp();
}

static std::optional<std::chrono::seconds> getHistoryTimeNow(
        EventuallyPersistentEngine* engine, Magma::KVStoreID kvid) {
    if (std::optional<cb::HlcTime> hlc;
        engine && (hlc = engine->getVBucketHlcNow(Vbid(kvid)))) {
        return hlc->now;
    } else if (engine) {
        // "NMVB" - indicate to caller that no time could be determined.
        // This occurs whilst compacting runs against a vbucket that KV has
        // removed from the vbucket map. In this case returning "no-time"
        // ensures the caller gets a clear message that no history should be
        // purged by time checks during this state.
        return std::nullopt;
    }

    // else no engine, some unit tests run without an engine and may require
    // a "relevant" time
    using namespace std::chrono;
    return duration_cast<seconds>(nanoseconds(HLC::getMaskedTime()));
}

static magma::Magma::HistoryMode getHistoryModeFromMeta(
        const Slice& metaSlice) {
    return getDocMeta(metaSlice).isHistoryEnabled()
                   ? magma::Magma::HistoryMode::Enabled
                   : magma::Magma::HistoryMode::Disabled;
}

} // namespace magmakv

MagmaRequest::MagmaRequest(queued_item it)
    : IORequest(std::move(it)), docMeta(magmakv::makeMetaData(*item).encode()) {
}

std::string MagmaRequest::to_string() {
    return fmt::format("Key:{} docMeta:{} oldItemAlive:{}",
                       key.to_string(),
                       magmakv::getDocMeta(getDocMeta()).to_string(),
                       oldItemAlive);
}

static DiskDocKey makeDiskDocKey(const Slice& key) {
    return DiskDocKey{key.Data(), key.Len()};
}

class MagmaKVFileHandle : public KVFileHandle {
public:
    MagmaKVFileHandle(Vbid vbid,
                      DomainAwareUniquePtr<magma::Magma::Snapshot> snapshot)
        : vbid(vbid), snapshot(std::move(snapshot)) {
        Expects(this->snapshot);
    }
    Vbid vbid;
    DomainAwareUniquePtr<magma::Magma::Snapshot> snapshot;
};

MagmaKVStore::MagmaCompactionCB::MagmaCompactionCB(
        MagmaKVStore& magmaKVStore,
        Vbid vbid,
        std::shared_ptr<CompactionContext> compactionContext,
        std::optional<CollectionID> cid)
    : vbid(vbid),
      ctx(std::move(compactionContext)),
      magmaKVStore(magmaKVStore),
      onlyThisCollection(cid) {
    magmaKVStore.logger->TRACE("MagmaCompactionCB constructor");

    // If we've not got a CompactionContext then this must be an implicit
    // compaction so we need to create a CompactionContext
    if (!ctx) {
        if (!magmaKVStore.makeCompactionContextCallback) {
            // We can't perform an implicit compaction if
            // makeCompactionContextCallback isn't set.
            throw std::invalid_argument(
                    "MagmaKVStore::MagmaCompactionCB::MagmaCompactionCB() no "
                    "makeCompactionContextCallback set");
        }
        ctx = magmaKVStore.makeImplicitCompactionContext(vbid);
        // If we don't have a valid compaction context then throw to prevent us
        // creating a MagmaCompactionCB that won't be able to do any compaction
        if (!ctx) {
            throw std::runtime_error(
                    "MagmaKVStore::MagmaCompactionCB::MagmaCompactionCB() "
                    "couldn't create compaction context");
        }
        ctx->purgedItemCtx->rollbackPurgeSeqnoCtx =
                std::make_unique<MagmaImplicitCompactionPurgedItemContext>(
                        ctx->getRollbackPurgeSeqno(),
                        magmaDbStats,
                        ctx->maybeUpdateVBucketPurgeSeqno);

        Status status;
        std::tie(status, oldestRollbackableHighSeqno) =
                magmaKVStore.getOldestRollbackableHighSeqno(vbid);
        if (!status) {
            throw std::runtime_error(
                    "MagmaCompactionCallback: Failed to get "
                    "getOldestRollbackableHighSeqno: " +
                    vbid.to_string() + " : " + status.String());
        }
    } else {
        ctx->purgedItemCtx->rollbackPurgeSeqnoCtx =
                std::make_unique<MagmaRollbackPurgeSeqnoCtx>(
                        ctx->getRollbackPurgeSeqno(), magmaDbStats);

        // set to unlimited since all checkpoints are cleared by magma explicit
        // compaction and so magma rollback would not be possible after the
        // explicit compaction
        oldestRollbackableHighSeqno = std::numeric_limits<uint64_t>::max();
    }
}

MagmaKVStore::MagmaCompactionCB::~MagmaCompactionCB() {
    magmaKVStore.logger->debug("MagmaCompactionCB destructor");
}

void MagmaKVStore::MagmaCompactionCB::processCollectionPurgeDelta(
        CollectionID cid, int64_t delta) {
    magmaDbStats.docCount += delta;
    magmaDbStats.droppedCollectionCounts[static_cast<uint32_t>(cid)] += delta;
}

bool MagmaKVStore::MagmaCompactionCB::operator()(
        const magma::Slice& keySlice,
        const magma::Slice& metaSlice,
        const magma::Slice& valueSlice) {
    // catch any exceptions from the compaction callback and log them, as we
    // don't want to crash magma given it runs on a backend thread.
    try {
        auto [status, drop] = magmaKVStore.compactionCallBack(
                *this, keySlice, metaSlice, valueSlice);
        SetStatus(status);
        return drop;
    } catch (std::exception& e) {
        auto msg = fmt::format("MagmaKVStore::compactionCallBack() threw:'{}'",
                               e.what());
        magmaKVStore.logger->warn(msg);
        SetStatus({Status::Internal, msg});
    }
    return false;
}

bool MagmaKVStore::MagmaCompactionCB::canPurge(CollectionID collection) {
    if (!onlyThisCollection) {
        return true;
    }
    return onlyThisCollection.value() == collection;
}

MagmaKVStoreTransactionContext::MagmaKVStoreTransactionContext(
        KVStore& kvstore, Vbid vbid, std::unique_ptr<PersistenceCallback> cb)
    : TransactionContext(kvstore, vbid, std::move(cb)) {
}

void MagmaKVStoreTransactionContext::preparePendingRequests(
        magma::Magma::HistoryMode batchHistoryMode) {
    if (batchHistoryMode == magma::Magma::HistoryMode::Disabled) {
        return;
    }

    // MB-55199: Magma requires key/seqno order, but ascending seqno.
    // KV-engine flusher writes out the batch in key/seqno, but descending seqno
    // order.
    std::sort(pendingReqs.begin(),
              pendingReqs.end(),
              [](const auto& lhs, const auto& rhs) {
                  const auto comp = lhs->getKey().compare(rhs->getKey());
                  // When keys are equal, sort by seqno.
                  if (comp == 0) {
                      return lhs->getItem().getBySeqno() <
                             rhs->getItem().getBySeqno();
                  }
                  return comp < 0;
              });
}

std::pair<Status, bool> MagmaKVStore::compactionCallBack(
        MagmaKVStore::MagmaCompactionCB& cbCtx,
        const magma::Slice& keySlice,
        const magma::Slice& metaSlice,
        const magma::Slice& valueSlice) const {
    // This callback is operating on the secondary memory domain
    Expects(currEngine == ObjectRegistry::getCurrentEngine());
    // If we are compacting the localDb, items don't have metadata so
    // we always keep everything.
    if (metaSlice.Len() == 0) {
        return {Status::OK(), false};
    }

    if (cbCtx.ctx->isShuttingDown()) {
        return {{Status::Cancelled, "Shutting down"}, false};
    }

    auto vbid = cbCtx.vbid;
    std::string userSanitizedItemStr;
    if (logger->should_log(spdlog::level::TRACE)) {
        userSanitizedItemStr =
                "key:" +
                cb::UserData{makeDiskDocKey(keySlice).to_string()}
                        .getSanitizedValue() +
                " " + magmakv::getDocMeta(metaSlice).to_string();
        logger->TRACE("MagmaCompactionCB: {} {}", vbid, userSanitizedItemStr);
    }

    if (configuration.isSanityCheckingVBucketMapping()) {
        validateKeyMapping("MagmaKVStore::compactionCallback",
                           configuration.getVBucketMappingErrorHandlingMethod(),
                           makeDiskDocKey(keySlice).getDocKey(),
                           vbid,
                           configuration.getMaxVBuckets());
    }

    return compactionCore(
            cbCtx, keySlice, metaSlice, valueSlice, userSanitizedItemStr);
}

// Compaction core code which runs on the primary memory domain as it now will
// create items for KV
std::pair<Status, bool> MagmaKVStore::compactionCore(
        MagmaKVStore::MagmaCompactionCB& cbCtx,
        const magma::Slice& keySlice,
        const magma::Slice& metaSlice,
        const magma::Slice& valueSlice,
        std::string_view userSanitizedItemStr) const {
    // Run on primary domain so that we can create objects to pass to KV
    cb::UseArenaMallocPrimaryDomain domainGuard;

    const auto docMeta = magmakv::getDocMeta(metaSlice);
    const uint64_t seqno = docMeta.getBySeqno();
    const auto exptime = docMeta.getExptime();

    auto vbid = cbCtx.vbid;

    // eraserContext is not set for implicit compactions. Explicit
    // compactions in magma are not rollback able while implicit are. If we
    // rollback a collection drop via implicit compaction, it can result in
    // the dropped keys not showing up in the rollback callback.
    if (cbCtx.ctx->eraserContext && cbCtx.ctx->droppedKeyCb) {
        // We need to check both committed and prepared documents - if the
        // collection has been logically deleted then we need to discard
        // both types of keys.
        // As such use the docKey (i.e. without any DurabilityPrepare
        // namespace) when checking if logically deleted;
        auto diskKey = makeDiskDocKey(keySlice);

        if (cbCtx.canPurge(diskKey.getDocKey().getCollectionID()) &&
            cbCtx.ctx->eraserContext->isLogicallyDeleted(
                    diskKey.getDocKey(), docMeta.isDeleted(), seqno)) {
            try {
                // Inform vb that the key@seqno is dropped
                cbCtx.ctx->droppedKeyCb(diskKey,
                                        seqno,
                                        magmakv::isAbort(keySlice, docMeta),
                                        cbCtx.ctx->highCompletedSeqno);
            } catch (const std::exception& e) {
                logger->warn(
                        "MagmaKVStore::compactionCallBack(): droppedKeyCb "
                        "exception: {}",
                        e.what());
                return {{Status::Internal, e.what()}, false};
            }

            if (magmakv::isPrepared(keySlice, docMeta)) {
                cbCtx.ctx->stats.preparesPurged++;
            } else {
                if (docMeta.isDeleted()) {
                    cbCtx.ctx->stats.collectionsDeletedItemsPurged++;
                }
            }

            if (logger->should_log(spdlog::level::TRACE)) {
                logger->TRACE(
                        "MagmaKVStore::compactionCore: {} DROP "
                        "collections "
                        "{}",
                        vbid,
                        userSanitizedItemStr);
            }
            cbCtx.ctx->purgedItemCtx->purgedItem(PurgedItemType::LogicalDelete,
                                                 seqno);
            return {Status::OK(), true};
        }
    }

    if (docMeta.isDeleted()) {
        uint64_t maxSeqno;
        auto status = magma->GetMaxSeqno(vbid.get(), maxSeqno);
        if (!status) {
            throw std::runtime_error("MagmaKVStore::compactionCore: Failed : " +
                                     vbid.to_string() + " " + status.String());
        }

        // A bunch of DCP code relies on us keeping the last item (it may be a
        // tombstone) so we can't purge the item at maxSeqno.
        // We can't drop tombstones with seqno >
        // cbCtx.oldestRollbackableHighSeqno. If dropped, they will not be found
        // by rollback callback causing items to not be restored to the
        // hashTable on rollback.
        if (seqno != maxSeqno && seqno <= cbCtx.oldestRollbackableHighSeqno) {
            bool drop = false;
            if (cbCtx.ctx->compactConfig.drop_deletes) {
                if (logger->should_log(spdlog::level::TRACE)) {
                    logger->TRACE(
                            "MagmaKVStore::compactionCore: {} DROP "
                            "drop_deletes {}",
                            vbid,
                            userSanitizedItemStr);
                }
                drop = true;
            }

            if (exptime && exptime < cbCtx.ctx->compactConfig.purge_before_ts) {
                if (logger->should_log(spdlog::level::TRACE)) {
                    logger->TRACE(
                            "MagmaKVStore::compactionCore: {} DROP expired "
                            "tombstone {}",
                            vbid,
                            userSanitizedItemStr);
                }
                drop = true;
            }

            if (drop) {
                cbCtx.ctx->stats.tombstonesPurged++;
                cbCtx.ctx->purgedItemCtx->purgedItem(PurgedItemType::Tombstone,
                                                     seqno);
                return {Status::OK(), true};
            }
        }
    } else {
        // We can remove any prepares that have been completed. This works
        // because we send Mutations instead of Commits when streaming from
        // Disk so we do not need to send a Prepare message to keep things
        // consistent on a replica.
        // We also don't drop prepares that are rollbackable. If they are
        // deleted, rollback callback will not be called on the prepares during
        // rollback.
        if (magmakv::isPrepared(keySlice, docMeta)) {
            if (seqno <= cbCtx.ctx->highCompletedSeqno &&
                seqno <= cbCtx.oldestRollbackableHighSeqno) {
                cbCtx.ctx->stats.preparesPurged++;

                if (logger->should_log(spdlog::level::TRACE)) {
                    logger->TRACE(
                            "MagmaKVStore::compactionCore: {}"
                            "DROP prepare {}",
                            vbid,
                            userSanitizedItemStr);
                }
                cbCtx.ctx->purgedItemCtx->purgedItem(PurgedItemType::Prepare,
                                                     seqno);
                return {Status::OK(), true};
            }
        }

        time_t timeToExpireFrom;
        if (cbCtx.ctx->timeToExpireFrom) {
            timeToExpireFrom = cbCtx.ctx->timeToExpireFrom.value();
        } else {
            timeToExpireFrom = ep_real_time();
        }

        if (exptime && exptime < timeToExpireFrom &&
            !magmakv::isPrepared(keySlice, docMeta)) {
            auto itm =
                    std::make_unique<Item>(makeDiskDocKey(keySlice).getDocKey(),
                                           docMeta.getFlags(),
                                           docMeta.getExptime(),
                                           valueSlice.Data(),
                                           valueSlice.Len(),
                                           docMeta.getDatatype(),
                                           docMeta.getCas(),
                                           docMeta.getBySeqno(),
                                           vbid,
                                           docMeta.getRevSeqno());
            if (magmakv::isCompressed(docMeta)) {
                itm->decompressValue();
            }
            itm->setDeleted(DeleteSource::TTL);
            cbCtx.ctx->expiryCallback->callback(*(itm.get()), timeToExpireFrom);

            if (logger->should_log(spdlog::level::TRACE)) {
                logger->TRACE(
                        "MagmaKVStore::compactionCore: {} expiry callback {}",
                        vbid,
                        userSanitizedItemStr);
            }
        }
    }

    if (logger->should_log(spdlog::level::TRACE)) {
        logger->TRACE("MagmaKVStore::compactionCore: {} KEEP {}",
                      vbid,
                      userSanitizedItemStr);
    }
    return {Status::OK(), false};
}

MagmaKVStore::MagmaKVStore(MagmaKVStoreConfig& configuration)
    : KVStore(),
      configuration(configuration),
      magmaPath(configuration.getDBName() + "/magma." +
                std::to_string(configuration.getShardId())),
      scanCounter(0),
      currEngine(ObjectRegistry::getCurrentEngine()) {
    configuration.magmaCfg.Path = magmaPath;
    configuration.magmaCfg.MaxKVStores = configuration.getMaxVBuckets();
    configuration.magmaCfg.MaxKVStoreLSDBufferSize =
            configuration.getMagmaDeleteMemtableWritecache();
    configuration.magmaCfg.LSDFragmentationRatio =
            configuration.getMagmaDeleteFragRatio();
    configuration.magmaCfg.MaxCheckpoints =
            configuration.getMagmaMaxCheckpoints();
    configuration.magmaCfg.CheckpointCreationInterval =
            configuration.getMagmaCheckpointInterval();
    configuration.magmaCfg.CheckpointCreationThreshold =
            configuration.getMagmaCheckpointThreshold();
    configuration.magmaCfg.MinCheckpointCreationInterval =
            configuration.getMagmaMinCheckpointInterval();
    configuration.magmaCfg.HeartbeatInterval =
            configuration.getMagmaHeartbeatInterval();
    configuration.magmaCfg.MaxWriteCacheSize =
            configuration.getMagmaMaxWriteCache();
    configuration.magmaCfg.MinValueBlockSizeThreshold =
            configuration.getMagmaMinValueBlockSizeThreshold();
    configuration.magmaCfg.WALBufferSize =
            configuration.getMagmaInitialWalBufferSize();
    configuration.magmaCfg.EnableWAL = configuration.getMagmaEnableWAL();
    configuration.magmaCfg.EnableMemoryOptimizedWrites =
            configuration.getMagmaEnableMemoryOptimizedWrites();
    configuration.magmaCfg.EnableGroupCommit =
            configuration.getMagmaEnableGroupCommit();
    configuration.magmaCfg.GroupCommitMaxSyncWaitDuration =
            configuration.getMagmaGroupCommitMaxSyncWaitDuration();
    configuration.magmaCfg.GroupCommitMaxTransactionCount =
            configuration.getMagmaGroupCommitMaxTransactionCount();
    configuration.magmaCfg.ExpiryFragThreshold =
            configuration.getMagmaExpiryFragThreshold();
    configuration.magmaCfg.KVStorePurgerInterval =
            configuration.getMagmaExpiryPurgerInterval();
    configuration.magmaCfg.GetSeqNum = magmakv::getSeqNum;
    configuration.magmaCfg.GetExpiryTime = [this](const magma::Slice& slice) {
        return getExpiryOrPurgeTime(slice);
    };
    configuration.magmaCfg.GetValueSize = magmakv::getValueSize;
    configuration.magmaCfg.IsTombstone = magmakv::isDeleted;
    configuration.magmaCfg.GetHistoryTimestamp = magmakv::getHistoryTimeStamp;
    configuration.magmaCfg.GetHistoryTimeNow = [this](Magma::KVStoreID kvid) {
        return magmakv::getHistoryTimeNow(currEngine, kvid);
    };
    configuration.magmaCfg.GetHistoryModeFromMeta =
            magmakv::getHistoryModeFromMeta;

    configuration.magmaCfg.EnableDirectIO =
            configuration.getMagmaEnableDirectIo();
    configuration.magmaCfg.EnableBlockCache =
            configuration.getMagmaEnableBlockCache();
    configuration.magmaCfg.WriteCacheRatio =
            configuration.getMagmaWriteCacheRatio();
    configuration.magmaCfg.MaxRecoveryBytes =
            configuration.getMagmaMaxRecoveryBytes();
    configuration.magmaCfg.LSMMaxLevel0CompactionTTL =
            configuration.getMagmaMaxLevel0TTL();
    configuration.magmaCfg.BloomFilterAccuracy =
            configuration.getMagmaBloomFilterAccuracy();
    configuration.magmaCfg.BloomFilterAccuracyForBottomLevel =
            configuration.getMagmaBloomFilterAccuracyForBottomLevel();
    configuration.magmaCfg.MemoryQuotaLowWaterMarkRatio =
            configuration.getMagmaMemoryQuotaLowWaterMarkRatio();
    configuration.magmaCfg.CompressionAlgo =
            configuration.getMagmaIndexCompressionAlgo();
    configuration.magmaCfg.DataCompressionAlgo =
            configuration.getMagmaDataCompressionAlgo();
    configuration.magmaCfg.SeqTreeBlockSize =
            configuration.getMagmaSeqTreeDataBlockSize();
    configuration.magmaCfg.SeqTreeIndexBlockSize =
            configuration.getMagmaSeqTreeIndexBlockSize();
    configuration.magmaCfg.KeyTreeBlockSize =
            configuration.getMagmaKeyTreeDataBlockSize();
    configuration.magmaCfg.KeyTreeIndexBlockSize =
            configuration.getMagmaKeyTreeIndexBlockSize();

    configuration.setStore(this);

    // To save memory only allocate counters for the number of vBuckets that
    // this shard will have to deal with
    auto cacheSize = getCacheSize();
    cachedVBStates.resize(cacheSize);
    inTransaction = std::vector<std::atomic_bool>(cacheSize);
    kvstoreRevList.resize(cacheSize, Monotonic<uint64_t>(0));

    useUpsertForSet = configuration.getMagmaEnableUpsert();
    if (useUpsertForSet) {
        configuration.magmaCfg.EnableUpdateStatusForSet = false;
    } else {
        configuration.magmaCfg.EnableUpdateStatusForSet = true;
    }

    doSyncEveryBatch = configuration.getMagmaSyncEveryBatch();

    // The execution environment is the current engine creating the KVStore and
    // magma must track in the Secondary MemoryDomain.
    // If currEngine is null, which can happen with some tests, that is okay
    // because a null currEngine means we are operating in a global environment.
    configuration.magmaCfg.ExecutionEnv = {currEngine,
                                           int(cb::MemoryDomain::Secondary)};

    configuration.magmaCfg.SwitchExecutionEnvFunc =
            [](std::pair<void*, int> env) -> std::pair<void*, int> {
        Expects(env.second <= int(cb::MemoryDomain::None));
        auto eng = static_cast<EventuallyPersistentEngine*>(env.first);
        auto oldState = ObjectRegistry::switchToEngine(
                eng, true, cb::MemoryDomain(env.second));
        return {oldState.first, int(oldState.second)};
    };

    configuration.magmaCfg.MakeCompactionCallback =
            [&](const Magma::KVStoreID kvID) {
                return std::make_unique<MagmaKVStore::MagmaCompactionCB>(
                        *this, Vbid(kvID));
            };

    configuration.magmaCfg.MakeUserStats = []() {
        return std::make_unique<MagmaDbStats>();
    };

    // Create a logger that is prefixed with magma so that all code from
    // wrapper down through magma uses this logger. As the spdlog API does not
    // set their log functions to virtual and magma needs to maintain some
    // separation from KV it does not use the BucketLogger log functions which
    // prefix the engine name. As such we have to manually add the prefix to the
    // logger name/prefix here.

    EventuallyPersistentEngine* engine = ObjectRegistry::getCurrentEngine();
    // Some tests may not have an engine.
    std::string loggerName;
    if (engine) {
        loggerName += '(' + engine->getName() + ") ";
    }

    loggerName += "magma_" + std::to_string(configuration.getShardId());
    logger = BucketLogger::createBucketLogger(loggerName);
    configuration.magmaCfg.LogContext = logger;
    configuration.magmaCfg.UID = loggerName;

    magma = std::make_unique<MagmaMemoryTrackingProxy>(configuration.magmaCfg);

    magma->SetMaxOpenFiles(configuration.getMaxFileDescriptors());
    setMaxDataSize(configuration.getBucketQuota());
    setMagmaFragmentationPercentage(
            configuration.getMagmaFragmentationPercentage());
    calculateAndSetMagmaThreads();

    // MB-55533: These must be set before calling Open
    setHistoryRetentionSeconds(configuration.getHistoryRetentionTime());
    setHistoryRetentionBytes(configuration.getHistoryRetentionSize(),
                             configuration.getMaxVBuckets());

    // Open the magma instance for this shard and populate the vbstate.
    auto status = magma->Open();

    if (status.ErrorCode() == Status::Code::DiskFull) {
        // Magma construction needs to recover and replay all WAL ops to provide
        // us a consistent state. Magma may require disk space to do so. We
        // are required to provide a read only view of the data for recovery
        // should a disk become unwriteable. To accomplish this magma has a
        // read only mode that be constructed to give us a consistent view of
        // data without performing recovery. This read only instance cannot be
        // written to so it can only be used in an emergency should the disk be
        // full.
        //
        // It is worth noting that nothing in kv_engine will modify this magma
        // instance to make it writeable should the disk stop being full. A
        // restart is required. We /could/ write code to swap the instance but
        // it's probably not going to be trivial and we don't expect to run out
        // of disk space very often so it's of questionable worth.
        logger->warn(
                "MagmaKVStore::MagmaKVStore: opening in read only mode as "
                "magma reported a disk full error");
        configuration.setReadOnly(true);
        magma = std::make_unique<MagmaMemoryTrackingProxy>(
                configuration.magmaCfg);
        status = magma->Open();
    }

    if (!status) {
        std::string err =
                "MagmaKVStore Magma open failed. Status:" + status.String();
        logger->critical(err);
        throw std::logic_error(err);
    }

    magma->executeOnKVStoreList(
            [this](const std::vector<magma::Magma::KVStoreID>& kvstores) {
                cb::UseArenaMallocPrimaryDomain domainGuard;
                for (auto kvid : kvstores) {
                    auto status = loadVBStateCache(Vbid(kvid), true);
                    ++st.numLoadedVb;
                    if (status != ReadVBStateStatus::Success &&
                        status != ReadVBStateStatus::NotFound) {
                        throw std::logic_error("MagmaKVStore vbstate vbid:" +
                                               std::to_string(kvid) +
                                               " not found."
                                               " Status:" +
                                               to_string(status));
                    }
                }
            });
}

MagmaKVStore::~MagmaKVStore() {
    logger->unregister();
}

void MagmaKVStore::deinitialize() {
    logger->info("MagmaKVStore: {} deinitializing", configuration.getShardId());

    // Close shuts down all of the magma background threads (compaction is the
    // one that we care about here). The compaction callbacks require the magma
    // instance to exist so we must do this before we reset it.
    magma->Close();

    // Flusher should have already been stopped so it should be safe to destroy
    // the magma instance now
    magma.reset();

    logger->info("MagmaKVStore: {} deinitialized", configuration.getShardId());
}

bool MagmaKVStore::pause() {
    logger->info("MagmaKVStore:pause() shard:{}", configuration.getShardId());
    auto status = magma->Pause();
    if (!status.IsOK()) {
        logger->warn("MagmaKVStore::pause() shard:{} failed - {}", status);
        return false;
    }
    return true;
}

void MagmaKVStore::resume() {
    logger->info("MagmaKVStore:resume() shard:{}", configuration.getShardId());
    magma->Resume();
}

bool MagmaKVStore::commit(std::unique_ptr<TransactionContext> txnCtx,
                          VB::Commit& commitData) {
    checkIfInTransaction(txnCtx->vbid, "MagmaKVStore::commit");

    auto& ctx = dynamic_cast<MagmaKVStoreTransactionContext&>(*txnCtx);
    if (ctx.pendingReqs.size() == 0) {
        return true;
    }

    kvstats_ctx kvctx(commitData);
    bool success = true;

    preFlushHook();

    // Flush all documents to disk
    auto errCode = saveDocs(
            ctx, commitData, kvctx, toHistoryMode(commitData.historical));
    if (errCode != static_cast<int>(cb::engine_errc::success)) {
        logger->warn("MagmaKVStore::commit: saveDocs {} errCode:{}",
                     txnCtx->vbid,
                     errCode);
        success = false;
    }

    postFlushHook();

    commitCallback(ctx, errCode, kvctx);

    // This behaviour is to replicate the one in Couchstore.
    // Set `in_transanction = false` only if `commit` is successful.
    if (success) {
        updateCachedVBState(txnCtx->vbid, commitData.proposedVBState);
    }

    logger->TRACE("MagmaKVStore::commit success:{}", success);

    return success;
}

void MagmaKVStore::commitCallback(MagmaKVStoreTransactionContext& txnCtx,
                                  int errCode,
                                  kvstats_ctx&) {
    const auto flushSuccess = (errCode == Status::Code::Ok);
    for (const auto& reqPtr : txnCtx.pendingReqs) {
        const auto& req = *reqPtr;
        size_t mutationSize = req.getRawKeyLen() + req.getBodySize() +
                              req.getDocMeta().size();
        st.io_num_write++;
        st.io_document_write_bytes += mutationSize;

        if (req.isDelete()) {
            FlushStateDeletion state;
            if (flushSuccess) {
                if (req.isLogicalInsert()) {
                    // Deletion is for an item that exists on disk but logically
                    // does not (i.e. the old reviison belongs to a collection
                    // that has been dropped).
                    state = FlushStateDeletion::LogicallyDocNotFound;
                } else if (req.isOldItemAlive()) {
                    // Deletion is for an existing item on disk
                    state = FlushStateDeletion::Delete;
                } else {
                    // Deletion is for a non-existing item on disk
                    state = FlushStateDeletion::DocNotFound;
                }
                st.delTimeHisto.add(req.getDelta());
            } else {
                state = FlushStateDeletion::Failed;
                ++st.numDelFailure;
            }

            if (logger->should_log(spdlog::level::TRACE)) {
                logger->TRACE(
                        "MagmaKVStore::commitCallback(Delete) {} key:{} "
                        "errCode:{} "
                        "deleteState:{}",
                        txnCtx.vbid,
                        cb::UserData(req.getKey().to_string()),
                        errCode,
                        state);
            }

            txnCtx.deleteCallback(req.getItem(), state);
        } else {
            FlushStateMutation state;
            if (flushSuccess) {
                if (req.isLogicalInsert()) {
                    // Mutation is for an item that exists on disk but logically
                    // does not (i.e. the old reviison belongs to a collection
                    // that has been dropped).
                    state = FlushStateMutation::LogicalInsert;
                } else if (req.isOldItemAlive()) {
                    // Mutation is for an existing item on disk
                    state = FlushStateMutation::Update;
                } else {
                    // Mutation is for a non-existing item on disk
                    state = FlushStateMutation::Insert;
                }
                st.writeTimeHisto.add(req.getDelta());
                st.writeSizeHisto.add(mutationSize);
            } else {
                state = FlushStateMutation::Failed;
                ++st.numSetFailure;
            }

            if (logger->should_log(spdlog::level::TRACE)) {
                logger->TRACE(
                        "MagmaKVStore::commitCallback(Set) {} key:{} "
                        "errCode:{} "
                        "setState:{}",
                        txnCtx.vbid,
                        cb::UserData(req.getKey().to_string()),
                        errCode,
                        state);
            }

            txnCtx.setCallback(req.getItem(), state);
        }
    }
}

StorageProperties MagmaKVStore::getStorageProperties() const {
    StorageProperties rv(StorageProperties::ByIdScan::Yes,
                         // @TODO MB-33784: Enable auto de-dupe if/when magma
                         // supports it
                         StorageProperties::AutomaticDeduplication::No,
                         StorageProperties::PrepareCounting::No,
                         StorageProperties::CompactionStaleItemCallbacks::Yes,
                         StorageProperties::HistoryRetentionAvailable::Yes);
    return rv;
}

void MagmaKVStore::setMaxDataSize(size_t size) {
    configuration.setBucketQuota(size);
    const size_t memoryQuota = (size / configuration.getMaxShards()) *
                               configuration.getMagmaMemQuotaRatio();
    magma->SetMemoryQuota(memoryQuota);
}

// Note: This routine is only called during warmup. The caller
// can not make changes to the vbstate or it would cause race conditions.
std::vector<vbucket_state*> MagmaKVStore::listPersistedVbuckets() {
    std::vector<vbucket_state*> result;
    for (size_t slot = 0; slot < cachedVBStates.size(); slot++) {
        const auto& vb = cachedVBStates[slot];
        if (vb) {
            uint16_t id = (configuration.getMaxShards() * slot) +
                          configuration.getShardId();
            mergeMagmaDbStatsIntoVBState(*vb, Vbid{id});
        }
        result.emplace_back(vb.get());
    }
    return result;
}

void MagmaKVStore::set(TransactionContext& txnCtx, queued_item item) {
    checkIfInTransaction(txnCtx.vbid, "MagmaKVStore::set");
    if (configuration.isSanityCheckingVBucketMapping()) {
        validateKeyMapping("MagmaKVStore::set",
                           configuration.getVBucketMappingErrorHandlingMethod(),
                           item->getKey(),
                           item->getVBucketId(),
                           configuration.getMaxVBuckets());
    }

    auto& ctx = static_cast<MagmaKVStoreTransactionContext&>(txnCtx);
    ctx.pendingReqs.emplace_back(
            std::make_unique<MagmaRequest>(std::move(item)));
}

GetValue MagmaKVStore::get(const DiskDocKey& key,
                           Vbid vb,
                           ValueFilter filter) const {
    return getWithHeader(key, vb, filter);
}

GetValue MagmaKVStore::getWithHeader(const KVFileHandle& kvFileHandle,
                                     const DiskDocKey& key,
                                     Vbid vbid,
                                     ValueFilter filter) const {
    return getWithHeader(key, vbid, filter);
}

GetValue MagmaKVStore::getWithHeader(const DiskDocKey& key,
                                     Vbid vbid,
                                     ValueFilter filter) const {
    Slice keySlice = {reinterpret_cast<const char*>(key.data()), key.size()};
    Slice metaSlice;
    Slice valueSlice;
    DomainAwareFetchBuffer idxBuf;
    DomainAwareFetchBuffer seqBuf;
    bool found;

    auto start = std::chrono::steady_clock::now();

    Status status = magma->Get(
            vbid.get(), keySlice, idxBuf, seqBuf, metaSlice, valueSlice, found);

    if (logger->should_log(spdlog::level::TRACE)) {
        logger->TRACE(
                "MagmaKVStore::getWithHeader {} key:{} status:{} found:{} "
                "deleted:{}",
                vbid,
                cb::UserData{key.to_string()},
                status.String(),
                found,
                found ? magmakv::isDeleted(metaSlice) : false);
    }

    if (!status) {
        logger->warn("MagmaKVStore::getWithHeader {} key:{} status:{}",
                     vbid,
                     cb::UserData{makeDiskDocKey(keySlice).to_string()},
                     status.String());
        st.numGetFailure++;
        return GetValue{nullptr, magmaErr2EngineErr(status.ErrorCode())};
    }

    if (!found) {
        // Whilst this isn't strictly a failure if we're running full eviction
        // it could be considered one for value eviction.
        st.numGetFailure++;
        return GetValue{nullptr, cb::engine_errc::no_such_key};
    }

    // record stats
    st.readTimeHisto.add(std::chrono::duration_cast<std::chrono::microseconds>(
            std::chrono::steady_clock::now() - start));
    st.readSizeHisto.add(keySlice.Len() + metaSlice.Len() + valueSlice.Len());

    ++st.io_bg_fetch_docs_read;
    st.io_bgfetch_doc_bytes +=
            keySlice.Len() + metaSlice.Len() + valueSlice.Len();

    return makeGetValue(vbid, keySlice, metaSlice, valueSlice, filter);
}

using GetOperations = magma::OperationsList<Magma::GetOperation>;

void MagmaKVStore::getMulti(Vbid vbid, vb_bgfetch_queue_t& itms) const {
    // Convert the vb_bgfetch_queue_t (which is a std::unordered_map
    // under the covers) to a vector of GetOperations.
    // Note: We can't pass vb_bgfetch_queue_t to GetDocs because GetDocs
    // requires a list type which can be broken up for use by coroutines
    // and a std::map doesn't support a numeric 'at' index.
    GetOperations getOps;
    for (auto& it : itms) {
        auto& key = it.first;
        getOps.Add(Magma::GetOperation(
                {reinterpret_cast<const char*>(key.data()), key.size()},
                &it.second));
    }

    auto cb = [this, &vbid](bool found,
                            Status status,
                            const Magma::GetOperation& op,
                            const Slice& metaSlice,
                            const Slice& valueSlice) {
        if (logger->should_log(spdlog::level::TRACE)) {
            logger->TRACE(
                    "MagmaKVStore::getMulti {} key:{} status:{} found:{} "
                    "deleted:{}",
                    vbid,
                    cb::UserData{makeDiskDocKey(op.Key).to_string()},
                    status.String(),
                    found,
                    found ? magmakv::isDeleted(metaSlice) : false);
        }
        auto errCode = magmaErr2EngineErr(status.ErrorCode(), found);
        auto* bg_itm_ctx =
                reinterpret_cast<vb_bgfetch_item_ctx_t*>(op.UserContext);
        bg_itm_ctx->value.setStatus(errCode);
        if (found) {
            bg_itm_ctx->value = makeGetValue(vbid,
                                             op.Key,
                                             metaSlice,
                                             valueSlice,
                                             bg_itm_ctx->getValueFilter());
            GetValue* rv = &bg_itm_ctx->value;

            for (auto& fetch : bg_itm_ctx->getRequests()) {
                fetch->value = rv;
                st.readTimeHisto.add(
                        std::chrono::duration_cast<std::chrono::microseconds>(
                                std::chrono::steady_clock::now() -
                                fetch->initTime));
                st.readSizeHisto.add(bg_itm_ctx->value.item->getKey().size() +
                                     bg_itm_ctx->value.item->getNBytes());
            }
            ++st.io_bg_fetch_docs_read;
            st.io_bgfetch_doc_bytes +=
                    op.Key.Len() + metaSlice.Len() + valueSlice.Len();
        } else {
            if (!status) {
                logger->critical(
                        "MagmaKVStore::getMulti::GetDocs {} key:{} status:{}, ",
                        vbid,
                        cb::UserData{makeDiskDocKey(op.Key).to_string()},
                        status.String());
                st.numGetFailure++;
            }
        }
    };

    auto status = magma->GetDocs(vbid.get(), getOps, cb);
    if (!status) {
        logger->warn("MagmaKVStore::getMulti::GetDocs {} failed. Status:{}",
                     vbid,
                     status.String());
    }
}

void MagmaKVStore::getRange(Vbid vbid,
                            const DiskDocKey& startKey,
                            const DiskDocKey& endKey,
                            ValueFilter filter,
                            const GetRangeCb& cb) const {
    Slice startKeySlice = {reinterpret_cast<const char*>(startKey.data()),
                           startKey.size()};
    Slice endKeySlice = {reinterpret_cast<const char*>(endKey.data()),
                         endKey.size()};

    auto callback = [&](Slice& keySlice, Slice& metaSlice, Slice& valueSlice) {
        if (logger->should_log(spdlog::level::TRACE)) {
            logger->TRACE(
                    "MagmaKVStore::getRange callback {} key:{} seqno:{} "
                    "deleted:{}",
                    vbid,
                    cb::UserData{makeDiskDocKey(keySlice).to_string()},
                    magmakv::getSeqNum(metaSlice),
                    magmakv::isDeleted(metaSlice));
        }

        if (magmakv::isDeleted(metaSlice)) {
            // continue scanning
            return false;
        }
        auto rv = makeGetValue(vbid, keySlice, metaSlice, valueSlice, filter);
        cb(std::move(rv));

        // continue scanning
        return false;
    };

    if (logger->should_log(spdlog::level::TRACE)) {
        logger->TRACE("MagmaKVStore::getRange {} start:{} end:{}",
                      vbid,
                      cb::UserData{makeDiskDocKey(startKeySlice).to_string()},
                      cb::UserData{makeDiskDocKey(endKeySlice).to_string()});
    }

    auto status = magma->GetRange(vbid.get(),
                                  startKeySlice,
                                  endKeySlice,
                                  callback,
                                  filter != ValueFilter::KEYS_ONLY);
    if (!status) {
        logger->critical(
                "MagmaKVStore::getRange {} start:{} end:{} status:{}",
                vbid,
                cb::UserData{makeDiskDocKey(startKeySlice).to_string()},
                cb::UserData{makeDiskDocKey(endKeySlice).to_string()},
                status.String());
        st.numGetFailure++;
    }
}

void MagmaKVStore::del(TransactionContext& txnCtx, queued_item item) {
    checkIfInTransaction(txnCtx.vbid, "MagmaKVStore::del");
    if (configuration.isSanityCheckingVBucketMapping()) {
        validateKeyMapping("MagmaKVStore::del",
                           configuration.getVBucketMappingErrorHandlingMethod(),
                           item->getKey(),
                           item->getVBucketId(),
                           configuration.getMaxVBuckets());
    }

    auto& ctx = dynamic_cast<MagmaKVStoreTransactionContext&>(txnCtx);
    ctx.pendingReqs.emplace_back(
            std::make_unique<MagmaRequest>(std::move(item)));
}

void MagmaKVStore::delVBucket(Vbid vbid,
                              std::unique_ptr<KVStoreRevision> kvstoreRev) {
    auto status = magma->DeleteKVStore(
            vbid.get(),
            static_cast<Magma::KVStoreRevision>(kvstoreRev->getRevision()));
    logger->info(
            "MagmaKVStore::delVBucket DeleteKVStore {} kvstoreRev:{}. "
            "status:{}",
            vbid,
            kvstoreRev->getRevision(),
            status.String());
}

void MagmaKVStore::prepareToCreateImpl(Vbid vbid) {
    auto vbstate = getCachedVBucketState(vbid);
    if (vbstate) {
        vbstate->reset();
    }
    kvstoreRevList[getCacheSlot(vbid)]++;

    logger->info("MagmaKVStore::prepareToCreateImpl {} kvstoreRev:{}",
                 vbid,
                 kvstoreRevList[getCacheSlot(vbid)]);
}

std::unique_ptr<KVStoreRevision> MagmaKVStore::prepareToDeleteImpl(Vbid vbid) {
    auto [status, kvsRev] = magma->GetKVStoreRevision(vbid.get());
    if (status) {
        return std::make_unique<KVStoreRevision>(kvsRev);
    }

    // Even though we couldn't get the kvstore revision from magma, we'll use
    // what is in kv engine and assume its the latest. We might not be able to
    // get the revision of the KVStore if we've not persited any documents yet
    // for this vbid.
    auto rev = kvstoreRevList[getCacheSlot(vbid)];
    logger->info(
            "MagmaKVStore::prepareToDeleteImpl: {} magma didn't find "
            "kvstore for getRevision, status: {} using cached revision:{}",
            vbid,
            status.String(),
            rev);
    return std::make_unique<KVStoreRevision>(rev);
}

/**
 * Magma specific RollbackCtx which resumes background (implicit) compactions
 * for the given vBucket on destruction
 */
class MagmaRollbackCtx : public RollbackCtx {
public:
    MagmaRollbackCtx(MagmaKVStore& kvstore, Vbid vbid)
        : kvstore(kvstore), vbid(vbid) {
    }

    ~MagmaRollbackCtx() override {
        kvstore.resumeImplicitCompaction(vbid);
    }

protected:
    MagmaKVStore& kvstore;
    Vbid vbid;
};

std::unique_ptr<RollbackCtx> MagmaKVStore::prepareToRollback(Vbid vbid) {
    // Before we lock the vBucket state lock we need to inhibit magma's
    // background compactions to avoid a potential deadlock. Magma rollback
    // needs to wait for compactions to finish and compactions may, if they are
    // expiring an item, need to acquire the vBucket state lock for the duration
    // of that operation. That could cause a deadlock so we'll halt background
    // compactions before we take the vBucket state lock. The compaction should
    // not take the vbsetMutex or the vBucket lock so we can safely lock those
    // first. When the ctx object goes out of scope it will re-enable background
    // compactions for the vBucket.
    magma->StopBGCompaction(vbid.get());
    return std::make_unique<MagmaRollbackCtx>(*this, vbid);
}

void MagmaKVStore::resumeImplicitCompaction(Vbid vbid) {
    magma->ResumeBGCompaction(vbid.get());
}

// Note: It is assumed this can only be called from bg flusher thread or
// there will be issues with writes coming from multiple threads.
bool MagmaKVStore::snapshotVBucket(Vbid vbid, const VB::Commit& meta) {
    if (logger->should_log(spdlog::level::TRACE)) {
        logger->TRACE("MagmaKVStore::snapshotVBucket {} newVBState:{}",
                      vbid,
                      encodeVBState(meta.proposedVBState));
    }

    if (!needsToBePersisted(vbid, meta.proposedVBState)) {
        return true;
    }

    auto start = std::chrono::steady_clock::now();

    if (!writeVBStateToDisk(vbid, meta)) {
        return false;
    }

    updateCachedVBState(vbid, meta.proposedVBState);

    st.snapshotHisto.add(std::chrono::duration_cast<std::chrono::microseconds>(
            std::chrono::steady_clock::now() - start));

    return true;
}

std::unique_ptr<Item> MagmaKVStore::makeItem(Vbid vb,
                                             const Slice& keySlice,
                                             const Slice& metaSlice,
                                             const Slice& valueSlice,
                                             ValueFilter filter) const {
    auto key = makeDiskDocKey(keySlice);
    const auto meta = magmakv::getDocMeta(metaSlice);

    const bool forceValueFetch = isDocumentPotentiallyCorruptedByMB52793(
            meta.isDeleted(), meta.getDatatype());

    const bool includeValue = filter != ValueFilter::KEYS_ONLY ||
                              key.getDocKey().isInSystemCollection();

    value_t body;
    // Only create the body for the value filter and when a valueSlice is given
    if ((includeValue || forceValueFetch) && valueSlice.Data()) {
        body.reset(TaggedPtr<Blob>(
                Blob::New(valueSlice.Data(), meta.getValueSize()),
                TaggedPtrBase::NoTagValue));
    }

    auto item =
            std::make_unique<Item>(key.getDocKey(),
                                   meta.getFlags(),
                                   meta.getExptime(),
                                   body,
                                   meta.getDatatype(),
                                   meta.getCas(),
                                   meta.getBySeqno(),
                                   vb,
                                   meta.getRevSeqno());

    if (filter != ValueFilter::KEYS_ONLY) {
        checkAndFixKVStoreCreatedItem(*item);
    }
    if (filter == ValueFilter::VALUES_DECOMPRESSED) {
        // Decompressed values requested, but the value is compressed.
        // Attempt to decompress the value.
        if (!item->decompressValue()) {
            logger->warn(
                    "MagmaKVStore::makeItem failed to decompress value "
                    "vbid{} "
                    "key:{} "
                    "seqno:{} ",
                    "datatype:{} ",
                    vb,
                    cb::UserData{key.getDocKey().to_string()},
                    meta.getBySeqno(),
                    meta.getDatatype());
        }
    }

    if (meta.isDeleted()) {
        item->setDeleted(static_cast<DeleteSource>(meta.getDeleteSource()));
    }

    if (magmakv::isPrepared(keySlice, meta)) {
        auto level =
                static_cast<cb::durability::Level>(meta.getDurabilityLevel());
        item->setPendingSyncWrite({level, cb::durability::Timeout::Infinity()});
        if (meta.isSyncDelete()) {
            item->setDeleted(DeleteSource::Explicit);
        }
    } else if (magmakv::isAbort(keySlice, meta)) {
        item->setAbortSyncWrite();
        item->setPrepareSeqno(meta.getPrepareSeqno());
    }

    if (body) {
        // function shared with KEY_ONLY creation paths, so only sanitize when
        // a body was created
        checkAndFixKVStoreCreatedItem(*item);
    }

    return item;
}

GetValue MagmaKVStore::makeGetValue(Vbid vb,
                                    const Slice& keySlice,
                                    const Slice& metaSlice,
                                    const Slice& valueSlice,
                                    ValueFilter filter) const {
    return GetValue(makeItem(vb, keySlice, metaSlice, valueSlice, filter),
                    cb::engine_errc::success,
                    -1,
                    false);
}

int MagmaKVStore::saveDocs(MagmaKVStoreTransactionContext& txnCtx,
                           VB::Commit& commitData,
                           kvstats_ctx& kvctx,
                           magma::Magma::HistoryMode historyMode) {
    uint64_t ninserts = 0;
    uint64_t ndeletes = 0;

    auto vbid = txnCtx.vbid;

    auto writeDocsCB = [this, &commitData, &kvctx, &ninserts, &ndeletes, vbid](
                               const Magma::WriteOperation& op,
                               const bool docExists,
                               const magma::Slice oldMeta) {
        auto req = reinterpret_cast<MagmaRequest *>(op.UserData);
        auto diskDocKey = makeDiskDocKey(op.Key);
        auto docKey = diskDocKey.getDocKey();
        size_t docSize = req->getRawKeyLen() + op.Meta.Len() +
                         configuration.magmaCfg.GetValueSize(op.Meta);

        const bool isTombstone =
                docExists && configuration.magmaCfg.IsTombstone(oldMeta);

        if (logger->should_log(spdlog::level::TRACE)) {
            logger->TRACE(
                    "MagmaKVStore::writeDocsCB {} key:{} seqno:{} delete:{} "
                    "docExists:{} tombstone:{}",
                    vbid,
                    cb::UserData{diskDocKey.to_string()},
                    magmakv::getDocMeta(req->getDocMeta()).getBySeqno(),
                    req->isDelete(),
                    docExists,
                    isTombstone);
        }

        // We don't track collection stats for prepares for magma. The only
        // non-committed stat we count for collections is the on disk size (as
        // this includes prepares for couchstore Buckets). As we remove prepares
        // at compaction we can't currently track them or their on disk size
        // correctly as magma as we may visit stale values. The same follows for
        // the on disk size of collections. As we cannot track prepare size
        // correctly for magma we must avoid counting it at all.
        if (diskDocKey.isCommitted()) {
            auto isDeleted = req->isDelete() ? IsDeleted::Yes : IsDeleted::No;
            auto isCommitted = diskDocKey.isCommitted() ? IsCommitted::Yes
                                                        : IsCommitted::No;
            size_t oldDocSize = 0;
            using namespace Collections::VB;
            FlushAccounting::UpdateStatsResult res;
            if (docExists) {
                auto oldIsDeleted =
                        isTombstone ? IsDeleted::Yes : IsDeleted::No;
                oldDocSize = req->getRawKeyLen() + oldMeta.Len() +
                             configuration.magmaCfg.GetValueSize(oldMeta);
                res = commitData.collections.updateStats(
                        docKey,
                        magmakv::getDocMeta(req->getDocMeta()).getBySeqno(),
                        isCommitted,
                        isDeleted,
                        docSize,
                        configuration.magmaCfg.GetSeqNum(oldMeta),
                        oldIsDeleted,
                        oldDocSize,
                        CompactionCallbacks::AnyRevision);
                if (res.logicalInsert) {
                    req->markLogicalInsert();
                }
            } else {
                res.newDocReflectedInDiskSize =
                        commitData.collections.updateStats(
                                docKey,
                                magmakv::getDocMeta(req->getDocMeta())
                                        .getBySeqno(),
                                isCommitted,
                                isDeleted,
                                docSize,
                                CompactionCallbacks::AnyRevision);
            }
            if (res.newDocReflectedInDiskSize) {
                // note that this operation has updated the per collection
                // disk size.
                // If compression later changes the size of the stored
                // value, then the disk size needs fixing up.
                // Note that compression isn't applied _before_ this point
                // to avoid holding compressed and uncompressed versions of
                // documents for the duration of the flush batch.
                // instead, each is compressed individually before being
                // written.
                req->markNewDocReflectedInDiskSize();
            }
            updateStatsHook(*req, oldDocSize);
        } else {
            // Tell Collections::Flush that it may need to record this seqno
            commitData.collections.maybeUpdatePersistedHighSeqno(
                    docKey,
                    magmakv::getDocMeta(req->getDocMeta()).getBySeqno(),
                    req->isDelete());
        }

        if (docExists) {
            // Storing a delete of a previous live document has no affect on
            // item count
            if (req->isLogicalInsert() && req->isDelete()) {
                return;
            }

            if (!isTombstone) {
                req->markOldItemAlive();
            }

            if (isTombstone) {
                // Old item is a delete and new is an insert.
                if (!req->isDelete()) {
                    if (diskDocKey.isCommitted()) {
                        ninserts++;
                    } else {
                        kvctx.onDiskPrepareDelta++;
                    }
                }
            } else if (req->isDelete()) {
                // Old item is insert and new is delete.
                if (diskDocKey.isCommitted()) {
                    ndeletes++;
                } else {
                    kvctx.onDiskPrepareDelta--;
                }
            } else if (req->isLogicalInsert()) {
                ninserts++;
            }
        } else {
            // Old item doesn't exist and new is an insert.
            if (!req->isDelete()) {
                if (diskDocKey.isCommitted()) {
                    ninserts++;
                } else {
                    kvctx.onDiskPrepareDelta++;
                }
            }
        }

        // @todo MB-42900: Add support for onDiskPrepareBytes
    };

    // LocalDbReqs and MagmaDbStats are used to store the memory for the localDb
    // and stat updates as WriteOps is non-owning.
    LocalDbReqs localDbReqs;
    MagmaDbStats magmaDbStats;
    WriteOps postWriteOps;
    int64_t lastSeqno = 0;

    auto beginTime = std::chrono::steady_clock::now();
    std::chrono::microseconds saveDocsDuration;

    auto postWriteDocsCB =
            [this,
             &commitData,
             &localDbReqs,
             &lastSeqno,
             &vbid,
             &ninserts,
             &ndeletes,
             &magmaDbStats,
             &beginTime,
             &saveDocsDuration,
             &postWriteOps]() -> std::pair<Status, Magma::WriteOpsCPtr> {

        auto& vbstate = commitData.proposedVBState;
        vbstate.highSeqno = lastSeqno;

        magmaDbStats.docCount = ninserts - ndeletes;
        // Don't update UserStats highSeqno if it has not changed
        if (vbstate.highSeqno > magmaDbStats.highSeqno) {
            magmaDbStats.highSeqno = vbstate.highSeqno;
        }

        // @todo: Magma doesn't track onDiskPrepares
        // @todo MB-42900: Magma doesn't track onDiskPrepareBytes

        // Write out current vbstate to the CommitBatch.
        addVBStateUpdateToLocalDbReqs(
                localDbReqs, vbstate, kvstoreRevList[getCacheSlot(vbid)]);

        // We have to update the collections meta before we save the collections
        // stats because the drop of a collection will delete "alive" stats doc
        // for the collection but a drop + create in the same batch needs to
        // overwrite the original doc with the new variant. So, we delete it
        // here then recreate it below in that case.
        if (commitData.collections.isReadyForCommit()) {
            auto status = updateCollectionsMeta(
                    vbid, localDbReqs, commitData.collections, magmaDbStats);
            if (!status.IsOK()) {
                logger->warn(
                        "MagmaKVStore::saveDocs {} Failed to set "
                        "collections meta, got status {}",
                        vbid,
                        status.String());
                return {status, nullptr};
            }
        }

        addStatUpdateToWriteOps(magmaDbStats, postWriteOps);

        commitData.collections.saveCollectionStats(
                [this, &localDbReqs](
                        CollectionID cid,
                        const Collections::VB::PersistedStats& stats) {
                    saveCollectionStats(localDbReqs, cid, stats);
                });

        addLocalDbReqs(localDbReqs, postWriteOps);
        auto now = std::chrono::steady_clock::now();
        saveDocsDuration =
                std::chrono::duration_cast<std::chrono::microseconds>(
                        now - beginTime);
        beginTime = now;
        return {Status::OK(), &postWriteOps};
    };

    auto& ctx = dynamic_cast<MagmaKVStoreTransactionContext&>(txnCtx);

    ctx.preparePendingRequests(historyMode);

    // Vector of updates to be written to the data store.
    WriteOps writeOps;
    writeOps.reserve(ctx.pendingReqs.size());

    // TODO: Replace writeOps with Magma::WriteOperations when it
    // becomes available. This will allow us to pass pendingReqs
    // in and create the WriteOperation from the pendingReqs queue.
    for (auto& reqPtr : ctx.pendingReqs) {
        auto& req = *reqPtr;
        Slice valSlice{req.getBodyData(), req.getBodySize()};

        auto docMeta = req.getDocMeta();
        auto decodedMeta = magmakv::getDocMeta(docMeta);
        if (decodedMeta.getBySeqno() > lastSeqno) {
            lastSeqno = decodedMeta.getBySeqno();
        }

        switch (commitData.writeOp) {
        case WriteOperation::Insert:
            writeOps.emplace_back(Magma::WriteOperation::NewDocInsert(
                    {req.getRawKey(), req.getRawKeyLen()},
                    {docMeta.data(), docMeta.size()},
                    valSlice,
                    &req));
            break;
        case WriteOperation::Upsert:
            writeOps.emplace_back(Magma::WriteOperation::NewDocUpsert(
                    {req.getRawKey(), req.getRawKeyLen()},
                    {docMeta.data(), docMeta.size()},
                    valSlice,
                    &req));
            break;
        }
    }

    // If dropped collections exists, read the dropped collections metadata
    // so the flusher can do the correct stat calculations. This is
    // conditional as (trying) to read this data slows down saveDocs.
    if (commitData.collections.droppedCollectionsExists()) {
        auto [getDroppedStatus, dropped] = getDroppedCollections(vbid);
        if (!getDroppedStatus) {
            logger->warn(
                    "MagmaKVStore::saveDocs {} Failed to get dropped "
                    "collections",
                    vbid);
            // We have to return some non-success status, Invalid will do
            return Status::Invalid;
        }

        commitData.collections.setDroppedCollectionsForStore(dropped);
    }

    // WriteOperations are non-owning, so temporary storage is required for
    // compressed values and updated meta, for use in per-document compression.
    // Must live for the duration of the WriteDocs call.
    // This storage will be reused for each document that requires compression.
    std::string newMeta;
    cb::compression::Buffer newValueBuffer;
    Magma::WriteOperation prevResult;

    // callback which _may_ apply compression to each written document
    std::function<bool(const Magma::WriteOperation& op,
                       Magma::WriteOperation& result)>
            compressCB;

    if (configuration.isPerDocumentCompressionEnabled()) {
        // compression buffers aren't copyable (and std::function requires
        // the lambda be copy constructable), otherwise a capture
        // initialiser could be used.
        compressCB = [&prevResult, &commitData, &newMeta, &newValueBuffer](
                const Magma::WriteOperation &op,
                Magma::WriteOperation &result) {
            // If the same operation as last time is being transformed, return
            // the previous result as-is.
            auto oldSeqno = prevResult.Meta.Len()
                            ? magmakv::getSeqNum(prevResult.Meta)
                            : 0;
            if (oldSeqno == magmakv::getSeqNum(op.Meta)) {
                result = prevResult;
                return !magmakv::isCompressed(magmakv::getDocMeta(op.Meta)) &&
                       magmakv::isCompressed(magmakv::getDocMeta(result.Meta));
            }

            bool isCompressed = MagmaKVStore::maybeCompressValue(
                    commitData, newMeta, newValueBuffer, op, result);

            prevResult = result;
            return isCompressed;
        };
    }

    auto status = magma->WriteDocs(vbid.get(),
                                   writeOps,
                                   kvstoreRevList[getCacheSlot(vbid)],
                                   historyMode,
                                   writeDocsCB,
                                   postWriteDocsCB,
                                   std::move(compressCB));

    saveDocsPostWriteDocsHook();

    if (status) {
        st.saveDocsHisto.add(saveDocsDuration);
        kvctx.commitData.collections.postCommitMakeStatsVisible();

        // Commit duration can be approximately calculated as the time taken
        // between post writedocs callback and now
        st.commitHisto.add(
                std::chrono::duration_cast<std::chrono::microseconds>(
                        std::chrono::steady_clock::now() - beginTime));

        st.batchSize.add(ctx.pendingReqs.size());
        st.docsCommitted = ctx.pendingReqs.size();
    } else {
        logger->critical(
                "MagmaKVStore::saveDocs {} WriteDocs failed. Status:{}",
                vbid,
                status.String());
    }

    // Only used for unit testing
    if (doSyncEveryBatch) {
        auto chkStatus = magma->Sync(true);
        if (!chkStatus) {
            logger->critical(
                    "MagmaKVStore::saveDocs {} Unable to create checkpoint. "
                    "Status:{}",
                    vbid,
                    chkStatus.String());
        }
    }

    return status.ErrorCode();
}

bool MagmaKVStore::maybeCompressValue(VB::Commit& commitData,
                                      std::string& newMetaStorage,
                                      cb::compression::Buffer& newValueStorage,
                                      const Magma::WriteOperation& op,
                                      Magma::WriteOperation& result) {
    auto meta = magmakv::getDocMeta(op.Meta);
    if (op.Value.Empty()) {
        // empty value, nothing to compress
        return false;
    }

    if (cb::mcbp::datatype::is_snappy(meta.getDatatype())) {
        // already compressed
        return false;
    }
    if (!cb::compression::deflateSnappy({op.Value.Data(), op.Value.Len()},
                                        newValueStorage)) {
        // compression failed
        return false;
    }

    // we've compressed the value, now we need to update the
    // output operation with the compressed value and a copy
    // of the meta with the datatype and value size altered
    meta.setDataType(meta.getDatatype() | uint8_t(cb::mcbp::Datatype::Snappy));
    meta.setValueSize(newValueStorage.size());
    newMetaStorage = meta.encode();
    // copy over the existing operation (doesn't deep copy
    // any slices)
    result = op;
    // now point the meta and value to the temporary buffers
    result.Meta = newMetaStorage;
    result.Value = std::string_view(newValueStorage);

    return true;
}

/**
 * MagmaScanContext is BySeqnoScanContext with the magma
 * iterator added.
 */
class MagmaScanContext : public BySeqnoScanContext {
public:
    MagmaScanContext(std::unique_ptr<StatusCallback<GetValue>> cb,
                     std::unique_ptr<StatusCallback<CacheLookup>> cl,
                     Vbid vb,
                     std::unique_ptr<KVFileHandle> handle,
                     int64_t start,
                     int64_t end,
                     uint64_t purgeSeqno,
                     DocumentFilter _docFilter,
                     ValueFilter _valFilter,
                     uint64_t _documentCount,
                     const vbucket_state& vbucketState,
                     const std::vector<Collections::KVStore::OpenCollection>*
                             openCollections,
                     const std::vector<Collections::KVStore::DroppedCollection>&
                             droppedCollections,
                     uint64_t historyStartSeqno)
        : BySeqnoScanContext(std::move(cb),
                             std::move(cl),
                             vb,
                             std::move(handle),
                             start,
                             end,
                             purgeSeqno,
                             _docFilter,
                             _valFilter,
                             _documentCount,
                             vbucketState,
                             openCollections,
                             droppedCollections,
                             std::nullopt, // timestamp
                             historyStartSeqno) {
    }
};

std::unique_ptr<BySeqnoScanContext> MagmaKVStore::initBySeqnoScanContext(
        std::unique_ptr<StatusCallback<GetValue>> cb,
        std::unique_ptr<StatusCallback<CacheLookup>> cl,
        Vbid vbid,
        uint64_t startSeqno,
        DocumentFilter options,
        ValueFilter valOptions,
        SnapshotSource source,
        std::unique_ptr<KVFileHandle> fileHandle) const {
    if (source == SnapshotSource::Historical) {
        throw std::runtime_error(
                "MagmaKVStore::initBySeqnoScanContext: historicalSnapshot not "
                "implemented");
    }

    auto handle = std::move(fileHandle);
    if (!handle) {
        handle = makeFileHandle(vbid);
    }

    if (!handle) {
        logger->warn(
                "MagmaKVStore::initBySeqnoScanContext {} Failed to get file "
                "handle",
                vbid);
        return nullptr;
    }

    auto& snapshot = *dynamic_cast<MagmaKVFileHandle&>(*handle).snapshot;

    auto readState = readVBStateFromDisk(vbid, snapshot);
    if (readState.status != ReadVBStateStatus::Success) {
        logger->warn(
                "MagmaKVStore::initBySeqnoScanContext {} failed to read "
                "vbstate from disk. Status:{}",
                vbid,
                to_string(readState.status));
        return nullptr;
    }

    uint64_t highSeqno = readState.state.highSeqno;
    uint64_t purgeSeqno = readState.state.purgeSeqno;
    uint64_t nDocsToRead = highSeqno - startSeqno + 1;

    auto [getDroppedStatus, dropped] = getDroppedCollections(vbid, snapshot);
    if (!getDroppedStatus.OK()) {
        logger->warn(
                "MagmaKVStore::initBySeqnoScanContext {} failed to get "
                "dropped collections from disk. Status:{}",
                vbid,
                getDroppedStatus.String());
    }

    std::vector<Collections::KVStore::OpenCollection> openCollections;
    if (source == SnapshotSource::HeadAllVersions) {
        // To correctly scan all versions, the open collections are also
        // required for correct handling of any versions of data in dropped
        // collections.
        magma::Status status;
        std::tie(status, openCollections) = getOpenCollections(vbid, snapshot);
        if (!status.OK()) {
            logger->warn(
                    "MagmaKVStore::initBySeqnoScanContext {} failed to get "
                    "open collections from disk. Status:{}",
                    vbid,
                    status.String());
        }
    }

    auto historyStartSeqno = magma->GetOldestHistorySeqno(snapshot);
    if (logger->should_log(spdlog::level::info)) {
        logger->info(
                "MagmaKVStore::initBySeqnoScanContext {} seqno:{} endSeqno:{}"
                " purgeSeqno:{}, historyStartSeqno:{} nDocsToRead:{}"
                " docFilter:{} valFilter:{}",
                vbid,
                startSeqno,
                highSeqno,
                purgeSeqno,
                historyStartSeqno,
                nDocsToRead,
                options,
                valOptions);
    }

    return std::make_unique<MagmaScanContext>(
            std::move(cb),
            std::move(cl),
            vbid,
            std::move(handle),
            startSeqno,
            highSeqno,
            purgeSeqno,
            options,
            valOptions,
            nDocsToRead,
            readState.state,
            source == SnapshotSource::HeadAllVersions ? &openCollections
                                                      : nullptr,
            dropped,
            historyStartSeqno);
}

/**
 * MagmaScanContext is BySeqnoScanContext with the magma
 * iterator added.
 */
class MagmaByIdScanContext : public ByIdScanContext {
public:
    MagmaByIdScanContext(
            std::unique_ptr<StatusCallback<GetValue>> cb,
            std::unique_ptr<StatusCallback<CacheLookup>> cl,
            Vbid vb,
            std::unique_ptr<KVFileHandle> handle,
            std::vector<ByIdRange> ranges,
            DocumentFilter _docFilter,
            ValueFilter _valFilter,
            const std::vector<Collections::KVStore::DroppedCollection>&
                    droppedCollections,
            uint64_t maxSeqno,
            DomainAwareUniquePtr<DomainAwareKeyIterator> itr,
            uint64_t historyStartSeqno)
        : ByIdScanContext(std::move(cb),
                          std::move(cl),
                          vb,
                          std::move(handle),
                          ranges,
                          _docFilter,
                          _valFilter,
                          droppedCollections,
                          maxSeqno,
                          historyStartSeqno),
          itr(std::move(itr)) {
    }

    DomainAwareUniquePtr<DomainAwareKeyIterator> itr{nullptr};
};

std::unique_ptr<ByIdScanContext> MagmaKVStore::initByIdScanContext(
        std::unique_ptr<StatusCallback<GetValue>> cb,
        std::unique_ptr<StatusCallback<CacheLookup>> cl,
        Vbid vbid,
        const std::vector<ByIdRange>& ranges,
        DocumentFilter options,
        ValueFilter valOptions,
        std::unique_ptr<KVFileHandle> handle) const {
    if (!handle) {
        handle = makeFileHandle(vbid);
    }

    if (!handle) {
        logger->warn(
                "MagmaKVStore::initByIdScanContext {} Failed makeFileHandle",
                vbid);
        return nullptr;
    }

    auto& snapshot = *dynamic_cast<MagmaKVFileHandle&>(*handle).snapshot;
    auto itr = magma->NewKeyIterator(snapshot);
    if (!itr) {
        logger->warn(
                "MagmaKVStore::initByIdScanContext {} Failed NewKeyIterator",
                vbid);
        return nullptr;
    }

    auto readState = readVBStateFromDisk(vbid, snapshot);
    if (readState.status != ReadVBStateStatus::Success) {
        logger->warn(
                "MagmaKVStore::initByIdcanContext {} Failed readVBStateFromDisk"
                " Status:{}",
                vbid,
                to_string(readState.status));
        return nullptr;
    }

    auto [getDroppedStatus, dropped] = getDroppedCollections(vbid, snapshot);
    if (!getDroppedStatus.OK()) {
        logger->warn(
                "MagmaKVStore::initByIdcanContext {} Failed "
                "getDroppedCollections Status:{}",
                vbid,
                getDroppedStatus.String());
        return nullptr;
    }

    auto historyStartSeqno = magma->GetOldestHistorySeqno(snapshot);
    logger->info(
            "MagmaKVStore::initByIdScanContext {} historyStartSeqno:{} "
            "KeyIterator:{}",
            vbid,
            historyStartSeqno,
            itr->to_string());
    return std::make_unique<MagmaByIdScanContext>(std::move(cb),
                                                  std::move(cl),
                                                  vbid,
                                                  std::move(handle),
                                                  ranges,
                                                  options,
                                                  valOptions,
                                                  dropped,
                                                  readState.state.highSeqno,
                                                  std::move(itr),
                                                  historyStartSeqno);
}

ScanStatus MagmaKVStore::scan(BySeqnoScanContext& ctx) const {
    return scan(ctx, magma::Magma::SeqIterator::Mode::Snapshot);
}

ScanStatus MagmaKVStore::scanAllVersions(BySeqnoScanContext& ctx) const {
    return scan(ctx, magma::Magma::SeqIterator::Mode::History);
}

ScanStatus MagmaKVStore::scan(BySeqnoScanContext& ctx,
                              magma::Magma::SeqIterator::Mode mode) const {
    if (ctx.lastReadSeqno == ctx.maxSeqno) {
        logger->TRACE("MagmaKVStore::scan {} lastReadSeqno:{} == maxSeqno:{}",
                      ctx.vbid,
                      ctx.lastReadSeqno,
                      ctx.maxSeqno);
        return ScanStatus::Success;
    }

    auto startSeqno = ctx.startSeqno;
    if (ctx.lastReadSeqno != 0) {
        startSeqno = ctx.lastReadSeqno + 1;
    }

    auto& mctx = dynamic_cast<MagmaScanContext&>(ctx);
    auto& snapshot = *dynamic_cast<MagmaKVFileHandle&>(*mctx.handle).snapshot;
    auto itr = magma->NewSeqIterator(snapshot);
    if (!itr) {
        logger->warn("MagmaKVStore::scan {} Failed to get magma seq iterator",
                     mctx.vbid);
        return ScanStatus(MagmaScanResult::Status::Failed);
    }

    for (itr->Initialize(startSeqno, ctx.maxSeqno, mode); itr->Valid();
         itr->Next()) {
        Slice keySlice, metaSlice, valSlice;
        uint64_t seqno;
        itr->GetRecord(keySlice, metaSlice, valSlice, seqno);
        const auto result =
                scanOne(ctx,
                        keySlice,
                        seqno,
                        metaSlice,
                        valSlice,
                        [](Slice&) -> Status {
                            throw std::runtime_error(
                                    "scan(BySeqno) tried to read the value");
                        });

<<<<<<< HEAD
        switch (result.code) {
        case MagmaScanResult::Status::Yield:

        case MagmaScanResult::Status::Success:
        case MagmaScanResult::Status::Cancelled:
        case MagmaScanResult::Status::Failed:
            return ScanStatus(result.code);
        case MagmaScanResult::Status::Next:
            // Update the lastReadSeqno as this is the 'resume' point
=======
        switch (result) {
        case scan_success:
            // Update the lastReadSeqno with the last successfully processed
            // seqno - That will be used for computing the resume point in the
            // case where the scan is paused/resumed
>>>>>>> 374483c8
            ctx.lastReadSeqno = seqno;
            continue;
        case scan_again:
        case scan_failed:
            return result;
        }
    }

    if (!itr->GetStatus().IsOK()) {
        logger->warn("MagmaKVStore::scan(BySeq) scan failed {} error:{}",
                     ctx.vbid,
                     itr->GetStatus().String());

        return ScanStatus::Failed;
    }
    return ScanStatus::Success;
}

ScanStatus MagmaKVStore::scan(ByIdScanContext& ctx) const {
    // Process each range until it's completed
    for (auto& range : ctx.ranges) {
        if (range.rangeScanSuccess) {
            continue;
        }
        const auto status = scan(ctx, range);
        switch (status) {
        case ScanStatus::Success:
            // This range has been completely visited and the next range can be
            // scanned.
            range.rangeScanSuccess = true;
            continue;
        case ScanStatus::Yield:
            // Update the startKey so backfill can resume from the right
            // resume point. See how resumeFromKey is set for details.
            range.startKey = ctx.resumeFromKey;
            return status;
        case ScanStatus::Failed:
            // deeper calls log details
            logger->warn("MagmaKVStore::scan(ById) scan failed {}", ctx.vbid);
        case ScanStatus::Cancelled:
            return status;
        }
    }
    return ScanStatus::Success;
}

ScanStatus MagmaKVStore::scan(ByIdScanContext& ctx,
                              const ByIdRange& range) const {
    auto& itr = dynamic_cast<MagmaByIdScanContext&>(ctx).itr;
    Slice keySlice = {reinterpret_cast<const char*>(range.startKey.data()),
                      range.startKey.size()};
    for (itr->Seek(keySlice); itr->Valid(); itr->Next()) {
        // Read the key and check we're not outside the range
        keySlice = itr->GetKey();
        if (std::string_view(keySlice) > std::string_view(range.endKey)) {
            return ScanStatus::Success;
        }

        // ById will read the value only if the CacheLookup fails, so pass a
        // callback to get the value and an empty Slice
        uint64_t seqno = itr->GetSeqno();
        auto metaSlice = itr->GetMeta();
        const auto result = scanOne(
                ctx, keySlice, seqno, metaSlice, {}, [&itr](Slice& value) {
                    return itr->GetValue(value);
                });
<<<<<<< HEAD
        switch (result.code) {
        case MagmaScanResult::Status::Yield:
            // Only need to set the resume point for a Yield.
            // Doing this here to avoid unneeded alloc+copy on every key scanned
=======
        switch (result) {
        case scan_again:
>>>>>>> 374483c8
            ctx.resumeFromKey = makeDiskDocKey(keySlice);
            ctx.resumeFromKey.append(0);
            [[fallthrough]];
<<<<<<< HEAD
        case MagmaScanResult::Status::Success:
        case MagmaScanResult::Status::Cancelled:
        case MagmaScanResult::Status::Failed:
            return ScanStatus(result.code);
        case MagmaScanResult::Status::Next:
=======
        case scan_failed:
            return result;
        case scan_success:
>>>>>>> 374483c8
            continue;
        }
    }

    if (!itr->GetStatus().IsOK()) {
        logger->warn("MagmaKVStore::scan(ById) scan failed {} error:{}",
                     ctx.vbid,
                     itr->GetStatus().String());
        return ScanStatus::Failed;
    }
    return ScanStatus::Success;
}

scan_error_t MagmaKVStore::scanOne(
        ScanContext& ctx,
        const Slice& keySlice,
        uint64_t seqno,
        const Slice& metaSlice,
        const Slice& valSlice,
        std::function<Status(Slice&)> valueRead) const {
    if (keySlice.Len() > std::numeric_limits<uint16_t>::max()) {
        throw std::invalid_argument(
                "MagmaKVStore::scanOne: "
                "key length " +
                std::to_string(keySlice.Len()) + " > " +
                std::to_string(std::numeric_limits<uint16_t>::max()));
    }

    ctx.diskBytesRead += keySlice.Len() + metaSlice.Len() + valSlice.Len();

    CacheLookup lookup(makeDiskDocKey(keySlice), seqno, ctx.vbid);

    if (configuration.isSanityCheckingVBucketMapping()) {
        validateKeyMapping("MagmaKVStore::scanOne",
                           configuration.getVBucketMappingErrorHandlingMethod(),
                           lookup.getKey().getDocKey(),
                           ctx.vbid,
                           configuration.getMaxVBuckets());
    }

    const auto docMeta = magmakv::getDocMeta(metaSlice);
    if (docMeta.isDeleted() && ctx.docFilter == DocumentFilter::NO_DELETES) {
        ctx.lastReadSeqno = seqno;
        if (logger->should_log(spdlog::level::TRACE)) {
            logger->TRACE(
                    "MagmaKVStore::scanOne SKIPPED(Deleted) {} key:{} "
                    "seqno:{}",
                    ctx.vbid,
                    cb::UserData{lookup.getKey().to_string()},
                    seqno);
        }
        return scan_success;
    }

    // Determine if the key is logically deleted before trying cache/disk read
    if (ctx.docFilter != DocumentFilter::ALL_ITEMS_AND_DROPPED_COLLECTIONS) {
        if (ctx.collectionsContext.isLogicallyDeleted(
                    lookup.getKey().getDocKey(), docMeta.isDeleted(), seqno)) {
            ctx.lastReadSeqno = seqno;
            if (logger->should_log(spdlog::level::TRACE)) {
                logger->TRACE(
                        "MagmaKVStore::scanOne SKIPPED(Collection "
                        "Deleted) {} key:{} seqno:{}",
                        ctx.vbid,
                        cb::UserData{lookup.getKey().to_string()},
                        seqno);
            }
            return scan_success;
        }
    }

    // system collections aren't in cache so we can skip that lookup
    if (!lookup.getKey().getDocKey().isInSystemCollection()) {
        ctx.getCacheCallback().callback(lookup);
        if (ctx.getCacheCallback().getStatus() ==
            cb::engine_errc::key_already_exists) {
            if (logger->should_log(spdlog::level::TRACE)) {
                logger->TRACE(
                        "MagmaKVStore::scanOne "
                        "SKIPPED(cb::engine_errc::key_already_exists) {} "
                        "key:{} seqno:{}",
                        ctx.vbid,
                        cb::UserData{lookup.getKey().to_string()},
                        seqno);
            }
<<<<<<< HEAD
            return MagmaScanResult::Next();
        } else if (ctx.getCacheCallback().shouldYield()) {
            // Scan yields after successfully processing this seqno
            ctx.lastReadSeqno = seqno;
=======
            return scan_success;
        } else if (ctx.getCacheCallback().getStatus() ==
                   static_cast<int>(cb::engine_errc::no_memory)) {
>>>>>>> 374483c8
            if (logger->should_log(spdlog::level::TRACE)) {
                logger->TRACE(
                        "MagmaKVStore::scanOne lookup->callback {} "
                        "key:{} requested yield",
                        ctx.vbid,
                        cb::UserData{lookup.getKey().to_string()});
            }
<<<<<<< HEAD
            return MagmaScanResult::Yield();
        } else if (ctx.getCacheCallback().getStatus() !=
                   cb::engine_errc::success) {
            if (logger->should_log(spdlog::level::TRACE)) {
                logger->TRACE(
                        "MagmaKVStore::scanOne lookup->callback {} "
                        "key:{} returned {} -> ScanStatus::Cancelled",
                        ctx.vbid,
                        cb::UserData{lookup.getKey().to_string()},
                        to_string(ctx.getCacheCallback().getStatus()));
            }
            return MagmaScanResult::Cancelled();
=======
            return scan_again;
>>>>>>> 374483c8
        }
    }

    Slice value = valSlice;
    // May need to now read the value
    if (!value.Data()) {
        if (auto status = valueRead(value); !status.IsOK()) {
            logger->warn(
                    "MagmaKVStore::scan failed to read value - {} "
                    "key:{}, seqno:{}, status:{}",
                    ctx.vbid,
                    cb::UserData{lookup.getKey().to_string()},
                    seqno,
                    status.String());
            return scan_failed;
        }
        ctx.diskBytesRead += value.Len();
    }

    if (logger->should_log(spdlog::level::TRACE)) {
        logger->TRACE(
                "MagmaKVStore::scanOne {} key:{} seqno:{} deleted:{} "
                "expiry:{} "
                "compressed:{}",
                ctx.vbid,
                cb::UserData{lookup.getKey().to_string()},
                seqno,
                docMeta.isDeleted(),
                docMeta.getExptime(),
                magmakv::isCompressed(docMeta));
    }

    auto itm = makeItem(ctx.vbid, keySlice, metaSlice, value, ctx.valFilter);

    // When we are requested to return the values as compressed AND
    // the value isn't compressed, attempt to compress the value.
    if (ctx.valFilter == ValueFilter::VALUES_COMPRESSED &&
        !magmakv::isCompressed(docMeta)) {
        if (!itm->compressValue()) {
            logger->warn(
                    "MagmaKVStore::scanOne failed to compress value - {} "
                    "key:{} "
                    "seqno:{}",
                    ctx.vbid,
                    cb::UserData{lookup.getKey().to_string()},
                    seqno);
<<<<<<< HEAD
            // return Failed to stop the scan and for DCP, end the stream
            return MagmaScanResult::Failed();
=======
            return scan_success;
>>>>>>> 374483c8
        }
    }

    GetValue rv(std::move(itm),
                cb::engine_errc::success,
                -1,
                ctx.valFilter == ValueFilter::KEYS_ONLY);
    ctx.getValueCallback().callback(rv);
    auto callbackStatus = ctx.getValueCallback().getStatus();
    if (callbackStatus == cb::engine_errc::success) {
        return MagmaScanResult::Next();
    } else if (ctx.getValueCallback().shouldYield()) {
        // Scan is yielding _after_ successfully processing this doc.
        // Resume at next item.
        ctx.lastReadSeqno = seqno;
<<<<<<< HEAD
=======
        return scan_again;
    } else if (callbackStatus == static_cast<int>(cb::engine_errc::no_memory)) {
>>>>>>> 374483c8
        if (logger->should_log(spdlog::level::TRACE)) {
            logger->TRACE(
                    "MagmaKVStore::scanOne callback {} "
                    "key:{} requested yield",
                    ctx.vbid,
                    cb::UserData{lookup.getKey().to_string()});
        }
<<<<<<< HEAD
        return MagmaScanResult::Yield();
    }

    if (logger->should_log(spdlog::level::TRACE)) {
        logger->TRACE(
                "MagmaKVStore::scanOne` callback {} "
                "key:{} returned {} -> Aborted ",
                ctx.vbid,
                cb::UserData{lookup.getKey().to_string()},
                to_string(callbackStatus));
    }
    return MagmaScanResult::Cancelled();
=======
        return scan_again;
    }

    return scan_success;
>>>>>>> 374483c8
}

void MagmaKVStore::mergeMagmaDbStatsIntoVBState(vbucket_state& vbstate,
                                                Vbid vbid) const {
    auto dbStats = getMagmaDbStats(vbid);
    if (!dbStats) {
        // No stats available from Magma for this vbid, nothing to do.
        return;
    }
    vbstate.purgeSeqno = dbStats->purgeSeqno;

    // We don't update the number of onDiskPrepares because we can't easily
    // track the number for magma
}

vbucket_state* MagmaKVStore::getCachedVBucketState(Vbid vbid) {
    auto& vbstate = cachedVBStates[getCacheSlot(vbid)];
    if (vbstate) {
        mergeMagmaDbStatsIntoVBState(*vbstate, vbid);
        if (logger->should_log(spdlog::level::TRACE)) {
            logger->TRACE("MagmaKVStore::getCachedVBucketState {} vbstate:{}",
                          vbid,
                          encodeVBState(*vbstate));
        }
    }
    return vbstate.get();
}

KVStoreIface::ReadVBStateResult MagmaKVStore::getPersistedVBucketState(
        Vbid vbid) const {
    auto state = readVBStateFromDisk(vbid);
    if (state.status != ReadVBStateStatus::Success) {
        throw std::runtime_error(
                fmt::format("MagmaKVStore::getPersistedVBucketState() {} "
                            "failed with status {}",
                            vbid,
                            to_string(state.status)));
    }

    return state;
}

KVStoreIface::ReadVBStateResult MagmaKVStore::getPersistedVBucketState(
        KVFileHandle& handle, Vbid vbid) const {
    auto& magmaHandle = static_cast<MagmaKVFileHandle&>(handle);

    auto state = readVBStateFromDisk(magmaHandle.vbid, *magmaHandle.snapshot);
    if (state.status != ReadVBStateStatus::Success) {
        throw std::runtime_error(
                fmt::format("MagmaKVStore::getPersistedVBucketState(handle) {} "
                            "failed with status {}",
                            vbid,
                            to_string(state.status)));
    }
    return state;
}

uint64_t MagmaKVStore::getKVStoreRevision(Vbid vbid) const {
    uint64_t kvstoreRev{0};
    auto [status, kvsRev] = magma->GetKVStoreRevision(vbid.get());
    if (status) {
        kvstoreRev = static_cast<uint64_t>(kvsRev);
    }

    return kvstoreRev;
}

KVStoreIface::ReadVBStateResult MagmaKVStore::readVBStateFromDisk(
        Vbid vbid) const {
    Slice keySlice(LocalDocKey::vbstate);
    auto [magmaStatus, valString] = readLocalDoc(vbid, keySlice);

    if (!magmaStatus.IsOK()) {
        logger->warn(
                "MagmaKVStore::readVBStateFromDisk: {} readLocalDoc "
                "returned status {}",
                vbid,
                magmaStatus);
        auto status = magmaStatus.ErrorCode() == Status::NotFound
                              ? ReadVBStateStatus::NotFound
                              : ReadVBStateStatus::Error;
        return {status, {}};
    }

    nlohmann::json j;

    try {
        j = nlohmann::json::parse(valString);
    } catch (const nlohmann::json::exception& e) {
        return {ReadVBStateStatus::JsonInvalid, {}};
    }

    logger->TRACE("MagmaKVStore::readVBStateFromDisk {} vbstate:{}", vbid, valString);

    vbucket_state vbstate = j;
    mergeMagmaDbStatsIntoVBState(vbstate, vbid);

    bool snapshotValid;
    std::tie(snapshotValid, vbstate.lastSnapStart, vbstate.lastSnapEnd) =
            processVbstateSnapshot(vbid, vbstate);

    auto status = ReadVBStateStatus::Success;
    if (!snapshotValid) {
        status = ReadVBStateStatus::CorruptSnapshot;
    }

    return {status, vbstate};
}

KVStoreIface::ReadVBStateResult MagmaKVStore::readVBStateFromDisk(
        Vbid vbid, magma::Magma::Snapshot& snapshot) const {
    Slice keySlice(LocalDocKey::vbstate);
    auto [magmaStatus, val] = readLocalDoc(vbid, snapshot, keySlice);

    if (!magmaStatus.IsOK()) {
        auto status = magmaStatus.ErrorCode() == Status::NotFound
                              ? ReadVBStateStatus::NotFound
                              : ReadVBStateStatus::Error;
        return {status, {}};
    }

    nlohmann::json j;

    try {
        j = nlohmann::json::parse(val);
    } catch (const nlohmann::json::exception& e) {
        return {ReadVBStateStatus::JsonInvalid, {}};
    }

    vbucket_state vbstate = j;

    auto userStats = magma->GetKVStoreUserStats(snapshot);
    if (!userStats) {
        return {ReadVBStateStatus::Error, {}};
    }

    auto* magmaUserStats = dynamic_cast<MagmaDbStats*>(userStats.get());
    if (!magmaUserStats) {
        throw std::runtime_error("MagmaKVStore::readVBStateFromDisk error - " +
                                 vbid.to_string() + " magma returned invalid " +
                                 "type of UserStats");
    }
    vbstate.purgeSeqno = magmaUserStats->purgeSeqno;

    bool snapshotValid;
    std::tie(snapshotValid, vbstate.lastSnapStart, vbstate.lastSnapEnd) =
            processVbstateSnapshot(vbid, vbstate);

    ReadVBStateStatus status = ReadVBStateStatus::Success;
    if (!snapshotValid) {
        status = ReadVBStateStatus::CorruptSnapshot;
    }

    return {status, vbstate};
}

KVStoreIface::ReadVBStateStatus MagmaKVStore::loadVBStateCache(
        Vbid vbid, bool resetKVStoreRev) {
    const auto readState = readVBStateFromDisk(vbid);

    // We only want to reset the kvstoreRev when loading up the vbstate cache
    // during magma instantiation. We do this regardless of the state that we
    // find on disk as magma asserts that the kvstore rev must be monotonic
    // and we may have a case in which the revision exists without a vBucket
    // state.
    if (resetKVStoreRev) {
        auto kvstoreRev = getKVStoreRevision(vbid);
        kvstoreRevList[getCacheSlot(vbid)].reset(kvstoreRev);
    }

    // If the vBucket exists but does not have a vbucket_state (i.e. NotFound
    // is returned from readVBStateFromDisk) then just use a defaulted
    // vbucket_state (which defaults to the dead state).
    if (readState.status != ReadVBStateStatus::Success) {
        logger->warn(
                "MagmaKVStore::loadVBStateCache {} failed. Rev:{} "
                "Status:{}",
                vbid,
                getKVStoreRevision(vbid),
                to_string(readState.status));
        return readState.status;
    }

    cachedVBStates[getCacheSlot(vbid)] =
            std::make_unique<vbucket_state>(readState.state);

    return ReadVBStateStatus::Success;
}

void MagmaKVStore::addVBStateUpdateToLocalDbReqs(LocalDbReqs& localDbReqs,
                                                 const vbucket_state& vbs,
                                                 uint64_t kvstoreRev) {
    std::string vbstateString = encodeVBState(vbs);
    logger->TRACE("MagmaKVStore::addVBStateUpdateToLocalDbReqs vbstate:{}",
                  vbstateString);
    localDbReqs.emplace_back(
            MagmaLocalReq(LocalDocKey::vbstate, std::move(vbstateString)));
}

std::pair<Status, std::string> MagmaKVStore::processReadLocalDocResult(
        Status status,
        Vbid vbid,
        const magma::Slice& keySlice,
        std::string_view value,
        bool found) const {
    magma::Status retStatus = Status::OK();
    if (!status) {
        retStatus = magma::Status(
                status.ErrorCode(),
                "MagmaKVStore::readLocalDoc " + vbid.to_string() +
                        " key:" + keySlice.ToString() + " " + status.String());
    } else {
        if (!found) {
            retStatus = magma::Status(
                    magma::Status::Code::NotFound,
                    "MagmaKVStore::readLocalDoc " + vbid.to_string() +
                            " key:" + keySlice.ToString() + " not found.");
        } else if (logger->should_log(spdlog::level::TRACE)) {
            logger->TRACE("MagmaKVStore::readLocalDoc {} key:{} valueLen:{}",
                          vbid,
                          keySlice.ToString(),
                          value.length());
        }
    }
    return std::make_pair(retStatus, std::string(value));
}

std::pair<Status, std::string> MagmaKVStore::readLocalDoc(
        Vbid vbid, const Slice& keySlice) const {
    bool found{false};
    auto [status, value] = magma->GetLocal(vbid.get(), keySlice, found);
    return processReadLocalDocResult(status, vbid, keySlice, *value, found);
}

std::pair<Status, std::string> MagmaKVStore::readLocalDoc(
        Vbid vbid,
        magma::Magma::Snapshot& snapshot,
        const Slice& keySlice) const {
    bool found{false};
    auto [status, value] = magma->GetLocal(snapshot, keySlice, found);
    return processReadLocalDocResult(status, vbid, keySlice, *value, found);
}

std::string MagmaKVStore::encodeVBState(const vbucket_state& vbstate) const {
    nlohmann::json j = vbstate;
    return j.dump();
}

cb::engine_errc MagmaKVStore::magmaErr2EngineErr(Status::Code err, bool found) {
    if (!found) {
        return cb::engine_errc::no_such_key;
    }
    // This routine is intended to mimic couchErr2EngineErr.
    // Since magma doesn't have a memory allocation error, all magma errors
    // get translated into cb::engine_errc::temporary_failure.
    if (err == Status::Code::Ok) {
        return cb::engine_errc::success;
    }
    return cb::engine_errc::temporary_failure;
}

std::optional<MagmaDbStats> MagmaKVStore::getMagmaDbStats(Vbid vbid) const {
    auto userStats = magma->GetKVStoreUserStats(vbid.get());
    if (!userStats) {
        return {};
    }
    auto* otherStats = dynamic_cast<MagmaDbStats*>(userStats.get());
    if (!otherStats) {
        throw std::runtime_error(
                "MagmaKVStore::getMagmaDbStats: stats retrieved from magma "
                "are incorrect type");
    }
    if (logger->should_log(spdlog::level::TRACE)) {
        logger->TRACE("MagmaKVStore::getMagmaDbStats {} dbStats:{}",
                      vbid,
                      otherStats->Marshal());
    }
    return *otherStats;
}

size_t MagmaKVStore::getItemCount(Vbid vbid) {
    auto dbStats = getMagmaDbStats(vbid);
    if (!dbStats) {
        throw std::system_error(
                std::make_error_code(std::errc::no_such_file_or_directory),
                fmt::format("MagmaKVStore::getMagmaDbStats: failed to open "
                            "database file for {}",
                            vbid));
    }
    return dbStats->docCount;
}

cb::engine_errc MagmaKVStore::getAllKeys(
        Vbid vbid,
        const DiskDocKey& startKey,
        uint32_t count,
        std::shared_ptr<StatusCallback<const DiskDocKey&>> cb) const {
    Slice startKeySlice = {reinterpret_cast<const char*>(startKey.data()),
                           startKey.size()};

    // The magma GetRange API takes a start and end key. getAllKeys only
    // supplies a start key and count of the number of keys it wants.
    // When endKeySlice is uninitialized (as it is here), the
    // endKeySlice.Len() will be 0 which tells GetRange to ignore it.
    Slice endKeySlice;

    auto callback =
            [&](Slice& keySlice, Slice& metaSlice, Slice& valueSlice) -> bool {
        const auto docMeta = magmakv::getDocMeta(metaSlice);
        if (logger->should_log(spdlog::level::TRACE)) {
            logger->TRACE(
                    "MagmaKVStore::getAllKeys callback {} key:{} seqno:{} "
                    "deleted:{}",
                    vbid,
                    cb::UserData{makeDiskDocKey(keySlice).to_string()},
                    magmakv::getSeqNum(metaSlice),
                    docMeta.isDeleted());
        }

        if (docMeta.isDeleted()) {
            // continue scanning
            return false;
        }
        auto retKey = makeDiskDocKey(keySlice);
        cb->callback(retKey);

        return cb->getStatus() != cb::engine_errc::success;
    };

    if (logger->should_log(spdlog::level::TRACE)) {
        logger->TRACE("MagmaKVStore::getAllKeys {} start:{} count:{})",
                      vbid,
                      cb::UserData{startKey.to_string()},
                      count);
    }

    auto start = std::chrono::steady_clock::now();
    auto status = magma->GetRange(
            vbid.get(), startKeySlice, endKeySlice, callback, false);
    if (!status) {
        logger->critical("MagmaKVStore::getAllKeys {} startKey:{} status:{}",
                         vbid,
                         cb::UserData{startKey.to_string()},
                         status.String());
    }

    if (!status) {
        return magmaErr2EngineErr(status.ErrorCode(), true);
    }

    st.getAllKeysHisto.add(
            std::chrono::duration_cast<std::chrono::microseconds>(
                    std::chrono::steady_clock::now() - start));

    return cb::engine_errc::success;
}

CompactDBStatus MagmaKVStore::compactDB(
        std::unique_lock<std::mutex>& vbLock,
        std::shared_ptr<CompactionContext> ctx) {
    vbLock.unlock();
    return compactDBInternal(vbLock, std::move(ctx));
}

CompactDBStatus MagmaKVStore::compactDBInternal(
        std::unique_lock<std::mutex>& vbLock,
        std::shared_ptr<CompactionContext> ctx) {
    std::chrono::steady_clock::time_point start =
            std::chrono::steady_clock::now();
    auto vbid = ctx->getVBucket()->getId();
    logger->info(
            "MagmaKVStore::compactDBInternal: {} purge_before_ts:{} "
            "purge_before_seq:{} drop_deletes:{} "
            "retain_erroneous_tombstones:{}",
            vbid,
            ctx->compactConfig.purge_before_ts,
            ctx->compactConfig.purge_before_seq,
            ctx->compactConfig.drop_deletes,
            ctx->compactConfig.retain_erroneous_tombstones);

    // Gather stats so we log pre/post difference. For magma, tombstone count
    // isn't known so is not updated.
    // The pre/post stats are approximate as magma is not locked between here
    // and the call to CompactKVStore
    auto updateStats = [this, vbid](FileInfo& info) {
        auto stats = getMagmaDbStats(vbid);
        if (stats) {
            info.items = stats->docCount;
            info.purgeSeqno = stats->purgeSeqno;
        }
        auto dbInfo = getDbFileInfo(vbid);
        info.size = dbInfo.fileSize;
    };
    updateStats(ctx->stats.pre);

    auto [getDroppedStatus, dropped] = getDroppedCollections(vbid);
    if (!getDroppedStatus) {
        logger->warn(
                "MagmaKVStore::compactDBInternal: {} Failed to get "
                "dropped collections",
                vbid);
        return CompactDBStatus::Failed;
    }

    ctx->eraserContext =
            std::make_unique<Collections::VB::EraserContext>(dropped);

    auto diskState = readVBStateFromDisk(vbid);
    if (diskState.status != ReadVBStateStatus::Success) {
        logger->warn(
                "MagmaKVStore::compactDBInternal: trying to run "
                "compaction on {} but can't read vbstate. Status:{}",
                vbid,
                to_string(diskState.status));
        return CompactDBStatus::Failed;
    }
    ctx->highCompletedSeqno = diskState.state.persistedCompletedSeqno;

    auto compactionCB = [this, vbid, ctx](const Magma::KVStoreID kvID) {
        return std::make_unique<MagmaKVStore::MagmaCompactionCB>(
                *this, vbid, ctx);
    };

    LocalDbReqs localDbReqs;

    Status status;
    std::unordered_set<CollectionID> purgedCollections;
    uint64_t purgedCollectionsEndSeqno = 0;
    auto compactionStatus = CompactDBStatus::Success;
    if (dropped.empty()) {
        // Compact the entire key range
        Slice nullKey;
        status = magma->CompactKVStore(
                vbid.get(), nullKey, nullKey, compactionCB);
        if (!status) {
            if (status.ErrorCode() == Status::Cancelled) {
                return CompactDBStatus::Aborted;
            }
            logger->warn(
                    "MagmaKVStore::compactDBInternal CompactKVStore failed. "
                    "{} status:{}",
                    vbid,
                    status.String());
            return CompactDBStatus::Failed;
        }
    } else {
        std::vector<
                std::pair<Collections::KVStore::DroppedCollection, uint64_t>>
                dcInfo;
        for (auto& dc : dropped) {
            auto [status, itemCount] =
                    getDroppedCollectionItemCount(vbid, dc.collectionId);
            if (status == KVStore::GetCollectionStatsStatus::Failed) {
                logger->warn(
                        "MagmaKVStore::compactDBInternal getCollectionStats() "
                        "failed for dropped collection "
                        "cid:{} {}",
                        dc.collectionId,
                        vbid);
                return CompactDBStatus::Failed;
            }
            dcInfo.emplace_back(dc, itemCount);
        }

        for (auto& [dc, itemCount] : dcInfo) {
            std::string keyString =
                    Collections::makeCollectionIdIntoString(dc.collectionId);
            Slice keySlice{keyString};

            if (logger->should_log(spdlog::level::TRACE)) {
                auto docKey = makeDiskDocKey(keySlice);
                logger->TRACE(
                        "MagmaKVStore::compactDBInternal CompactKVStore {} "
                        "key:{}",
                        vbid,
                        cb::UserData{docKey.to_string()});
            }

            // Mamga builds a MagmaCompactionCB for every table it visits in
            // every level of the LSM when compacting a range (which is what
            // we're doing here). We want to update the docCount stored in
            // MagmaDbStats/UserStats during the call, but we don't want to do
            // it that many times, we only want to do it once.
            bool statsDeltaApplied = false;

            auto compactionCBAndDecrementItemCount =
                    [this,
                     vbid,
                     &ctx,
                     &statsDeltaApplied,
                     cid = dc.collectionId,
                     itemCount = itemCount](const Magma::KVStoreID kvID) {
                        auto ret = std::make_unique<
                                MagmaKVStore::MagmaCompactionCB>(
                                *this, vbid, ctx, cid);

                        if (!statsDeltaApplied) {
                            statsDeltaApplied = true;
                            ret->processCollectionPurgeDelta(cid, -itemCount);
                        }

                        preCompactKVStoreHook();

                        return ret;
                    };

            status = magma->CompactKVStore(vbid.get(),
                                           keySlice,
                                           keySlice,
                                           compactionCBAndDecrementItemCount);

            compactionStatusHook(status);

            if (!status) {
                if (status.ErrorCode() == Status::Cancelled) {
                    compactionStatus = CompactDBStatus::Aborted;
                } else {
                    logger->warn(
                            "MagmaKVStore::compactDBInternal CompactKVStore {} "
                            "CID:{} failed status:{}",
                            vbid,
                            cb::UserData{makeDiskDocKey(keySlice).to_string()},
                            status.String());
                    compactionStatus = CompactDBStatus::Failed;
                }
                continue;
            }
            // Can't track number of collection items purged properly in the
            // compaction callback for magma as it may be called multiple
            // times per key. We CAN just subtract the number of items we know
            // belong to the collection though before we update the vBucket doc
            // count.
            ctx->stats.collectionsItemsPurged += itemCount;
            ctx->stats.collectionsPurged++;

            // We've finish processing this collection.
            // Create a SystemEvent key for the collection and process it.
            auto collectionKey = SystemEventFactory::makeCollectionEventKey(
                    dc.collectionId, SystemEvent::Collection);

            keySlice = {reinterpret_cast<const char*>(collectionKey.data()),
                        collectionKey.size()};

            auto key = makeDiskDocKey(keySlice);
            if (logger->should_log(spdlog::level::TRACE)) {
                logger->TRACE(
                        "MagmaKVStore::compactDBInternal: "
                        "processEndOfCollection {} key:{}",
                        vbid,
                        cb::UserData{key.to_string()});
            }

            ctx->eraserContext->processSystemEvent(key.getDocKey(),
                                                   SystemEvent::Collection);

            // This collection purged successfully, save this for later so that
            // we can update the droppedCollections local doc
            purgedCollections.insert(dc.collectionId);
            purgedCollectionsEndSeqno =
                    std::max(dc.endSeqno, purgedCollectionsEndSeqno);
        }

        // Also need to compact the prepare namespace as this is disjoint from
        // the collection namespaces. This is done after the main collection
        // purge and uses a simpler callback
        cb::mcbp::unsigned_leb128<CollectionIDType> leb128(
                CollectionID::DurabilityPrepare);
        Slice prepareSlice(reinterpret_cast<const char*>(leb128.data()),
                           leb128.size());
        status = magma->CompactKVStore(
                vbid.get(), prepareSlice, prepareSlice, compactionCB);
        compactionStatusHook(status);
        if (!status) {
            if (status.ErrorCode() == Status::Cancelled) {
                return CompactDBStatus::Aborted;
            }
            logger->warn(
                    "MagmaKVStore::compactDBInternal CompactKVStore {} "
                    "over the prepare namespace failed with status:{}",
                    vbid,
                    status.String());

            // It's important that we return here because a failure to do so
            // would result in us not cleaning up prepares for a dropped
            // collection if the compaction of a dropped collection succeeds.
            return CompactDBStatus::Failed;
        }

        // Finally, visit the system namespace to ensure any events related to
        // the dropped collections are also purged
        cb::mcbp::unsigned_leb128<CollectionIDType> sys(CollectionID::System);
        Slice systemSlice(reinterpret_cast<const char*>(sys.data()),
                          sys.size());
        status = magma->CompactKVStore(
                vbid.get(), systemSlice, systemSlice, compactionCB);
        if (!status) {
            if (status.ErrorCode() == Status::Cancelled) {
                return CompactDBStatus::Aborted;
            } else {
                logger->warn(
                        "MagmaKVStore::compactDBInternal CompactKVStore {} "
                        "of system namespace failed status:{}",
                        vbid,
                        status.String());
                return CompactDBStatus::Failed;
            }
        }
    }

    // Make our completion callback before writing the new file. We should
    // update our in memory state before we finalize on disk state so that we
    // don't have to worry about race conditions with things like the purge
    // seqno.
    if (ctx->completionCallback) {
        try {
            ctx->completionCallback(*ctx);
        } catch (const std::exception& e) {
            logger->error("CompactionContext::completionCallback {}", e.what());
            return CompactDBStatus::Failed;
        }
    }

    if (ctx->eraserContext->needToUpdateCollectionsMetadata()) {
        // Need to write back some collections metadata, in particular we need
        // to remove from the dropped collections doc all of the collections
        // that we have just purged. A collection drop might have happened after
        // we started this compaction though and we may not have dropped it yet
        // so we can't just delete the doc. To avoid a flusher coming along and
        // dropping another collection while we do this we need to hold the
        // vBucket write lock.
        vbLock.lock();

        // 1) Get the current state from disk
        auto [collDroppedStatus, droppedCollections] =
                getDroppedCollections(vbid);
        if (!collDroppedStatus) {
            logger->critical(
                    "MagmaKVStore::compactDbInternal {} failed "
                    "getDroppedCollections",
                    vbid);
            return CompactDBStatus::Failed;
        }

        // 2) Generate a new flatbuffer document to write back
        auto fbData = Collections::VB::Flush::
                encodeRelativeComplementOfDroppedCollections(
                        droppedCollections,
                        purgedCollections,
                        purgedCollectionsEndSeqno);

        // 3) If the function returned data, write it, else the document is
        // delete.
        WriteOps writeOps;
        if (fbData.data()) {
            localDbReqs.emplace_back(
                    MagmaLocalReq(LocalDocKey::droppedCollections, fbData));
        } else {
            // Need to ensure the 'dropped' list on disk is now gone
            localDbReqs.emplace_back(MagmaLocalReq::makeDeleted(
                    LocalDocKey::droppedCollections));
        }

        addLocalDbReqs(localDbReqs, writeOps);

        const auto historyMode = ctx->getVBucket()->isHistoryRetentionEnabled()
                                         ? Magma::HistoryMode::Enabled
                                         : Magma::HistoryMode::Disabled;
        status = magma->WriteDocs(vbid.get(),
                                  writeOps,
                                  kvstoreRevList[getCacheSlot(vbid)],
                                  historyMode);
        if (!status) {
            logger->critical(
                    "MagmaKVStore::compactDBInternal {} WriteDocs failed. "
                    "Status:{}",
                    vbid,
                    status.String());
            return CompactDBStatus::Failed;
        }

        if (doSyncEveryBatch) {
            status = magma->Sync(true);
            if (!status) {
                logger->critical(
                        "MagmaKVStore::compactDBInternal {} Sync "
                        "failed. "
                        "Status:{}",
                        vbid,
                        status.String());
                return CompactDBStatus::Failed;
            }
        }

        st.compactHisto.add(
                std::chrono::duration_cast<std::chrono::microseconds>(
                        std::chrono::steady_clock::now() - start));
        logger->TRACE(
                "MagmaKVStore::compactDBInternal: max_purged_seq:{}"
                " collectionsItemsPurged:{}"
                " collectionsDeletedItemsPurged:{}"
                " tombstonesPurged:{}"
                " preparesPurged:{}",
                ctx->getRollbackPurgeSeqno(),
                ctx->stats.collectionsItemsPurged,
                ctx->stats.collectionsDeletedItemsPurged,
                ctx->stats.tombstonesPurged,
                ctx->stats.preparesPurged);
    }

    updateStats(ctx->stats.post);
    return compactionStatus;
}

std::unique_ptr<KVFileHandle> MagmaKVStore::makeFileHandle(Vbid vbid) const {
    DomainAwareUniquePtr<magma::Magma::Snapshot> snapshot;
    // Flush write cache for creating an on-disk snapshot
    auto status = magma->SyncKVStore(vbid.get());
    fileHandleSyncStatusHook(status);
    if (status.IsOK()) {
        status = magma->GetDiskSnapshot(vbid.get(), snapshot);
    } else {
        if (status.ErrorCode() == magma::Status::ReadOnly) {
            logger->warn(
                    "MagmaKVStore::makeFileHandle {} creating in memory "
                    "snapshot as magma is in read-only mode",
                    vbid);
        } else if (status.ErrorCode() == magma::Status::DiskFull) {
            ++st.numOpenFailure;
            logger->warn(
                    "MagmaKVStore::makeFileHandle {} creating in memory "
                    "snapshot as magma returned DiskFull when trying to Sync "
                    "KVStore",
                    vbid);
        } else {
            ++st.numOpenFailure;
            logger->warn(
                    "MagmaKVStore::makeFileHandle {} Failed to sync kvstore "
                    "with status {}, so we'll be unable to create a disk "
                    "snapshot for the MagmaKVFileHandle",
                    vbid,
                    status);
            return nullptr;
        }
        // If magma returns ReadOnly mode here then we've opened it in ReadOnly
        // mode during warmup as the original open attempt errored with
        // DiskFull. In the ReadOnly open magma has to replay the WAL ops in
        // memory and cannot flush them to disk. Or if we've received a DiskFull
        // status then we're unable to Sync the KVStore to disk. As such, we
        // have to open the memory snapshot rather than the disk snapshot here.
        status = magma->GetSnapshot(vbid.get(), snapshot);
    }

    if (!status) {
        logger->warn(
                "MagmaKVStore::makeFileHandle {} Failed to get magma snapshot "
                "with status {}",
                vbid,
                status);
        return nullptr;
    }

    if (!snapshot) {
        logger->error(
                "MagmaKVStore::makeFileHandle {} Failed to get magma snapshot,"
                " no pointer returned",
                vbid);
        return nullptr;
    }

    return std::make_unique<MagmaKVFileHandle>(vbid, std::move(snapshot));
}

RollbackResult MagmaKVStore::rollback(Vbid vbid,
                                      uint64_t rollbackSeqno,
                                      std::unique_ptr<RollbackCB> callback) {
    logger->TRACE("MagmaKVStore::rollback {} seqno:{}", vbid, rollbackSeqno);

    callback->setKVFileHandle(makeFileHandle(vbid));

    auto keyCallback =
            [this, cb = callback.get(), vbid](const Slice& keySlice,
                                              const uint64_t seqno,
                                              const Slice& metaSlice) {
                auto diskKey = makeDiskDocKey(keySlice);

                if (configuration.isSanityCheckingVBucketMapping()) {
                    validateKeyMapping(
                            "MagmaKVStore::rollback",
                            configuration
                                    .getVBucketMappingErrorHandlingMethod(),
                            diskKey.getDocKey(),
                            vbid,
                            configuration.getMaxVBuckets());
                }

                if (logger->should_log(spdlog::level::TRACE)) {
                    logger->TRACE(
                            "MagmaKVStore::rollback callback key:{} seqno:{}",
                            cb::UserData{diskKey.to_string()},
                            seqno);
                }

                auto rv = this->makeGetValue(vbid,
                                             keySlice,
                                             metaSlice,
                                             Slice(),
                                             ValueFilter::KEYS_ONLY);
                cb->callback(rv);
            };

    auto status = magma->Rollback(vbid.get(), rollbackSeqno, keyCallback);
    switch (status.ErrorCode()) {
    case Status::Ok:
        break;
    case Status::Internal:
    case Status::Invalid:
    case Status::Corruption:
    case Status::IOError:
    case Status::Compress:
    case Status::Exists:
    case Status::ReadOnly:
    case Status::TransientIO:
    case Status::Busy:
    case Status::DiskFull:
    case Status::NotFound:
    case Status::Cancelled:
    case Status::RetryCompaction:
    case Status::NoAccess:
    case Status::RangeNotFound:
        logger->critical("MagmaKVStore::rollback Rollback {} status:{}",
                         vbid,
                         status.String());
        // Fall through
    case Status::NotExists:
        logger->warn(
                "MagmaKVStore::rollback {} KVStore not found, nothing has "
                "been persisted yet.",
                vbid);
        // Fall through
    case Status::CheckpointNotFound:
        // magma->Rollback returns non-success in the case where we have no
        // rollback points (and should reset the vBucket to 0). This isn't a
        // critical error so don't log it
        return RollbackResult(false);
    }

    // Did a rollback, so need to reload the vbstate cache.
    auto loadVbStateStatus = loadVBStateCache(vbid);
    if (loadVbStateStatus != ReadVBStateStatus::Success) {
        logger->error("MagmaKVStore::rollback {} readVBStateFromDisk status:{}",
                      vbid,
                      to_string(loadVbStateStatus));
        return RollbackResult(false);
    }

    auto vbstate = getCachedVBucketState(vbid);
    if (!vbstate) {
        logger->critical(
                "MagmaKVStore::rollback getVBState {} vbstate not found", vbid);
        return RollbackResult(false);
    }

    return {true,
            static_cast<uint64_t>(vbstate->highSeqno),
            vbstate->lastSnapStart,
            vbstate->lastSnapEnd};
}

std::optional<Collections::ManifestUid> MagmaKVStore::getCollectionsManifestUid(
        KVFileHandle& kvFileHandle) const {
    auto& kvfh = static_cast<MagmaKVFileHandle&>(kvFileHandle);

    auto [status, manifest] =
            readLocalDoc(kvfh.vbid, *kvfh.snapshot, LocalDocKey::manifest);
    if (!status.IsOK()) {
        if (status.ErrorCode() != Status::Code::NotFound) {
            logger->warn("MagmaKVStore::getCollectionsManifestUid(): {}",
                         status.Message());
            return std::nullopt;
        }

        return Collections::ManifestUid{0};
    }

    return Collections::KVStore::decodeManifestUid(
            {reinterpret_cast<const uint8_t*>(manifest.data()),
             manifest.length()});
}

std::pair<Status, std::string> MagmaKVStore::getCollectionsManifestUidDoc(
        Vbid vbid) const {
    Status status;

    std::string manifest;
    std::tie(status, manifest) = readLocalDoc(vbid, LocalDocKey::manifest);
    if (!(status.IsOK() || status.ErrorCode() == Status::NotFound)) {
        return {status, std::string{}};
    }
    return {status, std::move(manifest)};
}

std::pair<bool, Collections::ManifestUid>
MagmaKVStore::getCollectionsManifestUid(Vbid vbid) const {
    auto [status, uidDoc] = getCollectionsManifestUidDoc(vbid);
    if (status) {
        return {true,
                Collections::KVStore::decodeManifestUid(
                        {reinterpret_cast<const uint8_t*>(uidDoc.data()),
                         uidDoc.length()})};
    }
    return {false, Collections::ManifestUid{}};
}

std::pair<bool, Collections::KVStore::Manifest>
MagmaKVStore::getCollectionsManifest(Vbid vbid) const {
    Status status;

    std::string manifest;
    std::tie(status, manifest) = getCollectionsManifestUidDoc(vbid);
    if (!(status.IsOK() || status.ErrorCode() == Status::NotFound)) {
        return {false,
                Collections::KVStore::Manifest{
                        Collections::KVStore::Manifest::Default{}}};
    }

    std::string openCollections;
    std::tie(status, openCollections) =
            readLocalDoc(vbid, LocalDocKey::openCollections);
    if (!(status.IsOK() || status.ErrorCode() == Status::NotFound)) {
        return {false,
                Collections::KVStore::Manifest{
                        Collections::KVStore::Manifest::Default{}}};
    }

    std::string openScopes;
    std::tie(status, openScopes) = readLocalDoc(vbid, LocalDocKey::openScopes);
    if (!(status.IsOK() || status.ErrorCode() == Status::NotFound)) {
        return {false,
                Collections::KVStore::Manifest{
                        Collections::KVStore::Manifest::Default{}}};
    }

    std::string droppedCollections;
    std::tie(status, droppedCollections) =
            readLocalDoc(vbid, LocalDocKey::droppedCollections);
    if (!(status.IsOK() || status.ErrorCode() == Status::NotFound)) {
        return {false,
                Collections::KVStore::Manifest{
                        Collections::KVStore::Manifest::Default{}}};
    }

    return {true,
            Collections::KVStore::decodeManifest(
                    {reinterpret_cast<const uint8_t*>(manifest.data()),
                     manifest.length()},
                    {reinterpret_cast<const uint8_t*>(openCollections.data()),
                     openCollections.length()},
                    {reinterpret_cast<const uint8_t*>(openScopes.data()),
                     openScopes.length()},
                    {reinterpret_cast<const uint8_t*>(
                             droppedCollections.data()),
                     droppedCollections.length()})};
}

std::pair<bool, std::vector<Collections::KVStore::DroppedCollection>>
MagmaKVStore::getDroppedCollections(Vbid vbid) const {
    Slice keySlice(LocalDocKey::droppedCollections);
    auto [status, dropped] = readLocalDoc(vbid, keySlice);
    // Currently we need the NotExists check for the case in which we create the
    // (magma)KVStore (done at first flush).
    // @TODO investigate removal/use of snapshot variant
    if (!status.IsOK() && status.ErrorCode() != Status::Code::NotExists &&
        status.ErrorCode() != Status::Code::NotFound) {
        return {false, {}};
    }

    return {true,
            Collections::KVStore::decodeDroppedCollections(
                    {reinterpret_cast<const uint8_t*>(dropped.data()),
                     dropped.length()})};
}

std::pair<magma::Status, std::vector<Collections::KVStore::OpenCollection>>
MagmaKVStore::getOpenCollections(Vbid vbid,
                                 magma::Magma::Snapshot& snapshot) const {
    Slice keySlice(LocalDocKey::openCollections);
    auto [status, openCollections] = readLocalDoc(vbid, snapshot, keySlice);
    return {status,
            Collections::KVStore::decodeOpenCollections(
                    {reinterpret_cast<const uint8_t*>(openCollections.data()),
                     openCollections.length()})};
}

std::pair<magma::Status, std::vector<Collections::KVStore::DroppedCollection>>
MagmaKVStore::getDroppedCollections(Vbid vbid,
                                    magma::Magma::Snapshot& snapshot) const {
    Slice keySlice(LocalDocKey::droppedCollections);
    auto [status, dropped] = readLocalDoc(vbid, snapshot, keySlice);
    return {status,
            Collections::KVStore::decodeDroppedCollections(
                    {reinterpret_cast<const uint8_t*>(dropped.data()),
                     dropped.length()})};
}

magma::Status MagmaKVStore::updateCollectionsMeta(
        Vbid vbid,
        LocalDbReqs& localDbReqs,
        Collections::VB::Flush& collectionsFlush,
        MagmaDbStats& dbStats) {
    // If collectionsFlush manifestUid is 0 then we've updated an item that
    // belongs to a dropped but not yet purged collection (collection
    // resurrection). That requires an update to the dropped collections stats
    // which is dealt with below, but without a system event in this flush batch
    // we won't have set the manifestUid (it will be 0). Whatever manifest uid
    // is currently on disk is correct so skip the change here.
    if (collectionsFlush.getManifestUid() != 0) {
        updateManifestUid(localDbReqs, collectionsFlush);
    }

    if (collectionsFlush.isOpenCollectionsChanged()) {
        auto status =
                updateOpenCollections(vbid, localDbReqs, collectionsFlush);
        if (!status.IsOK()) {
            return status;
        }
    }

    if (collectionsFlush.isDroppedCollectionsChanged() ||
        collectionsFlush.isDroppedStatsChanged()) {
        auto status = updateDroppedCollections(
                vbid, localDbReqs, collectionsFlush, dbStats);
        if (!status.IsOK()) {
            return status;
        }
    }

    if (collectionsFlush.isScopesChanged()) {
        auto status = updateScopes(vbid, localDbReqs, collectionsFlush);
        if (!status.IsOK()) {
            return status;
        }
    }

    return Status::OK();
}

void MagmaKVStore::updateManifestUid(LocalDbReqs& localDbReqs,
                                     Collections::VB::Flush& collectionsFlush) {
    auto buf = collectionsFlush.encodeManifestUid();
    localDbReqs.emplace_back(MagmaLocalReq(LocalDocKey::manifest, buf));
}

magma::Status MagmaKVStore::updateOpenCollections(
        Vbid vbid,
        LocalDbReqs& localDbReqs,
        Collections::VB::Flush& collectionsFlush) {
    Slice keySlice(LocalDocKey::openCollections);
    auto [status, collections] = readLocalDoc(vbid, keySlice);

    if (status.IsOK() || status.ErrorCode() == Status::Code::NotFound) {
        auto buf = collectionsFlush.encodeOpenCollections(
                {reinterpret_cast<const uint8_t*>(collections.data()),
                 collections.length()});

        localDbReqs.emplace_back(
                MagmaLocalReq(LocalDocKey::openCollections, buf));
        return Status::OK();
    }

    return status;
}

magma::Status MagmaKVStore::updateDroppedCollections(
        Vbid vbid,
        LocalDbReqs& localDbReqs,
        Collections::VB::Flush& collectionsFlush,
        MagmaDbStats& dbStats) {
    // For couchstore we would drop the collections stats local doc here but
    // magma can visit old keys (during the collection erasure compaction) and
    // we can't work out if they are the latest or not. To track the document
    // count correctly we need to keep the stats doc around until the collection
    // erasure compaction runs which will then delete the doc when it has
    // processed the collection.
    auto [status, dropped] = getDroppedCollections(vbid);
    if (!status) {
        return {Status::Code::Invalid, "Failed to get dropped collections"};
    }

    // We may not have dropped a collection but we may have a dropped collection
    // stat that needs updating if we have changed the state of a document in
    // a new generation of the collection, as such, we need to update stats
    // for both dropped collections and changes in state that result in stat
    // changes
    std::unordered_set<CollectionID> droppedStats;
    auto flushDroppedStats = collectionsFlush.getDroppedStats();
    for (auto [cid, stats] : collectionsFlush.getDroppedStats()) {
        droppedStats.insert(cid);
    }

    auto flushDroppedCollections = collectionsFlush.getDroppedCollections();
    for (auto [cid, droppedCollection] : flushDroppedCollections) {
        droppedStats.insert(cid);
    }

    for (auto cid : droppedStats) {
        auto droppedInBatch = flushDroppedCollections.find(cid) !=
                              flushDroppedCollections.end();
        auto droppedDelta = 0;

        // Step 1) Read the current alive stats on disk, we'll add them to
        // the dropped stats delta as the collection is now gone, provided we
        // dropped the collection in this flush batch. If we had just adjusted
        // stats due to a change in doc state then we'd have already tracked
        // this in the original drop
        if (droppedInBatch) {
            auto [getStatus, currentAliveStats] = getCollectionStats(vbid, cid);
            if (status) {
                droppedDelta += currentAliveStats.itemCount;
            }
        }

        // Step 2) Add the dropped stats from FlushAccounting
        auto droppedInFlush = collectionsFlush.getDroppedStats(cid);
        droppedDelta += droppedInFlush.getItemCount();

        // Step 4) Update the statsdelta
        dbStats.droppedCollectionCounts[static_cast<uint32_t>(cid)] =
                droppedDelta;

        // Step 5) Delete the latest alive stats if the collection wasn't
        // resurrected, we don't need them anymore
        if (!collectionsFlush.isOpen(cid)) {
            deleteCollectionStats(localDbReqs, cid);
        }
    }

    auto buf = collectionsFlush.encodeDroppedCollections(dropped);
    localDbReqs.emplace_back(
            MagmaLocalReq(LocalDocKey::droppedCollections, buf));

    return Status::OK();
}

std::string MagmaKVStore::getCollectionsStatsKey(CollectionID cid) const {
    return std::string{"|" + cid.to_string() + "|"};
}

void MagmaKVStore::saveCollectionStats(
        LocalDbReqs& localDbReqs,
        CollectionID cid,
        const Collections::VB::PersistedStats& stats) {
    auto key = getCollectionsStatsKey(cid);
    auto encodedStats = stats.getLebEncodedStats();
    localDbReqs.emplace_back(MagmaLocalReq(key, std::move(encodedStats)));
}

std::pair<KVStore::GetCollectionStatsStatus, Collections::VB::PersistedStats>
MagmaKVStore::getCollectionStats(const KVFileHandle& kvFileHandle,
                                 CollectionID cid) const {
    const auto& kvfh = static_cast<const MagmaKVFileHandle&>(kvFileHandle);
    return getCollectionStats(
            kvfh.vbid, getCollectionsStatsKey(cid), kvfh.snapshot.get());
}

std::pair<KVStore::GetCollectionStatsStatus, uint64_t>
MagmaKVStore::getDroppedCollectionItemCount(Vbid vbid, CollectionID cid) const {
    auto dbStats = getMagmaDbStats(vbid);
    if (!dbStats) {
        // No stats available from Magma for this vbid, nothing to do.
        return {GetCollectionStatsStatus::NotFound, 0};
    }

    return {GetCollectionStatsStatus::Success,
            dbStats->droppedCollectionCounts[(uint32_t)cid]};
}

std::pair<KVStore::GetCollectionStatsStatus, Collections::VB::PersistedStats>
MagmaKVStore::getCollectionStats(Vbid vbid, CollectionID cid) const {
    auto key = getCollectionsStatsKey(cid);
    return getCollectionStats(vbid, key);
}

std::pair<KVStore::GetCollectionStatsStatus, Collections::VB::PersistedStats>
MagmaKVStore::getCollectionStats(Vbid vbid,
                                 magma::Slice keySlice,
                                 magma::Magma::Snapshot* snapshot) const {
    Status status;
    std::string stats;
    if (snapshot) {
        std::tie(status, stats) = readLocalDoc(vbid, *snapshot, keySlice);
    } else {
        std::tie(status, stats) = readLocalDoc(vbid, keySlice);
    }

    if (!status.IsOK()) {
        if (status.ErrorCode() != Status::Code::NotFound) {
            logger->warn("MagmaKVStore::getCollectionStats(): {}",
                         status.Message());
            return {KVStore::GetCollectionStatsStatus::Failed,
                    Collections::VB::PersistedStats()};
        }
        // Return Collections::VB::PersistedStats(true) with everything set to
        // 0 as the collection might have not been persisted to disk yet.
        return {KVStore::GetCollectionStatsStatus::NotFound,
                Collections::VB::PersistedStats()};
    }
    return {KVStore::GetCollectionStatsStatus::Success,
            Collections::VB::PersistedStats(stats.c_str(), stats.size())};
}

void MagmaKVStore::deleteCollectionStats(LocalDbReqs& localDbReqs,
                                         CollectionID cid) {
    auto key = getCollectionsStatsKey(cid);
    localDbReqs.emplace_back(MagmaLocalReq::makeDeleted(key));
}

magma::Status MagmaKVStore::updateScopes(
        Vbid vbid,
        LocalDbReqs& localDbReqs,
        Collections::VB::Flush& collectionsFlush) {
    Slice keySlice(LocalDocKey::openScopes);
    auto [status, scopes] = readLocalDoc(vbid, keySlice);

    if (status.IsOK() || status.ErrorCode() == Status::Code::NotFound) {
        auto buf = collectionsFlush.encodeOpenScopes(
                {reinterpret_cast<const uint8_t*>(scopes.data()),
                 scopes.length()});
        localDbReqs.emplace_back(MagmaLocalReq(LocalDocKey::openScopes, buf));
        return Status::OK();
    }

    return status;
}

void MagmaKVStore::addTimingStats(const AddStatFn& add_stat,
                                  CookieIface& c) const {
    KVStore::addTimingStats(add_stat, c);
    const auto prefix = getStatsPrefix();

    MagmaFileStats fileStats;
    magma->GetFileStats(fileStats);

    add_prefixed_stat(
            prefix, "fsReadTime", fileStats.ReadTimeHisto, add_stat, c);
    add_prefixed_stat(
            prefix, "fsWriteTime", fileStats.WriteTimeHisto, add_stat, c);
    add_prefixed_stat(
            prefix, "fsSyncTime", fileStats.SyncTimeHisto, add_stat, c);
    add_prefixed_stat(
            prefix, "fsDelete", fileStats.DeleteTimeHisto, add_stat, c);
    add_prefixed_stat(
            prefix, "fsReadSize", fileStats.ReadSizeHisto, add_stat, c);
    add_prefixed_stat(
            prefix, "fsWriteSize", fileStats.WriteSizeHisto, add_stat, c);

    MagmaHistogramStats histoStats;
    magma->GetHistogramStats(histoStats);
    add_prefixed_stat(prefix,
                      "flushQueueTime",
                      histoStats.FlushQueueTimeHisto,
                      add_stat,
                      c);
    add_prefixed_stat(prefix,
                      "flushWaitTime",
                      histoStats.FlushWaitTimeHisto,
                      add_stat,
                      c);
    add_prefixed_stat(prefix,
                      "keyWriteBlockingCompactTime",
                      histoStats.KeyStats.WriteBlockingCompactTimeHisto,
                      add_stat,
                      c);
    add_prefixed_stat(prefix,
                      "keyCompactTime",
                      histoStats.KeyStats.CompactTimeHisto,
                      add_stat,
                      c);
    add_prefixed_stat(prefix,
                      "seqWriteBlockingCompactTime",
                      histoStats.SeqStats.WriteBlockingCompactTimeHisto,
                      add_stat,
                      c);
    add_prefixed_stat(prefix,
                      "seqCompactTime",
                      histoStats.SeqStats.CompactTimeHisto,
                      add_stat,
                      c);
}

bool MagmaKVStore::getStat(std::string_view name, size_t& value) const {
    std::array<std::string_view, 1> keys = {{name}};
    auto stats = getStats(keys);
    auto stat = stats.find(name);
    if (stat != stats.end()) {
        value = stat->second;
        return true;
    }
    return false;
}

GetStatsMap MagmaKVStore::getStats(
        gsl::span<const std::string_view> keys) const {
    GetStatsMap stats;
    auto fill = [&](std::string_view statName, size_t value) {
        auto it = std::find(keys.begin(), keys.end(), statName);
        if (it != keys.end()) {
            stats.try_emplace(*it, value);
        }
    };

    // failure_get does not call into magma, if no other stat is required return
    // early without calling into magma
    fill("failure_get", st.numGetFailure.load());
    if (keys.size() == stats.size()) {
        return stats;
    }

    auto magmaStats = magma->GetStats();
    fill("memory_quota", magmaStats->MemoryQuota);
    fill("storage_mem_used", magmaStats->TotalMemUsed);
    fill("magma_HistorySizeBytesEvicted", magmaStats->HistorySizeBytesEvicted);
    fill("magma_HistoryTimeBytesEvicted", magmaStats->HistoryTimeBytesEvicted);
    fill("magma_MemoryQuotaLowWaterMark", magmaStats->MemoryQuotaLowWaterMark);
    fill("magma_BloomFilterMemoryQuota", magmaStats->BloomFilterMemoryQuota);
    fill("magma_WriteCacheQuota", magmaStats->WriteCacheQuota);
    fill("magma_NCompacts", magmaStats->NCompacts);
    fill("magma_NDataLevelCompacts", magmaStats->NDataLevelCompacts);
    fill("magma_KeyIndex_NCompacts", magmaStats->KeyStats.NCompacts);
    fill("magma_SeqIndex_NCompacts", magmaStats->SeqStats.NCompacts);
    fill("magma_NFlushes", magmaStats->NFlushes);
    fill("magma_NTTLCompacts", magmaStats->NTTLCompacts);
    fill("magma_NFileCountCompacts", magmaStats->NFileCountCompacts);
    fill("magma_KeyIndex_NFileCountCompacts",
         magmaStats->KeyStats.NFileCountCompacts);
    fill("magma_SeqIndex_NFileCountCompacts",
         magmaStats->SeqStats.NFileCountCompacts);
    fill("magma_NWriterCompacts", magmaStats->NWriterCompacts);
    fill("magma_KeyIndex_NWriterCompacts",
         magmaStats->KeyStats.NWriterCompacts);
    fill("magma_SeqIndex_NWriterCompacts",
         magmaStats->SeqStats.NWriterCompacts);
    fill("magma_BytesOutgoing", magmaStats->BytesOutgoing);
    fill("magma_NReadBytes", magmaStats->NReadBytes);
    fill("magma_FSReadBytes", magmaStats->FSReadBytes);
    fill("magma_NReadBytesGet", magmaStats->NReadBytesGet);
    fill("magma_KeyIterator_ItemsRead",
         magmaStats->KeyStats.NumIteratorItemsRead);
    fill("magma_KeyIterator_ItemsSkipped",
         magmaStats->KeyStats.NumIteratorItemsSkipped);
    fill("magma_SeqIterator_ItemsRead",
         magmaStats->SeqStats.NumIteratorItemsRead);
    fill("magma_SeqIterator_ItemsSkipped",
         magmaStats->SeqStats.NumIteratorItemsSkipped);
    fill("magma_NGets", magmaStats->NGets);
    fill("magma_NSets", magmaStats->NSets);
    fill("magma_NInserts", magmaStats->NInserts);
    fill("magma_NReadIO", magmaStats->NReadIOs);
    fill("magma_NReadBytesCompact", magmaStats->NReadBytesCompact);
    fill("magma_BytesIncoming", magmaStats->BytesIncoming);
    fill("magma_KeyIndex_BytesIncoming", magmaStats->KeyStats.BytesIncoming);
    fill("magma_SeqIndex_BytesIncoming", magmaStats->SeqStats.BytesIncoming);
    fill("magma_SeqIndex_Delta_BytesIncoming",
         magmaStats->SeqStats.DeltaBytesIncoming);
    fill("magma_NWriteBytes", magmaStats->NWriteBytes);
    fill("magma_FSWriteBytes", magmaStats->FSWriteBytes);
    fill("magma_KeyIndex_NWriteBytes", magmaStats->KeyStats.NWriteBytes);
    fill("magma_SeqIndex_NWriteBytes", magmaStats->SeqStats.NWriteBytes);
    fill("magma_KeyIndex_NWriteBytesFileCountCompact",
         magmaStats->KeyStats.FileCountCompactWriter.NWriteBytes);
    fill("magma_SeqIndex_NWriteBytesFileCountCompact",
         magmaStats->SeqStats.FileCountCompactWriter.NWriteBytes);

    size_t deltaNWriteBytes = 0;
    auto& levelStats = magmaStats->SeqStats.LevelStats;
    for (size_t i = 0; !levelStats.empty() && i < levelStats.size() - 1; i++) {
        deltaNWriteBytes += levelStats[i].NWriteBytes;
    }
    fill("magma_SeqIndex_Delta_NWriteBytes", deltaNWriteBytes);

    fill("magma_NWriteBytesCompact", magmaStats->NWriteBytesCompact);
    fill("magma_LogicalDataSize", magmaStats->LogicalDataSize);
    fill("magma_LogicalDiskSize", magmaStats->LogicalDiskSize);
    fill("magma_HistoryLogicalDiskSize", magmaStats->HistoryLogicalDiskSize);
    fill("magma_HistoryLogicalDataSize", magmaStats->HistoryLogicalDataSize);
    fill("magma_TotalDiskUsage", magmaStats->TotalDiskUsage);
    fill("magma_CheckpointOverhead", magmaStats->CheckpointOverhead);
    fill("magma_ActiveDiskUsage", magmaStats->ActiveDiskUsage);
    fill("magma_WALDiskUsage", magmaStats->WalStats.DiskUsed);
    fill("magma_BlockCacheMemUsed", magmaStats->BlockCacheMemUsed);
    fill("magma_KeyIndexSize", magmaStats->KeyStats.LogicalDataSize);
    fill("magma_KeyIndexNTableFiles", magmaStats->KeyStats.NTableFiles);

    fill("magma_SeqIndex_IndexBlockSize",
         magmaStats->SeqStats.TotalIndexBlocksSize);
    fill("magma_WriteCacheMemUsed", magmaStats->WriteCacheMemUsed);
    fill("magma_WALMemUsed", magmaStats->WALMemUsed);
    fill("magma_ReadAheadBufferMemUsed", magmaStats->ReadAheadBufferMemUsed);
    fill("magma_TableObjectMemUsed", magmaStats->TableObjectMemUsed);
    fill("magma_LSMTreeObjectMemUsed", magmaStats->LSMTreeObjectMemUsed);
    fill("magma_HistogramMemUsed", magmaStats->HistogramMemUsed);
    fill("magma_TreeSnapshotMemUsed", magmaStats->TreeSnapshotMemoryUsed);
    fill("magma_TableMetaMemUsed", magmaStats->TableMetaMemUsed);
    fill("magma_BufferMemUsed", magmaStats->BufferMemUsed);
    fill("magma_TotalMemUsed", magmaStats->TotalMemUsed);
    fill("magma_TotalBloomFilterMemUsed", magmaStats->TotalBloomFilterMemUsed);
    fill("magma_BlockCacheHits", magmaStats->BlockCacheHits);
    fill("magma_BlockCacheMisses", magmaStats->BlockCacheMisses);
    fill("magma_NTablesDeleted", magmaStats->NTablesDeleted);
    fill("magma_NTablesCreated", magmaStats->NTablesCreated);
    fill("magma_NTableFiles", magmaStats->NTableFiles);
    fill("magma_NSyncs", magmaStats->NSyncs);
    fill("magma_DataBlocksSize", magmaStats->DataBlocksSize);
    fill("magma_DataBlocksCompressSize", magmaStats->DataBlocksCompressSize);
    return stats;
}

void MagmaKVStore::addStats(const AddStatFn& add_stat, CookieIface& c) const {
    KVStore::addStats(add_stat, c);
    const auto prefix = getStatsPrefix();

    auto stats = magma->GetStats();
    auto statName = prefix + ":magma";
    add_casted_stat(statName.c_str(), stats->JSON().dump(), add_stat, c);
}

void MagmaKVStore::pendingTasks() {
    std::queue<std::tuple<Vbid, uint64_t>> vbucketsToDelete;
    vbucketsToDelete.swap(*pendingVbucketDeletions.wlock());
    while (!vbucketsToDelete.empty()) {
        Vbid vbid;
        uint64_t vb_version;
        std::tie(vbid, vb_version) = vbucketsToDelete.front();
        vbucketsToDelete.pop();
        delVBucket(vbid, std::make_unique<KVStoreRevision>(vb_version));
    }
}

std::shared_ptr<CompactionContext> MagmaKVStore::makeImplicitCompactionContext(
        Vbid vbid) {
    if (!makeCompactionContextCallback) {
        throw std::runtime_error(
                "MagmaKVStore::makeImplicitCompactionContext: Have not set "
                "makeCompactionContextCallback to create a CompactionContext");
    }

    CompactionConfig config{};
    auto ctx = makeCompactionContextCallback(vbid, config, 0 /*purgeSeqno*/);
    if (!ctx) {
        // if we don't a CompactionContext then return a nullptr so we don't
        // dereference the ctx ptr. This is probably due to the fact that
        // there's no vbucket in memory for this vbid
        return nullptr;
    }

    auto [status, dropped] = getDroppedCollections(vbid);
    if (!status) {
        throw std::runtime_error(fmt::format(
                "MagmaKVStore::makeImplicitCompactionContext: {} failed to "
                "get the dropped collections",
                vbid));
    }

    auto readState = readVBStateFromDisk(vbid);
    if (readState.status != ReadVBStateStatus::Success) {
        std::stringstream ss;
        ss << "MagmaKVStore::makeImplicitCompactionContext " << vbid
           << " failed to read vbstate from disk. Status:"
           << to_string(readState.status);
        throw std::runtime_error(ss.str());
    } else {
        ctx->highCompletedSeqno = readState.state.persistedCompletedSeqno;
    }

    logger->debug(
            "MagmaKVStore::makeImplicitCompactionContext {} purge_before_ts:{} "
            "purge_before_seq:{}"
            " drop_deletes:{} retain_erroneous_tombstones:{}",
            vbid,
            ctx->compactConfig.purge_before_ts,
            ctx->compactConfig.purge_before_seq,
            ctx->compactConfig.drop_deletes,
            ctx->compactConfig.retain_erroneous_tombstones);

    return ctx;
}

const KVStoreConfig& MagmaKVStore::getConfig() const {
    return configuration;
}

DBFileInfo MagmaKVStore::getDbFileInfo(Vbid vbid) {
    auto [status, vbinfo] = magma->GetStatsForDbInfo(vbid.get());
    if (!status) {
        logger->warn("MagmaKVStore::getDbFileInfo failed status:{}",
                     status.String());
    }
    logger->debug(
            "MagmaKVStore::getDbFileInfo {} spaceUsed:{} fileSize:{} "
            "historyDiskSize:{} historyStartTimestamp:{} status:{}",
            vbid,
            vbinfo.spaceUsed,
            vbinfo.fileSize,
            vbinfo.historyDiskSize,
            vbinfo.historyStartTimestamp.count(),
            status.String());
    return vbinfo;
}

DBFileInfo MagmaKVStore::getAggrDbFileInfo() {
    const auto stats = magma->GetStats();
    // Compressed size.
    const size_t nonHistoryDiskSize =
            stats->TotalDiskUsage - stats->HistoryDiskUsage;
    // Magma internally calculates fragmentation ratio based on the
    // uncompressed disk and data sizes. Due to block compression, it cannot
    // give an accurate estimate of the compressed data size (unfragmented
    // disk). This is because only after a compaction can we know which
    // unfragmented docs will get together to form data blocks.
    //
    // To keep couch_docs_fragmentation inline with Magma's internal
    // fragmentation, we hence have to derive the compressed data size using
    // the internal ratio and compressed disk size. This is why
    // DBFileInfo.spaceUsed reported by Magma does not make much sense and is
    // only reported so that fragmentation can be computed.
    const auto nonHistoryDataSize = static_cast<size_t>(
            nonHistoryDiskSize * (1 - stats->Fragmentation));
    // @todo MB-42900: Track on-disk-prepare-bytes
    DBFileInfo vbinfo{
            stats->TotalDiskUsage,
            nonHistoryDataSize,
            0 /*prepareBytes*/,
            stats->HistoryDiskUsage,
            std::chrono::seconds(stats->SeqStats.HistoryStartTimestamp)};
    return vbinfo;
}

Status MagmaKVStore::writeVBStateToDisk(Vbid vbid, const VB::Commit& meta) {
    LocalDbReqs localDbReqs;
    addVBStateUpdateToLocalDbReqs(localDbReqs,
                                  meta.proposedVBState,
                                  kvstoreRevList[getCacheSlot(vbid)]);

    WriteOps writeOps;
    addLocalDbReqs(localDbReqs, writeOps);

    auto status = magma->WriteDocs(vbid.get(),
                                   writeOps,
                                   kvstoreRevList[getCacheSlot(vbid)],
                                   toHistoryMode(meta.historical));
    if (!status) {
        ++st.numVbSetFailure;
        logger->critical(
                "MagmaKVStore::writeVBStateToDisk failed creating "
                "commitBatch for "
                "{} status:{}",
                vbid,
                status.String());
        return status;
    }

    if (doSyncEveryBatch) {
        status = magma->Sync(true);
        if (!status) {
            ++st.numVbSetFailure;
            logger->critical(
                    "MagmaKVStore::writeVBStateToDisk: "
                    "magma::Sync {} "
                    "status:{}",
                    vbid,
                    status.String());
        }
    }
    return Status::OK();
}

MagmaKVStore::MagmaLocalReq::MagmaLocalReq(
        std::string_view key, const flatbuffers::DetachedBuffer& buf)
    : key(key), value(reinterpret_cast<const char*>(buf.data()), buf.size()) {
}

void MagmaKVStore::addLocalDbReqs(const LocalDbReqs& localDbReqs,
                                  WriteOps& writeOps) {
    for (auto& req : localDbReqs) {
        Slice keySlice(req.key);
        Slice valSlice(req.value);
        if (req.deleted) {
            writeOps.emplace_back(
                    Magma::WriteOperation::NewLocalDocDelete(keySlice));
        } else {
            writeOps.emplace_back(Magma::WriteOperation::NewLocalDocUpdate(
                    keySlice, valSlice));
        }
    }
}

void MagmaKVStore::addStatUpdateToWriteOps(
        MagmaDbStats& stats, MagmaKVStore::WriteOps& writeOps) const {
    writeOps.emplace_back(Magma::WriteOperation::NewUserStatsUpdate(&stats));
}

void MagmaKVStore::setMagmaFragmentationPercentage(size_t value) {
    magma->SetFragmentationRatio(value / 100.0);
}

void MagmaKVStore::setMagmaEnableBlockCache(bool enable) {
    magma->EnableBlockCache(enable);
}

void MagmaKVStore::setMagmaSeqTreeDataBlockSize(size_t value) {
    magma->SetSeqTreeDataBlockSize(value);
}

void MagmaKVStore::setMagmaSeqTreeIndexBlockSize(size_t value) {
    magma->SetSeqTreeIndexBlockSize(value);
}

void MagmaKVStore::setMagmaKeyTreeDataBlockSize(size_t value) {
    magma->SetKeyTreeDataBlockSize(value);
}

void MagmaKVStore::setMagmaKeyTreeIndexBlockSize(size_t value) {
    magma->SetKeyTreeIndexBlockSize(value);
}

void MagmaKVStore::setStorageThreads(ThreadPoolConfig::StorageThreadCount num) {
    configuration.setStorageThreads(num);
    calculateAndSetMagmaThreads();
}

void MagmaKVStore::calculateAndSetMagmaThreads() {
    auto backendThreads = configuration.getStorageThreads();
    auto rawBackendThreads =
            static_cast<int>(configuration.getStorageThreads());
    if (backendThreads == ThreadPoolConfig::StorageThreadCount::Default) {
        rawBackendThreads = configuration.getMagmaMaxDefaultStorageThreads();
    }

    auto flusherRatio =
            static_cast<float>(configuration.getMagmaFlusherPercentage()) / 100;
    auto flushers = std::ceil(rawBackendThreads * flusherRatio);
    auto compactors = rawBackendThreads - flushers;

    if (flushers <= 0) {
        logger->warn(
                "MagmaKVStore::calculateAndSetMagmaThreads "
                "flushers <= 0. "
                "StorageThreads:{} "
                "WriterThreads:{} "
                "Setting flushers=1",
                rawBackendThreads,
                ExecutorPool::get()->getNumWriters());
        flushers = 1;
    }

    if (compactors <= 0) {
        logger->warn(
                "MagmaKVStore::calculateAndSetMagmaThreads "
                "compactors <= 0. "
                "StorageThreads:{} "
                "WriterThreads:{} "
                "Setting compactors=1",
                rawBackendThreads,
                ExecutorPool::get()->getNumWriters());
        compactors = 1;
    }

    logger->info(
            "MagmaKVStore::calculateAndSetMagmaThreads: Flushers:{} "
            "Compactors:{}",
            flushers,
            compactors);

    magma->SetNumThreads(Magma::ThreadType::Flusher, flushers);
    magma->SetNumThreads(Magma::ThreadType::Compactor, compactors);
}

uint32_t MagmaKVStore::getExpiryOrPurgeTime(const magma::Slice& slice) {
    const auto docMeta = magmakv::getDocMeta(slice);

    auto exptime = docMeta.getExptime();

    if (docMeta.isDeleted()) {
        exptime += configuration.getMetadataPurgeAge();
    }

    return exptime;
}

GetValue MagmaKVStore::getBySeqno(KVFileHandle& handle,
                                  Vbid vbid,
                                  uint64_t seq,
                                  ValueFilter filter) const {
    auto& snapshot = *dynamic_cast<const MagmaKVFileHandle&>(handle).snapshot;
    GetValue rv(nullptr, cb::engine_errc::no_such_key);
    bool found;
    auto [status, key, meta, value] = magma->GetBySeqno(snapshot, seq, found);
    if (!status.IsOK()) {
        ++st.numGetFailure;
        logger->warn(
                "MagmaKVStore::getBySeqno {} Failed to get seqno:{} kvstore "
                "with status {}",
                vbid,
                seq,
                status);
        return rv;
    }

    if (found) {
        rv.item = makeItem(vbid, *key, *meta, *value, filter);
        rv.setStatus(cb::engine_errc::success);
        return rv;
    }
    return rv;
}

std::unique_ptr<TransactionContext> MagmaKVStore::begin(
        Vbid vbid, std::unique_ptr<PersistenceCallback> pcb) {
    if (!startTransaction(vbid)) {
        return {};
    }

    return std::make_unique<MagmaKVStoreTransactionContext>(
            *this, vbid, std::move(pcb));
}

std::pair<Status, uint64_t> MagmaKVStore::getOldestRollbackableHighSeqno(
        Vbid vbid) {
    Status status;
    DomainAwareUniquePtr<Magma::Snapshot> oldestSnapshot;
    status = magma->GetOldestDiskSnapshot(vbid.get(), oldestSnapshot);
    if (!status || !oldestSnapshot) {
        // Magma will return Status::Code::CheckpointNotFound if no rollbackable
        // checkpoints exist. This is not an error condition since a rollback to
        // any seqno will result in a rollback to zero.
        if (status.ErrorCode() == Status::Code::CheckpointNotFound) {
            // Return int_max as seqno since there is no rollbackable seqno
            return {Status::OK(), std::numeric_limits<uint64_t>::max()};
        }

        logger->warn(
                "MagmaKVStore::getOldestRollbackableHighSeqno {} Failed to "
                "get oldest disk snapshot with status {}",
                vbid,
                status);
        return {status, 0};
    }

    uint64_t seqno{0};
    auto userStats = magma->GetKVStoreUserStats(*oldestSnapshot);
    if (userStats) {
        auto* magmaUserStats = dynamic_cast<MagmaDbStats*>(userStats.get());
        if (magmaUserStats) {
            seqno = magmaUserStats->highSeqno;
        } else {
            logger->warn(
                    "MagmaKVStore::getOldestRollbackableHighSeqno {} Failed to "
                    "cast UserStats to MagmaDbStats",
                    vbid);
        }
    }

    return {status, seqno};
}

void MagmaKVStore::setHistoryRetentionBytes(size_t bytes, size_t nVbuckets) {
    Expects(nVbuckets);
    magma->SetHistoryRetentionSize(bytes / nVbuckets);
}

void MagmaKVStore::setHistoryRetentionSeconds(std::chrono::seconds seconds) {
    magma->SetHistoryRetentionTime(seconds);
}

std::optional<uint64_t> MagmaKVStore::getHistoryStartSeqno(Vbid vbid) {
    return magma->GetOldestHistorySeqno(vbid.get());
}<|MERGE_RESOLUTION|>--- conflicted
+++ resolved
@@ -2080,7 +2080,7 @@
     if (!itr) {
         logger->warn("MagmaKVStore::scan {} Failed to get magma seq iterator",
                      mctx.vbid);
-        return ScanStatus(MagmaScanResult::Status::Failed);
+        return ScanStatus::Failed;
     }
 
     for (itr->Initialize(startSeqno, ctx.maxSeqno, mode); itr->Valid();
@@ -2099,28 +2099,22 @@
                                     "scan(BySeqno) tried to read the value");
                         });
 
-<<<<<<< HEAD
-        switch (result.code) {
-        case MagmaScanResult::Status::Yield:
-
-        case MagmaScanResult::Status::Success:
-        case MagmaScanResult::Status::Cancelled:
-        case MagmaScanResult::Status::Failed:
-            return ScanStatus(result.code);
-        case MagmaScanResult::Status::Next:
-            // Update the lastReadSeqno as this is the 'resume' point
-=======
+        // Always update the lastReadSeqno for correct resume behaviour and
+        // sane debug/logging for failure cases.
+        // Note: MB-53806 made changes which mean that in a yield case this
+        // seqno has been processed and any resume then will be lastReadSeqno+1
+        // (as per the start of this function)
+        ctx.lastReadSeqno = seqno;
+
         switch (result) {
-        case scan_success:
-            // Update the lastReadSeqno with the last successfully processed
-            // seqno - That will be used for computing the resume point in the
-            // case where the scan is paused/resumed
->>>>>>> 374483c8
-            ctx.lastReadSeqno = seqno;
+        case ScanStatus::Cancelled:
+        case ScanStatus::Failed:
+        case ScanStatus::Yield:
+            return result;
+        case ScanStatus::Success:
+            // scan was successful after processing the seqno and there's no
+            // reason to not continue to the next seqno.
             continue;
-        case scan_again:
-        case scan_failed:
-            return result;
         }
     }
 
@@ -2128,9 +2122,11 @@
         logger->warn("MagmaKVStore::scan(BySeq) scan failed {} error:{}",
                      ctx.vbid,
                      itr->GetStatus().String());
-
+        // Loop terminated as iterator indicates failure
         return ScanStatus::Failed;
     }
+
+    // Loop terminated at the end of the range - success
     return ScanStatus::Success;
 }
 
@@ -2182,29 +2178,20 @@
                 ctx, keySlice, seqno, metaSlice, {}, [&itr](Slice& value) {
                     return itr->GetValue(value);
                 });
-<<<<<<< HEAD
-        switch (result.code) {
-        case MagmaScanResult::Status::Yield:
-            // Only need to set the resume point for a Yield.
-            // Doing this here to avoid unneeded alloc+copy on every key scanned
-=======
+
         switch (result) {
-        case scan_again:
->>>>>>> 374483c8
+        case ScanStatus::Yield:
+            // Only need to set the resume point for a Yield. The resumeFromKey
+            // could  be set for all cases, but this reduces copying for every
+            // scanned key.
             ctx.resumeFromKey = makeDiskDocKey(keySlice);
             ctx.resumeFromKey.append(0);
             [[fallthrough]];
-<<<<<<< HEAD
-        case MagmaScanResult::Status::Success:
-        case MagmaScanResult::Status::Cancelled:
-        case MagmaScanResult::Status::Failed:
-            return ScanStatus(result.code);
-        case MagmaScanResult::Status::Next:
-=======
-        case scan_failed:
+        case ScanStatus::Cancelled:
+        case ScanStatus::Failed:
             return result;
-        case scan_success:
->>>>>>> 374483c8
+        case ScanStatus::Success:
+            // Success - scan the next key
             continue;
         }
     }
@@ -2213,12 +2200,15 @@
         logger->warn("MagmaKVStore::scan(ById) scan failed {} error:{}",
                      ctx.vbid,
                      itr->GetStatus().String());
+        // Loop terminated as iterator indicates failure
         return ScanStatus::Failed;
     }
+
+    // Loop terminated at the end of the range - success
     return ScanStatus::Success;
 }
 
-scan_error_t MagmaKVStore::scanOne(
+ScanStatus MagmaKVStore::scanOne(
         ScanContext& ctx,
         const Slice& keySlice,
         uint64_t seqno,
@@ -2247,7 +2237,6 @@
 
     const auto docMeta = magmakv::getDocMeta(metaSlice);
     if (docMeta.isDeleted() && ctx.docFilter == DocumentFilter::NO_DELETES) {
-        ctx.lastReadSeqno = seqno;
         if (logger->should_log(spdlog::level::TRACE)) {
             logger->TRACE(
                     "MagmaKVStore::scanOne SKIPPED(Deleted) {} key:{} "
@@ -2256,14 +2245,13 @@
                     cb::UserData{lookup.getKey().to_string()},
                     seqno);
         }
-        return scan_success;
+        return ScanStatus::Success;
     }
 
     // Determine if the key is logically deleted before trying cache/disk read
     if (ctx.docFilter != DocumentFilter::ALL_ITEMS_AND_DROPPED_COLLECTIONS) {
         if (ctx.collectionsContext.isLogicallyDeleted(
                     lookup.getKey().getDocKey(), docMeta.isDeleted(), seqno)) {
-            ctx.lastReadSeqno = seqno;
             if (logger->should_log(spdlog::level::TRACE)) {
                 logger->TRACE(
                         "MagmaKVStore::scanOne SKIPPED(Collection "
@@ -2272,7 +2260,7 @@
                         cb::UserData{lookup.getKey().to_string()},
                         seqno);
             }
-            return scan_success;
+            return ScanStatus::Success;
         }
     }
 
@@ -2290,16 +2278,8 @@
                         cb::UserData{lookup.getKey().to_string()},
                         seqno);
             }
-<<<<<<< HEAD
-            return MagmaScanResult::Next();
+            return ScanStatus::Success;
         } else if (ctx.getCacheCallback().shouldYield()) {
-            // Scan yields after successfully processing this seqno
-            ctx.lastReadSeqno = seqno;
-=======
-            return scan_success;
-        } else if (ctx.getCacheCallback().getStatus() ==
-                   static_cast<int>(cb::engine_errc::no_memory)) {
->>>>>>> 374483c8
             if (logger->should_log(spdlog::level::TRACE)) {
                 logger->TRACE(
                         "MagmaKVStore::scanOne lookup->callback {} "
@@ -2307,8 +2287,7 @@
                         ctx.vbid,
                         cb::UserData{lookup.getKey().to_string()});
             }
-<<<<<<< HEAD
-            return MagmaScanResult::Yield();
+            return ScanStatus::Yield;
         } else if (ctx.getCacheCallback().getStatus() !=
                    cb::engine_errc::success) {
             if (logger->should_log(spdlog::level::TRACE)) {
@@ -2319,10 +2298,7 @@
                         cb::UserData{lookup.getKey().to_string()},
                         to_string(ctx.getCacheCallback().getStatus()));
             }
-            return MagmaScanResult::Cancelled();
-=======
-            return scan_again;
->>>>>>> 374483c8
+            return ScanStatus::Cancelled;
         }
     }
 
@@ -2337,7 +2313,7 @@
                     cb::UserData{lookup.getKey().to_string()},
                     seqno,
                     status.String());
-            return scan_failed;
+            return ScanStatus::Failed;
         }
         ctx.diskBytesRead += value.Len();
     }
@@ -2369,12 +2345,8 @@
                     ctx.vbid,
                     cb::UserData{lookup.getKey().to_string()},
                     seqno);
-<<<<<<< HEAD
             // return Failed to stop the scan and for DCP, end the stream
-            return MagmaScanResult::Failed();
-=======
-            return scan_success;
->>>>>>> 374483c8
+            return ScanStatus::Failed;
         }
     }
 
@@ -2385,16 +2357,8 @@
     ctx.getValueCallback().callback(rv);
     auto callbackStatus = ctx.getValueCallback().getStatus();
     if (callbackStatus == cb::engine_errc::success) {
-        return MagmaScanResult::Next();
+        return ScanStatus::Success;
     } else if (ctx.getValueCallback().shouldYield()) {
-        // Scan is yielding _after_ successfully processing this doc.
-        // Resume at next item.
-        ctx.lastReadSeqno = seqno;
-<<<<<<< HEAD
-=======
-        return scan_again;
-    } else if (callbackStatus == static_cast<int>(cb::engine_errc::no_memory)) {
->>>>>>> 374483c8
         if (logger->should_log(spdlog::level::TRACE)) {
             logger->TRACE(
                     "MagmaKVStore::scanOne callback {} "
@@ -2402,8 +2366,7 @@
                     ctx.vbid,
                     cb::UserData{lookup.getKey().to_string()});
         }
-<<<<<<< HEAD
-        return MagmaScanResult::Yield();
+        return ScanStatus::Yield;
     }
 
     if (logger->should_log(spdlog::level::TRACE)) {
@@ -2414,13 +2377,7 @@
                 cb::UserData{lookup.getKey().to_string()},
                 to_string(callbackStatus));
     }
-    return MagmaScanResult::Cancelled();
-=======
-        return scan_again;
-    }
-
-    return scan_success;
->>>>>>> 374483c8
+    return ScanStatus::Cancelled;
 }
 
 void MagmaKVStore::mergeMagmaDbStatsIntoVBState(vbucket_state& vbstate,

--- conflicted
+++ resolved
@@ -1690,13 +1690,8 @@
                                    kvstoreRevList[getCacheSlot(vbid)],
                                    historyMode,
                                    writeDocsCB,
-<<<<<<< HEAD
                                    postWriteDocsCB,
-                                   std::move(compressCB),
-                                   historyMode);
-=======
-                                   postWriteDocsCB);
->>>>>>> 480e466f
+                                   std::move(compressCB));
 
     saveDocsPostWriteDocsHook();
 
@@ -2967,12 +2962,6 @@
         status = magma->WriteDocs(vbid.get(),
                                   writeOps,
                                   kvstoreRevList[getCacheSlot(vbid)],
-<<<<<<< HEAD
-                                  nullptr,
-                                  nullptr,
-                                  nullptr,
-=======
->>>>>>> 480e466f
                                   historyMode);
         if (!status) {
             logger->critical(
@@ -3768,12 +3757,6 @@
     auto status = magma->WriteDocs(vbid.get(),
                                    writeOps,
                                    kvstoreRevList[getCacheSlot(vbid)],
-<<<<<<< HEAD
-                                   nullptr,
-                                   nullptr,
-                                   nullptr,
-=======
->>>>>>> 480e466f
                                    toHistoryMode(meta.historical));
     if (!status) {
         ++st.numVbSetFailure;

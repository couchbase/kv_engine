--- conflicted
+++ resolved
@@ -1634,11 +1634,8 @@
                                    kvstoreRevList[getCacheSlot(vbid)],
                                    writeDocsCB,
                                    postWriteDocsCB,
-<<<<<<< HEAD
-                                   std::move(compressCB));
-=======
+                                   std::move(compressCB),
                                    historyMode);
->>>>>>> 5629c4ea
 
     saveDocsPostWriteDocsHook();
 

/* -*- Mode: C++; tab-width: 4; c-basic-offset: 4; indent-tabs-mode: nil -*- */
/*
 *     Copyright 2018-Present Couchbase, Inc.
 *
 *   Use of this software is governed by the Business Source License included
 *   in the file licenses/BSL-Couchbase.txt.  As of the Change Date specified
 *   in that file, in accordance with the Business Source License, use of this
 *   software will be governed by the Apache License, Version 2.0, included in
 *   the file licenses/APL2.txt.
 */

#include "magma-kvstore.h"

#include "bucket_logger.h"
#include "collections/collection_persisted_stats.h"
#include "dockey_validator.h"
#include "ep_engine.h"
#include "ep_time.h"
#include "hlc.h"
#include "item.h"
#include "kv_magma_common/magma-kvstore_metadata.h"
#include "kvstore/kvstore_transaction_context.h"
#include "kvstore/rollback_callback.h"
#include "kvstore/storage_common/storage_common/local_doc_constants.h"
#include "magma-kvstore_config.h"
#include "magma-kvstore_iorequest.h"
#include "magma-kvstore_rollback_purge_seqno_ctx.h"
#include "magma-memory-tracking-proxy.h"
#include "magma-scan-result.h"
#include "objectregistry.h"
#include "vb_commit.h"
#include "vbucket.h"
#include "vbucket_state.h"
#include <executor/executorpool.h>
#include <mcbp/protocol/datatype.h>
#include <mcbp/protocol/unsigned_leb128.h>
#include <nlohmann/json.hpp>
#include <platform/cb_arena_malloc.h>
#include <platform/compress.h>
#include <statistics/cbstat_collector.h>
#include <utilities/logtags.h>
#include <algorithm>
#include <cstring>
#include <limits>
#include <utility>

class Snapshot;

using magma::Magma;
using magma::MagmaFileStats;
using magma::MagmaHistogramStats;
using magma::Slice;
using magma::Status;
using namespace std::chrono_literals;

// Unfortunately, turning on logging for the tests is limited to debug
// mode. While we are in the midst of dropping in magma, this provides
// a simple way to change all the logging->trace calls to logging->debug
// by changing trace to debug..
// Once magma has been completed, we can remove this #define and change
// all the logging calls back to trace.
#define TRACE trace

namespace magmakv {
MetaData makeMetaData(const Item& it) {
    auto metadata = MetaData();
    if (it.isPending() || it.isAbort()) {
        metadata.setVersion(MetaData::Version::V1);
    } else {
        metadata.setVersion(MetaData::Version::V0);
    }

    metadata.setBySeqno(it.getBySeqno());
    metadata.setCas(it.getCas());
    metadata.setRevSeqno(it.getRevSeqno());
    metadata.setExptime(it.getExptime());
    metadata.setFlags(it.getFlags());
    metadata.setValueSize(it.getNBytes());
    metadata.setDataType(it.getDataType());

    if (it.isDeleted() && !it.isPending()) {
        metadata.setDeleted(true, static_cast<bool>(it.deletionSource()));
    }

    if (it.isPending()) {
        metadata.setDurabilityDetailsForPrepare(
                it.isDeleted(),
                static_cast<uint8_t>(it.getDurabilityReqs().getLevel()));
    }

    if (it.isAbort()) {
        metadata.setDurabilityDetailsForAbort(it.getPrepareSeqno());
    }

    return metadata;
}

std::string MetaData::to_string() const {
    fmt::memory_buffer memoryBuffer;
    fmt::format_to(
            std::back_inserter(memoryBuffer),
            "bySeqno:{} cas:{} exptime:{} revSeqno:{} flags:{} valueSize:{} "
            "deleted:{} deleteSource:{} version:{} datatype:{}",
            allMeta.v0.bySeqno,
            allMeta.v0.cas,
            allMeta.v0.exptime,
            allMeta.v0.revSeqno,
            allMeta.v0.flags,
            allMeta.v0.valueSize,
            allMeta.v0.bits.deleted != 0,
            (allMeta.v0.bits.deleted == 0        ? " "
             : allMeta.v0.bits.deleteSource == 0 ? "Explicit"
                                                 : "TTL"),
            static_cast<uint8_t>(getVersion()),
            allMeta.v0.datatype);

    if (getVersion() == Version::V1) {
        if (allMeta.v0.bits.deleted) {
            // abort
            fmt::format_to(std::back_inserter(memoryBuffer),
                           " prepareSeqno:{}",
                           allMeta.v1.durabilityDetails.completed.prepareSeqno);
        } else {
            // prepare
            fmt::format_to(std::back_inserter(memoryBuffer),
                           " durabilityLevel:{} syncDelete:{}",
                           allMeta.v1.durabilityDetails.pending.level,
                           allMeta.v1.durabilityDetails.pending.isDelete);
        }
    }

    return fmt::to_string(memoryBuffer);
}

/**
 * Magma stores an item in 3 slices... key, metadata, value
 * See libmagma/slice.h for more info on slices.
 *
 * Helper functions to pull metadata stuff out of the metadata slice.
 * The are used down in magma and are passed in as part of the configuration.
 */
static const MetaData getDocMeta(std::string_view meta) {
    return MetaData(meta);
}

static const MetaData getDocMeta(const Slice& metaSlice) {
    return getDocMeta(std::string_view{metaSlice.Data(), metaSlice.Len()});
}

static uint64_t getSeqNum(const Slice& metaSlice) {
    return getDocMeta(metaSlice).getBySeqno();
}

static size_t getValueSize(const Slice& metaSlice) {
    return getDocMeta(metaSlice).getValueSize();
}

static uint32_t getExpiryTime(const Slice& metaSlice) {
    return getDocMeta(metaSlice).getExptime();
}

static bool isDeleted(const Slice& metaSlice) {
    return getDocMeta(metaSlice).isDeleted();
}

static bool isCompressed(const Slice& metaSlice) {
    return cb::mcbp::datatype::is_snappy(getDocMeta(metaSlice).getDatatype());
}

static bool isPrepared(const Slice& keySlice, const Slice& metaSlice) {
    return DiskDocKey(keySlice.Data(), keySlice.Len()).isPrepared() &&
           !getDocMeta(metaSlice).isDeleted();
}

static bool isAbort(const Slice& keySlice, const Slice& metaSlice) {
    return DiskDocKey(keySlice.Data(), keySlice.Len()).isPrepared() &&
           getDocMeta(metaSlice).isDeleted();
}

static std::chrono::seconds getHistoryTimeStamp(const Slice& metaSlice) {
    return getDocMeta(metaSlice).getHistoryTimeStamp();
}

static std::chrono::seconds getHistoryTimeNow() {
    // @todo: require interface changes so that we can locate the vbucket and
    // then peek at the correct HLC
    using namespace std::chrono;
    return duration_cast<seconds>(nanoseconds(HLC::getMaskedTime()));
}

} // namespace magmakv

MagmaRequest::MagmaRequest(queued_item it)
    : IORequest(std::move(it)), docMeta(magmakv::makeMetaData(*item).encode()) {
}

std::string MagmaRequest::to_string() {
    return fmt::format("Key:{} docMeta:{} oldItemAlive:{}",
                       key.to_string(),
                       magmakv::getDocMeta(getDocMeta()).to_string(),
                       oldItemAlive);
}

static DiskDocKey makeDiskDocKey(const Slice& key) {
    return DiskDocKey{key.Data(), key.Len()};
}

class MagmaKVFileHandle : public KVFileHandle {
public:
    MagmaKVFileHandle(Vbid vbid,
                      DomainAwareUniquePtr<magma::Magma::Snapshot> snapshot)
        : vbid(vbid), snapshot(std::move(snapshot)) {
        Expects(this->snapshot);
    }
    Vbid vbid;
    DomainAwareUniquePtr<magma::Magma::Snapshot> snapshot;
};

MagmaKVStore::MagmaCompactionCB::MagmaCompactionCB(
        MagmaKVStore& magmaKVStore,
        Vbid vbid,
        std::shared_ptr<CompactionContext> compactionContext,
        std::optional<CollectionID> cid)
    : vbid(vbid),
      ctx(std::move(compactionContext)),
      magmaKVStore(magmaKVStore),
      onlyThisCollection(cid) {
    magmaKVStore.logger->TRACE("MagmaCompactionCB constructor");

    // If we've not got a CompactionContext then this must be an implicit
    // compaction so we need to create a CompactionContext
    if (!ctx) {
        if (!magmaKVStore.makeCompactionContextCallback) {
            // We can't perform an implicit compaction if
            // makeCompactionContextCallback isn't set.
            throw std::invalid_argument(
                    "MagmaKVStore::MagmaCompactionCB::MagmaCompactionCB() no "
                    "makeCompactionContextCallback set");
        }
        ctx = magmaKVStore.makeImplicitCompactionContext(vbid);
        // If we don't have a valid compaction context then throw to prevent us
        // creating a MagmaCompactionCB that won't be able to do any compaction
        if (!ctx) {
            throw std::runtime_error(
                    "MagmaKVStore::MagmaCompactionCB::MagmaCompactionCB() "
                    "couldn't create compaction context");
        }
        ctx->purgedItemCtx->rollbackPurgeSeqnoCtx =
                std::make_unique<MagmaImplicitCompactionPurgedItemContext>(
                        ctx->getRollbackPurgeSeqno(),
                        magmaDbStats,
                        ctx->maybeUpdateVBucketPurgeSeqno);

        Status status;
        std::tie(status, oldestRollbackableHighSeqno) =
                magmaKVStore.getOldestRollbackableHighSeqno(vbid);
        if (!status) {
            throw std::runtime_error(
                    "MagmaCompactionCallback: Failed to get "
                    "getOldestRollbackableHighSeqno: " +
                    vbid.to_string() + " : " + status.String());
        }
    } else {
        ctx->purgedItemCtx->rollbackPurgeSeqnoCtx =
                std::make_unique<MagmaRollbackPurgeSeqnoCtx>(
                        ctx->getRollbackPurgeSeqno(), magmaDbStats);

        // set to unlimited since all checkpoints are cleared by magma explicit
        // compaction and so magma rollback would not be possible after the
        // explicit compaction
        oldestRollbackableHighSeqno = std::numeric_limits<uint64_t>::max();
    }
}

MagmaKVStore::MagmaCompactionCB::~MagmaCompactionCB() {
    magmaKVStore.logger->debug("MagmaCompactionCB destructor");
}

void MagmaKVStore::MagmaCompactionCB::processCollectionPurgeDelta(
        CollectionID cid, int64_t delta) {
    magmaDbStats.docCount += delta;
    magmaDbStats.droppedCollectionCounts[static_cast<uint32_t>(cid)] += delta;
}

bool MagmaKVStore::MagmaCompactionCB::operator()(
        const magma::Slice& keySlice,
        const magma::Slice& metaSlice,
        const magma::Slice& valueSlice) {
    // catch any exceptions from the compaction callback and log them, as we
    // don't want to crash magma given it runs on a backend thread.
    try {
        auto [status, drop] = magmaKVStore.compactionCallBack(
                *this, keySlice, metaSlice, valueSlice);
        SetStatus(status);
        return drop;
    } catch (std::exception& e) {
        auto msg = fmt::format("MagmaKVStore::compactionCallBack() threw:'{}'",
                               e.what());
        magmaKVStore.logger->warn(msg);
        SetStatus({Status::Internal, msg});
    }
    return false;
}

bool MagmaKVStore::MagmaCompactionCB::canPurge(CollectionID collection) {
    if (!onlyThisCollection) {
        return true;
    }
    return onlyThisCollection.value() == collection;
}

MagmaKVStoreTransactionContext::MagmaKVStoreTransactionContext(
        KVStore& kvstore, Vbid vbid, std::unique_ptr<PersistenceCallback> cb)
    : TransactionContext(kvstore, vbid, std::move(cb)) {
}

void MagmaKVStoreTransactionContext::preparePendingRequests(
        magma::Magma::HistoryMode batchHistoryMode) {
    if (batchHistoryMode == magma::Magma::HistoryMode::Disabled) {
        return;
    }

    // MB-55199: Magma requires key/seqno order, but ascending seqno.
    // KV-engine flusher writes out the batch in key/seqno, but descending seqno
    // order.
    std::sort(pendingReqs.begin(),
              pendingReqs.end(),
              [](const auto& lhs, const auto& rhs) {
                  const auto comp = lhs->getItem().getKey().compare(
                          rhs->getItem().getKey());
                  // When keys are equal, sort by seqno.
                  if (comp == 0) {
                      return lhs->getItem().getBySeqno() <
                             rhs->getItem().getBySeqno();
                  }
                  return comp < 0;
              });
}

std::pair<Status, bool> MagmaKVStore::compactionCallBack(
        MagmaKVStore::MagmaCompactionCB& cbCtx,
        const magma::Slice& keySlice,
        const magma::Slice& metaSlice,
        const magma::Slice& valueSlice) const {
    // This callback is operating on the secondary memory domain
    Expects(currEngine == ObjectRegistry::getCurrentEngine());
    // If we are compacting the localDb, items don't have metadata so
    // we always keep everything.
    if (metaSlice.Len() == 0) {
        return {Status::OK(), false};
    }

    if (cbCtx.ctx->isShuttingDown()) {
        return {{Status::Cancelled, "Shutting down"}, false};
    }

    auto vbid = cbCtx.vbid;
    std::string userSanitizedItemStr;
    if (logger->should_log(spdlog::level::TRACE)) {
        userSanitizedItemStr =
                "key:" +
                cb::UserData{makeDiskDocKey(keySlice).to_string()}
                        .getSanitizedValue() +
                " " + magmakv::getDocMeta(metaSlice).to_string();
        logger->TRACE("MagmaCompactionCB: {} {}", vbid, userSanitizedItemStr);
    }

    if (configuration.isSanityCheckingVBucketMapping()) {
        validateKeyMapping("MagmaKVStore::compactionCallback",
                           configuration.getVBucketMappingErrorHandlingMethod(),
                           makeDiskDocKey(keySlice).getDocKey(),
                           vbid,
                           configuration.getMaxVBuckets());
    }

    return compactionCore(
            cbCtx, keySlice, metaSlice, valueSlice, userSanitizedItemStr);
}

// Compaction core code which runs on the primary memory domain as it now will
// create items for KV
std::pair<Status, bool> MagmaKVStore::compactionCore(
        MagmaKVStore::MagmaCompactionCB& cbCtx,
        const magma::Slice& keySlice,
        const magma::Slice& metaSlice,
        const magma::Slice& valueSlice,
        std::string_view userSanitizedItemStr) const {
    // Run on primary domain so that we can create objects to pass to KV
    cb::UseArenaMallocPrimaryDomain domainGuard;

    auto seqno = magmakv::getSeqNum(metaSlice);
    auto exptime = magmakv::getExpiryTime(metaSlice);

    auto vbid = cbCtx.vbid;

    // eraserContext is not set for implicit compactions. Explicit
    // compactions in magma are not rollback able while implicit are. If we
    // rollback a collection drop via implicit compaction, it can result in
    // the dropped keys not showing up in the rollback callback.
    if (cbCtx.ctx->eraserContext && cbCtx.ctx->droppedKeyCb) {
        // We need to check both committed and prepared documents - if the
        // collection has been logically deleted then we need to discard
        // both types of keys.
        // As such use the docKey (i.e. without any DurabilityPrepare
        // namespace) when checking if logically deleted;
        auto diskKey = makeDiskDocKey(keySlice);

        if (cbCtx.canPurge(diskKey.getDocKey().getCollectionID()) &&
            cbCtx.ctx->eraserContext->isLogicallyDeleted(
                    diskKey.getDocKey(),
                    magmakv::isDeleted(metaSlice),
                    seqno)) {
            try {
                // Inform vb that the key@seqno is dropped
                cbCtx.ctx->droppedKeyCb(diskKey,
                                        seqno,
                                        magmakv::isAbort(keySlice, metaSlice),
                                        cbCtx.ctx->highCompletedSeqno);
            } catch (const std::exception& e) {
                logger->warn(
                        "MagmaKVStore::compactionCallBack(): droppedKeyCb "
                        "exception: {}",
                        e.what());
                return {{Status::Internal, e.what()}, false};
            }

            if (magmakv::isPrepared(keySlice, metaSlice)) {
                cbCtx.ctx->stats.preparesPurged++;
            } else {
                if (magmakv::isDeleted(metaSlice)) {
                    cbCtx.ctx->stats.collectionsDeletedItemsPurged++;
                }
            }

            if (logger->should_log(spdlog::level::TRACE)) {
                logger->TRACE(
                        "MagmaKVStore::compactionCore: {} DROP "
                        "collections "
                        "{}",
                        vbid,
                        userSanitizedItemStr);
            }
            cbCtx.ctx->purgedItemCtx->purgedItem(PurgedItemType::LogicalDelete,
                                                 seqno);
            return {Status::OK(), true};
        }
    }

    if (magmakv::isDeleted(metaSlice)) {
        uint64_t maxSeqno;
        auto status = magma->GetMaxSeqno(vbid.get(), maxSeqno);
        if (!status) {
            throw std::runtime_error("MagmaKVStore::compactionCore: Failed : " +
                                     vbid.to_string() + " " + status.String());
        }

        // A bunch of DCP code relies on us keeping the last item (it may be a
        // tombstone) so we can't purge the item at maxSeqno.
        // We can't drop tombstones with seqno >
        // cbCtx.oldestRollbackableHighSeqno. If dropped, they will not be found
        // by rollback callback causing items to not be restored to the
        // hashTable on rollback.
        if (seqno != maxSeqno && seqno <= cbCtx.oldestRollbackableHighSeqno) {
            bool drop = false;
            if (cbCtx.ctx->compactConfig.drop_deletes) {
                if (logger->should_log(spdlog::level::TRACE)) {
                    logger->TRACE(
                            "MagmaKVStore::compactionCore: {} DROP "
                            "drop_deletes {}",
                            vbid,
                            userSanitizedItemStr);
                }
                drop = true;
            }

            if (exptime && exptime < cbCtx.ctx->compactConfig.purge_before_ts) {
                if (logger->should_log(spdlog::level::TRACE)) {
                    logger->TRACE(
                            "MagmaKVStore::compactionCore: {} DROP expired "
                            "tombstone {}",
                            vbid,
                            userSanitizedItemStr);
                }
                drop = true;
            }

            if (drop) {
                cbCtx.ctx->stats.tombstonesPurged++;
                cbCtx.ctx->purgedItemCtx->purgedItem(PurgedItemType::Tombstone,
                                                     seqno);
                return {Status::OK(), true};
            }
        }
    } else {
        // We can remove any prepares that have been completed. This works
        // because we send Mutations instead of Commits when streaming from
        // Disk so we do not need to send a Prepare message to keep things
        // consistent on a replica.
        // We also don't drop prepares that are rollbackable. If they are
        // deleted, rollback callback will not be called on the prepares during
        // rollback.
        if (magmakv::isPrepared(keySlice, metaSlice)) {
            if (seqno <= cbCtx.ctx->highCompletedSeqno &&
                seqno <= cbCtx.oldestRollbackableHighSeqno) {
                cbCtx.ctx->stats.preparesPurged++;

                if (logger->should_log(spdlog::level::TRACE)) {
                    logger->TRACE(
                            "MagmaKVStore::compactionCore: {}"
                            "DROP prepare {}",
                            vbid,
                            userSanitizedItemStr);
                }
                cbCtx.ctx->purgedItemCtx->purgedItem(PurgedItemType::Prepare,
                                                     seqno);
                return {Status::OK(), true};
            }
        }

        time_t timeToExpireFrom;
        if (cbCtx.ctx->timeToExpireFrom) {
            timeToExpireFrom = cbCtx.ctx->timeToExpireFrom.value();
        } else {
            timeToExpireFrom = ep_real_time();
        }

        if (exptime && exptime < timeToExpireFrom &&
            !magmakv::isPrepared(keySlice, metaSlice)) {
            auto docMeta = magmakv::getDocMeta(metaSlice);
            auto itm =
                    std::make_unique<Item>(makeDiskDocKey(keySlice).getDocKey(),
                                           docMeta.getFlags(),
                                           docMeta.getExptime(),
                                           valueSlice.Data(),
                                           valueSlice.Len(),
                                           docMeta.getDatatype(),
                                           docMeta.getCas(),
                                           docMeta.getBySeqno(),
                                           vbid,
                                           docMeta.getRevSeqno());
            if (magmakv::isCompressed(metaSlice)) {
                itm->decompressValue();
            }
            itm->setDeleted(DeleteSource::TTL);
            cbCtx.ctx->expiryCallback->callback(*(itm.get()), timeToExpireFrom);

            if (logger->should_log(spdlog::level::TRACE)) {
                logger->TRACE(
                        "MagmaKVStore::compactionCore: {} expiry callback {}",
                        vbid,
                        userSanitizedItemStr);
            }
        }
    }

    if (logger->should_log(spdlog::level::TRACE)) {
        logger->TRACE("MagmaKVStore::compactionCore: {} KEEP {}",
                      vbid,
                      userSanitizedItemStr);
    }
    return {Status::OK(), false};
}

MagmaKVStore::MagmaKVStore(MagmaKVStoreConfig& configuration)
    : KVStore(),
      configuration(configuration),
      magmaPath(configuration.getDBName() + "/magma." +
                std::to_string(configuration.getShardId())),
      scanCounter(0),
      currEngine(ObjectRegistry::getCurrentEngine()) {
    configuration.magmaCfg.Path = magmaPath;
    configuration.magmaCfg.MaxKVStores = configuration.getMaxVBuckets();
    configuration.magmaCfg.MaxKVStoreLSDBufferSize =
            configuration.getMagmaDeleteMemtableWritecache();
    configuration.magmaCfg.LSDFragmentationRatio =
            configuration.getMagmaDeleteFragRatio();
    configuration.magmaCfg.MaxCheckpoints =
            configuration.getMagmaMaxCheckpoints();
    configuration.magmaCfg.CheckpointCreationInterval =
            configuration.getMagmaCheckpointInterval();
    configuration.magmaCfg.CheckpointCreationThreshold =
            configuration.getMagmaCheckpointThreshold();
    configuration.magmaCfg.MinCheckpointCreationInterval =
            configuration.getMagmaMinCheckpointInterval();
    configuration.magmaCfg.HeartbeatInterval =
            configuration.getMagmaHeartbeatInterval();
    configuration.magmaCfg.MaxWriteCacheSize =
            configuration.getMagmaMaxWriteCache();
    configuration.magmaCfg.MinValueBlockSizeThreshold =
            configuration.getMagmaMinValueBlockSizeThreshold();
    configuration.magmaCfg.WALBufferSize =
            configuration.getMagmaInitialWalBufferSize();
    configuration.magmaCfg.EnableWAL = configuration.getMagmaEnableWAL();
    configuration.magmaCfg.EnableMemoryOptimizedWrites =
            configuration.getMagmaEnableMemoryOptimizedWrites();
    configuration.magmaCfg.EnableGroupCommit =
            configuration.getMagmaEnableGroupCommit();
    configuration.magmaCfg.GroupCommitMaxSyncWaitDuration =
            configuration.getMagmaGroupCommitMaxSyncWaitDuration();
    configuration.magmaCfg.GroupCommitMaxTransactionCount =
            configuration.getMagmaGroupCommitMaxTransactionCount();
    configuration.magmaCfg.ExpiryFragThreshold =
            configuration.getMagmaExpiryFragThreshold();
    configuration.magmaCfg.KVStorePurgerInterval =
            configuration.getMagmaExpiryPurgerInterval();
    configuration.magmaCfg.GetSeqNum = magmakv::getSeqNum;
    configuration.magmaCfg.GetExpiryTime = [this](const magma::Slice& slice) {
        return getExpiryOrPurgeTime(slice);
    };
    configuration.magmaCfg.GetValueSize = magmakv::getValueSize;
    configuration.magmaCfg.IsTombstone = magmakv::isDeleted;
    configuration.magmaCfg.GetHistoryTimestamp = magmakv::getHistoryTimeStamp;
    configuration.magmaCfg.GetHistoryTimeNow = magmakv::getHistoryTimeNow;
    configuration.magmaCfg.EnableDirectIO =
            configuration.getMagmaEnableDirectIo();
    configuration.magmaCfg.EnableBlockCache =
            configuration.getMagmaEnableBlockCache();
    configuration.magmaCfg.WriteCacheRatio =
            configuration.getMagmaWriteCacheRatio();
    configuration.magmaCfg.MaxRecoveryBytes =
            configuration.getMagmaMaxRecoveryBytes();
    configuration.magmaCfg.LSMMaxLevel0CompactionTTL =
            configuration.getMagmaMaxLevel0TTL();
    configuration.magmaCfg.BloomFilterAccuracy =
            configuration.getMagmaBloomFilterAccuracy();
    configuration.magmaCfg.BloomFilterAccuracyForBottomLevel =
            configuration.getMagmaBloomFilterAccuracyForBottomLevel();
    configuration.magmaCfg.MemoryQuotaLowWaterMarkRatio =
            configuration.getMagmaMemoryQuotaLowWaterMarkRatio();
    configuration.magmaCfg.CompressionAlgo =
            configuration.getMagmaIndexCompressionAlgo();
    configuration.magmaCfg.DataCompressionAlgo =
            configuration.getMagmaDataCompressionAlgo();
    configuration.magmaCfg.SeqTreeBlockSize =
            configuration.getMagmaSeqTreeDataBlockSize();
    configuration.magmaCfg.SeqTreeIndexBlockSize =
            configuration.getMagmaSeqTreeIndexBlockSize();
    configuration.magmaCfg.KeyTreeBlockSize =
            configuration.getMagmaKeyTreeDataBlockSize();
    configuration.magmaCfg.KeyTreeIndexBlockSize =
            configuration.getMagmaKeyTreeIndexBlockSize();

    configuration.setStore(this);

    // To save memory only allocate counters for the number of vBuckets that
    // this shard will have to deal with
    auto cacheSize = getCacheSize();
    cachedVBStates.resize(cacheSize);
    inTransaction = std::vector<std::atomic_bool>(cacheSize);
    kvstoreRevList.resize(cacheSize, Monotonic<uint64_t>(0));

    useUpsertForSet = configuration.getMagmaEnableUpsert();
    if (useUpsertForSet) {
        configuration.magmaCfg.EnableUpdateStatusForSet = false;
    } else {
        configuration.magmaCfg.EnableUpdateStatusForSet = true;
    }

    doSyncEveryBatch = configuration.getMagmaSyncEveryBatch();

    // The execution environment is the current engine creating the KVStore and
    // magma must track in the Secondary MemoryDomain.
    // If currEngine is null, which can happen with some tests, that is okay
    // because a null currEngine means we are operating in a global environment.
    configuration.magmaCfg.ExecutionEnv = {currEngine,
                                           int(cb::MemoryDomain::Secondary)};

    configuration.magmaCfg.SwitchExecutionEnvFunc =
            [](std::pair<void*, int> env) -> std::pair<void*, int> {
        Expects(env.second <= int(cb::MemoryDomain::None));
        auto eng = static_cast<EventuallyPersistentEngine*>(env.first);
        auto oldState = ObjectRegistry::switchToEngine(
                eng, true, cb::MemoryDomain(env.second));
        return {oldState.first, int(oldState.second)};
    };

    configuration.magmaCfg.MakeCompactionCallback =
            [&](const Magma::KVStoreID kvID) {
                return std::make_unique<MagmaKVStore::MagmaCompactionCB>(
                        *this, Vbid(kvID));
            };

    configuration.magmaCfg.MakeUserStats = []() {
        return std::make_unique<MagmaDbStats>();
    };

    // Create a logger that is prefixed with magma so that all code from
    // wrapper down through magma uses this logger. As the spdlog API does not
    // set their log functions to virtual and magma needs to maintain some
    // separation from KV it does not use the BucketLogger log functions which
    // prefix the engine name. As such we have to manually add the prefix to the
    // logger name/prefix here.

    EventuallyPersistentEngine* engine = ObjectRegistry::getCurrentEngine();
    // Some tests may not have an engine.
    std::string loggerName;
    if (engine) {
        loggerName += '(' + engine->getName() + ") ";
    }

    loggerName += "magma_" + std::to_string(configuration.getShardId());
    logger = BucketLogger::createBucketLogger(loggerName);
    configuration.magmaCfg.LogContext = logger;
    configuration.magmaCfg.UID = loggerName;

    magma = std::make_unique<MagmaMemoryTrackingProxy>(configuration.magmaCfg);

    magma->SetMaxOpenFiles(configuration.getMaxFileDescriptors());
    setMaxDataSize(configuration.getBucketQuota());
    setMagmaFragmentationPercentage(
            configuration.getMagmaFragmentationPercentage());
    calculateAndSetMagmaThreads();

    // MB-55533: These must be set before calling Open
    setHistoryRetentionSeconds(configuration.getHistoryRetentionTime());
    setHistoryRetentionBytes(configuration.getHistoryRetentionSize(),
                             configuration.getMaxVBuckets());

    // Open the magma instance for this shard and populate the vbstate.
    auto status = magma->Open();

    if (status.ErrorCode() == Status::Code::DiskFull) {
        // Magma construction needs to recover and replay all WAL ops to provide
        // us a consistent state. Magma may require disk space to do so. We
        // are required to provide a read only view of the data for recovery
        // should a disk become unwriteable. To accomplish this magma has a
        // read only mode that be constructed to give us a consistent view of
        // data without performing recovery. This read only instance cannot be
        // written to so it can only be used in an emergency should the disk be
        // full.
        //
        // It is worth noting that nothing in kv_engine will modify this magma
        // instance to make it writeable should the disk stop being full. A
        // restart is required. We /could/ write code to swap the instance but
        // it's probably not going to be trivial and we don't expect to run out
        // of disk space very often so it's of questionable worth.
        logger->warn(
                "MagmaKVStore::MagmaKVStore: opening in read only mode as "
                "magma reported a disk full error");
        configuration.setReadOnly(true);
        magma = std::make_unique<MagmaMemoryTrackingProxy>(
                configuration.magmaCfg);
        status = magma->Open();
    }

    if (!status) {
        std::string err =
                "MagmaKVStore Magma open failed. Status:" + status.String();
        logger->critical(err);
        throw std::logic_error(err);
    }

    magma->executeOnKVStoreList(
            [this](const std::vector<magma::Magma::KVStoreID>& kvstores) {
                cb::UseArenaMallocPrimaryDomain domainGuard;
                for (auto kvid : kvstores) {
                    auto status = loadVBStateCache(Vbid(kvid), true);
                    ++st.numLoadedVb;
                    if (status != ReadVBStateStatus::Success &&
                        status != ReadVBStateStatus::NotFound) {
                        throw std::logic_error("MagmaKVStore vbstate vbid:" +
                                               std::to_string(kvid) +
                                               " not found."
                                               " Status:" +
                                               to_string(status));
                    }
                }
            });
}

MagmaKVStore::~MagmaKVStore() {
    logger->unregister();
}

void MagmaKVStore::deinitialize() {
    logger->info("MagmaKVStore: {} deinitializing", configuration.getShardId());

    // Close shuts down all of the magma background threads (compaction is the
    // one that we care about here). The compaction callbacks require the magma
    // instance to exist so we must do this before we reset it.
    magma->Close();

    // Flusher should have already been stopped so it should be safe to destroy
    // the magma instance now
    magma.reset();

    logger->info("MagmaKVStore: {} deinitialized", configuration.getShardId());
}

bool MagmaKVStore::pause() {
    logger->info("MagmaKVStore:pause() shard:{}", configuration.getShardId());
    auto status = magma->Pause();
    if (!status.IsOK()) {
        logger->warn("MagmaKVStore::pause() shard:{} failed - {}", status);
        return false;
    }
    return true;
}

void MagmaKVStore::resume() {
    logger->info("MagmaKVStore:resume() shard:{}", configuration.getShardId());
    magma->Resume();
}

bool MagmaKVStore::commit(std::unique_ptr<TransactionContext> txnCtx,
                          VB::Commit& commitData) {
    checkIfInTransaction(txnCtx->vbid, "MagmaKVStore::commit");

    auto& ctx = dynamic_cast<MagmaKVStoreTransactionContext&>(*txnCtx);
    if (ctx.pendingReqs.size() == 0) {
        return true;
    }

    kvstats_ctx kvctx(commitData);
    bool success = true;

    preFlushHook();

    // Flush all documents to disk
    auto errCode = saveDocs(
            ctx, commitData, kvctx, toHistoryMode(commitData.historical));
    if (errCode != static_cast<int>(cb::engine_errc::success)) {
        logger->warn("MagmaKVStore::commit: saveDocs {} errCode:{}",
                     txnCtx->vbid,
                     errCode);
        success = false;
    }

    postFlushHook();

    commitCallback(ctx, errCode, kvctx);

    // This behaviour is to replicate the one in Couchstore.
    // Set `in_transanction = false` only if `commit` is successful.
    if (success) {
        updateCachedVBState(txnCtx->vbid, commitData.proposedVBState);
    }

    logger->TRACE("MagmaKVStore::commit success:{}", success);

    return success;
}

void MagmaKVStore::commitCallback(MagmaKVStoreTransactionContext& txnCtx,
                                  int errCode,
                                  kvstats_ctx&) {
    const auto flushSuccess = (errCode == Status::Code::Ok);
    for (const auto& reqPtr : txnCtx.pendingReqs) {
        const auto& req = *reqPtr;
        size_t mutationSize = req.getRawKeyLen() + req.getBodySize() +
                              req.getDocMeta().size();
        st.io_num_write++;
        st.io_document_write_bytes += mutationSize;

        if (req.isDelete()) {
            FlushStateDeletion state;
            if (flushSuccess) {
                if (req.isLogicalInsert()) {
                    // Deletion is for an item that exists on disk but logically
                    // does not (i.e. the old reviison belongs to a collection
                    // that has been dropped).
                    state = FlushStateDeletion::LogicallyDocNotFound;
                } else if (req.isOldItemAlive()) {
                    // Deletion is for an existing item on disk
                    state = FlushStateDeletion::Delete;
                } else {
                    // Deletion is for a non-existing item on disk
                    state = FlushStateDeletion::DocNotFound;
                }
                st.delTimeHisto.add(req.getDelta());
            } else {
                state = FlushStateDeletion::Failed;
                ++st.numDelFailure;
            }

            if (logger->should_log(spdlog::level::TRACE)) {
                logger->TRACE(
                        "MagmaKVStore::commitCallback(Delete) {} key:{} "
                        "errCode:{} "
                        "deleteState:{}",
                        txnCtx.vbid,
                        cb::UserData(req.getKey().to_string()),
                        errCode,
                        state);
            }

            txnCtx.deleteCallback(req.getItem(), state);
        } else {
            FlushStateMutation state;
            if (flushSuccess) {
                if (req.isLogicalInsert()) {
                    // Mutation is for an item that exists on disk but logically
                    // does not (i.e. the old reviison belongs to a collection
                    // that has been dropped).
                    state = FlushStateMutation::LogicalInsert;
                } else if (req.isOldItemAlive()) {
                    // Mutation is for an existing item on disk
                    state = FlushStateMutation::Update;
                } else {
                    // Mutation is for a non-existing item on disk
                    state = FlushStateMutation::Insert;
                }
                st.writeTimeHisto.add(req.getDelta());
                st.writeSizeHisto.add(mutationSize);
            } else {
                state = FlushStateMutation::Failed;
                ++st.numSetFailure;
            }

            if (logger->should_log(spdlog::level::TRACE)) {
                logger->TRACE(
                        "MagmaKVStore::commitCallback(Set) {} key:{} "
                        "errCode:{} "
                        "setState:{}",
                        txnCtx.vbid,
                        cb::UserData(req.getKey().to_string()),
                        errCode,
                        state);
            }

            txnCtx.setCallback(req.getItem(), state);
        }
    }
}

StorageProperties MagmaKVStore::getStorageProperties() const {
    StorageProperties rv(StorageProperties::ByIdScan::Yes,
                         // @TODO MB-33784: Enable auto de-dupe if/when magma
                         // supports it
                         StorageProperties::AutomaticDeduplication::No,
                         StorageProperties::PrepareCounting::No,
                         StorageProperties::CompactionStaleItemCallbacks::Yes,
                         StorageProperties::HistoryRetentionAvailable::Yes);
    return rv;
}

void MagmaKVStore::setMaxDataSize(size_t size) {
    configuration.setBucketQuota(size);
    const size_t memoryQuota = (size / configuration.getMaxShards()) *
                               configuration.getMagmaMemQuotaRatio();
    magma->SetMemoryQuota(memoryQuota);
}

// Note: This routine is only called during warmup. The caller
// can not make changes to the vbstate or it would cause race conditions.
std::vector<vbucket_state*> MagmaKVStore::listPersistedVbuckets() {
    std::vector<vbucket_state*> result;
    for (size_t slot = 0; slot < cachedVBStates.size(); slot++) {
        const auto& vb = cachedVBStates[slot];
        if (vb) {
            uint16_t id = (configuration.getMaxShards() * slot) +
                          configuration.getShardId();
            mergeMagmaDbStatsIntoVBState(*vb, Vbid{id});
        }
        result.emplace_back(vb.get());
    }
    return result;
}

void MagmaKVStore::set(TransactionContext& txnCtx, queued_item item) {
    checkIfInTransaction(txnCtx.vbid, "MagmaKVStore::set");
    if (configuration.isSanityCheckingVBucketMapping()) {
        validateKeyMapping("MagmaKVStore::set",
                           configuration.getVBucketMappingErrorHandlingMethod(),
                           item->getKey(),
                           item->getVBucketId(),
                           configuration.getMaxVBuckets());
    }

    auto& ctx = static_cast<MagmaKVStoreTransactionContext&>(txnCtx);
    ctx.pendingReqs.emplace_back(
            std::make_unique<MagmaRequest>(std::move(item)));
}

GetValue MagmaKVStore::get(const DiskDocKey& key,
                           Vbid vb,
                           ValueFilter filter) const {
    return getWithHeader(key, vb, filter);
}

GetValue MagmaKVStore::getWithHeader(const KVFileHandle& kvFileHandle,
                                     const DiskDocKey& key,
                                     Vbid vbid,
                                     ValueFilter filter) const {
    return getWithHeader(key, vbid, filter);
}

GetValue MagmaKVStore::getWithHeader(const DiskDocKey& key,
                                     Vbid vbid,
                                     ValueFilter filter) const {
    Slice keySlice = {reinterpret_cast<const char*>(key.data()), key.size()};
    Slice metaSlice;
    Slice valueSlice;
    DomainAwareFetchBuffer idxBuf;
    DomainAwareFetchBuffer seqBuf;
    bool found;

    auto start = std::chrono::steady_clock::now();

    Status status = magma->Get(
            vbid.get(), keySlice, idxBuf, seqBuf, metaSlice, valueSlice, found);

    if (logger->should_log(spdlog::level::TRACE)) {
        logger->TRACE(
                "MagmaKVStore::getWithHeader {} key:{} status:{} found:{} "
                "deleted:{}",
                vbid,
                cb::UserData{key.to_string()},
                status.String(),
                found,
                found ? magmakv::isDeleted(metaSlice) : false);
    }

    if (!status) {
        logger->warn("MagmaKVStore::getWithHeader {} key:{} status:{}",
                     vbid,
                     cb::UserData{makeDiskDocKey(keySlice).to_string()},
                     status.String());
        st.numGetFailure++;
        return GetValue{nullptr, magmaErr2EngineErr(status.ErrorCode())};
    }

    if (!found) {
        // Whilst this isn't strictly a failure if we're running full eviction
        // it could be considered one for value eviction.
        st.numGetFailure++;
        return GetValue{nullptr, cb::engine_errc::no_such_key};
    }

    // record stats
    st.readTimeHisto.add(std::chrono::duration_cast<std::chrono::microseconds>(
            std::chrono::steady_clock::now() - start));
    st.readSizeHisto.add(keySlice.Len() + metaSlice.Len() + valueSlice.Len());

    ++st.io_bg_fetch_docs_read;
    st.io_bgfetch_doc_bytes +=
            keySlice.Len() + metaSlice.Len() + valueSlice.Len();

    return makeGetValue(vbid, keySlice, metaSlice, valueSlice, filter);
}

using GetOperations = magma::OperationsList<Magma::GetOperation>;

void MagmaKVStore::getMulti(Vbid vbid, vb_bgfetch_queue_t& itms) const {
    // Convert the vb_bgfetch_queue_t (which is a std::unordered_map
    // under the covers) to a vector of GetOperations.
    // Note: We can't pass vb_bgfetch_queue_t to GetDocs because GetDocs
    // requires a list type which can be broken up for use by coroutines
    // and a std::map doesn't support a numeric 'at' index.
    GetOperations getOps;
    for (auto& it : itms) {
        auto& key = it.first;
        getOps.Add(Magma::GetOperation(
                {reinterpret_cast<const char*>(key.data()), key.size()},
                &it.second));
    }

    auto cb = [this, &vbid](bool found,
                            Status status,
                            const Magma::GetOperation& op,
                            const Slice& metaSlice,
                            const Slice& valueSlice) {
        if (logger->should_log(spdlog::level::TRACE)) {
            logger->TRACE(
                    "MagmaKVStore::getMulti {} key:{} status:{} found:{} "
                    "deleted:{}",
                    vbid,
                    cb::UserData{makeDiskDocKey(op.Key).to_string()},
                    status.String(),
                    found,
                    found ? magmakv::isDeleted(metaSlice) : false);
        }
        auto errCode = magmaErr2EngineErr(status.ErrorCode(), found);
        auto* bg_itm_ctx =
                reinterpret_cast<vb_bgfetch_item_ctx_t*>(op.UserContext);
        bg_itm_ctx->value.setStatus(errCode);
        if (found) {
            bg_itm_ctx->value = makeGetValue(vbid,
                                             op.Key,
                                             metaSlice,
                                             valueSlice,
                                             bg_itm_ctx->getValueFilter());
            GetValue* rv = &bg_itm_ctx->value;

            for (auto& fetch : bg_itm_ctx->getRequests()) {
                fetch->value = rv;
                st.readTimeHisto.add(
                        std::chrono::duration_cast<std::chrono::microseconds>(
                                std::chrono::steady_clock::now() -
                                fetch->initTime));
                st.readSizeHisto.add(bg_itm_ctx->value.item->getKey().size() +
                                     bg_itm_ctx->value.item->getNBytes());
            }
            ++st.io_bg_fetch_docs_read;
            st.io_bgfetch_doc_bytes +=
                    op.Key.Len() + metaSlice.Len() + valueSlice.Len();
        } else {
            if (!status) {
                logger->critical(
                        "MagmaKVStore::getMulti::GetDocs {} key:{} status:{}, ",
                        vbid,
                        cb::UserData{makeDiskDocKey(op.Key).to_string()},
                        status.String());
                st.numGetFailure++;
            }
        }
    };

    auto status = magma->GetDocs(vbid.get(), getOps, cb);
    if (!status) {
        logger->warn("MagmaKVStore::getMulti::GetDocs {} failed. Status:{}",
                     vbid,
                     status.String());
    }
}

void MagmaKVStore::getRange(Vbid vbid,
                            const DiskDocKey& startKey,
                            const DiskDocKey& endKey,
                            ValueFilter filter,
                            const GetRangeCb& cb) const {
    Slice startKeySlice = {reinterpret_cast<const char*>(startKey.data()),
                           startKey.size()};
    Slice endKeySlice = {reinterpret_cast<const char*>(endKey.data()),
                         endKey.size()};

    auto callback = [&](Slice& keySlice, Slice& metaSlice, Slice& valueSlice) {
        if (logger->should_log(spdlog::level::TRACE)) {
            logger->TRACE(
                    "MagmaKVStore::getRange callback {} key:{} seqno:{} "
                    "deleted:{}",
                    vbid,
                    cb::UserData{makeDiskDocKey(keySlice).to_string()},
                    magmakv::getSeqNum(metaSlice),
                    magmakv::isDeleted(metaSlice));
        }

        if (magmakv::isDeleted(metaSlice)) {
            // continue scanning
            return false;
        }
        auto rv = makeGetValue(vbid, keySlice, metaSlice, valueSlice, filter);
        cb(std::move(rv));

        // continue scanning
        return false;
    };

    if (logger->should_log(spdlog::level::TRACE)) {
        logger->TRACE("MagmaKVStore::getRange {} start:{} end:{}",
                      vbid,
                      cb::UserData{makeDiskDocKey(startKeySlice).to_string()},
                      cb::UserData{makeDiskDocKey(endKeySlice).to_string()});
    }

    auto status = magma->GetRange(vbid.get(),
                                  startKeySlice,
                                  endKeySlice,
                                  callback,
                                  filter != ValueFilter::KEYS_ONLY);
    if (!status) {
        logger->critical(
                "MagmaKVStore::getRange {} start:{} end:{} status:{}",
                vbid,
                cb::UserData{makeDiskDocKey(startKeySlice).to_string()},
                cb::UserData{makeDiskDocKey(endKeySlice).to_string()},
                status.String());
        st.numGetFailure++;
    }
}

void MagmaKVStore::del(TransactionContext& txnCtx, queued_item item) {
    checkIfInTransaction(txnCtx.vbid, "MagmaKVStore::del");
    if (configuration.isSanityCheckingVBucketMapping()) {
        validateKeyMapping("MagmaKVStore::del",
                           configuration.getVBucketMappingErrorHandlingMethod(),
                           item->getKey(),
                           item->getVBucketId(),
                           configuration.getMaxVBuckets());
    }

    auto& ctx = dynamic_cast<MagmaKVStoreTransactionContext&>(txnCtx);
    ctx.pendingReqs.emplace_back(
            std::make_unique<MagmaRequest>(std::move(item)));
}

void MagmaKVStore::delVBucket(Vbid vbid,
                              std::unique_ptr<KVStoreRevision> kvstoreRev) {
    auto status = magma->DeleteKVStore(
            vbid.get(),
            static_cast<Magma::KVStoreRevision>(kvstoreRev->getRevision()));
    logger->info(
            "MagmaKVStore::delVBucket DeleteKVStore {} kvstoreRev:{}. "
            "status:{}",
            vbid,
            kvstoreRev->getRevision(),
            status.String());
}

void MagmaKVStore::prepareToCreateImpl(Vbid vbid) {
    auto vbstate = getCachedVBucketState(vbid);
    if (vbstate) {
        vbstate->reset();
    }
    kvstoreRevList[getCacheSlot(vbid)]++;

    logger->info("MagmaKVStore::prepareToCreateImpl {} kvstoreRev:{}",
                 vbid,
                 kvstoreRevList[getCacheSlot(vbid)]);
}

std::unique_ptr<KVStoreRevision> MagmaKVStore::prepareToDeleteImpl(Vbid vbid) {
    auto [status, kvsRev] = magma->GetKVStoreRevision(vbid.get());
    if (status) {
        return std::make_unique<KVStoreRevision>(kvsRev);
    }

    // Even though we couldn't get the kvstore revision from magma, we'll use
    // what is in kv engine and assume its the latest. We might not be able to
    // get the revision of the KVStore if we've not persited any documents yet
    // for this vbid.
    auto rev = kvstoreRevList[getCacheSlot(vbid)];
    logger->info(
            "MagmaKVStore::prepareToDeleteImpl: {} magma didn't find "
            "kvstore for getRevision, status: {} using cached revision:{}",
            vbid,
            status.String(),
            rev);
    return std::make_unique<KVStoreRevision>(rev);
}

/**
 * Magma specific RollbackCtx which resumes background (implicit) compactions
 * for the given vBucket on destruction
 */
class MagmaRollbackCtx : public RollbackCtx {
public:
    MagmaRollbackCtx(MagmaKVStore& kvstore, Vbid vbid)
        : kvstore(kvstore), vbid(vbid) {
    }

    ~MagmaRollbackCtx() override {
        kvstore.resumeImplicitCompaction(vbid);
    }

protected:
    MagmaKVStore& kvstore;
    Vbid vbid;
};

std::unique_ptr<RollbackCtx> MagmaKVStore::prepareToRollback(Vbid vbid) {
    // Before we lock the vBucket state lock we need to inhibit magma's
    // background compactions to avoid a potential deadlock. Magma rollback
    // needs to wait for compactions to finish and compactions may, if they are
    // expiring an item, need to acquire the vBucket state lock for the duration
    // of that operation. That could cause a deadlock so we'll halt background
    // compactions before we take the vBucket state lock. The compaction should
    // not take the vbsetMutex or the vBucket lock so we can safely lock those
    // first. When the ctx object goes out of scope it will re-enable background
    // compactions for the vBucket.
    magma->StopBGCompaction(vbid.get());
    return std::make_unique<MagmaRollbackCtx>(*this, vbid);
}

void MagmaKVStore::resumeImplicitCompaction(Vbid vbid) {
    magma->ResumeBGCompaction(vbid.get());
}

// Note: It is assumed this can only be called from bg flusher thread or
// there will be issues with writes coming from multiple threads.
bool MagmaKVStore::snapshotVBucket(Vbid vbid, const VB::Commit& meta) {
    if (logger->should_log(spdlog::level::TRACE)) {
        logger->TRACE("MagmaKVStore::snapshotVBucket {} newVBState:{}",
                      vbid,
                      encodeVBState(meta.proposedVBState));
    }

    if (!needsToBePersisted(vbid, meta.proposedVBState)) {
        return true;
    }

    auto start = std::chrono::steady_clock::now();

    if (!writeVBStateToDisk(vbid, meta)) {
        return false;
    }

    updateCachedVBState(vbid, meta.proposedVBState);

    st.snapshotHisto.add(std::chrono::duration_cast<std::chrono::microseconds>(
            std::chrono::steady_clock::now() - start));

    return true;
}

std::unique_ptr<Item> MagmaKVStore::makeItem(Vbid vb,
                                             const Slice& keySlice,
                                             const Slice& metaSlice,
                                             const Slice& valueSlice,
                                             ValueFilter filter) const {
    auto key = makeDiskDocKey(keySlice);
    auto meta = magmakv::getDocMeta(metaSlice);

    const bool forceValueFetch = isDocumentPotentiallyCorruptedByMB52793(
            meta.isDeleted(), meta.getDatatype());

    const bool includeValue = filter != ValueFilter::KEYS_ONLY ||
                              key.getDocKey().isInSystemCollection();

    value_t body;
    // Only create the body for the value filter and when a valueSlice is given
    if ((includeValue || forceValueFetch) && valueSlice.Data()) {
        body.reset(TaggedPtr<Blob>(
                Blob::New(valueSlice.Data(), meta.getValueSize()),
                TaggedPtrBase::NoTagValue));
    }

    auto item =
            std::make_unique<Item>(key.getDocKey(),
                                   meta.getFlags(),
                                   meta.getExptime(),
                                   body,
                                   meta.getDatatype(),
                                   meta.getCas(),
                                   meta.getBySeqno(),
                                   vb,
                                   meta.getRevSeqno());

    if (filter != ValueFilter::KEYS_ONLY) {
        checkAndFixKVStoreCreatedItem(*item);
    }
    if (filter == ValueFilter::VALUES_DECOMPRESSED) {
        // Decompressed values requested, but the value is compressed.
        // Attempt to decompress the value.
        if (!item->decompressValue()) {
            logger->warn(
                    "MagmaKVStore::makeItem failed to decompress value "
                    "vbid{} "
                    "key:{} "
                    "seqno:{} ",
                    "datatype:{} ",
                    vb,
                    cb::UserData{key.getDocKey().to_string()},
                    meta.getBySeqno(),
                    meta.getDatatype());
        }
    }

    if (meta.isDeleted()) {
        item->setDeleted(static_cast<DeleteSource>(meta.getDeleteSource()));
    }

    if (body) {
        // function shared with KEY_ONLY creation paths, so only sanitize when
        // a body was created
        checkAndFixKVStoreCreatedItem(*item);
    }

    if (magmakv::isPrepared(keySlice, metaSlice)) {
        auto level =
                static_cast<cb::durability::Level>(meta.getDurabilityLevel());
        item->setPendingSyncWrite({level, cb::durability::Timeout::Infinity()});
        if (meta.isSyncDelete()) {
            item->setDeleted(DeleteSource::Explicit);
        }
        return item;
    } else if (magmakv::isAbort(keySlice, metaSlice)) {
        item->setAbortSyncWrite();
        item->setPrepareSeqno(meta.getPrepareSeqno());
        return item;
    }

    return item;
}

GetValue MagmaKVStore::makeGetValue(Vbid vb,
                                    const Slice& keySlice,
                                    const Slice& metaSlice,
                                    const Slice& valueSlice,
                                    ValueFilter filter) const {
    return GetValue(makeItem(vb, keySlice, metaSlice, valueSlice, filter),
                    cb::engine_errc::success,
                    -1,
                    false);
}

int MagmaKVStore::saveDocs(MagmaKVStoreTransactionContext& txnCtx,
                           VB::Commit& commitData,
                           kvstats_ctx& kvctx,
                           magma::Magma::HistoryMode historyMode) {
    uint64_t ninserts = 0;
    uint64_t ndeletes = 0;

    auto vbid = txnCtx.vbid;

    auto writeDocsCB = [this, &commitData, &kvctx, &ninserts, &ndeletes, vbid](
                               const Magma::WriteOperation& op,
                               const bool docExists,
                               const magma::Slice oldMeta) {
        auto req = reinterpret_cast<MagmaRequest *>(op.UserData);
        auto diskDocKey = makeDiskDocKey(op.Key);
        auto docKey = diskDocKey.getDocKey();
        size_t docSize = req->getRawKeyLen() + op.Meta.Len() +
                         configuration.magmaCfg.GetValueSize(op.Meta);

        const bool isTombstone =
                docExists && configuration.magmaCfg.IsTombstone(oldMeta);

        if (logger->should_log(spdlog::level::TRACE)) {
            logger->TRACE(
                    "MagmaKVStore::writeDocsCB {} key:{} seqno:{} delete:{} "
                    "docExists:{} tombstone:{}",
                    vbid,
                    cb::UserData{diskDocKey.to_string()},
                    magmakv::getDocMeta(req->getDocMeta()).getBySeqno(),
                    req->isDelete(),
                    docExists,
                    isTombstone);
        }

        // We don't track collection stats for prepares for magma. The only
        // non-committed stat we count for collections is the on disk size (as
        // this includes prepares for couchstore Buckets). As we remove prepares
        // at compaction we can't currently track them or their on disk size
        // correctly as magma as we may visit stale values. The same follows for
        // the on disk size of collections. As we cannot track prepare size
        // correctly for magma we must avoid counting it at all.
        if (diskDocKey.isCommitted()) {
            auto isDeleted = req->isDelete() ? IsDeleted::Yes : IsDeleted::No;
            auto isCommitted = diskDocKey.isCommitted() ? IsCommitted::Yes
                                                        : IsCommitted::No;
            size_t oldDocSize = 0;
            using namespace Collections::VB;
            FlushAccounting::UpdateStatsResult res;
            if (docExists) {
                auto oldIsDeleted =
                        isTombstone ? IsDeleted::Yes : IsDeleted::No;
                oldDocSize = req->getRawKeyLen() + oldMeta.Len() +
                             configuration.magmaCfg.GetValueSize(oldMeta);
                res = commitData.collections.updateStats(
                        docKey,
                        magmakv::getDocMeta(req->getDocMeta()).getBySeqno(),
                        isCommitted,
                        isDeleted,
                        docSize,
                        configuration.magmaCfg.GetSeqNum(oldMeta),
                        oldIsDeleted,
                        oldDocSize,
                        CompactionCallbacks::AnyRevision);
                if (res.logicalInsert) {
                    req->markLogicalInsert();
                }
            } else {
                res.newDocReflectedInDiskSize =
                        commitData.collections.updateStats(
                                docKey,
                                magmakv::getDocMeta(req->getDocMeta())
                                        .getBySeqno(),
                                isCommitted,
                                isDeleted,
                                docSize,
                                CompactionCallbacks::AnyRevision);
            }
            if (res.newDocReflectedInDiskSize) {
                // note that this operation has updated the per collection
                // disk size.
                // If compression later changes the size of the stored
                // value, then the disk size needs fixing up.
                // Note that compression isn't applied _before_ this point
                // to avoid holding compressed and uncompressed versions of
                // documents for the duration of the flush batch.
                // instead, each is compressed individually before being
                // written.
                req->markNewDocReflectedInDiskSize();
            }
            updateStatsHook(*req, oldDocSize);
        } else {
            // Tell Collections::Flush that it may need to record this seqno
            commitData.collections.maybeUpdatePersistedHighSeqno(
                    docKey,
                    magmakv::getDocMeta(req->getDocMeta()).getBySeqno(),
                    req->isDelete());
        }

        if (docExists) {
            // Storing a delete of a previous live document has no affect on
            // item count
            if (req->isLogicalInsert() && req->isDelete()) {
                return;
            }

            if (!isTombstone) {
                req->markOldItemAlive();
            }

            if (isTombstone) {
                // Old item is a delete and new is an insert.
                if (!req->isDelete()) {
                    if (diskDocKey.isCommitted()) {
                        ninserts++;
                    } else {
                        kvctx.onDiskPrepareDelta++;
                    }
                }
            } else if (req->isDelete()) {
                // Old item is insert and new is delete.
                if (diskDocKey.isCommitted()) {
                    ndeletes++;
                } else {
                    kvctx.onDiskPrepareDelta--;
                }
            } else if (req->isLogicalInsert()) {
                ninserts++;
            }
        } else {
            // Old item doesn't exist and new is an insert.
            if (!req->isDelete()) {
                if (diskDocKey.isCommitted()) {
                    ninserts++;
                } else {
                    kvctx.onDiskPrepareDelta++;
                }
            }
        }

        // @todo MB-42900: Add support for onDiskPrepareBytes
    };

    // LocalDbReqs and MagmaDbStats are used to store the memory for the localDb
    // and stat updates as WriteOps is non-owning.
    LocalDbReqs localDbReqs;
    MagmaDbStats magmaDbStats;
    WriteOps postWriteOps;
    int64_t lastSeqno = 0;

    auto beginTime = std::chrono::steady_clock::now();
    std::chrono::microseconds saveDocsDuration;

    auto postWriteDocsCB =
            [this,
             &commitData,
             &localDbReqs,
             &lastSeqno,
             &vbid,
             &ninserts,
             &ndeletes,
             &magmaDbStats,
             &beginTime,
             &saveDocsDuration,
             &postWriteOps]() -> std::pair<Status, Magma::WriteOpsCPtr> {

        auto& vbstate = commitData.proposedVBState;
        vbstate.highSeqno = lastSeqno;

        magmaDbStats.docCount = ninserts - ndeletes;
        // Don't update UserStats highSeqno if it has not changed
        if (vbstate.highSeqno > magmaDbStats.highSeqno) {
            magmaDbStats.highSeqno = vbstate.highSeqno;
        }

        // @todo: Magma doesn't track onDiskPrepares
        // @todo MB-42900: Magma doesn't track onDiskPrepareBytes

        // Write out current vbstate to the CommitBatch.
        addVBStateUpdateToLocalDbReqs(
                localDbReqs, vbstate, kvstoreRevList[getCacheSlot(vbid)]);

        // We have to update the collections meta before we save the collections
        // stats because the drop of a collection will delete "alive" stats doc
        // for the collection but a drop + create in the same batch needs to
        // overwrite the original doc with the new variant. So, we delete it
        // here then recreate it below in that case.
        if (commitData.collections.isReadyForCommit()) {
            auto status = updateCollectionsMeta(
                    vbid, localDbReqs, commitData.collections, magmaDbStats);
            if (!status.IsOK()) {
                logger->warn(
                        "MagmaKVStore::saveDocs {} Failed to set "
                        "collections meta, got status {}",
                        vbid,
                        status.String());
                return {status, nullptr};
            }
        }

        addStatUpdateToWriteOps(magmaDbStats, postWriteOps);

        commitData.collections.saveCollectionStats(
                [this, &localDbReqs](
                        CollectionID cid,
                        const Collections::VB::PersistedStats& stats) {
                    saveCollectionStats(localDbReqs, cid, stats);
                });

        addLocalDbReqs(localDbReqs, postWriteOps);
        auto now = std::chrono::steady_clock::now();
        saveDocsDuration =
                std::chrono::duration_cast<std::chrono::microseconds>(
                        now - beginTime);
        beginTime = now;
        return {Status::OK(), &postWriteOps};
    };

    auto& ctx = dynamic_cast<MagmaKVStoreTransactionContext&>(txnCtx);

    ctx.preparePendingRequests(historyMode);

    // Vector of updates to be written to the data store.
    WriteOps writeOps;
    writeOps.reserve(ctx.pendingReqs.size());

    // TODO: Replace writeOps with Magma::WriteOperations when it
    // becomes available. This will allow us to pass pendingReqs
    // in and create the WriteOperation from the pendingReqs queue.
    for (auto& reqPtr : ctx.pendingReqs) {
        auto& req = *reqPtr;
        Slice valSlice{req.getBodyData(), req.getBodySize()};

        auto docMeta = req.getDocMeta();
        auto decodedMeta = magmakv::getDocMeta(docMeta);
        if (decodedMeta.getBySeqno() > lastSeqno) {
            lastSeqno = decodedMeta.getBySeqno();
        }

        switch (commitData.writeOp) {
        case WriteOperation::Insert:
            writeOps.emplace_back(Magma::WriteOperation::NewDocInsert(
                    {req.getRawKey(), req.getRawKeyLen()},
                    {docMeta.data(), docMeta.size()},
                    valSlice,
                    &req));
            break;
        case WriteOperation::Upsert:
            writeOps.emplace_back(Magma::WriteOperation::NewDocUpsert(
                    {req.getRawKey(), req.getRawKeyLen()},
                    {docMeta.data(), docMeta.size()},
                    valSlice,
                    &req));
            break;
        }
    }

    // If dropped collections exists, read the dropped collections metadata
    // so the flusher can do the correct stat calculations. This is
    // conditional as (trying) to read this data slows down saveDocs.
    if (commitData.collections.droppedCollectionsExists()) {
        auto [getDroppedStatus, dropped] = getDroppedCollections(vbid);
        if (!getDroppedStatus) {
            logger->warn(
                    "MagmaKVStore::saveDocs {} Failed to get dropped "
                    "collections",
                    vbid);
            // We have to return some non-success status, Invalid will do
            return Status::Invalid;
        }

        commitData.collections.setDroppedCollectionsForStore(dropped);
    }

    // WriteOperations are non-owning, so temporary storage is required for
    // compressed values and updated meta, for use in per-document compression.
    // Must live for the duration of the WriteDocs call.
    // This storage will be reused for each document that requires compression.
    std::string newMeta;
    cb::compression::Buffer newValueBuffer;
    Magma::WriteOperation prevResult;

    // callback which _may_ apply compression to each written document
    std::function<bool(const Magma::WriteOperation& op,
                       Magma::WriteOperation& result)>
            compressCB;

    if (configuration.isPerDocumentCompressionEnabled()) {
        // compression buffers aren't copyable (and std::function requires
        // the lambda be copy constructable), otherwise a capture
        // initialiser could be used.
        compressCB = [&prevResult, &commitData, &newMeta, &newValueBuffer](
                const Magma::WriteOperation &op,
                Magma::WriteOperation &result) {
            // If the same operation as last time is being transformed, return
            // the previous result as-is.
            auto oldSeqno = prevResult.Meta.Len()
                            ? magmakv::getSeqNum(prevResult.Meta)
                            : 0;
            if (oldSeqno == magmakv::getSeqNum(op.Meta)) {
                result = prevResult;
                return !magmakv::isCompressed(op.Meta) &&
                       magmakv::isCompressed(result.Meta);
            }

            bool isCompressed = MagmaKVStore::maybeCompressValue(
                    commitData, newMeta, newValueBuffer, op, result);

            prevResult = result;
            return isCompressed;
        };
    }

    auto status = magma->WriteDocs(vbid.get(),
                                   writeOps,
                                   kvstoreRevList[getCacheSlot(vbid)],
                                   historyMode,
                                   writeDocsCB,
                                   postWriteDocsCB,
                                   std::move(compressCB));

    saveDocsPostWriteDocsHook();

    if (status) {
        st.saveDocsHisto.add(saveDocsDuration);
        kvctx.commitData.collections.postCommitMakeStatsVisible();

        // Commit duration can be approximately calculated as the time taken
        // between post writedocs callback and now
        st.commitHisto.add(
                std::chrono::duration_cast<std::chrono::microseconds>(
                        std::chrono::steady_clock::now() - beginTime));

        st.batchSize.add(ctx.pendingReqs.size());
        st.docsCommitted = ctx.pendingReqs.size();
    } else {
        logger->critical(
                "MagmaKVStore::saveDocs {} WriteDocs failed. Status:{}",
                vbid,
                status.String());
    }

    // Only used for unit testing
    if (doSyncEveryBatch) {
        auto chkStatus = magma->Sync(true);
        if (!chkStatus) {
            logger->critical(
                    "MagmaKVStore::saveDocs {} Unable to create checkpoint. "
                    "Status:{}",
                    vbid,
                    chkStatus.String());
        }
    }

    return status.ErrorCode();
}

bool MagmaKVStore::maybeCompressValue(VB::Commit& commitData,
                                      std::string& newMetaStorage,
                                      cb::compression::Buffer& newValueStorage,
                                      const Magma::WriteOperation& op,
                                      Magma::WriteOperation& result) {
    auto meta = magmakv::getDocMeta(op.Meta);
    if (op.Value.Empty()) {
        // empty value, nothing to compress
        return false;
    }

    if (cb::mcbp::datatype::is_snappy(meta.getDatatype())) {
        // already compressed
        return false;
    }
    if (!cb::compression::deflate(cb::compression::Algorithm::Snappy,
                                  {op.Value.Data(), op.Value.Len()},
                                  newValueStorage)) {
        // compression failed
        return false;
    }

    // we've compressed the value, now we need to update the
    // output operation with the compressed value and a copy
    // of the meta with the datatype and value size altered
    meta.setDataType(meta.getDatatype() | uint8_t(cb::mcbp::Datatype::Snappy));
    meta.setValueSize(newValueStorage.size());
    newMetaStorage = meta.encode();
    // copy over the existing operation (doesn't deep copy
    // any slices)
    result = op;
    // now point the meta and value to the temporary buffers
    result.Meta = newMetaStorage;
    result.Value = std::string_view(newValueStorage);

    return true;
}

/**
 * MagmaScanContext is BySeqnoScanContext with the magma
 * iterator added.
 */
class MagmaScanContext : public BySeqnoScanContext {
public:
    MagmaScanContext(std::unique_ptr<StatusCallback<GetValue>> cb,
                     std::unique_ptr<StatusCallback<CacheLookup>> cl,
                     Vbid vb,
                     std::unique_ptr<KVFileHandle> handle,
                     int64_t start,
                     int64_t end,
                     uint64_t purgeSeqno,
                     DocumentFilter _docFilter,
                     ValueFilter _valFilter,
                     uint64_t _documentCount,
                     const vbucket_state& vbucketState,
                     const std::vector<Collections::KVStore::OpenCollection>*
                             openCollections,
                     const std::vector<Collections::KVStore::DroppedCollection>&
                             droppedCollections,
                     uint64_t historyStartSeqno)
        : BySeqnoScanContext(std::move(cb),
                             std::move(cl),
                             vb,
                             std::move(handle),
                             start,
                             end,
                             purgeSeqno,
                             _docFilter,
                             _valFilter,
                             _documentCount,
                             vbucketState,
                             openCollections,
                             droppedCollections,
                             std::nullopt, // timestamp
                             historyStartSeqno) {
    }
};

std::unique_ptr<BySeqnoScanContext> MagmaKVStore::initBySeqnoScanContext(
        std::unique_ptr<StatusCallback<GetValue>> cb,
        std::unique_ptr<StatusCallback<CacheLookup>> cl,
        Vbid vbid,
        uint64_t startSeqno,
        DocumentFilter options,
        ValueFilter valOptions,
        SnapshotSource source,
        std::unique_ptr<KVFileHandle> fileHandle) const {
    if (source == SnapshotSource::Historical) {
        throw std::runtime_error(
                "MagmaKVStore::initBySeqnoScanContext: historicalSnapshot not "
                "implemented");
    }

    auto handle = std::move(fileHandle);
    if (!handle) {
        handle = makeFileHandle(vbid);
    }

    if (!handle) {
        logger->warn(
                "MagmaKVStore::initBySeqnoScanContext {} Failed to get file "
                "handle",
                vbid);
        return nullptr;
    }

    auto& snapshot = *dynamic_cast<MagmaKVFileHandle&>(*handle).snapshot;

    auto readState = readVBStateFromDisk(vbid, snapshot);
    if (readState.status != ReadVBStateStatus::Success) {
        logger->warn(
                "MagmaKVStore::initBySeqnoScanContext {} failed to read "
                "vbstate from disk. Status:{}",
                vbid,
                to_string(readState.status));
        return nullptr;
    }

    uint64_t highSeqno = readState.state.highSeqno;
    uint64_t purgeSeqno = readState.state.purgeSeqno;
    uint64_t nDocsToRead = highSeqno - startSeqno + 1;

    auto [getDroppedStatus, dropped] = getDroppedCollections(vbid, snapshot);
    if (!getDroppedStatus.OK()) {
        logger->warn(
                "MagmaKVStore::initBySeqnoScanContext {} failed to get "
                "dropped collections from disk. Status:{}",
                vbid,
                getDroppedStatus.String());
    }

    std::vector<Collections::KVStore::OpenCollection> openCollections;
    if (source == SnapshotSource::HeadAllVersions) {
        // To correctly scan all versions, the open collections are also
        // required for correct handling of any versions of data in dropped
        // collections.
        magma::Status status;
        std::tie(status, openCollections) = getOpenCollections(vbid, snapshot);
        if (!status.OK()) {
            logger->warn(
                    "MagmaKVStore::initBySeqnoScanContext {} failed to get "
                    "open collections from disk. Status:{}",
                    vbid,
                    status.String());
        }
    }

    auto historyStartSeqno = magma->GetOldestHistorySeqno(snapshot);
    if (logger->should_log(spdlog::level::info)) {
        logger->info(
                "MagmaKVStore::initBySeqnoScanContext {} seqno:{} endSeqno:{}"
                " purgeSeqno:{}, historyStartSeqno:{} nDocsToRead:{}"
                " docFilter:{} valFilter:{}",
                vbid,
                startSeqno,
                highSeqno,
                purgeSeqno,
                historyStartSeqno,
                nDocsToRead,
                options,
                valOptions);
    }

<<<<<<< HEAD
    return std::make_unique<MagmaScanContext>(std::move(cb),
                                              std::move(cl),
                                              vbid,
                                              std::move(handle),
                                              startSeqno,
                                              highSeqno,
                                              purgeSeqno,
                                              options,
                                              valOptions,
                                              nDocsToRead,
                                              readState.state,
                                              dropped,
                                              historyStartSeqno);
=======
    return std::make_unique<MagmaScanContext>(
            std::move(cb),
            std::move(cl),
            vbid,
            std::move(handle),
            startSeqno,
            highSeqno,
            purgeSeqno,
            options,
            valOptions,
            nDocsToRead,
            readState.state,
            source == SnapshotSource::HeadAllVersions ? &openCollections
                                                      : nullptr,
            dropped,
            std::move(itr),
            historyStartSeqno);
>>>>>>> 967a7a34
}

/**
 * MagmaScanContext is BySeqnoScanContext with the magma
 * iterator added.
 */
class MagmaByIdScanContext : public ByIdScanContext {
public:
    MagmaByIdScanContext(
            std::unique_ptr<StatusCallback<GetValue>> cb,
            std::unique_ptr<StatusCallback<CacheLookup>> cl,
            Vbid vb,
            std::unique_ptr<KVFileHandle> handle,
            std::vector<ByIdRange> ranges,
            DocumentFilter _docFilter,
            ValueFilter _valFilter,
            const std::vector<Collections::KVStore::DroppedCollection>&
                    droppedCollections,
            uint64_t maxSeqno,
            DomainAwareUniquePtr<DomainAwareKeyIterator> itr,
            uint64_t historyStartSeqno)
        : ByIdScanContext(std::move(cb),
                          std::move(cl),
                          vb,
                          std::move(handle),
                          ranges,
                          _docFilter,
                          _valFilter,
                          droppedCollections,
                          maxSeqno,
                          historyStartSeqno),
          itr(std::move(itr)) {
    }

    DomainAwareUniquePtr<DomainAwareKeyIterator> itr{nullptr};
};

std::unique_ptr<ByIdScanContext> MagmaKVStore::initByIdScanContext(
        std::unique_ptr<StatusCallback<GetValue>> cb,
        std::unique_ptr<StatusCallback<CacheLookup>> cl,
        Vbid vbid,
        const std::vector<ByIdRange>& ranges,
        DocumentFilter options,
        ValueFilter valOptions,
        std::unique_ptr<KVFileHandle> handle) const {
    if (!handle) {
        handle = makeFileHandle(vbid);
    }

    if (!handle) {
        logger->warn(
                "MagmaKVStore::initByIdScanContext {} Failed makeFileHandle",
                vbid);
        return nullptr;
    }

    auto& snapshot = *dynamic_cast<MagmaKVFileHandle&>(*handle).snapshot;
    auto itr = magma->NewKeyIterator(snapshot);
    if (!itr) {
        logger->warn(
                "MagmaKVStore::initByIdScanContext {} Failed NewKeyIterator",
                vbid);
        return nullptr;
    }

    auto readState = readVBStateFromDisk(vbid, snapshot);
    if (readState.status != ReadVBStateStatus::Success) {
        logger->warn(
                "MagmaKVStore::initByIdcanContext {} Failed readVBStateFromDisk"
                " Status:{}",
                vbid,
                to_string(readState.status));
        return nullptr;
    }

    auto [getDroppedStatus, dropped] = getDroppedCollections(vbid, snapshot);
    if (!getDroppedStatus.OK()) {
        logger->warn(
                "MagmaKVStore::initByIdcanContext {} Failed "
                "getDroppedCollections Status:{}",
                vbid,
                getDroppedStatus.String());
        return nullptr;
    }

    auto historyStartSeqno = magma->GetOldestHistorySeqno(snapshot);
    logger->info(
            "MagmaKVStore::initByIdScanContext {} historyStartSeqno:{} "
            "KeyIterator:{}",
            vbid,
            historyStartSeqno,
            itr->to_string());
    return std::make_unique<MagmaByIdScanContext>(std::move(cb),
                                                  std::move(cl),
                                                  vbid,
                                                  std::move(handle),
                                                  ranges,
                                                  options,
                                                  valOptions,
                                                  dropped,
                                                  readState.state.highSeqno,
                                                  std::move(itr),
                                                  historyStartSeqno);
}

ScanStatus MagmaKVStore::scan(BySeqnoScanContext& ctx) const {
    return scan(ctx, magma::Magma::SeqIterator::Mode::Snapshot);
}

ScanStatus MagmaKVStore::scanAllVersions(BySeqnoScanContext& ctx) const {
    return scan(ctx, magma::Magma::SeqIterator::Mode::History);
}

ScanStatus MagmaKVStore::scan(BySeqnoScanContext& ctx,
                              magma::Magma::SeqIterator::Mode mode) const {
    if (ctx.lastReadSeqno == ctx.maxSeqno) {
        logger->TRACE("MagmaKVStore::scan {} lastReadSeqno:{} == maxSeqno:{}",
                      ctx.vbid,
                      ctx.lastReadSeqno,
                      ctx.maxSeqno);
        return ScanStatus::Success;
    }

    auto startSeqno = ctx.startSeqno;
    if (ctx.lastReadSeqno != 0) {
        startSeqno = ctx.lastReadSeqno + 1;
    }

    auto& mctx = dynamic_cast<MagmaScanContext&>(ctx);
    auto& snapshot = *dynamic_cast<MagmaKVFileHandle&>(*mctx.handle).snapshot;
    auto itr = magma->NewSeqIterator(snapshot);
    if (!itr) {
        logger->warn("MagmaKVStore::scan {} Failed to get magma seq iterator",
                     mctx.vbid);
        return ScanStatus(MagmaScanResult::Status::Failed);
    }

    for (itr->Initialize(startSeqno, ctx.maxSeqno, mode); itr->Valid();
         itr->Next()) {
        Slice keySlice, metaSlice, valSlice;
        uint64_t seqno;
        itr->GetRecord(keySlice, metaSlice, valSlice, seqno);
        const auto result =
                scanOne(ctx,
                        keySlice,
                        seqno,
                        metaSlice,
                        valSlice,
                        [](Slice&) -> Status {
                            throw std::runtime_error(
                                    "scan(BySeqno) tried to read the value");
                        });

        switch (result.code) {
        case MagmaScanResult::Status::Yield:

        case MagmaScanResult::Status::Success:
        case MagmaScanResult::Status::Cancelled:
        case MagmaScanResult::Status::Failed:
            return ScanStatus(result.code);
        case MagmaScanResult::Status::Next:
            // Update the lastReadSeqno as this is the 'resume' point
            ctx.lastReadSeqno = seqno;
            continue;
        }
    }

    if (!itr->GetStatus().IsOK()) {
        logger->warn("MagmaKVStore::scan(BySeq) scan failed {} error:{}",
                     ctx.vbid,
                     itr->GetStatus().String());

        return ScanStatus::Failed;
    }
    return ScanStatus::Success;
}

ScanStatus MagmaKVStore::scan(ByIdScanContext& ctx) const {
    // Process each range until it's completed
    for (auto& range : ctx.ranges) {
        if (range.rangeScanSuccess) {
            continue;
        }
        const auto status = scan(ctx, range);
        switch (status) {
        case ScanStatus::Success:
            // This range has been completely visited and the next range can be
            // scanned.
            range.rangeScanSuccess = true;
            continue;
        case ScanStatus::Yield:
            // Set the resume point
            range.startKey = ctx.lastReadKey;
            range.startKey.append(0);
            return status;
        case ScanStatus::Failed:
            // deeper calls log details
            logger->warn("MagmaKVStore::scan(ById) scan failed {}", ctx.vbid);
        case ScanStatus::Cancelled:
            return status;
        }
    }
    return ScanStatus::Success;
}

ScanStatus MagmaKVStore::scan(ByIdScanContext& ctx,
                              const ByIdRange& range) const {
    auto& itr = dynamic_cast<MagmaByIdScanContext&>(ctx).itr;
    Slice keySlice = {reinterpret_cast<const char*>(range.startKey.data()),
                      range.startKey.size()};
    for (itr->Seek(keySlice); itr->Valid(); itr->Next()) {
        // Read the key and check we're not outside the range
        keySlice = itr->GetKey();
        if (std::string_view(keySlice) > std::string_view(range.endKey)) {
            return ScanStatus::Success;
        }

        // ById will read the value only if the CacheLookup fails, so pass a
        // callback to get the value and an empty Slice
        uint64_t seqno = itr->GetSeqno();
        auto metaSlice = itr->GetMeta();
        const auto result = scanOne(
                ctx, keySlice, seqno, metaSlice, {}, [&itr](Slice& value) {
                    return itr->GetValue(value);
                });
        switch (result.code) {
        case MagmaScanResult::Status::Yield:
            // Only need to update lastReadKey for a Yield.
            // Doing this here to avoid unneeded alloc+copy on every key scanned
            ctx.lastReadKey = makeDiskDocKey(keySlice);
        case MagmaScanResult::Status::Success:
        case MagmaScanResult::Status::Cancelled:
        case MagmaScanResult::Status::Failed:
            return ScanStatus(result.code);
        case MagmaScanResult::Status::Next:
            continue;
        }
    }

    if (!itr->GetStatus().IsOK()) {
        logger->warn("MagmaKVStore::scan(ById) scan failed {} error:{}",
                     ctx.vbid,
                     itr->GetStatus().String());
        return ScanStatus::Failed;
    }
    return ScanStatus::Success;
}

MagmaScanResult MagmaKVStore::scanOne(
        ScanContext& ctx,
        const Slice& keySlice,
        uint64_t seqno,
        const Slice& metaSlice,
        const Slice& valSlice,
        std::function<Status(Slice&)> valueRead) const {
    if (keySlice.Len() > std::numeric_limits<uint16_t>::max()) {
        throw std::invalid_argument(
                "MagmaKVStore::scanOne: "
                "key length " +
                std::to_string(keySlice.Len()) + " > " +
                std::to_string(std::numeric_limits<uint16_t>::max()));
    }

    ctx.diskBytesRead += keySlice.Len() + metaSlice.Len() + valSlice.Len();

    CacheLookup lookup(makeDiskDocKey(keySlice), seqno, ctx.vbid);

    if (configuration.isSanityCheckingVBucketMapping()) {
        validateKeyMapping("MagmaKVStore::scanOne",
                           configuration.getVBucketMappingErrorHandlingMethod(),
                           lookup.getKey().getDocKey(),
                           ctx.vbid,
                           configuration.getMaxVBuckets());
    }

    if (magmakv::isDeleted(metaSlice) &&
        ctx.docFilter == DocumentFilter::NO_DELETES) {
        ctx.lastReadSeqno = seqno;
        if (logger->should_log(spdlog::level::TRACE)) {
            logger->TRACE(
                    "MagmaKVStore::scanOne SKIPPED(Deleted) {} key:{} "
                    "seqno:{}",
                    ctx.vbid,
                    cb::UserData{lookup.getKey().to_string()},
                    seqno);
        }
        return MagmaScanResult::Next();
    }

    // Determine if the key is logically deleted before trying cache/disk read
    if (ctx.docFilter != DocumentFilter::ALL_ITEMS_AND_DROPPED_COLLECTIONS) {
        if (ctx.collectionsContext.isLogicallyDeleted(
                    lookup.getKey().getDocKey(),
                    magmakv::isDeleted(metaSlice),
                    seqno)) {
            ctx.lastReadSeqno = seqno;
            if (logger->should_log(spdlog::level::TRACE)) {
                logger->TRACE(
                        "MagmaKVStore::scanOne SKIPPED(Collection "
                        "Deleted) {} key:{} seqno:{}",
                        ctx.vbid,
                        cb::UserData{lookup.getKey().to_string()},
                        seqno);
            }
            return MagmaScanResult::Next();
        }
    }

    // system collections aren't in cache so we can skip that lookup
    if (!lookup.getKey().getDocKey().isInSystemCollection()) {
        ctx.getCacheCallback().callback(lookup);
        if (ctx.getCacheCallback().getStatus() ==
            cb::engine_errc::key_already_exists) {
            if (logger->should_log(spdlog::level::TRACE)) {
                logger->TRACE(
                        "MagmaKVStore::scanOne "
                        "SKIPPED(cb::engine_errc::key_already_exists) {} "
                        "key:{} seqno:{}",
                        ctx.vbid,
                        cb::UserData{lookup.getKey().to_string()},
                        seqno);
            }
            return MagmaScanResult::Next();
        } else if (ctx.getCacheCallback().shouldYield()) {
            // Scan yields after successfully processing this seqno
            ctx.lastReadSeqno = seqno;
            if (logger->should_log(spdlog::level::TRACE)) {
                logger->TRACE(
                        "MagmaKVStore::scanOne lookup->callback {} "
                        "key:{} requested yield",
                        ctx.vbid,
                        cb::UserData{lookup.getKey().to_string()});
            }
            return MagmaScanResult::Yield();
        } else if (ctx.getCacheCallback().getStatus() !=
                   cb::engine_errc::success) {
            if (logger->should_log(spdlog::level::TRACE)) {
                logger->TRACE(
                        "MagmaKVStore::scanOne lookup->callback {} "
                        "key:{} returned {} -> ScanStatus::Cancelled",
                        ctx.vbid,
                        cb::UserData{lookup.getKey().to_string()},
                        to_string(ctx.getCacheCallback().getStatus()));
            }
            return MagmaScanResult::Cancelled();
        }
    }

    Slice value = valSlice;
    // May need to now read the value
    if (!value.Data()) {
        if (auto status = valueRead(value); !status.IsOK()) {
            logger->warn(
                    "MagmaKVStore::scan failed to read value - {} "
                    "key:{}, seqno:{}, status:{}",
                    ctx.vbid,
                    cb::UserData{lookup.getKey().to_string()},
                    seqno,
                    status.String());
            return MagmaScanResult::Failed();
        }
        ctx.diskBytesRead += value.Len();
    }

    if (logger->should_log(spdlog::level::TRACE)) {
        logger->TRACE(
                "MagmaKVStore::scanOne {} key:{} seqno:{} deleted:{} "
                "expiry:{} "
                "compressed:{}",
                ctx.vbid,
                cb::UserData{lookup.getKey().to_string()},
                seqno,
                magmakv::isDeleted(metaSlice),
                magmakv::getExpiryTime(metaSlice),
                magmakv::isCompressed(metaSlice));
    }

    auto itm = makeItem(ctx.vbid, keySlice, metaSlice, value, ctx.valFilter);

    // When we are requested to return the values as compressed AND
    // the value isn't compressed, attempt to compress the value.
    if (ctx.valFilter == ValueFilter::VALUES_COMPRESSED &&
        !magmakv::isCompressed(metaSlice)) {
        if (!itm->compressValue()) {
            logger->warn(
                    "MagmaKVStore::scanOne failed to compress value - {} "
                    "key:{} "
                    "seqno:{}",
                    ctx.vbid,
                    cb::UserData{lookup.getKey().to_string()},
                    seqno);
            // return Failed to stop the scan and for DCP, end the stream
            return MagmaScanResult::Failed();
        }
    }

    GetValue rv(std::move(itm),
                cb::engine_errc::success,
                -1,
                ctx.valFilter == ValueFilter::KEYS_ONLY);
    ctx.getValueCallback().callback(rv);
    auto callbackStatus = ctx.getValueCallback().getStatus();
    if (callbackStatus == cb::engine_errc::success) {
        return MagmaScanResult::Next();
    } else if (ctx.getValueCallback().shouldYield()) {
        // Scan is yielding _after_ successfully processing this doc.
        // Resume at next item.
        ctx.lastReadSeqno = seqno;
        if (logger->should_log(spdlog::level::TRACE)) {
            logger->TRACE(
                    "MagmaKVStore::scanOne callback {} "
                    "key:{} requested yield",
                    ctx.vbid,
                    cb::UserData{lookup.getKey().to_string()});
        }
        return MagmaScanResult::Yield();
    }

    if (logger->should_log(spdlog::level::TRACE)) {
        logger->TRACE(
                "MagmaKVStore::scanOne` callback {} "
                "key:{} returned {} -> Aborted ",
                ctx.vbid,
                cb::UserData{lookup.getKey().to_string()},
                to_string(callbackStatus));
    }
    return MagmaScanResult::Cancelled();
}

void MagmaKVStore::mergeMagmaDbStatsIntoVBState(vbucket_state& vbstate,
                                                Vbid vbid) const {
    auto dbStats = getMagmaDbStats(vbid);
    if (!dbStats) {
        // No stats available from Magma for this vbid, nothing to do.
        return;
    }
    vbstate.purgeSeqno = dbStats->purgeSeqno;

    // We don't update the number of onDiskPrepares because we can't easily
    // track the number for magma
}

vbucket_state* MagmaKVStore::getCachedVBucketState(Vbid vbid) {
    auto& vbstate = cachedVBStates[getCacheSlot(vbid)];
    if (vbstate) {
        mergeMagmaDbStatsIntoVBState(*vbstate, vbid);
        if (logger->should_log(spdlog::level::TRACE)) {
            logger->TRACE("MagmaKVStore::getCachedVBucketState {} vbstate:{}",
                          vbid,
                          encodeVBState(*vbstate));
        }
    }
    return vbstate.get();
}

KVStoreIface::ReadVBStateResult MagmaKVStore::getPersistedVBucketState(
        Vbid vbid) const {
    auto state = readVBStateFromDisk(vbid);
    if (state.status != ReadVBStateStatus::Success) {
        throw std::runtime_error(
                fmt::format("MagmaKVStore::getPersistedVBucketState() {} "
                            "failed with status {}",
                            vbid,
                            to_string(state.status)));
    }

    return state;
}

KVStoreIface::ReadVBStateResult MagmaKVStore::getPersistedVBucketState(
        KVFileHandle& handle, Vbid vbid) const {
    auto& magmaHandle = static_cast<MagmaKVFileHandle&>(handle);

    auto state = readVBStateFromDisk(magmaHandle.vbid, *magmaHandle.snapshot);
    if (state.status != ReadVBStateStatus::Success) {
        throw std::runtime_error(
                fmt::format("MagmaKVStore::getPersistedVBucketState(handle) {} "
                            "failed with status {}",
                            vbid,
                            to_string(state.status)));
    }
    return state;
}

uint64_t MagmaKVStore::getKVStoreRevision(Vbid vbid) const {
    uint64_t kvstoreRev{0};
    auto [status, kvsRev] = magma->GetKVStoreRevision(vbid.get());
    if (status) {
        kvstoreRev = static_cast<uint64_t>(kvsRev);
    }

    return kvstoreRev;
}

KVStoreIface::ReadVBStateResult MagmaKVStore::readVBStateFromDisk(
        Vbid vbid) const {
    Slice keySlice(LocalDocKey::vbstate);
    auto [magmaStatus, valString] = readLocalDoc(vbid, keySlice);

    if (!magmaStatus.IsOK()) {
        logger->warn(
                "MagmaKVStore::readVBStateFromDisk: {} readLocalDoc "
                "returned status {}",
                vbid,
                magmaStatus);
        auto status = magmaStatus.ErrorCode() == Status::NotFound
                              ? ReadVBStateStatus::NotFound
                              : ReadVBStateStatus::Error;
        return {status, {}};
    }

    nlohmann::json j;

    try {
        j = nlohmann::json::parse(valString);
    } catch (const nlohmann::json::exception& e) {
        return {ReadVBStateStatus::JsonInvalid, {}};
    }

    logger->TRACE("MagmaKVStore::readVBStateFromDisk {} vbstate:{}", vbid, j);

    vbucket_state vbstate = j;
    mergeMagmaDbStatsIntoVBState(vbstate, vbid);

    bool snapshotValid;
    std::tie(snapshotValid, vbstate.lastSnapStart, vbstate.lastSnapEnd) =
            processVbstateSnapshot(vbid, vbstate);

    auto status = ReadVBStateStatus::Success;
    if (!snapshotValid) {
        status = ReadVBStateStatus::CorruptSnapshot;
    }

    return {status, vbstate};
}

KVStoreIface::ReadVBStateResult MagmaKVStore::readVBStateFromDisk(
        Vbid vbid, magma::Magma::Snapshot& snapshot) const {
    Slice keySlice(LocalDocKey::vbstate);
    auto [magmaStatus, val] = readLocalDoc(vbid, snapshot, keySlice);

    if (!magmaStatus.IsOK()) {
        auto status = magmaStatus.ErrorCode() == Status::NotFound
                              ? ReadVBStateStatus::NotFound
                              : ReadVBStateStatus::Error;
        return {status, {}};
    }

    nlohmann::json j;

    try {
        j = nlohmann::json::parse(val);
    } catch (const nlohmann::json::exception& e) {
        return {ReadVBStateStatus::JsonInvalid, {}};
    }

    vbucket_state vbstate = j;

    auto userStats = magma->GetKVStoreUserStats(snapshot);
    if (!userStats) {
        return {ReadVBStateStatus::Error, {}};
    }

    auto* magmaUserStats = dynamic_cast<MagmaDbStats*>(userStats.get());
    if (!magmaUserStats) {
        throw std::runtime_error("MagmaKVStore::readVBStateFromDisk error - " +
                                 vbid.to_string() + " magma returned invalid " +
                                 "type of UserStats");
    }
    vbstate.purgeSeqno = magmaUserStats->purgeSeqno;

    bool snapshotValid;
    std::tie(snapshotValid, vbstate.lastSnapStart, vbstate.lastSnapEnd) =
            processVbstateSnapshot(vbid, vbstate);

    ReadVBStateStatus status = ReadVBStateStatus::Success;
    if (!snapshotValid) {
        status = ReadVBStateStatus::CorruptSnapshot;
    }

    return {status, vbstate};
}

KVStoreIface::ReadVBStateStatus MagmaKVStore::loadVBStateCache(
        Vbid vbid, bool resetKVStoreRev) {
    const auto readState = readVBStateFromDisk(vbid);

    // We only want to reset the kvstoreRev when loading up the vbstate cache
    // during magma instantiation. We do this regardless of the state that we
    // find on disk as magma asserts that the kvstore rev must be monotonic
    // and we may have a case in which the revision exists without a vBucket
    // state.
    if (resetKVStoreRev) {
        auto kvstoreRev = getKVStoreRevision(vbid);
        kvstoreRevList[getCacheSlot(vbid)].reset(kvstoreRev);
    }

    // If the vBucket exists but does not have a vbucket_state (i.e. NotFound
    // is returned from readVBStateFromDisk) then just use a defaulted
    // vbucket_state (which defaults to the dead state).
    if (readState.status != ReadVBStateStatus::Success) {
        logger->warn(
                "MagmaKVStore::loadVBStateCache {} failed. Rev:{} "
                "Status:{}",
                vbid,
                getKVStoreRevision(vbid),
                to_string(readState.status));
        return readState.status;
    }

    cachedVBStates[getCacheSlot(vbid)] =
            std::make_unique<vbucket_state>(readState.state);

    return ReadVBStateStatus::Success;
}

void MagmaKVStore::addVBStateUpdateToLocalDbReqs(LocalDbReqs& localDbReqs,
                                                 const vbucket_state& vbs,
                                                 uint64_t kvstoreRev) {
    std::string vbstateString = encodeVBState(vbs);
    logger->TRACE("MagmaKVStore::addVBStateUpdateToLocalDbReqs vbstate:{}",
                  vbstateString);
    localDbReqs.emplace_back(
            MagmaLocalReq(LocalDocKey::vbstate, std::move(vbstateString)));
}

std::pair<Status, std::string> MagmaKVStore::processReadLocalDocResult(
        Status status,
        Vbid vbid,
        const magma::Slice& keySlice,
        std::string_view value,
        bool found) const {
    magma::Status retStatus = Status::OK();
    if (!status) {
        retStatus = magma::Status(
                status.ErrorCode(),
                "MagmaKVStore::readLocalDoc " + vbid.to_string() +
                        " key:" + keySlice.ToString() + " " + status.String());
    } else {
        if (!found) {
            retStatus = magma::Status(
                    magma::Status::Code::NotFound,
                    "MagmaKVStore::readLocalDoc " + vbid.to_string() +
                            " key:" + keySlice.ToString() + " not found.");
        } else if (logger->should_log(spdlog::level::TRACE)) {
            logger->TRACE("MagmaKVStore::readLocalDoc {} key:{} valueLen:{}",
                          vbid,
                          keySlice.ToString(),
                          value.length());
        }
    }
    return std::make_pair(retStatus, std::string(value));
}

std::pair<Status, std::string> MagmaKVStore::readLocalDoc(
        Vbid vbid, const Slice& keySlice) const {
    bool found{false};
    auto [status, value] = magma->GetLocal(vbid.get(), keySlice, found);
    return processReadLocalDocResult(status, vbid, keySlice, *value, found);
}

std::pair<Status, std::string> MagmaKVStore::readLocalDoc(
        Vbid vbid,
        magma::Magma::Snapshot& snapshot,
        const Slice& keySlice) const {
    bool found{false};
    auto [status, value] = magma->GetLocal(snapshot, keySlice, found);
    return processReadLocalDocResult(status, vbid, keySlice, *value, found);
}

std::string MagmaKVStore::encodeVBState(const vbucket_state& vbstate) const {
    nlohmann::json j = vbstate;
    return j.dump();
}

cb::engine_errc MagmaKVStore::magmaErr2EngineErr(Status::Code err, bool found) {
    if (!found) {
        return cb::engine_errc::no_such_key;
    }
    // This routine is intended to mimic couchErr2EngineErr.
    // Since magma doesn't have a memory allocation error, all magma errors
    // get translated into cb::engine_errc::temporary_failure.
    if (err == Status::Code::Ok) {
        return cb::engine_errc::success;
    }
    return cb::engine_errc::temporary_failure;
}

std::optional<MagmaDbStats> MagmaKVStore::getMagmaDbStats(Vbid vbid) const {
    auto userStats = magma->GetKVStoreUserStats(vbid.get());
    if (!userStats) {
        return {};
    }
    auto* otherStats = dynamic_cast<MagmaDbStats*>(userStats.get());
    if (!otherStats) {
        throw std::runtime_error(
                "MagmaKVStore::getMagmaDbStats: stats retrieved from magma "
                "are incorrect type");
    }
    if (logger->should_log(spdlog::level::TRACE)) {
        logger->TRACE("MagmaKVStore::getMagmaDbStats {} dbStats:{}",
                      vbid,
                      otherStats->Marshal());
    }
    return *otherStats;
}

size_t MagmaKVStore::getItemCount(Vbid vbid) {
    auto dbStats = getMagmaDbStats(vbid);
    if (!dbStats) {
        throw std::system_error(
                std::make_error_code(std::errc::no_such_file_or_directory),
                fmt::format("MagmaKVStore::getMagmaDbStats: failed to open "
                            "database file for {}",
                            vbid));
    }
    return dbStats->docCount;
}

cb::engine_errc MagmaKVStore::getAllKeys(
        Vbid vbid,
        const DiskDocKey& startKey,
        uint32_t count,
        std::shared_ptr<StatusCallback<const DiskDocKey&>> cb) const {
    Slice startKeySlice = {reinterpret_cast<const char*>(startKey.data()),
                           startKey.size()};

    // The magma GetRange API takes a start and end key. getAllKeys only
    // supplies a start key and count of the number of keys it wants.
    // When endKeySlice is uninitialized (as it is here), the
    // endKeySlice.Len() will be 0 which tells GetRange to ignore it.
    Slice endKeySlice;

    auto callback =
            [&](Slice& keySlice, Slice& metaSlice, Slice& valueSlice) -> bool {
        if (logger->should_log(spdlog::level::TRACE)) {
            logger->TRACE(
                    "MagmaKVStore::getAllKeys callback {} key:{} seqno:{} "
                    "deleted:{}",
                    vbid,
                    cb::UserData{makeDiskDocKey(keySlice).to_string()},
                    magmakv::getSeqNum(metaSlice),
                    magmakv::isDeleted(metaSlice));
        }

        if (magmakv::isDeleted(metaSlice)) {
            // continue scanning
            return false;
        }
        auto retKey = makeDiskDocKey(keySlice);
        cb->callback(retKey);

        return cb->getStatus() != cb::engine_errc::success;
    };

    if (logger->should_log(spdlog::level::TRACE)) {
        logger->TRACE("MagmaKVStore::getAllKeys {} start:{} count:{})",
                      vbid,
                      cb::UserData{startKey.to_string()},
                      count);
    }

    auto start = std::chrono::steady_clock::now();
    auto status = magma->GetRange(
            vbid.get(), startKeySlice, endKeySlice, callback, false);
    if (!status) {
        logger->critical("MagmaKVStore::getAllKeys {} startKey:{} status:{}",
                         vbid,
                         cb::UserData{startKey.to_string()},
                         status.String());
    }

    if (!status) {
        return magmaErr2EngineErr(status.ErrorCode(), true);
    }

    st.getAllKeysHisto.add(
            std::chrono::duration_cast<std::chrono::microseconds>(
                    std::chrono::steady_clock::now() - start));

    return cb::engine_errc::success;
}

CompactDBStatus MagmaKVStore::compactDB(
        std::unique_lock<std::mutex>& vbLock,
        std::shared_ptr<CompactionContext> ctx) {
    vbLock.unlock();
    return compactDBInternal(vbLock, std::move(ctx));
}

CompactDBStatus MagmaKVStore::compactDBInternal(
        std::unique_lock<std::mutex>& vbLock,
        std::shared_ptr<CompactionContext> ctx) {
    std::chrono::steady_clock::time_point start =
            std::chrono::steady_clock::now();
    auto vbid = ctx->getVBucket()->getId();
    logger->info(
            "MagmaKVStore::compactDBInternal: {} purge_before_ts:{} "
            "purge_before_seq:{} drop_deletes:{} "
            "retain_erroneous_tombstones:{}",
            vbid,
            ctx->compactConfig.purge_before_ts,
            ctx->compactConfig.purge_before_seq,
            ctx->compactConfig.drop_deletes,
            ctx->compactConfig.retain_erroneous_tombstones);

    // Gather stats so we log pre/post difference. For magma, tombstone count
    // isn't known so is not updated.
    // The pre/post stats are approximate as magma is not locked between here
    // and the call to CompactKVStore
    auto updateStats = [this, vbid](FileInfo& info) {
        auto stats = getMagmaDbStats(vbid);
        if (stats) {
            info.items = stats->docCount;
            info.purgeSeqno = stats->purgeSeqno;
        }
        auto dbInfo = getDbFileInfo(vbid);
        info.size = dbInfo.fileSize;
    };
    updateStats(ctx->stats.pre);

    auto [getDroppedStatus, dropped] = getDroppedCollections(vbid);
    if (!getDroppedStatus) {
        logger->warn(
                "MagmaKVStore::compactDBInternal: {} Failed to get "
                "dropped collections",
                vbid);
        return CompactDBStatus::Failed;
    }

    ctx->eraserContext =
            std::make_unique<Collections::VB::EraserContext>(dropped);

    auto diskState = readVBStateFromDisk(vbid);
    if (diskState.status != ReadVBStateStatus::Success) {
        logger->warn(
                "MagmaKVStore::compactDBInternal: trying to run "
                "compaction on {} but can't read vbstate. Status:{}",
                vbid,
                to_string(diskState.status));
        return CompactDBStatus::Failed;
    }
    ctx->highCompletedSeqno = diskState.state.persistedCompletedSeqno;

    auto compactionCB = [this, vbid, ctx](const Magma::KVStoreID kvID) {
        return std::make_unique<MagmaKVStore::MagmaCompactionCB>(
                *this, vbid, ctx);
    };

    LocalDbReqs localDbReqs;

    Status status;
    std::unordered_set<CollectionID> purgedCollections;
    uint64_t purgedCollectionsEndSeqno = 0;
    auto compactionStatus = CompactDBStatus::Success;
    if (dropped.empty()) {
        // Compact the entire key range
        Slice nullKey;
        status = magma->CompactKVStore(
                vbid.get(), nullKey, nullKey, compactionCB);
        if (!status) {
            if (status.ErrorCode() == Status::Cancelled) {
                return CompactDBStatus::Aborted;
            }
            logger->warn(
                    "MagmaKVStore::compactDBInternal CompactKVStore failed. "
                    "{} status:{}",
                    vbid,
                    status.String());
            return CompactDBStatus::Failed;
        }
    } else {
        std::vector<
                std::pair<Collections::KVStore::DroppedCollection, uint64_t>>
                dcInfo;
        for (auto& dc : dropped) {
            auto [status, itemCount] =
                    getDroppedCollectionItemCount(vbid, dc.collectionId);
            if (status == KVStore::GetCollectionStatsStatus::Failed) {
                logger->warn(
                        "MagmaKVStore::compactDBInternal getCollectionStats() "
                        "failed for dropped collection "
                        "cid:{} {}",
                        dc.collectionId,
                        vbid);
                return CompactDBStatus::Failed;
            }
            dcInfo.emplace_back(dc, itemCount);
        }

        for (auto& [dc, itemCount] : dcInfo) {
            std::string keyString =
                    Collections::makeCollectionIdIntoString(dc.collectionId);
            Slice keySlice{keyString};

            if (logger->should_log(spdlog::level::TRACE)) {
                auto docKey = makeDiskDocKey(keySlice);
                logger->TRACE(
                        "MagmaKVStore::compactDBInternal CompactKVStore {} "
                        "key:{}",
                        vbid,
                        cb::UserData{docKey.to_string()});
            }

            // Mamga builds a MagmaCompactionCB for every table it visits in
            // every level of the LSM when compacting a range (which is what
            // we're doing here). We want to update the docCount stored in
            // MagmaDbStats/UserStats during the call, but we don't want to do
            // it that many times, we only want to do it once.
            bool statsDeltaApplied = false;

            auto compactionCBAndDecrementItemCount =
                    [this,
                     vbid,
                     &ctx,
                     &statsDeltaApplied,
                     cid = dc.collectionId,
                     itemCount = itemCount](const Magma::KVStoreID kvID) {
                        auto ret = std::make_unique<
                                MagmaKVStore::MagmaCompactionCB>(
                                *this, vbid, ctx, cid);

                        if (!statsDeltaApplied) {
                            statsDeltaApplied = true;
                            ret->processCollectionPurgeDelta(cid, -itemCount);
                        }

                        preCompactKVStoreHook();

                        return ret;
                    };

            status = magma->CompactKVStore(vbid.get(),
                                           keySlice,
                                           keySlice,
                                           compactionCBAndDecrementItemCount);

            compactionStatusHook(status);

            if (!status) {
                if (status.ErrorCode() == Status::Cancelled) {
                    compactionStatus = CompactDBStatus::Aborted;
                } else {
                    logger->warn(
                            "MagmaKVStore::compactDBInternal CompactKVStore {} "
                            "CID:{} failed status:{}",
                            vbid,
                            cb::UserData{makeDiskDocKey(keySlice).to_string()},
                            status.String());
                    compactionStatus = CompactDBStatus::Failed;
                }
                continue;
            }
            // Can't track number of collection items purged properly in the
            // compaction callback for magma as it may be called multiple
            // times per key. We CAN just subtract the number of items we know
            // belong to the collection though before we update the vBucket doc
            // count.
            ctx->stats.collectionsItemsPurged += itemCount;
            ctx->stats.collectionsPurged++;

            // We've finish processing this collection.
            // Create a SystemEvent key for the collection and process it.
            auto collectionKey = SystemEventFactory::makeCollectionEventKey(
                    dc.collectionId, SystemEvent::Collection);

            keySlice = {reinterpret_cast<const char*>(collectionKey.data()),
                        collectionKey.size()};

            auto key = makeDiskDocKey(keySlice);
            if (logger->should_log(spdlog::level::TRACE)) {
                logger->TRACE(
                        "MagmaKVStore::compactDBInternal: "
                        "processEndOfCollection {} key:{}",
                        vbid,
                        cb::UserData{key.to_string()});
            }

            ctx->eraserContext->processSystemEvent(key.getDocKey(),
                                                   SystemEvent::Collection);

            // This collection purged successfully, save this for later so that
            // we can update the droppedCollections local doc
            purgedCollections.insert(dc.collectionId);
            purgedCollectionsEndSeqno =
                    std::max(dc.endSeqno, purgedCollectionsEndSeqno);
        }

        // Finally, we also need to compact the prepare namespace as this is
        // disjoint from the collection namespaces. This is done after the
        // main collection purge and uses a simpler callback
        cb::mcbp::unsigned_leb128<CollectionIDType> leb128(
                CollectionID::DurabilityPrepare);
        Slice prepareSlice(reinterpret_cast<const char*>(leb128.data()),
                           leb128.size());
        status = magma->CompactKVStore(
                vbid.get(), prepareSlice, prepareSlice, compactionCB);
        compactionStatusHook(status);
        if (!status) {
            if (status.ErrorCode() == Status::Cancelled) {
                return CompactDBStatus::Aborted;
            }
            logger->warn(
                    "MagmaKVStore::compactDBInternal CompactKVStore {} "
                    "over the prepare namespace failed with status:{}",
                    vbid,
                    status.String());

            // It's important that we return here because a failure to do so
            // would result in us not cleaning up prepares for a dropped
            // collection if the compaction of a dropped collection succeeds.
            return CompactDBStatus::Failed;
        }
    }

    // Make our completion callback before writing the new file. We should
    // update our in memory state before we finalize on disk state so that we
    // don't have to worry about race conditions with things like the purge
    // seqno.
    if (ctx->completionCallback) {
        try {
            ctx->completionCallback(*ctx);
        } catch (const std::exception& e) {
            logger->error("CompactionContext::completionCallback {}", e.what());
            return CompactDBStatus::Failed;
        }
    }

    if (ctx->eraserContext->needToUpdateCollectionsMetadata()) {
        // Need to write back some collections metadata, in particular we need
        // to remove from the dropped collections doc all of the collections
        // that we have just purged. A collection drop might have happened after
        // we started this compaction though and we may not have dropped it yet
        // so we can't just delete the doc. To avoid a flusher coming along and
        // dropping another collection while we do this we need to hold the
        // vBucket write lock.
        vbLock.lock();

        // 1) Get the current state from disk
        auto [collDroppedStatus, droppedCollections] =
                getDroppedCollections(vbid);
        if (!collDroppedStatus) {
            logger->critical(
                    "MagmaKVStore::compactDbInternal {} failed "
                    "getDroppedCollections",
                    vbid);
            return CompactDBStatus::Failed;
        }

        // 2) Generate a new flatbuffer document to write back
        auto fbData = Collections::VB::Flush::
                encodeRelativeComplementOfDroppedCollections(
                        droppedCollections,
                        purgedCollections,
                        purgedCollectionsEndSeqno);

        // 3) If the function returned data, write it, else the document is
        // delete.
        WriteOps writeOps;
        if (fbData.data()) {
            localDbReqs.emplace_back(
                    MagmaLocalReq(LocalDocKey::droppedCollections, fbData));
        } else {
            // Need to ensure the 'dropped' list on disk is now gone
            localDbReqs.emplace_back(MagmaLocalReq::makeDeleted(
                    LocalDocKey::droppedCollections));
        }

        addLocalDbReqs(localDbReqs, writeOps);

        const auto historyMode = ctx->getVBucket()->isHistoryRetentionEnabled()
                                         ? Magma::HistoryMode::Enabled
                                         : Magma::HistoryMode::Disabled;
        status = magma->WriteDocs(vbid.get(),
                                  writeOps,
                                  kvstoreRevList[getCacheSlot(vbid)],
                                  historyMode);
        if (!status) {
            logger->critical(
                    "MagmaKVStore::compactDBInternal {} WriteDocs failed. "
                    "Status:{}",
                    vbid,
                    status.String());
            return CompactDBStatus::Failed;
        }

        if (doSyncEveryBatch) {
            status = magma->Sync(true);
            if (!status) {
                logger->critical(
                        "MagmaKVStore::compactDBInternal {} Sync "
                        "failed. "
                        "Status:{}",
                        vbid,
                        status.String());
                return CompactDBStatus::Failed;
            }
        }

        st.compactHisto.add(
                std::chrono::duration_cast<std::chrono::microseconds>(
                        std::chrono::steady_clock::now() - start));
        logger->TRACE(
                "MagmaKVStore::compactDBInternal: max_purged_seq:{}"
                " collectionsItemsPurged:{}"
                " collectionsDeletedItemsPurged:{}"
                " tombstonesPurged:{}"
                " preparesPurged:{}",
                ctx->getRollbackPurgeSeqno(),
                ctx->stats.collectionsItemsPurged,
                ctx->stats.collectionsDeletedItemsPurged,
                ctx->stats.tombstonesPurged,
                ctx->stats.preparesPurged);
    }

    updateStats(ctx->stats.post);
    return compactionStatus;
}

std::unique_ptr<KVFileHandle> MagmaKVStore::makeFileHandle(Vbid vbid) const {
    DomainAwareUniquePtr<magma::Magma::Snapshot> snapshot;
    // Flush write cache for creating an on-disk snapshot
    auto status = magma->SyncKVStore(vbid.get());
    fileHandleSyncStatusHook(status);
    if (status.IsOK()) {
        status = magma->GetDiskSnapshot(vbid.get(), snapshot);
    } else {
        if (status.ErrorCode() == magma::Status::ReadOnly) {
            logger->warn(
                    "MagmaKVStore::makeFileHandle {} creating in memory "
                    "snapshot as magma is in read-only mode",
                    vbid);
        } else if (status.ErrorCode() == magma::Status::DiskFull) {
            ++st.numOpenFailure;
            logger->warn(
                    "MagmaKVStore::makeFileHandle {} creating in memory "
                    "snapshot as magma returned DiskFull when trying to Sync "
                    "KVStore",
                    vbid);
        } else {
            ++st.numOpenFailure;
            logger->warn(
                    "MagmaKVStore::makeFileHandle {} Failed to sync kvstore "
                    "with status {}, so we'll be unable to create a disk "
                    "snapshot for the MagmaKVFileHandle",
                    vbid,
                    status);
            return nullptr;
        }
        // If magma returns ReadOnly mode here then we've opened it in ReadOnly
        // mode during warmup as the original open attempt errored with
        // DiskFull. In the ReadOnly open magma has to replay the WAL ops in
        // memory and cannot flush them to disk. Or if we've received a DiskFull
        // status then we're unable to Sync the KVStore to disk. As such, we
        // have to open the memory snapshot rather than the disk snapshot here.
        status = magma->GetSnapshot(vbid.get(), snapshot);
    }

    if (!status) {
        logger->warn(
                "MagmaKVStore::makeFileHandle {} Failed to get magma snapshot "
                "with status {}",
                vbid,
                status);
        return nullptr;
    }

    if (!snapshot) {
        logger->error(
                "MagmaKVStore::makeFileHandle {} Failed to get magma snapshot,"
                " no pointer returned",
                vbid);
        return nullptr;
    }

    return std::make_unique<MagmaKVFileHandle>(vbid, std::move(snapshot));
}

RollbackResult MagmaKVStore::rollback(Vbid vbid,
                                      uint64_t rollbackSeqno,
                                      std::unique_ptr<RollbackCB> callback) {
    logger->TRACE("MagmaKVStore::rollback {} seqno:{}", vbid, rollbackSeqno);

    callback->setKVFileHandle(makeFileHandle(vbid));

    auto keyCallback =
            [this, cb = callback.get(), vbid](const Slice& keySlice,
                                              const uint64_t seqno,
                                              const Slice& metaSlice) {
                auto diskKey = makeDiskDocKey(keySlice);

                if (configuration.isSanityCheckingVBucketMapping()) {
                    validateKeyMapping(
                            "MagmaKVStore::rollback",
                            configuration
                                    .getVBucketMappingErrorHandlingMethod(),
                            diskKey.getDocKey(),
                            vbid,
                            configuration.getMaxVBuckets());
                }

                if (logger->should_log(spdlog::level::TRACE)) {
                    logger->TRACE(
                            "MagmaKVStore::rollback callback key:{} seqno:{}",
                            cb::UserData{diskKey.to_string()},
                            seqno);
                }

                auto rv = this->makeGetValue(vbid,
                                             keySlice,
                                             metaSlice,
                                             Slice(),
                                             ValueFilter::KEYS_ONLY);
                cb->callback(rv);
            };

    auto status = magma->Rollback(vbid.get(), rollbackSeqno, keyCallback);
    switch (status.ErrorCode()) {
    case Status::Ok:
        break;
    case Status::Internal:
    case Status::Invalid:
    case Status::Corruption:
    case Status::IOError:
    case Status::Compress:
    case Status::Exists:
    case Status::ReadOnly:
    case Status::TransientIO:
    case Status::Busy:
    case Status::DiskFull:
    case Status::NotFound:
    case Status::Cancelled:
    case Status::RetryCompaction:
    case Status::NoAccess:
    case Status::RangeNotFound:
        logger->critical("MagmaKVStore::rollback Rollback {} status:{}",
                         vbid,
                         status.String());
        // Fall through
    case Status::NotExists:
        logger->warn(
                "MagmaKVStore::rollback {} KVStore not found, nothing has "
                "been persisted yet.",
                vbid);
        // Fall through
    case Status::CheckpointNotFound:
        // magma->Rollback returns non-success in the case where we have no
        // rollback points (and should reset the vBucket to 0). This isn't a
        // critical error so don't log it
        return RollbackResult(false);
    }

    // Did a rollback, so need to reload the vbstate cache.
    auto loadVbStateStatus = loadVBStateCache(vbid);
    if (loadVbStateStatus != ReadVBStateStatus::Success) {
        logger->error("MagmaKVStore::rollback {} readVBStateFromDisk status:{}",
                      vbid,
                      to_string(loadVbStateStatus));
        return RollbackResult(false);
    }

    auto vbstate = getCachedVBucketState(vbid);
    if (!vbstate) {
        logger->critical(
                "MagmaKVStore::rollback getVBState {} vbstate not found", vbid);
        return RollbackResult(false);
    }

    return {true,
            static_cast<uint64_t>(vbstate->highSeqno),
            vbstate->lastSnapStart,
            vbstate->lastSnapEnd};
}

std::optional<Collections::ManifestUid> MagmaKVStore::getCollectionsManifestUid(
        KVFileHandle& kvFileHandle) const {
    auto& kvfh = static_cast<MagmaKVFileHandle&>(kvFileHandle);

    auto [status, manifest] =
            readLocalDoc(kvfh.vbid, *kvfh.snapshot, LocalDocKey::manifest);
    if (!status.IsOK()) {
        if (status.ErrorCode() != Status::Code::NotFound) {
            logger->warn("MagmaKVStore::getCollectionsManifestUid(): {}",
                         status.Message());
            return std::nullopt;
        }

        return Collections::ManifestUid{0};
    }

    return Collections::KVStore::decodeManifestUid(
            {reinterpret_cast<const uint8_t*>(manifest.data()),
             manifest.length()});
}

std::pair<Status, std::string> MagmaKVStore::getCollectionsManifestUidDoc(
        Vbid vbid) const {
    Status status;

    std::string manifest;
    std::tie(status, manifest) = readLocalDoc(vbid, LocalDocKey::manifest);
    if (!(status.IsOK() || status.ErrorCode() == Status::NotFound)) {
        return {status, std::string{}};
    }
    return {status, std::move(manifest)};
}

std::pair<bool, Collections::ManifestUid>
MagmaKVStore::getCollectionsManifestUid(Vbid vbid) const {
    auto [status, uidDoc] = getCollectionsManifestUidDoc(vbid);
    if (status) {
        return {true,
                Collections::KVStore::decodeManifestUid(
                        {reinterpret_cast<const uint8_t*>(uidDoc.data()),
                         uidDoc.length()})};
    }
    return {false, Collections::ManifestUid{}};
}

std::pair<bool, Collections::KVStore::Manifest>
MagmaKVStore::getCollectionsManifest(Vbid vbid) const {
    Status status;

    std::string manifest;
    std::tie(status, manifest) = getCollectionsManifestUidDoc(vbid);
    if (!(status.IsOK() || status.ErrorCode() == Status::NotFound)) {
        return {false,
                Collections::KVStore::Manifest{
                        Collections::KVStore::Manifest::Default{}}};
    }

    std::string openCollections;
    std::tie(status, openCollections) =
            readLocalDoc(vbid, LocalDocKey::openCollections);
    if (!(status.IsOK() || status.ErrorCode() == Status::NotFound)) {
        return {false,
                Collections::KVStore::Manifest{
                        Collections::KVStore::Manifest::Default{}}};
    }

    std::string openScopes;
    std::tie(status, openScopes) = readLocalDoc(vbid, LocalDocKey::openScopes);
    if (!(status.IsOK() || status.ErrorCode() == Status::NotFound)) {
        return {false,
                Collections::KVStore::Manifest{
                        Collections::KVStore::Manifest::Default{}}};
    }

    std::string droppedCollections;
    std::tie(status, droppedCollections) =
            readLocalDoc(vbid, LocalDocKey::droppedCollections);
    if (!(status.IsOK() || status.ErrorCode() == Status::NotFound)) {
        return {false,
                Collections::KVStore::Manifest{
                        Collections::KVStore::Manifest::Default{}}};
    }

    return {true,
            Collections::KVStore::decodeManifest(
                    {reinterpret_cast<const uint8_t*>(manifest.data()),
                     manifest.length()},
                    {reinterpret_cast<const uint8_t*>(openCollections.data()),
                     openCollections.length()},
                    {reinterpret_cast<const uint8_t*>(openScopes.data()),
                     openScopes.length()},
                    {reinterpret_cast<const uint8_t*>(
                             droppedCollections.data()),
                     droppedCollections.length()})};
}

std::pair<bool, std::vector<Collections::KVStore::DroppedCollection>>
MagmaKVStore::getDroppedCollections(Vbid vbid) const {
    Slice keySlice(LocalDocKey::droppedCollections);
    auto [status, dropped] = readLocalDoc(vbid, keySlice);
    // Currently we need the NotExists check for the case in which we create the
    // (magma)KVStore (done at first flush).
    // @TODO investigate removal/use of snapshot variant
    if (!status.IsOK() && status.ErrorCode() != Status::Code::NotExists &&
        status.ErrorCode() != Status::Code::NotFound) {
        return {false, {}};
    }

    return {true,
            Collections::KVStore::decodeDroppedCollections(
                    {reinterpret_cast<const uint8_t*>(dropped.data()),
                     dropped.length()})};
}

std::pair<magma::Status, std::vector<Collections::KVStore::OpenCollection>>
MagmaKVStore::getOpenCollections(Vbid vbid,
                                 magma::Magma::Snapshot& snapshot) const {
    Slice keySlice(LocalDocKey::openCollections);
    auto [status, openCollections] = readLocalDoc(vbid, snapshot, keySlice);
    return {status,
            Collections::KVStore::decodeOpenCollections(
                    {reinterpret_cast<const uint8_t*>(openCollections.data()),
                     openCollections.length()})};
}

std::pair<magma::Status, std::vector<Collections::KVStore::DroppedCollection>>
MagmaKVStore::getDroppedCollections(Vbid vbid,
                                    magma::Magma::Snapshot& snapshot) const {
    Slice keySlice(LocalDocKey::droppedCollections);
    auto [status, dropped] = readLocalDoc(vbid, snapshot, keySlice);
    return {status,
            Collections::KVStore::decodeDroppedCollections(
                    {reinterpret_cast<const uint8_t*>(dropped.data()),
                     dropped.length()})};
}

magma::Status MagmaKVStore::updateCollectionsMeta(
        Vbid vbid,
        LocalDbReqs& localDbReqs,
        Collections::VB::Flush& collectionsFlush,
        MagmaDbStats& dbStats) {
    // If collectionsFlush manifestUid is 0 then we've updated an item that
    // belongs to a dropped but not yet purged collection (collection
    // resurrection). That requires an update to the dropped collections stats
    // which is dealt with below, but without a system event in this flush batch
    // we won't have set the manifestUid (it will be 0). Whatever manifest uid
    // is currently on disk is correct so skip the change here.
    if (collectionsFlush.getManifestUid() != 0) {
        updateManifestUid(localDbReqs, collectionsFlush);
    }

    if (collectionsFlush.isOpenCollectionsChanged()) {
        auto status =
                updateOpenCollections(vbid, localDbReqs, collectionsFlush);
        if (!status.IsOK()) {
            return status;
        }
    }

    if (collectionsFlush.isDroppedCollectionsChanged() ||
        collectionsFlush.isDroppedStatsChanged()) {
        auto status = updateDroppedCollections(
                vbid, localDbReqs, collectionsFlush, dbStats);
        if (!status.IsOK()) {
            return status;
        }
    }

    if (collectionsFlush.isScopesChanged()) {
        auto status = updateScopes(vbid, localDbReqs, collectionsFlush);
        if (!status.IsOK()) {
            return status;
        }
    }

    return Status::OK();
}

void MagmaKVStore::updateManifestUid(LocalDbReqs& localDbReqs,
                                     Collections::VB::Flush& collectionsFlush) {
    auto buf = collectionsFlush.encodeManifestUid();
    localDbReqs.emplace_back(MagmaLocalReq(LocalDocKey::manifest, buf));
}

magma::Status MagmaKVStore::updateOpenCollections(
        Vbid vbid,
        LocalDbReqs& localDbReqs,
        Collections::VB::Flush& collectionsFlush) {
    Slice keySlice(LocalDocKey::openCollections);
    auto [status, collections] = readLocalDoc(vbid, keySlice);

    if (status.IsOK() || status.ErrorCode() == Status::Code::NotFound) {
        auto buf = collectionsFlush.encodeOpenCollections(
                {reinterpret_cast<const uint8_t*>(collections.data()),
                 collections.length()});

        localDbReqs.emplace_back(
                MagmaLocalReq(LocalDocKey::openCollections, buf));
        return Status::OK();
    }

    return status;
}

magma::Status MagmaKVStore::updateDroppedCollections(
        Vbid vbid,
        LocalDbReqs& localDbReqs,
        Collections::VB::Flush& collectionsFlush,
        MagmaDbStats& dbStats) {
    // For couchstore we would drop the collections stats local doc here but
    // magma can visit old keys (during the collection erasure compaction) and
    // we can't work out if they are the latest or not. To track the document
    // count correctly we need to keep the stats doc around until the collection
    // erasure compaction runs which will then delete the doc when it has
    // processed the collection.
    auto [status, dropped] = getDroppedCollections(vbid);
    if (!status) {
        return {Status::Code::Invalid, "Failed to get dropped collections"};
    }

    // We may not have dropped a collection but we may have a dropped collection
    // stat that needs updating if we have changed the state of a document in
    // a new generation of the collection, as such, we need to update stats
    // for both dropped collections and changes in state that result in stat
    // changes
    std::unordered_set<CollectionID> droppedStats;
    auto flushDroppedStats = collectionsFlush.getDroppedStats();
    for (auto [cid, stats] : collectionsFlush.getDroppedStats()) {
        droppedStats.insert(cid);
    }

    auto flushDroppedCollections = collectionsFlush.getDroppedCollections();
    for (auto [cid, droppedCollection] : flushDroppedCollections) {
        droppedStats.insert(cid);
    }

    for (auto cid : droppedStats) {
        auto droppedInBatch = flushDroppedCollections.find(cid) !=
                              flushDroppedCollections.end();
        auto droppedDelta = 0;

        // Step 1) Read the current alive stats on disk, we'll add them to
        // the dropped stats delta as the collection is now gone, provided we
        // dropped the collection in this flush batch. If we had just adjusted
        // stats due to a change in doc state then we'd have already tracked
        // this in the original drop
        if (droppedInBatch) {
            auto [getStatus, currentAliveStats] = getCollectionStats(vbid, cid);
            if (status) {
                droppedDelta += currentAliveStats.itemCount;
            }
        }

        // Step 2) Add the dropped stats from FlushAccounting
        auto droppedInFlush = collectionsFlush.getDroppedStats(cid);
        droppedDelta += droppedInFlush.getItemCount();

        // Step 4) Update the statsdelta
        dbStats.droppedCollectionCounts[static_cast<uint32_t>(cid)] =
                droppedDelta;

        // Step 5) Delete the latest alive stats if the collection wasn't
        // resurrected, we don't need them anymore
        if (!collectionsFlush.isOpen(cid)) {
            deleteCollectionStats(localDbReqs, cid);
        }
    }

    auto buf = collectionsFlush.encodeDroppedCollections(dropped);
    localDbReqs.emplace_back(
            MagmaLocalReq(LocalDocKey::droppedCollections, buf));

    return Status::OK();
}

std::string MagmaKVStore::getCollectionsStatsKey(CollectionID cid) const {
    return std::string{"|" + cid.to_string() + "|"};
}

void MagmaKVStore::saveCollectionStats(
        LocalDbReqs& localDbReqs,
        CollectionID cid,
        const Collections::VB::PersistedStats& stats) {
    auto key = getCollectionsStatsKey(cid);
    auto encodedStats = stats.getLebEncodedStats();
    localDbReqs.emplace_back(MagmaLocalReq(key, std::move(encodedStats)));
}

std::pair<KVStore::GetCollectionStatsStatus, Collections::VB::PersistedStats>
MagmaKVStore::getCollectionStats(const KVFileHandle& kvFileHandle,
                                 CollectionID cid) const {
    const auto& kvfh = static_cast<const MagmaKVFileHandle&>(kvFileHandle);
    return getCollectionStats(
            kvfh.vbid, getCollectionsStatsKey(cid), kvfh.snapshot.get());
}

std::pair<KVStore::GetCollectionStatsStatus, uint64_t>
MagmaKVStore::getDroppedCollectionItemCount(Vbid vbid, CollectionID cid) const {
    auto dbStats = getMagmaDbStats(vbid);
    if (!dbStats) {
        // No stats available from Magma for this vbid, nothing to do.
        return {GetCollectionStatsStatus::NotFound, 0};
    }

    return {GetCollectionStatsStatus::Success,
            dbStats->droppedCollectionCounts[(uint32_t)cid]};
}

std::pair<KVStore::GetCollectionStatsStatus, Collections::VB::PersistedStats>
MagmaKVStore::getCollectionStats(Vbid vbid, CollectionID cid) const {
    auto key = getCollectionsStatsKey(cid);
    return getCollectionStats(vbid, key);
}

std::pair<KVStore::GetCollectionStatsStatus, Collections::VB::PersistedStats>
MagmaKVStore::getCollectionStats(Vbid vbid,
                                 magma::Slice keySlice,
                                 magma::Magma::Snapshot* snapshot) const {
    Status status;
    std::string stats;
    if (snapshot) {
        std::tie(status, stats) = readLocalDoc(vbid, *snapshot, keySlice);
    } else {
        std::tie(status, stats) = readLocalDoc(vbid, keySlice);
    }

    if (!status.IsOK()) {
        if (status.ErrorCode() != Status::Code::NotFound) {
            logger->warn("MagmaKVStore::getCollectionStats(): {}",
                         status.Message());
            return {KVStore::GetCollectionStatsStatus::Failed,
                    Collections::VB::PersistedStats()};
        }
        // Return Collections::VB::PersistedStats(true) with everything set to
        // 0 as the collection might have not been persisted to disk yet.
        return {KVStore::GetCollectionStatsStatus::NotFound,
                Collections::VB::PersistedStats()};
    }
    return {KVStore::GetCollectionStatsStatus::Success,
            Collections::VB::PersistedStats(stats.c_str(), stats.size())};
}

void MagmaKVStore::deleteCollectionStats(LocalDbReqs& localDbReqs,
                                         CollectionID cid) {
    auto key = getCollectionsStatsKey(cid);
    localDbReqs.emplace_back(MagmaLocalReq::makeDeleted(key));
}

magma::Status MagmaKVStore::updateScopes(
        Vbid vbid,
        LocalDbReqs& localDbReqs,
        Collections::VB::Flush& collectionsFlush) {
    Slice keySlice(LocalDocKey::openScopes);
    auto [status, scopes] = readLocalDoc(vbid, keySlice);

    if (status.IsOK() || status.ErrorCode() == Status::Code::NotFound) {
        auto buf = collectionsFlush.encodeOpenScopes(
                {reinterpret_cast<const uint8_t*>(scopes.data()),
                 scopes.length()});
        localDbReqs.emplace_back(MagmaLocalReq(LocalDocKey::openScopes, buf));
        return Status::OK();
    }

    return status;
}

void MagmaKVStore::addTimingStats(const AddStatFn& add_stat,
                                  CookieIface& c) const {
    KVStore::addTimingStats(add_stat, c);
    const auto prefix = getStatsPrefix();

    MagmaFileStats fileStats;
    magma->GetFileStats(fileStats);

    add_prefixed_stat(
            prefix, "fsReadTime", fileStats.ReadTimeHisto, add_stat, c);
    add_prefixed_stat(
            prefix, "fsWriteTime", fileStats.WriteTimeHisto, add_stat, c);
    add_prefixed_stat(
            prefix, "fsSyncTime", fileStats.SyncTimeHisto, add_stat, c);
    add_prefixed_stat(
            prefix, "fsDelete", fileStats.DeleteTimeHisto, add_stat, c);
    add_prefixed_stat(
            prefix, "fsReadSize", fileStats.ReadSizeHisto, add_stat, c);
    add_prefixed_stat(
            prefix, "fsWriteSize", fileStats.WriteSizeHisto, add_stat, c);

    MagmaHistogramStats histoStats;
    magma->GetHistogramStats(histoStats);
    add_prefixed_stat(prefix,
                      "flushQueueTime",
                      histoStats.FlushQueueTimeHisto,
                      add_stat,
                      c);
    add_prefixed_stat(prefix,
                      "flushWaitTime",
                      histoStats.FlushWaitTimeHisto,
                      add_stat,
                      c);
    add_prefixed_stat(prefix,
                      "keyWriteBlockingCompactTime",
                      histoStats.KeyStats.WriteBlockingCompactTimeHisto,
                      add_stat,
                      c);
    add_prefixed_stat(prefix,
                      "keyCompactTime",
                      histoStats.KeyStats.CompactTimeHisto,
                      add_stat,
                      c);
    add_prefixed_stat(prefix,
                      "seqWriteBlockingCompactTime",
                      histoStats.SeqStats.WriteBlockingCompactTimeHisto,
                      add_stat,
                      c);
    add_prefixed_stat(prefix,
                      "seqCompactTime",
                      histoStats.SeqStats.CompactTimeHisto,
                      add_stat,
                      c);
}

bool MagmaKVStore::getStat(std::string_view name, size_t& value) const {
    std::array<std::string_view, 1> keys = {{name}};
    auto stats = getStats(keys);
    auto stat = stats.find(name);
    if (stat != stats.end()) {
        value = stat->second;
        return true;
    }
    return false;
}

GetStatsMap MagmaKVStore::getStats(
        gsl::span<const std::string_view> keys) const {
    auto magmaStats = magma->GetStats();

    GetStatsMap stats;
    auto fill = [&](std::string_view statName, size_t value) {
        auto it = std::find(keys.begin(), keys.end(), statName);
        if (it != keys.end()) {
            stats.try_emplace(*it, value);
        }
    };
    fill("memory_quota", magmaStats->MemoryQuota);
    fill("failure_get", st.numGetFailure.load());
    fill("storage_mem_used", magmaStats->TotalMemUsed);
    fill("magma_HistorySizeBytesEvicted", magmaStats->HistorySizeBytesEvicted);
    fill("magma_HistoryTimeBytesEvicted", magmaStats->HistoryTimeBytesEvicted);
    fill("magma_MemoryQuotaLowWaterMark", magmaStats->MemoryQuotaLowWaterMark);
    fill("magma_BloomFilterMemoryQuota", magmaStats->BloomFilterMemoryQuota);
    fill("magma_WriteCacheQuota", magmaStats->WriteCacheQuota);
    fill("magma_NCompacts", magmaStats->NCompacts);
    fill("magma_KeyIndex_NCompacts", magmaStats->KeyStats.NCompacts);
    fill("magma_SeqIndex_NCompacts", magmaStats->SeqStats.NCompacts);
    fill("magma_NFlushes", magmaStats->NFlushes);
    fill("magma_NTTLCompacts", magmaStats->NTTLCompacts);
    fill("magma_NFileCountCompacts", magmaStats->NFileCountCompacts);
    fill("magma_KeyIndex_NFileCountCompacts",
         magmaStats->KeyStats.NFileCountCompacts);
    fill("magma_SeqIndex_NFileCountCompacts",
         magmaStats->SeqStats.NFileCountCompacts);
    fill("magma_NWriterCompacts", magmaStats->NWriterCompacts);
    fill("magma_KeyIndex_NWriterCompacts",
         magmaStats->KeyStats.NWriterCompacts);
    fill("magma_SeqIndex_NWriterCompacts",
         magmaStats->SeqStats.NWriterCompacts);
    fill("magma_BytesOutgoing", magmaStats->BytesOutgoing);
    fill("magma_NReadBytes", magmaStats->NReadBytes);
    fill("magma_NReadBytesGet", magmaStats->NReadBytesGet);
    fill("magma_NGets", magmaStats->NGets);
    fill("magma_NSets", magmaStats->NSets);
    fill("magma_NInserts", magmaStats->NInserts);
    fill("magma_NReadIO", magmaStats->NReadIOs);
    fill("magma_NReadBytesCompact", magmaStats->NReadBytesCompact);
    fill("magma_BytesIncoming", magmaStats->BytesIncoming);
    fill("magma_NWriteBytes", magmaStats->NWriteBytes);
    fill("magma_NWriteBytesCompact", magmaStats->NWriteBytesCompact);
    fill("magma_LogicalDataSize", magmaStats->LogicalDataSize);
    fill("magma_LogicalDiskSize", magmaStats->LogicalDiskSize);
    fill("magma_HistoryLogicalDiskSize", magmaStats->HistoryLogicalDiskSize);
    fill("magma_HistoryLogicalDataSize", magmaStats->HistoryLogicalDataSize);
    fill("magma_TotalDiskUsage", magmaStats->TotalDiskUsage);
    fill("magma_CheckpointOverhead", magmaStats->CheckpointOverhead);
    fill("magma_ActiveDiskUsage", magmaStats->ActiveDiskUsage);
    fill("magma_WALDiskUsage", magmaStats->WalStats.DiskUsed);
    fill("magma_BlockCacheMemUsed", magmaStats->BlockCacheMemUsed);
    fill("magma_KeyIndexSize", magmaStats->KeyStats.LogicalDataSize);
    fill("magma_KeyIndexNTableFiles", magmaStats->KeyStats.NTableFiles);

    fill("magma_SeqIndex_IndexBlockSize",
         magmaStats->SeqStats.TotalIndexBlocksSize);
    fill("magma_WriteCacheMemUsed", magmaStats->WriteCacheMemUsed);
    fill("magma_WALMemUsed", magmaStats->WALMemUsed);
    fill("magma_ReadAheadBufferMemUsed", magmaStats->ReadAheadBufferMemUsed);
    fill("magma_TableObjectMemUsed", magmaStats->TableObjectMemUsed);
    fill("magma_LSMTreeObjectMemUsed", magmaStats->LSMTreeObjectMemUsed);
    fill("magma_HistogramMemUsed", magmaStats->HistogramMemUsed);
    fill("magma_TreeSnapshotMemUsed", magmaStats->TreeSnapshotMemoryUsed);
    fill("magma_TableMetaMemUsed", magmaStats->TableMetaMemUsed);
    fill("magma_BufferMemUsed", magmaStats->BufferMemUsed);
    fill("magma_TotalMemUsed", magmaStats->TotalMemUsed);
    fill("magma_TotalBloomFilterMemUsed", magmaStats->TotalBloomFilterMemUsed);
    fill("magma_BlockCacheHits", magmaStats->BlockCacheHits);
    fill("magma_BlockCacheMisses", magmaStats->BlockCacheMisses);
    fill("magma_NTablesDeleted", magmaStats->NTablesDeleted);
    fill("magma_NTablesCreated", magmaStats->NTablesCreated);
    fill("magma_NTableFiles", magmaStats->NTableFiles);
    fill("magma_NSyncs", magmaStats->NSyncs);
    fill("magma_DataBlocksSize", magmaStats->DataBlocksSize);
    fill("magma_DataBlocksCompressSize", magmaStats->DataBlocksCompressSize);
    return stats;
}

void MagmaKVStore::addStats(const AddStatFn& add_stat, CookieIface& c) const {
    KVStore::addStats(add_stat, c);
    const auto prefix = getStatsPrefix();

    auto stats = magma->GetStats();
    auto statName = prefix + ":magma";
    add_casted_stat(statName.c_str(), stats->JSON().dump(), add_stat, c);
}

void MagmaKVStore::pendingTasks() {
    std::queue<std::tuple<Vbid, uint64_t>> vbucketsToDelete;
    vbucketsToDelete.swap(*pendingVbucketDeletions.wlock());
    while (!vbucketsToDelete.empty()) {
        Vbid vbid;
        uint64_t vb_version;
        std::tie(vbid, vb_version) = vbucketsToDelete.front();
        vbucketsToDelete.pop();
        delVBucket(vbid, std::make_unique<KVStoreRevision>(vb_version));
    }
}

std::shared_ptr<CompactionContext> MagmaKVStore::makeImplicitCompactionContext(
        Vbid vbid) {
    if (!makeCompactionContextCallback) {
        throw std::runtime_error(
                "MagmaKVStore::makeImplicitCompactionContext: Have not set "
                "makeCompactionContextCallback to create a CompactionContext");
    }

    CompactionConfig config{};
    auto ctx = makeCompactionContextCallback(vbid, config, 0 /*purgeSeqno*/);
    if (!ctx) {
        // if we don't a CompactionContext then return a nullptr so we don't
        // dereference the ctx ptr. This is probably due to the fact that
        // there's no vbucket in memory for this vbid
        return nullptr;
    }

    auto [status, dropped] = getDroppedCollections(vbid);
    if (!status) {
        throw std::runtime_error(fmt::format(
                "MagmaKVStore::makeImplicitCompactionContext: {} failed to "
                "get the dropped collections",
                vbid));
    }

    auto readState = readVBStateFromDisk(vbid);
    if (readState.status != ReadVBStateStatus::Success) {
        std::stringstream ss;
        ss << "MagmaKVStore::makeImplicitCompactionContext " << vbid
           << " failed to read vbstate from disk. Status:"
           << to_string(readState.status);
        throw std::runtime_error(ss.str());
    } else {
        ctx->highCompletedSeqno = readState.state.persistedCompletedSeqno;
    }

    logger->debug(
            "MagmaKVStore::makeImplicitCompactionContext {} purge_before_ts:{} "
            "purge_before_seq:{}"
            " drop_deletes:{} retain_erroneous_tombstones:{}",
            vbid,
            ctx->compactConfig.purge_before_ts,
            ctx->compactConfig.purge_before_seq,
            ctx->compactConfig.drop_deletes,
            ctx->compactConfig.retain_erroneous_tombstones);

    return ctx;
}

const KVStoreConfig& MagmaKVStore::getConfig() const {
    return configuration;
}

DBFileInfo MagmaKVStore::getDbFileInfo(Vbid vbid) {
    auto [status, vbinfo] = magma->GetStatsForDbInfo(vbid.get());
    if (!status) {
        logger->warn("MagmaKVStore::getDbFileInfo failed status:{}",
                     status.String());
    }
    logger->debug(
            "MagmaKVStore::getDbFileInfo {} spaceUsed:{} fileSize:{} "
            "historyDiskSize:{} status:{}",
            vbid,
            vbinfo.spaceUsed,
            vbinfo.fileSize,
            vbinfo.historyDiskSize,
            status.String());
    return vbinfo;
}

DBFileInfo MagmaKVStore::getAggrDbFileInfo() {
    const auto stats = magma->GetStats();
    // Compressed size.
    const size_t nonHistoryDiskSize =
            stats->ActiveDiskUsage - stats->HistoryDiskUsage;
    // Magma internally calculates fragmentation ratio based on the
    // uncompressed disk and data sizes. Due to block compression, it cannot
    // give an accurate estimate of the compressed data size (unfragmented
    // disk). This is because only after a compaction can we know which
    // unfragmented docs will get together to form data blocks.
    //
    // To keep couch_docs_fragmentation inline with Magma's internal
    // fragmentation, we hence have to derive the compressed data size using
    // the internal ratio and compressed disk size.
    const auto nonHistoryDataSize = static_cast<size_t>(
            nonHistoryDiskSize * (1 - stats->Fragmentation));
    // @todo MB-42900: Track on-disk-prepare-bytes
    DBFileInfo vbinfo{stats->ActiveDiskUsage,
                      nonHistoryDataSize,
                      0 /*prepareBytes*/,
                      stats->HistoryDiskUsage};
    return vbinfo;
}

Status MagmaKVStore::writeVBStateToDisk(Vbid vbid, const VB::Commit& meta) {
    LocalDbReqs localDbReqs;
    addVBStateUpdateToLocalDbReqs(localDbReqs,
                                  meta.proposedVBState,
                                  kvstoreRevList[getCacheSlot(vbid)]);

    WriteOps writeOps;
    addLocalDbReqs(localDbReqs, writeOps);

    auto status = magma->WriteDocs(vbid.get(),
                                   writeOps,
                                   kvstoreRevList[getCacheSlot(vbid)],
                                   toHistoryMode(meta.historical));
    if (!status) {
        ++st.numVbSetFailure;
        logger->critical(
                "MagmaKVStore::writeVBStateToDisk failed creating "
                "commitBatch for "
                "{} status:{}",
                vbid,
                status.String());
        return status;
    }

    if (doSyncEveryBatch) {
        status = magma->Sync(true);
        if (!status) {
            ++st.numVbSetFailure;
            logger->critical(
                    "MagmaKVStore::writeVBStateToDisk: "
                    "magma::Sync {} "
                    "status:{}",
                    vbid,
                    status.String());
        }
    }
    return Status::OK();
}

MagmaKVStore::MagmaLocalReq::MagmaLocalReq(
        std::string_view key, const flatbuffers::DetachedBuffer& buf)
    : key(key), value(reinterpret_cast<const char*>(buf.data()), buf.size()) {
}

void MagmaKVStore::addLocalDbReqs(const LocalDbReqs& localDbReqs,
                                  WriteOps& writeOps) {
    for (auto& req : localDbReqs) {
        Slice keySlice(req.key);
        Slice valSlice(req.value);
        if (req.deleted) {
            writeOps.emplace_back(
                    Magma::WriteOperation::NewLocalDocDelete(keySlice));
        } else {
            writeOps.emplace_back(Magma::WriteOperation::NewLocalDocUpdate(
                    keySlice, valSlice));
        }
    }
}

void MagmaKVStore::addStatUpdateToWriteOps(
        MagmaDbStats& stats, MagmaKVStore::WriteOps& writeOps) const {
    writeOps.emplace_back(Magma::WriteOperation::NewUserStatsUpdate(&stats));
}

void MagmaKVStore::setMagmaFragmentationPercentage(size_t value) {
    magma->SetFragmentationRatio(value / 100.0);
}

void MagmaKVStore::setMagmaEnableBlockCache(bool enable) {
    magma->EnableBlockCache(enable);
}

void MagmaKVStore::setMagmaSeqTreeDataBlockSize(size_t value) {
    magma->SetSeqTreeDataBlockSize(value);
}

void MagmaKVStore::setMagmaSeqTreeIndexBlockSize(size_t value) {
    magma->SetSeqTreeIndexBlockSize(value);
}

void MagmaKVStore::setMagmaKeyTreeDataBlockSize(size_t value) {
    magma->SetKeyTreeDataBlockSize(value);
}

void MagmaKVStore::setMagmaKeyTreeIndexBlockSize(size_t value) {
    magma->SetKeyTreeIndexBlockSize(value);
}

void MagmaKVStore::setStorageThreads(ThreadPoolConfig::StorageThreadCount num) {
    configuration.setStorageThreads(num);
    calculateAndSetMagmaThreads();
}

void MagmaKVStore::calculateAndSetMagmaThreads() {
    auto backendThreads = configuration.getStorageThreads();
    auto rawBackendThreads =
            static_cast<int>(configuration.getStorageThreads());
    if (backendThreads == ThreadPoolConfig::StorageThreadCount::Default) {
        rawBackendThreads = configuration.getMagmaMaxDefaultStorageThreads();
    }

    auto flusherRatio =
            static_cast<float>(configuration.getMagmaFlusherPercentage()) / 100;
    auto flushers = std::ceil(rawBackendThreads * flusherRatio);
    auto compactors = rawBackendThreads - flushers;

    if (flushers <= 0) {
        logger->warn(
                "MagmaKVStore::calculateAndSetMagmaThreads "
                "flushers <= 0. "
                "StorageThreads:{} "
                "WriterThreads:{} "
                "Setting flushers=1",
                rawBackendThreads,
                ExecutorPool::get()->getNumWriters());
        flushers = 1;
    }

    if (compactors <= 0) {
        logger->warn(
                "MagmaKVStore::calculateAndSetMagmaThreads "
                "compactors <= 0. "
                "StorageThreads:{} "
                "WriterThreads:{} "
                "Setting compactors=1",
                rawBackendThreads,
                ExecutorPool::get()->getNumWriters());
        compactors = 1;
    }

    logger->info(
            "MagmaKVStore::calculateAndSetMagmaThreads: Flushers:{} "
            "Compactors:{}",
            flushers,
            compactors);

    magma->SetNumThreads(Magma::ThreadType::Flusher, flushers);
    magma->SetNumThreads(Magma::ThreadType::Compactor, compactors);
}

uint32_t MagmaKVStore::getExpiryOrPurgeTime(const magma::Slice& slice) {
    auto exptime = magmakv::getExpiryTime(slice);

    if (magmakv::isDeleted(slice)) {
        exptime += configuration.getMetadataPurgeAge();
    }

    return exptime;
}

GetValue MagmaKVStore::getBySeqno(KVFileHandle& handle,
                                  Vbid vbid,
                                  uint64_t seq,
                                  ValueFilter filter) const {
    auto& snapshot = *dynamic_cast<const MagmaKVFileHandle&>(handle).snapshot;
    GetValue rv(nullptr, cb::engine_errc::no_such_key);
    bool found;
    auto [status, key, meta, value] = magma->GetBySeqno(snapshot, seq, found);
    if (!status.IsOK()) {
        ++st.numGetFailure;
        logger->warn(
                "MagmaKVStore::getBySeqno {} Failed to get seqno:{} kvstore "
                "with status {}",
                vbid,
                seq,
                status);
        return rv;
    }

    if (found) {
        rv.item = makeItem(vbid, *key, *meta, *value, filter);
        rv.setStatus(cb::engine_errc::success);
        return rv;
    }
    return rv;
}

std::unique_ptr<TransactionContext> MagmaKVStore::begin(
        Vbid vbid, std::unique_ptr<PersistenceCallback> pcb) {
    if (!startTransaction(vbid)) {
        return {};
    }

    return std::make_unique<MagmaKVStoreTransactionContext>(
            *this, vbid, std::move(pcb));
}

std::pair<Status, uint64_t> MagmaKVStore::getOldestRollbackableHighSeqno(
        Vbid vbid) {
    Status status;
    DomainAwareUniquePtr<Magma::Snapshot> oldestSnapshot;
    status = magma->GetOldestDiskSnapshot(vbid.get(), oldestSnapshot);
    if (!status || !oldestSnapshot) {
        // Magma will return Status::Code::CheckpointNotFound if no rollbackable
        // checkpoints exist. This is not an error condition since a rollback to
        // any seqno will result in a rollback to zero.
        if (status.ErrorCode() == Status::Code::CheckpointNotFound) {
            // Return int_max as seqno since there is no rollbackable seqno
            return {Status::OK(), std::numeric_limits<uint64_t>::max()};
        }

        logger->warn(
                "MagmaKVStore::getOldestRollbackableHighSeqno {} Failed to "
                "get oldest disk snapshot with status {}",
                vbid,
                status);
        return {status, 0};
    }

    uint64_t seqno{0};
    auto userStats = magma->GetKVStoreUserStats(*oldestSnapshot);
    if (userStats) {
        auto* magmaUserStats = dynamic_cast<MagmaDbStats*>(userStats.get());
        if (magmaUserStats) {
            seqno = magmaUserStats->highSeqno;
        } else {
            logger->warn(
                    "MagmaKVStore::getOldestRollbackableHighSeqno {} Failed to "
                    "cast UserStats to MagmaDbStats",
                    vbid);
        }
    }

    return {status, seqno};
}

void MagmaKVStore::setHistoryRetentionBytes(size_t bytes, size_t nVbuckets) {
    Expects(nVbuckets);
    magma->SetHistoryRetentionSize(bytes / nVbuckets);
}

void MagmaKVStore::setHistoryRetentionSeconds(std::chrono::seconds seconds) {
    magma->SetHistoryRetentionTime(seconds);
}

std::optional<uint64_t> MagmaKVStore::getHistoryStartSeqno(Vbid vbid) {
    return magma->GetOldestHistorySeqno(vbid.get());
}<|MERGE_RESOLUTION|>--- conflicted
+++ resolved
@@ -1903,21 +1903,6 @@
                 valOptions);
     }
 
-<<<<<<< HEAD
-    return std::make_unique<MagmaScanContext>(std::move(cb),
-                                              std::move(cl),
-                                              vbid,
-                                              std::move(handle),
-                                              startSeqno,
-                                              highSeqno,
-                                              purgeSeqno,
-                                              options,
-                                              valOptions,
-                                              nDocsToRead,
-                                              readState.state,
-                                              dropped,
-                                              historyStartSeqno);
-=======
     return std::make_unique<MagmaScanContext>(
             std::move(cb),
             std::move(cl),
@@ -1933,9 +1918,7 @@
             source == SnapshotSource::HeadAllVersions ? &openCollections
                                                       : nullptr,
             dropped,
-            std::move(itr),
             historyStartSeqno);
->>>>>>> 967a7a34
 }
 
 /**

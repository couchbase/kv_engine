--- conflicted
+++ resolved
@@ -1740,13 +1740,8 @@
                      uint64_t _documentCount,
                      const vbucket_state& vbucketState,
                      const std::vector<Collections::KVStore::DroppedCollection>&
-<<<<<<< HEAD
-                             droppedCollections)
-=======
                              droppedCollections,
-                     DomainAwareUniquePtr<DomainAwareSeqIterator> itr,
                      uint64_t historyStartSeqno)
->>>>>>> 108151d6
         : BySeqnoScanContext(std::move(cb),
                              std::move(cl),
                              vb,
@@ -1758,14 +1753,9 @@
                              _valFilter,
                              _documentCount,
                              vbucketState,
-<<<<<<< HEAD
-                             droppedCollections) {
-=======
                              droppedCollections,
                              std::nullopt, // timestamp
-                             historyStartSeqno),
-          itr(std::move(itr)) {
->>>>>>> 108151d6
+                             historyStartSeqno) {
     }
 };
 
@@ -1827,12 +1817,8 @@
     if (logger->should_log(spdlog::level::info)) {
         logger->info(
                 "MagmaKVStore::initBySeqnoScanContext {} seqno:{} endSeqno:{}"
-<<<<<<< HEAD
-                " purgeSeqno:{} nDocsToRead:{} docFilter:{} valFilter:{}",
-=======
                 " purgeSeqno:{}, historyStartSeqno:{} nDocsToRead:{}"
-                " docFilter:{} valFilter:{} SeqIterator:{}",
->>>>>>> 108151d6
+                " docFilter:{} valFilter:{}",
                 vbid,
                 startSeqno,
                 highSeqno,
@@ -1854,13 +1840,8 @@
                                               valOptions,
                                               nDocsToRead,
                                               readState.state,
-<<<<<<< HEAD
-                                              dropped);
-=======
                                               dropped,
-                                              std::move(itr),
                                               historyStartSeqno);
->>>>>>> 108151d6
 }
 
 /**

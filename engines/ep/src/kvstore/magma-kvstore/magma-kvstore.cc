/* -*- Mode: C++; tab-width: 4; c-basic-offset: 4; indent-tabs-mode: nil -*- */
/*
 *     Copyright 2018-Present Couchbase, Inc.
 *
 *   Use of this software is governed by the Business Source License included
 *   in the file licenses/BSL-Couchbase.txt.  As of the Change Date specified
 *   in that file, in accordance with the Business Source License, use of this
 *   software will be governed by the Apache License, Version 2.0, included in
 *   the file licenses/APL2.txt.
 */

#include "magma-kvstore.h"

#include "bucket_logger.h"
#include "collections/collection_persisted_stats.h"
#include "dockey_validator.h"
#include "ep_engine.h"
#include "ep_time.h"
#include "hlc.h"
#include "item.h"
#include "kv_magma_common/magma-kvstore_metadata.h"
#include "kvstore/kvstore_transaction_context.h"
#include "kvstore/rollback_callback.h"
#include "kvstore/storage_common/storage_common/local_doc_constants.h"
#include "magma-kvstore_config.h"
#include "magma-kvstore_iorequest.h"
#include "magma-kvstore_rollback_purge_seqno_ctx.h"
#include "magma-memory-tracking-proxy.h"
#include "magma-scan-result.h"
#include "objectregistry.h"
#include "vb_commit.h"
#include "vbucket.h"
#include "vbucket_state.h"
#include <executor/executorpool.h>
#include <mcbp/protocol/datatype.h>
#include <mcbp/protocol/unsigned_leb128.h>
#include <nlohmann/json.hpp>
#include <platform/cb_arena_malloc.h>
#include <platform/compress.h>
#include <statistics/cbstat_collector.h>
#include <utilities/logtags.h>
#include <algorithm>
#include <cstring>
#include <limits>
#include <utility>

class Snapshot;

using magma::Magma;
using magma::MagmaFileStats;
using magma::MagmaHistogramStats;
using magma::Slice;
using magma::Status;
using namespace std::chrono_literals;

// Unfortunately, turning on logging for the tests is limited to debug
// mode. While we are in the midst of dropping in magma, this provides
// a simple way to change all the logging->trace calls to logging->debug
// by changing trace to debug..
// Once magma has been completed, we can remove this #define and change
// all the logging calls back to trace.
#define TRACE trace

namespace magmakv {
MetaData makeMetaData(const Item& it) {
    auto metadata = MetaData();
    if (it.isPending() || it.isAbort()) {
        metadata.setVersion(MetaData::Version::V1);
    } else {
        metadata.setVersion(MetaData::Version::V0);
    }

    metadata.setBySeqno(it.getBySeqno());
    metadata.setCas(it.getCas());
    metadata.setRevSeqno(it.getRevSeqno());
    metadata.setExptime(it.getExptime());
    metadata.setFlags(it.getFlags());
    metadata.setValueSize(it.getNBytes());
    metadata.setDataType(it.getDataType());

    if (it.isDeleted() && !it.isPending()) {
        metadata.setDeleted(true, static_cast<bool>(it.deletionSource()));
    }

    if (it.isPending()) {
        metadata.setDurabilityDetailsForPrepare(
                it.isDeleted(),
                static_cast<uint8_t>(it.getDurabilityReqs().getLevel()));
    }

    if (it.isAbort()) {
        metadata.setDurabilityDetailsForAbort(it.getPrepareSeqno());
    }

    return metadata;
}

std::string MetaData::to_string() const {
    fmt::memory_buffer memoryBuffer;
    fmt::format_to(
            std::back_inserter(memoryBuffer),
            "bySeqno:{} cas:{} exptime:{} revSeqno:{} flags:{} valueSize:{} "
            "deleted:{} deleteSource:{} version:{} datatype:{}",
            allMeta.v0.bySeqno,
            allMeta.v0.cas,
            allMeta.v0.exptime,
            allMeta.v0.revSeqno,
            allMeta.v0.flags,
            allMeta.v0.valueSize,
            allMeta.v0.bits.deleted != 0,
            (allMeta.v0.bits.deleted == 0        ? " "
             : allMeta.v0.bits.deleteSource == 0 ? "Explicit"
                                                 : "TTL"),
            static_cast<uint8_t>(getVersion()),
            allMeta.v0.datatype);

    if (getVersion() == Version::V1) {
        if (allMeta.v0.bits.deleted) {
            // abort
            fmt::format_to(std::back_inserter(memoryBuffer),
                           " prepareSeqno:{}",
                           allMeta.v1.durabilityDetails.completed.prepareSeqno);
        } else {
            // prepare
            fmt::format_to(std::back_inserter(memoryBuffer),
                           " durabilityLevel:{} syncDelete:{}",
                           allMeta.v1.durabilityDetails.pending.level,
                           allMeta.v1.durabilityDetails.pending.isDelete);
        }
    }

    return fmt::to_string(memoryBuffer);
}

/**
 * Magma stores an item in 3 slices... key, metadata, value
 * See libmagma/slice.h for more info on slices.
 *
 * Helper functions to pull metadata stuff out of the metadata slice.
 * The are used down in magma and are passed in as part of the configuration.
 */
static const MetaData getDocMeta(std::string_view meta) {
    return MetaData(meta);
}

static const MetaData getDocMeta(const Slice& metaSlice) {
    return getDocMeta(std::string_view{metaSlice.Data(), metaSlice.Len()});
}

static uint64_t getSeqNum(const Slice& metaSlice) {
    return getDocMeta(metaSlice).getBySeqno();
}

static size_t getValueSize(const Slice& metaSlice) {
    return getDocMeta(metaSlice).getValueSize();
}

static uint32_t getExpiryTime(const Slice& metaSlice) {
    return getDocMeta(metaSlice).getExptime();
}

static bool isDeleted(const Slice& metaSlice) {
    return getDocMeta(metaSlice).isDeleted();
}

static bool isCompressed(const Slice& metaSlice) {
    return cb::mcbp::datatype::is_snappy(getDocMeta(metaSlice).getDatatype());
}

static bool isPrepared(const Slice& keySlice, const Slice& metaSlice) {
    return DiskDocKey(keySlice.Data(), keySlice.Len()).isPrepared() &&
           !getDocMeta(metaSlice).isDeleted();
}

static bool isAbort(const Slice& keySlice, const Slice& metaSlice) {
    return DiskDocKey(keySlice.Data(), keySlice.Len()).isPrepared() &&
           getDocMeta(metaSlice).isDeleted();
}

static uint64_t getCas(const Slice& metaSlice) {
    return getDocMeta(metaSlice).getCas();
}

static uint64_t getHistoryTimeNow() {
    // @todo: require interface changes so that we can locate the vbucket and
    // then peek at the correct HLC
    return uint64_t(HLC::getMaskedTime());
}

} // namespace magmakv

MagmaRequest::MagmaRequest(queued_item it)
    : IORequest(std::move(it)), docMeta(magmakv::makeMetaData(*item).encode()) {
}

std::string MagmaRequest::to_string() {
    return fmt::format("Key:{} docMeta:{} oldItemAlive:{}",
                       key.to_string(),
                       magmakv::getDocMeta(getDocMeta()).to_string(),
                       oldItemAlive);
}

static DiskDocKey makeDiskDocKey(const Slice& key) {
    return DiskDocKey{key.Data(), key.Len()};
}

class MagmaKVFileHandle : public KVFileHandle {
public:
    MagmaKVFileHandle(Vbid vbid,
                      DomainAwareUniquePtr<magma::Magma::Snapshot> snapshot)
        : vbid(vbid), snapshot(std::move(snapshot)) {
        Expects(this->snapshot);
    }
    Vbid vbid;
    DomainAwareUniquePtr<magma::Magma::Snapshot> snapshot;
};

MagmaKVStore::MagmaCompactionCB::MagmaCompactionCB(
        MagmaKVStore& magmaKVStore,
        Vbid vbid,
        std::shared_ptr<CompactionContext> compactionContext,
        std::optional<CollectionID> cid)
    : vbid(vbid),
      ctx(std::move(compactionContext)),
      magmaKVStore(magmaKVStore),
      onlyThisCollection(cid) {
    magmaKVStore.logger->TRACE("MagmaCompactionCB constructor");

    // If we've not got a CompactionContext then this must be an implicit
    // compaction so we need to create a CompactionContext
    if (!ctx) {
        if (!magmaKVStore.makeCompactionContextCallback) {
            // We can't perform an implicit compaction if
            // makeCompactionContextCallback isn't set.
            throw std::invalid_argument(
                    "MagmaKVStore::MagmaCompactionCB::MagmaCompactionCB() no "
                    "makeCompactionContextCallback set");
        }
        ctx = magmaKVStore.makeImplicitCompactionContext(vbid);
        // If we don't have a valid compaction context then throw to prevent us
        // creating a MagmaCompactionCB that won't be able to do any compaction
        if (!ctx) {
            throw std::runtime_error(
                    "MagmaKVStore::MagmaCompactionCB::MagmaCompactionCB() "
                    "couldn't create compaction context");
        }
        ctx->purgedItemCtx->rollbackPurgeSeqnoCtx =
                std::make_unique<MagmaImplicitCompactionPurgedItemContext>(
                        ctx->getRollbackPurgeSeqno(),
                        magmaDbStats,
                        ctx->maybeUpdateVBucketPurgeSeqno);

        Status status;
        std::tie(status, oldestRollbackableHighSeqno) =
                magmaKVStore.getOldestRollbackableHighSeqno(vbid);
        if (!status) {
            throw std::runtime_error(
                    "MagmaCompactionCallback: Failed to get "
                    "getOldestRollbackableHighSeqno: " +
                    vbid.to_string() + " : " + status.String());
        }
    } else {
        ctx->purgedItemCtx->rollbackPurgeSeqnoCtx =
                std::make_unique<MagmaRollbackPurgeSeqnoCtx>(
                        ctx->getRollbackPurgeSeqno(), magmaDbStats);

        // set to unlimited since all checkpoints are cleared by magma explicit
        // compaction and so magma rollback would not be possible after the
        // explicit compaction
        oldestRollbackableHighSeqno = std::numeric_limits<uint64_t>::max();
    }
}

MagmaKVStore::MagmaCompactionCB::~MagmaCompactionCB() {
    magmaKVStore.logger->debug("MagmaCompactionCB destructor");
}

void MagmaKVStore::MagmaCompactionCB::processCollectionPurgeDelta(
        CollectionID cid, int64_t delta) {
    magmaDbStats.docCount += delta;
    magmaDbStats.droppedCollectionCounts[static_cast<uint32_t>(cid)] += delta;
}

bool MagmaKVStore::MagmaCompactionCB::operator()(
        const magma::Slice& keySlice,
        const magma::Slice& metaSlice,
        const magma::Slice& valueSlice) {
    // catch any exceptions from the compaction callback and log them, as we
    // don't want to crash magma given it runs on a backend thread.
    try {
        auto [status, drop] = magmaKVStore.compactionCallBack(
                *this, keySlice, metaSlice, valueSlice);
        SetStatus(status);
        return drop;
    } catch (std::exception& e) {
        auto msg = fmt::format("MagmaKVStore::compactionCallBack() threw:'{}'",
                               e.what());
        magmaKVStore.logger->warn(msg);
        SetStatus({Status::Internal, msg});
    }
    return false;
}

bool MagmaKVStore::MagmaCompactionCB::canPurge(CollectionID collection) {
    if (!onlyThisCollection) {
        return true;
    }
    return onlyThisCollection.value() == collection;
}

MagmaKVStoreTransactionContext::MagmaKVStoreTransactionContext(
        KVStore& kvstore, Vbid vbid, std::unique_ptr<PersistenceCallback> cb)
    : TransactionContext(kvstore, vbid, std::move(cb)) {
}

void MagmaKVStoreTransactionContext::preparePendingRequests() {
    // MB-55199: Magma requires key/seqno order, but ascending seqno.
    // KV-engine flusher writes out the batch in key/seqno, but descending seqno
    // order.
    std::sort(pendingReqs.begin(),
              pendingReqs.end(),
              [](const auto& lhs, const auto& rhs) {
                  const auto comp = lhs->getItem().getKey().compare(
                          rhs->getItem().getKey());
                  // When keys are equal, sort by seqno.
                  if (comp == 0) {
                      return lhs->getItem().getBySeqno() <
                             rhs->getItem().getBySeqno();
                  }
                  return comp < 0;
              });
}

std::pair<Status, bool> MagmaKVStore::compactionCallBack(
        MagmaKVStore::MagmaCompactionCB& cbCtx,
        const magma::Slice& keySlice,
        const magma::Slice& metaSlice,
        const magma::Slice& valueSlice) const {
    // This callback is operating on the secondary memory domain
    Expects(currEngine == ObjectRegistry::getCurrentEngine());
    // If we are compacting the localDb, items don't have metadata so
    // we always keep everything.
    if (metaSlice.Len() == 0) {
        return {Status::OK(), false};
    }

    if (cbCtx.ctx->isShuttingDown()) {
        return {{Status::Cancelled, "Shutting down"}, false};
    }

    auto vbid = cbCtx.vbid;
    std::string userSanitizedItemStr;
    if (logger->should_log(spdlog::level::TRACE)) {
        userSanitizedItemStr =
                "key:" +
                cb::UserData{makeDiskDocKey(keySlice).to_string()}
                        .getSanitizedValue() +
                " " + magmakv::getDocMeta(metaSlice).to_string();
        logger->TRACE("MagmaCompactionCB: {} {}", vbid, userSanitizedItemStr);
    }

    if (configuration.isSanityCheckingVBucketMapping()) {
        validateKeyMapping("MagmaKVStore::compactionCallback",
                           configuration.getVBucketMappingErrorHandlingMethod(),
                           makeDiskDocKey(keySlice).getDocKey(),
                           vbid,
                           configuration.getMaxVBuckets());
    }

    return compactionCore(
            cbCtx, keySlice, metaSlice, valueSlice, userSanitizedItemStr);
}

// Compaction core code which runs on the primary memory domain as it now will
// create items for KV
std::pair<Status, bool> MagmaKVStore::compactionCore(
        MagmaKVStore::MagmaCompactionCB& cbCtx,
        const magma::Slice& keySlice,
        const magma::Slice& metaSlice,
        const magma::Slice& valueSlice,
        std::string_view userSanitizedItemStr) const {
    // Run on primary domain so that we can create objects to pass to KV
    cb::UseArenaMallocPrimaryDomain domainGuard;

    auto seqno = magmakv::getSeqNum(metaSlice);
    auto exptime = magmakv::getExpiryTime(metaSlice);

    auto vbid = cbCtx.vbid;

    // eraserContext is not set for implicit compactions. Explicit
    // compactions in magma are not rollback able while implicit are. If we
    // rollback a collection drop via implicit compaction, it can result in
    // the dropped keys not showing up in the rollback callback.
    if (cbCtx.ctx->eraserContext && cbCtx.ctx->droppedKeyCb) {
        // We need to check both committed and prepared documents - if the
        // collection has been logically deleted then we need to discard
        // both types of keys.
        // As such use the docKey (i.e. without any DurabilityPrepare
        // namespace) when checking if logically deleted;
        auto diskKey = makeDiskDocKey(keySlice);

        if (cbCtx.canPurge(diskKey.getDocKey().getCollectionID()) &&
            cbCtx.ctx->eraserContext->isLogicallyDeleted(diskKey.getDocKey(),
                                                         seqno)) {
            try {
                // Inform vb that the key@seqno is dropped
                cbCtx.ctx->droppedKeyCb(diskKey,
                                        seqno,
                                        magmakv::isAbort(keySlice, metaSlice),
                                        cbCtx.ctx->highCompletedSeqno);
            } catch (const std::exception& e) {
                logger->warn(
                        "MagmaKVStore::compactionCallBack(): droppedKeyCb "
                        "exception: {}",
                        e.what());
                return {{Status::Internal, e.what()}, false};
            }

            if (magmakv::isPrepared(keySlice, metaSlice)) {
                cbCtx.ctx->stats.preparesPurged++;
            } else {
                if (magmakv::isDeleted(metaSlice)) {
                    cbCtx.ctx->stats.collectionsDeletedItemsPurged++;
                }
            }

            if (logger->should_log(spdlog::level::TRACE)) {
                logger->TRACE(
                        "MagmaKVStore::compactionCore: {} DROP "
                        "collections "
                        "{}",
                        vbid,
                        userSanitizedItemStr);
            }
            cbCtx.ctx->purgedItemCtx->purgedItem(PurgedItemType::LogicalDelete,
                                                 seqno);
            return {Status::OK(), true};
        }
    }

    if (magmakv::isDeleted(metaSlice)) {
        uint64_t maxSeqno;
        auto status = magma->GetMaxSeqno(vbid.get(), maxSeqno);
        if (!status) {
            throw std::runtime_error("MagmaKVStore::compactionCore: Failed : " +
                                     vbid.to_string() + " " + status.String());
        }

        // A bunch of DCP code relies on us keeping the last item (it may be a
        // tombstone) so we can't purge the item at maxSeqno.
        // We can't drop tombstones with seqno >
        // cbCtx.oldestRollbackableHighSeqno. If dropped, they will not be found
        // by rollback callback causing items to not be restored to the
        // hashTable on rollback.
        if (seqno != maxSeqno && seqno <= cbCtx.oldestRollbackableHighSeqno) {
            bool drop = false;
            if (cbCtx.ctx->compactConfig.drop_deletes) {
                if (logger->should_log(spdlog::level::TRACE)) {
                    logger->TRACE(
                            "MagmaKVStore::compactionCore: {} DROP "
                            "drop_deletes {}",
                            vbid,
                            userSanitizedItemStr);
                }
                drop = true;
            }

            if (exptime && exptime < cbCtx.ctx->compactConfig.purge_before_ts) {
                if (logger->should_log(spdlog::level::TRACE)) {
                    logger->TRACE(
                            "MagmaKVStore::compactionCore: {} DROP expired "
                            "tombstone {}",
                            vbid,
                            userSanitizedItemStr);
                }
                drop = true;
            }

            if (drop) {
                cbCtx.ctx->stats.tombstonesPurged++;
                cbCtx.ctx->purgedItemCtx->purgedItem(PurgedItemType::Tombstone,
                                                     seqno);
                return {Status::OK(), true};
            }
        }
    } else {
        // We can remove any prepares that have been completed. This works
        // because we send Mutations instead of Commits when streaming from
        // Disk so we do not need to send a Prepare message to keep things
        // consistent on a replica.
        // We also don't drop prepares that are rollbackable. If they are
        // deleted, rollback callback will not be called on the prepares during
        // rollback.
        if (magmakv::isPrepared(keySlice, metaSlice)) {
            if (seqno <= cbCtx.ctx->highCompletedSeqno &&
                seqno <= cbCtx.oldestRollbackableHighSeqno) {
                cbCtx.ctx->stats.preparesPurged++;

                if (logger->should_log(spdlog::level::TRACE)) {
                    logger->TRACE(
                            "MagmaKVStore::compactionCore: {}"
                            "DROP prepare {}",
                            vbid,
                            userSanitizedItemStr);
                }
                cbCtx.ctx->purgedItemCtx->purgedItem(PurgedItemType::Prepare,
                                                     seqno);
                return {Status::OK(), true};
            }
        }

        time_t timeToExpireFrom;
        if (cbCtx.ctx->timeToExpireFrom) {
            timeToExpireFrom = cbCtx.ctx->timeToExpireFrom.value();
        } else {
            timeToExpireFrom = ep_real_time();
        }

        if (exptime && exptime < timeToExpireFrom &&
            !magmakv::isPrepared(keySlice, metaSlice)) {
            auto docMeta = magmakv::getDocMeta(metaSlice);
            auto itm =
                    std::make_unique<Item>(makeDiskDocKey(keySlice).getDocKey(),
                                           docMeta.getFlags(),
                                           docMeta.getExptime(),
                                           valueSlice.Data(),
                                           valueSlice.Len(),
                                           docMeta.getDatatype(),
                                           docMeta.getCas(),
                                           docMeta.getBySeqno(),
                                           vbid,
                                           docMeta.getRevSeqno());
            if (magmakv::isCompressed(metaSlice)) {
                itm->decompressValue();
            }
            itm->setDeleted(DeleteSource::TTL);
            cbCtx.ctx->expiryCallback->callback(*(itm.get()), timeToExpireFrom);

            if (logger->should_log(spdlog::level::TRACE)) {
                logger->TRACE(
                        "MagmaKVStore::compactionCore: {} expiry callback {}",
                        vbid,
                        userSanitizedItemStr);
            }
        }
    }

    if (logger->should_log(spdlog::level::TRACE)) {
        logger->TRACE("MagmaKVStore::compactionCore: {} KEEP {}",
                      vbid,
                      userSanitizedItemStr);
    }
    return {Status::OK(), false};
}

MagmaKVStore::MagmaKVStore(MagmaKVStoreConfig& configuration)
    : KVStore(),
      configuration(configuration),
      magmaPath(configuration.getDBName() + "/magma." +
                std::to_string(configuration.getShardId())),
      scanCounter(0),
      currEngine(ObjectRegistry::getCurrentEngine()) {
    configuration.magmaCfg.Path = magmaPath;
    configuration.magmaCfg.MaxKVStores = configuration.getMaxVBuckets();
    configuration.magmaCfg.MaxKVStoreLSDBufferSize =
            configuration.getMagmaDeleteMemtableWritecache();
    configuration.magmaCfg.LSDFragmentationRatio =
            configuration.getMagmaDeleteFragRatio();
    configuration.magmaCfg.MaxCheckpoints =
            configuration.getMagmaMaxCheckpoints();
    configuration.magmaCfg.CheckpointCreationInterval =
            configuration.getMagmaCheckpointInterval();
    configuration.magmaCfg.CheckpointCreationThreshold =
            configuration.getMagmaCheckpointThreshold();
    configuration.magmaCfg.MinCheckpointCreationInterval =
            configuration.getMagmaMinCheckpointInterval();
    configuration.magmaCfg.HeartbeatInterval =
            configuration.getMagmaHeartbeatInterval();
    configuration.magmaCfg.MaxWriteCacheSize =
            configuration.getMagmaMaxWriteCache();
    configuration.magmaCfg.MinValueBlockSizeThreshold =
            configuration.getMagmaMinValueBlockSizeThreshold();
    configuration.magmaCfg.WALBufferSize =
            configuration.getMagmaInitialWalBufferSize();
    configuration.magmaCfg.EnableWAL = configuration.getMagmaEnableWAL();
    configuration.magmaCfg.EnableMemoryOptimizedWrites =
            configuration.getMagmaEnableMemoryOptimizedWrites();
    configuration.magmaCfg.EnableGroupCommit =
            configuration.getMagmaEnableGroupCommit();
    configuration.magmaCfg.GroupCommitMaxSyncWaitDuration =
            configuration.getMagmaGroupCommitMaxSyncWaitDuration();
    configuration.magmaCfg.GroupCommitMaxTransactionCount =
            configuration.getMagmaGroupCommitMaxTransactionCount();
    configuration.magmaCfg.ExpiryFragThreshold =
            configuration.getMagmaExpiryFragThreshold();
    configuration.magmaCfg.KVStorePurgerInterval =
            configuration.getMagmaExpiryPurgerInterval();
    configuration.magmaCfg.GetSeqNum = magmakv::getSeqNum;
    configuration.magmaCfg.IsValueCompressed = magmakv::isCompressed;
    configuration.magmaCfg.GetExpiryTime = [this](const magma::Slice& slice) {
        return getExpiryOrPurgeTime(slice);
    };
    configuration.magmaCfg.GetValueSize = magmakv::getValueSize;
    configuration.magmaCfg.IsTombstone = magmakv::isDeleted;
    configuration.magmaCfg.GetHistoryTimestamp = magmakv::getCas;
    configuration.magmaCfg.GetHistoryTimeNow = magmakv::getHistoryTimeNow;
    configuration.magmaCfg.EnableDirectIO =
            configuration.getMagmaEnableDirectIo();
    configuration.magmaCfg.EnableBlockCache =
            configuration.getMagmaEnableBlockCache();
    configuration.magmaCfg.WriteCacheRatio =
            configuration.getMagmaWriteCacheRatio();
    configuration.magmaCfg.MaxRecoveryBytes =
            configuration.getMagmaMaxRecoveryBytes();
    configuration.magmaCfg.LSMMaxLevel0CompactionTTL =
            configuration.getMagmaMaxLevel0TTL();
    configuration.magmaCfg.BloomFilterAccuracy =
            configuration.getMagmaBloomFilterAccuracy();
    configuration.magmaCfg.BloomFilterAccuracyForBottomLevel =
            configuration.getMagmaBloomFilterAccuracyForBottomLevel();
    configuration.magmaCfg.MemoryQuotaLowWaterMarkRatio =
            configuration.getMagmaMemoryQuotaLowWaterMarkRatio();
<<<<<<< HEAD
    configuration.magmaCfg.CompressionAlgo =
            configuration.getMagmaIndexCompressionAlgo();
    configuration.magmaCfg.DataCompressionAlgo =
            configuration.getMagmaDataCompressionAlgo();
=======
    configuration.magmaCfg.SeqTreeBlockSize =
            configuration.getMagmaSeqTreeDataBlockSize();
    configuration.magmaCfg.SeqTreeIndexBlockSize =
            configuration.getMagmaSeqTreeIndexBlockSize();
    configuration.magmaCfg.KeyTreeBlockSize =
            configuration.getMagmaKeyTreeDataBlockSize();
    configuration.magmaCfg.KeyTreeIndexBlockSize =
            configuration.getMagmaKeyTreeIndexBlockSize();
>>>>>>> a6461142

    configuration.setStore(this);

    // To save memory only allocate counters for the number of vBuckets that
    // this shard will have to deal with
    auto cacheSize = getCacheSize();
    cachedVBStates.resize(cacheSize);
    inTransaction = std::vector<std::atomic_bool>(cacheSize);
    kvstoreRevList.resize(cacheSize, Monotonic<uint64_t>(0));

    useUpsertForSet = configuration.getMagmaEnableUpsert();
    if (useUpsertForSet) {
        configuration.magmaCfg.EnableUpdateStatusForSet = false;
    } else {
        configuration.magmaCfg.EnableUpdateStatusForSet = true;
    }

    doSyncEveryBatch = configuration.getMagmaSyncEveryBatch();

    // The execution environment is the current engine creating the KVStore and
    // magma must track in the Secondary MemoryDomain.
    // If currEngine is null, which can happen with some tests, that is okay
    // because a null currEngine means we are operating in a global environment.
    configuration.magmaCfg.ExecutionEnv = {currEngine,
                                           int(cb::MemoryDomain::Secondary)};

    configuration.magmaCfg.SwitchExecutionEnvFunc =
            [](std::pair<void*, int> env) -> std::pair<void*, int> {
        Expects(env.second <= int(cb::MemoryDomain::None));
        auto eng = static_cast<EventuallyPersistentEngine*>(env.first);
        auto oldState = ObjectRegistry::switchToEngine(
                eng, true, cb::MemoryDomain(env.second));
        return {oldState.first, int(oldState.second)};
    };

    configuration.magmaCfg.MakeCompactionCallback =
            [&](const Magma::KVStoreID kvID) {
                return std::make_unique<MagmaKVStore::MagmaCompactionCB>(
                        *this, Vbid(kvID));
            };

    configuration.magmaCfg.MakeUserStats = []() {
        return std::make_unique<MagmaDbStats>();
    };

    // Create a logger that is prefixed with magma so that all code from
    // wrapper down through magma uses this logger. As the spdlog API does not
    // set their log functions to virtual and magma needs to maintain some
    // separation from KV it does not use the BucketLogger log functions which
    // prefix the engine name. As such we have to manually add the prefix to the
    // logger name/prefix here.

    EventuallyPersistentEngine* engine = ObjectRegistry::getCurrentEngine();
    // Some tests may not have an engine.
    std::string loggerName;
    if (engine) {
        loggerName += '(' + engine->getName() + ") ";
    }

    loggerName += "magma_" + std::to_string(configuration.getShardId());
    logger = BucketLogger::createBucketLogger(loggerName);
    configuration.magmaCfg.LogContext = logger;
    configuration.magmaCfg.UID = loggerName;

    magma = std::make_unique<MagmaMemoryTrackingProxy>(configuration.magmaCfg);

    magma->SetMaxOpenFiles(configuration.getMaxFileDescriptors());
    setMaxDataSize(configuration.getBucketQuota());
    setMagmaFragmentationPercentage(
            configuration.getMagmaFragmentationPercentage());
    calculateAndSetMagmaThreads();

    // Open the magma instance for this shard and populate the vbstate.
    auto status = magma->Open();

    if (status.ErrorCode() == Status::Code::DiskFull) {
        // Magma construction needs to recover and replay all WAL ops to provide
        // us a consistent state. Magma may require disk space to do so. We
        // are required to provide a read only view of the data for recovery
        // should a disk become unwriteable. To accomplish this magma has a
        // read only mode that be constructed to give us a consistent view of
        // data without performing recovery. This read only instance cannot be
        // written to so it can only be used in an emergency should the disk be
        // full.
        //
        // It is worth noting that nothing in kv_engine will modify this magma
        // instance to make it writeable should the disk stop being full. A
        // restart is required. We /could/ write code to swap the instance but
        // it's probably not going to be trivial and we don't expect to run out
        // of disk space very often so it's of questionable worth.
        logger->warn(
                "MagmaKVStore::MagmaKVStore: opening in read only mode as "
                "magma reported a disk full error");
        configuration.setReadOnly(true);
        magma = std::make_unique<MagmaMemoryTrackingProxy>(
                configuration.magmaCfg);
        status = magma->Open();
    }

    if (!status) {
        std::string err =
                "MagmaKVStore Magma open failed. Status:" + status.String();
        logger->critical(err);
        throw std::logic_error(err);
    }

    magma->executeOnKVStoreList(
            [this](const std::vector<magma::Magma::KVStoreID>& kvstores) {
                cb::UseArenaMallocPrimaryDomain domainGuard;
                for (auto kvid : kvstores) {
                    auto status = loadVBStateCache(Vbid(kvid), true);
                    ++st.numLoadedVb;
                    if (status != ReadVBStateStatus::Success &&
                        status != ReadVBStateStatus::NotFound) {
                        throw std::logic_error("MagmaKVStore vbstate vbid:" +
                                               std::to_string(kvid) +
                                               " not found."
                                               " Status:" +
                                               to_string(status));
                    }
                }
            });
}

MagmaKVStore::~MagmaKVStore() {
    logger->unregister();
}

void MagmaKVStore::deinitialize() {
    logger->info("MagmaKVStore: {} deinitializing", configuration.getShardId());

    // Close shuts down all of the magma background threads (compaction is the
    // one that we care about here). The compaction callbacks require the magma
    // instance to exist so we must do this before we reset it.
    magma->Close();

    // Flusher should have already been stopped so it should be safe to destroy
    // the magma instance now
    magma.reset();

    logger->info("MagmaKVStore: {} deinitialized", configuration.getShardId());
}

bool MagmaKVStore::pause() {
    logger->info("MagmaKVStore:pause() shard:{}", configuration.getShardId());
    auto status = magma->Pause();
    if (!status.IsOK()) {
        logger->warn("MagmaKVStore::pause() shard:{} failed - {}", status);
        return false;
    }
    return true;
}

void MagmaKVStore::resume() {
    logger->info("MagmaKVStore:resume() shard:{}", configuration.getShardId());
    magma->Resume();
}

bool MagmaKVStore::commit(std::unique_ptr<TransactionContext> txnCtx,
                          VB::Commit& commitData) {
    checkIfInTransaction(txnCtx->vbid, "MagmaKVStore::commit");

    auto& ctx = dynamic_cast<MagmaKVStoreTransactionContext&>(*txnCtx);
    if (ctx.pendingReqs.size() == 0) {
        return true;
    }

    kvstats_ctx kvctx(commitData);
    bool success = true;

    preFlushHook();

    // Flush all documents to disk
    auto errCode = saveDocs(
            ctx, commitData, kvctx, toHistoryMode(commitData.historical));
    if (errCode != static_cast<int>(cb::engine_errc::success)) {
        logger->warn("MagmaKVStore::commit: saveDocs {} errCode:{}",
                     txnCtx->vbid,
                     errCode);
        success = false;
    }

    postFlushHook();

    commitCallback(ctx, errCode, kvctx);

    // This behaviour is to replicate the one in Couchstore.
    // Set `in_transanction = false` only if `commit` is successful.
    if (success) {
        updateCachedVBState(txnCtx->vbid, commitData.proposedVBState);
    }

    logger->TRACE("MagmaKVStore::commit success:{}", success);

    return success;
}

void MagmaKVStore::commitCallback(MagmaKVStoreTransactionContext& txnCtx,
                                  int errCode,
                                  kvstats_ctx&) {
    const auto flushSuccess = (errCode == Status::Code::Ok);
    for (const auto& reqPtr : txnCtx.pendingReqs) {
        const auto& req = *reqPtr;
        size_t mutationSize = req.getRawKeyLen() + req.getBodySize() +
                              req.getDocMeta().size();
        st.io_num_write++;
        st.io_document_write_bytes += mutationSize;

        if (req.isDelete()) {
            FlushStateDeletion state;
            if (flushSuccess) {
                if (req.isLogicalInsert()) {
                    // Deletion is for an item that exists on disk but logically
                    // does not (i.e. the old reviison belongs to a collection
                    // that has been dropped).
                    state = FlushStateDeletion::LogicallyDocNotFound;
                } else if (req.isOldItemAlive()) {
                    // Deletion is for an existing item on disk
                    state = FlushStateDeletion::Delete;
                } else {
                    // Deletion is for a non-existing item on disk
                    state = FlushStateDeletion::DocNotFound;
                }
                st.delTimeHisto.add(req.getDelta());
            } else {
                state = FlushStateDeletion::Failed;
                ++st.numDelFailure;
            }

            if (logger->should_log(spdlog::level::TRACE)) {
                logger->TRACE(
                        "MagmaKVStore::commitCallback(Delete) {} key:{} "
                        "errCode:{} "
                        "deleteState:{}",
                        txnCtx.vbid,
                        cb::UserData(req.getKey().to_string()),
                        errCode,
                        state);
            }

            txnCtx.deleteCallback(req.getItem(), state);
        } else {
            FlushStateMutation state;
            if (flushSuccess) {
                if (req.isLogicalInsert()) {
                    // Mutation is for an item that exists on disk but logically
                    // does not (i.e. the old reviison belongs to a collection
                    // that has been dropped).
                    state = FlushStateMutation::LogicalInsert;
                } else if (req.isOldItemAlive()) {
                    // Mutation is for an existing item on disk
                    state = FlushStateMutation::Update;
                } else {
                    // Mutation is for a non-existing item on disk
                    state = FlushStateMutation::Insert;
                }
                st.writeTimeHisto.add(req.getDelta());
                st.writeSizeHisto.add(mutationSize);
            } else {
                state = FlushStateMutation::Failed;
                ++st.numSetFailure;
            }

            if (logger->should_log(spdlog::level::TRACE)) {
                logger->TRACE(
                        "MagmaKVStore::commitCallback(Set) {} key:{} "
                        "errCode:{} "
                        "setState:{}",
                        txnCtx.vbid,
                        cb::UserData(req.getKey().to_string()),
                        errCode,
                        state);
            }

            txnCtx.setCallback(req.getItem(), state);
        }
    }
}

StorageProperties MagmaKVStore::getStorageProperties() const {
    StorageProperties rv(StorageProperties::ByIdScan::Yes,
                         // @TODO MB-33784: Enable auto de-dupe if/when magma
                         // supports it
                         StorageProperties::AutomaticDeduplication::No,
                         StorageProperties::PrepareCounting::No,
                         StorageProperties::CompactionStaleItemCallbacks::Yes,
                         StorageProperties::HistoryRetentionAvailable::Yes);
    return rv;
}

void MagmaKVStore::setMaxDataSize(size_t size) {
    configuration.setBucketQuota(size);
    const size_t memoryQuota = (size / configuration.getMaxShards()) *
                               configuration.getMagmaMemQuotaRatio();
    magma->SetMemoryQuota(memoryQuota);
}

// Note: This routine is only called during warmup. The caller
// can not make changes to the vbstate or it would cause race conditions.
std::vector<vbucket_state*> MagmaKVStore::listPersistedVbuckets() {
    std::vector<vbucket_state*> result;
    for (size_t slot = 0; slot < cachedVBStates.size(); slot++) {
        const auto& vb = cachedVBStates[slot];
        if (vb) {
            uint16_t id = (configuration.getMaxShards() * slot) +
                          configuration.getShardId();
            mergeMagmaDbStatsIntoVBState(*vb, Vbid{id});
        }
        result.emplace_back(vb.get());
    }
    return result;
}

void MagmaKVStore::set(TransactionContext& txnCtx, queued_item item) {
    checkIfInTransaction(txnCtx.vbid, "MagmaKVStore::set");
    if (configuration.isSanityCheckingVBucketMapping()) {
        validateKeyMapping("MagmaKVStore::set",
                           configuration.getVBucketMappingErrorHandlingMethod(),
                           item->getKey(),
                           item->getVBucketId(),
                           configuration.getMaxVBuckets());
    }

    auto& ctx = static_cast<MagmaKVStoreTransactionContext&>(txnCtx);
    ctx.pendingReqs.emplace_back(
            std::make_unique<MagmaRequest>(std::move(item)));
}

GetValue MagmaKVStore::get(const DiskDocKey& key,
                           Vbid vb,
                           ValueFilter filter) const {
    return getWithHeader(key, vb, filter);
}

GetValue MagmaKVStore::getWithHeader(const KVFileHandle& kvFileHandle,
                                     const DiskDocKey& key,
                                     Vbid vbid,
                                     ValueFilter filter) const {
    return getWithHeader(key, vbid, filter);
}

GetValue MagmaKVStore::getWithHeader(const DiskDocKey& key,
                                     Vbid vbid,
                                     ValueFilter filter) const {
    Slice keySlice = {reinterpret_cast<const char*>(key.data()), key.size()};
    Slice metaSlice;
    Slice valueSlice;
    DomainAwareFetchBuffer idxBuf;
    DomainAwareFetchBuffer seqBuf;
    bool found;

    auto start = std::chrono::steady_clock::now();

    Status status = magma->Get(
            vbid.get(), keySlice, idxBuf, seqBuf, metaSlice, valueSlice, found);

    if (logger->should_log(spdlog::level::TRACE)) {
        logger->TRACE(
                "MagmaKVStore::getWithHeader {} key:{} status:{} found:{} "
                "deleted:{}",
                vbid,
                cb::UserData{key.to_string()},
                status.String(),
                found,
                found ? magmakv::isDeleted(metaSlice) : false);
    }

    if (!status) {
        logger->warn("MagmaKVStore::getWithHeader {} key:{} status:{}",
                     vbid,
                     cb::UserData{makeDiskDocKey(keySlice).to_string()},
                     status.String());
        st.numGetFailure++;
        return GetValue{nullptr, magmaErr2EngineErr(status.ErrorCode())};
    }

    if (!found) {
        // Whilst this isn't strictly a failure if we're running full eviction
        // it could be considered one for value eviction.
        st.numGetFailure++;
        return GetValue{nullptr, cb::engine_errc::no_such_key};
    }

    // record stats
    st.readTimeHisto.add(std::chrono::duration_cast<std::chrono::microseconds>(
            std::chrono::steady_clock::now() - start));
    st.readSizeHisto.add(keySlice.Len() + metaSlice.Len() + valueSlice.Len());

    ++st.io_bg_fetch_docs_read;
    st.io_bgfetch_doc_bytes +=
            keySlice.Len() + metaSlice.Len() + valueSlice.Len();

    return makeGetValue(vbid, keySlice, metaSlice, valueSlice, filter);
}

using GetOperations = magma::OperationsList<Magma::GetOperation>;

void MagmaKVStore::getMulti(Vbid vbid, vb_bgfetch_queue_t& itms) const {
    // Convert the vb_bgfetch_queue_t (which is a std::unordered_map
    // under the covers) to a vector of GetOperations.
    // Note: We can't pass vb_bgfetch_queue_t to GetDocs because GetDocs
    // requires a list type which can be broken up for use by coroutines
    // and a std::map doesn't support a numeric 'at' index.
    GetOperations getOps;
    for (auto& it : itms) {
        auto& key = it.first;
        getOps.Add(Magma::GetOperation(
                {reinterpret_cast<const char*>(key.data()), key.size()},
                &it.second));
    }

    auto cb = [this, &vbid](bool found,
                            Status status,
                            const Magma::GetOperation& op,
                            const Slice& metaSlice,
                            const Slice& valueSlice) {
        if (logger->should_log(spdlog::level::TRACE)) {
            logger->TRACE(
                    "MagmaKVStore::getMulti {} key:{} status:{} found:{} "
                    "deleted:{}",
                    vbid,
                    cb::UserData{makeDiskDocKey(op.Key).to_string()},
                    status.String(),
                    found,
                    found ? magmakv::isDeleted(metaSlice) : false);
        }
        auto errCode = magmaErr2EngineErr(status.ErrorCode(), found);
        auto* bg_itm_ctx =
                reinterpret_cast<vb_bgfetch_item_ctx_t*>(op.UserContext);
        bg_itm_ctx->value.setStatus(errCode);
        if (found) {
            bg_itm_ctx->value = makeGetValue(vbid,
                                             op.Key,
                                             metaSlice,
                                             valueSlice,
                                             bg_itm_ctx->getValueFilter());
            GetValue* rv = &bg_itm_ctx->value;

            for (auto& fetch : bg_itm_ctx->getRequests()) {
                fetch->value = rv;
                st.readTimeHisto.add(
                        std::chrono::duration_cast<std::chrono::microseconds>(
                                std::chrono::steady_clock::now() -
                                fetch->initTime));
                st.readSizeHisto.add(bg_itm_ctx->value.item->getKey().size() +
                                     bg_itm_ctx->value.item->getNBytes());
            }
            ++st.io_bg_fetch_docs_read;
            st.io_bgfetch_doc_bytes +=
                    op.Key.Len() + metaSlice.Len() + valueSlice.Len();
        } else {
            if (!status) {
                logger->critical(
                        "MagmaKVStore::getMulti::GetDocs {} key:{} status:{}, ",
                        vbid,
                        cb::UserData{makeDiskDocKey(op.Key).to_string()},
                        status.String());
                st.numGetFailure++;
            }
        }
    };

    auto status = magma->GetDocs(vbid.get(), getOps, cb);
    if (!status) {
        logger->warn("MagmaKVStore::getMulti::GetDocs {} failed. Status:{}",
                     vbid,
                     status.String());
    }
}

void MagmaKVStore::getRange(Vbid vbid,
                            const DiskDocKey& startKey,
                            const DiskDocKey& endKey,
                            ValueFilter filter,
                            const GetRangeCb& cb) const {
    Slice startKeySlice = {reinterpret_cast<const char*>(startKey.data()),
                           startKey.size()};
    Slice endKeySlice = {reinterpret_cast<const char*>(endKey.data()),
                         endKey.size()};

    auto callback = [&](Slice& keySlice, Slice& metaSlice, Slice& valueSlice) {
        if (logger->should_log(spdlog::level::TRACE)) {
            logger->TRACE(
                    "MagmaKVStore::getRange callback {} key:{} seqno:{} "
                    "deleted:{}",
                    vbid,
                    cb::UserData{makeDiskDocKey(keySlice).to_string()},
                    magmakv::getSeqNum(metaSlice),
                    magmakv::isDeleted(metaSlice));
        }

        if (magmakv::isDeleted(metaSlice)) {
            // continue scanning
            return false;
        }
        auto rv = makeGetValue(vbid, keySlice, metaSlice, valueSlice, filter);
        cb(std::move(rv));

        // continue scanning
        return false;
    };

    if (logger->should_log(spdlog::level::TRACE)) {
        logger->TRACE("MagmaKVStore::getRange {} start:{} end:{}",
                      vbid,
                      cb::UserData{makeDiskDocKey(startKeySlice).to_string()},
                      cb::UserData{makeDiskDocKey(endKeySlice).to_string()});
    }

    auto status = magma->GetRange(vbid.get(),
                                  startKeySlice,
                                  endKeySlice,
                                  callback,
                                  filter != ValueFilter::KEYS_ONLY);
    if (!status) {
        logger->critical(
                "MagmaKVStore::getRange {} start:{} end:{} status:{}",
                vbid,
                cb::UserData{makeDiskDocKey(startKeySlice).to_string()},
                cb::UserData{makeDiskDocKey(endKeySlice).to_string()},
                status.String());
        st.numGetFailure++;
    }
}

void MagmaKVStore::del(TransactionContext& txnCtx, queued_item item) {
    checkIfInTransaction(txnCtx.vbid, "MagmaKVStore::del");
    if (configuration.isSanityCheckingVBucketMapping()) {
        validateKeyMapping("MagmaKVStore::del",
                           configuration.getVBucketMappingErrorHandlingMethod(),
                           item->getKey(),
                           item->getVBucketId(),
                           configuration.getMaxVBuckets());
    }

    auto& ctx = dynamic_cast<MagmaKVStoreTransactionContext&>(txnCtx);
    ctx.pendingReqs.emplace_back(
            std::make_unique<MagmaRequest>(std::move(item)));
}

void MagmaKVStore::delVBucket(Vbid vbid,
                              std::unique_ptr<KVStoreRevision> kvstoreRev) {
    auto status = magma->DeleteKVStore(
            vbid.get(),
            static_cast<Magma::KVStoreRevision>(kvstoreRev->getRevision()));
    logger->info(
            "MagmaKVStore::delVBucket DeleteKVStore {} kvstoreRev:{}. "
            "status:{}",
            vbid,
            kvstoreRev->getRevision(),
            status.String());
}

void MagmaKVStore::prepareToCreateImpl(Vbid vbid) {
    auto vbstate = getCachedVBucketState(vbid);
    if (vbstate) {
        vbstate->reset();
    }
    kvstoreRevList[getCacheSlot(vbid)]++;

    logger->info("MagmaKVStore::prepareToCreateImpl {} kvstoreRev:{}",
                 vbid,
                 kvstoreRevList[getCacheSlot(vbid)]);
}

std::unique_ptr<KVStoreRevision> MagmaKVStore::prepareToDeleteImpl(Vbid vbid) {
    auto [status, kvsRev] = magma->GetKVStoreRevision(vbid.get());
    if (status) {
        return std::make_unique<KVStoreRevision>(kvsRev);
    }

    // Even though we couldn't get the kvstore revision from magma, we'll use
    // what is in kv engine and assume its the latest. We might not be able to
    // get the revision of the KVStore if we've not persited any documents yet
    // for this vbid.
    auto rev = kvstoreRevList[getCacheSlot(vbid)];
    logger->info(
            "MagmaKVStore::prepareToDeleteImpl: {} magma didn't find "
            "kvstore for getRevision, status: {} using cached revision:{}",
            vbid,
            status.String(),
            rev);
    return std::make_unique<KVStoreRevision>(rev);
}

/**
 * Magma specific RollbackCtx which resumes background (implicit) compactions
 * for the given vBucket on destruction
 */
class MagmaRollbackCtx : public RollbackCtx {
public:
    MagmaRollbackCtx(MagmaKVStore& kvstore, Vbid vbid)
        : kvstore(kvstore), vbid(vbid) {
    }

    ~MagmaRollbackCtx() override {
        kvstore.resumeImplicitCompaction(vbid);
    }

protected:
    MagmaKVStore& kvstore;
    Vbid vbid;
};

std::unique_ptr<RollbackCtx> MagmaKVStore::prepareToRollback(Vbid vbid) {
    // Before we lock the vBucket state lock we need to inhibit magma's
    // background compactions to avoid a potential deadlock. Magma rollback
    // needs to wait for compactions to finish and compactions may, if they are
    // expiring an item, need to acquire the vBucket state lock for the duration
    // of that operation. That could cause a deadlock so we'll halt background
    // compactions before we take the vBucket state lock. The compaction should
    // not take the vbsetMutex or the vBucket lock so we can safely lock those
    // first. When the ctx object goes out of scope it will re-enable background
    // compactions for the vBucket.
    magma->StopBGCompaction(vbid.get());
    return std::make_unique<MagmaRollbackCtx>(*this, vbid);
}

void MagmaKVStore::resumeImplicitCompaction(Vbid vbid) {
    magma->ResumeBGCompaction(vbid.get());
}

// Note: It is assumed this can only be called from bg flusher thread or
// there will be issues with writes coming from multiple threads.
bool MagmaKVStore::snapshotVBucket(Vbid vbid, const vbucket_state& newVBState) {
    if (logger->should_log(spdlog::level::TRACE)) {
        logger->TRACE("MagmaKVStore::snapshotVBucket {} newVBState:{}",
                      vbid,
                      encodeVBState(newVBState));
    }

    if (!needsToBePersisted(vbid, newVBState)) {
        return true;
    }

    auto start = std::chrono::steady_clock::now();

    if (!writeVBStateToDisk(vbid, newVBState)) {
        return false;
    }

    updateCachedVBState(vbid, newVBState);

    st.snapshotHisto.add(std::chrono::duration_cast<std::chrono::microseconds>(
            std::chrono::steady_clock::now() - start));

    return true;
}

std::unique_ptr<Item> MagmaKVStore::makeItem(Vbid vb,
                                             const Slice& keySlice,
                                             const Slice& metaSlice,
                                             const Slice& valueSlice,
                                             ValueFilter filter) const {
    auto key = makeDiskDocKey(keySlice);
    auto meta = magmakv::getDocMeta(metaSlice);

    const bool forceValueFetch = isDocumentPotentiallyCorruptedByMB52793(
            meta.isDeleted(), meta.getDatatype());

    const bool includeValue = filter != ValueFilter::KEYS_ONLY ||
                              key.getDocKey().isInSystemCollection();

    value_t body;
    if (includeValue || forceValueFetch) {
        body.reset(TaggedPtr<Blob>(
                Blob::New(valueSlice.Data(), meta.getValueSize()),
                TaggedPtrBase::NoTagValue));
    }

    auto item =
            std::make_unique<Item>(key.getDocKey(),
                                   meta.getFlags(),
                                   meta.getExptime(),
                                   body,
                                   meta.getDatatype(),
                                   meta.getCas(),
                                   meta.getBySeqno(),
                                   vb,
                                   meta.getRevSeqno());

    if (filter != ValueFilter::KEYS_ONLY) {
        checkAndFixKVStoreCreatedItem(*item);
    }
    if (filter == ValueFilter::VALUES_DECOMPRESSED) {
        // Decompressed values requested, but the value is compressed.
        // Attempt to decompress the value.
        if (!item->decompressValue()) {
            logger->warn(
                    "MagmaKVStore::makeItem failed to decompress value "
                    "vbid{} "
                    "key:{} "
                    "seqno:{} ",
                    "datatype:{} ",
                    vb,
                    cb::UserData{key.getDocKey().to_string()},
                    meta.getBySeqno(),
                    meta.getDatatype());
        }
    }

    if (meta.isDeleted()) {
        item->setDeleted(static_cast<DeleteSource>(meta.getDeleteSource()));
    }

    checkAndFixKVStoreCreatedItem(*item);

    if (magmakv::isPrepared(keySlice, metaSlice)) {
        auto level =
                static_cast<cb::durability::Level>(meta.getDurabilityLevel());
        item->setPendingSyncWrite({level, cb::durability::Timeout::Infinity()});
        if (meta.isSyncDelete()) {
            item->setDeleted(DeleteSource::Explicit);
        }
        return item;
    } else if (magmakv::isAbort(keySlice, metaSlice)) {
        item->setAbortSyncWrite();
        item->setPrepareSeqno(meta.getPrepareSeqno());
        return item;
    }

    return item;
}

GetValue MagmaKVStore::makeGetValue(Vbid vb,
                                    const Slice& keySlice,
                                    const Slice& metaSlice,
                                    const Slice& valueSlice,
                                    ValueFilter filter) const {
    return GetValue(makeItem(vb, keySlice, metaSlice, valueSlice, filter),
                    cb::engine_errc::success,
                    -1,
                    false);
}

int MagmaKVStore::saveDocs(MagmaKVStoreTransactionContext& txnCtx,
                           VB::Commit& commitData,
                           kvstats_ctx& kvctx,
                           magma::Magma::HistoryMode historyMode) {
    uint64_t ninserts = 0;
    uint64_t ndeletes = 0;

    auto vbid = txnCtx.vbid;

    auto writeDocsCB = [this, &commitData, &kvctx, &ninserts, &ndeletes, vbid](
                               const Magma::WriteOperation& op,
                               const bool docExists,
                               const magma::Slice oldMeta) {
        auto req = reinterpret_cast<MagmaRequest*>(op.UserData);
        auto diskDocKey = makeDiskDocKey(op.Key);
        auto docKey = diskDocKey.getDocKey();

        const bool isTombstone =
                docExists && configuration.magmaCfg.IsTombstone(oldMeta);

        if (logger->should_log(spdlog::level::TRACE)) {
            logger->TRACE(
                    "MagmaKVStore::writeDocsCB {} key:{} seqno:{} delete:{} "
                    "docExists:{} tombstone:{}",
                    vbid,
                    cb::UserData{diskDocKey.to_string()},
                    magmakv::getDocMeta(req->getDocMeta()).getBySeqno(),
                    req->isDelete(),
                    docExists,
                    isTombstone);
        }

        // We don't track collection stats for prepares for magma. The only
        // non-committed stat we count for collections is the on disk size (as
        // this includes prepares for couchstore Buckets). As we remove prepares
        // at compaction we can't currently track them or their on disk size
        // correctly as magma as we may visit stale values. The same follows for
        // the on disk size of collections. As we cannot track prepare size
        // correctly for magma we must avoid counting it at all.
        if (diskDocKey.isCommitted()) {
            auto isDeleted = req->isDelete() ? IsDeleted::Yes : IsDeleted::No;
            auto isCommitted = diskDocKey.isCommitted() ? IsCommitted::Yes
                                                        : IsCommitted::No;
            size_t oldDocSize = 0;
            using namespace Collections::VB;
            FlushAccounting::UpdateStatsResult res;
            if (docExists) {
                auto oldIsDeleted =
                        isTombstone ? IsDeleted::Yes : IsDeleted::No;
                oldDocSize = req->getRawKeyLen() + oldMeta.Len() +
                             configuration.magmaCfg.GetValueSize(oldMeta);
                res = commitData.collections.updateStats(
                        docKey,
                        magmakv::getDocMeta(req->getDocMeta()).getBySeqno(),
                        isCommitted,
                        isDeleted,
                        req->getDocSize(),
                        configuration.magmaCfg.GetSeqNum(oldMeta),
                        oldIsDeleted,
                        oldDocSize,
                        CompactionCallbacks::AnyRevision);
                if (res.logicalInsert) {
                    req->markLogicalInsert();
                }
            } else {
                res.newDocReflectedInDiskSize =
                        commitData.collections.updateStats(
                                docKey,
                                magmakv::getDocMeta(req->getDocMeta())
                                        .getBySeqno(),
                                isCommitted,
                                isDeleted,
                                req->getDocSize(),
                                CompactionCallbacks::AnyRevision);
            }
            if (res.newDocReflectedInDiskSize) {
                // note that this operation has updated the per collection
                // disk size.
                // If compression later changes the size of the stored
                // value, then the disk size needs fixing up.
                // Note that compression isn't applied _before_ this point
                // to avoid holding compressed and uncompressed versions of
                // documents for the duration of the flush batch.
                // instead, each is compressed individually before being
                // written.
                req->markNewDocReflectedInDiskSize();
            }
            updateStatsHook(*req, oldDocSize);
        } else {
            // Tell Collections::Flush that it may need to record this seqno
            commitData.collections.maybeUpdatePersistedHighSeqno(
                    docKey,
                    magmakv::getDocMeta(req->getDocMeta()).getBySeqno(),
                    req->isDelete());
        }

        if (docExists) {
            // Storing a delete of a previous live document has no affect on
            // item count
            if (req->isLogicalInsert() && req->isDelete()) {
                return;
            }

            if (!isTombstone) {
                req->markOldItemAlive();
            }

            if (isTombstone) {
                // Old item is a delete and new is an insert.
                if (!req->isDelete()) {
                    if (diskDocKey.isCommitted()) {
                        ninserts++;
                    } else {
                        kvctx.onDiskPrepareDelta++;
                    }
                }
            } else if (req->isDelete()) {
                // Old item is insert and new is delete.
                if (diskDocKey.isCommitted()) {
                    ndeletes++;
                } else {
                    kvctx.onDiskPrepareDelta--;
                }
            } else if (req->isLogicalInsert()) {
                ninserts++;
            }
        } else {
            // Old item doesn't exist and new is an insert.
            if (!req->isDelete()) {
                if (diskDocKey.isCommitted()) {
                    ninserts++;
                } else {
                    kvctx.onDiskPrepareDelta++;
                }
            }
        }

        // @todo MB-42900: Add support for onDiskPrepareBytes
    };

    // LocalDbReqs and MagmaDbStats are used to store the memory for the localDb
    // and stat updates as WriteOps is non-owning.
    LocalDbReqs localDbReqs;
    MagmaDbStats magmaDbStats;
    WriteOps postWriteOps;
    int64_t lastSeqno = 0;

    auto beginTime = std::chrono::steady_clock::now();
    std::chrono::microseconds saveDocsDuration;

    auto postWriteDocsCB =
            [this,
             &commitData,
             &localDbReqs,
             &lastSeqno,
             &vbid,
             &ninserts,
             &ndeletes,
             &magmaDbStats,
             &beginTime,
             &saveDocsDuration,
             &postWriteOps]() -> std::pair<Status, Magma::WriteOpsCPtr> {

        auto& vbstate = commitData.proposedVBState;
        vbstate.highSeqno = lastSeqno;

        magmaDbStats.docCount = ninserts - ndeletes;
        // Don't update UserStats highSeqno if it has not changed
        if (vbstate.highSeqno > magmaDbStats.highSeqno) {
            magmaDbStats.highSeqno = vbstate.highSeqno;
        }

        // @todo: Magma doesn't track onDiskPrepares
        // @todo MB-42900: Magma doesn't track onDiskPrepareBytes

        // Write out current vbstate to the CommitBatch.
        addVBStateUpdateToLocalDbReqs(
                localDbReqs, vbstate, kvstoreRevList[getCacheSlot(vbid)]);

        // We have to update the collections meta before we save the collections
        // stats because the drop of a collection will delete "alive" stats doc
        // for the collection but a drop + create in the same batch needs to
        // overwrite the original doc with the new variant. So, we delete it
        // here then recreate it below in that case.
        if (commitData.collections.isReadyForCommit()) {
            auto status = updateCollectionsMeta(
                    vbid, localDbReqs, commitData.collections, magmaDbStats);
            if (!status.IsOK()) {
                logger->warn(
                        "MagmaKVStore::saveDocs {} Failed to set "
                        "collections meta, got status {}",
                        vbid,
                        status.String());
                return {status, nullptr};
            }
        }

        addStatUpdateToWriteOps(magmaDbStats, postWriteOps);

        commitData.collections.saveCollectionStats(
                [this, &localDbReqs](
                        CollectionID cid,
                        const Collections::VB::PersistedStats& stats) {
                    saveCollectionStats(localDbReqs, cid, stats);
                });

        addLocalDbReqs(localDbReqs, postWriteOps);
        auto now = std::chrono::steady_clock::now();
        saveDocsDuration =
                std::chrono::duration_cast<std::chrono::microseconds>(
                        now - beginTime);
        beginTime = now;
        return {Status::OK(), &postWriteOps};
    };

    auto& ctx = dynamic_cast<MagmaKVStoreTransactionContext&>(txnCtx);
    ctx.preparePendingRequests();

    // Vector of updates to be written to the data store.
    WriteOps writeOps;
    writeOps.reserve(ctx.pendingReqs.size());

    // TODO: Replace writeOps with Magma::WriteOperations when it
    // becomes available. This will allow us to pass pendingReqs
    // in and create the WriteOperation from the pendingReqs queue.
    for (auto& reqPtr : ctx.pendingReqs) {
        auto& req = *reqPtr;
        Slice valSlice{req.getBodyData(), req.getBodySize()};

        auto docMeta = req.getDocMeta();
        auto decodedMeta = magmakv::getDocMeta(docMeta);
        if (decodedMeta.getBySeqno() > lastSeqno) {
            lastSeqno = decodedMeta.getBySeqno();
        }

        switch (commitData.writeOp) {
        case WriteOperation::Insert:
            writeOps.emplace_back(Magma::WriteOperation::NewDocInsert(
                    {req.getRawKey(), req.getRawKeyLen()},
                    {docMeta.data(), docMeta.size()},
                    valSlice,
                    &req));
            break;
        case WriteOperation::Upsert:
            writeOps.emplace_back(Magma::WriteOperation::NewDocUpsert(
                    {req.getRawKey(), req.getRawKeyLen()},
                    {docMeta.data(), docMeta.size()},
                    valSlice,
                    &req));
            break;
        }
    }

    // If dropped collections exists, read the dropped collections metadata
    // so the flusher can do the correct stat calculations. This is
    // conditional as (trying) to read this data slows down saveDocs.
    if (commitData.collections.droppedCollectionsExists()) {
        auto [getDroppedStatus, dropped] = getDroppedCollections(vbid);
        if (!getDroppedStatus) {
            logger->warn(
                    "MagmaKVStore::saveDocs {} Failed to get dropped "
                    "collections",
                    vbid);
            // We have to return some non-success status, Invalid will do
            return Status::Invalid;
        }

        commitData.collections.setDroppedCollectionsForStore(dropped);
    }

    // WriteOperations are non-owning, so temporary storage is required for
    // compressed values and updated meta, for use in per-document compression.
    // Must live for the duration of the WriteDocs call.
    // This storage will be reused for each document that requires compression.
    std::string newMeta;
    cb::compression::Buffer newValueBuffer;

    // callback which _may_ apply compression to each written document
    std::function<bool(const Magma::WriteOperation& op,
                       Magma::WriteOperation& result)>
            compressCB;

    if (configuration.isPerDocumentCompressionEnabled()) {
        // compression buffers aren't copyable (and std::function requires
        // the lambda be copy constructable), otherwise a capture
        // initialiser could be used.
        compressCB = [&commitData, &newMeta, &newValueBuffer](
                             const Magma::WriteOperation& op,
                             Magma::WriteOperation& result) {
            return MagmaKVStore::maybeCompressValue(
                    commitData, newMeta, newValueBuffer, op, result);
        };
    }

    auto status = magma->WriteDocs(vbid.get(),
                                   writeOps,
                                   kvstoreRevList[getCacheSlot(vbid)],
                                   writeDocsCB,
                                   postWriteDocsCB,
                                   std::move(compressCB),
                                   historyMode);

    saveDocsPostWriteDocsHook();

    if (status) {
        st.saveDocsHisto.add(saveDocsDuration);
        kvctx.commitData.collections.postCommitMakeStatsVisible();

        // Commit duration can be approximately calculated as the time taken
        // between post writedocs callback and now
        st.commitHisto.add(
                std::chrono::duration_cast<std::chrono::microseconds>(
                        std::chrono::steady_clock::now() - beginTime));

        st.batchSize.add(ctx.pendingReqs.size());
        st.docsCommitted = ctx.pendingReqs.size();
    } else {
        logger->critical(
                "MagmaKVStore::saveDocs {} WriteDocs failed. Status:{}",
                vbid,
                status.String());
    }

    // Only used for unit testing
    if (doSyncEveryBatch) {
        auto chkStatus = magma->Sync(true);
        if (!chkStatus) {
            logger->critical(
                    "MagmaKVStore::saveDocs {} Unable to create checkpoint. "
                    "Status:{}",
                    vbid,
                    chkStatus.String());
        }
    }

    return status.ErrorCode();
}

bool MagmaKVStore::maybeCompressValue(VB::Commit& commitData,
                                      std::string& newMetaStorage,
                                      cb::compression::Buffer& newValueStorage,
                                      const Magma::WriteOperation& op,
                                      Magma::WriteOperation& result) {
    auto meta = magmakv::getDocMeta(op.Meta);
    if (op.Value.Empty()) {
        // empty value, nothing to compress
        return false;
    }

    if (cb::mcbp::datatype::is_snappy(meta.getDatatype())) {
        // already compressed
        return false;
    }
    if (!cb::compression::deflate(cb::compression::Algorithm::Snappy,
                                  {op.Value.Data(), op.Value.Len()},
                                  newValueStorage)) {
        // compression failed
        return false;
    }

    // we've compressed the value, now we need to update the
    // output operation with the compressed value and a copy
    // of the meta with the datatype and value size altered
    meta.setDataType(meta.getDatatype() | uint8_t(cb::mcbp::Datatype::Snappy));
    meta.setValueSize(newValueStorage.size());
    newMetaStorage = meta.encode();
    // copy over the existing operation (doesn't deep copy
    // any slices)
    result = op;
    // now point the meta and value to the temporary buffers
    result.Meta = newMetaStorage;
    result.Value = std::string_view(newValueStorage);

    // fixup collection stats to reflect the compressed size
    auto diskDocKey = makeDiskDocKey(op.Key);
    auto docKey = diskDocKey.getDocKey();

    auto req = reinterpret_cast<MagmaRequest*>(op.UserData);

    if (req->isNewDocReflectedInDiskSize()) {
        commitData.collections.updateStatsPostCompression(
                docKey,
                meta.getBySeqno(),
                op.Value.Len() /* original size */,
                result.Value.Len() /* compressed size */,
                CompactionCallbacks::AnyRevision);
    }
    return true;
}

/**
 * MagmaScanContext is BySeqnoScanContext with the magma
 * iterator added.
 */
class MagmaScanContext : public BySeqnoScanContext {
public:
    MagmaScanContext(std::unique_ptr<StatusCallback<GetValue>> cb,
                     std::unique_ptr<StatusCallback<CacheLookup>> cl,
                     Vbid vb,
                     std::unique_ptr<KVFileHandle> handle,
                     int64_t start,
                     int64_t end,
                     uint64_t purgeSeqno,
                     DocumentFilter _docFilter,
                     ValueFilter _valFilter,
                     uint64_t _documentCount,
                     const vbucket_state& vbucketState,
                     const std::vector<Collections::KVStore::DroppedCollection>&
                             droppedCollections,
                     uint64_t historyStartSeqno)
        : BySeqnoScanContext(std::move(cb),
                             std::move(cl),
                             vb,
                             std::move(handle),
                             start,
                             end,
                             purgeSeqno,
                             _docFilter,
                             _valFilter,
                             _documentCount,
                             vbucketState,
                             droppedCollections,
                             std::nullopt, // timestamp
                             historyStartSeqno) {
    }
};

std::unique_ptr<BySeqnoScanContext> MagmaKVStore::initBySeqnoScanContext(
        std::unique_ptr<StatusCallback<GetValue>> cb,
        std::unique_ptr<StatusCallback<CacheLookup>> cl,
        Vbid vbid,
        uint64_t startSeqno,
        DocumentFilter options,
        ValueFilter valOptions,
        SnapshotSource source,
        std::unique_ptr<KVFileHandle> fileHandle) const {
    if (source == SnapshotSource::Historical) {
        throw std::runtime_error(
                "MagmaKVStore::initBySeqnoScanContext: historicalSnapshot not "
                "implemented");
    }

    auto handle = std::move(fileHandle);
    if (!handle) {
        handle = makeFileHandle(vbid);
    }

    if (!handle) {
        logger->warn(
                "MagmaKVStore::initBySeqnoScanContext {} Failed to get file "
                "handle",
                vbid);
        return nullptr;
    }

    auto& snapshot = *dynamic_cast<MagmaKVFileHandle&>(*handle).snapshot;

    auto readState = readVBStateFromDisk(vbid, snapshot);
    if (readState.status != ReadVBStateStatus::Success) {
        logger->warn(
                "MagmaKVStore::initBySeqnoScanContext {} failed to read "
                "vbstate from disk. Status:{}",
                vbid,
                to_string(readState.status));
        return nullptr;
    }

    uint64_t highSeqno = readState.state.highSeqno;
    uint64_t purgeSeqno = readState.state.purgeSeqno;
    uint64_t nDocsToRead = highSeqno - startSeqno + 1;

    auto [getDroppedStatus, dropped] = getDroppedCollections(vbid, snapshot);
    if (!getDroppedStatus.OK()) {
        logger->warn(
                "MagmaKVStore::initBySeqnoScanContext {} failed to get "
                "dropped collections from disk. Status:{}",
                vbid,
                getDroppedStatus.String());
    }

    auto historyStartSeqno = magma->GetOldestHistorySeqno(snapshot);
    if (logger->should_log(spdlog::level::info)) {
        logger->info(
                "MagmaKVStore::initBySeqnoScanContext {} seqno:{} endSeqno:{}"
                " purgeSeqno:{}, historyStartSeqno:{} nDocsToRead:{}"
                " docFilter:{} valFilter:{}",
                vbid,
                startSeqno,
                highSeqno,
                purgeSeqno,
                historyStartSeqno,
                nDocsToRead,
                options,
                valOptions);
    }

    return std::make_unique<MagmaScanContext>(std::move(cb),
                                              std::move(cl),
                                              vbid,
                                              std::move(handle),
                                              startSeqno,
                                              highSeqno,
                                              purgeSeqno,
                                              options,
                                              valOptions,
                                              nDocsToRead,
                                              readState.state,
                                              dropped,
                                              historyStartSeqno);
}

/**
 * MagmaScanContext is BySeqnoScanContext with the magma
 * iterator added.
 */
class MagmaByIdScanContext : public ByIdScanContext {
public:
    MagmaByIdScanContext(
            std::unique_ptr<StatusCallback<GetValue>> cb,
            std::unique_ptr<StatusCallback<CacheLookup>> cl,
            Vbid vb,
            std::unique_ptr<KVFileHandle> handle,
            std::vector<ByIdRange> ranges,
            DocumentFilter _docFilter,
            ValueFilter _valFilter,
            const std::vector<Collections::KVStore::DroppedCollection>&
                    droppedCollections,
            uint64_t maxSeqno,
            DomainAwareUniquePtr<DomainAwareKeyIterator> itr,
            uint64_t historyStartSeqno)
        : ByIdScanContext(std::move(cb),
                          std::move(cl),
                          vb,
                          std::move(handle),
                          ranges,
                          _docFilter,
                          _valFilter,
                          droppedCollections,
                          maxSeqno,
                          historyStartSeqno),
          itr(std::move(itr)) {
    }

    DomainAwareUniquePtr<DomainAwareKeyIterator> itr{nullptr};
};

std::unique_ptr<ByIdScanContext> MagmaKVStore::initByIdScanContext(
        std::unique_ptr<StatusCallback<GetValue>> cb,
        std::unique_ptr<StatusCallback<CacheLookup>> cl,
        Vbid vbid,
        const std::vector<ByIdRange>& ranges,
        DocumentFilter options,
        ValueFilter valOptions,
        std::unique_ptr<KVFileHandle> handle) const {
    if (!handle) {
        handle = makeFileHandle(vbid);
    }

    if (!handle) {
        logger->warn(
                "MagmaKVStore::initByIdScanContext {} Failed makeFileHandle",
                vbid);
        return nullptr;
    }

    auto& snapshot = *dynamic_cast<MagmaKVFileHandle&>(*handle).snapshot;
    auto itr = magma->NewKeyIterator(snapshot);
    if (!itr) {
        logger->warn(
                "MagmaKVStore::initByIdScanContext {} Failed NewKeyIterator",
                vbid);
        return nullptr;
    }

    auto readState = readVBStateFromDisk(vbid, snapshot);
    if (readState.status != ReadVBStateStatus::Success) {
        logger->warn(
                "MagmaKVStore::initByIdcanContext {} Failed readVBStateFromDisk"
                " Status:{}",
                vbid,
                to_string(readState.status));
        return nullptr;
    }

    auto [getDroppedStatus, dropped] = getDroppedCollections(vbid, snapshot);
    if (!getDroppedStatus.OK()) {
        logger->warn(
                "MagmaKVStore::initByIdcanContext {} Failed "
                "getDroppedCollections Status:{}",
                vbid,
                getDroppedStatus.String());
        return nullptr;
    }

    auto historyStartSeqno = magma->GetOldestHistorySeqno(snapshot);
    logger->info(
            "MagmaKVStore::initByIdScanContext {} historyStartSeqno:{} "
            "KeyIterator:{}",
            vbid,
            historyStartSeqno,
            itr->to_string());
    return std::make_unique<MagmaByIdScanContext>(std::move(cb),
                                                  std::move(cl),
                                                  vbid,
                                                  std::move(handle),
                                                  ranges,
                                                  options,
                                                  valOptions,
                                                  dropped,
                                                  readState.state.highSeqno,
                                                  std::move(itr),
                                                  historyStartSeqno);
}

ScanStatus MagmaKVStore::scan(BySeqnoScanContext& ctx) const {
    return scan(ctx, magma::Magma::SeqIterator::Mode::Snapshot);
}

ScanStatus MagmaKVStore::scanAllVersions(BySeqnoScanContext& ctx) const {
    return scan(ctx, magma::Magma::SeqIterator::Mode::History);
}

ScanStatus MagmaKVStore::scan(BySeqnoScanContext& ctx,
                              magma::Magma::SeqIterator::Mode mode) const {
    if (ctx.lastReadSeqno == ctx.maxSeqno) {
        logger->TRACE("MagmaKVStore::scan {} lastReadSeqno:{} == maxSeqno:{}",
                      ctx.vbid,
                      ctx.lastReadSeqno,
                      ctx.maxSeqno);
        return ScanStatus::Success;
    }

    auto startSeqno = ctx.startSeqno;
    if (ctx.lastReadSeqno != 0) {
        startSeqno = ctx.lastReadSeqno + 1;
    }

    auto& mctx = dynamic_cast<MagmaScanContext&>(ctx);
    auto& snapshot = *dynamic_cast<MagmaKVFileHandle&>(*mctx.handle).snapshot;
    auto itr = magma->NewSeqIterator(snapshot);
    if (!itr) {
        logger->warn("MagmaKVStore::scan {} Failed to get magma seq iterator",
                     mctx.vbid);
        return ScanStatus(MagmaScanResult::Status::Failed);
    }

    for (itr->Initialize(startSeqno, ctx.maxSeqno, mode); itr->Valid();
         itr->Next()) {
        Slice keySlice, metaSlice, valSlice;
        uint64_t seqno;
        itr->GetRecord(keySlice, metaSlice, valSlice, seqno);
        const auto result =
                scanOne(ctx,
                        keySlice,
                        seqno,
                        metaSlice,
                        valSlice,
                        [](Slice&) -> Status {
                            throw std::runtime_error(
                                    "scan(BySeqno) tried to read the value");
                        });

        switch (result.code) {
        case MagmaScanResult::Status::Yield:

        case MagmaScanResult::Status::Success:
        case MagmaScanResult::Status::Cancelled:
        case MagmaScanResult::Status::Failed:
            return ScanStatus(result.code);
        case MagmaScanResult::Status::Next:
            // Update the lastReadSeqno as this is the 'resume' point
            ctx.lastReadSeqno = seqno;
            continue;
        }
    }

    if (!itr->GetStatus().IsOK()) {
        logger->warn("MagmaKVStore::scan(BySeq) scan failed {} error:{}",
                     ctx.vbid,
                     itr->GetStatus().String());

        return ScanStatus::Failed;
    }
    return ScanStatus::Success;
}

ScanStatus MagmaKVStore::scan(ByIdScanContext& ctx) const {
    // Process each range until it's completed
    for (auto& range : ctx.ranges) {
        if (range.rangeScanSuccess) {
            continue;
        }
        const auto status = scan(ctx, range);
        switch (status) {
        case ScanStatus::Success:
            // This range has been completely visited and the next range can be
            // scanned.
            range.rangeScanSuccess = true;
            continue;
        case ScanStatus::Yield:
            // Set the resume point
            range.startKey = ctx.lastReadKey;
            range.startKey.append(0);
            return status;
        case ScanStatus::Failed:
            // deeper calls log details
            logger->warn("MagmaKVStore::scan(ById) scan failed {}", ctx.vbid);
        case ScanStatus::Cancelled:
            return status;
        }
    }
    return ScanStatus::Success;
}

ScanStatus MagmaKVStore::scan(ByIdScanContext& ctx,
                              const ByIdRange& range) const {
    auto& itr = dynamic_cast<MagmaByIdScanContext&>(ctx).itr;
    Slice keySlice = {reinterpret_cast<const char*>(range.startKey.data()),
                      range.startKey.size()};
    for (itr->Seek(keySlice); itr->Valid(); itr->Next()) {
        // Read the key and check we're not outside the range
        keySlice = itr->GetKey();
        if (std::string_view(keySlice) > std::string_view(range.endKey)) {
            return ScanStatus::Success;
        }

        // ById will read the value only if the CacheLookup fails, so pass a
        // callback to get the value and an empty Slice
        uint64_t seqno = itr->GetSeqno();
        auto metaSlice = itr->GetMeta();
        const auto result = scanOne(
                ctx, keySlice, seqno, metaSlice, {}, [&itr](Slice& value) {
                    return itr->GetValue(value);
                });
        switch (result.code) {
        case MagmaScanResult::Status::Yield:
            // Only need to update lastReadKey for a Yield.
            // Doing this here to avoid unneeded alloc+copy on every key scanned
            ctx.lastReadKey = makeDiskDocKey(keySlice);
        case MagmaScanResult::Status::Success:
        case MagmaScanResult::Status::Cancelled:
        case MagmaScanResult::Status::Failed:
            return ScanStatus(result.code);
        case MagmaScanResult::Status::Next:
            continue;
        }
    }

    if (!itr->GetStatus().IsOK()) {
        logger->warn("MagmaKVStore::scan(ById) scan failed {} error:{}",
                     ctx.vbid,
                     itr->GetStatus().String());
        return ScanStatus::Failed;
    }
    return ScanStatus::Success;
}

MagmaScanResult MagmaKVStore::scanOne(
        ScanContext& ctx,
        const Slice& keySlice,
        uint64_t seqno,
        const Slice& metaSlice,
        const Slice& valSlice,
        std::function<Status(Slice&)> valueRead) const {
    if (keySlice.Len() > std::numeric_limits<uint16_t>::max()) {
        throw std::invalid_argument(
                "MagmaKVStore::scanOne: "
                "key length " +
                std::to_string(keySlice.Len()) + " > " +
                std::to_string(std::numeric_limits<uint16_t>::max()));
    }

    ctx.diskBytesRead += keySlice.Len() + metaSlice.Len() + valSlice.Len();

    CacheLookup lookup(makeDiskDocKey(keySlice), seqno, ctx.vbid);

    if (configuration.isSanityCheckingVBucketMapping()) {
        validateKeyMapping("MagmaKVStore::scanOne",
                           configuration.getVBucketMappingErrorHandlingMethod(),
                           lookup.getKey().getDocKey(),
                           ctx.vbid,
                           configuration.getMaxVBuckets());
    }

    if (magmakv::isDeleted(metaSlice) &&
        ctx.docFilter == DocumentFilter::NO_DELETES) {
        ctx.lastReadSeqno = seqno;
        if (logger->should_log(spdlog::level::TRACE)) {
            logger->TRACE(
                    "MagmaKVStore::scanOne SKIPPED(Deleted) {} key:{} "
                    "seqno:{}",
                    ctx.vbid,
                    cb::UserData{lookup.getKey().to_string()},
                    seqno);
        }
        return MagmaScanResult::Next();
    }

    // Determine if the key is logically deleted before trying cache/disk read
    if (ctx.docFilter != DocumentFilter::ALL_ITEMS_AND_DROPPED_COLLECTIONS) {
        if (ctx.collectionsContext.isLogicallyDeleted(
                    lookup.getKey().getDocKey(), seqno)) {
            ctx.lastReadSeqno = seqno;
            if (logger->should_log(spdlog::level::TRACE)) {
                logger->TRACE(
                        "MagmaKVStore::scanOne SKIPPED(Collection "
                        "Deleted) {} key:{} seqno:{}",
                        ctx.vbid,
                        cb::UserData{lookup.getKey().to_string()},
                        seqno);
            }
            return MagmaScanResult::Next();
        }
    }

    // system collections aren't in cache so we can skip that lookup
    if (!lookup.getKey().getDocKey().isInSystemCollection()) {
        ctx.getCacheCallback().callback(lookup);
        if (ctx.getCacheCallback().getStatus() ==
            cb::engine_errc::key_already_exists) {
            if (logger->should_log(spdlog::level::TRACE)) {
                logger->TRACE(
                        "MagmaKVStore::scanOne "
                        "SKIPPED(cb::engine_errc::key_already_exists) {} "
                        "key:{} seqno:{}",
                        ctx.vbid,
                        cb::UserData{lookup.getKey().to_string()},
                        seqno);
            }
            return MagmaScanResult::Next();
        } else if (ctx.getCacheCallback().shouldYield()) {
            // Scan yields after successfully processing this seqno
            ctx.lastReadSeqno = seqno;
            if (logger->should_log(spdlog::level::TRACE)) {
                logger->TRACE(
                        "MagmaKVStore::scanOne lookup->callback {} "
                        "key:{} requested yield",
                        ctx.vbid,
                        cb::UserData{lookup.getKey().to_string()});
            }
            return MagmaScanResult::Yield();
        } else if (ctx.getCacheCallback().getStatus() !=
                   cb::engine_errc::success) {
            if (logger->should_log(spdlog::level::TRACE)) {
                logger->TRACE(
                        "MagmaKVStore::scanOne lookup->callback {} "
                        "key:{} returned {} -> ScanStatus::Cancelled",
                        ctx.vbid,
                        cb::UserData{lookup.getKey().to_string()},
                        to_string(ctx.getCacheCallback().getStatus()));
            }
            return MagmaScanResult::Cancelled();
        }
    }

    Slice value = valSlice;
    // May need to now read the value
    if (!value.Data()) {
        if (auto status = valueRead(value); !status.IsOK()) {
            logger->warn(
                    "MagmaKVStore::scan failed to read value - {} "
                    "key:{}, seqno:{}, status:{}",
                    ctx.vbid,
                    cb::UserData{lookup.getKey().to_string()},
                    seqno,
                    status.String());
            return MagmaScanResult::Failed();
        }
        ctx.diskBytesRead += value.Len();
    }

    if (logger->should_log(spdlog::level::TRACE)) {
        logger->TRACE(
                "MagmaKVStore::scanOne {} key:{} seqno:{} deleted:{} "
                "expiry:{} "
                "compressed:{}",
                ctx.vbid,
                cb::UserData{lookup.getKey().to_string()},
                seqno,
                magmakv::isDeleted(metaSlice),
                magmakv::getExpiryTime(metaSlice),
                magmakv::isCompressed(metaSlice));
    }

    auto itm = makeItem(ctx.vbid, keySlice, metaSlice, value, ctx.valFilter);

    // When we are requested to return the values as compressed AND
    // the value isn't compressed, attempt to compress the value.
    if (ctx.valFilter == ValueFilter::VALUES_COMPRESSED &&
        !magmakv::isCompressed(metaSlice)) {
        if (!itm->compressValue()) {
            logger->warn(
                    "MagmaKVStore::scanOne failed to compress value - {} "
                    "key:{} "
                    "seqno:{}",
                    ctx.vbid,
                    cb::UserData{lookup.getKey().to_string()},
                    seqno);
            // return Failed to stop the scan and for DCP, end the stream
            return MagmaScanResult::Failed();
        }
    }

    GetValue rv(std::move(itm),
                cb::engine_errc::success,
                -1,
                ctx.valFilter == ValueFilter::KEYS_ONLY);
    ctx.getValueCallback().callback(rv);
    auto callbackStatus = ctx.getValueCallback().getStatus();
    if (callbackStatus == cb::engine_errc::success) {
        return MagmaScanResult::Next();
    } else if (ctx.getValueCallback().shouldYield()) {
        // Scan is yielding _after_ successfully processing this doc.
        // Resume at next item.
        ctx.lastReadSeqno = seqno;
        if (logger->should_log(spdlog::level::TRACE)) {
            logger->TRACE(
                    "MagmaKVStore::scanOne callback {} "
                    "key:{} requested yield",
                    ctx.vbid,
                    cb::UserData{lookup.getKey().to_string()});
        }
        return MagmaScanResult::Yield();
    }

    if (logger->should_log(spdlog::level::TRACE)) {
        logger->TRACE(
                "MagmaKVStore::scanOne` callback {} "
                "key:{} returned {} -> Aborted ",
                ctx.vbid,
                cb::UserData{lookup.getKey().to_string()},
                to_string(callbackStatus));
    }
    return MagmaScanResult::Cancelled();
}

void MagmaKVStore::mergeMagmaDbStatsIntoVBState(vbucket_state& vbstate,
                                                Vbid vbid) const {
    auto dbStats = getMagmaDbStats(vbid);
    if (!dbStats) {
        // No stats available from Magma for this vbid, nothing to do.
        return;
    }
    vbstate.purgeSeqno = dbStats->purgeSeqno;

    // We don't update the number of onDiskPrepares because we can't easily
    // track the number for magma
}

vbucket_state* MagmaKVStore::getCachedVBucketState(Vbid vbid) {
    auto& vbstate = cachedVBStates[getCacheSlot(vbid)];
    if (vbstate) {
        mergeMagmaDbStatsIntoVBState(*vbstate, vbid);
        if (logger->should_log(spdlog::level::TRACE)) {
            logger->TRACE("MagmaKVStore::getCachedVBucketState {} vbstate:{}",
                          vbid,
                          encodeVBState(*vbstate));
        }
    }
    return vbstate.get();
}

KVStoreIface::ReadVBStateResult MagmaKVStore::getPersistedVBucketState(
        Vbid vbid) const {
    auto state = readVBStateFromDisk(vbid);
    if (state.status != ReadVBStateStatus::Success) {
        throw std::runtime_error(
                fmt::format("MagmaKVStore::getPersistedVBucketState() {} "
                            "failed with status {}",
                            vbid,
                            to_string(state.status)));
    }

    return state;
}

KVStoreIface::ReadVBStateResult MagmaKVStore::getPersistedVBucketState(
        KVFileHandle& handle, Vbid vbid) const {
    auto& magmaHandle = static_cast<MagmaKVFileHandle&>(handle);

    auto state = readVBStateFromDisk(magmaHandle.vbid, *magmaHandle.snapshot);
    if (state.status != ReadVBStateStatus::Success) {
        throw std::runtime_error(
                fmt::format("MagmaKVStore::getPersistedVBucketState(handle) {} "
                            "failed with status {}",
                            vbid,
                            to_string(state.status)));
    }
    return state;
}

uint64_t MagmaKVStore::getKVStoreRevision(Vbid vbid) const {
    uint64_t kvstoreRev{0};
    auto [status, kvsRev] = magma->GetKVStoreRevision(vbid.get());
    if (status) {
        kvstoreRev = static_cast<uint64_t>(kvsRev);
    }

    return kvstoreRev;
}

KVStoreIface::ReadVBStateResult MagmaKVStore::readVBStateFromDisk(
        Vbid vbid) const {
    Slice keySlice(LocalDocKey::vbstate);
    auto [magmaStatus, valString] = readLocalDoc(vbid, keySlice);

    if (!magmaStatus.IsOK()) {
        logger->warn(
                "MagmaKVStore::readVBStateFromDisk: {} readLocalDoc "
                "returned status {}",
                vbid,
                magmaStatus);
        auto status = magmaStatus.ErrorCode() == Status::NotFound
                              ? ReadVBStateStatus::NotFound
                              : ReadVBStateStatus::Error;
        return {status, {}};
    }

    nlohmann::json j;

    try {
        j = nlohmann::json::parse(valString);
    } catch (const nlohmann::json::exception& e) {
        return {ReadVBStateStatus::JsonInvalid, {}};
    }

    logger->TRACE("MagmaKVStore::readVBStateFromDisk {} vbstate:{}", vbid, j);

    vbucket_state vbstate = j;
    mergeMagmaDbStatsIntoVBState(vbstate, vbid);

    bool snapshotValid;
    std::tie(snapshotValid, vbstate.lastSnapStart, vbstate.lastSnapEnd) =
            processVbstateSnapshot(vbid, vbstate);

    auto status = ReadVBStateStatus::Success;
    if (!snapshotValid) {
        status = ReadVBStateStatus::CorruptSnapshot;
    }

    return {status, vbstate};
}

KVStoreIface::ReadVBStateResult MagmaKVStore::readVBStateFromDisk(
        Vbid vbid, magma::Magma::Snapshot& snapshot) const {
    Slice keySlice(LocalDocKey::vbstate);
    auto [magmaStatus, val] = readLocalDoc(vbid, snapshot, keySlice);

    if (!magmaStatus.IsOK()) {
        auto status = magmaStatus.ErrorCode() == Status::NotFound
                              ? ReadVBStateStatus::NotFound
                              : ReadVBStateStatus::Error;
        return {status, {}};
    }

    nlohmann::json j;

    try {
        j = nlohmann::json::parse(val);
    } catch (const nlohmann::json::exception& e) {
        return {ReadVBStateStatus::JsonInvalid, {}};
    }

    vbucket_state vbstate = j;

    auto userStats = magma->GetKVStoreUserStats(snapshot);
    if (!userStats) {
        return {ReadVBStateStatus::Error, {}};
    }

    auto* magmaUserStats = dynamic_cast<MagmaDbStats*>(userStats.get());
    if (!magmaUserStats) {
        throw std::runtime_error("MagmaKVStore::readVBStateFromDisk error - " +
                                 vbid.to_string() + " magma returned invalid " +
                                 "type of UserStats");
    }
    vbstate.purgeSeqno = magmaUserStats->purgeSeqno;

    bool snapshotValid;
    std::tie(snapshotValid, vbstate.lastSnapStart, vbstate.lastSnapEnd) =
            processVbstateSnapshot(vbid, vbstate);

    ReadVBStateStatus status = ReadVBStateStatus::Success;
    if (!snapshotValid) {
        status = ReadVBStateStatus::CorruptSnapshot;
    }

    return {status, vbstate};
}

KVStoreIface::ReadVBStateStatus MagmaKVStore::loadVBStateCache(
        Vbid vbid, bool resetKVStoreRev) {
    const auto readState = readVBStateFromDisk(vbid);

    // We only want to reset the kvstoreRev when loading up the vbstate cache
    // during magma instantiation. We do this regardless of the state that we
    // find on disk as magma asserts that the kvstore rev must be monotonic
    // and we may have a case in which the revision exists without a vBucket
    // state.
    if (resetKVStoreRev) {
        auto kvstoreRev = getKVStoreRevision(vbid);
        kvstoreRevList[getCacheSlot(vbid)].reset(kvstoreRev);
    }

    // If the vBucket exists but does not have a vbucket_state (i.e. NotFound
    // is returned from readVBStateFromDisk) then just use a defaulted
    // vbucket_state (which defaults to the dead state).
    if (readState.status != ReadVBStateStatus::Success) {
        logger->warn(
                "MagmaKVStore::loadVBStateCache {} failed. Rev:{} "
                "Status:{}",
                vbid,
                getKVStoreRevision(vbid),
                to_string(readState.status));
        return readState.status;
    }

    cachedVBStates[getCacheSlot(vbid)] =
            std::make_unique<vbucket_state>(readState.state);

    return ReadVBStateStatus::Success;
}

void MagmaKVStore::addVBStateUpdateToLocalDbReqs(LocalDbReqs& localDbReqs,
                                                 const vbucket_state& vbs,
                                                 uint64_t kvstoreRev) {
    std::string vbstateString = encodeVBState(vbs);
    logger->TRACE("MagmaKVStore::addVBStateUpdateToLocalDbReqs vbstate:{}",
                  vbstateString);
    localDbReqs.emplace_back(
            MagmaLocalReq(LocalDocKey::vbstate, std::move(vbstateString)));
}

std::pair<Status, std::string> MagmaKVStore::processReadLocalDocResult(
        Status status,
        Vbid vbid,
        const magma::Slice& keySlice,
        std::string_view value,
        bool found) const {
    magma::Status retStatus = Status::OK();
    if (!status) {
        retStatus = magma::Status(
                status.ErrorCode(),
                "MagmaKVStore::readLocalDoc " + vbid.to_string() +
                        " key:" + keySlice.ToString() + " " + status.String());
    } else {
        if (!found) {
            retStatus = magma::Status(
                    magma::Status::Code::NotFound,
                    "MagmaKVStore::readLocalDoc " + vbid.to_string() +
                            " key:" + keySlice.ToString() + " not found.");
        } else if (logger->should_log(spdlog::level::TRACE)) {
            logger->TRACE("MagmaKVStore::readLocalDoc {} key:{} valueLen:{}",
                          vbid,
                          keySlice.ToString(),
                          value.length());
        }
    }
    return std::make_pair(retStatus, std::string(value));
}

std::pair<Status, std::string> MagmaKVStore::readLocalDoc(
        Vbid vbid, const Slice& keySlice) const {
    bool found{false};
    auto [status, value] = magma->GetLocal(vbid.get(), keySlice, found);
    return processReadLocalDocResult(status, vbid, keySlice, *value, found);
}

std::pair<Status, std::string> MagmaKVStore::readLocalDoc(
        Vbid vbid,
        magma::Magma::Snapshot& snapshot,
        const Slice& keySlice) const {
    bool found{false};
    auto [status, value] = magma->GetLocal(snapshot, keySlice, found);
    return processReadLocalDocResult(status, vbid, keySlice, *value, found);
}

std::string MagmaKVStore::encodeVBState(const vbucket_state& vbstate) const {
    nlohmann::json j = vbstate;
    return j.dump();
}

cb::engine_errc MagmaKVStore::magmaErr2EngineErr(Status::Code err, bool found) {
    if (!found) {
        return cb::engine_errc::no_such_key;
    }
    // This routine is intended to mimic couchErr2EngineErr.
    // Since magma doesn't have a memory allocation error, all magma errors
    // get translated into cb::engine_errc::temporary_failure.
    if (err == Status::Code::Ok) {
        return cb::engine_errc::success;
    }
    return cb::engine_errc::temporary_failure;
}

std::optional<MagmaDbStats> MagmaKVStore::getMagmaDbStats(Vbid vbid) const {
    auto userStats = magma->GetKVStoreUserStats(vbid.get());
    if (!userStats) {
        return {};
    }
    auto* otherStats = dynamic_cast<MagmaDbStats*>(userStats.get());
    if (!otherStats) {
        throw std::runtime_error(
                "MagmaKVStore::getMagmaDbStats: stats retrieved from magma "
                "are incorrect type");
    }
    if (logger->should_log(spdlog::level::TRACE)) {
        logger->TRACE("MagmaKVStore::getMagmaDbStats {} dbStats:{}",
                      vbid,
                      otherStats->Marshal());
    }
    return *otherStats;
}

size_t MagmaKVStore::getItemCount(Vbid vbid) {
    auto dbStats = getMagmaDbStats(vbid);
    if (!dbStats) {
        throw std::system_error(
                std::make_error_code(std::errc::no_such_file_or_directory),
                fmt::format("MagmaKVStore::getMagmaDbStats: failed to open "
                            "database file for {}",
                            vbid));
    }
    return dbStats->docCount;
}

cb::engine_errc MagmaKVStore::getAllKeys(
        Vbid vbid,
        const DiskDocKey& startKey,
        uint32_t count,
        std::shared_ptr<StatusCallback<const DiskDocKey&>> cb) const {
    Slice startKeySlice = {reinterpret_cast<const char*>(startKey.data()),
                           startKey.size()};

    // The magma GetRange API takes a start and end key. getAllKeys only
    // supplies a start key and count of the number of keys it wants.
    // When endKeySlice is uninitialized (as it is here), the
    // endKeySlice.Len() will be 0 which tells GetRange to ignore it.
    Slice endKeySlice;

    auto callback =
            [&](Slice& keySlice, Slice& metaSlice, Slice& valueSlice) -> bool {
        if (logger->should_log(spdlog::level::TRACE)) {
            logger->TRACE(
                    "MagmaKVStore::getAllKeys callback {} key:{} seqno:{} "
                    "deleted:{}",
                    vbid,
                    cb::UserData{makeDiskDocKey(keySlice).to_string()},
                    magmakv::getSeqNum(metaSlice),
                    magmakv::isDeleted(metaSlice));
        }

        if (magmakv::isDeleted(metaSlice)) {
            // continue scanning
            return false;
        }
        auto retKey = makeDiskDocKey(keySlice);
        cb->callback(retKey);

        return cb->getStatus() != cb::engine_errc::success;
    };

    if (logger->should_log(spdlog::level::TRACE)) {
        logger->TRACE("MagmaKVStore::getAllKeys {} start:{} count:{})",
                      vbid,
                      cb::UserData{startKey.to_string()},
                      count);
    }

    auto start = std::chrono::steady_clock::now();
    auto status = magma->GetRange(
            vbid.get(), startKeySlice, endKeySlice, callback, false);
    if (!status) {
        logger->critical("MagmaKVStore::getAllKeys {} startKey:{} status:{}",
                         vbid,
                         cb::UserData{startKey.to_string()},
                         status.String());
    }

    if (!status) {
        return magmaErr2EngineErr(status.ErrorCode(), true);
    }

    st.getAllKeysHisto.add(
            std::chrono::duration_cast<std::chrono::microseconds>(
                    std::chrono::steady_clock::now() - start));

    return cb::engine_errc::success;
}

CompactDBStatus MagmaKVStore::compactDB(
        std::unique_lock<std::mutex>& vbLock,
        std::shared_ptr<CompactionContext> ctx) {
    vbLock.unlock();
    return compactDBInternal(vbLock, std::move(ctx));
}

CompactDBStatus MagmaKVStore::compactDBInternal(
        std::unique_lock<std::mutex>& vbLock,
        std::shared_ptr<CompactionContext> ctx) {
    std::chrono::steady_clock::time_point start =
            std::chrono::steady_clock::now();
    auto vbid = ctx->getVBucket()->getId();
    logger->info(
            "MagmaKVStore::compactDBInternal: {} purge_before_ts:{} "
            "purge_before_seq:{} drop_deletes:{} "
            "retain_erroneous_tombstones:{}",
            vbid,
            ctx->compactConfig.purge_before_ts,
            ctx->compactConfig.purge_before_seq,
            ctx->compactConfig.drop_deletes,
            ctx->compactConfig.retain_erroneous_tombstones);

    // Gather stats so we log pre/post difference. For magma, tombstone count
    // isn't known so is not updated.
    // The pre/post stats are approximate as magma is not locked between here
    // and the call to CompactKVStore
    auto updateStats = [this, vbid](FileInfo& info) {
        auto stats = getMagmaDbStats(vbid);
        if (stats) {
            info.items = stats->docCount;
            info.purgeSeqno = stats->purgeSeqno;
        }
        auto dbInfo = getDbFileInfo(vbid);
        info.size = dbInfo.fileSize;
    };
    updateStats(ctx->stats.pre);

    auto [getDroppedStatus, dropped] = getDroppedCollections(vbid);
    if (!getDroppedStatus) {
        logger->warn(
                "MagmaKVStore::compactDBInternal: {} Failed to get "
                "dropped collections",
                vbid);
        return CompactDBStatus::Failed;
    }

    ctx->eraserContext =
            std::make_unique<Collections::VB::EraserContext>(dropped);

    auto diskState = readVBStateFromDisk(vbid);
    if (diskState.status != ReadVBStateStatus::Success) {
        logger->warn(
                "MagmaKVStore::compactDBInternal: trying to run "
                "compaction on {} but can't read vbstate. Status:{}",
                vbid,
                to_string(diskState.status));
        return CompactDBStatus::Failed;
    }
    ctx->highCompletedSeqno = diskState.state.persistedCompletedSeqno;

    auto compactionCB = [this, vbid, ctx](const Magma::KVStoreID kvID) {
        return std::make_unique<MagmaKVStore::MagmaCompactionCB>(
                *this, vbid, ctx);
    };

    LocalDbReqs localDbReqs;

    Status status;
    std::unordered_set<CollectionID> purgedCollections;
    uint64_t purgedCollectionsEndSeqno = 0;
    auto compactionStatus = CompactDBStatus::Success;
    if (dropped.empty()) {
        // Compact the entire key range
        Slice nullKey;
        status = magma->CompactKVStore(
                vbid.get(), nullKey, nullKey, compactionCB);
        if (!status) {
            if (status.ErrorCode() == Status::Cancelled) {
                return CompactDBStatus::Aborted;
            }
            logger->warn(
                    "MagmaKVStore::compactDBInternal CompactKVStore failed. "
                    "{} status:{}",
                    vbid,
                    status.String());
            return CompactDBStatus::Failed;
        }
    } else {
        std::vector<
                std::pair<Collections::KVStore::DroppedCollection, uint64_t>>
                dcInfo;
        for (auto& dc : dropped) {
            auto [status, itemCount] =
                    getDroppedCollectionItemCount(vbid, dc.collectionId);
            if (status == KVStore::GetCollectionStatsStatus::Failed) {
                logger->warn(
                        "MagmaKVStore::compactDBInternal getCollectionStats() "
                        "failed for dropped collection "
                        "cid:{} {}",
                        dc.collectionId,
                        vbid);
                return CompactDBStatus::Failed;
            }
            dcInfo.emplace_back(dc, itemCount);
        }

        for (auto& [dc, itemCount] : dcInfo) {
            std::string keyString =
                    Collections::makeCollectionIdIntoString(dc.collectionId);
            Slice keySlice{keyString};

            if (logger->should_log(spdlog::level::TRACE)) {
                auto docKey = makeDiskDocKey(keySlice);
                logger->TRACE(
                        "MagmaKVStore::compactDBInternal CompactKVStore {} "
                        "key:{}",
                        vbid,
                        cb::UserData{docKey.to_string()});
            }

            // Mamga builds a MagmaCompactionCB for every table it visits in
            // every level of the LSM when compacting a range (which is what
            // we're doing here). We want to update the docCount stored in
            // MagmaDbStats/UserStats during the call, but we don't want to do
            // it that many times, we only want to do it once.
            bool statsDeltaApplied = false;

            auto compactionCBAndDecrementItemCount =
                    [this,
                     vbid,
                     &ctx,
                     &statsDeltaApplied,
                     cid = dc.collectionId,
                     itemCount = itemCount](const Magma::KVStoreID kvID) {
                        auto ret = std::make_unique<
                                MagmaKVStore::MagmaCompactionCB>(
                                *this, vbid, ctx, cid);

                        if (!statsDeltaApplied) {
                            statsDeltaApplied = true;
                            ret->processCollectionPurgeDelta(cid, -itemCount);
                        }

                        preCompactKVStoreHook();

                        return ret;
                    };

            status = magma->CompactKVStore(vbid.get(),
                                           keySlice,
                                           keySlice,
                                           compactionCBAndDecrementItemCount);

            compactionStatusHook(status);

            if (!status) {
                if (status.ErrorCode() == Status::Cancelled) {
                    compactionStatus = CompactDBStatus::Aborted;
                } else {
                    logger->warn(
                            "MagmaKVStore::compactDBInternal CompactKVStore {} "
                            "CID:{} failed status:{}",
                            vbid,
                            cb::UserData{makeDiskDocKey(keySlice).to_string()},
                            status.String());
                    compactionStatus = CompactDBStatus::Failed;
                }
                continue;
            }
            // Can't track number of collection items purged properly in the
            // compaction callback for magma as it may be called multiple
            // times per key. We CAN just subtract the number of items we know
            // belong to the collection though before we update the vBucket doc
            // count.
            ctx->stats.collectionsItemsPurged += itemCount;
            ctx->stats.collectionsPurged++;

            // We've finish processing this collection.
            // Create a SystemEvent key for the collection and process it.
            auto collectionKey = SystemEventFactory::makeCollectionEventKey(
                    dc.collectionId, SystemEvent::Collection);

            keySlice = {reinterpret_cast<const char*>(collectionKey.data()),
                        collectionKey.size()};

            auto key = makeDiskDocKey(keySlice);
            if (logger->should_log(spdlog::level::TRACE)) {
                logger->TRACE(
                        "MagmaKVStore::compactDBInternal: "
                        "processEndOfCollection {} key:{}",
                        vbid,
                        cb::UserData{key.to_string()});
            }

            ctx->eraserContext->processSystemEvent(key.getDocKey(),
                                                   SystemEvent::Collection);

            // This collection purged successfully, save this for later so that
            // we can update the droppedCollections local doc
            purgedCollections.insert(dc.collectionId);
            purgedCollectionsEndSeqno =
                    std::max(dc.endSeqno, purgedCollectionsEndSeqno);
        }

        // Finally, we also need to compact the prepare namespace as this is
        // disjoint from the collection namespaces. This is done after the
        // main collection purge and uses a simpler callback
        cb::mcbp::unsigned_leb128<CollectionIDType> leb128(
                CollectionID::DurabilityPrepare);
        Slice prepareSlice(reinterpret_cast<const char*>(leb128.data()),
                           leb128.size());
        status = magma->CompactKVStore(
                vbid.get(), prepareSlice, prepareSlice, compactionCB);
        compactionStatusHook(status);
        if (!status) {
            if (status.ErrorCode() == Status::Cancelled) {
                return CompactDBStatus::Aborted;
            }
            logger->warn(
                    "MagmaKVStore::compactDBInternal CompactKVStore {} "
                    "over the prepare namespace failed with status:{}",
                    vbid,
                    status.String());

            // It's important that we return here because a failure to do so
            // would result in us not cleaning up prepares for a dropped
            // collection if the compaction of a dropped collection succeeds.
            return CompactDBStatus::Failed;
        }
    }

    // Make our completion callback before writing the new file. We should
    // update our in memory state before we finalize on disk state so that we
    // don't have to worry about race conditions with things like the purge
    // seqno.
    if (ctx->completionCallback) {
        try {
            ctx->completionCallback(*ctx);
        } catch (const std::exception& e) {
            logger->error("CompactionContext::completionCallback {}", e.what());
            return CompactDBStatus::Failed;
        }
    }

    if (ctx->eraserContext->needToUpdateCollectionsMetadata()) {
        // Need to write back some collections metadata, in particular we need
        // to remove from the dropped collections doc all of the collections
        // that we have just purged. A collection drop might have happened after
        // we started this compaction though and we may not have dropped it yet
        // so we can't just delete the doc. To avoid a flusher coming along and
        // dropping another collection while we do this we need to hold the
        // vBucket write lock.
        vbLock.lock();

        // 1) Get the current state from disk
        auto [collDroppedStatus, droppedCollections] =
                getDroppedCollections(vbid);
        if (!collDroppedStatus) {
            logger->critical(
                    "MagmaKVStore::compactDbInternal {} failed "
                    "getDroppedCollections",
                    vbid);
            return CompactDBStatus::Failed;
        }

        // 2) Generate a new flatbuffer document to write back
        auto fbData = Collections::VB::Flush::
                encodeRelativeComplementOfDroppedCollections(
                        droppedCollections,
                        purgedCollections,
                        purgedCollectionsEndSeqno);

        // 3) If the function returned data, write it, else the document is
        // delete.
        WriteOps writeOps;
        if (fbData.data()) {
            localDbReqs.emplace_back(
                    MagmaLocalReq(LocalDocKey::droppedCollections, fbData));
        } else {
            // Need to ensure the 'dropped' list on disk is now gone
            localDbReqs.emplace_back(MagmaLocalReq::makeDeleted(
                    LocalDocKey::droppedCollections));
        }

        addLocalDbReqs(localDbReqs, writeOps);

        status = magma->WriteDocs(
                vbid.get(), writeOps, kvstoreRevList[getCacheSlot(vbid)]);
        if (!status) {
            logger->critical(
                    "MagmaKVStore::compactDBInternal {} WriteDocs failed. "
                    "Status:{}",
                    vbid,
                    status.String());
            return CompactDBStatus::Failed;
        }

        if (doSyncEveryBatch) {
            status = magma->Sync(true);
            if (!status) {
                logger->critical(
                        "MagmaKVStore::compactDBInternal {} Sync "
                        "failed. "
                        "Status:{}",
                        vbid,
                        status.String());
                return CompactDBStatus::Failed;
            }
        }

        st.compactHisto.add(
                std::chrono::duration_cast<std::chrono::microseconds>(
                        std::chrono::steady_clock::now() - start));
        logger->TRACE(
                "MagmaKVStore::compactDBInternal: max_purged_seq:{}"
                " collectionsItemsPurged:{}"
                " collectionsDeletedItemsPurged:{}"
                " tombstonesPurged:{}"
                " preparesPurged:{}",
                ctx->getRollbackPurgeSeqno(),
                ctx->stats.collectionsItemsPurged,
                ctx->stats.collectionsDeletedItemsPurged,
                ctx->stats.tombstonesPurged,
                ctx->stats.preparesPurged);
    }

    updateStats(ctx->stats.post);
    return compactionStatus;
}

std::unique_ptr<KVFileHandle> MagmaKVStore::makeFileHandle(Vbid vbid) const {
    DomainAwareUniquePtr<magma::Magma::Snapshot> snapshot;
    // Flush write cache for creating an on-disk snapshot
    auto status = magma->SyncKVStore(vbid.get());
    fileHandleSyncStatusHook(status);
    if (status.IsOK()) {
        status = magma->GetDiskSnapshot(vbid.get(), snapshot);
    } else {
        if (status.ErrorCode() == magma::Status::ReadOnly) {
            logger->warn(
                    "MagmaKVStore::makeFileHandle {} creating in memory "
                    "snapshot as magma is in read-only mode",
                    vbid);
        } else if (status.ErrorCode() == magma::Status::DiskFull) {
            ++st.numOpenFailure;
            logger->warn(
                    "MagmaKVStore::makeFileHandle {} creating in memory "
                    "snapshot as magma returned DiskFull when trying to Sync "
                    "KVStore",
                    vbid);
        } else {
            ++st.numOpenFailure;
            logger->warn(
                    "MagmaKVStore::makeFileHandle {} Failed to sync kvstore "
                    "with status {}, so we'll be unable to create a disk "
                    "snapshot for the MagmaKVFileHandle",
                    vbid,
                    status);
            return nullptr;
        }
        // If magma returns ReadOnly mode here then we've opened it in ReadOnly
        // mode during warmup as the original open attempt errored with
        // DiskFull. In the ReadOnly open magma has to replay the WAL ops in
        // memory and cannot flush them to disk. Or if we've received a DiskFull
        // status then we're unable to Sync the KVStore to disk. As such, we
        // have to open the memory snapshot rather than the disk snapshot here.
        status = magma->GetSnapshot(vbid.get(), snapshot);
    }

    if (!status) {
        logger->warn(
                "MagmaKVStore::makeFileHandle {} Failed to get magma snapshot "
                "with status {}",
                vbid,
                status);
        return nullptr;
    }

    if (!snapshot) {
        logger->error(
                "MagmaKVStore::makeFileHandle {} Failed to get magma snapshot,"
                " no pointer returned",
                vbid);
        return nullptr;
    }

    return std::make_unique<MagmaKVFileHandle>(vbid, std::move(snapshot));
}

RollbackResult MagmaKVStore::rollback(Vbid vbid,
                                      uint64_t rollbackSeqno,
                                      std::unique_ptr<RollbackCB> callback) {
    logger->TRACE("MagmaKVStore::rollback {} seqno:{}", vbid, rollbackSeqno);

    callback->setKVFileHandle(makeFileHandle(vbid));

    auto keyCallback =
            [this, cb = callback.get(), vbid](const Slice& keySlice,
                                              const uint64_t seqno,
                                              const Slice& metaSlice) {
                auto diskKey = makeDiskDocKey(keySlice);

                if (configuration.isSanityCheckingVBucketMapping()) {
                    validateKeyMapping(
                            "MagmaKVStore::rollback",
                            configuration
                                    .getVBucketMappingErrorHandlingMethod(),
                            diskKey.getDocKey(),
                            vbid,
                            configuration.getMaxVBuckets());
                }

                if (logger->should_log(spdlog::level::TRACE)) {
                    logger->TRACE(
                            "MagmaKVStore::rollback callback key:{} seqno:{}",
                            cb::UserData{diskKey.to_string()},
                            seqno);
                }

                auto rv = this->makeGetValue(vbid,
                                             keySlice,
                                             metaSlice,
                                             Slice(),
                                             ValueFilter::KEYS_ONLY);
                cb->callback(rv);
            };

    auto status = magma->Rollback(vbid.get(), rollbackSeqno, keyCallback);
    switch (status.ErrorCode()) {
    case Status::Ok:
        break;
    case Status::Internal:
    case Status::Invalid:
    case Status::Corruption:
    case Status::IOError:
    case Status::Compress:
    case Status::Exists:
    case Status::ReadOnly:
    case Status::TransientIO:
    case Status::Busy:
    case Status::DiskFull:
    case Status::NotFound:
    case Status::Cancelled:
    case Status::RetryCompaction:
    case Status::NoAccess:
    case Status::RangeNotFound:
        logger->critical("MagmaKVStore::rollback Rollback {} status:{}",
                         vbid,
                         status.String());
        // Fall through
    case Status::NotExists:
        logger->warn(
                "MagmaKVStore::rollback {} KVStore not found, nothing has "
                "been persisted yet.",
                vbid);
        // Fall through
    case Status::CheckpointNotFound:
        // magma->Rollback returns non-success in the case where we have no
        // rollback points (and should reset the vBucket to 0). This isn't a
        // critical error so don't log it
        return RollbackResult(false);
    }

    // Did a rollback, so need to reload the vbstate cache.
    auto loadVbStateStatus = loadVBStateCache(vbid);
    if (loadVbStateStatus != ReadVBStateStatus::Success) {
        logger->error("MagmaKVStore::rollback {} readVBStateFromDisk status:{}",
                      vbid,
                      to_string(loadVbStateStatus));
        return RollbackResult(false);
    }

    auto vbstate = getCachedVBucketState(vbid);
    if (!vbstate) {
        logger->critical(
                "MagmaKVStore::rollback getVBState {} vbstate not found", vbid);
        return RollbackResult(false);
    }

    return {true,
            static_cast<uint64_t>(vbstate->highSeqno),
            vbstate->lastSnapStart,
            vbstate->lastSnapEnd};
}

std::optional<Collections::ManifestUid> MagmaKVStore::getCollectionsManifestUid(
        KVFileHandle& kvFileHandle) const {
    auto& kvfh = static_cast<MagmaKVFileHandle&>(kvFileHandle);

    auto [status, manifest] =
            readLocalDoc(kvfh.vbid, *kvfh.snapshot, LocalDocKey::manifest);
    if (!status.IsOK()) {
        if (status.ErrorCode() != Status::Code::NotFound) {
            logger->warn("MagmaKVStore::getCollectionsManifestUid(): {}",
                         status.Message());
            return std::nullopt;
        }

        return Collections::ManifestUid{0};
    }

    return Collections::KVStore::decodeManifestUid(
            {reinterpret_cast<const uint8_t*>(manifest.data()),
             manifest.length()});
}

std::pair<Status, std::string> MagmaKVStore::getCollectionsManifestUidDoc(
        Vbid vbid) const {
    Status status;

    std::string manifest;
    std::tie(status, manifest) = readLocalDoc(vbid, LocalDocKey::manifest);
    if (!(status.IsOK() || status.ErrorCode() == Status::NotFound)) {
        return {status, std::string{}};
    }
    return {status, std::move(manifest)};
}

std::pair<bool, Collections::ManifestUid>
MagmaKVStore::getCollectionsManifestUid(Vbid vbid) const {
    auto [status, uidDoc] = getCollectionsManifestUidDoc(vbid);
    if (status) {
        return {true,
                Collections::KVStore::decodeManifestUid(
                        {reinterpret_cast<const uint8_t*>(uidDoc.data()),
                         uidDoc.length()})};
    }
    return {false, Collections::ManifestUid{}};
}

std::pair<bool, Collections::KVStore::Manifest>
MagmaKVStore::getCollectionsManifest(Vbid vbid) const {
    Status status;

    std::string manifest;
    std::tie(status, manifest) = getCollectionsManifestUidDoc(vbid);
    if (!(status.IsOK() || status.ErrorCode() == Status::NotFound)) {
        return {false,
                Collections::KVStore::Manifest{
                        Collections::KVStore::Manifest::Default{}}};
    }

    std::string openCollections;
    std::tie(status, openCollections) =
            readLocalDoc(vbid, LocalDocKey::openCollections);
    if (!(status.IsOK() || status.ErrorCode() == Status::NotFound)) {
        return {false,
                Collections::KVStore::Manifest{
                        Collections::KVStore::Manifest::Default{}}};
    }

    std::string openScopes;
    std::tie(status, openScopes) = readLocalDoc(vbid, LocalDocKey::openScopes);
    if (!(status.IsOK() || status.ErrorCode() == Status::NotFound)) {
        return {false,
                Collections::KVStore::Manifest{
                        Collections::KVStore::Manifest::Default{}}};
    }

    std::string droppedCollections;
    std::tie(status, droppedCollections) =
            readLocalDoc(vbid, LocalDocKey::droppedCollections);
    if (!(status.IsOK() || status.ErrorCode() == Status::NotFound)) {
        return {false,
                Collections::KVStore::Manifest{
                        Collections::KVStore::Manifest::Default{}}};
    }

    return {true,
            Collections::KVStore::decodeManifest(
                    {reinterpret_cast<const uint8_t*>(manifest.data()),
                     manifest.length()},
                    {reinterpret_cast<const uint8_t*>(openCollections.data()),
                     openCollections.length()},
                    {reinterpret_cast<const uint8_t*>(openScopes.data()),
                     openScopes.length()},
                    {reinterpret_cast<const uint8_t*>(
                             droppedCollections.data()),
                     droppedCollections.length()})};
}

std::pair<bool, std::vector<Collections::KVStore::DroppedCollection>>
MagmaKVStore::getDroppedCollections(Vbid vbid) const {
    Slice keySlice(LocalDocKey::droppedCollections);
    auto [status, dropped] = readLocalDoc(vbid, keySlice);
    // Currently we need the NotExists check for the case in which we create the
    // (magma)KVStore (done at first flush).
    // @TODO investigate removal/use of snapshot variant
    if (!status.IsOK() && status.ErrorCode() != Status::Code::NotExists &&
        status.ErrorCode() != Status::Code::NotFound) {
        return {false, {}};
    }

    return {true,
            Collections::KVStore::decodeDroppedCollections(
                    {reinterpret_cast<const uint8_t*>(dropped.data()),
                     dropped.length()})};
}

std::pair<magma::Status, std::vector<Collections::KVStore::DroppedCollection>>
MagmaKVStore::getDroppedCollections(Vbid vbid,
                                    magma::Magma::Snapshot& snapshot) const {
    Slice keySlice(LocalDocKey::droppedCollections);
    auto [status, dropped] = readLocalDoc(vbid, snapshot, keySlice);
    return {status,
            Collections::KVStore::decodeDroppedCollections(
                    {reinterpret_cast<const uint8_t*>(dropped.data()),
                     dropped.length()})};
}

magma::Status MagmaKVStore::updateCollectionsMeta(
        Vbid vbid,
        LocalDbReqs& localDbReqs,
        Collections::VB::Flush& collectionsFlush,
        MagmaDbStats& dbStats) {
    // If collectionsFlush manifestUid is 0 then we've updated an item that
    // belongs to a dropped but not yet purged collection (collection
    // resurrection). That requires an update to the dropped collections stats
    // which is dealt with below, but without a system event in this flush batch
    // we won't have set the manifestUid (it will be 0). Whatever manifest uid
    // is currently on disk is correct so skip the change here.
    if (collectionsFlush.getManifestUid() != 0) {
        updateManifestUid(localDbReqs, collectionsFlush);
    }

    if (collectionsFlush.isOpenCollectionsChanged()) {
        auto status =
                updateOpenCollections(vbid, localDbReqs, collectionsFlush);
        if (!status.IsOK()) {
            return status;
        }
    }

    if (collectionsFlush.isDroppedCollectionsChanged() ||
        collectionsFlush.isDroppedStatsChanged()) {
        auto status = updateDroppedCollections(
                vbid, localDbReqs, collectionsFlush, dbStats);
        if (!status.IsOK()) {
            return status;
        }
    }

    if (collectionsFlush.isScopesChanged()) {
        auto status = updateScopes(vbid, localDbReqs, collectionsFlush);
        if (!status.IsOK()) {
            return status;
        }
    }

    return Status::OK();
}

void MagmaKVStore::updateManifestUid(LocalDbReqs& localDbReqs,
                                     Collections::VB::Flush& collectionsFlush) {
    auto buf = collectionsFlush.encodeManifestUid();
    localDbReqs.emplace_back(MagmaLocalReq(LocalDocKey::manifest, buf));
}

magma::Status MagmaKVStore::updateOpenCollections(
        Vbid vbid,
        LocalDbReqs& localDbReqs,
        Collections::VB::Flush& collectionsFlush) {
    Slice keySlice(LocalDocKey::openCollections);
    auto [status, collections] = readLocalDoc(vbid, keySlice);

    if (status.IsOK() || status.ErrorCode() == Status::Code::NotFound) {
        auto buf = collectionsFlush.encodeOpenCollections(
                {reinterpret_cast<const uint8_t*>(collections.data()),
                 collections.length()});

        localDbReqs.emplace_back(
                MagmaLocalReq(LocalDocKey::openCollections, buf));
        return Status::OK();
    }

    return status;
}

magma::Status MagmaKVStore::updateDroppedCollections(
        Vbid vbid,
        LocalDbReqs& localDbReqs,
        Collections::VB::Flush& collectionsFlush,
        MagmaDbStats& dbStats) {
    // For couchstore we would drop the collections stats local doc here but
    // magma can visit old keys (during the collection erasure compaction) and
    // we can't work out if they are the latest or not. To track the document
    // count correctly we need to keep the stats doc around until the collection
    // erasure compaction runs which will then delete the doc when it has
    // processed the collection.
    auto [status, dropped] = getDroppedCollections(vbid);
    if (!status) {
        return {Status::Code::Invalid, "Failed to get dropped collections"};
    }

    // We may not have dropped a collection but we may have a dropped collection
    // stat that needs updating if we have changed the state of a document in
    // a new generation of the collection, as such, we need to update stats
    // for both dropped collections and changes in state that result in stat
    // changes
    std::unordered_set<CollectionID> droppedStats;
    auto flushDroppedStats = collectionsFlush.getDroppedStats();
    for (auto [cid, stats] : collectionsFlush.getDroppedStats()) {
        droppedStats.insert(cid);
    }

    auto flushDroppedCollections = collectionsFlush.getDroppedCollections();
    for (auto [cid, droppedCollection] : flushDroppedCollections) {
        droppedStats.insert(cid);
    }

    for (auto cid : droppedStats) {
        auto droppedInBatch = flushDroppedCollections.find(cid) !=
                              flushDroppedCollections.end();
        auto droppedDelta = 0;

        // Step 1) Read the current alive stats on disk, we'll add them to
        // the dropped stats delta as the collection is now gone, provided we
        // dropped the collection in this flush batch. If we had just adjusted
        // stats due to a change in doc state then we'd have already tracked
        // this in the original drop
        if (droppedInBatch) {
            auto [getStatus, currentAliveStats] = getCollectionStats(vbid, cid);
            if (status) {
                droppedDelta += currentAliveStats.itemCount;
            }
        }

        // Step 2) Add the dropped stats from FlushAccounting
        auto droppedInFlush = collectionsFlush.getDroppedStats(cid);
        droppedDelta += droppedInFlush.getItemCount();

        // Step 4) Update the statsdelta
        dbStats.droppedCollectionCounts[static_cast<uint32_t>(cid)] =
                droppedDelta;

        // Step 5) Delete the latest alive stats if the collection wasn't
        // resurrected, we don't need them anymore
        if (!collectionsFlush.isOpen(cid)) {
            deleteCollectionStats(localDbReqs, cid);
        }
    }

    auto buf = collectionsFlush.encodeDroppedCollections(dropped);
    localDbReqs.emplace_back(
            MagmaLocalReq(LocalDocKey::droppedCollections, buf));

    return Status::OK();
}

std::string MagmaKVStore::getCollectionsStatsKey(CollectionID cid) const {
    return std::string{"|" + cid.to_string() + "|"};
}

void MagmaKVStore::saveCollectionStats(
        LocalDbReqs& localDbReqs,
        CollectionID cid,
        const Collections::VB::PersistedStats& stats) {
    auto key = getCollectionsStatsKey(cid);
    auto encodedStats = stats.getLebEncodedStats();
    localDbReqs.emplace_back(MagmaLocalReq(key, std::move(encodedStats)));
}

std::pair<KVStore::GetCollectionStatsStatus, Collections::VB::PersistedStats>
MagmaKVStore::getCollectionStats(const KVFileHandle& kvFileHandle,
                                 CollectionID cid) const {
    const auto& kvfh = static_cast<const MagmaKVFileHandle&>(kvFileHandle);
    return getCollectionStats(
            kvfh.vbid, getCollectionsStatsKey(cid), kvfh.snapshot.get());
}

std::pair<KVStore::GetCollectionStatsStatus, uint64_t>
MagmaKVStore::getDroppedCollectionItemCount(Vbid vbid, CollectionID cid) const {
    auto dbStats = getMagmaDbStats(vbid);
    if (!dbStats) {
        // No stats available from Magma for this vbid, nothing to do.
        return {GetCollectionStatsStatus::NotFound, 0};
    }

    return {GetCollectionStatsStatus::Success,
            dbStats->droppedCollectionCounts[(uint32_t)cid]};
}

std::pair<KVStore::GetCollectionStatsStatus, Collections::VB::PersistedStats>
MagmaKVStore::getCollectionStats(Vbid vbid, CollectionID cid) const {
    auto key = getCollectionsStatsKey(cid);
    return getCollectionStats(vbid, key);
}

std::pair<KVStore::GetCollectionStatsStatus, Collections::VB::PersistedStats>
MagmaKVStore::getCollectionStats(Vbid vbid,
                                 magma::Slice keySlice,
                                 magma::Magma::Snapshot* snapshot) const {
    Status status;
    std::string stats;
    if (snapshot) {
        std::tie(status, stats) = readLocalDoc(vbid, *snapshot, keySlice);
    } else {
        std::tie(status, stats) = readLocalDoc(vbid, keySlice);
    }

    if (!status.IsOK()) {
        if (status.ErrorCode() != Status::Code::NotFound) {
            logger->warn("MagmaKVStore::getCollectionStats(): {}",
                         status.Message());
            return {KVStore::GetCollectionStatsStatus::Failed,
                    Collections::VB::PersistedStats()};
        }
        // Return Collections::VB::PersistedStats(true) with everything set to
        // 0 as the collection might have not been persisted to disk yet.
        return {KVStore::GetCollectionStatsStatus::NotFound,
                Collections::VB::PersistedStats()};
    }
    return {KVStore::GetCollectionStatsStatus::Success,
            Collections::VB::PersistedStats(stats.c_str(), stats.size())};
}

void MagmaKVStore::deleteCollectionStats(LocalDbReqs& localDbReqs,
                                         CollectionID cid) {
    auto key = getCollectionsStatsKey(cid);
    localDbReqs.emplace_back(MagmaLocalReq::makeDeleted(key));
}

magma::Status MagmaKVStore::updateScopes(
        Vbid vbid,
        LocalDbReqs& localDbReqs,
        Collections::VB::Flush& collectionsFlush) {
    Slice keySlice(LocalDocKey::openScopes);
    auto [status, scopes] = readLocalDoc(vbid, keySlice);

    if (status.IsOK() || status.ErrorCode() == Status::Code::NotFound) {
        auto buf = collectionsFlush.encodeOpenScopes(
                {reinterpret_cast<const uint8_t*>(scopes.data()),
                 scopes.length()});
        localDbReqs.emplace_back(MagmaLocalReq(LocalDocKey::openScopes, buf));
        return Status::OK();
    }

    return status;
}

void MagmaKVStore::addTimingStats(const AddStatFn& add_stat,
                                  CookieIface& c) const {
    KVStore::addTimingStats(add_stat, c);
    const auto prefix = getStatsPrefix();

    MagmaFileStats fileStats;
    magma->GetFileStats(fileStats);

    add_prefixed_stat(
            prefix, "fsReadTime", fileStats.ReadTimeHisto, add_stat, c);
    add_prefixed_stat(
            prefix, "fsWriteTime", fileStats.WriteTimeHisto, add_stat, c);
    add_prefixed_stat(
            prefix, "fsSyncTime", fileStats.SyncTimeHisto, add_stat, c);
    add_prefixed_stat(
            prefix, "fsDelete", fileStats.DeleteTimeHisto, add_stat, c);
    add_prefixed_stat(
            prefix, "fsReadSize", fileStats.ReadSizeHisto, add_stat, c);
    add_prefixed_stat(
            prefix, "fsWriteSize", fileStats.WriteSizeHisto, add_stat, c);

    MagmaHistogramStats histoStats;
    magma->GetHistogramStats(histoStats);
    add_prefixed_stat(prefix,
                      "flushQueueTime",
                      histoStats.FlushQueueTimeHisto,
                      add_stat,
                      c);
    add_prefixed_stat(prefix,
                      "flushWaitTime",
                      histoStats.FlushWaitTimeHisto,
                      add_stat,
                      c);
    add_prefixed_stat(prefix,
                      "keyWriteBlockingCompactTime",
                      histoStats.KeyStats.WriteBlockingCompactTimeHisto,
                      add_stat,
                      c);
    add_prefixed_stat(prefix,
                      "keyCompactTime",
                      histoStats.KeyStats.CompactTimeHisto,
                      add_stat,
                      c);
    add_prefixed_stat(prefix,
                      "seqWriteBlockingCompactTime",
                      histoStats.SeqStats.WriteBlockingCompactTimeHisto,
                      add_stat,
                      c);
    add_prefixed_stat(prefix,
                      "seqCompactTime",
                      histoStats.SeqStats.CompactTimeHisto,
                      add_stat,
                      c);
}

bool MagmaKVStore::getStat(std::string_view name, size_t& value) const {
    std::array<std::string_view, 1> keys = {{name}};
    auto stats = getStats(keys);
    auto stat = stats.find(name);
    if (stat != stats.end()) {
        value = stat->second;
        return true;
    }
    return false;
}

GetStatsMap MagmaKVStore::getStats(
        gsl::span<const std::string_view> keys) const {
    auto magmaStats = magma->GetStats();

    GetStatsMap stats;
    auto fill = [&](std::string_view statName, size_t value) {
        auto it = std::find(keys.begin(), keys.end(), statName);
        if (it != keys.end()) {
            stats.try_emplace(*it, value);
        }
    };
    fill("memory_quota", magmaStats->MemoryQuota);
    fill("failure_get", st.numGetFailure.load());
    fill("storage_mem_used", magmaStats->TotalMemUsed);
    fill("magma_MemoryQuotaLowWaterMark", magmaStats->MemoryQuotaLowWaterMark);
    fill("magma_BloomFilterMemoryQuota", magmaStats->BloomFilterMemoryQuota);
    fill("magma_WriteCacheQuota", magmaStats->WriteCacheQuota);
    fill("magma_NCompacts", magmaStats->NCompacts);
    fill("magma_NFlushes", magmaStats->NFlushes);
    fill("magma_NTTLCompacts", magmaStats->NTTLCompacts);
    fill("magma_NFileCountCompacts", magmaStats->NFileCountCompacts);
    fill("magma_NWriterCompacts", magmaStats->NWriterCompacts);
    fill("magma_BytesOutgoing", magmaStats->BytesOutgoing);
    fill("magma_NReadBytes", magmaStats->NReadBytes);
    fill("magma_NReadBytesGet", magmaStats->NReadBytesGet);
    fill("magma_NGets", magmaStats->NGets);
    fill("magma_NSets", magmaStats->NSets);
    fill("magma_NInserts", magmaStats->NInserts);
    fill("magma_NReadIO", magmaStats->NReadIOs);
    fill("magma_NReadBytesCompact", magmaStats->NReadBytesCompact);
    fill("magma_BytesIncoming", magmaStats->BytesIncoming);
    fill("magma_NWriteBytes", magmaStats->NWriteBytes);
    fill("magma_NWriteBytesCompact", magmaStats->NWriteBytesCompact);
    fill("magma_LogicalDataSize", magmaStats->LogicalDataSize);
    fill("magma_LogicalDiskSize", magmaStats->LogicalDiskSize);
    fill("magma_TotalDiskUsage", magmaStats->TotalDiskUsage);
    fill("magma_WALDiskUsage", magmaStats->WalStats.DiskUsed);
    fill("magma_BlockCacheMemUsed", magmaStats->BlockCacheMemUsed);
    fill("magma_KeyIndexSize", magmaStats->KeyStats.LogicalDataSize);
    fill("magma_KeyIndexNTableFiles", magmaStats->KeyStats.NTableFiles);

    fill("magma_SeqIndex_IndexBlockSize",
         magmaStats->SeqStats.TotalIndexBlocksSize);
    fill("magma_WriteCacheMemUsed", magmaStats->WriteCacheMemUsed);
    fill("magma_WALMemUsed", magmaStats->WALMemUsed);
    fill("magma_ReadAheadBufferMemUsed", magmaStats->ReadAheadBufferMemUsed);
    fill("magma_TableObjectMemUsed", magmaStats->TableObjectMemUsed);
    fill("magma_LSMTreeObjectMemUsed", magmaStats->LSMTreeObjectMemUsed);
    fill("magma_HistogramMemUsed", magmaStats->HistogramMemUsed);
    fill("magma_TreeSnapshotMemUsed", magmaStats->TreeSnapshotMemoryUsed);
    fill("magma_TableMetaMemUsed", magmaStats->TableMetaMemUsed);
    fill("magma_BufferMemUsed", magmaStats->BufferMemUsed);
    fill("magma_TotalMemUsed", magmaStats->TotalMemUsed);
    fill("magma_TotalBloomFilterMemUsed", magmaStats->TotalBloomFilterMemUsed);
    fill("magma_BlockCacheHits", magmaStats->BlockCacheHits);
    fill("magma_BlockCacheMisses", magmaStats->BlockCacheMisses);
    fill("magma_NTablesDeleted", magmaStats->NTablesDeleted);
    fill("magma_NTablesCreated", magmaStats->NTablesCreated);
    fill("magma_NTableFiles", magmaStats->NTableFiles);
    fill("magma_NSyncs", magmaStats->NSyncs);
    fill("magma_DataBlocksSize", magmaStats->DataBlocksSize);
    fill("magma_DataBlocksCompressSize", magmaStats->DataBlocksCompressSize);
    return stats;
}

void MagmaKVStore::addStats(const AddStatFn& add_stat, CookieIface& c) const {
    KVStore::addStats(add_stat, c);
    const auto prefix = getStatsPrefix();

    auto stats = magma->GetStats();
    auto statName = prefix + ":magma";
    add_casted_stat(statName.c_str(), stats->JSON().dump(), add_stat, c);
}

void MagmaKVStore::pendingTasks() {
    std::queue<std::tuple<Vbid, uint64_t>> vbucketsToDelete;
    vbucketsToDelete.swap(*pendingVbucketDeletions.wlock());
    while (!vbucketsToDelete.empty()) {
        Vbid vbid;
        uint64_t vb_version;
        std::tie(vbid, vb_version) = vbucketsToDelete.front();
        vbucketsToDelete.pop();
        delVBucket(vbid, std::make_unique<KVStoreRevision>(vb_version));
    }
}

std::shared_ptr<CompactionContext> MagmaKVStore::makeImplicitCompactionContext(
        Vbid vbid) {
    if (!makeCompactionContextCallback) {
        throw std::runtime_error(
                "MagmaKVStore::makeImplicitCompactionContext: Have not set "
                "makeCompactionContextCallback to create a CompactionContext");
    }

    CompactionConfig config{};
    auto ctx = makeCompactionContextCallback(vbid, config, 0 /*purgeSeqno*/);
    if (!ctx) {
        // if we don't a CompactionContext then return a nullptr so we don't
        // dereference the ctx ptr. This is probably due to the fact that
        // there's no vbucket in memory for this vbid
        return nullptr;
    }

    auto [status, dropped] = getDroppedCollections(vbid);
    if (!status) {
        throw std::runtime_error(fmt::format(
                "MagmaKVStore::makeImplicitCompactionContext: {} failed to "
                "get the dropped collections",
                vbid));
    }

    auto readState = readVBStateFromDisk(vbid);
    if (readState.status != ReadVBStateStatus::Success) {
        std::stringstream ss;
        ss << "MagmaKVStore::makeImplicitCompactionContext " << vbid
           << " failed to read vbstate from disk. Status:"
           << to_string(readState.status);
        throw std::runtime_error(ss.str());
    } else {
        ctx->highCompletedSeqno = readState.state.persistedCompletedSeqno;
    }

    logger->debug(
            "MagmaKVStore::makeImplicitCompactionContext {} purge_before_ts:{} "
            "purge_before_seq:{}"
            " drop_deletes:{} retain_erroneous_tombstones:{}",
            vbid,
            ctx->compactConfig.purge_before_ts,
            ctx->compactConfig.purge_before_seq,
            ctx->compactConfig.drop_deletes,
            ctx->compactConfig.retain_erroneous_tombstones);

    return ctx;
}

const KVStoreConfig& MagmaKVStore::getConfig() const {
    return configuration;
}

DBFileInfo MagmaKVStore::getDbFileInfo(Vbid vbid) {
    DBFileInfo vbinfo;
    auto [status, kvstats] = magma->GetKVStoreStats(vbid.get());
    if (status) {
        vbinfo.spaceUsed = kvstats.ActiveDiskUsage;
        vbinfo.fileSize = kvstats.TotalDiskUsage;
    }
    logger->debug(
            "MagmaKVStore::getDbFileInfo {} spaceUsed:{} fileSize:{} status:{}",
            vbid,
            vbinfo.spaceUsed,
            vbinfo.fileSize,
            status.String());
    return vbinfo;
}

DBFileInfo MagmaKVStore::getAggrDbFileInfo() {
    auto dataSizes = magma->GetDBSizeInfo();
    // @todo MB-42900: Track on-disk-prepare-bytes
    return {dataSizes.DiskSize, dataSizes.LogicalSize, 0};
}

Status MagmaKVStore::writeVBStateToDisk(Vbid vbid,
                                        const vbucket_state& vbstate) {
    LocalDbReqs localDbReqs;
    addVBStateUpdateToLocalDbReqs(
            localDbReqs, vbstate, kvstoreRevList[getCacheSlot(vbid)]);

    WriteOps writeOps;
    addLocalDbReqs(localDbReqs, writeOps);

    auto status = magma->WriteDocs(
            vbid.get(), writeOps, kvstoreRevList[getCacheSlot(vbid)]);
    if (!status) {
        ++st.numVbSetFailure;
        logger->critical(
                "MagmaKVStore::writeVBStateToDisk failed creating "
                "commitBatch for "
                "{} status:{}",
                vbid,
                status.String());
        return status;
    }

    if (doSyncEveryBatch) {
        status = magma->Sync(true);
        if (!status) {
            ++st.numVbSetFailure;
            logger->critical(
                    "MagmaKVStore::writeVBStateToDisk: "
                    "magma::Sync {} "
                    "status:{}",
                    vbid,
                    status.String());
        }
    }
    return Status::OK();
}

MagmaKVStore::MagmaLocalReq::MagmaLocalReq(
        std::string_view key, const flatbuffers::DetachedBuffer& buf)
    : key(key), value(reinterpret_cast<const char*>(buf.data()), buf.size()) {
}

void MagmaKVStore::addLocalDbReqs(const LocalDbReqs& localDbReqs,
                                  WriteOps& writeOps) {
    for (auto& req : localDbReqs) {
        Slice keySlice(req.key);
        Slice valSlice(req.value);
        if (req.deleted) {
            writeOps.emplace_back(
                    Magma::WriteOperation::NewLocalDocDelete(keySlice));
        } else {
            writeOps.emplace_back(Magma::WriteOperation::NewLocalDocUpdate(
                    keySlice, valSlice));
        }
    }
}

void MagmaKVStore::addStatUpdateToWriteOps(
        MagmaDbStats& stats, MagmaKVStore::WriteOps& writeOps) const {
    writeOps.emplace_back(Magma::WriteOperation::NewUserStatsUpdate(&stats));
}

void MagmaKVStore::setMagmaFragmentationPercentage(size_t value) {
    magma->SetFragmentationRatio(value / 100.0);
}

void MagmaKVStore::setMagmaEnableBlockCache(bool enable) {
    magma->EnableBlockCache(enable);
}

void MagmaKVStore::setMagmaSeqTreeDataBlockSize(size_t value) {
    magma->SetSeqTreeDataBlockSize(value);
}

void MagmaKVStore::setMagmaSeqTreeIndexBlockSize(size_t value) {
    magma->SetSeqTreeIndexBlockSize(value);
}

void MagmaKVStore::setMagmaKeyTreeDataBlockSize(size_t value) {
    magma->SetKeyTreeDataBlockSize(value);
}

void MagmaKVStore::setMagmaKeyTreeIndexBlockSize(size_t value) {
    magma->SetKeyTreeIndexBlockSize(value);
}

void MagmaKVStore::setStorageThreads(ThreadPoolConfig::StorageThreadCount num) {
    configuration.setStorageThreads(num);
    calculateAndSetMagmaThreads();
}

void MagmaKVStore::calculateAndSetMagmaThreads() {
    auto backendThreads = configuration.getStorageThreads();
    auto rawBackendThreads =
            static_cast<int>(configuration.getStorageThreads());
    if (backendThreads == ThreadPoolConfig::StorageThreadCount::Default) {
        rawBackendThreads = configuration.getMagmaMaxDefaultStorageThreads();
    }

    auto flusherRatio =
            static_cast<float>(configuration.getMagmaFlusherPercentage()) / 100;
    auto flushers = std::ceil(rawBackendThreads * flusherRatio);
    auto compactors = rawBackendThreads - flushers;

    if (flushers <= 0) {
        logger->warn(
                "MagmaKVStore::calculateAndSetMagmaThreads "
                "flushers <= 0. "
                "StorageThreads:{} "
                "WriterThreads:{} "
                "Setting flushers=1",
                rawBackendThreads,
                ExecutorPool::get()->getNumWriters());
        flushers = 1;
    }

    if (compactors <= 0) {
        logger->warn(
                "MagmaKVStore::calculateAndSetMagmaThreads "
                "compactors <= 0. "
                "StorageThreads:{} "
                "WriterThreads:{} "
                "Setting compactors=1",
                rawBackendThreads,
                ExecutorPool::get()->getNumWriters());
        compactors = 1;
    }

    logger->info(
            "MagmaKVStore::calculateAndSetMagmaThreads: Flushers:{} "
            "Compactors:{}",
            flushers,
            compactors);

    magma->SetNumThreads(Magma::ThreadType::Flusher, flushers);
    magma->SetNumThreads(Magma::ThreadType::Compactor, compactors);
}

uint32_t MagmaKVStore::getExpiryOrPurgeTime(const magma::Slice& slice) {
    auto exptime = magmakv::getExpiryTime(slice);

    if (magmakv::isDeleted(slice)) {
        exptime += configuration.getMetadataPurgeAge();
    }

    return exptime;
}

GetValue MagmaKVStore::getBySeqno(KVFileHandle& handle,
                                  Vbid vbid,
                                  uint64_t seq,
                                  ValueFilter filter) const {
    auto& snapshot = *dynamic_cast<const MagmaKVFileHandle&>(handle).snapshot;
    GetValue rv(nullptr, cb::engine_errc::no_such_key);
    bool found;
    auto [status, key, meta, value] = magma->GetBySeqno(snapshot, seq, found);
    if (!status.IsOK()) {
        ++st.numGetFailure;
        logger->warn(
                "MagmaKVStore::getBySeqno {} Failed to get seqno:{} kvstore "
                "with status {}",
                vbid,
                seq,
                status);
        return rv;
    }

    if (found) {
        rv.item = makeItem(vbid, *key, *meta, *value, filter);
        rv.setStatus(cb::engine_errc::success);
        return rv;
    }
    return rv;
}

std::unique_ptr<TransactionContext> MagmaKVStore::begin(
        Vbid vbid, std::unique_ptr<PersistenceCallback> pcb) {
    if (!startTransaction(vbid)) {
        return {};
    }

    return std::make_unique<MagmaKVStoreTransactionContext>(
            *this, vbid, std::move(pcb));
}

std::pair<Status, uint64_t> MagmaKVStore::getOldestRollbackableHighSeqno(
        Vbid vbid) {
    Status status;
    DomainAwareUniquePtr<Magma::Snapshot> oldestSnapshot;
    status = magma->GetOldestDiskSnapshot(vbid.get(), oldestSnapshot);
    if (!status || !oldestSnapshot) {
        // Magma will return Status::Code::CheckpointNotFound if no rollbackable
        // checkpoints exist. This is not an error condition since a rollback to
        // any seqno will result in a rollback to zero.
        if (status.ErrorCode() == Status::Code::CheckpointNotFound) {
            // Return int_max as seqno since there is no rollbackable seqno
            return {Status::OK(), std::numeric_limits<uint64_t>::max()};
        }

        logger->warn(
                "MagmaKVStore::getOldestRollbackableHighSeqno {} Failed to "
                "get oldest disk snapshot with status {}",
                vbid,
                status);
        return {status, 0};
    }

    uint64_t seqno{0};
    auto userStats = magma->GetKVStoreUserStats(*oldestSnapshot);
    if (userStats) {
        auto* magmaUserStats = dynamic_cast<MagmaDbStats*>(userStats.get());
        if (magmaUserStats) {
            seqno = magmaUserStats->highSeqno;
        } else {
            logger->warn(
                    "MagmaKVStore::getOldestRollbackableHighSeqno {} Failed to "
                    "cast UserStats to MagmaDbStats",
                    vbid);
        }
    }

    return {status, seqno};
}

void MagmaKVStore::setHistoryRetentionBytes(size_t size) {
    magma->SetHistoryRetentionSize(size);
}

void MagmaKVStore::setHistoryRetentionSeconds(std::chrono::seconds seconds) {
    magma->SetHistoryRetentionTime(seconds.count());
}

std::optional<uint64_t> MagmaKVStore::getHistoryStartSeqno(Vbid vbid) {
    return magma->GetOldestHistorySeqno(vbid.get());
}<|MERGE_RESOLUTION|>--- conflicted
+++ resolved
@@ -620,12 +620,10 @@
             configuration.getMagmaBloomFilterAccuracyForBottomLevel();
     configuration.magmaCfg.MemoryQuotaLowWaterMarkRatio =
             configuration.getMagmaMemoryQuotaLowWaterMarkRatio();
-<<<<<<< HEAD
     configuration.magmaCfg.CompressionAlgo =
             configuration.getMagmaIndexCompressionAlgo();
     configuration.magmaCfg.DataCompressionAlgo =
             configuration.getMagmaDataCompressionAlgo();
-=======
     configuration.magmaCfg.SeqTreeBlockSize =
             configuration.getMagmaSeqTreeDataBlockSize();
     configuration.magmaCfg.SeqTreeIndexBlockSize =
@@ -634,7 +632,6 @@
             configuration.getMagmaKeyTreeDataBlockSize();
     configuration.magmaCfg.KeyTreeIndexBlockSize =
             configuration.getMagmaKeyTreeIndexBlockSize();
->>>>>>> a6461142
 
     configuration.setStore(this);
 

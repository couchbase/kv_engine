/* -*- Mode: C++; tab-width: 4; c-basic-offset: 4; indent-tabs-mode: nil -*- */
/*
 *     Copyright 2018-Present Couchbase, Inc.
 *
 *   Use of this software is governed by the Business Source License included
 *   in the file licenses/BSL-Couchbase.txt.  As of the Change Date specified
 *   in that file, in accordance with the Business Source License, use of this
 *   software will be governed by the Apache License, Version 2.0, included in
 *   the file licenses/APL2.txt.
 */

#include "magma-kvstore.h"

#include "bucket_logger.h"
#include "collections/collection_persisted_stats.h"
#include "dockey_validator.h"
#include "ep_engine.h"
#include "ep_time.h"
#include "item.h"
#include "kv_magma_common/magma-kvstore_metadata.h"
#include "kvstore/kvstore_transaction_context.h"
#include "kvstore/rollback_callback.h"
#include "kvstore/storage_common/storage_common/local_doc_constants.h"
#include "magma-kvstore_config.h"
#include "magma-kvstore_iorequest.h"
#include "magma-kvstore_rollback_purge_seqno_ctx.h"
#include "magma-memory-tracking-proxy.h"
#include "magma-scan-result.h"
#include "objectregistry.h"
#include "vb_commit.h"
#include "vbucket.h"
#include "vbucket_state.h"
#include <executor/executorpool.h>
#include <mcbp/protocol/datatype.h>
#include <mcbp/protocol/unsigned_leb128.h>
#include <nlohmann/json.hpp>
#include <platform/cb_arena_malloc.h>
#include <platform/compress.h>
#include <statistics/cbstat_collector.h>
#include <utilities/logtags.h>
#include <algorithm>
#include <cstring>
#include <limits>
#include <utility>

class Snapshot;

using magma::Magma;
using magma::MagmaFileStats;
using magma::MagmaHistogramStats;
using magma::Slice;
using magma::Status;
using namespace std::chrono_literals;

// Unfortunately, turning on logging for the tests is limited to debug
// mode. While we are in the midst of dropping in magma, this provides
// a simple way to change all the logging->trace calls to logging->debug
// by changing trace to debug..
// Once magma has been completed, we can remove this #define and change
// all the logging calls back to trace.
#define TRACE trace

namespace magmakv {
MetaData makeMetaData(const Item& it) {
    auto metadata = MetaData();
    if (it.isPending() || it.isAbort()) {
        metadata.setVersion(MetaData::Version::V1);
    } else {
        metadata.setVersion(MetaData::Version::V0);
    }

    metadata.setBySeqno(it.getBySeqno());
    metadata.setCas(it.getCas());
    metadata.setRevSeqno(it.getRevSeqno());
    metadata.setExptime(it.getExptime());
    metadata.setFlags(it.getFlags());
    metadata.setValueSize(it.getNBytes());
    metadata.setDataType(it.getDataType());

    if (it.isDeleted() && !it.isPending()) {
        metadata.setDeleted(true, static_cast<bool>(it.deletionSource()));
    }

    if (it.isPending()) {
        metadata.setDurabilityDetailsForPrepare(
                it.isDeleted(),
                static_cast<uint8_t>(it.getDurabilityReqs().getLevel()));
    }

    if (it.isAbort()) {
        metadata.setDurabilityDetailsForAbort(it.getPrepareSeqno());
    }

    return metadata;
}

std::string MetaData::to_string() const {
    fmt::memory_buffer memoryBuffer;
    fmt::format_to(
            std::back_inserter(memoryBuffer),
            "bySeqno:{} cas:{} exptime:{} revSeqno:{} flags:{} valueSize:{} "
            "deleted:{} deleteSource:{} version:{} datatype:{}",
            allMeta.v0.bySeqno,
            allMeta.v0.cas,
            allMeta.v0.exptime,
            allMeta.v0.revSeqno,
            allMeta.v0.flags,
            allMeta.v0.valueSize,
            allMeta.v0.bits.deleted != 0,
            (allMeta.v0.bits.deleted == 0        ? " "
             : allMeta.v0.bits.deleteSource == 0 ? "Explicit"
                                                 : "TTL"),
            static_cast<uint8_t>(getVersion()),
            allMeta.v0.datatype);

    if (getVersion() == Version::V1) {
        if (allMeta.v0.bits.deleted) {
            // abort
            fmt::format_to(std::back_inserter(memoryBuffer),
                           " prepareSeqno:{}",
                           allMeta.v1.durabilityDetails.completed.prepareSeqno);
        } else {
            // prepare
            fmt::format_to(std::back_inserter(memoryBuffer),
                           " durabilityLevel:{} syncDelete:{}",
                           allMeta.v1.durabilityDetails.pending.level,
                           allMeta.v1.durabilityDetails.pending.isDelete);
        }
    }

    return fmt::to_string(memoryBuffer);
}

/**
 * Magma stores an item in 3 slices... key, metadata, value
 * See libmagma/slice.h for more info on slices.
 *
 * Helper functions to pull metadata stuff out of the metadata slice.
 * The are used down in magma and are passed in as part of the configuration.
 */
static const MetaData getDocMeta(std::string_view meta) {
    return MetaData(meta);
}

static const MetaData getDocMeta(const Slice& metaSlice) {
    return getDocMeta(std::string_view{metaSlice.Data(), metaSlice.Len()});
}

static uint64_t getSeqNum(const Slice& metaSlice) {
    return getDocMeta(metaSlice).getBySeqno();
}

static size_t getValueSize(const Slice& metaSlice) {
    return getDocMeta(metaSlice).getValueSize();
}

static uint32_t getExpiryTime(const Slice& metaSlice) {
    return getDocMeta(metaSlice).getExptime();
}

static bool isDeleted(const Slice& metaSlice) {
    return getDocMeta(metaSlice).isDeleted();
}

static bool isCompressed(const Slice& metaSlice) {
    return cb::mcbp::datatype::is_snappy(getDocMeta(metaSlice).getDatatype());
}

static bool isPrepared(const Slice& keySlice, const Slice& metaSlice) {
    return DiskDocKey(keySlice.Data(), keySlice.Len()).isPrepared() &&
           !getDocMeta(metaSlice).isDeleted();
}

static bool isAbort(const Slice& keySlice, const Slice& metaSlice) {
    return DiskDocKey(keySlice.Data(), keySlice.Len()).isPrepared() &&
           getDocMeta(metaSlice).isDeleted();
}

} // namespace magmakv

MagmaRequest::MagmaRequest(queued_item it)
    : IORequest(std::move(it)), docMeta(magmakv::makeMetaData(*item).encode()) {
}

std::string MagmaRequest::to_string() {
    return fmt::format("Key:{} docMeta:{} oldItemAlive:{}",
                       key.to_string(),
                       magmakv::getDocMeta(getDocMeta()).to_string(),
                       oldItemAlive);
}

static DiskDocKey makeDiskDocKey(const Slice& key) {
    return DiskDocKey{key.Data(), key.Len()};
}

class MagmaKVFileHandle : public KVFileHandle {
public:
    MagmaKVFileHandle(Vbid vbid,
                      DomainAwareUniquePtr<magma::Magma::Snapshot> snapshot)
        : vbid(vbid), snapshot(std::move(snapshot)) {
        Expects(this->snapshot);
    }
    Vbid vbid;
    DomainAwareUniquePtr<magma::Magma::Snapshot> snapshot;
};

MagmaKVStore::MagmaCompactionCB::MagmaCompactionCB(
        MagmaKVStore& magmaKVStore,
        Vbid vbid,
        std::shared_ptr<CompactionContext> compactionContext,
        std::optional<CollectionID> cid)
    : vbid(vbid),
      ctx(std::move(compactionContext)),
      magmaKVStore(magmaKVStore),
      onlyThisCollection(cid) {
    magmaKVStore.logger->TRACE("MagmaCompactionCB constructor");

    // If we've not got a CompactionContext then this must be an implicit
    // compaction so we need to create a CompactionContext
    if (!ctx) {
        if (!magmaKVStore.makeCompactionContextCallback) {
            // We can't perform an implicit compaction if
            // makeCompactionContextCallback isn't set.
            throw std::invalid_argument(
                    "MagmaKVStore::MagmaCompactionCB::MagmaCompactionCB() no "
                    "makeCompactionContextCallback set");
        }
        ctx = magmaKVStore.makeImplicitCompactionContext(vbid);
        // If we don't have a valid compaction context then throw to prevent us
        // creating a MagmaCompactionCB that won't be able to do any compaction
        if (!ctx) {
            throw std::runtime_error(
                    "MagmaKVStore::MagmaCompactionCB::MagmaCompactionCB() "
                    "couldn't create compaction context");
        }
        ctx->purgedItemCtx->rollbackPurgeSeqnoCtx =
                std::make_unique<MagmaImplicitCompactionPurgedItemContext>(
                        ctx->getRollbackPurgeSeqno(),
                        magmaDbStats,
                        ctx->maybeUpdateVBucketPurgeSeqno);

        Status status;
        std::tie(status, oldestRollbackableHighSeqno) =
                magmaKVStore.getOldestRollbackableHighSeqno(vbid);
        if (!status) {
            throw std::runtime_error(
                    "MagmaCompactionCallback: Failed to get "
                    "getOldestRollbackableHighSeqno: " +
                    vbid.to_string() + " : " + status.String());
        }
    } else {
        ctx->purgedItemCtx->rollbackPurgeSeqnoCtx =
                std::make_unique<MagmaRollbackPurgeSeqnoCtx>(
                        ctx->getRollbackPurgeSeqno(), magmaDbStats);

        // set to unlimited since all checkpoints are cleared by magma explicit
        // compaction and so magma rollback would not be possible after the
        // explicit compaction
        oldestRollbackableHighSeqno = std::numeric_limits<uint64_t>::max();
    }
}

MagmaKVStore::MagmaCompactionCB::~MagmaCompactionCB() {
    magmaKVStore.logger->debug("MagmaCompactionCB destructor");
}

void MagmaKVStore::MagmaCompactionCB::processCollectionPurgeDelta(
        CollectionID cid, int64_t delta) {
    magmaDbStats.docCount += delta;
    magmaDbStats.droppedCollectionCounts[static_cast<uint32_t>(cid)] += delta;
}

bool MagmaKVStore::MagmaCompactionCB::operator()(
        const magma::Slice& keySlice,
        const magma::Slice& metaSlice,
        const magma::Slice& valueSlice) {
    // catch any exceptions from the compaction callback and log them, as we
    // don't want to crash magma given it runs on a backend thread.
    try {
        auto [status, drop] = magmaKVStore.compactionCallBack(
                *this, keySlice, metaSlice, valueSlice);
        SetStatus(status);
        return drop;
    } catch (std::exception& e) {
        auto msg = fmt::format("MagmaKVStore::compactionCallBack() threw:'{}'",
                               e.what());
        magmaKVStore.logger->warn(msg);
        SetStatus({Status::Internal, msg});
    }
    return false;
}

bool MagmaKVStore::MagmaCompactionCB::canPurge(CollectionID collection) {
    if (!onlyThisCollection) {
        return true;
    }
    return onlyThisCollection.value() == collection;
}

MagmaKVStoreTransactionContext::MagmaKVStoreTransactionContext(
        KVStore& kvstore, Vbid vbid, std::unique_ptr<PersistenceCallback> cb)
    : TransactionContext(kvstore, vbid, std::move(cb)) {
}

void MagmaKVStoreTransactionContext::preparePendingRequests() {
    // MB-55199: Magma requires key/seqno order, but ascending seqno.
    // KV-engine flusher writes out the batch in key/seqno, but descending seqno
    // order.
    std::sort(pendingReqs.begin(),
              pendingReqs.end(),
              [](const auto& lhs, const auto& rhs) {
                  const auto comp = lhs->getItem().getKey().compare(
                          rhs->getItem().getKey());
                  // When keys are equal, sort by seqno.
                  if (comp == 0) {
                      return lhs->getItem().getBySeqno() <
                             rhs->getItem().getBySeqno();
                  }
                  return comp < 0;
              });
}

std::pair<Status, bool> MagmaKVStore::compactionCallBack(
        MagmaKVStore::MagmaCompactionCB& cbCtx,
        const magma::Slice& keySlice,
        const magma::Slice& metaSlice,
        const magma::Slice& valueSlice) const {
    // This callback is operating on the secondary memory domain
    Expects(currEngine == ObjectRegistry::getCurrentEngine());
    // If we are compacting the localDb, items don't have metadata so
    // we always keep everything.
    if (metaSlice.Len() == 0) {
        return {Status::OK(), false};
    }

    if (cbCtx.ctx->isShuttingDown()) {
        return {{Status::Cancelled, "Shutting down"}, false};
    }

    auto vbid = cbCtx.vbid;
    std::string userSanitizedItemStr;
    if (logger->should_log(spdlog::level::TRACE)) {
        userSanitizedItemStr =
                "key:" +
                cb::UserData{makeDiskDocKey(keySlice).to_string()}
                        .getSanitizedValue() +
                " " + magmakv::getDocMeta(metaSlice).to_string();
        logger->TRACE("MagmaCompactionCB: {} {}", vbid, userSanitizedItemStr);
    }

    if (configuration.isSanityCheckingVBucketMapping()) {
        validateKeyMapping("MagmaKVStore::compactionCallback",
                           configuration.getVBucketMappingErrorHandlingMethod(),
                           makeDiskDocKey(keySlice).getDocKey(),
                           vbid,
                           configuration.getMaxVBuckets());
    }

    return compactionCore(
            cbCtx, keySlice, metaSlice, valueSlice, userSanitizedItemStr);
}

// Compaction core code which runs on the primary memory domain as it now will
// create items for KV
std::pair<Status, bool> MagmaKVStore::compactionCore(
        MagmaKVStore::MagmaCompactionCB& cbCtx,
        const magma::Slice& keySlice,
        const magma::Slice& metaSlice,
        const magma::Slice& valueSlice,
        std::string_view userSanitizedItemStr) const {
    // Run on primary domain so that we can create objects to pass to KV
    cb::UseArenaMallocPrimaryDomain domainGuard;

    auto seqno = magmakv::getSeqNum(metaSlice);
    auto exptime = magmakv::getExpiryTime(metaSlice);

    auto vbid = cbCtx.vbid;

    // eraserContext is not set for implicit compactions. Explicit
    // compactions in magma are not rollback able while implicit are. If we
    // rollback a collection drop via implicit compaction, it can result in
    // the dropped keys not showing up in the rollback callback.
    if (cbCtx.ctx->eraserContext && cbCtx.ctx->droppedKeyCb) {
        // We need to check both committed and prepared documents - if the
        // collection has been logically deleted then we need to discard
        // both types of keys.
        // As such use the docKey (i.e. without any DurabilityPrepare
        // namespace) when checking if logically deleted;
        auto diskKey = makeDiskDocKey(keySlice);

        if (cbCtx.canPurge(diskKey.getDocKey().getCollectionID()) &&
            cbCtx.ctx->eraserContext->isLogicallyDeleted(diskKey.getDocKey(),
                                                         seqno)) {
            try {
                // Inform vb that the key@seqno is dropped
                cbCtx.ctx->droppedKeyCb(diskKey,
                                        seqno,
                                        magmakv::isAbort(keySlice, metaSlice),
                                        cbCtx.ctx->highCompletedSeqno);
            } catch (const std::exception& e) {
                logger->warn(
                        "MagmaKVStore::compactionCallBack(): droppedKeyCb "
                        "exception: {}",
                        e.what());
                return {{Status::Internal, e.what()}, false};
            }

            if (magmakv::isPrepared(keySlice, metaSlice)) {
                cbCtx.ctx->stats.preparesPurged++;
            } else {
                if (magmakv::isDeleted(metaSlice)) {
                    cbCtx.ctx->stats.collectionsDeletedItemsPurged++;
                }
            }

            if (logger->should_log(spdlog::level::TRACE)) {
                logger->TRACE(
                        "MagmaKVStore::compactionCore: {} DROP "
                        "collections "
                        "{}",
                        vbid,
                        userSanitizedItemStr);
            }
            cbCtx.ctx->purgedItemCtx->purgedItem(PurgedItemType::LogicalDelete,
                                                 seqno);
            return {Status::OK(), true};
        }
    }

    if (magmakv::isDeleted(metaSlice)) {
        uint64_t maxSeqno;
        auto status = magma->GetMaxSeqno(vbid.get(), maxSeqno);
        if (!status) {
            throw std::runtime_error("MagmaKVStore::compactionCore: Failed : " +
                                     vbid.to_string() + " " + status.String());
        }

        // A bunch of DCP code relies on us keeping the last item (it may be a
        // tombstone) so we can't purge the item at maxSeqno.
        // We can't drop tombstones with seqno >
        // cbCtx.oldestRollbackableHighSeqno. If dropped, they will not be found
        // by rollback callback causing items to not be restored to the
        // hashTable on rollback.
        if (seqno != maxSeqno && seqno <= cbCtx.oldestRollbackableHighSeqno) {
            bool drop = false;
            if (cbCtx.ctx->compactConfig.drop_deletes) {
                if (logger->should_log(spdlog::level::TRACE)) {
                    logger->TRACE(
                            "MagmaKVStore::compactionCore: {} DROP "
                            "drop_deletes {}",
                            vbid,
                            userSanitizedItemStr);
                }
                drop = true;
            }

            if (exptime && exptime < cbCtx.ctx->compactConfig.purge_before_ts) {
                if (logger->should_log(spdlog::level::TRACE)) {
                    logger->TRACE(
                            "MagmaKVStore::compactionCore: {} DROP expired "
                            "tombstone {}",
                            vbid,
                            userSanitizedItemStr);
                }
                drop = true;
            }

            if (drop) {
                cbCtx.ctx->stats.tombstonesPurged++;
                cbCtx.ctx->purgedItemCtx->purgedItem(PurgedItemType::Tombstone,
                                                     seqno);
                return {Status::OK(), true};
            }
        }
    } else {
        // We can remove any prepares that have been completed. This works
        // because we send Mutations instead of Commits when streaming from
        // Disk so we do not need to send a Prepare message to keep things
        // consistent on a replica.
        // We also don't drop prepares that are rollbackable. If they are
        // deleted, rollback callback will not be called on the prepares during
        // rollback.
        if (magmakv::isPrepared(keySlice, metaSlice)) {
            if (seqno <= cbCtx.ctx->highCompletedSeqno &&
                seqno <= cbCtx.oldestRollbackableHighSeqno) {
                cbCtx.ctx->stats.preparesPurged++;

                if (logger->should_log(spdlog::level::TRACE)) {
                    logger->TRACE(
                            "MagmaKVStore::compactionCore: {}"
                            "DROP prepare {}",
                            vbid,
                            userSanitizedItemStr);
                }
                cbCtx.ctx->purgedItemCtx->purgedItem(PurgedItemType::Prepare,
                                                     seqno);
                return {Status::OK(), true};
            }
        }

        time_t timeToExpireFrom;
        if (cbCtx.ctx->timeToExpireFrom) {
            timeToExpireFrom = cbCtx.ctx->timeToExpireFrom.value();
        } else {
            timeToExpireFrom = ep_real_time();
        }

        if (exptime && exptime < timeToExpireFrom &&
            !magmakv::isPrepared(keySlice, metaSlice)) {
            auto docMeta = magmakv::getDocMeta(metaSlice);
            auto itm =
                    std::make_unique<Item>(makeDiskDocKey(keySlice).getDocKey(),
                                           docMeta.getFlags(),
                                           docMeta.getExptime(),
                                           valueSlice.Data(),
                                           valueSlice.Len(),
                                           docMeta.getDatatype(),
                                           docMeta.getCas(),
                                           docMeta.getBySeqno(),
                                           vbid,
                                           docMeta.getRevSeqno());
            if (magmakv::isCompressed(metaSlice)) {
                itm->decompressValue();
            }
            itm->setDeleted(DeleteSource::TTL);
            cbCtx.ctx->expiryCallback->callback(*(itm.get()), timeToExpireFrom);

            if (logger->should_log(spdlog::level::TRACE)) {
                logger->TRACE(
                        "MagmaKVStore::compactionCore: {} expiry callback {}",
                        vbid,
                        userSanitizedItemStr);
            }
        }
    }

    if (logger->should_log(spdlog::level::TRACE)) {
        logger->TRACE("MagmaKVStore::compactionCore: {} KEEP {}",
                      vbid,
                      userSanitizedItemStr);
    }
    return {Status::OK(), false};
}

MagmaKVStore::MagmaKVStore(MagmaKVStoreConfig& configuration)
    : KVStore(),
      configuration(configuration),
      magmaPath(configuration.getDBName() + "/magma." +
                std::to_string(configuration.getShardId())),
      scanCounter(0),
      currEngine(ObjectRegistry::getCurrentEngine()) {
    configuration.magmaCfg.Path = magmaPath;
    configuration.magmaCfg.MaxKVStores = configuration.getMaxVBuckets();
    configuration.magmaCfg.MaxKVStoreLSDBufferSize =
            configuration.getMagmaDeleteMemtableWritecache();
    configuration.magmaCfg.LSDFragmentationRatio =
            configuration.getMagmaDeleteFragRatio();
    configuration.magmaCfg.MaxCheckpoints =
            configuration.getMagmaMaxCheckpoints();
    configuration.magmaCfg.CheckpointCreationInterval =
            configuration.getMagmaCheckpointInterval();
    configuration.magmaCfg.CheckpointCreationThreshold =
            configuration.getMagmaCheckpointThreshold();
    configuration.magmaCfg.MinCheckpointCreationInterval =
            configuration.getMagmaMinCheckpointInterval();
    configuration.magmaCfg.HeartbeatInterval =
            configuration.getMagmaHeartbeatInterval();
    configuration.magmaCfg.MaxWriteCacheSize =
            configuration.getMagmaMaxWriteCache();
    configuration.magmaCfg.MinValueBlockSizeThreshold =
            configuration.getMagmaMinValueBlockSizeThreshold();
    configuration.magmaCfg.WALBufferSize =
            configuration.getMagmaInitialWalBufferSize();
    configuration.magmaCfg.EnableWAL = configuration.getMagmaEnableWAL();
    configuration.magmaCfg.EnableMemoryOptimizedWrites =
            configuration.getMagmaEnableMemoryOptimizedWrites();
    configuration.magmaCfg.EnableGroupCommit =
            configuration.getMagmaEnableGroupCommit();
    configuration.magmaCfg.GroupCommitMaxSyncWaitDuration =
            configuration.getMagmaGroupCommitMaxSyncWaitDuration();
    configuration.magmaCfg.GroupCommitMaxTransactionCount =
            configuration.getMagmaGroupCommitMaxTransactionCount();
    configuration.magmaCfg.ExpiryFragThreshold =
            configuration.getMagmaExpiryFragThreshold();
    configuration.magmaCfg.KVStorePurgerInterval =
            configuration.getMagmaExpiryPurgerInterval();
    configuration.magmaCfg.GetSeqNum = magmakv::getSeqNum;
    configuration.magmaCfg.IsValueCompressed = magmakv::isCompressed;
    configuration.magmaCfg.GetExpiryTime = [this](const magma::Slice& slice) {
        return getExpiryOrPurgeTime(slice);
    };
    configuration.magmaCfg.GetValueSize = magmakv::getValueSize;
    configuration.magmaCfg.IsTombstone = magmakv::isDeleted;
    configuration.magmaCfg.EnableDirectIO =
            configuration.getMagmaEnableDirectIo();
    configuration.magmaCfg.EnableBlockCache =
            configuration.getMagmaEnableBlockCache();
    configuration.magmaCfg.WriteCacheRatio =
            configuration.getMagmaWriteCacheRatio();
    configuration.magmaCfg.MaxRecoveryBytes =
            configuration.getMagmaMaxRecoveryBytes();
    configuration.magmaCfg.LSMMaxLevel0CompactionTTL =
            configuration.getMagmaMaxLevel0TTL();
    configuration.magmaCfg.BloomFilterAccuracy =
            configuration.getMagmaBloomFilterAccuracy();
    configuration.magmaCfg.BloomFilterAccuracyForBottomLevel =
            configuration.getMagmaBloomFilterAccuracyForBottomLevel();
    configuration.magmaCfg.MemoryQuotaLowWaterMarkRatio =
            configuration.getMagmaMemoryQuotaLowWaterMarkRatio();
    configuration.magmaCfg.CompressionAlgo =
            configuration.getMagmaIndexCompressionAlgo();
    configuration.magmaCfg.DataCompressionAlgo =
            configuration.getMagmaDataCompressionAlgo();

    configuration.setStore(this);

    // To save memory only allocate counters for the number of vBuckets that
    // this shard will have to deal with
    auto cacheSize = getCacheSize();
    cachedVBStates.resize(cacheSize);
    inTransaction = std::vector<std::atomic_bool>(cacheSize);
    kvstoreRevList.resize(cacheSize, Monotonic<uint64_t>(0));

    useUpsertForSet = configuration.getMagmaEnableUpsert();
    if (useUpsertForSet) {
        configuration.magmaCfg.EnableUpdateStatusForSet = false;
    } else {
        configuration.magmaCfg.EnableUpdateStatusForSet = true;
    }

    doSyncEveryBatch = configuration.getMagmaSyncEveryBatch();

    // The execution environment is the current engine creating the KVStore and
    // magma must track in the Secondary MemoryDomain.
    // If currEngine is null, which can happen with some tests, that is okay
    // because a null currEngine means we are operating in a global environment.
    configuration.magmaCfg.ExecutionEnv = {currEngine,
                                           int(cb::MemoryDomain::Secondary)};

    configuration.magmaCfg.SwitchExecutionEnvFunc =
            [](std::pair<void*, int> env) -> std::pair<void*, int> {
        Expects(env.second <= int(cb::MemoryDomain::None));
        auto eng = static_cast<EventuallyPersistentEngine*>(env.first);
        auto oldState = ObjectRegistry::switchToEngine(
                eng, true, cb::MemoryDomain(env.second));
        return {oldState.first, int(oldState.second)};
    };

    configuration.magmaCfg.MakeCompactionCallback =
            [&](const Magma::KVStoreID kvID) {
                return std::make_unique<MagmaKVStore::MagmaCompactionCB>(
                        *this, Vbid(kvID));
            };

    configuration.magmaCfg.MakeUserStats = []() {
        return std::make_unique<MagmaDbStats>();
    };

    // Create a logger that is prefixed with magma so that all code from
    // wrapper down through magma uses this logger. As the spdlog API does not
    // set their log functions to virtual and magma needs to maintain some
    // separation from KV it does not use the BucketLogger log functions which
    // prefix the engine name. As such we have to manually add the prefix to the
    // logger name/prefix here.

    EventuallyPersistentEngine* engine = ObjectRegistry::getCurrentEngine();
    // Some tests may not have an engine.
    std::string loggerName;
    if (engine) {
        loggerName += '(' + engine->getName() + ") ";
    }

    loggerName += "magma_" + std::to_string(configuration.getShardId());
    logger = BucketLogger::createBucketLogger(loggerName);
    configuration.magmaCfg.LogContext = logger;
    configuration.magmaCfg.UID = loggerName;

    magma = std::make_unique<MagmaMemoryTrackingProxy>(configuration.magmaCfg);

    magma->SetMaxOpenFiles(configuration.getMaxFileDescriptors());
    setMaxDataSize(configuration.getBucketQuota());
    setMagmaFragmentationPercentage(
            configuration.getMagmaFragmentationPercentage());
    calculateAndSetMagmaThreads();

    // Open the magma instance for this shard and populate the vbstate.
    auto status = magma->Open();

    if (status.ErrorCode() == Status::Code::DiskFull) {
        // Magma construction needs to recover and replay all WAL ops to provide
        // us a consistent state. Magma may require disk space to do so. We
        // are required to provide a read only view of the data for recovery
        // should a disk become unwriteable. To accomplish this magma has a
        // read only mode that be constructed to give us a consistent view of
        // data without performing recovery. This read only instance cannot be
        // written to so it can only be used in an emergency should the disk be
        // full.
        //
        // It is worth noting that nothing in kv_engine will modify this magma
        // instance to make it writeable should the disk stop being full. A
        // restart is required. We /could/ write code to swap the instance but
        // it's probably not going to be trivial and we don't expect to run out
        // of disk space very often so it's of questionable worth.
        logger->warn(
                "MagmaKVStore::MagmaKVStore: opening in read only mode as "
                "magma reported a disk full error");
        configuration.setReadOnly(true);
        magma = std::make_unique<MagmaMemoryTrackingProxy>(
                configuration.magmaCfg);
        status = magma->Open();
    }

    if (!status) {
        std::string err =
                "MagmaKVStore Magma open failed. Status:" + status.String();
        logger->critical(err);
        throw std::logic_error(err);
    }

    magma->executeOnKVStoreList(
            [this](const std::vector<magma::Magma::KVStoreID>& kvstores) {
                cb::UseArenaMallocPrimaryDomain domainGuard;
                for (auto kvid : kvstores) {
                    auto status = loadVBStateCache(Vbid(kvid), true);
                    ++st.numLoadedVb;
                    if (status != ReadVBStateStatus::Success &&
                        status != ReadVBStateStatus::NotFound) {
                        throw std::logic_error("MagmaKVStore vbstate vbid:" +
                                               std::to_string(kvid) +
                                               " not found."
                                               " Status:" +
                                               to_string(status));
                    }
                }
            });
}

MagmaKVStore::~MagmaKVStore() {
    logger->unregister();
}

void MagmaKVStore::deinitialize() {
    logger->info("MagmaKVStore: {} deinitializing", configuration.getShardId());

    // Close shuts down all of the magma background threads (compaction is the
    // one that we care about here). The compaction callbacks require the magma
    // instance to exist so we must do this before we reset it.
    magma->Close();

    // Flusher should have already been stopped so it should be safe to destroy
    // the magma instance now
    magma.reset();

    logger->info("MagmaKVStore: {} deinitialized", configuration.getShardId());
}

bool MagmaKVStore::pause() {
    logger->info("MagmaKVStore:pause() shard:{}", configuration.getShardId());
    auto status = magma->Pause();
    if (!status.IsOK()) {
        logger->warn("MagmaKVStore::pause() shard:{} failed - {}", status);
        return false;
    }
    return true;
}

void MagmaKVStore::resume() {
    logger->info("MagmaKVStore:resume() shard:{}", configuration.getShardId());
    magma->Resume();
}

bool MagmaKVStore::commit(std::unique_ptr<TransactionContext> txnCtx,
                          VB::Commit& commitData) {
    checkIfInTransaction(txnCtx->vbid, "MagmaKVStore::commit");

    auto& ctx = dynamic_cast<MagmaKVStoreTransactionContext&>(*txnCtx);
    if (ctx.pendingReqs.size() == 0) {
        return true;
    }

    kvstats_ctx kvctx(commitData);
    bool success = true;

    preFlushHook();

    // Flush all documents to disk
    auto errCode = saveDocs(
            ctx, commitData, kvctx, toHistoryMode(commitData.historical));
    if (errCode != static_cast<int>(cb::engine_errc::success)) {
        logger->warn("MagmaKVStore::commit: saveDocs {} errCode:{}",
                     txnCtx->vbid,
                     errCode);
        success = false;
    }

    postFlushHook();

    commitCallback(ctx, errCode, kvctx);

    // This behaviour is to replicate the one in Couchstore.
    // Set `in_transanction = false` only if `commit` is successful.
    if (success) {
        updateCachedVBState(txnCtx->vbid, commitData.proposedVBState);
    }

    logger->TRACE("MagmaKVStore::commit success:{}", success);

    return success;
}

void MagmaKVStore::commitCallback(MagmaKVStoreTransactionContext& txnCtx,
                                  int errCode,
                                  kvstats_ctx&) {
    const auto flushSuccess = (errCode == Status::Code::Ok);
    for (const auto& reqPtr : txnCtx.pendingReqs) {
        const auto& req = *reqPtr;
        size_t mutationSize = req.getRawKeyLen() + req.getBodySize() +
                              req.getDocMeta().size();
        st.io_num_write++;
        st.io_document_write_bytes += mutationSize;

        if (req.isDelete()) {
            FlushStateDeletion state;
            if (flushSuccess) {
                if (req.isLogicalInsert()) {
                    // Deletion is for an item that exists on disk but logically
                    // does not (i.e. the old reviison belongs to a collection
                    // that has been dropped).
                    state = FlushStateDeletion::LogicallyDocNotFound;
                } else if (req.isOldItemAlive()) {
                    // Deletion is for an existing item on disk
                    state = FlushStateDeletion::Delete;
                } else {
                    // Deletion is for a non-existing item on disk
                    state = FlushStateDeletion::DocNotFound;
                }
                st.delTimeHisto.add(req.getDelta());
            } else {
                state = FlushStateDeletion::Failed;
                ++st.numDelFailure;
            }

            if (logger->should_log(spdlog::level::TRACE)) {
                logger->TRACE(
                        "MagmaKVStore::commitCallback(Delete) {} key:{} "
                        "errCode:{} "
                        "deleteState:{}",
                        txnCtx.vbid,
                        cb::UserData(req.getKey().to_string()),
                        errCode,
                        state);
            }

            txnCtx.deleteCallback(req.getItem(), state);
        } else {
            FlushStateMutation state;
            if (flushSuccess) {
                if (req.isLogicalInsert()) {
                    // Mutation is for an item that exists on disk but logically
                    // does not (i.e. the old reviison belongs to a collection
                    // that has been dropped).
                    state = FlushStateMutation::LogicalInsert;
                } else if (req.isOldItemAlive()) {
                    // Mutation is for an existing item on disk
                    state = FlushStateMutation::Update;
                } else {
                    // Mutation is for a non-existing item on disk
                    state = FlushStateMutation::Insert;
                }
                st.writeTimeHisto.add(req.getDelta());
                st.writeSizeHisto.add(mutationSize);
            } else {
                state = FlushStateMutation::Failed;
                ++st.numSetFailure;
            }

            if (logger->should_log(spdlog::level::TRACE)) {
                logger->TRACE(
                        "MagmaKVStore::commitCallback(Set) {} key:{} "
                        "errCode:{} "
                        "setState:{}",
                        txnCtx.vbid,
                        cb::UserData(req.getKey().to_string()),
                        errCode,
                        state);
            }

            txnCtx.setCallback(req.getItem(), state);
        }
    }
}

StorageProperties MagmaKVStore::getStorageProperties() const {
    StorageProperties rv(StorageProperties::ByIdScan::Yes,
                         // @TODO MB-33784: Enable auto de-dupe if/when magma
                         // supports it
                         StorageProperties::AutomaticDeduplication::No,
                         StorageProperties::PrepareCounting::No,
                         StorageProperties::CompactionStaleItemCallbacks::Yes,
                         StorageProperties::HistoryRetentionAvailable::No);
    return rv;
}

void MagmaKVStore::setMaxDataSize(size_t size) {
    configuration.setBucketQuota(size);
    const size_t memoryQuota = (size / configuration.getMaxShards()) *
                               configuration.getMagmaMemQuotaRatio();
    magma->SetMemoryQuota(memoryQuota);
}

// Note: This routine is only called during warmup. The caller
// can not make changes to the vbstate or it would cause race conditions.
std::vector<vbucket_state*> MagmaKVStore::listPersistedVbuckets() {
    std::vector<vbucket_state*> result;
    for (size_t slot = 0; slot < cachedVBStates.size(); slot++) {
        const auto& vb = cachedVBStates[slot];
        if (vb) {
            uint16_t id = (configuration.getMaxShards() * slot) +
                          configuration.getShardId();
            mergeMagmaDbStatsIntoVBState(*vb, Vbid{id});
        }
        result.emplace_back(vb.get());
    }
    return result;
}

void MagmaKVStore::set(TransactionContext& txnCtx, queued_item item) {
    checkIfInTransaction(txnCtx.vbid, "MagmaKVStore::set");
    if (configuration.isSanityCheckingVBucketMapping()) {
        validateKeyMapping("MagmaKVStore::set",
                           configuration.getVBucketMappingErrorHandlingMethod(),
                           item->getKey(),
                           item->getVBucketId(),
                           configuration.getMaxVBuckets());
    }

    auto& ctx = static_cast<MagmaKVStoreTransactionContext&>(txnCtx);
    ctx.pendingReqs.emplace_back(
            std::make_unique<MagmaRequest>(std::move(item)));
}

GetValue MagmaKVStore::get(const DiskDocKey& key,
                           Vbid vb,
                           ValueFilter filter) const {
    return getWithHeader(key, vb, filter);
}

GetValue MagmaKVStore::getWithHeader(const KVFileHandle& kvFileHandle,
                                     const DiskDocKey& key,
                                     Vbid vbid,
                                     ValueFilter filter) const {
    return getWithHeader(key, vbid, filter);
}

GetValue MagmaKVStore::getWithHeader(const DiskDocKey& key,
                                     Vbid vbid,
                                     ValueFilter filter) const {
    Slice keySlice = {reinterpret_cast<const char*>(key.data()), key.size()};
    Slice metaSlice;
    Slice valueSlice;
    DomainAwareFetchBuffer idxBuf;
    DomainAwareFetchBuffer seqBuf;
    bool found;

    auto start = std::chrono::steady_clock::now();

    Status status = magma->Get(
            vbid.get(), keySlice, idxBuf, seqBuf, metaSlice, valueSlice, found);

    if (logger->should_log(spdlog::level::TRACE)) {
        logger->TRACE(
                "MagmaKVStore::getWithHeader {} key:{} status:{} found:{} "
                "deleted:{}",
                vbid,
                cb::UserData{key.to_string()},
                status.String(),
                found,
                found ? magmakv::isDeleted(metaSlice) : false);
    }

    if (!status) {
        logger->warn("MagmaKVStore::getWithHeader {} key:{} status:{}",
                     vbid,
                     cb::UserData{makeDiskDocKey(keySlice).to_string()},
                     status.String());
        st.numGetFailure++;
        return GetValue{nullptr, magmaErr2EngineErr(status.ErrorCode())};
    }

    if (!found) {
        // Whilst this isn't strictly a failure if we're running full eviction
        // it could be considered one for value eviction.
        st.numGetFailure++;
        return GetValue{nullptr, cb::engine_errc::no_such_key};
    }

    // record stats
    st.readTimeHisto.add(std::chrono::duration_cast<std::chrono::microseconds>(
            std::chrono::steady_clock::now() - start));
    st.readSizeHisto.add(keySlice.Len() + metaSlice.Len() + valueSlice.Len());

    ++st.io_bg_fetch_docs_read;
    st.io_bgfetch_doc_bytes +=
            keySlice.Len() + metaSlice.Len() + valueSlice.Len();

    return makeGetValue(vbid, keySlice, metaSlice, valueSlice, filter);
}

using GetOperations = magma::OperationsList<Magma::GetOperation>;

void MagmaKVStore::getMulti(Vbid vbid, vb_bgfetch_queue_t& itms) const {
    // Convert the vb_bgfetch_queue_t (which is a std::unordered_map
    // under the covers) to a vector of GetOperations.
    // Note: We can't pass vb_bgfetch_queue_t to GetDocs because GetDocs
    // requires a list type which can be broken up for use by coroutines
    // and a std::map doesn't support a numeric 'at' index.
    GetOperations getOps;
    for (auto& it : itms) {
        auto& key = it.first;
        getOps.Add(Magma::GetOperation(
                {reinterpret_cast<const char*>(key.data()), key.size()},
                &it.second));
    }

    auto cb = [this, &vbid](bool found,
                            Status status,
                            const Magma::GetOperation& op,
                            const Slice& metaSlice,
                            const Slice& valueSlice) {
        if (logger->should_log(spdlog::level::TRACE)) {
            logger->TRACE(
                    "MagmaKVStore::getMulti {} key:{} status:{} found:{} "
                    "deleted:{}",
                    vbid,
                    cb::UserData{makeDiskDocKey(op.Key).to_string()},
                    status.String(),
                    found,
                    found ? magmakv::isDeleted(metaSlice) : false);
        }
        auto errCode = magmaErr2EngineErr(status.ErrorCode(), found);
        auto* bg_itm_ctx =
                reinterpret_cast<vb_bgfetch_item_ctx_t*>(op.UserContext);
        bg_itm_ctx->value.setStatus(errCode);
        if (found) {
            bg_itm_ctx->value = makeGetValue(vbid,
                                             op.Key,
                                             metaSlice,
                                             valueSlice,
                                             bg_itm_ctx->getValueFilter());
            GetValue* rv = &bg_itm_ctx->value;

            for (auto& fetch : bg_itm_ctx->getRequests()) {
                fetch->value = rv;
                st.readTimeHisto.add(
                        std::chrono::duration_cast<std::chrono::microseconds>(
                                std::chrono::steady_clock::now() -
                                fetch->initTime));
                st.readSizeHisto.add(bg_itm_ctx->value.item->getKey().size() +
                                     bg_itm_ctx->value.item->getNBytes());
            }
            ++st.io_bg_fetch_docs_read;
            st.io_bgfetch_doc_bytes +=
                    op.Key.Len() + metaSlice.Len() + valueSlice.Len();
        } else {
            if (!status) {
                logger->critical(
                        "MagmaKVStore::getMulti::GetDocs {} key:{} status:{}, ",
                        vbid,
                        cb::UserData{makeDiskDocKey(op.Key).to_string()},
                        status.String());
                st.numGetFailure++;
            }
        }
    };

    auto status = magma->GetDocs(vbid.get(), getOps, cb);
    if (!status) {
        logger->warn("MagmaKVStore::getMulti::GetDocs {} failed. Status:{}",
                     vbid,
                     status.String());
    }
}

void MagmaKVStore::getRange(Vbid vbid,
                            const DiskDocKey& startKey,
                            const DiskDocKey& endKey,
                            ValueFilter filter,
                            const GetRangeCb& cb) const {
    Slice startKeySlice = {reinterpret_cast<const char*>(startKey.data()),
                           startKey.size()};
    Slice endKeySlice = {reinterpret_cast<const char*>(endKey.data()),
                         endKey.size()};

    auto callback = [&](Slice& keySlice, Slice& metaSlice, Slice& valueSlice) {
        if (logger->should_log(spdlog::level::TRACE)) {
            logger->TRACE(
                    "MagmaKVStore::getRange callback {} key:{} seqno:{} "
                    "deleted:{}",
                    vbid,
                    cb::UserData{makeDiskDocKey(keySlice).to_string()},
                    magmakv::getSeqNum(metaSlice),
                    magmakv::isDeleted(metaSlice));
        }

        if (magmakv::isDeleted(metaSlice)) {
            // continue scanning
            return false;
        }
        auto rv = makeGetValue(vbid, keySlice, metaSlice, valueSlice, filter);
        cb(std::move(rv));

        // continue scanning
        return false;
    };

    if (logger->should_log(spdlog::level::TRACE)) {
        logger->TRACE("MagmaKVStore::getRange {} start:{} end:{}",
                      vbid,
                      cb::UserData{makeDiskDocKey(startKeySlice).to_string()},
                      cb::UserData{makeDiskDocKey(endKeySlice).to_string()});
    }

    auto status = magma->GetRange(vbid.get(),
                                  startKeySlice,
                                  endKeySlice,
                                  callback,
                                  filter != ValueFilter::KEYS_ONLY);
    if (!status) {
        logger->critical(
                "MagmaKVStore::getRange {} start:{} end:{} status:{}",
                vbid,
                cb::UserData{makeDiskDocKey(startKeySlice).to_string()},
                cb::UserData{makeDiskDocKey(endKeySlice).to_string()},
                status.String());
        st.numGetFailure++;
    }
}

void MagmaKVStore::del(TransactionContext& txnCtx, queued_item item) {
    checkIfInTransaction(txnCtx.vbid, "MagmaKVStore::del");
    if (configuration.isSanityCheckingVBucketMapping()) {
        validateKeyMapping("MagmaKVStore::del",
                           configuration.getVBucketMappingErrorHandlingMethod(),
                           item->getKey(),
                           item->getVBucketId(),
                           configuration.getMaxVBuckets());
    }

    auto& ctx = dynamic_cast<MagmaKVStoreTransactionContext&>(txnCtx);
    ctx.pendingReqs.emplace_back(
            std::make_unique<MagmaRequest>(std::move(item)));
}

void MagmaKVStore::delVBucket(Vbid vbid,
                              std::unique_ptr<KVStoreRevision> kvstoreRev) {
    auto status = magma->DeleteKVStore(
            vbid.get(),
            static_cast<Magma::KVStoreRevision>(kvstoreRev->getRevision()));
    logger->info(
            "MagmaKVStore::delVBucket DeleteKVStore {} kvstoreRev:{}. "
            "status:{}",
            vbid,
            kvstoreRev->getRevision(),
            status.String());
}

void MagmaKVStore::prepareToCreateImpl(Vbid vbid) {
    auto vbstate = getCachedVBucketState(vbid);
    if (vbstate) {
        vbstate->reset();
    }
    kvstoreRevList[getCacheSlot(vbid)]++;

    logger->info("MagmaKVStore::prepareToCreateImpl {} kvstoreRev:{}",
                 vbid,
                 kvstoreRevList[getCacheSlot(vbid)]);
}

std::unique_ptr<KVStoreRevision> MagmaKVStore::prepareToDeleteImpl(Vbid vbid) {
    auto [status, kvsRev] = magma->GetKVStoreRevision(vbid.get());
    if (status) {
        return std::make_unique<KVStoreRevision>(kvsRev);
    }

    // Even though we couldn't get the kvstore revision from magma, we'll use
    // what is in kv engine and assume its the latest. We might not be able to
    // get the revision of the KVStore if we've not persited any documents yet
    // for this vbid.
    auto rev = kvstoreRevList[getCacheSlot(vbid)];
    logger->info(
            "MagmaKVStore::prepareToDeleteImpl: {} magma didn't find "
            "kvstore for getRevision, status: {} using cached revision:{}",
            vbid,
            status.String(),
            rev);
    return std::make_unique<KVStoreRevision>(rev);
}

/**
 * Magma specific RollbackCtx which resumes background (implicit) compactions
 * for the given vBucket on destruction
 */
class MagmaRollbackCtx : public RollbackCtx {
public:
    MagmaRollbackCtx(MagmaKVStore& kvstore, Vbid vbid)
        : kvstore(kvstore), vbid(vbid) {
    }

    ~MagmaRollbackCtx() override {
        kvstore.resumeImplicitCompaction(vbid);
    }

protected:
    MagmaKVStore& kvstore;
    Vbid vbid;
};

std::unique_ptr<RollbackCtx> MagmaKVStore::prepareToRollback(Vbid vbid) {
    // Before we lock the vBucket state lock we need to inhibit magma's
    // background compactions to avoid a potential deadlock. Magma rollback
    // needs to wait for compactions to finish and compactions may, if they are
    // expiring an item, need to acquire the vBucket state lock for the duration
    // of that operation. That could cause a deadlock so we'll halt background
    // compactions before we take the vBucket state lock. The compaction should
    // not take the vbsetMutex or the vBucket lock so we can safely lock those
    // first. When the ctx object goes out of scope it will re-enable background
    // compactions for the vBucket.
    magma->StopBGCompaction(vbid.get());
    return std::make_unique<MagmaRollbackCtx>(*this, vbid);
}

void MagmaKVStore::resumeImplicitCompaction(Vbid vbid) {
    magma->ResumeBGCompaction(vbid.get());
}

// Note: It is assumed this can only be called from bg flusher thread or
// there will be issues with writes coming from multiple threads.
bool MagmaKVStore::snapshotVBucket(Vbid vbid, const vbucket_state& newVBState) {
    if (logger->should_log(spdlog::level::TRACE)) {
        logger->TRACE("MagmaKVStore::snapshotVBucket {} newVBState:{}",
                      vbid,
                      encodeVBState(newVBState));
    }

    if (!needsToBePersisted(vbid, newVBState)) {
        return true;
    }

    auto start = std::chrono::steady_clock::now();

    if (!writeVBStateToDisk(vbid, newVBState)) {
        return false;
    }

    updateCachedVBState(vbid, newVBState);

    st.snapshotHisto.add(std::chrono::duration_cast<std::chrono::microseconds>(
            std::chrono::steady_clock::now() - start));

    return true;
}

std::unique_ptr<Item> MagmaKVStore::makeItem(Vbid vb,
                                             const Slice& keySlice,
                                             const Slice& metaSlice,
                                             const Slice& valueSlice,
                                             ValueFilter filter) const {
    auto key = makeDiskDocKey(keySlice);
    auto meta = magmakv::getDocMeta(metaSlice);

    const bool forceValueFetch = isDocumentPotentiallyCorruptedByMB52793(
            meta.isDeleted(), meta.getDatatype());

    const bool includeValue = filter != ValueFilter::KEYS_ONLY ||
                              key.getDocKey().isInSystemCollection();

    value_t body;
    if (includeValue || forceValueFetch) {
        body.reset(TaggedPtr<Blob>(
                Blob::New(valueSlice.Data(), meta.getValueSize()),
                TaggedPtrBase::NoTagValue));
    }

    auto item =
            std::make_unique<Item>(key.getDocKey(),
                                   meta.getFlags(),
                                   meta.getExptime(),
                                   body,
                                   meta.getDatatype(),
                                   meta.getCas(),
                                   meta.getBySeqno(),
                                   vb,
                                   meta.getRevSeqno());

    if (filter != ValueFilter::KEYS_ONLY) {
        checkAndFixKVStoreCreatedItem(*item);
    }
    if (filter == ValueFilter::VALUES_DECOMPRESSED) {
        // Decompressed values requested, but the value is compressed.
        // Attempt to decompress the value.
        if (!item->decompressValue()) {
            logger->warn(
                    "MagmaKVStore::makeItem failed to decompress value "
                    "vbid{} "
                    "key:{} "
                    "seqno:{} ",
                    "datatype:{} ",
                    vb,
                    cb::UserData{key.getDocKey().to_string()},
                    meta.getBySeqno(),
                    meta.getDatatype());
        }
    }

    if (meta.isDeleted()) {
        item->setDeleted(static_cast<DeleteSource>(meta.getDeleteSource()));
    }

    checkAndFixKVStoreCreatedItem(*item);

    if (magmakv::isPrepared(keySlice, metaSlice)) {
        auto level =
                static_cast<cb::durability::Level>(meta.getDurabilityLevel());
        item->setPendingSyncWrite({level, cb::durability::Timeout::Infinity()});
        if (meta.isSyncDelete()) {
            item->setDeleted(DeleteSource::Explicit);
        }
        return item;
    } else if (magmakv::isAbort(keySlice, metaSlice)) {
        item->setAbortSyncWrite();
        item->setPrepareSeqno(meta.getPrepareSeqno());
        return item;
    }

    return item;
}

GetValue MagmaKVStore::makeGetValue(Vbid vb,
                                    const Slice& keySlice,
                                    const Slice& metaSlice,
                                    const Slice& valueSlice,
                                    ValueFilter filter) const {
    return GetValue(makeItem(vb, keySlice, metaSlice, valueSlice, filter),
                    cb::engine_errc::success,
                    -1,
                    false);
}

int MagmaKVStore::saveDocs(MagmaKVStoreTransactionContext& txnCtx,
                           VB::Commit& commitData,
                           kvstats_ctx& kvctx,
                           magma::Magma::HistoryMode historyMode) {
    uint64_t ninserts = 0;
    uint64_t ndeletes = 0;

    auto vbid = txnCtx.vbid;

    auto writeDocsCB = [this, &commitData, &kvctx, &ninserts, &ndeletes, vbid](
                               const Magma::WriteOperation& op,
                               const bool docExists,
                               const magma::Slice oldMeta) {
        auto req = reinterpret_cast<MagmaRequest*>(op.UserData);
        auto diskDocKey = makeDiskDocKey(op.Key);
        auto docKey = diskDocKey.getDocKey();

        const bool isTombstone =
                docExists && configuration.magmaCfg.IsTombstone(oldMeta);

        if (logger->should_log(spdlog::level::TRACE)) {
            logger->TRACE(
                    "MagmaKVStore::writeDocsCB {} key:{} seqno:{} delete:{} "
                    "docExists:{} tombstone:{}",
                    vbid,
                    cb::UserData{diskDocKey.to_string()},
                    magmakv::getDocMeta(req->getDocMeta()).getBySeqno(),
                    req->isDelete(),
                    docExists,
                    isTombstone);
        }

        // We don't track collection stats for prepares for magma. The only
        // non-committed stat we count for collections is the on disk size (as
        // this includes prepares for couchstore Buckets). As we remove prepares
        // at compaction we can't currently track them or their on disk size
        // correctly as magma as we may visit stale values. The same follows for
        // the on disk size of collections. As we cannot track prepare size
        // correctly for magma we must avoid counting it at all.
        if (diskDocKey.isCommitted()) {
            auto isDeleted = req->isDelete() ? IsDeleted::Yes : IsDeleted::No;
            auto isCommitted = diskDocKey.isCommitted() ? IsCommitted::Yes
                                                        : IsCommitted::No;
            size_t oldDocSize = 0;
            using namespace Collections::VB;
            FlushAccounting::UpdateStatsResult res;
            if (docExists) {
                auto oldIsDeleted =
                        isTombstone ? IsDeleted::Yes : IsDeleted::No;
                oldDocSize = req->getRawKeyLen() + oldMeta.Len() +
                             configuration.magmaCfg.GetValueSize(oldMeta);
                res = commitData.collections.updateStats(
                        docKey,
                        magmakv::getDocMeta(req->getDocMeta()).getBySeqno(),
                        isCommitted,
                        isDeleted,
                        req->getDocSize(),
                        configuration.magmaCfg.GetSeqNum(oldMeta),
                        oldIsDeleted,
                        oldDocSize,
                        CompactionCallbacks::AnyRevision);
                if (res.logicalInsert) {
                    req->markLogicalInsert();
                }
            } else {
                res.newDocReflectedInDiskSize =
                        commitData.collections.updateStats(
                                docKey,
                                magmakv::getDocMeta(req->getDocMeta())
                                        .getBySeqno(),
                                isCommitted,
                                isDeleted,
                                req->getDocSize(),
                                CompactionCallbacks::AnyRevision);
            }
            if (res.newDocReflectedInDiskSize) {
                // note that this operation has updated the per collection
                // disk size.
                // If compression later changes the size of the stored
                // value, then the disk size needs fixing up.
                // Note that compression isn't applied _before_ this point
                // to avoid holding compressed and uncompressed versions of
                // documents for the duration of the flush batch.
                // instead, each is compressed individually before being
                // written.
                req->markNewDocReflectedInDiskSize();
            }
            updateStatsHook(*req, oldDocSize);
        } else {
            // Tell Collections::Flush that it may need to record this seqno
            commitData.collections.maybeUpdatePersistedHighSeqno(
                    docKey,
                    magmakv::getDocMeta(req->getDocMeta()).getBySeqno(),
                    req->isDelete());
        }

        if (docExists) {
            // Storing a delete of a previous live document has no affect on
            // item count
            if (req->isLogicalInsert() && req->isDelete()) {
                return;
            }

            if (!isTombstone) {
                req->markOldItemAlive();
            }

            if (isTombstone) {
                // Old item is a delete and new is an insert.
                if (!req->isDelete()) {
                    if (diskDocKey.isCommitted()) {
                        ninserts++;
                    } else {
                        kvctx.onDiskPrepareDelta++;
                    }
                }
            } else if (req->isDelete()) {
                // Old item is insert and new is delete.
                if (diskDocKey.isCommitted()) {
                    ndeletes++;
                } else {
                    kvctx.onDiskPrepareDelta--;
                }
            } else if (req->isLogicalInsert()) {
                ninserts++;
            }
        } else {
            // Old item doesn't exist and new is an insert.
            if (!req->isDelete()) {
                if (diskDocKey.isCommitted()) {
                    ninserts++;
                } else {
                    kvctx.onDiskPrepareDelta++;
                }
            }
        }

        // @todo MB-42900: Add support for onDiskPrepareBytes
    };

    // LocalDbReqs and MagmaDbStats are used to store the memory for the localDb
    // and stat updates as WriteOps is non-owning.
    LocalDbReqs localDbReqs;
    MagmaDbStats magmaDbStats;
    WriteOps postWriteOps;
    int64_t lastSeqno = 0;

    auto beginTime = std::chrono::steady_clock::now();
    std::chrono::microseconds saveDocsDuration;

    auto postWriteDocsCB =
            [this,
             &commitData,
             &localDbReqs,
             &lastSeqno,
             &vbid,
             &ninserts,
             &ndeletes,
             &magmaDbStats,
             &beginTime,
             &saveDocsDuration,
             &postWriteOps]() -> std::pair<Status, Magma::WriteOpsCPtr> {

        auto& vbstate = commitData.proposedVBState;
        vbstate.highSeqno = lastSeqno;

        magmaDbStats.docCount = ninserts - ndeletes;
        // Don't update UserStats highSeqno if it has not changed
        if (vbstate.highSeqno > magmaDbStats.highSeqno) {
            magmaDbStats.highSeqno = vbstate.highSeqno;
        }

        // @todo: Magma doesn't track onDiskPrepares
        // @todo MB-42900: Magma doesn't track onDiskPrepareBytes

        // Write out current vbstate to the CommitBatch.
        addVBStateUpdateToLocalDbReqs(
                localDbReqs, vbstate, kvstoreRevList[getCacheSlot(vbid)]);

        // We have to update the collections meta before we save the collections
        // stats because the drop of a collection will delete "alive" stats doc
        // for the collection but a drop + create in the same batch needs to
        // overwrite the original doc with the new variant. So, we delete it
        // here then recreate it below in that case.
        if (commitData.collections.isReadyForCommit()) {
            auto status = updateCollectionsMeta(
                    vbid, localDbReqs, commitData.collections, magmaDbStats);
            if (!status.IsOK()) {
                logger->warn(
                        "MagmaKVStore::saveDocs {} Failed to set "
                        "collections meta, got status {}",
                        vbid,
                        status.String());
                return {status, nullptr};
            }
        }

        addStatUpdateToWriteOps(magmaDbStats, postWriteOps);

        commitData.collections.saveCollectionStats(
                [this, &localDbReqs](
                        CollectionID cid,
                        const Collections::VB::PersistedStats& stats) {
                    saveCollectionStats(localDbReqs, cid, stats);
                });

        addLocalDbReqs(localDbReqs, postWriteOps);
        auto now = std::chrono::steady_clock::now();
        saveDocsDuration =
                std::chrono::duration_cast<std::chrono::microseconds>(
                        now - beginTime);
        beginTime = now;
        return {Status::OK(), &postWriteOps};
    };

    auto& ctx = dynamic_cast<MagmaKVStoreTransactionContext&>(txnCtx);
    ctx.preparePendingRequests();

    // Vector of updates to be written to the data store.
    WriteOps writeOps;
    writeOps.reserve(ctx.pendingReqs.size());

    // TODO: Replace writeOps with Magma::WriteOperations when it
    // becomes available. This will allow us to pass pendingReqs
    // in and create the WriteOperation from the pendingReqs queue.
    for (auto& reqPtr : ctx.pendingReqs) {
        auto& req = *reqPtr;
        Slice valSlice{req.getBodyData(), req.getBodySize()};

        auto docMeta = req.getDocMeta();
        auto decodedMeta = magmakv::getDocMeta(docMeta);
        if (decodedMeta.getBySeqno() > lastSeqno) {
            lastSeqno = decodedMeta.getBySeqno();
        }

        switch (commitData.writeOp) {
        case WriteOperation::Insert:
            writeOps.emplace_back(Magma::WriteOperation::NewDocInsert(
                    {req.getRawKey(), req.getRawKeyLen()},
                    {docMeta.data(), docMeta.size()},
                    valSlice,
                    &req));
            break;
        case WriteOperation::Upsert:
            writeOps.emplace_back(Magma::WriteOperation::NewDocUpsert(
                    {req.getRawKey(), req.getRawKeyLen()},
                    {docMeta.data(), docMeta.size()},
                    valSlice,
                    &req));
            break;
        }
    }

    // If dropped collections exists, read the dropped collections metadata
    // so the flusher can do the correct stat calculations. This is
    // conditional as (trying) to read this data slows down saveDocs.
    if (commitData.collections.droppedCollectionsExists()) {
        auto [getDroppedStatus, dropped] = getDroppedCollections(vbid);
        if (!getDroppedStatus) {
            logger->warn(
                    "MagmaKVStore::saveDocs {} Failed to get dropped "
                    "collections",
                    vbid);
            // We have to return some non-success status, Invalid will do
            return Status::Invalid;
        }

        commitData.collections.setDroppedCollectionsForStore(dropped);
    }

    // WriteOperations are non-owning, so temporary storage is required for
    // compressed values and updated meta, for use in per-document compression.
    // Must live for the duration of the WriteDocs call.
    // This storage will be reused for each document that requires compression.
    std::string newMeta;
    cb::compression::Buffer newValueBuffer;

    // callback which _may_ apply compression to each written document
    std::function<bool(const Magma::WriteOperation& op,
                       Magma::WriteOperation& result)>
            compressCB;

    if (configuration.isPerDocumentCompressionEnabled()) {
        // compression buffers aren't copyable (and std::function requires
        // the lambda be copy constructable), otherwise a capture
        // initialiser could be used.
        compressCB = [&commitData, &newMeta, &newValueBuffer](
                             const Magma::WriteOperation& op,
                             Magma::WriteOperation& result) {
            return MagmaKVStore::maybeCompressValue(
                    commitData, newMeta, newValueBuffer, op, result);
        };
    }

    auto status = magma->WriteDocs(vbid.get(),
                                   writeOps,
                                   kvstoreRevList[getCacheSlot(vbid)],
                                   writeDocsCB,
                                   postWriteDocsCB,
                                   std::move(compressCB),
                                   historyMode);

    saveDocsPostWriteDocsHook();

    if (status) {
        st.saveDocsHisto.add(saveDocsDuration);
        kvctx.commitData.collections.postCommitMakeStatsVisible();

        // Commit duration can be approximately calculated as the time taken
        // between post writedocs callback and now
        st.commitHisto.add(
                std::chrono::duration_cast<std::chrono::microseconds>(
                        std::chrono::steady_clock::now() - beginTime));

        st.batchSize.add(ctx.pendingReqs.size());
        st.docsCommitted = ctx.pendingReqs.size();
    } else {
        logger->critical(
                "MagmaKVStore::saveDocs {} WriteDocs failed. Status:{}",
                vbid,
                status.String());
    }

    // Only used for unit testing
    if (doSyncEveryBatch) {
        auto chkStatus = magma->Sync(true);
        if (!chkStatus) {
            logger->critical(
                    "MagmaKVStore::saveDocs {} Unable to create checkpoint. "
                    "Status:{}",
                    vbid,
                    chkStatus.String());
        }
    }

    return status.ErrorCode();
}

bool MagmaKVStore::maybeCompressValue(VB::Commit& commitData,
                                      std::string& newMetaStorage,
                                      cb::compression::Buffer& newValueStorage,
                                      const Magma::WriteOperation& op,
                                      Magma::WriteOperation& result) {
    auto meta = magmakv::getDocMeta(op.Meta);
    if (op.Value.Empty()) {
        // empty value, nothing to compress
        return false;
    }

    if (cb::mcbp::datatype::is_snappy(meta.getDatatype())) {
        // already compressed
        return false;
    }
    if (!cb::compression::deflate(cb::compression::Algorithm::Snappy,
                                  {op.Value.Data(), op.Value.Len()},
                                  newValueStorage)) {
        // compression failed
        return false;
    }

    // we've compressed the value, now we need to update the
    // output operation with the compressed value and a copy
    // of the meta with the datatype and value size altered
    meta.setDataType(meta.getDatatype() | uint8_t(cb::mcbp::Datatype::Snappy));
    meta.setValueSize(newValueStorage.size());
    newMetaStorage = meta.encode();
    // copy over the existing operation (doesn't deep copy
    // any slices)
    result = op;
    // now point the meta and value to the temporary buffers
    result.Meta = newMetaStorage;
    result.Value = std::string_view(newValueStorage);

    // fixup collection stats to reflect the compressed size
    auto diskDocKey = makeDiskDocKey(op.Key);
    auto docKey = diskDocKey.getDocKey();

    auto req = reinterpret_cast<MagmaRequest*>(op.UserData);

    if (req->isNewDocReflectedInDiskSize()) {
        commitData.collections.updateStatsPostCompression(
                docKey,
                meta.getBySeqno(),
                op.Value.Len() /* original size */,
                result.Value.Len() /* compressed size */,
                CompactionCallbacks::AnyRevision);
    }
    return true;
}

/**
 * MagmaScanContext is BySeqnoScanContext with the magma
 * iterator added.
 */
class MagmaScanContext : public BySeqnoScanContext {
public:
    MagmaScanContext(std::unique_ptr<StatusCallback<GetValue>> cb,
                     std::unique_ptr<StatusCallback<CacheLookup>> cl,
                     Vbid vb,
                     std::unique_ptr<KVFileHandle> handle,
                     int64_t start,
                     int64_t end,
                     uint64_t purgeSeqno,
                     DocumentFilter _docFilter,
                     ValueFilter _valFilter,
                     uint64_t _documentCount,
                     const vbucket_state& vbucketState,
                     const std::vector<Collections::KVStore::DroppedCollection>&
                             droppedCollections,
                     uint64_t historyStartSeqno)
        : BySeqnoScanContext(std::move(cb),
                             std::move(cl),
                             vb,
                             std::move(handle),
                             start,
                             end,
                             purgeSeqno,
                             _docFilter,
                             _valFilter,
                             _documentCount,
                             vbucketState,
                             droppedCollections,
                             std::nullopt, // timestamp
                             historyStartSeqno) {
    }
};

std::unique_ptr<BySeqnoScanContext> MagmaKVStore::initBySeqnoScanContext(
        std::unique_ptr<StatusCallback<GetValue>> cb,
        std::unique_ptr<StatusCallback<CacheLookup>> cl,
        Vbid vbid,
        uint64_t startSeqno,
        DocumentFilter options,
        ValueFilter valOptions,
        SnapshotSource source,
        std::unique_ptr<KVFileHandle> fileHandle) const {
    if (source == SnapshotSource::Historical) {
        throw std::runtime_error(
                "MagmaKVStore::initBySeqnoScanContext: historicalSnapshot not "
                "implemented");
    }

    auto handle = std::move(fileHandle);
    if (!handle) {
        handle = makeFileHandle(vbid);
    }

    if (!handle) {
        logger->warn(
                "MagmaKVStore::initBySeqnoScanContext {} Failed to get file "
                "handle",
                vbid);
        return nullptr;
    }

    auto& snapshot = *dynamic_cast<MagmaKVFileHandle&>(*handle).snapshot;

    auto readState = readVBStateFromDisk(vbid, snapshot);
    if (readState.status != ReadVBStateStatus::Success) {
        logger->warn(
                "MagmaKVStore::initBySeqnoScanContext {} failed to read "
                "vbstate from disk. Status:{}",
                vbid,
                to_string(readState.status));
        return nullptr;
    }

    uint64_t highSeqno = readState.state.highSeqno;
    uint64_t purgeSeqno = readState.state.purgeSeqno;
    uint64_t nDocsToRead = highSeqno - startSeqno + 1;

    auto [getDroppedStatus, dropped] = getDroppedCollections(vbid, snapshot);
    if (!getDroppedStatus.OK()) {
        logger->warn(
                "MagmaKVStore::initBySeqnoScanContext {} failed to get "
                "dropped collections from disk. Status:{}",
                vbid,
                getDroppedStatus.String());
    }

    // @todo:assign this using magma->GetOldestHistorySeqno(snapshot);
    auto historyStartSeqno = 0;
    if (logger->should_log(spdlog::level::info)) {
        logger->info(
                "MagmaKVStore::initBySeqnoScanContext {} seqno:{} endSeqno:{}"
                " purgeSeqno:{}, historyStartSeqno:{} nDocsToRead:{}"
                " docFilter:{} valFilter:{}",
                vbid,
                startSeqno,
                highSeqno,
                purgeSeqno,
                historyStartSeqno,
                nDocsToRead,
                options,
                valOptions);
    }

    return std::make_unique<MagmaScanContext>(std::move(cb),
                                              std::move(cl),
                                              vbid,
                                              std::move(handle),
                                              startSeqno,
                                              highSeqno,
                                              purgeSeqno,
                                              options,
                                              valOptions,
                                              nDocsToRead,
                                              readState.state,
                                              dropped,
                                              historyStartSeqno);
}

/**
 * MagmaScanContext is BySeqnoScanContext with the magma
 * iterator added.
 */
class MagmaByIdScanContext : public ByIdScanContext {
public:
    MagmaByIdScanContext(
            std::unique_ptr<StatusCallback<GetValue>> cb,
            std::unique_ptr<StatusCallback<CacheLookup>> cl,
            Vbid vb,
            std::unique_ptr<KVFileHandle> handle,
            std::vector<ByIdRange> ranges,
            DocumentFilter _docFilter,
            ValueFilter _valFilter,
            const std::vector<Collections::KVStore::DroppedCollection>&
                    droppedCollections,
            uint64_t maxSeqno,
            DomainAwareUniquePtr<DomainAwareKeyIterator> itr,
            uint64_t historyStartSeqno)
        : ByIdScanContext(std::move(cb),
                          std::move(cl),
                          vb,
                          std::move(handle),
                          ranges,
                          _docFilter,
                          _valFilter,
                          droppedCollections,
                          maxSeqno,
                          historyStartSeqno),
          itr(std::move(itr)) {
    }

    DomainAwareUniquePtr<DomainAwareKeyIterator> itr{nullptr};
};

std::unique_ptr<ByIdScanContext> MagmaKVStore::initByIdScanContext(
        std::unique_ptr<StatusCallback<GetValue>> cb,
        std::unique_ptr<StatusCallback<CacheLookup>> cl,
        Vbid vbid,
        const std::vector<ByIdRange>& ranges,
        DocumentFilter options,
        ValueFilter valOptions,
        std::unique_ptr<KVFileHandle> handle) const {
    if (!handle) {
        handle = makeFileHandle(vbid);
    }

    if (!handle) {
        logger->warn(
                "MagmaKVStore::initByIdScanContext {} Failed makeFileHandle",
                vbid);
        return nullptr;
    }

    auto& snapshot = *dynamic_cast<MagmaKVFileHandle&>(*handle).snapshot;
    auto itr = magma->NewKeyIterator(snapshot);
    if (!itr) {
        logger->warn(
                "MagmaKVStore::initByIdScanContext {} Failed NewKeyIterator",
                vbid);
        return nullptr;
    }

    auto readState = readVBStateFromDisk(vbid, snapshot);
    if (readState.status != ReadVBStateStatus::Success) {
        logger->warn(
                "MagmaKVStore::initByIdcanContext {} Failed readVBStateFromDisk"
                " Status:{}",
                vbid,
                to_string(readState.status));
        return nullptr;
    }

    auto [getDroppedStatus, dropped] = getDroppedCollections(vbid, snapshot);
    if (!getDroppedStatus.OK()) {
        logger->warn(
                "MagmaKVStore::initByIdcanContext {} Failed "
                "getDroppedCollections Status:{}",
                vbid,
                getDroppedStatus.String());
        return nullptr;
    }

    // @todo:assign this using magma->GetOldestHistorySeqno(snapshot);
    auto historyStartSeqno = 0;
    logger->info(
            "MagmaKVStore::initByIdScanContext {} historyStartSeqno:{} "
            "KeyIterator:{}",
            vbid,
            historyStartSeqno,
            itr->to_string());
    return std::make_unique<MagmaByIdScanContext>(std::move(cb),
                                                  std::move(cl),
                                                  vbid,
                                                  std::move(handle),
                                                  ranges,
                                                  options,
                                                  valOptions,
                                                  dropped,
                                                  readState.state.highSeqno,
                                                  std::move(itr),
                                                  historyStartSeqno);
}

ScanStatus MagmaKVStore::scan(BySeqnoScanContext& ctx) const {
    if (ctx.lastReadSeqno == ctx.maxSeqno) {
        logger->TRACE("MagmaKVStore::scan {} lastReadSeqno:{} == maxSeqno:{}",
                      ctx.vbid,
                      ctx.lastReadSeqno,
                      ctx.maxSeqno);
        return ScanStatus::Success;
    }

    auto startSeqno = ctx.startSeqno;
    if (ctx.lastReadSeqno != 0) {
        startSeqno = ctx.lastReadSeqno + 1;
    }

    auto& mctx = dynamic_cast<MagmaScanContext&>(ctx);
    auto& snapshot = *dynamic_cast<MagmaKVFileHandle&>(*mctx.handle).snapshot;
    auto itr = magma->NewSeqIterator(snapshot);
    if (!itr) {
        logger->warn("MagmaKVStore::scan {} Failed to get magma seq iterator",
                     mctx.vbid);
        return ScanStatus(MagmaScanResult::Status::Failed);
    }

    for (itr->Seek(startSeqno, ctx.maxSeqno); itr->Valid(); itr->Next()) {
        Slice keySlice, metaSlice, valSlice;
        uint64_t seqno;
        itr->GetRecord(keySlice, metaSlice, valSlice, seqno);
        const auto result =
                scanOne(ctx,
                        keySlice,
                        seqno,
                        metaSlice,
                        valSlice,
                        [](Slice&) -> Status {
                            throw std::runtime_error(
                                    "scan(BySeqno) tried to read the value");
                        });

        switch (result.code) {
        case MagmaScanResult::Status::Yield:

        case MagmaScanResult::Status::Success:
        case MagmaScanResult::Status::Cancelled:
        case MagmaScanResult::Status::Failed:
            return ScanStatus(result.code);
        case MagmaScanResult::Status::Next:
            // Update the lastReadSeqno as this is the 'resume' point
            ctx.lastReadSeqno = seqno;
            continue;
        }
    }

    if (!itr->GetStatus().IsOK()) {
        logger->warn("MagmaKVStore::scan(BySeq) scan failed {} error:{}",
                     ctx.vbid,
                     itr->GetStatus().String());

        return ScanStatus::Failed;
    }
    return ScanStatus::Success;
}

ScanStatus MagmaKVStore::scanAllVersions(BySeqnoScanContext& ctx) const {
    // @todo use magma's mode
    // return scan(ctx, magma::Magma::SeqIterator::Mode::History);
    return scan(ctx);
}

ScanStatus MagmaKVStore::scan(ByIdScanContext& ctx) const {
    // Process each range until it's completed
    for (auto& range : ctx.ranges) {
        if (range.rangeScanSuccess) {
            continue;
        }
        const auto status = scan(ctx, range);
        switch (status) {
        case ScanStatus::Success:
            // This range has been completely visited and the next range can be
            // scanned.
            range.rangeScanSuccess = true;
            continue;
        case ScanStatus::Yield:
            // Set the resume point
            range.startKey = ctx.lastReadKey;
            range.startKey.append(0);
            return status;
        case ScanStatus::Failed:
            // deeper calls log details
            logger->warn("MagmaKVStore::scan(ById) scan failed {}", ctx.vbid);
        case ScanStatus::Cancelled:
            return status;
        }
    }
    return ScanStatus::Success;
}

ScanStatus MagmaKVStore::scan(ByIdScanContext& ctx,
                              const ByIdRange& range) const {
    auto& itr = dynamic_cast<MagmaByIdScanContext&>(ctx).itr;
    Slice keySlice = {reinterpret_cast<const char*>(range.startKey.data()),
                      range.startKey.size()};
    for (itr->Seek(keySlice); itr->Valid(); itr->Next()) {
        // Read the key and check we're not outside the range
        keySlice = itr->GetKey();
        if (std::string_view(keySlice) > std::string_view(range.endKey)) {
            return ScanStatus::Success;
        }

        // ById will read the value only if the CacheLookup fails, so pass a
        // callback to get the value and an empty Slice
        uint64_t seqno = itr->GetSeqno();
        auto metaSlice = itr->GetMeta();
        const auto result = scanOne(
                ctx, keySlice, seqno, metaSlice, {}, [&itr](Slice& value) {
                    return itr->GetValue(value);
                });
        switch (result.code) {
        case MagmaScanResult::Status::Yield:
            // Only need to update lastReadKey for a Yield.
            // Doing this here to avoid unneeded alloc+copy on every key scanned
            ctx.lastReadKey = makeDiskDocKey(keySlice);
        case MagmaScanResult::Status::Success:
        case MagmaScanResult::Status::Cancelled:
        case MagmaScanResult::Status::Failed:
            return ScanStatus(result.code);
        case MagmaScanResult::Status::Next:
            continue;
        }
    }

    if (!itr->GetStatus().IsOK()) {
        logger->warn("MagmaKVStore::scan(ById) scan failed {} error:{}",
                     ctx.vbid,
                     itr->GetStatus().String());
        return ScanStatus::Failed;
    }
    return ScanStatus::Success;
}

MagmaScanResult MagmaKVStore::scanOne(
        ScanContext& ctx,
        const Slice& keySlice,
        uint64_t seqno,
        const Slice& metaSlice,
        const Slice& valSlice,
        std::function<Status(Slice&)> valueRead) const {
    if (keySlice.Len() > std::numeric_limits<uint16_t>::max()) {
        throw std::invalid_argument(
                "MagmaKVStore::scanOne: "
                "key length " +
                std::to_string(keySlice.Len()) + " > " +
                std::to_string(std::numeric_limits<uint16_t>::max()));
    }

    ctx.diskBytesRead += keySlice.Len() + metaSlice.Len() + valSlice.Len();

    CacheLookup lookup(makeDiskDocKey(keySlice), seqno, ctx.vbid);

    if (configuration.isSanityCheckingVBucketMapping()) {
        validateKeyMapping("MagmaKVStore::scanOne",
                           configuration.getVBucketMappingErrorHandlingMethod(),
                           lookup.getKey().getDocKey(),
                           ctx.vbid,
                           configuration.getMaxVBuckets());
    }

    if (magmakv::isDeleted(metaSlice) &&
        ctx.docFilter == DocumentFilter::NO_DELETES) {
        ctx.lastReadSeqno = seqno;
        if (logger->should_log(spdlog::level::TRACE)) {
            logger->TRACE(
                    "MagmaKVStore::scanOne SKIPPED(Deleted) {} key:{} "
                    "seqno:{}",
                    ctx.vbid,
                    cb::UserData{lookup.getKey().to_string()},
                    seqno);
        }
        return MagmaScanResult::Next();
    }

    // Determine if the key is logically deleted before trying cache/disk read
    if (ctx.docFilter != DocumentFilter::ALL_ITEMS_AND_DROPPED_COLLECTIONS) {
        if (ctx.collectionsContext.isLogicallyDeleted(
                    lookup.getKey().getDocKey(), seqno)) {
            ctx.lastReadSeqno = seqno;
            if (logger->should_log(spdlog::level::TRACE)) {
                logger->TRACE(
                        "MagmaKVStore::scanOne SKIPPED(Collection "
                        "Deleted) {} key:{} seqno:{}",
                        ctx.vbid,
                        cb::UserData{lookup.getKey().to_string()},
                        seqno);
            }
            return MagmaScanResult::Next();
        }
    }

    // system collections aren't in cache so we can skip that lookup
    if (!lookup.getKey().getDocKey().isInSystemCollection()) {
        ctx.getCacheCallback().callback(lookup);
        if (ctx.getCacheCallback().getStatus() ==
            cb::engine_errc::key_already_exists) {
            if (logger->should_log(spdlog::level::TRACE)) {
                logger->TRACE(
                        "MagmaKVStore::scanOne "
                        "SKIPPED(cb::engine_errc::key_already_exists) {} "
                        "key:{} seqno:{}",
                        ctx.vbid,
                        cb::UserData{lookup.getKey().to_string()},
                        seqno);
            }
            return MagmaScanResult::Next();
        } else if (ctx.getCacheCallback().shouldYield()) {
            // Scan yields after successfully processing this seqno
            ctx.lastReadSeqno = seqno;
            if (logger->should_log(spdlog::level::TRACE)) {
                logger->TRACE(
                        "MagmaKVStore::scanOne lookup->callback {} "
                        "key:{} requested yield",
                        ctx.vbid,
                        cb::UserData{lookup.getKey().to_string()});
            }
            return MagmaScanResult::Yield();
        } else if (ctx.getCacheCallback().getStatus() !=
                   cb::engine_errc::success) {
            if (logger->should_log(spdlog::level::TRACE)) {
                logger->TRACE(
                        "MagmaKVStore::scanOne lookup->callback {} "
                        "key:{} returned {} -> ScanStatus::Cancelled",
                        ctx.vbid,
                        cb::UserData{lookup.getKey().to_string()},
                        to_string(ctx.getCacheCallback().getStatus()));
            }
            return MagmaScanResult::Cancelled();
        }
    }

    Slice value = valSlice;
    // May need to now read the value
    if (!value.Data()) {
        if (auto status = valueRead(value); !status.IsOK()) {
            logger->warn(
                    "MagmaKVStore::scan failed to read value - {} "
                    "key:{}, seqno:{}, status:{}",
                    ctx.vbid,
                    cb::UserData{lookup.getKey().to_string()},
                    seqno,
                    status.String());
            return MagmaScanResult::Failed();
        }
        ctx.diskBytesRead += value.Len();
    }

    if (logger->should_log(spdlog::level::TRACE)) {
        logger->TRACE(
                "MagmaKVStore::scanOne {} key:{} seqno:{} deleted:{} "
                "expiry:{} "
                "compressed:{}",
                ctx.vbid,
                cb::UserData{lookup.getKey().to_string()},
                seqno,
                magmakv::isDeleted(metaSlice),
                magmakv::getExpiryTime(metaSlice),
                magmakv::isCompressed(metaSlice));
    }

    auto itm = makeItem(ctx.vbid, keySlice, metaSlice, value, ctx.valFilter);

    // When we are requested to return the values as compressed AND
    // the value isn't compressed, attempt to compress the value.
    if (ctx.valFilter == ValueFilter::VALUES_COMPRESSED &&
        !magmakv::isCompressed(metaSlice)) {
        if (!itm->compressValue()) {
            logger->warn(
                    "MagmaKVStore::scanOne failed to compress value - {} "
                    "key:{} "
                    "seqno:{}",
                    ctx.vbid,
                    cb::UserData{lookup.getKey().to_string()},
                    seqno);
            // return Failed to stop the scan and for DCP, end the stream
            return MagmaScanResult::Failed();
        }
    }

    GetValue rv(std::move(itm),
                cb::engine_errc::success,
                -1,
                ctx.valFilter == ValueFilter::KEYS_ONLY);
    ctx.getValueCallback().callback(rv);
    auto callbackStatus = ctx.getValueCallback().getStatus();
    if (callbackStatus == cb::engine_errc::success) {
        return MagmaScanResult::Next();
    } else if (ctx.getValueCallback().shouldYield()) {
        // Scan is yielding _after_ successfully processing this doc.
        // Resume at next item.
        ctx.lastReadSeqno = seqno;
        if (logger->should_log(spdlog::level::TRACE)) {
            logger->TRACE(
                    "MagmaKVStore::scanOne callback {} "
                    "key:{} requested yield",
                    ctx.vbid,
                    cb::UserData{lookup.getKey().to_string()});
        }
        return MagmaScanResult::Yield();
    }

    if (logger->should_log(spdlog::level::TRACE)) {
        logger->TRACE(
                "MagmaKVStore::scanOne` callback {} "
                "key:{} returned {} -> Aborted ",
                ctx.vbid,
                cb::UserData{lookup.getKey().to_string()},
                to_string(callbackStatus));
    }
    return MagmaScanResult::Cancelled();
}

void MagmaKVStore::mergeMagmaDbStatsIntoVBState(vbucket_state& vbstate,
                                                Vbid vbid) const {
    auto dbStats = getMagmaDbStats(vbid);
    if (!dbStats) {
        // No stats available from Magma for this vbid, nothing to do.
        return;
    }
    vbstate.purgeSeqno = dbStats->purgeSeqno;

    // We don't update the number of onDiskPrepares because we can't easily
    // track the number for magma
}

vbucket_state* MagmaKVStore::getCachedVBucketState(Vbid vbid) {
    auto& vbstate = cachedVBStates[getCacheSlot(vbid)];
    if (vbstate) {
        mergeMagmaDbStatsIntoVBState(*vbstate, vbid);
        if (logger->should_log(spdlog::level::TRACE)) {
            logger->TRACE("MagmaKVStore::getCachedVBucketState {} vbstate:{}",
                          vbid,
                          encodeVBState(*vbstate));
        }
    }
    return vbstate.get();
}

KVStoreIface::ReadVBStateResult MagmaKVStore::getPersistedVBucketState(
        Vbid vbid) const {
    auto state = readVBStateFromDisk(vbid);
    if (state.status != ReadVBStateStatus::Success) {
        throw std::runtime_error(
                fmt::format("MagmaKVStore::getPersistedVBucketState() {} "
                            "failed with status {}",
                            vbid,
                            to_string(state.status)));
    }

    return state;
}

KVStoreIface::ReadVBStateResult MagmaKVStore::getPersistedVBucketState(
        KVFileHandle& handle, Vbid vbid) const {
    auto& magmaHandle = static_cast<MagmaKVFileHandle&>(handle);

    auto state = readVBStateFromDisk(magmaHandle.vbid, *magmaHandle.snapshot);
    if (state.status != ReadVBStateStatus::Success) {
        throw std::runtime_error(
                fmt::format("MagmaKVStore::getPersistedVBucketState(handle) {} "
                            "failed with status {}",
                            vbid,
                            to_string(state.status)));
    }
    return state;
}

uint64_t MagmaKVStore::getKVStoreRevision(Vbid vbid) const {
    uint64_t kvstoreRev{0};
    auto [status, kvsRev] = magma->GetKVStoreRevision(vbid.get());
    if (status) {
        kvstoreRev = static_cast<uint64_t>(kvsRev);
    }

    return kvstoreRev;
}

KVStoreIface::ReadVBStateResult MagmaKVStore::readVBStateFromDisk(
        Vbid vbid) const {
    Slice keySlice(LocalDocKey::vbstate);
    auto [magmaStatus, valString] = readLocalDoc(vbid, keySlice);

    if (!magmaStatus.IsOK()) {
        logger->warn(
                "MagmaKVStore::readVBStateFromDisk: {} readLocalDoc "
                "returned status {}",
                vbid,
                magmaStatus);
        auto status = magmaStatus.ErrorCode() == Status::NotFound
                              ? ReadVBStateStatus::NotFound
                              : ReadVBStateStatus::Error;
        return {status, {}};
    }

    nlohmann::json j;

    try {
        j = nlohmann::json::parse(valString);
    } catch (const nlohmann::json::exception& e) {
        return {ReadVBStateStatus::JsonInvalid, {}};
    }

    logger->TRACE("MagmaKVStore::readVBStateFromDisk {} vbstate:{}", vbid, j);

    vbucket_state vbstate = j;
    mergeMagmaDbStatsIntoVBState(vbstate, vbid);

    bool snapshotValid;
    std::tie(snapshotValid, vbstate.lastSnapStart, vbstate.lastSnapEnd) =
            processVbstateSnapshot(vbid, vbstate);

    auto status = ReadVBStateStatus::Success;
    if (!snapshotValid) {
        status = ReadVBStateStatus::CorruptSnapshot;
    }

    return {status, vbstate};
}

KVStoreIface::ReadVBStateResult MagmaKVStore::readVBStateFromDisk(
        Vbid vbid, magma::Magma::Snapshot& snapshot) const {
    Slice keySlice(LocalDocKey::vbstate);
    auto [magmaStatus, val] = readLocalDoc(vbid, snapshot, keySlice);

    if (!magmaStatus.IsOK()) {
        auto status = magmaStatus.ErrorCode() == Status::NotFound
                              ? ReadVBStateStatus::NotFound
                              : ReadVBStateStatus::Error;
        return {status, {}};
    }

    nlohmann::json j;

    try {
        j = nlohmann::json::parse(val);
    } catch (const nlohmann::json::exception& e) {
        return {ReadVBStateStatus::JsonInvalid, {}};
    }

    vbucket_state vbstate = j;

    auto userStats = magma->GetKVStoreUserStats(snapshot);
    if (!userStats) {
        return {ReadVBStateStatus::Error, {}};
    }

    auto* magmaUserStats = dynamic_cast<MagmaDbStats*>(userStats.get());
    if (!magmaUserStats) {
        throw std::runtime_error("MagmaKVStore::readVBStateFromDisk error - " +
                                 vbid.to_string() + " magma returned invalid " +
                                 "type of UserStats");
    }
    vbstate.purgeSeqno = magmaUserStats->purgeSeqno;

    bool snapshotValid;
    std::tie(snapshotValid, vbstate.lastSnapStart, vbstate.lastSnapEnd) =
            processVbstateSnapshot(vbid, vbstate);

    ReadVBStateStatus status = ReadVBStateStatus::Success;
    if (!snapshotValid) {
        status = ReadVBStateStatus::CorruptSnapshot;
    }

    return {status, vbstate};
}

KVStoreIface::ReadVBStateStatus MagmaKVStore::loadVBStateCache(
        Vbid vbid, bool resetKVStoreRev) {
    const auto readState = readVBStateFromDisk(vbid);

    // We only want to reset the kvstoreRev when loading up the vbstate cache
    // during magma instantiation. We do this regardless of the state that we
    // find on disk as magma asserts that the kvstore rev must be monotonic
    // and we may have a case in which the revision exists without a vBucket
    // state.
    if (resetKVStoreRev) {
        auto kvstoreRev = getKVStoreRevision(vbid);
        kvstoreRevList[getCacheSlot(vbid)].reset(kvstoreRev);
    }

    // If the vBucket exists but does not have a vbucket_state (i.e. NotFound
    // is returned from readVBStateFromDisk) then just use a defaulted
    // vbucket_state (which defaults to the dead state).
    if (readState.status != ReadVBStateStatus::Success) {
        logger->warn(
                "MagmaKVStore::loadVBStateCache {} failed. Rev:{} "
                "Status:{}",
                vbid,
                getKVStoreRevision(vbid),
                to_string(readState.status));
        return readState.status;
    }

    cachedVBStates[getCacheSlot(vbid)] =
            std::make_unique<vbucket_state>(readState.state);

    return ReadVBStateStatus::Success;
}

void MagmaKVStore::addVBStateUpdateToLocalDbReqs(LocalDbReqs& localDbReqs,
                                                 const vbucket_state& vbs,
                                                 uint64_t kvstoreRev) {
    std::string vbstateString = encodeVBState(vbs);
    logger->TRACE("MagmaKVStore::addVBStateUpdateToLocalDbReqs vbstate:{}",
                  vbstateString);
    localDbReqs.emplace_back(
            MagmaLocalReq(LocalDocKey::vbstate, std::move(vbstateString)));
}

std::pair<Status, std::string> MagmaKVStore::processReadLocalDocResult(
        Status status,
        Vbid vbid,
        const magma::Slice& keySlice,
        std::string_view value,
        bool found) const {
    magma::Status retStatus = Status::OK();
    if (!status) {
        retStatus = magma::Status(
                status.ErrorCode(),
                "MagmaKVStore::readLocalDoc " + vbid.to_string() +
                        " key:" + keySlice.ToString() + " " + status.String());
    } else {
        if (!found) {
            retStatus = magma::Status(
                    magma::Status::Code::NotFound,
                    "MagmaKVStore::readLocalDoc " + vbid.to_string() +
                            " key:" + keySlice.ToString() + " not found.");
        } else if (logger->should_log(spdlog::level::TRACE)) {
            logger->TRACE("MagmaKVStore::readLocalDoc {} key:{} valueLen:{}",
                          vbid,
                          keySlice.ToString(),
                          value.length());
        }
    }
    return std::make_pair(retStatus, std::string(value));
}

std::pair<Status, std::string> MagmaKVStore::readLocalDoc(
        Vbid vbid, const Slice& keySlice) const {
    bool found{false};
    auto [status, value] = magma->GetLocal(vbid.get(), keySlice, found);
    return processReadLocalDocResult(status, vbid, keySlice, *value, found);
}

std::pair<Status, std::string> MagmaKVStore::readLocalDoc(
        Vbid vbid,
        magma::Magma::Snapshot& snapshot,
        const Slice& keySlice) const {
    bool found{false};
    auto [status, value] = magma->GetLocal(snapshot, keySlice, found);
    return processReadLocalDocResult(status, vbid, keySlice, *value, found);
}

std::string MagmaKVStore::encodeVBState(const vbucket_state& vbstate) const {
    nlohmann::json j = vbstate;
    return j.dump();
}

cb::engine_errc MagmaKVStore::magmaErr2EngineErr(Status::Code err, bool found) {
    if (!found) {
        return cb::engine_errc::no_such_key;
    }
    // This routine is intended to mimic couchErr2EngineErr.
    // Since magma doesn't have a memory allocation error, all magma errors
    // get translated into cb::engine_errc::temporary_failure.
    if (err == Status::Code::Ok) {
        return cb::engine_errc::success;
    }
    return cb::engine_errc::temporary_failure;
}

std::optional<MagmaDbStats> MagmaKVStore::getMagmaDbStats(Vbid vbid) const {
    auto userStats = magma->GetKVStoreUserStats(vbid.get());
    if (!userStats) {
        return {};
    }
    auto* otherStats = dynamic_cast<MagmaDbStats*>(userStats.get());
    if (!otherStats) {
        throw std::runtime_error(
                "MagmaKVStore::getMagmaDbStats: stats retrieved from magma "
                "are incorrect type");
    }
    if (logger->should_log(spdlog::level::TRACE)) {
        logger->TRACE("MagmaKVStore::getMagmaDbStats {} dbStats:{}",
                      vbid,
                      otherStats->Marshal());
    }
    return *otherStats;
}

size_t MagmaKVStore::getItemCount(Vbid vbid) {
    auto dbStats = getMagmaDbStats(vbid);
    if (!dbStats) {
        throw std::system_error(
                std::make_error_code(std::errc::no_such_file_or_directory),
                fmt::format("MagmaKVStore::getMagmaDbStats: failed to open "
                            "database file for {}",
                            vbid));
    }
    return dbStats->docCount;
}

cb::engine_errc MagmaKVStore::getAllKeys(
        Vbid vbid,
        const DiskDocKey& startKey,
        uint32_t count,
        std::shared_ptr<StatusCallback<const DiskDocKey&>> cb) const {
    Slice startKeySlice = {reinterpret_cast<const char*>(startKey.data()),
                           startKey.size()};

    // The magma GetRange API takes a start and end key. getAllKeys only
    // supplies a start key and count of the number of keys it wants.
    // When endKeySlice is uninitialized (as it is here), the
    // endKeySlice.Len() will be 0 which tells GetRange to ignore it.
    Slice endKeySlice;

    auto callback =
            [&](Slice& keySlice, Slice& metaSlice, Slice& valueSlice) -> bool {
        if (logger->should_log(spdlog::level::TRACE)) {
            logger->TRACE(
                    "MagmaKVStore::getAllKeys callback {} key:{} seqno:{} "
                    "deleted:{}",
                    vbid,
                    cb::UserData{makeDiskDocKey(keySlice).to_string()},
                    magmakv::getSeqNum(metaSlice),
                    magmakv::isDeleted(metaSlice));
        }

        if (magmakv::isDeleted(metaSlice)) {
            // continue scanning
            return false;
        }
        auto retKey = makeDiskDocKey(keySlice);
        cb->callback(retKey);

        return cb->getStatus() != cb::engine_errc::success;
    };

    if (logger->should_log(spdlog::level::TRACE)) {
        logger->TRACE("MagmaKVStore::getAllKeys {} start:{} count:{})",
                      vbid,
                      cb::UserData{startKey.to_string()},
                      count);
    }

    auto start = std::chrono::steady_clock::now();
    auto status = magma->GetRange(
            vbid.get(), startKeySlice, endKeySlice, callback, false);
    if (!status) {
        logger->critical("MagmaKVStore::getAllKeys {} startKey:{} status:{}",
                         vbid,
                         cb::UserData{startKey.to_string()},
                         status.String());
    }

    if (!status) {
        return magmaErr2EngineErr(status.ErrorCode(), true);
    }

    st.getAllKeysHisto.add(
            std::chrono::duration_cast<std::chrono::microseconds>(
                    std::chrono::steady_clock::now() - start));

    return cb::engine_errc::success;
}

CompactDBStatus MagmaKVStore::compactDB(
        std::unique_lock<std::mutex>& vbLock,
        std::shared_ptr<CompactionContext> ctx) {
    vbLock.unlock();
    return compactDBInternal(vbLock, std::move(ctx));
}

CompactDBStatus MagmaKVStore::compactDBInternal(
        std::unique_lock<std::mutex>& vbLock,
        std::shared_ptr<CompactionContext> ctx) {
    std::chrono::steady_clock::time_point start =
            std::chrono::steady_clock::now();
    auto vbid = ctx->getVBucket()->getId();
    logger->info(
            "MagmaKVStore::compactDBInternal: {} purge_before_ts:{} "
            "purge_before_seq:{} drop_deletes:{} "
            "retain_erroneous_tombstones:{}",
            vbid,
            ctx->compactConfig.purge_before_ts,
            ctx->compactConfig.purge_before_seq,
            ctx->compactConfig.drop_deletes,
            ctx->compactConfig.retain_erroneous_tombstones);

    // Gather stats so we log pre/post difference. For magma, tombstone count
    // isn't known so is not updated.
    // The pre/post stats are approximate as magma is not locked between here
    // and the call to CompactKVStore
    auto updateStats = [this, vbid](FileInfo& info) {
        auto stats = getMagmaDbStats(vbid);
        if (stats) {
            info.items = stats->docCount;
            info.purgeSeqno = stats->purgeSeqno;
        }
        auto dbInfo = getDbFileInfo(vbid);
        info.size = dbInfo.fileSize;
    };
    updateStats(ctx->stats.pre);

    auto [getDroppedStatus, dropped] = getDroppedCollections(vbid);
    if (!getDroppedStatus) {
        logger->warn(
                "MagmaKVStore::compactDBInternal: {} Failed to get "
                "dropped collections",
                vbid);
        return CompactDBStatus::Failed;
    }

    ctx->eraserContext =
            std::make_unique<Collections::VB::EraserContext>(dropped);

    auto diskState = readVBStateFromDisk(vbid);
    if (diskState.status != ReadVBStateStatus::Success) {
        logger->warn(
                "MagmaKVStore::compactDBInternal: trying to run "
                "compaction on {} but can't read vbstate. Status:{}",
                vbid,
                to_string(diskState.status));
        return CompactDBStatus::Failed;
    }
    ctx->highCompletedSeqno = diskState.state.persistedCompletedSeqno;

    auto compactionCB = [this, vbid, ctx](const Magma::KVStoreID kvID) {
        return std::make_unique<MagmaKVStore::MagmaCompactionCB>(
                *this, vbid, ctx);
    };

    LocalDbReqs localDbReqs;

    Status status;
    std::unordered_set<CollectionID> purgedCollections;
    uint64_t purgedCollectionsEndSeqno = 0;
    auto compactionStatus = CompactDBStatus::Success;
    if (dropped.empty()) {
        // Compact the entire key range
        Slice nullKey;
        status = magma->CompactKVStore(
                vbid.get(), nullKey, nullKey, compactionCB);
        if (!status) {
            if (status.ErrorCode() == Status::Cancelled) {
                return CompactDBStatus::Aborted;
            }
            logger->warn(
                    "MagmaKVStore::compactDBInternal CompactKVStore failed. "
                    "{} status:{}",
                    vbid,
                    status.String());
            return CompactDBStatus::Failed;
        }
    } else {
        std::vector<
                std::pair<Collections::KVStore::DroppedCollection, uint64_t>>
                dcInfo;
        for (auto& dc : dropped) {
            auto [status, itemCount] =
                    getDroppedCollectionItemCount(vbid, dc.collectionId);
            if (status == KVStore::GetCollectionStatsStatus::Failed) {
                logger->warn(
                        "MagmaKVStore::compactDBInternal getCollectionStats() "
                        "failed for dropped collection "
                        "cid:{} {}",
                        dc.collectionId,
                        vbid);
                return CompactDBStatus::Failed;
            }
            dcInfo.emplace_back(dc, itemCount);
        }

        for (auto& [dc, itemCount] : dcInfo) {
            std::string keyString =
                    Collections::makeCollectionIdIntoString(dc.collectionId);
            Slice keySlice{keyString};

            if (logger->should_log(spdlog::level::TRACE)) {
                auto docKey = makeDiskDocKey(keySlice);
                logger->TRACE(
                        "MagmaKVStore::compactDBInternal CompactKVStore {} "
                        "key:{}",
                        vbid,
                        cb::UserData{docKey.to_string()});
            }

            // Mamga builds a MagmaCompactionCB for every table it visits in
            // every level of the LSM when compacting a range (which is what
            // we're doing here). We want to update the docCount stored in
            // MagmaDbStats/UserStats during the call, but we don't want to do
            // it that many times, we only want to do it once.
            bool statsDeltaApplied = false;

            auto compactionCBAndDecrementItemCount =
                    [this,
                     vbid,
                     &ctx,
                     &statsDeltaApplied,
                     cid = dc.collectionId,
                     itemCount = itemCount](const Magma::KVStoreID kvID) {
                        auto ret = std::make_unique<
                                MagmaKVStore::MagmaCompactionCB>(
                                *this, vbid, ctx, cid);

                        if (!statsDeltaApplied) {
                            statsDeltaApplied = true;
                            ret->processCollectionPurgeDelta(cid, -itemCount);
                        }

                        preCompactKVStoreHook();

                        return ret;
                    };

            status = magma->CompactKVStore(vbid.get(),
                                           keySlice,
                                           keySlice,
                                           compactionCBAndDecrementItemCount);

            compactionStatusHook(status);

            if (!status) {
                if (status.ErrorCode() == Status::Cancelled) {
                    compactionStatus = CompactDBStatus::Aborted;
                } else {
                    logger->warn(
                            "MagmaKVStore::compactDBInternal CompactKVStore {} "
                            "CID:{} failed status:{}",
                            vbid,
                            cb::UserData{makeDiskDocKey(keySlice).to_string()},
                            status.String());
                    compactionStatus = CompactDBStatus::Failed;
                }
                continue;
            }
            // Can't track number of collection items purged properly in the
            // compaction callback for magma as it may be called multiple
            // times per key. We CAN just subtract the number of items we know
            // belong to the collection though before we update the vBucket doc
            // count.
            ctx->stats.collectionsItemsPurged += itemCount;
            ctx->stats.collectionsPurged++;

            // We've finish processing this collection.
            // Create a SystemEvent key for the collection and process it.
            auto collectionKey = SystemEventFactory::makeCollectionEventKey(
                    dc.collectionId, SystemEvent::Collection);

            keySlice = {reinterpret_cast<const char*>(collectionKey.data()),
                        collectionKey.size()};

            auto key = makeDiskDocKey(keySlice);
            if (logger->should_log(spdlog::level::TRACE)) {
                logger->TRACE(
                        "MagmaKVStore::compactDBInternal: "
                        "processEndOfCollection {} key:{}",
                        vbid,
                        cb::UserData{key.to_string()});
            }

            ctx->eraserContext->processSystemEvent(key.getDocKey(),
                                                   SystemEvent::Collection);

            // This collection purged successfully, save this for later so that
            // we can update the droppedCollections local doc
            purgedCollections.insert(dc.collectionId);
            purgedCollectionsEndSeqno =
                    std::max(dc.endSeqno, purgedCollectionsEndSeqno);
        }

        // Finally, we also need to compact the prepare namespace as this is
        // disjoint from the collection namespaces. This is done after the
        // main collection purge and uses a simpler callback
        cb::mcbp::unsigned_leb128<CollectionIDType> leb128(
                CollectionID::DurabilityPrepare);
        Slice prepareSlice(reinterpret_cast<const char*>(leb128.data()),
                           leb128.size());
        status = magma->CompactKVStore(
                vbid.get(), prepareSlice, prepareSlice, compactionCB);
        compactionStatusHook(status);
        if (!status) {
            if (status.ErrorCode() == Status::Cancelled) {
                return CompactDBStatus::Aborted;
            }
            logger->warn(
                    "MagmaKVStore::compactDBInternal CompactKVStore {} "
                    "over the prepare namespace failed with status:{}",
                    vbid,
                    status.String());

            // It's important that we return here because a failure to do so
            // would result in us not cleaning up prepares for a dropped
            // collection if the compaction of a dropped collection succeeds.
            return CompactDBStatus::Failed;
        }
    }

    // Make our completion callback before writing the new file. We should
    // update our in memory state before we finalize on disk state so that we
    // don't have to worry about race conditions with things like the purge
    // seqno.
    if (ctx->completionCallback) {
        try {
            ctx->completionCallback(*ctx);
        } catch (const std::exception& e) {
            logger->error("CompactionContext::completionCallback {}", e.what());
            return CompactDBStatus::Failed;
        }
    }

    if (ctx->eraserContext->needToUpdateCollectionsMetadata()) {
        // Need to write back some collections metadata, in particular we need
        // to remove from the dropped collections doc all of the collections
        // that we have just purged. A collection drop might have happened after
        // we started this compaction though and we may not have dropped it yet
        // so we can't just delete the doc. To avoid a flusher coming along and
        // dropping another collection while we do this we need to hold the
        // vBucket write lock.
        vbLock.lock();

        // 1) Get the current state from disk
        auto [collDroppedStatus, droppedCollections] =
                getDroppedCollections(vbid);
        if (!collDroppedStatus) {
            logger->critical(
                    "MagmaKVStore::compactDbInternal {} failed "
                    "getDroppedCollections",
                    vbid);
            return CompactDBStatus::Failed;
        }

        // 2) Generate a new flatbuffer document to write back
        auto fbData = Collections::VB::Flush::
                encodeRelativeComplementOfDroppedCollections(
                        droppedCollections,
                        purgedCollections,
                        purgedCollectionsEndSeqno);

        // 3) If the function returned data, write it, else the document is
        // delete.
        WriteOps writeOps;
        if (fbData.data()) {
            localDbReqs.emplace_back(
                    MagmaLocalReq(LocalDocKey::droppedCollections, fbData));
        } else {
            // Need to ensure the 'dropped' list on disk is now gone
            localDbReqs.emplace_back(MagmaLocalReq::makeDeleted(
                    LocalDocKey::droppedCollections));
        }

        addLocalDbReqs(localDbReqs, writeOps);

        status = magma->WriteDocs(
                vbid.get(), writeOps, kvstoreRevList[getCacheSlot(vbid)]);
        if (!status) {
            logger->critical(
                    "MagmaKVStore::compactDBInternal {} WriteDocs failed. "
                    "Status:{}",
                    vbid,
                    status.String());
            return CompactDBStatus::Failed;
        }

        if (doSyncEveryBatch) {
            status = magma->Sync(true);
            if (!status) {
                logger->critical(
                        "MagmaKVStore::compactDBInternal {} Sync "
                        "failed. "
                        "Status:{}",
                        vbid,
                        status.String());
                return CompactDBStatus::Failed;
            }
        }

        st.compactHisto.add(
                std::chrono::duration_cast<std::chrono::microseconds>(
                        std::chrono::steady_clock::now() - start));
        logger->TRACE(
                "MagmaKVStore::compactDBInternal: max_purged_seq:{}"
                " collectionsItemsPurged:{}"
                " collectionsDeletedItemsPurged:{}"
                " tombstonesPurged:{}"
                " preparesPurged:{}",
                ctx->getRollbackPurgeSeqno(),
                ctx->stats.collectionsItemsPurged,
                ctx->stats.collectionsDeletedItemsPurged,
                ctx->stats.tombstonesPurged,
                ctx->stats.preparesPurged);
    }

    updateStats(ctx->stats.post);
    return compactionStatus;
}

std::unique_ptr<KVFileHandle> MagmaKVStore::makeFileHandle(Vbid vbid) const {
    DomainAwareUniquePtr<magma::Magma::Snapshot> snapshot;
    // Flush write cache for creating an on-disk snapshot
    auto status = magma->SyncKVStore(vbid.get());
    fileHandleSyncStatusHook(status);
    if (status.IsOK()) {
        status = magma->GetDiskSnapshot(vbid.get(), snapshot);
    } else {
        if (status.ErrorCode() == magma::Status::ReadOnly) {
            logger->warn(
                    "MagmaKVStore::makeFileHandle {} creating in memory "
                    "snapshot as magma is in read-only mode",
                    vbid);
        } else if (status.ErrorCode() == magma::Status::DiskFull) {
            ++st.numOpenFailure;
            logger->warn(
                    "MagmaKVStore::makeFileHandle {} creating in memory "
                    "snapshot as magma returned DiskFull when trying to Sync "
                    "KVStore",
                    vbid);
        } else {
            ++st.numOpenFailure;
            logger->warn(
                    "MagmaKVStore::makeFileHandle {} Failed to sync kvstore "
                    "with status {}, so we'll be unable to create a disk "
                    "snapshot for the MagmaKVFileHandle",
                    vbid,
                    status);
            return nullptr;
        }
        // If magma returns ReadOnly mode here then we've opened it in ReadOnly
        // mode during warmup as the original open attempt errored with
        // DiskFull. In the ReadOnly open magma has to replay the WAL ops in
        // memory and cannot flush them to disk. Or if we've received a DiskFull
        // status then we're unable to Sync the KVStore to disk. As such, we
        // have to open the memory snapshot rather than the disk snapshot here.
        status = magma->GetSnapshot(vbid.get(), snapshot);
    }

    if (!status) {
        logger->warn(
                "MagmaKVStore::makeFileHandle {} Failed to get magma snapshot "
                "with status {}",
                vbid,
                status);
        return nullptr;
    }

    if (!snapshot) {
        logger->error(
                "MagmaKVStore::makeFileHandle {} Failed to get magma snapshot,"
                " no pointer returned",
                vbid);
        return nullptr;
    }

    return std::make_unique<MagmaKVFileHandle>(vbid, std::move(snapshot));
}

RollbackResult MagmaKVStore::rollback(Vbid vbid,
                                      uint64_t rollbackSeqno,
                                      std::unique_ptr<RollbackCB> callback) {
    logger->TRACE("MagmaKVStore::rollback {} seqno:{}", vbid, rollbackSeqno);

    callback->setKVFileHandle(makeFileHandle(vbid));

    auto keyCallback =
            [this, cb = callback.get(), vbid](const Slice& keySlice,
                                              const uint64_t seqno,
                                              const Slice& metaSlice) {
                auto diskKey = makeDiskDocKey(keySlice);

                if (configuration.isSanityCheckingVBucketMapping()) {
                    validateKeyMapping(
                            "MagmaKVStore::rollback",
                            configuration
                                    .getVBucketMappingErrorHandlingMethod(),
                            diskKey.getDocKey(),
                            vbid,
                            configuration.getMaxVBuckets());
                }

                if (logger->should_log(spdlog::level::TRACE)) {
                    logger->TRACE(
                            "MagmaKVStore::rollback callback key:{} seqno:{}",
                            cb::UserData{diskKey.to_string()},
                            seqno);
                }

                auto rv = this->makeGetValue(vbid,
                                             keySlice,
                                             metaSlice,
                                             Slice(),
                                             ValueFilter::KEYS_ONLY);
                cb->callback(rv);
            };

    auto status = magma->Rollback(vbid.get(), rollbackSeqno, keyCallback);
    switch (status.ErrorCode()) {
    case Status::Ok:
        break;
    case Status::Internal:
    case Status::Invalid:
    case Status::Corruption:
    case Status::IOError:
    case Status::Compress:
    case Status::Exists:
    case Status::ReadOnly:
    case Status::TransientIO:
    case Status::Busy:
    case Status::DiskFull:
    case Status::NotFound:
    case Status::Cancelled:
    case Status::RetryCompaction:
<<<<<<< HEAD
    case Status::NoAccess:
=======
    case Status::RangeNotFound:
>>>>>>> 1a59dd03
        logger->critical("MagmaKVStore::rollback Rollback {} status:{}",
                         vbid,
                         status.String());
        // Fall through
    case Status::NotExists:
        logger->warn(
                "MagmaKVStore::rollback {} KVStore not found, nothing has "
                "been persisted yet.",
                vbid);
        // Fall through
    case Status::CheckpointNotFound:
        // magma->Rollback returns non-success in the case where we have no
        // rollback points (and should reset the vBucket to 0). This isn't a
        // critical error so don't log it
        return RollbackResult(false);
    }

    // Did a rollback, so need to reload the vbstate cache.
    auto loadVbStateStatus = loadVBStateCache(vbid);
    if (loadVbStateStatus != ReadVBStateStatus::Success) {
        logger->error("MagmaKVStore::rollback {} readVBStateFromDisk status:{}",
                      vbid,
                      to_string(loadVbStateStatus));
        return RollbackResult(false);
    }

    auto vbstate = getCachedVBucketState(vbid);
    if (!vbstate) {
        logger->critical(
                "MagmaKVStore::rollback getVBState {} vbstate not found", vbid);
        return RollbackResult(false);
    }

    return {true,
            static_cast<uint64_t>(vbstate->highSeqno),
            vbstate->lastSnapStart,
            vbstate->lastSnapEnd};
}

std::optional<Collections::ManifestUid> MagmaKVStore::getCollectionsManifestUid(
        KVFileHandle& kvFileHandle) const {
    auto& kvfh = static_cast<MagmaKVFileHandle&>(kvFileHandle);

    auto [status, manifest] =
            readLocalDoc(kvfh.vbid, *kvfh.snapshot, LocalDocKey::manifest);
    if (!status.IsOK()) {
        if (status.ErrorCode() != Status::Code::NotFound) {
            logger->warn("MagmaKVStore::getCollectionsManifestUid(): {}",
                         status.Message());
            return std::nullopt;
        }

        return Collections::ManifestUid{0};
    }

    return Collections::KVStore::decodeManifestUid(
            {reinterpret_cast<const uint8_t*>(manifest.data()),
             manifest.length()});
}

std::pair<Status, std::string> MagmaKVStore::getCollectionsManifestUidDoc(
        Vbid vbid) const {
    Status status;

    std::string manifest;
    std::tie(status, manifest) = readLocalDoc(vbid, LocalDocKey::manifest);
    if (!(status.IsOK() || status.ErrorCode() == Status::NotFound)) {
        return {status, std::string{}};
    }
    return {status, std::move(manifest)};
}

std::pair<bool, Collections::ManifestUid>
MagmaKVStore::getCollectionsManifestUid(Vbid vbid) const {
    auto [status, uidDoc] = getCollectionsManifestUidDoc(vbid);
    if (status) {
        return {true,
                Collections::KVStore::decodeManifestUid(
                        {reinterpret_cast<const uint8_t*>(uidDoc.data()),
                         uidDoc.length()})};
    }
    return {false, Collections::ManifestUid{}};
}

std::pair<bool, Collections::KVStore::Manifest>
MagmaKVStore::getCollectionsManifest(Vbid vbid) const {
    Status status;

    std::string manifest;
    std::tie(status, manifest) = getCollectionsManifestUidDoc(vbid);
    if (!(status.IsOK() || status.ErrorCode() == Status::NotFound)) {
        return {false,
                Collections::KVStore::Manifest{
                        Collections::KVStore::Manifest::Default{}}};
    }

    std::string openCollections;
    std::tie(status, openCollections) =
            readLocalDoc(vbid, LocalDocKey::openCollections);
    if (!(status.IsOK() || status.ErrorCode() == Status::NotFound)) {
        return {false,
                Collections::KVStore::Manifest{
                        Collections::KVStore::Manifest::Default{}}};
    }

    std::string openScopes;
    std::tie(status, openScopes) = readLocalDoc(vbid, LocalDocKey::openScopes);
    if (!(status.IsOK() || status.ErrorCode() == Status::NotFound)) {
        return {false,
                Collections::KVStore::Manifest{
                        Collections::KVStore::Manifest::Default{}}};
    }

    std::string droppedCollections;
    std::tie(status, droppedCollections) =
            readLocalDoc(vbid, LocalDocKey::droppedCollections);
    if (!(status.IsOK() || status.ErrorCode() == Status::NotFound)) {
        return {false,
                Collections::KVStore::Manifest{
                        Collections::KVStore::Manifest::Default{}}};
    }

    return {true,
            Collections::KVStore::decodeManifest(
                    {reinterpret_cast<const uint8_t*>(manifest.data()),
                     manifest.length()},
                    {reinterpret_cast<const uint8_t*>(openCollections.data()),
                     openCollections.length()},
                    {reinterpret_cast<const uint8_t*>(openScopes.data()),
                     openScopes.length()},
                    {reinterpret_cast<const uint8_t*>(
                             droppedCollections.data()),
                     droppedCollections.length()})};
}

std::pair<bool, std::vector<Collections::KVStore::DroppedCollection>>
MagmaKVStore::getDroppedCollections(Vbid vbid) const {
    Slice keySlice(LocalDocKey::droppedCollections);
    auto [status, dropped] = readLocalDoc(vbid, keySlice);
    // Currently we need the NotExists check for the case in which we create the
    // (magma)KVStore (done at first flush).
    // @TODO investigate removal/use of snapshot variant
    if (!status.IsOK() && status.ErrorCode() != Status::Code::NotExists &&
        status.ErrorCode() != Status::Code::NotFound) {
        return {false, {}};
    }

    return {true,
            Collections::KVStore::decodeDroppedCollections(
                    {reinterpret_cast<const uint8_t*>(dropped.data()),
                     dropped.length()})};
}

std::pair<magma::Status, std::vector<Collections::KVStore::DroppedCollection>>
MagmaKVStore::getDroppedCollections(Vbid vbid,
                                    magma::Magma::Snapshot& snapshot) const {
    Slice keySlice(LocalDocKey::droppedCollections);
    auto [status, dropped] = readLocalDoc(vbid, snapshot, keySlice);
    return {status,
            Collections::KVStore::decodeDroppedCollections(
                    {reinterpret_cast<const uint8_t*>(dropped.data()),
                     dropped.length()})};
}

magma::Status MagmaKVStore::updateCollectionsMeta(
        Vbid vbid,
        LocalDbReqs& localDbReqs,
        Collections::VB::Flush& collectionsFlush,
        MagmaDbStats& dbStats) {
    // If collectionsFlush manifestUid is 0 then we've updated an item that
    // belongs to a dropped but not yet purged collection (collection
    // resurrection). That requires an update to the dropped collections stats
    // which is dealt with below, but without a system event in this flush batch
    // we won't have set the manifestUid (it will be 0). Whatever manifest uid
    // is currently on disk is correct so skip the change here.
    if (collectionsFlush.getManifestUid() != 0) {
        updateManifestUid(localDbReqs, collectionsFlush);
    }

    if (collectionsFlush.isOpenCollectionsChanged()) {
        auto status =
                updateOpenCollections(vbid, localDbReqs, collectionsFlush);
        if (!status.IsOK()) {
            return status;
        }
    }

    if (collectionsFlush.isDroppedCollectionsChanged() ||
        collectionsFlush.isDroppedStatsChanged()) {
        auto status = updateDroppedCollections(
                vbid, localDbReqs, collectionsFlush, dbStats);
        if (!status.IsOK()) {
            return status;
        }
    }

    if (collectionsFlush.isScopesChanged()) {
        auto status = updateScopes(vbid, localDbReqs, collectionsFlush);
        if (!status.IsOK()) {
            return status;
        }
    }

    return Status::OK();
}

void MagmaKVStore::updateManifestUid(LocalDbReqs& localDbReqs,
                                     Collections::VB::Flush& collectionsFlush) {
    auto buf = collectionsFlush.encodeManifestUid();
    localDbReqs.emplace_back(MagmaLocalReq(LocalDocKey::manifest, buf));
}

magma::Status MagmaKVStore::updateOpenCollections(
        Vbid vbid,
        LocalDbReqs& localDbReqs,
        Collections::VB::Flush& collectionsFlush) {
    Slice keySlice(LocalDocKey::openCollections);
    auto [status, collections] = readLocalDoc(vbid, keySlice);

    if (status.IsOK() || status.ErrorCode() == Status::Code::NotFound) {
        auto buf = collectionsFlush.encodeOpenCollections(
                {reinterpret_cast<const uint8_t*>(collections.data()),
                 collections.length()});

        localDbReqs.emplace_back(
                MagmaLocalReq(LocalDocKey::openCollections, buf));
        return Status::OK();
    }

    return status;
}

magma::Status MagmaKVStore::updateDroppedCollections(
        Vbid vbid,
        LocalDbReqs& localDbReqs,
        Collections::VB::Flush& collectionsFlush,
        MagmaDbStats& dbStats) {
    // For couchstore we would drop the collections stats local doc here but
    // magma can visit old keys (during the collection erasure compaction) and
    // we can't work out if they are the latest or not. To track the document
    // count correctly we need to keep the stats doc around until the collection
    // erasure compaction runs which will then delete the doc when it has
    // processed the collection.
    auto [status, dropped] = getDroppedCollections(vbid);
    if (!status) {
        return {Status::Code::Invalid, "Failed to get dropped collections"};
    }

    // We may not have dropped a collection but we may have a dropped collection
    // stat that needs updating if we have changed the state of a document in
    // a new generation of the collection, as such, we need to update stats
    // for both dropped collections and changes in state that result in stat
    // changes
    std::unordered_set<CollectionID> droppedStats;
    auto flushDroppedStats = collectionsFlush.getDroppedStats();
    for (auto [cid, stats] : collectionsFlush.getDroppedStats()) {
        droppedStats.insert(cid);
    }

    auto flushDroppedCollections = collectionsFlush.getDroppedCollections();
    for (auto [cid, droppedCollection] : flushDroppedCollections) {
        droppedStats.insert(cid);
    }

    for (auto cid : droppedStats) {
        auto droppedInBatch = flushDroppedCollections.find(cid) !=
                              flushDroppedCollections.end();
        auto droppedDelta = 0;

        // Step 1) Read the current alive stats on disk, we'll add them to
        // the dropped stats delta as the collection is now gone, provided we
        // dropped the collection in this flush batch. If we had just adjusted
        // stats due to a change in doc state then we'd have already tracked
        // this in the original drop
        if (droppedInBatch) {
            auto [getStatus, currentAliveStats] = getCollectionStats(vbid, cid);
            if (status) {
                droppedDelta += currentAliveStats.itemCount;
            }
        }

        // Step 2) Add the dropped stats from FlushAccounting
        auto droppedInFlush = collectionsFlush.getDroppedStats(cid);
        droppedDelta += droppedInFlush.getItemCount();

        // Step 4) Update the statsdelta
        dbStats.droppedCollectionCounts[static_cast<uint32_t>(cid)] =
                droppedDelta;

        // Step 5) Delete the latest alive stats if the collection wasn't
        // resurrected, we don't need them anymore
        if (!collectionsFlush.isOpen(cid)) {
            deleteCollectionStats(localDbReqs, cid);
        }
    }

    auto buf = collectionsFlush.encodeDroppedCollections(dropped);
    localDbReqs.emplace_back(
            MagmaLocalReq(LocalDocKey::droppedCollections, buf));

    return Status::OK();
}

std::string MagmaKVStore::getCollectionsStatsKey(CollectionID cid) const {
    return std::string{"|" + cid.to_string() + "|"};
}

void MagmaKVStore::saveCollectionStats(
        LocalDbReqs& localDbReqs,
        CollectionID cid,
        const Collections::VB::PersistedStats& stats) {
    auto key = getCollectionsStatsKey(cid);
    auto encodedStats = stats.getLebEncodedStats();
    localDbReqs.emplace_back(MagmaLocalReq(key, std::move(encodedStats)));
}

std::pair<KVStore::GetCollectionStatsStatus, Collections::VB::PersistedStats>
MagmaKVStore::getCollectionStats(const KVFileHandle& kvFileHandle,
                                 CollectionID cid) const {
    const auto& kvfh = static_cast<const MagmaKVFileHandle&>(kvFileHandle);
    return getCollectionStats(
            kvfh.vbid, getCollectionsStatsKey(cid), kvfh.snapshot.get());
}

std::pair<KVStore::GetCollectionStatsStatus, uint64_t>
MagmaKVStore::getDroppedCollectionItemCount(Vbid vbid, CollectionID cid) const {
    auto dbStats = getMagmaDbStats(vbid);
    if (!dbStats) {
        // No stats available from Magma for this vbid, nothing to do.
        return {GetCollectionStatsStatus::NotFound, 0};
    }

    return {GetCollectionStatsStatus::Success,
            dbStats->droppedCollectionCounts[(uint32_t)cid]};
}

std::pair<KVStore::GetCollectionStatsStatus, Collections::VB::PersistedStats>
MagmaKVStore::getCollectionStats(Vbid vbid, CollectionID cid) const {
    auto key = getCollectionsStatsKey(cid);
    return getCollectionStats(vbid, key);
}

std::pair<KVStore::GetCollectionStatsStatus, Collections::VB::PersistedStats>
MagmaKVStore::getCollectionStats(Vbid vbid,
                                 magma::Slice keySlice,
                                 magma::Magma::Snapshot* snapshot) const {
    Status status;
    std::string stats;
    if (snapshot) {
        std::tie(status, stats) = readLocalDoc(vbid, *snapshot, keySlice);
    } else {
        std::tie(status, stats) = readLocalDoc(vbid, keySlice);
    }

    if (!status.IsOK()) {
        if (status.ErrorCode() != Status::Code::NotFound) {
            logger->warn("MagmaKVStore::getCollectionStats(): {}",
                         status.Message());
            return {KVStore::GetCollectionStatsStatus::Failed,
                    Collections::VB::PersistedStats()};
        }
        // Return Collections::VB::PersistedStats(true) with everything set to
        // 0 as the collection might have not been persisted to disk yet.
        return {KVStore::GetCollectionStatsStatus::NotFound,
                Collections::VB::PersistedStats()};
    }
    return {KVStore::GetCollectionStatsStatus::Success,
            Collections::VB::PersistedStats(stats.c_str(), stats.size())};
}

void MagmaKVStore::deleteCollectionStats(LocalDbReqs& localDbReqs,
                                         CollectionID cid) {
    auto key = getCollectionsStatsKey(cid);
    localDbReqs.emplace_back(MagmaLocalReq::makeDeleted(key));
}

magma::Status MagmaKVStore::updateScopes(
        Vbid vbid,
        LocalDbReqs& localDbReqs,
        Collections::VB::Flush& collectionsFlush) {
    Slice keySlice(LocalDocKey::openScopes);
    auto [status, scopes] = readLocalDoc(vbid, keySlice);

    if (status.IsOK() || status.ErrorCode() == Status::Code::NotFound) {
        auto buf = collectionsFlush.encodeOpenScopes(
                {reinterpret_cast<const uint8_t*>(scopes.data()),
                 scopes.length()});
        localDbReqs.emplace_back(MagmaLocalReq(LocalDocKey::openScopes, buf));
        return Status::OK();
    }

    return status;
}

void MagmaKVStore::addTimingStats(const AddStatFn& add_stat,
                                  CookieIface& c) const {
    KVStore::addTimingStats(add_stat, c);
    const auto prefix = getStatsPrefix();

    MagmaFileStats fileStats;
    magma->GetFileStats(fileStats);

    add_prefixed_stat(
            prefix, "fsReadTime", fileStats.ReadTimeHisto, add_stat, c);
    add_prefixed_stat(
            prefix, "fsWriteTime", fileStats.WriteTimeHisto, add_stat, c);
    add_prefixed_stat(
            prefix, "fsSyncTime", fileStats.SyncTimeHisto, add_stat, c);
    add_prefixed_stat(
            prefix, "fsDelete", fileStats.DeleteTimeHisto, add_stat, c);
    add_prefixed_stat(
            prefix, "fsReadSize", fileStats.ReadSizeHisto, add_stat, c);
    add_prefixed_stat(
            prefix, "fsWriteSize", fileStats.WriteSizeHisto, add_stat, c);

    MagmaHistogramStats histoStats;
    magma->GetHistogramStats(histoStats);
    add_prefixed_stat(prefix,
                      "flushQueueTime",
                      histoStats.FlushQueueTimeHisto,
                      add_stat,
                      c);
    add_prefixed_stat(prefix,
                      "flushWaitTime",
                      histoStats.FlushWaitTimeHisto,
                      add_stat,
                      c);
    add_prefixed_stat(prefix,
                      "keyWriteBlockingCompactTime",
                      histoStats.KeyStats.WriteBlockingCompactTimeHisto,
                      add_stat,
                      c);
    add_prefixed_stat(prefix,
                      "keyCompactTime",
                      histoStats.KeyStats.CompactTimeHisto,
                      add_stat,
                      c);
    add_prefixed_stat(prefix,
                      "seqWriteBlockingCompactTime",
                      histoStats.SeqStats.WriteBlockingCompactTimeHisto,
                      add_stat,
                      c);
    add_prefixed_stat(prefix,
                      "seqCompactTime",
                      histoStats.SeqStats.CompactTimeHisto,
                      add_stat,
                      c);
}

bool MagmaKVStore::getStat(std::string_view name, size_t& value) const {
    std::array<std::string_view, 1> keys = {{name}};
    auto stats = getStats(keys);
    auto stat = stats.find(name);
    if (stat != stats.end()) {
        value = stat->second;
        return true;
    }
    return false;
}

GetStatsMap MagmaKVStore::getStats(
        gsl::span<const std::string_view> keys) const {
    auto magmaStats = magma->GetStats();

    GetStatsMap stats;
    auto fill = [&](std::string_view statName, size_t value) {
        auto it = std::find(keys.begin(), keys.end(), statName);
        if (it != keys.end()) {
            stats.try_emplace(*it, value);
        }
    };
    fill("memory_quota", magmaStats->MemoryQuota);
    fill("failure_get", st.numGetFailure.load());
    fill("storage_mem_used", magmaStats->TotalMemUsed);
    fill("magma_MemoryQuotaLowWaterMark", magmaStats->MemoryQuotaLowWaterMark);
    fill("magma_BloomFilterMemoryQuota", magmaStats->BloomFilterMemoryQuota);
    fill("magma_WriteCacheQuota", magmaStats->WriteCacheQuota);
    fill("magma_NCompacts", magmaStats->NCompacts);
    fill("magma_NFlushes", magmaStats->NFlushes);
    fill("magma_NTTLCompacts", magmaStats->NTTLCompacts);
    fill("magma_NFileCountCompacts", magmaStats->NFileCountCompacts);
    fill("magma_NWriterCompacts", magmaStats->NWriterCompacts);
    fill("magma_BytesOutgoing", magmaStats->BytesOutgoing);
    fill("magma_NReadBytes", magmaStats->NReadBytes);
    fill("magma_NReadBytesGet", magmaStats->NReadBytesGet);
    fill("magma_NGets", magmaStats->NGets);
    fill("magma_NSets", magmaStats->NSets);
    fill("magma_NInserts", magmaStats->NInserts);
    fill("magma_NReadIO", magmaStats->NReadIOs);
    fill("magma_NReadBytesCompact", magmaStats->NReadBytesCompact);
    fill("magma_BytesIncoming", magmaStats->BytesIncoming);
    fill("magma_NWriteBytes", magmaStats->NWriteBytes);
    fill("magma_NWriteBytesCompact", magmaStats->NWriteBytesCompact);
    fill("magma_LogicalDataSize", magmaStats->LogicalDataSize);
    fill("magma_LogicalDiskSize", magmaStats->LogicalDiskSize);
    fill("magma_TotalDiskUsage", magmaStats->TotalDiskUsage);
    fill("magma_WALDiskUsage", magmaStats->WalStats.DiskUsed);
    fill("magma_BlockCacheMemUsed", magmaStats->BlockCacheMemUsed);
    fill("magma_KeyIndexSize", magmaStats->KeyStats.LogicalDataSize);
    fill("magma_KeyIndexNTableFiles", magmaStats->KeyStats.NTableFiles);

    fill("magma_SeqIndex_IndexBlockSize",
         magmaStats->SeqStats.TotalIndexBlocksSize);
    fill("magma_WriteCacheMemUsed", magmaStats->WriteCacheMemUsed);
    fill("magma_WALMemUsed", magmaStats->WALMemUsed);
    fill("magma_ReadAheadBufferMemUsed", magmaStats->ReadAheadBufferMemUsed);
    fill("magma_TableObjectMemUsed", magmaStats->TableObjectMemUsed);
    fill("magma_LSMTreeObjectMemUsed", magmaStats->LSMTreeObjectMemUsed);
    fill("magma_HistogramMemUsed", magmaStats->HistogramMemUsed);
    fill("magma_TreeSnapshotMemUsed", magmaStats->TreeSnapshotMemoryUsed);
    fill("magma_TableMetaMemUsed", magmaStats->TableMetaMemUsed);
    fill("magma_BufferMemUsed", magmaStats->BufferMemUsed);
    fill("magma_TotalMemUsed", magmaStats->TotalMemUsed);
    fill("magma_TotalBloomFilterMemUsed", magmaStats->TotalBloomFilterMemUsed);
    fill("magma_BlockCacheHits", magmaStats->BlockCacheHits);
    fill("magma_BlockCacheMisses", magmaStats->BlockCacheMisses);
    fill("magma_NTablesDeleted", magmaStats->NTablesDeleted);
    fill("magma_NTablesCreated", magmaStats->NTablesCreated);
    fill("magma_NTableFiles", magmaStats->NTableFiles);
    fill("magma_NSyncs", magmaStats->NSyncs);
    fill("magma_DataBlocksSize", magmaStats->DataBlocksSize);
    fill("magma_DataBlocksCompressSize", magmaStats->DataBlocksCompressSize);
    return stats;
}

void MagmaKVStore::addStats(const AddStatFn& add_stat, CookieIface& c) const {
    KVStore::addStats(add_stat, c);
    const auto prefix = getStatsPrefix();

    auto stats = magma->GetStats();
    auto statName = prefix + ":magma";
    add_casted_stat(statName.c_str(), stats->JSON().dump(), add_stat, c);
}

void MagmaKVStore::pendingTasks() {
    std::queue<std::tuple<Vbid, uint64_t>> vbucketsToDelete;
    vbucketsToDelete.swap(*pendingVbucketDeletions.wlock());
    while (!vbucketsToDelete.empty()) {
        Vbid vbid;
        uint64_t vb_version;
        std::tie(vbid, vb_version) = vbucketsToDelete.front();
        vbucketsToDelete.pop();
        delVBucket(vbid, std::make_unique<KVStoreRevision>(vb_version));
    }
}

std::shared_ptr<CompactionContext> MagmaKVStore::makeImplicitCompactionContext(
        Vbid vbid) {
    if (!makeCompactionContextCallback) {
        throw std::runtime_error(
                "MagmaKVStore::makeImplicitCompactionContext: Have not set "
                "makeCompactionContextCallback to create a CompactionContext");
    }

    CompactionConfig config{};
    auto ctx = makeCompactionContextCallback(vbid, config, 0 /*purgeSeqno*/);
    if (!ctx) {
        // if we don't a CompactionContext then return a nullptr so we don't
        // dereference the ctx ptr. This is probably due to the fact that
        // there's no vbucket in memory for this vbid
        return nullptr;
    }

    auto [status, dropped] = getDroppedCollections(vbid);
    if (!status) {
        throw std::runtime_error(fmt::format(
                "MagmaKVStore::makeImplicitCompactionContext: {} failed to "
                "get the dropped collections",
                vbid));
    }

    auto readState = readVBStateFromDisk(vbid);
    if (readState.status != ReadVBStateStatus::Success) {
        std::stringstream ss;
        ss << "MagmaKVStore::makeImplicitCompactionContext " << vbid
           << " failed to read vbstate from disk. Status:"
           << to_string(readState.status);
        throw std::runtime_error(ss.str());
    } else {
        ctx->highCompletedSeqno = readState.state.persistedCompletedSeqno;
    }

    logger->debug(
            "MagmaKVStore::makeImplicitCompactionContext {} purge_before_ts:{} "
            "purge_before_seq:{}"
            " drop_deletes:{} retain_erroneous_tombstones:{}",
            vbid,
            ctx->compactConfig.purge_before_ts,
            ctx->compactConfig.purge_before_seq,
            ctx->compactConfig.drop_deletes,
            ctx->compactConfig.retain_erroneous_tombstones);

    return ctx;
}

const KVStoreConfig& MagmaKVStore::getConfig() const {
    return configuration;
}

DBFileInfo MagmaKVStore::getDbFileInfo(Vbid vbid) {
    DBFileInfo vbinfo;
    auto [status, kvstats] = magma->GetKVStoreStats(vbid.get());
    if (status) {
        vbinfo.spaceUsed = kvstats.ActiveDiskUsage;
        vbinfo.fileSize = kvstats.TotalDiskUsage;
    }
    logger->debug(
            "MagmaKVStore::getDbFileInfo {} spaceUsed:{} fileSize:{} status:{}",
            vbid,
            vbinfo.spaceUsed,
            vbinfo.fileSize,
            status.String());
    return vbinfo;
}

DBFileInfo MagmaKVStore::getAggrDbFileInfo() {
    auto dataSizes = magma->GetDBSizeInfo();
    // @todo MB-42900: Track on-disk-prepare-bytes
    return {dataSizes.DiskSize, dataSizes.LogicalSize, 0};
}

Status MagmaKVStore::writeVBStateToDisk(Vbid vbid,
                                        const vbucket_state& vbstate) {
    LocalDbReqs localDbReqs;
    addVBStateUpdateToLocalDbReqs(
            localDbReqs, vbstate, kvstoreRevList[getCacheSlot(vbid)]);

    WriteOps writeOps;
    addLocalDbReqs(localDbReqs, writeOps);

    auto status = magma->WriteDocs(
            vbid.get(), writeOps, kvstoreRevList[getCacheSlot(vbid)]);
    if (!status) {
        ++st.numVbSetFailure;
        logger->critical(
                "MagmaKVStore::writeVBStateToDisk failed creating "
                "commitBatch for "
                "{} status:{}",
                vbid,
                status.String());
        return status;
    }

    if (doSyncEveryBatch) {
        status = magma->Sync(true);
        if (!status) {
            ++st.numVbSetFailure;
            logger->critical(
                    "MagmaKVStore::writeVBStateToDisk: "
                    "magma::Sync {} "
                    "status:{}",
                    vbid,
                    status.String());
        }
    }
    return Status::OK();
}

MagmaKVStore::MagmaLocalReq::MagmaLocalReq(
        std::string_view key, const flatbuffers::DetachedBuffer& buf)
    : key(key), value(reinterpret_cast<const char*>(buf.data()), buf.size()) {
}

void MagmaKVStore::addLocalDbReqs(const LocalDbReqs& localDbReqs,
                                  WriteOps& writeOps) {
    for (auto& req : localDbReqs) {
        Slice keySlice(req.key);
        Slice valSlice(req.value);
        if (req.deleted) {
            writeOps.emplace_back(
                    Magma::WriteOperation::NewLocalDocDelete(keySlice));
        } else {
            writeOps.emplace_back(Magma::WriteOperation::NewLocalDocUpdate(
                    keySlice, valSlice));
        }
    }
}

void MagmaKVStore::addStatUpdateToWriteOps(
        MagmaDbStats& stats, MagmaKVStore::WriteOps& writeOps) const {
    writeOps.emplace_back(Magma::WriteOperation::NewUserStatsUpdate(&stats));
}

void MagmaKVStore::setMagmaFragmentationPercentage(size_t value) {
    magma->SetFragmentationRatio(value / 100.0);
}

void MagmaKVStore::setMagmaEnableBlockCache(bool enable) {
    magma->EnableBlockCache(enable);
}

void MagmaKVStore::setStorageThreads(ThreadPoolConfig::StorageThreadCount num) {
    configuration.setStorageThreads(num);
    calculateAndSetMagmaThreads();
}

void MagmaKVStore::calculateAndSetMagmaThreads() {
    auto backendThreads = configuration.getStorageThreads();
    auto rawBackendThreads =
            static_cast<int>(configuration.getStorageThreads());
    if (backendThreads == ThreadPoolConfig::StorageThreadCount::Default) {
        rawBackendThreads = configuration.getMagmaMaxDefaultStorageThreads();
    }

    auto flusherRatio =
            static_cast<float>(configuration.getMagmaFlusherPercentage()) / 100;
    auto flushers = std::ceil(rawBackendThreads * flusherRatio);
    auto compactors = rawBackendThreads - flushers;

    if (flushers <= 0) {
        logger->warn(
                "MagmaKVStore::calculateAndSetMagmaThreads "
                "flushers <= 0. "
                "StorageThreads:{} "
                "WriterThreads:{} "
                "Setting flushers=1",
                rawBackendThreads,
                ExecutorPool::get()->getNumWriters());
        flushers = 1;
    }

    if (compactors <= 0) {
        logger->warn(
                "MagmaKVStore::calculateAndSetMagmaThreads "
                "compactors <= 0. "
                "StorageThreads:{} "
                "WriterThreads:{} "
                "Setting compactors=1",
                rawBackendThreads,
                ExecutorPool::get()->getNumWriters());
        compactors = 1;
    }

    logger->info(
            "MagmaKVStore::calculateAndSetMagmaThreads: Flushers:{} "
            "Compactors:{}",
            flushers,
            compactors);

    magma->SetNumThreads(Magma::ThreadType::Flusher, flushers);
    magma->SetNumThreads(Magma::ThreadType::Compactor, compactors);
}

uint32_t MagmaKVStore::getExpiryOrPurgeTime(const magma::Slice& slice) {
    auto exptime = magmakv::getExpiryTime(slice);

    if (magmakv::isDeleted(slice)) {
        exptime += configuration.getMetadataPurgeAge();
    }

    return exptime;
}

GetValue MagmaKVStore::getBySeqno(KVFileHandle& handle,
                                  Vbid vbid,
                                  uint64_t seq,
                                  ValueFilter filter) const {
    auto& snapshot = *dynamic_cast<const MagmaKVFileHandle&>(handle).snapshot;
    GetValue rv(nullptr, cb::engine_errc::no_such_key);
    bool found;
    auto [status, key, meta, value] = magma->GetBySeqno(snapshot, seq, found);
    if (!status.IsOK()) {
        ++st.numGetFailure;
        logger->warn(
                "MagmaKVStore::getBySeqno {} Failed to get seqno:{} kvstore "
                "with status {}",
                vbid,
                seq,
                status);
        return rv;
    }

    if (found) {
        rv.item = makeItem(vbid, *key, *meta, *value, filter);
        rv.setStatus(cb::engine_errc::success);
        return rv;
    }
    return rv;
}

std::unique_ptr<TransactionContext> MagmaKVStore::begin(
        Vbid vbid, std::unique_ptr<PersistenceCallback> pcb) {
    if (!startTransaction(vbid)) {
        return {};
    }

    return std::make_unique<MagmaKVStoreTransactionContext>(
            *this, vbid, std::move(pcb));
}

std::pair<Status, uint64_t> MagmaKVStore::getOldestRollbackableHighSeqno(
        Vbid vbid) {
    Status status;
    DomainAwareUniquePtr<Magma::Snapshot> oldestSnapshot;
    status = magma->GetOldestDiskSnapshot(vbid.get(), oldestSnapshot);
    if (!status || !oldestSnapshot) {
        // Magma will return Status::Code::CheckpointNotFound if no rollbackable
        // checkpoints exist. This is not an error condition since a rollback to
        // any seqno will result in a rollback to zero.
        if (status.ErrorCode() == Status::Code::CheckpointNotFound) {
            // Return int_max as seqno since there is no rollbackable seqno
            return {Status::OK(), std::numeric_limits<uint64_t>::max()};
        }

        logger->warn(
                "MagmaKVStore::getOldestRollbackableHighSeqno {} Failed to "
                "get oldest disk snapshot with status {}",
                vbid,
                status);
        return {status, 0};
    }

    uint64_t seqno{0};
    auto userStats = magma->GetKVStoreUserStats(*oldestSnapshot);
    if (userStats) {
        auto* magmaUserStats = dynamic_cast<MagmaDbStats*>(userStats.get());
        if (magmaUserStats) {
            seqno = magmaUserStats->highSeqno;
        } else {
            logger->warn(
                    "MagmaKVStore::getOldestRollbackableHighSeqno {} Failed to "
                    "cast UserStats to MagmaDbStats",
                    vbid);
        }
    }

    return {status, seqno};
}

void MagmaKVStore::setHistoryRetentionBytes(size_t size) {
    // @todo: connect to magma when API available
}

void MagmaKVStore::setHistoryRetentionSeconds(std::chrono::seconds seconds) {
    // @todo: connect to magma when API available
}<|MERGE_RESOLUTION|>--- conflicted
+++ resolved
@@ -3079,11 +3079,8 @@
     case Status::NotFound:
     case Status::Cancelled:
     case Status::RetryCompaction:
-<<<<<<< HEAD
     case Status::NoAccess:
-=======
     case Status::RangeNotFound:
->>>>>>> 1a59dd03
         logger->critical("MagmaKVStore::rollback Rollback {} status:{}",
                          vbid,
                          status.String());

--- conflicted
+++ resolved
@@ -172,13 +172,8 @@
     return getDocMeta(metaSlice).isDeleted();
 }
 
-<<<<<<< HEAD
-static bool isCompressed(const Slice& metaSlice) {
-    return cb::mcbp::datatype::is_snappy(getDocMeta(metaSlice).getDatatype());
-=======
 static bool isCompressed(const MetaData& docMeta) {
-    return mcbp::datatype::is_snappy(docMeta.getDatatype());
->>>>>>> cd05c2a3
+    return cb::mcbp::datatype::is_snappy(docMeta.getDatatype());
 }
 
 static bool isPrepared(const Slice& keySlice, const MetaData& docMeta) {
@@ -432,9 +427,7 @@
 
         if (cbCtx.canPurge(diskKey.getDocKey().getCollectionID()) &&
             cbCtx.ctx->eraserContext->isLogicallyDeleted(
-                    diskKey.getDocKey(),
-                    docMeta.isDeleted(),
-                    seqno)) {
+                    diskKey.getDocKey(), docMeta.isDeleted(), seqno)) {
             try {
                 // Inform vb that the key@seqno is dropped
                 cbCtx.ctx->droppedKeyCb(diskKey,
@@ -1711,8 +1704,8 @@
                             : 0;
             if (oldSeqno == magmakv::getSeqNum(op.Meta)) {
                 result = prevResult;
-                return !magmakv::isCompressed(op.Meta) &&
-                       magmakv::isCompressed(result.Meta);
+                return !magmakv::isCompressed(magmakv::getDocMeta(op.Meta)) &&
+                       magmakv::isCompressed(magmakv::getDocMeta(result.Meta));
             }
 
             bool isCompressed = MagmaKVStore::maybeCompressValue(
@@ -2680,7 +2673,6 @@
 
     auto callback =
             [&](Slice& keySlice, Slice& metaSlice, Slice& valueSlice) -> bool {
-
         const auto docMeta = magmakv::getDocMeta(metaSlice);
         if (logger->should_log(spdlog::level::TRACE)) {
             logger->TRACE(

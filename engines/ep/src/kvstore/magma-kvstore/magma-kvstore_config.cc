/* -*- Mode: C++; tab-width: 4; c-basic-offset: 4; indent-tabs-mode: nil -*- */
/*
 *     Copyright 2018-Present Couchbase, Inc.
 *
 *   Use of this software is governed by the Business Source License included
 *   in the file licenses/BSL-Couchbase.txt.  As of the Change Date specified
 *   in that file, in accordance with the Business Source License, use of this
 *   software will be governed by the Apache License, Version 2.0, included in
 *   the file licenses/APL2.txt.
 */

#include "magma-kvstore_config.h"

#include "configuration.h"
#include "error_handler.h"
#include "magma-kvstore.h"

#include <memcached/server_core_iface.h>

/// A listener class to update MagmaKVSTore related configs at runtime.
class MagmaKVStoreConfig::ConfigChangeListener : public ValueChangedListener {
public:
    ConfigChangeListener(MagmaKVStoreConfig& c) : config(c) {
    }

    void sizeValueChanged(const std::string& key, size_t value) override {
        if (key == "magma_fragmentation_percentage") {
            config.setMagmaFragmentationPercentage(value);
        } else if (key == "magma_flusher_thread_percentage") {
            config.setMagmaFlusherThreadPercentage(value);
        } else if (key == "persistent_metadata_purge_age") {
            config.setMetadataPurgeAge(value);
        } else if (key == "magma_seq_tree_data_block_size") {
            config.setMagmaSeqTreeDataBlockSize(value);
        } else if (key == "magma_seq_tree_index_block_size") {
            config.setMagmaSeqTreeIndexBlockSize(value);
        } else if (key == "magma_key_tree_data_block_size") {
            config.setMagmaKeyTreeDataBlockSize(value);
        } else if (key == "magma_key_tree_index_block_size") {
            config.setMagmaKeyTreeIndexBlockSize(value);
        }
    }

    void floatValueChanged(const std::string& key, float value) override {
        if (key == "magma_mem_quota_ratio") {
            config.setMagmaMemQuotaRatio(value);
        }
    }

    void stringValueChanged(const std::string& key,
                            const char* value) override {
        if (key == "vbucket_mapping_sanity_checking_error_mode") {
            config.setVBucketMappingErrorHandlingMethod(
                    cb::getErrorHandlingMethod(value));
        }
    }

    void booleanValueChanged(const std::string& key, bool b) override {
        if (key == "vbucket_mapping_sanity_checking") {
            config.setSanityCheckVBucketMapping(b);
        } else if (key == "magma_enable_block_cache") {
            config.setMagmaEnableBlockCache(b);
        } else if (key == "magma_per_document_compression_enabled") {
            config.setPerDocumentCompressionEnabled(b);
        }
    }

private:
    MagmaKVStoreConfig& config;
};

MagmaKVStoreConfig::MagmaKVStoreConfig(Configuration& config,
                                       std::string_view backend,
                                       uint16_t numShards,
                                       uint16_t shardid)
    : KVStoreConfig(config, backend, numShards, shardid) {
    bucketQuota = config.getMaxSize();
    magmaMemoryQuotaLowWaterMarkRatio =
            config.getMagmaMemQuotaLowWatermarkRatio();
    magmaDeleteMemtableWritecache = config.getMagmaDeleteMemtableWritecache();
    magmaDeleteFragRatio = config.getMagmaDeleteFragRatio();
    magmaMaxCheckpoints = config.getMagmaMaxCheckpoints();
    magmaCheckpointInterval =
            std::chrono::milliseconds(1s * config.getMagmaCheckpointInterval());
    magmaMinCheckpointInterval = std::chrono::milliseconds(
            1s * config.getMagmaMinCheckpointInterval());
    magmaCheckpointThreshold = config.getMagmaCheckpointThreshold();
    magmaHeartbeatInterval =
            std::chrono::milliseconds(1s * config.getMagmaHeartbeatInterval());
    magmaMemQuotaRatio = config.getMagmaMemQuotaRatio();
    magmaWriteCacheRatio = config.getMagmaWriteCacheRatio();
    magmaMaxWriteCache = config.getMagmaMaxWriteCache();
    magmaEnableDirectIo = config.isMagmaEnableDirectIo();
    magmaInitialWalBufferSize = config.getMagmaInitialWalBufferSize();
    magmaSyncEveryBatch = config.isMagmaSyncEveryBatch();
    magmaEnableUpsert = config.isMagmaEnableUpsert();
    magmaExpiryFragThreshold = config.getMagmaExpiryFragThreshold();
    magmaExpiryPurgerInterval =
            std::chrono::seconds(config.getMagmaExpiryPurgerInterval());
    magmaEnableBlockCache = config.isMagmaEnableBlockCache();
    magmaFragmentationPercentage = config.getMagmaFragmentationPercentage();
    magmaFlusherPercentage = config.getMagmaFlusherThreadPercentage();
    magmaMaxRecoveryBytes = config.getMagmaMaxRecoveryBytes();
    magmaMaxLevel0TTL =
            std::chrono::seconds(1s * config.getMagmaMaxLevel0Ttl());
    magmaMaxDefaultStorageThreads = config.getMagmaMaxDefaultStorageThreads();
    magmaMinValueBlockSizeThreshold =
            config.getMagmaMinValueBlockSizeThreshold();
    metadataPurgeAge = config.getPersistentMetadataPurgeAge();
    magmaBloomFilterAccuracy = config.getMagmaBloomFilterAccuracy();
    magmaBloomFilterAccuracyForBottomLevel =
            config.getMagmaBloomFilterAccuracyForBottomLevel();
    magmaEnableWAL = config.isMagmaEnableWal();
    magmaEnableMemoryOptimizedWrites =
            config.isMagmaEnableMemoryOptimizedWrites();
    magmaEnableGroupCommit = config.isMagmaEnableGroupCommit();
    magmaGroupCommitMaxSyncWaitDuration = std::chrono::milliseconds(
            config.getMagmaGroupCommitMaxSyncWaitDurationMs());
    magmaGroupCommitMaxTransactionCount =
            config.getMagmaGroupCommitMaxTransactionCount();
    magmaIndexCompressionAlgo = config.getMagmaIndexCompressionAlgo();
    magmaDataCompressionAlgo = config.getMagmaDataCompressionAlgo();
    perDocumentCompressionEnabled =
            config.isMagmaPerDocumentCompressionEnabled();

    config.addValueChangedListener(
            "magma_enable_block_cache",
            std::make_unique<ConfigChangeListener>(*this));
    config.addValueChangedListener(
            "magma_fragmentation_percentage",
            std::make_unique<ConfigChangeListener>(*this));
    config.addValueChangedListener(
            "magma_flusher_thread_percentage",
            std::make_unique<ConfigChangeListener>(*this));
    config.addValueChangedListener(
            "persistent_metadata_purge_age",
            std::make_unique<ConfigChangeListener>(*this));
    config.addValueChangedListener(
            "magma_mem_quota_ratio",
            std::make_unique<ConfigChangeListener>(*this));
    config.addValueChangedListener(
            "magma_seq_tree_data_block_size",
            std::make_unique<ConfigChangeListener>(*this));
    config.addValueChangedListener(
            "magma_seq_tree_index_block_size",
            std::make_unique<ConfigChangeListener>(*this));
    config.addValueChangedListener(
            "magma_key_tree_data_block_size",
            std::make_unique<ConfigChangeListener>(*this));
    config.addValueChangedListener(
            "magma_key_tree_index_block_size",
            std::make_unique<ConfigChangeListener>(*this));

    sanityCheckVBucketMapping = config.isVbucketMappingSanityChecking();
    vBucketMappingErrorHandlingMethod = cb::getErrorHandlingMethod(
            config.getVbucketMappingSanityCheckingErrorMode());

    config.addValueChangedListener(
            "vbucket_mapping_sanity_checking",
            std::make_unique<ConfigChangeListener>(*this));
    config.addValueChangedListener(
            "vbucket_mapping_sanity_checking_error_mode",
            std::make_unique<ConfigChangeListener>(*this));
<<<<<<< HEAD
    config.addValueChangedListener(
            "magma_per_document_compression_enabled",
            std::make_unique<ConfigChangeListener>(*this));
=======

    historyRetentionTime =
            std::chrono::seconds(config.getHistoryRetentionSeconds());
    historyRetentionSize = config.getHistoryRetentionBytes();
>>>>>>> 781d6a06
}

void MagmaKVStoreConfig::setStore(MagmaKVStore* store) {
    this->store = store;
}

void MagmaKVStoreConfig::setMagmaFragmentationPercentage(size_t value) {
    magmaFragmentationPercentage.store(value);
    if (store) {
        store->setMagmaFragmentationPercentage(value);
    }
}

void MagmaKVStoreConfig::setStorageThreads(
        ThreadPoolConfig::StorageThreadCount value) {
    storageThreads.store(value);
    if (store) {
        store->calculateAndSetMagmaThreads();
    }
}

void MagmaKVStoreConfig::setMagmaFlusherThreadPercentage(size_t value) {
    magmaFlusherPercentage.store(value);
    if (store) {
        store->calculateAndSetMagmaThreads();
    }
}

void MagmaKVStoreConfig::setBucketQuota(size_t value) {
    // Just update the cached value, the update to magma is driven via the
    // engine.
    bucketQuota.store(value);
}

void MagmaKVStoreConfig::setMagmaMemQuotaRatio(float value) {
    magmaMemQuotaRatio.store(value);
    if (store) {
        store->setMaxDataSize(bucketQuota);
    }
}

void MagmaKVStoreConfig::setMagmaEnableBlockCache(bool enable) {
    magmaEnableBlockCache.store(enable);
    if (store) {
        store->setMagmaEnableBlockCache(enable);
    }
}

void MagmaKVStoreConfig::setMagmaSeqTreeDataBlockSize(size_t value) {
    magmaSeqTreeDataBlockSize.store(value);
    if (store) {
        store->setMagmaSeqTreeDataBlockSize(value);
    }
}

void MagmaKVStoreConfig::setMagmaSeqTreeIndexBlockSize(size_t value) {
    magmaSeqTreeIndexBlockSize.store(value);
    if (store) {
        store->setMagmaSeqTreeIndexBlockSize(value);
    }
}

void MagmaKVStoreConfig::setMagmaKeyTreeDataBlockSize(size_t value) {
    magmaKeyTreeDataBlockSize.store(value);
    if (store) {
        store->setMagmaKeyTreeDataBlockSize(value);
    }
}

void MagmaKVStoreConfig::setMagmaKeyTreeIndexBlockSize(size_t value) {
    magmaKeyTreeIndexBlockSize.store(value);
    if (store) {
        store->setMagmaKeyTreeIndexBlockSize(value);
    }
}<|MERGE_RESOLUTION|>--- conflicted
+++ resolved
@@ -161,16 +161,14 @@
     config.addValueChangedListener(
             "vbucket_mapping_sanity_checking_error_mode",
             std::make_unique<ConfigChangeListener>(*this));
-<<<<<<< HEAD
+
     config.addValueChangedListener(
             "magma_per_document_compression_enabled",
             std::make_unique<ConfigChangeListener>(*this));
-=======
 
     historyRetentionTime =
             std::chrono::seconds(config.getHistoryRetentionSeconds());
     historyRetentionSize = config.getHistoryRetentionBytes();
->>>>>>> 781d6a06
 }
 
 void MagmaKVStoreConfig::setStore(MagmaKVStore* store) {

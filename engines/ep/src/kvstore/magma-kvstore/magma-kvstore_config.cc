--- conflicted
+++ resolved
@@ -118,17 +118,14 @@
             config.getMagmaGroupCommitMaxSyncWaitDurationMs());
     magmaGroupCommitMaxTransactionCount =
             config.getMagmaGroupCommitMaxTransactionCount();
-<<<<<<< HEAD
     magmaIndexCompressionAlgo = config.getMagmaIndexCompressionAlgo();
     magmaDataCompressionAlgo = config.getMagmaDataCompressionAlgo();
     perDocumentCompressionEnabled =
             config.isMagmaPerDocumentCompressionEnabled();
-=======
     magmaSeqTreeDataBlockSize = config.getMagmaSeqTreeDataBlockSize();
     magmaSeqTreeIndexBlockSize = config.getMagmaSeqTreeIndexBlockSize();
     magmaKeyTreeDataBlockSize = config.getMagmaKeyTreeDataBlockSize();
     magmaKeyTreeIndexBlockSize = config.getMagmaKeyTreeIndexBlockSize();
->>>>>>> a3069b1b
 
     config.addValueChangedListener(
             "magma_enable_block_cache",

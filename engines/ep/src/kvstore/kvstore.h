/* -*- Mode: C++; tab-width: 4; c-basic-offset: 4; indent-tabs-mode: nil -*- */
/*
 *     Copyright 2010-Present Couchbase, Inc.
 *
 *   Use of this software is governed by the Business Source License included
 *   in the file licenses/BSL-Couchbase.txt.  As of the Change Date specified
 *   in that file, in accordance with the Business Source License, use of this
 *   software will be governed by the Apache License, Version 2.0, included in
 *   the file licenses/APL2.txt.
 */

#pragma once

#include "callbacks.h"
#include "collections/eraser_context.h"
#include "collections/kvstore.h"
#include "ep_time.h"
#include "kvstore_fwd.h"
#include "kvstore_iface.h"
#include "rollback_result.h"
#include "utilities/testing_hook.h"
#include "vbucket_fwd.h"

#include <memcached/engine_common.h>
#include <memcached/thread_pool_config.h>
#include <hdrhistogram/hdrhistogram.h>

#include <relaxed_atomic.h>
#include <atomic>
#include <chrono>
#include <cstring>
#include <map>
#include <string_view>
#include <unordered_map>
#include <utility>
#include <vector>

/* Forward declarations */
class BucketLogger;
class CookieIface;
class DiskDocKey;
class EPStats;
class Item;
class KVStore;
class KVStoreConfig;
class MetaData;
class RollbackCB;
class RollbackResult;
class VBucket;

namespace cb::mcbp {
class Request;
} // namespace cb::mcbp


enum class GetMetaOnly { Yes, No };

using BloomFilterCBPtr = std::shared_ptr<Callback<Vbid&, const DocKey&, bool&>>;
using ExpiredItemsCBPtr = std::shared_ptr<Callback<Item&, time_t&>>;


/**
 * Generic information about a KVStore file
 */
struct FileInfo {
    /// The number of items stored
    uint64_t items = 0;

    /// The number of deleted item stored
    uint64_t deletedItems = 0;

    /// The size on disk of the KVStore file
    uint64_t size = 0;

    /// Last purge sequence number
    uint64_t purgeSeqno = 0;
};

struct CompactionStats {
    size_t collectionsItemsPurged = 0;
    size_t collectionsDeletedItemsPurged = 0;
    size_t collectionsPurged = 0;
    uint64_t tombstonesPurged = 0;
    uint64_t preparesPurged = 0;
    uint64_t prepareBytesPurged = 0;
    FileInfo pre;
    FileInfo post;

    /**
     * Per-collection size updates to be applied post-compaction.
     */
    using CollectionSizeUpdates = std::unordered_map<CollectionID, ssize_t>;
    CollectionSizeUpdates collectionSizeUpdates;
};

struct CompactionConfig {
    CompactionConfig() = default;
    CompactionConfig(uint64_t purge_before_ts,
                     uint64_t purge_before_seq,
                     bool drop_deletes,
                     bool retain_erroneous_tombstones)
        : purge_before_ts(purge_before_ts),
          purge_before_seq(purge_before_seq),
          drop_deletes(drop_deletes),
          retain_erroneous_tombstones(retain_erroneous_tombstones) {
    }

    CompactionConfig(const CompactionConfig&) = default;
    CompactionConfig& operator=(const CompactionConfig& other) = default;

    /// Move will value copy from 'other' and leave 'other' default constructed
    CompactionConfig(CompactionConfig&& other);
    /// Move will value copy from 'other' and leave 'other' default constructed
    CompactionConfig& operator=(CompactionConfig&& other);

    bool operator==(const CompactionConfig& c) const;
    bool operator!=(const CompactionConfig& c) const {
        return !(*this == c);
    }

    /**
     * Merge 'other' into this instance. Merge results in this object being
     * representative of the current config and the other config.
     *
     * - drop_deletes, retain_erroneous_tombstones and internally_requested are
     *   'sticky', once true they will remain true.
     * - purge_before_ts and purge_before_seq become the max of this vs other
     */
    void merge(const CompactionConfig& other);

    uint64_t purge_before_ts = 0;
    uint64_t purge_before_seq = 0;
    bool drop_deletes = false;
    bool retain_erroneous_tombstones = false;

    // Did KV-engine request compaction? E.g. a collection was dropped
    bool internally_requested = false;
};

/**
 * Type of item purged
 */
enum class PurgedItemType {
    // Tombstone - deleted document
    Tombstone = 0,
    // Logical deletion - item belonging to dropped collection
    LogicalDelete,
    // Prepare - complete prepare (seqno lower than PCS)
    Prepare,
};

/**
 * RollbackPurgeSeqnoCtx implements common behaviours to all KVStores that are
 * executed when we update the rollbackPurgeSeqno. This allows us to subclass
 * PurgedItemContext for KVStores with specific additional behaviours.
 */
class RollbackPurgeSeqnoCtx {
public:
    RollbackPurgeSeqnoCtx(uint64_t rollbackPurgeSeqno)
        : rollbackPurgeSeqno(rollbackPurgeSeqno) {
    }

    virtual ~RollbackPurgeSeqnoCtx() = default;

    /**
     * Update the rollback purge seqno
     *
     * @param seqno The seqno of the item purged
     */
    virtual void updateRollbackPurgeSeqno(uint64_t seqno) {
        rollbackPurgeSeqno = std::max(rollbackPurgeSeqno, seqno);
    }

    uint64_t getRollbackPurgeSeqno() const {
        return rollbackPurgeSeqno;
    }

protected:
    /**
     * The purgeSeqno from the VBucket/DCP perspective. This purge seqno relates
     * to the point at which DCP consumers connecting with lower start seqnos
     * would have to roll back to zero. The KVStore may purge seqnos higher
     * than this but only for items that are not required to rebuild a replica.
     * Such items currently include completed prepares and logical deletetions
     * (items belonging to dropped collections).
     */
    uint64_t rollbackPurgeSeqno;
};

/**
 * PurgedItemContext implements common behaviours to all KVStores that are
 * executed when we purge an item. A KVStore calls purgedItem for each item
 * purged along with the type of the item and the seqno of it. This allows us to
 * subclass PurgedItemContext for KVStores with specific additional behaviours.
 */
class PurgedItemCtx {
public:
    PurgedItemCtx(uint64_t purgeSeq)
        : rollbackPurgeSeqnoCtx(
                  std::make_unique<RollbackPurgeSeqnoCtx>(purgeSeq)) {
    }

    virtual ~PurgedItemCtx() = default;

    /**
     * Process a purged item
     *
     * @param type The type of the item purged
     * @param seqno The seqno of the item purged
     */
    virtual void purgedItem(PurgedItemType type, uint64_t seqno) {
        switch (type) {
        case PurgedItemType::Tombstone:
            // Only tombstones need to move the rollback purge seqno
            rollbackPurgeSeqnoCtx->updateRollbackPurgeSeqno(seqno);
            break;
        case PurgedItemType::LogicalDelete:
        case PurgedItemType::Prepare:
            break;
        }
    }

    /**
     * Overridable ctx object that tracks the rollbackPurgeSeqno. KVStores may
     * override it to add additional behaves that they may wish to execute when
     * updating the purge seqno.
     */
    std::unique_ptr<RollbackPurgeSeqnoCtx> rollbackPurgeSeqnoCtx;
};

struct CompactionContext {
    CompactionContext(VBucketPtr vb,
                      CompactionConfig config,
                      uint64_t purgeSeq,
                      std::optional<time_t> timeToExpireFrom = {})
        : compactConfig(std::move(config)),
          timeToExpireFrom(timeToExpireFrom),
          purgedItemCtx(std::make_unique<PurgedItemCtx>(purgeSeq)),
          vb(vb) {
        isShuttingDown = []() { return false; };
    }

    uint64_t getRollbackPurgeSeqno() const {
        return purgedItemCtx->rollbackPurgeSeqnoCtx->getRollbackPurgeSeqno();
    }

    VBucketPtr getVBucket() const {
        auto vbPtr = vb.lock();
        if (!vbPtr) {
            throw std::runtime_error(
                    "CompactionContext::getVBucket() vbucket no longer exists");
        }
        return vbPtr;
    }

    /// The configuration for this compaction.
    const CompactionConfig compactConfig;
    BloomFilterCBPtr bloomFilterCallback;
    ExpiredItemsCBPtr expiryCallback;
    struct CompactionStats stats;
    /// pointer as context cannot be constructed until deeper inside storage
    std::unique_ptr<Collections::VB::EraserContext> eraserContext;
    Collections::KVStore::DroppedCb droppedKeyCb =
            [](const DiskDocKey&, int64_t, bool, int64_t) {};

    /**
     * A function to call on completion of compaction (before we swap our files)
     * to correctly set in memory state such as the purge seqno.
     */
    std::function<void(CompactionContext&)> completionCallback;

    /// The SyncRepl HCS, can purge any prepares before the HCS.
    uint64_t highCompletedSeqno = 0;

    /// Time from which we expire items (if set). Otherwise current time is used
    std::optional<time_t> timeToExpireFrom = {};

    /**
     * Function to call if the (in-memory) VBucket purge seqno might need to be
     * updated. This will only be performed if the param seqno is greater than
     * the current seqno.
     */
    std::function<void(uint64_t)> maybeUpdateVBucketPurgeSeqno;

    /**
     * Context object used to udpate status we track when we purge an item.
     * By default this will use a PurgedItemContext which updates a
     * rollbackPurgeSeqno for specific items. This behaviour is common to all
     * KVStores. KVStore can overwrite purgedItemContext with some subclass to
     * implement additional functionality that may/may not need to be done when
     * purging items.
     */
    std::unique_ptr<PurgedItemCtx> purgedItemCtx;

    /**
     * Function which tells us that the bucket is shutting down and to stop
     * compacting. Compaction is often a very long running task which would
     * impede shutdown which can cause rebalance failures in ns_server when we
     * hit bucket shutdown timeouts.
     */
    std::function<bool()> isShuttingDown;

private:
    /// Pointer to the in memory vbucket that we're compacting for
    std::weak_ptr<VBucket> vb;
};

struct kvstats_ctx {
    explicit kvstats_ctx(VB::Commit& commitData) : commitData(commitData) {
    }

    /// flusher data for managing manifest changes, item counts, vbstate
    VB::Commit& commitData;

    /**
     * Delta of onDiskPrepares that we should add to the value tracked in
     * the persisted VB state before commit
     */
    size_t onDiskPrepareDelta = 0;

    /**
     * Delta of onDiskPrepareBytes that we should add to the value tracked in
     * the persisted VB state before commit.
     */
    ssize_t onDiskPrepareBytesDelta = 0;
};

class NoLookupCallback : public StatusCallback<CacheLookup> {
public:
    void callback(CacheLookup&) override {
    }
};

struct DBFileInfo {
    /// Total size of the file (what 'stat()' would return). Includes both
    /// current data (spaceUsed) plus any previous data which is no longer
    /// referenced in current file header.
    uint64_t fileSize = 0;

    /// Total size of "current" data in the file - sum of all
    /// keys+metdata+values (included deleted docs) plus overheads to manage it
    /// (indexes such as B-Trees, headers etc).
    uint64_t spaceUsed = 0;

    /// Total size of all SyncWrite prepares, both completed and pending.
    /// This can be used to adjust spaceUsed to give an estimate of how much
    /// data in the file is actually needed - completed prepares are no
    /// longer needed and can be purged during compaction - as such they can
    /// be considered part of the "Fragmented" count.
    uint64_t prepareBytes = 0;

    /**
     * @returns An estimate of the number of bytes which are "live" data and
     * hence are not subject to being discarded during compactionn. This
     * is calculated as the size of the current data (spaceUsed), minus an
     * estimate of the size of completed prepares (which will be purged on
     * compaction).
     * Note: All prepared SyncWrites (completed and in-progress) are used as
     *       an estimate for completed sync writes, given (a) it's difficult
     *       to track exactly how any prepares have been completed and (b)
     *       in general we expect the overwhelming majority of on-disk prepares
     *       to be completed.
     */
    uint64_t getEstimatedLiveData() const {
        if (spaceUsed > prepareBytes) {
            // Sanity check - if totalOnDiskPrepareSize is somehow larger than
            // spaceUsed then skip the adjustment.
            return spaceUsed - prepareBytes;
        }
        return spaceUsed;
    }
};

struct vbucket_state;

/**
 * Abstract file handle class to allow a DB file to be opened and held open
 * for multiple KVStore methods.
 */
class KVFileHandle {
public:
    virtual ~KVFileHandle() = default;
};

class ScanContext {
public:
    ScanContext(Vbid vbid,
                std::unique_ptr<KVFileHandle> handle,
                DocumentFilter docFilter,
                ValueFilter valFilter,
                std::unique_ptr<StatusCallback<GetValue>> cb,
                std::unique_ptr<StatusCallback<CacheLookup>> cl,
                const std::vector<Collections::KVStore::DroppedCollection>&
                        droppedCollections,
                int64_t maxSeqno);

    virtual ~ScanContext() = default;

    virtual const StatusCallback<GetValue>& getValueCallback() const {
        return *callback;
    }

    virtual StatusCallback<GetValue>& getValueCallback() {
        return *callback;
    }

    virtual const StatusCallback<CacheLookup>& getCacheCallback() const {
        return *lookup;
    }

    virtual StatusCallback<CacheLookup>& getCacheCallback() {
        return *lookup;
    }

    const Vbid vbid;
    int64_t lastReadSeqno{0};
    std::unique_ptr<KVFileHandle> handle;
    const DocumentFilter docFilter;
    const ValueFilter valFilter;
    BucketLogger* logger;
    const Collections::VB::ScanContext collectionsContext;
    int64_t maxSeqno;

    /**
     * Cumulative count of bytes read from disk during this scan. Counts
     * key + meta for each document visited during the scan, plus the value
     * size where the value needed to be read from disk (required and not
     * already present in the cache).
     * For documents whose values are compressed on-disk, we account the
     * compressed size here (given that is the size of data read from disk).
     * Note this stat does _not_ include data which was read as part of
     * finding and reading the data from disk (B-Tree nodes, LSM headers etc).
     */
    size_t diskBytesRead{0};

protected:
    std::unique_ptr<StatusCallback<GetValue>> callback;
    std::unique_ptr<StatusCallback<CacheLookup>> lookup;
};

class BySeqnoScanContext : public ScanContext {
public:
    BySeqnoScanContext(
            std::unique_ptr<StatusCallback<GetValue>> cb,
            std::unique_ptr<StatusCallback<CacheLookup>> cl,
            Vbid vb,
            std::unique_ptr<KVFileHandle> handle,
            int64_t start,
            int64_t end,
            uint64_t purgeSeqno,
            DocumentFilter _docFilter,
            ValueFilter _valFilter,
            uint64_t _documentCount,
            const vbucket_state& vbucketState,
            const std::vector<Collections::KVStore::DroppedCollection>&
                    droppedCollections,
            std::optional<uint64_t> timestamp = {});

    const int64_t startSeqno;
    const uint64_t purgeSeqno;
    const uint64_t documentCount;

    /**
     * The highest seqno of a mutation or commit on disk. Used for backfill
     * for non sync-write aware connections as the snapshot end to ensure the
     * snapshot end matches the last item sent (aborts and prepares are skipped
     * for such connections).
     */
    const uint64_t maxVisibleSeqno;
    /**
     * The on disk "High Completed Seqno". This number changes in different ways
     * when compared to the one in memory so has been named differently. The
     * seqno will be read from disk and sent to a replica in a snapshot marker
     * so that we can optimise warmup after having received a disk snapshot.
     * This is necessary due to de-duplication as a replica will see logical
     * commits out of order. It cannot update the HCS value reliably with the
     * information received and perform the warmup optimisation so the active
     * node will send a persistedCompletedSeqno value which it will write at the
     * end of the snapshot. This seqno is also used to optimise local warmup.
     */
    const uint64_t persistedCompletedSeqno;

    /// Timestamp for the data (if available)
    const std::optional<uint64_t> timestamp;
};

/**
 * ByIdRange describes a sub-set of 'keys' from the lexicographically ordered
 * ById index.
 *    keys = {k | k >= startKey and k < endKey}
 * E.g. startKey="b" and endKey="c" when the ById index is:
 *    {"a", "b", "ba", "bb", "c" }
 * yields:
 *    {"b", "ba", "bb"}
 */
struct ByIdRange {
    ByIdRange(DiskDocKey start, DiskDocKey end)
        : startKey(std::move(start)), endKey(std::move(end)) {
    }
    DiskDocKey startKey;
    DiskDocKey endKey;
    bool rangeScanSuccess{false};

    bool operator==(const ByIdRange& other) const;
    bool operator!=(const ByIdRange& other) const;
};

class ByIdScanContext : public ScanContext {
public:
    ByIdScanContext(std::unique_ptr<StatusCallback<GetValue>> cb,
                    std::unique_ptr<StatusCallback<CacheLookup>> cl,
                    Vbid vb,
                    std::unique_ptr<KVFileHandle> handle,
                    std::vector<ByIdRange> ranges,
                    DocumentFilter _docFilter,
                    ValueFilter _valFilter,
                    const std::vector<Collections::KVStore::DroppedCollection>&
                            droppedCollections,
                    int64_t maxSeqno);
    std::vector<ByIdRange> ranges;
    // Key should be set by KVStore when a scan must be paused, this is where
    // a scan can resume from
    DiskDocKey lastReadKey;
};

struct FileStats {
    FileStats() = default;

    // Read time length
    Hdr1sfMicroSecHistogram readTimeHisto;
    // Distance from last read
    Hdr1sfInt32Histogram readSeekHisto;
    // Size of read
    Hdr1sfInt32Histogram readSizeHisto;
    // Write time length
    Hdr1sfMicroSecHistogram writeTimeHisto;
    // Write size
    Hdr1sfInt32Histogram writeSizeHisto;
    // Time spent in sync
    Hdr1sfMicroSecHistogram syncTimeHisto;
    // Read count per open() / close() pair
    Hdr1sfInt32Histogram readCountHisto;
    // Write count per open() / close() pair
    Hdr1sfInt32Histogram writeCountHisto;

    // total bytes read from disk.
    cb::RelaxedAtomic<size_t> totalBytesRead{0};
    // Total bytes written to disk.
    cb::RelaxedAtomic<size_t> totalBytesWritten{0};

    size_t getMemFootPrint() const;

    void reset();
};

/**
 * Stats and timings for KVStore
 */
class KVStoreStats {

public:
    KVStoreStats();

    /// Resets all statistics to their initial vaule.
    void reset();

    // the number of docs committed
    cb::RelaxedAtomic<size_t> docsCommitted;
    // the number of open() calls
    mutable cb::RelaxedAtomic<size_t> numOpen;
    // the number of close() calls
    mutable cb::RelaxedAtomic<size_t> numClose;
    // the number of vbuckets loaded
    cb::RelaxedAtomic<size_t> numLoadedVb;

    //stats tracking failures
    mutable cb::RelaxedAtomic<size_t> numGetFailure;
    cb::RelaxedAtomic<size_t> numSetFailure;
    cb::RelaxedAtomic<size_t> numDelFailure;
    mutable cb::RelaxedAtomic<size_t> numOpenFailure;
    cb::RelaxedAtomic<size_t> numVbSetFailure;

    cb::RelaxedAtomic<size_t> numCompactionAborted;

    /**
     * Number of documents read (full and meta-only) from disk for background
     * fetch operations.
     */
    mutable cb::RelaxedAtomic<size_t> io_bg_fetch_docs_read;
    //! Number of logical write operations (i.e. one per saved doc; not
    //  considering how many actual pwrite() calls were made).
    cb::RelaxedAtomic<size_t> io_num_write;
    //! Document bytes (key+meta+value) read for background fetch operations.
    mutable cb::RelaxedAtomic<size_t> io_bgfetch_doc_bytes;
    //! Number of bytes written (key + value + application rev metadata)
    cb::RelaxedAtomic<size_t> io_document_write_bytes;

    /* for flush and vb delete, no error handling in KVStore, such
     * failure should be tracked in MC-engine  */

    // How long it takes us to complete a read
    mutable Hdr1sfMicroSecHistogram readTimeHisto;
    // How big are our reads?
    mutable Hdr1sfInt32Histogram readSizeHisto;
    // How long it takes us to complete a write
    Hdr1sfMicroSecHistogram writeTimeHisto;
    // Number of logical bytes written to disk for each document saved
    // (document key + meta + value).
    Hdr1sfInt32Histogram writeSizeHisto;
    // Time spent in delete() calls.
    Hdr1sfMicroSecHistogram delTimeHisto;
    // Time spent in commit
    Hdr1sfMicroSecHistogram commitHisto;
    // Time spent in compaction
    Hdr1sfMicroSecHistogram compactHisto;
    // Time spent in saving documents to disk
    Hdr1sfMicroSecHistogram saveDocsHisto;
    // Batch size while saving documents
    Hdr1sfInt32Histogram batchSize;
    //Time spent in vbucket snapshot
    Hdr1sfMicroSecHistogram snapshotHisto;

    // Count and histogram filesystem read()s per getMulti() request
    mutable cb::RelaxedAtomic<size_t> getMultiFsReadCount;
    mutable Hdr1sfInt32Histogram getMultiFsReadHisto;

    // Histogram of filesystem read()s per getMulti() request, divided by
    // the number of documents fetched; gives an average read() count
    // per fetched document.
    mutable Hdr1sfInt32Histogram getMultiFsReadPerDocHisto;

    /// Histogram of disk Write Amplification ratios for each batch of items
    /// flushed to disk (each saveDocs() call).
    /// Encoded as integer, by multipling the floating-point ratio by 10 -
    // e.g. ratio of 3.3 -> 33
    HdrHistogram flusherWriteAmplificationHisto{
            1, 1000, 2, HdrHistogram::Iterator::IterMode::Percentiles};

    // Time spent serving a GetKeys operation. Mutable as getAllKeys is
    // logically const
    mutable Hdr1sfMicroSecHistogram getAllKeysHisto;

    size_t getMemFootPrint() const {
        return readTimeHisto.getMemFootPrint() +
               readSizeHisto.getMemFootPrint() +
               writeTimeHisto.getMemFootPrint() +
               writeSizeHisto.getMemFootPrint() +
               delTimeHisto.getMemFootPrint() + compactHisto.getMemFootPrint() +
               snapshotHisto.getMemFootPrint() + commitHisto.getMemFootPrint() +
               saveDocsHisto.getMemFootPrint() + batchSize.getMemFootPrint() +
               getMultiFsReadHisto.getMemFootPrint() +
               getMultiFsReadPerDocHisto.getMemFootPrint() +
               flusherWriteAmplificationHisto.getMemFootPrint();
    }
};

/**
 * Properties of the storage layer.
 *
 * If concurrent filesystem access is possible, maxConcurrency() will
 * be greater than one.  One will need to determine whether more than
 * one writer is possible as well as whether more than one reader is
 * possible.
 */
class StorageProperties {
public:
    enum class ByIdScan : bool { Yes, No };

    /**
     * Will the KVStore de-dupe items such that only the highest seqno for any
     * given key in a single flush batch is persisted?
     */
    enum class AutomaticDeduplication : bool { Yes, No };

    /**
     * Will the KVStore count items in the prepare namespace (and update the
     * values appropriately in the vbstate)
     */
    enum class PrepareCounting : bool { Yes, No };

    /**
     * Will the KVStore make callbacks with stale (superseded) items during
     * compaction?
     */
    enum class CompactionStaleItemCallbacks : bool { Yes, No };

    StorageProperties(ByIdScan byIdScan,
                      AutomaticDeduplication automaticDeduplication,
                      PrepareCounting prepareCounting,
                      CompactionStaleItemCallbacks compactionStaleItemCallbacks)
        : byIdScan(byIdScan),
          automaticDeduplication(automaticDeduplication),
          prepareCounting(prepareCounting),
          compactionStaleItemCallbacks(compactionStaleItemCallbacks) {
    }

    bool hasByIdScan() const {
        return byIdScan == ByIdScan::Yes;
    }

    bool hasAutomaticDeduplication() const {
        return automaticDeduplication == AutomaticDeduplication::Yes;
    }

    bool hasPrepareCounting() const {
        return prepareCounting == PrepareCounting::Yes;
    }

    bool hasCompactionStaleItemCallbacks() const {
        return compactionStaleItemCallbacks ==
               CompactionStaleItemCallbacks::Yes;
    }

private:
    ByIdScan byIdScan;
    AutomaticDeduplication automaticDeduplication;
    PrepareCounting prepareCounting;
    CompactionStaleItemCallbacks compactionStaleItemCallbacks;
};


/**
 * Base class for some KVStores that implements common functionality.
 */
class KVStore : public KVStoreIface {
public:
    ~KVStore() override;

    /**
     * Called when the engine is going away so we can shutdown any backend tasks
     * the underlying store create to prevent them from racing with destruction.
     */
    void deinitialize() override {
    }

    /**
     * Allow the kvstore to add extra statistics information
     * back to the client
     * @param prefix prefix to use for the stats
     * @param add_stat the callback function to add statistics
     * @param c the cookie to pass to the callback function
     */
    void addStats(const AddStatFn& add_stat, const void* c) const override;

    /**
     * Request the specified statistic name from the kvstore.
     *
     * @param name The name of the statistic to fetch.
     * @param[out] value Value of the given stat (if exists).
     * @return True if the stat exists, is of type size_t and was successfully
     *         returned, else false.
     */
    bool getStat(std::string_view name, size_t& value) const override {
        return false;
    }

    /// Request the specified statistics from kvstore.
    ///
    /// @param [in] keys specifies a set of statistics to be fetched.
    /// @return statistic values. Note that the string_view keys in the returned
    /// map refer to the same string keys that the input string_view refers to.
    /// Hence the map is ok to use only as long as the string keys live.
    ///
    GetStatsMap getStats(gsl::span<const std::string_view> keys) const override;

    /**
     * Show kvstore specific timing stats.
     *
     * @param add_stat the callback function to add statistics
     * @param c the cookie to pass to the callback function
     */
    void addTimingStats(const AddStatFn& add_stat,
                        const CookieIface* c) const override;

    /**
     * Resets kvstore specific stats
     */
    void resetStats() override {
        st.reset();
    }

    size_t getMemFootPrint() const override {
        return st.getMemFootPrint();
    }

    /**
     * Needed to prevent the convenience version of get below from hiding the
     * interface version.
     */
    GetValue get(const DiskDocKey& key,
                 Vbid vb,
                 ValueFilter filter) const override = 0;
    /**
     * Convenience version of get() which fetches the value uncompressed.
     */
    GetValue get(const DiskDocKey& key, Vbid vb) const {
        return get(key, vb, ValueFilter::VALUES_DECOMPRESSED);
    }

    /**
     * Set the max bucket quota to the given size.
     *
     * @param size  The new max bucket quota size.
     */
    void setMaxDataSize(size_t size) override {
        // Might be overloaded to do some work
    }

    /**
     * Retrieve multiple documents from the underlying storage system at once.
     *
     * @param vb vbucket id of a document
     * @param itms list of items whose documents are going to be retrieved.
     */
    void getMulti(Vbid vb, vb_bgfetch_queue_t& itms) const override {
        throw std::runtime_error("Backend does not support getMulti()");
    }

    /**
     * Callback for getRange().
     * @param value The fetched value. Note r-value receiver can modify (e.g.
     * move-from) it if desired.
     */
    using GetRangeCb = std::function<void(GetValue&& value)>;

    /**
     * Get a range of items from a single vBucket
     * (if supported by the kv store).
     *
     * Searches the given vBucket for all items with keys in the half-open
     * range [startKey,endKey). For each item found invokes the given callback.
     *
     * @param vb vBucket id to fetch from.
     * @param startKey The key to start searching at. Search includes this key.
     * @param endKey The key to end searching at. Search excludes this key.
     * @param filter In what form should the item be fetched?
     * @param callback Callback invoked for each key found.
     * @throws std::runtime_error if the range scan could not be successfully
     *         completed. (Note: finding zero docments in the given range is
     *         considered successful).
     */
    void getRange(Vbid vb,
                  const DiskDocKey& startKey,
                  const DiskDocKey& endKey,
                  ValueFilter filter,
                  const GetRangeCb& cb) const override {
        throw std::runtime_error("Backend does not support getRange()");
    }

    nlohmann::json getPersistedStats() const override;

    bool snapshotStats(const nlohmann::json& stats) override;

    /**
     * Abort compaction for the provided vbucket if it is running
     *
     * @param vbLock The lock used to serialize access for compaction and
     *               flusher (should be held when calling the method; added to
     *               the API so that the inner parts can ensure that it is
     *               held).
     * @param vbucket The vbucket of interest
     */
    void abortCompactionIfRunning(std::unique_lock<std::mutex>& vbLock,
                                  Vbid vbid) override{};

    void prepareForDeduplication(std::vector<queued_item>& items) override;

    uint64_t getLastPersistedSeqno(Vbid vbid) override;

    const KVStoreStats& getKVStoreStat() const override {
        return st;
    }

    /// Does the backend support historical snapshots
    bool supportsHistoricalSnapshots() const override {
        return false;
    }

    std::unique_ptr<KVStoreRevision> prepareToDelete(Vbid vbid) override;

    void prepareToCreate(Vbid vbid) override;

    std::unique_ptr<RollbackCtx> prepareToRollback(Vbid vbid) override {
        // Do nothing by default, default ctx is fine
        return std::make_unique<RollbackCtx>();
    }

    void setSystemEvent(TransactionContext& txnCtx, const queued_item) override;

    void delSystemEvent(TransactionContext& txnCtx, const queued_item) override;

    void setMakeCompactionContextCallback(
            MakeCompactionContextCallback cb) override {
        makeCompactionContextCallback = cb;
    }

    /**
     * Set the number of storage threads based on configuration settings
     */
    void setStorageThreads(ThreadPoolConfig::StorageThreadCount num) override {
        // ignored by default
    }

    void setPreFlushHook(std::function<void()> hook) override {
        preFlushHook = hook;
    }

    void setPostFlushHook(std::function<void()> hook) override {
        postFlushHook = hook;
    }

    void setSaveDocsPostWriteDocsHook(std::function<void()> hook) override {
        saveDocsPostWriteDocsHook = hook;
    }

    void endTransaction(Vbid vbid) override;

    /**
     * Validate if the given vBucket is in a transaction
     *
     * @param vbid to check
     * @param caller to print in throw if not in transaction
     * @throws invalid_argument if not in transaction
     */
    void checkIfInTransaction(Vbid vbid, std::string_view caller);

    /**
<<<<<<< HEAD
=======
     * Check if the specified document metadata is /potentially/ affected
     * by a datatype corruption issue (MB-52793) - a deleted document with
     * zero length value has an incorrect datatype.
     *
     * @return True if the document is /potentially/ affected and hence further
     *         analysis is needed (such as fetching the document body for
     *         additional checks).
     */
    static bool isDocumentPotentiallyCorruptedByMB52793(
            bool deleted, protocol_binary_datatype_t datatype);

    /**
>>>>>>> c80c6f58
     * Function inspects the Item for some known issues that may exist in
     * persisted data (possibly from older releases and now present due to
     * upgrade). If an inconsistency is found it will log a fix the Item.
     *
     * @param item [in/out] the Item to check and if needed, fix.
     * @return true if the Item was changed by the function because of an issue
     */
    static bool checkAndFixKVStoreCreatedItem(Item& item);

protected:
    /**
     * Process the vbstate snapshot strings which are store in the vbstate
     * document. Check for validity and return a status + decoded snapshot.
     *
     * @param vb vbid
     * @param state state
     * @return tuple of:
     *     bool - invalid (false) or valid (true)
     *     uint64_t - snapshot start
     *     uint64_t - snapshot end
     */
    std::tuple<bool, uint64_t, uint64_t> processVbstateSnapshot(
            Vbid vb, vbucket_state state) const;

    /// Get a string to use as the prefix for the stats. This is typically
    /// "ro_<shard id>" for the read only store, and "rw_<shard id>" for the
    /// read write store.
    std::string getStatsPrefix() const;

    /**
     * @param vbid
     * @param newVbstate
     * @return Whether or not the new vbstate needs to be persisted
     */
    bool needsToBePersisted(Vbid vbid, const vbucket_state& newVbstate);

    /**
     * Updates the cached state for a vbucket
     *
     * @param vbid the vbucket id
     * @param vbState the new state information for the vbucket
     */
    void updateCachedVBState(Vbid vbid, const vbucket_state& vbState);

    /**
     * Reset the cached state for a vbucket (see vbucket_state::reset)
     *
     * @param vbid the vbucket id to call reset on
     */
    void resetCachedVBState(Vbid vbid);

    /**
     * We cache many values per-vBucket and to save memory usage we only
     * allocate num vBuckets / num shards slots in the array. Return correct
     * slot.
     *
     * @param vbid Vbid to map
     * @return vbid / num shards
     */
    Vbid::id_type getCacheSlot(Vbid vbid) const;

    /// @returns the size to use for the cached values
    size_t getCacheSize() const;

    /**
     * Start a transaction by setting the necessary inTransaction bool
     *
     * @param vbid to start a transaction for
     * @return true if a transaction can be started, false if not
     */
    bool startTransaction(Vbid vbid);

    /* all stats */
    KVStoreStats st;
    std::vector<std::unique_ptr<vbucket_state>> cachedVBStates;
    cb::RelaxedAtomic<uint16_t> cachedValidVBCount;

    /**
     * Callback function to be invoked when the underlying KVStore needs to
     * create a compaction context.
     */
    MakeCompactionContextCallback makeCompactionContextCallback;

    /**
     * Guards against users attempting to flush against the same vBucket
     * concurrently.
     */
    std::vector<std::atomic_bool> inTransaction;

    // Test-only. If set, this is executed before the a flush-batch is committed
    // to disk.
    TestingHook<> preFlushHook;

    // Test-only. If set, this is executed after the a flush-batch is committed
    // to disk but before we call back into the PersistenceCallback.
    TestingHook<> postFlushHook;

    // Test-only. Hook which is called in saveDocs after documents have
    // been written to the underlying KVStore, but before any stats updates.
    TestingHook<> saveDocsPostWriteDocsHook;
};

/**
 * The KVStoreFactory creates the correct KVStore instance(s) when
 * needed by EPStore.
 */
class KVStoreFactory {
public:
    /**
     * Create a KVStore using the type found in the config
     *
     * @param config engine configuration
     */
    static std::unique_ptr<KVStoreIface> create(KVStoreConfig& config);
};

/**
 * Callback class used by DcpConsumer, for rollback operation
 */
class RollbackCB : public StatusCallback<GetValue> {
public:
    void callback(GetValue& val) override = 0;

    virtual void setKVFileHandle(std::unique_ptr<KVFileHandle> handle) {
        kvFileHandle = std::move(handle);
    }

    virtual const KVFileHandle* getKVFileHandle() const {
        return kvFileHandle.get();
    }

protected:
    /// The database handle to use when lookup up items in the new, rolled back
    /// database.
    std::unique_ptr<KVFileHandle> kvFileHandle;
};

std::ostream& operator<<(std::ostream& os, const ValueFilter& vf);
std::ostream& operator<<(std::ostream& os, const DocumentFilter& df);<|MERGE_RESOLUTION|>--- conflicted
+++ resolved
@@ -925,8 +925,6 @@
     void checkIfInTransaction(Vbid vbid, std::string_view caller);
 
     /**
-<<<<<<< HEAD
-=======
      * Check if the specified document metadata is /potentially/ affected
      * by a datatype corruption issue (MB-52793) - a deleted document with
      * zero length value has an incorrect datatype.
@@ -939,7 +937,6 @@
             bool deleted, protocol_binary_datatype_t datatype);
 
     /**
->>>>>>> c80c6f58
      * Function inspects the Item for some known issues that may exist in
      * persisted data (possibly from older releases and now present due to
      * upgrade). If an inconsistency is found it will log a fix the Item.

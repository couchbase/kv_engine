--- conflicted
+++ resolved
@@ -67,13 +67,8 @@
     }
 
     auto outKey = key.getDocKey();
-<<<<<<< HEAD
-    if (outKey.isInSystemEventCollection() || key.isPrepared()) {
-        // Skip system-event and durability-prepared keys
-=======
-    if (outKey.isInSystemCollection()) {
+    if (outKey.isInSystemEventCollection()) {
         // Skip system-event keys
->>>>>>> b8771919
         return;
     }
 

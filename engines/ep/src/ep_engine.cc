--- conflicted
+++ resolved
@@ -384,7 +384,6 @@
         const BucketStatCollector& collector) {
     cb::engine_errc status;
 
-<<<<<<< HEAD
     doTimingStats(collector);
     if (status = doEngineStatsHighCardinality(collector);
         status != cb::engine_errc::success) {
@@ -395,17 +394,6 @@
         status != cb::engine_errc::success) {
         return cb::engine_errc(status);
     }
-=======
-            ConnCounter aggregator;
-            dcpConnMap_->each([&aggregator](
-                                      const std::shared_ptr<ConnHandler>& tc) {
-                ++aggregator.totalConns;
-                if (auto tp = std::dynamic_pointer_cast<DcpProducer>(tc); tp) {
-                    tp->aggregateQueueStats(aggregator);
-                }
-            });
-            addAggregatedProducerStats(collector, aggregator);
->>>>>>> 87dd4209
 
     // aggregate DCP producer metrics
     ConnCounter aggregator;
@@ -423,7 +411,6 @@
         const BucketStatCollector& collector) {
     cb::engine_errc status;
 
-<<<<<<< HEAD
     if (status = doEngineStatsLowCardinality(collector);
         status != cb::engine_errc::success) {
         return status;
@@ -431,17 +418,6 @@
 
     if (const auto* warmup = getKVBucket()->getWarmup()) {
         warmup->addStatusMetrics(collector);
-=======
-            // do dcp aggregated stats, using ":" as the separator to split
-            // connection names to find the connection type.
-            if (status = doConnAggStatsInner(collector, ":");
-                status != cb::engine_errc::success) {
-                return status;
-            }
-        }
-    } catch (const std::bad_alloc&) {
-        return cb::engine_errc::no_memory;
->>>>>>> 87dd4209
     }
 
     // do dcp aggregated stats, using ":" as the separator to split
@@ -4071,14 +4047,11 @@
 };
 
 struct ConnAggStatBuilder {
-<<<<<<< HEAD
-=======
     /**
      * Construct with the separator.
      * @param sep The separator used for determining "type" of DCP connection
      *            by splitting the connection name with sep.
      */
->>>>>>> 87dd4209
     ConnAggStatBuilder(std::string_view sep) : sep(sep) {
     }
 
@@ -4197,41 +4170,6 @@
 }
 
 cb::engine_errc EventuallyPersistentEngine::doConnAggStats(
-<<<<<<< HEAD
-=======
-        const CookieIface* cookie,
-        const AddStatFn& add_stat,
-        std::string_view sep) {
-    auto task = retrieveStatTask(cookie);
-    if (!task) {
-        // the background task _must not_ capture add_stat, it is not
-        // safe to use from a background thread.
-        task = std::make_shared<StatDCPTask>(
-                this,
-                cookie,
-                "Aggregated DCP stats",
-                [separator = std::string(sep)](
-                        EventuallyPersistentEngine* ep,
-                        const CookieIface* cookie,
-                        const AddStatFn& deferredAddStat) {
-                    // deferred add stat collects up stats, but does not
-                    // write them as responses (which would be racy).
-                    // a later call to maybeWriteResponse will do that.
-                    CBStatCollector col(deferredAddStat, cookie);
-                    ep->doConnAggStatsInner(col.forBucket(ep->getName()),
-                                            separator);
-                    return cb::engine_errc::success;
-                });
-        ExecutorPool::get()->schedule(task);
-        storeStatTask(cookie, task);
-        return cb::engine_errc::would_block;
-    } else {
-        return task->maybeWriteResponse(add_stat);
-    }
-}
-
-cb::engine_errc EventuallyPersistentEngine::doConnAggStatsInner(
->>>>>>> 87dd4209
         const BucketStatCollector& collector, std::string_view sep) {
     // The separator is, in all current usage, ":" so the length will
     // normally be 1

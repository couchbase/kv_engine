--- conflicted
+++ resolved
@@ -857,7 +857,6 @@
             configuration.setVbucketMappingSanityCheckingErrorMode(val);
         } else if (key == "seqno_persistence_timeout") {
             configuration.setSeqnoPersistenceTimeout(std::stoul(val));
-<<<<<<< HEAD
         } else if (key == "range_scan_max_continue_tasks") {
             configuration.setRangeScanMaxContinueTasks(std::stoul(val));
         } else if (key == "bucket_quota_change_task_poll_interval") {
@@ -871,12 +870,10 @@
             getConfiguration().setItemEvictionStrategy(val);
         } else if (key == "magma_per_document_compression_enabled") {
             configuration.setMagmaPerDocumentCompressionEnabled(cb_stob(val));
-=======
         } else if (key == "history_retention_seconds") {
             configuration.setHistoryRetentionSeconds(std::stoul(val));
         } else if (key == "history_retention_bytes") {
             configuration.setHistoryRetentionBytes(std::stoul(val));
->>>>>>> f181b5e8
         } else {
             msg = "Unknown config param";
             rv = cb::engine_errc::invalid_arguments;

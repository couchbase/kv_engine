--- conflicted
+++ resolved
@@ -7979,7 +7979,6 @@
     }
 }
 
-<<<<<<< HEAD
 cb::engine_errc EventuallyPersistentEngine::maybeRemapStatus(
         cb::engine_errc status) {
     if (status == cb::engine_errc::not_my_vbucket && isDegradedMode()) {
@@ -8066,7 +8065,8 @@
 cb::engine_errc EventuallyPersistentEngine::stopFusionUploaderInner(Vbid vbid) {
     Expects(kvBucket);
     return kvBucket->stopFusionUploader(vbid);
-=======
+}
+
 std::chrono::seconds
 EventuallyPersistentEngine::getDcpDisconnectWhenStuckTimeout() const {
     return serverApi->core->getDcpDisconnectWhenStuckTimeout();
@@ -8075,5 +8075,4 @@
 std::string EventuallyPersistentEngine::getDcpDisconnectWhenStuckNameRegex()
         const {
     return serverApi->core->getDcpDisconnectWhenStuckNameRegex();
->>>>>>> d7f3892a
 }
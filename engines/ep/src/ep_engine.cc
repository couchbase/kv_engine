/* -*- Mode: C++; tab-width: 4; c-basic-offset: 4; indent-tabs-mode: nil -*- */
/*
 *     Copyright 2018-Present Couchbase, Inc.
 *
 *   Use of this software is governed by the Business Source License included
 *   in the file licenses/BSL-Couchbase.txt.  As of the Change Date specified
 *   in that file, in accordance with the Business Source License, use of this
 *   software will be governed by the Apache License, Version 2.0, included in
 *   the file licenses/APL2.txt.
 */

#include "ep_engine.h"
#include "kv_bucket.h"

#include "bucket_logger.h"
#include "checkpoint.h"
#include "checkpoint_config.h"
#include "checkpoint_manager.h"
#include "collections/manager.h"
#include "collections/vbucket_manifest_handles.h"
#include "dcp/consumer.h"
#include "dcp/dcpconnmap_impl.h"
#include "dcp/flow-control-manager.h"
#include "dcp/msg_producers_border_guard.h"
#include "dcp/producer.h"
#include "dockey_validator.h"
#include "environment.h"
#include "ep_bucket.h"
#include "ep_engine_group.h"
#include "ep_engine_public.h"
#include "ep_engine_storage.h"
#include "ep_vb.h"
#include "ephemeral_bucket.h"
#include "error_handler.h"
#include "ext_meta_parser.h"
#include "failover-table.h"
#include "file_ops_tracker.h"
#include "flusher.h"
#include "getkeys.h"
#include "hash_table_stat_visitor.h"
#include "htresizer.h"
#include "kvstore/kvstore.h"
#include "quota_sharing_item_pager.h"
#include "range_scans/range_scan_callbacks.h"
#include "stats-info.h"
#include "string_utils.h"
#include "trace_helpers.h"
#include "vb_count_visitor.h"
#include "warmup.h"
#include <boost/algorithm/string/classification.hpp>
#include <boost/algorithm/string/split.hpp>
#include <boost/algorithm/string/trim.hpp>
#include <executor/executorpool.h>
#include <folly/CancellationToken.h>
#include <hdrhistogram/hdrhistogram.h>
#include <logger/logger.h>
#include <memcached/audit_interface.h>
#include <memcached/collections.h>
#include <memcached/connection_iface.h>
#include <memcached/cookie_iface.h>
#include <memcached/engine.h>
#include <memcached/limits.h>
#include <memcached/protocol_binary.h>
#include <memcached/range_scan_optional_configuration.h>
#include <memcached/server_core_iface.h>
#include <memcached/util.h>
#include <nlohmann/json.hpp>
#include <phosphor/phosphor.h>
#include <platform/cb_arena_malloc.h>
#include <platform/checked_snprintf.h>
#include <platform/compress.h>
#include <platform/dirutils.h>
#include <platform/platform_time.h>
#include <platform/scope_timer.h>
#include <platform/string_hex.h>
#include <serverless/config.h>
#include <statistics/cbstat_collector.h>
#include <statistics/collector.h>
#include <statistics/labelled_collector.h>
#include <statistics/prometheus.h>
#include <utilities/engine_errc_2_mcbp.h>
#include <utilities/logtags.h>
#include <utilities/math_utilities.h>
#include <xattr/utils.h>
#include <functional>

#include <charconv>
#include <chrono>
#include <cstring>
#include <filesystem>
#include <fstream>
#include <iostream>
#include <limits>
#include <memory>
#include <string>
#include <utility>
#include <vector>

using cb::tracing::Code;
using namespace std::string_view_literals;

/// Deleter used with EPHandle which sets the calling threads' engine back
/// to the previous value before the EPHandle was created.
class EPHandleReleaser {
public:
    EPHandleReleaser(EventuallyPersistentEngine* previous)
        : previous(previous) {
    }

    void operator()(const EventuallyPersistentEngine*) {
        ObjectRegistry::onSwitchThread(previous);
    }

    // The previous engine associated with the calling thread before the
    // engine owned by the unique_ptr was switched to.
    // Note: This should always be null in production - the daemon calls into
    // the engine via EngineIface, whose methods all set the called-to engine
    // as the 'current' engine, when the engine call finishes (and
    // EPHandleReleaser::operator() is invoked) we return to the previous
    // (null) engine.
    // However, unit tests can do things like call a method on EpEngine via
    // the EngineIface (which does the switching described), then call a
    // method not on that interface which doesn't perform
    // onSwitchThread(thisEngine), meaning if EPHandleReleaser::operator()
    // simply set the current engine to nullptr then unit tests would observe
    // their 'current' engine change to null after calls to EngineIface, and
    // hence would need to make a call to onSwitchThread(thisEngine)
    // after every EngineIface call, which can be verbose and error-prone.
    // As such, this class records the previous engine, and restores the
    // thread's current engine back to that on destruction.
    EventuallyPersistentEngine* previous;
};

using EPHandle = std::unique_ptr<EventuallyPersistentEngine, EPHandleReleaser>;
using ConstEPHandle =
        std::unique_ptr<const EventuallyPersistentEngine, EPHandleReleaser>;

// Unique types we store in the engine specific when a call is ewould blocked.
struct ScheduledCompactionToken {};
struct ScheduledVBucketDeleteToken {};
struct ScheduledSeqnoPersistenceToken {};

/**
 * Helper function to acquire a handle to the engine which allows access to
 * the engine while the handle is in scope.
 * @param handle pointer to the engine
 * @return EPHandle which is a unique_ptr to an EventuallyPersistentEngine
 * with a custom deleter (EPHandleReleaser) which performs the required
 * ObjectRegistry release.
 */

static inline EPHandle acquireEngine(EngineIface* handle) {
    auto ret = reinterpret_cast<EventuallyPersistentEngine*>(handle);
    auto* previous = ObjectRegistry::onSwitchThread(ret, true);

    return EPHandle(ret, {previous});
}

static inline ConstEPHandle acquireEngine(const EngineIface* handle) {
    auto ret = reinterpret_cast<const EventuallyPersistentEngine*>(handle);
    // A const engine call, can in theory still mutate the engine in that
    // memory allocation can trigger an update of the stats counters. It's
    // difficult to express const/mutable through the thread-local engine, but
    // that is the assumption that only a limited amount of the engine may
    // mutate through the ObjectRegistry. Note with MB-23086 in-place, EPStats
    // won't be updated by general memory allocation, so the scope for changing
    // the const engine* is very much reduced.
    auto* previous = ObjectRegistry::onSwitchThread(
            const_cast<EventuallyPersistentEngine*>(ret), true);

    return ConstEPHandle(ret, {previous});
}

/**
 * Call the response callback and return the appropriate value so that
 * the core knows what to do..
 */
static cb::engine_errc sendResponse(const AddResponseFn& response,
                                    std::string_view key,
                                    std::string_view ext,
                                    std::string_view body,
                                    ValueIsJson json,
                                    cb::mcbp::Status status,
                                    uint64_t cas,
                                    CookieIface& cookie) {
    response(key, ext, body, json, status, cas, cookie);
    return cb::engine_errc::success;
}

template <typename T>
static void validate(T v, T l, T h) {
    if (v < l || v > h) {
        throw std::runtime_error("Value out of range.");
    }
}


static void checkNumeric(const char* str) {
    int i = 0;
    if (str[0] == '-') {
        i++;
    }
    for (; str[i]; i++) {
        using namespace std;
        if (!isdigit(str[i])) {
            throw std::runtime_error("Value is not numeric");
        }
    }
}

void EventuallyPersistentEngine::destroy(const bool force) {
    Expects((ObjectRegistry::getCurrentEngine() != this) &&
            "Calling thread should not have currentEngine set to the object "
            "being destroyed when calling EpEngine::destroy() as that could "
            "result in use-after-free");
    auto eng = acquireEngine(this);

    // Take a copy of the arena client before we deallocate the EPEngine object
    // - so we can unregister the client afterwards.
    auto arena = eng->getArenaMallocClient();
    cb::ArenaMalloc::switchToClient(arena);

    eng->destroyInner(force);
    delete eng.get();
    // Now unregister the arena - EpEngine has finished with it (all memory
    // should have been deallocated from it).
    cb::ArenaMalloc::unregisterClient(arena);
}

cb::unique_item_ptr EventuallyPersistentEngine::allocateItem(
        CookieIface& cookie,
        const DocKey& key,
        size_t nbytes,
        size_t priv_nbytes,
        uint32_t flags,
        rel_time_t exptime,
        uint8_t datatype,
        Vbid vbucket) {
    auto [status, item] = acquireEngine(this)->itemAllocate(
            key, nbytes, priv_nbytes, flags, exptime, datatype, vbucket);

    if (status != cb::engine_errc::success) {
        throw cb::engine_error(status,
                               "EventuallyPersistentEngine::allocateItem: "
                               "failed to allocate item");
    }

    return std::move(item);
}

cb::engine_errc EventuallyPersistentEngine::remove(
        CookieIface& cookie,
        const DocKey& key,
        uint64_t& cas,
        Vbid vbucket,
        const std::optional<cb::durability::Requirements>& durability,
        mutation_descr_t& mut_info) {
    // Maybe upgrade Durability Level
    using namespace cb::durability;
    std::optional<Requirements> durReqs = durability;
    const auto level = durReqs ? durReqs->getLevel() : Level::None;
    const auto minLevel = kvBucket->getMinDurabilityLevel();
    if (level < minLevel) {
        // Transitioning from NormalWrite to SyncWrite?
        if (level == Level::None) {
            durReqs = Requirements(minLevel, Timeout());
        } else {
            durReqs->setLevel(minLevel);
        }
    }

    return acquireEngine(this)->removeInner(
            cookie, key, cas, vbucket, durReqs, mut_info);
}

void EventuallyPersistentEngine::release(ItemIface& itm) {
    acquireEngine(this)->itemRelease(&itm);
}

cb::EngineErrorItemPair EventuallyPersistentEngine::get(
        CookieIface& cookie,
        const DocKey& key,
        Vbid vbucket,
        DocStateFilter documentStateFilter) {
    auto options = static_cast<get_options_t>(
            QUEUE_BG_FETCH | HONOR_STATES | TRACK_REFERENCE | DELETE_TEMP |
            HIDE_LOCKED_CAS | TRACK_STATISTICS);

    switch (documentStateFilter) {
    case DocStateFilter::Alive:
        break;
    case DocStateFilter::Deleted:
        // MB-23640 was caused by this bug as the frontend asked for
        // Alive and Deleted documents. The internals don't have a
        // way of requesting just deleted documents, and luckily for
        // us no part of our code is using this yet. Return an error
        // if anyone start using it
        return std::make_pair(
                cb::engine_errc::not_supported,
                cb::unique_item_ptr{nullptr, cb::ItemDeleter{this}});
    case DocStateFilter::AliveOrDeleted:
        options = static_cast<get_options_t>(options | GET_DELETED_VALUE);
        break;
    }
    return acquireEngine(this)->getInner(cookie, key, vbucket, options);
}

cb::EngineErrorItemPair EventuallyPersistentEngine::get_replica(
        CookieIface& cookie, const DocKey& key, Vbid vbucket) {
    return acquireEngine(this)->getReplicaInner(cookie, key, vbucket);
}

cb::EngineErrorItemPair EventuallyPersistentEngine::get_random_document(
        CookieIface& cookie, CollectionID cid) {
    return acquireEngine(this)->getRandomDocument(cookie, cid);
}

cb::EngineErrorItemPair EventuallyPersistentEngine::get_if(
        CookieIface& cookie,
        const DocKey& key,
        Vbid vbucket,
        const std::function<bool(const item_info&)>& filter) {
    return acquireEngine(this)->getIfInner(cookie, key, vbucket, filter);
}

cb::EngineErrorItemPair EventuallyPersistentEngine::get_and_touch(
        CookieIface& cookie,
        const DocKey& key,
        Vbid vbucket,
        uint32_t expiry_time,
        const std::optional<cb::durability::Requirements>& durability) {
    if (durability) {
        return cb::makeEngineErrorItemPair(cb::engine_errc::not_supported);
    }
    return acquireEngine(this)->getAndTouchInner(
            cookie, key, vbucket, expiry_time);
}

cb::EngineErrorItemPair EventuallyPersistentEngine::get_locked(
        CookieIface& cookie,
        const DocKey& key,
        Vbid vbucket,
        uint32_t lock_timeout) {
    return acquireEngine(this)->getLockedInner(
            cookie, key, vbucket, lock_timeout);
}

cb::engine_errc EventuallyPersistentEngine::unlock(CookieIface& cookie,
                                                   const DocKey& key,
                                                   Vbid vbucket,
                                                   uint64_t cas) {
    return acquireEngine(this)->unlockInner(cookie, key, vbucket, cas);
}

/**
 * generic lambda function which creates an "ExitBorderGuard" thunk - a wrapper
 * around the passed-in function which uses NoArenaGuard guard; to switch
 * away from the current engine's arena before invoking 'wrapped', then
 * switches back to the original arena after wrapped returns.
 *
 * The intended use-case of this is to invoke methods / callbacks outside
 * of ep-engine without mis-accounting memory - we need to ensure that any
 * memory allocated from inside the callback is *not* accounted to ep-engine,
 * but when the callback returns we /do/ account any subsequent allocations
 * to the given engine.
 *
 * Note this uses cb::NoArenaGuard, and not NonBucketAllocationGuard as
 * the callback can be called in contexts where the cb_malloc-level client
 * has been switched away from, but the ep-engine thread local
 * (ObjectRegistry::getCurrentEngine) has not - e.g.
 * FollyExecutorPool::doTaskQStat. This means that we need this thunk to
 * respect the currently selected malloc client (global, "no" arena, even if
 * ObjectRegistry::getCurrentEngine() is currently non-null. Otherwise we could
 * incorrectly switch back to arena associated with the current ep-engine
 * when this callback returns, overriding what the underlying caller (e.g.
 * FollyExecutorPool::doTaskQStat) actually set the arena to.
 */
auto makeExitBorderGuard = [](auto&& wrapped) {
    return [wrapped](auto&&... args) {
        cb::NoArenaGuard guard;
        return wrapped(std::forward<decltype(args)>(args)...);
    };
};

cb::engine_errc EventuallyPersistentEngine::get_stats(
        CookieIface& cookie,
        std::string_view key,
        std::string_view value,
        const AddStatFn& add_stat,
        const CheckYieldFn& check_yield) {
    // The AddStatFn callback may allocate memory (temporary buffers for
    // stat data) which will be de-allocated inside the server, after the
    // engine call (get_stat) has returned. As such we do not want to
    // account such memory against this bucket.
    // Create an exit border guard around the original callback.
    // Perf: use std::cref to avoid copying (and the subsequent `new` call) of
    // the input add_stat function.
    auto addStatExitBorderGuard = makeExitBorderGuard(std::cref(add_stat));

    return acquireEngine(this)->getStats(
            cookie, key, value, addStatExitBorderGuard, check_yield);
}

cb::engine_errc EventuallyPersistentEngine::get_prometheus_stats(
        const BucketStatCollector& collector,
        cb::prometheus::MetricGroup metricGroup) {
    try {
        using cb::prometheus::MetricGroup;
        switch (metricGroup) {
        case MetricGroup::High:
            return doMetricGroupHigh(collector);
        case MetricGroup::Low:
            return doMetricGroupLow(collector);
        case MetricGroup::Metering:
            return doMetricGroupMetering(collector);
        case MetricGroup::All:
            // nothing currently requests All metrics at this level, so rather
            // than leaving an unused impl to rot, defer until it is actually
            // required.
            throw std::invalid_argument(
                    "EventuallyPersistentEngine::get_prometheus_stats: "
                    "fetching group 'All' not implemented");
        }
    } catch (const std::bad_alloc&) {
        return cb::engine_errc::no_memory;
    }
    return cb::engine_errc::success;
}

cb::engine_errc EventuallyPersistentEngine::doMetricGroupHigh(
        const BucketStatCollector& collector) {
    cb::engine_errc status;

    doTimingStats(collector);
    doRunTimeStats(collector);

    if (status = doEngineStatsHighCardinality(collector);
        status != cb::engine_errc::success) {
        return status;
    }
    if (status = Collections::Manager::doPrometheusCollectionStats(
                *getKVBucket(), collector);
        status != cb::engine_errc::success) {
        return status;
    }

    // aggregate DCP producer metrics
    ConnCounter aggregator;
    dcpConnMap_->each([&aggregator](const std::shared_ptr<ConnHandler>& tc) {
        ++aggregator.totalConns;
        if (auto tp = std::dynamic_pointer_cast<DcpProducer>(tc); tp) {
            tp->aggregateQueueStats(aggregator);
        }
    });
    addAggregatedProducerStats(collector, aggregator);
    return status;
}

cb::engine_errc EventuallyPersistentEngine::doMetricGroupLow(
        const BucketStatCollector& collector) {
    cb::engine_errc status;

    if (status = doEngineStatsLowCardinality(collector, nullptr);
        status != cb::engine_errc::success) {
        return status;
    }

    if (const auto* warmup = getKVBucket()->getWarmup()) {
        warmup->addStatusMetrics(collector);
    }

    // do dcp aggregated stats, using ":" as the separator to split
    // connection names to find the connection type.
    return doConnAggStats(collector, ":");
}

cb::engine_errc EventuallyPersistentEngine::doMetricGroupMetering(
        const BucketStatCollector& collector) {
    using namespace cb::stats;
    // equivalent to Key::ep_db_file_size but named to match metering
    // requirements.
    collector.addStat(Key::storage, kvBucket->getTotalDiskSize());
    return cb::engine_errc::success;
}

cb::engine_errc EventuallyPersistentEngine::store(
        CookieIface& cookie,
        ItemIface& itm,
        uint64_t& cas,
        StoreSemantics operation,
        const std::optional<cb::durability::Requirements>& durability,
        DocumentState document_state,
        bool preserveTtl) {
    Item& item = static_cast<Item&>(itm);

    if (item.getNBytes() == 0 &&
        item.getDataType() != PROTOCOL_BINARY_RAW_BYTES) {
        std::stringstream ss;
        ss << item;
        throw std::invalid_argument(
                "EventuallyPersistentEngine::store: Invalid datatype for empty "
                "payload: " +
                cb::UserDataView(ss.str()).getSanitizedValue());
    }

    if (document_state == DocumentState::Deleted) {
        item.setDeleted();
    }
    if (durability) {
        item.setPendingSyncWrite(durability.value());
    }

    item.increaseDurabilityLevel(kvBucket->getMinDurabilityLevel());

    return acquireEngine(this)->storeInner(
            cookie, item, cas, operation, preserveTtl);
}

cb::EngineErrorCasPair EventuallyPersistentEngine::store_if(
        CookieIface& cookie,
        ItemIface& itm,
        uint64_t cas,
        StoreSemantics operation,
        const cb::StoreIfPredicate& predicate,
        const std::optional<cb::durability::Requirements>& durability,
        DocumentState document_state,
        bool preserveTtl) {
    Item& item = static_cast<Item&>(itm);

    if (item.getNBytes() == 0 &&
        item.getDataType() != PROTOCOL_BINARY_RAW_BYTES) {
        std::stringstream ss;
        ss << item;
        throw std::invalid_argument(
                "EventuallyPersistentEngine::store_if: Invalid datatype for "
                "empty payload: " +
                cb::UserDataView(ss.str()).getSanitizedValue());
    }

    if (document_state == DocumentState::Deleted) {
        item.setDeleted();
    }
    if (durability) {
        item.setPendingSyncWrite(durability.value());
    }

    item.increaseDurabilityLevel(kvBucket->getMinDurabilityLevel());

    return acquireEngine(this)->storeIfInner(
            cookie, item, cas, operation, predicate, preserveTtl);
}

void EventuallyPersistentEngine::reset_stats(CookieIface& cookie) {
    acquireEngine(this)->resetStats();
}

cb::engine_errc EventuallyPersistentEngine::setReplicationParam(
        std::string_view key, const std::string& val, std::string& msg) {
    auto rv = cb::engine_errc::success;

    try {
        // Last param (replication_throttle_threshold) in this group removed.
        // @todo MB-52953: Remove the replication_param group from cbepctl,
        //  the existing dcp_param seems enough for now

        msg = "Unknown config param";
        rv = cb::engine_errc::no_such_key;

        // Handles exceptions thrown by the standard
        // library stoi/stoul style functions when not numeric
    } catch (std::invalid_argument&) {
        msg = "Argument was not numeric";
        rv = cb::engine_errc::invalid_arguments;

        // Handles exceptions thrown by the standard library stoi/stoul
        // style functions when the conversion does not fit in the datatype
    } catch (std::out_of_range&) {
        msg = "Argument was out of range";
        rv = cb::engine_errc::invalid_arguments;

        // Handles any miscellaenous exceptions in addition to the range_error
        // exceptions thrown by the configuration::set<param>() methods
    } catch (std::exception& error) {
        msg = error.what();
        rv = cb::engine_errc::invalid_arguments;
    }

    return rv;
}

cb::engine_errc EventuallyPersistentEngine::setCheckpointParam(
        std::string_view key, const std::string& val, std::string& msg) {
    auto rv = cb::engine_errc::success;

    try {
        auto& config = getConfiguration();

        if (key == "max_checkpoints") {
            config.setMaxCheckpoints(std::stoull(val));
        } else if (key == "checkpoint_memory_ratio") {
            config.setCheckpointMemoryRatio(std::stof(val));
        } else if (key == "checkpoint_memory_recovery_upper_mark") {
            config.setCheckpointMemoryRecoveryUpperMark(std::stof(val));
        } else if (key == "checkpoint_memory_recovery_lower_mark") {
            config.setCheckpointMemoryRecoveryLowerMark(std::stof(val));
        } else if (key == "checkpoint_max_size") {
            config.setCheckpointMaxSize(std::stoull(val));
        } else if (key == "checkpoint_destruction_tasks") {
            config.setCheckpointDestructionTasks(std::stoull(val));
        } else {
            msg = "Unknown config param";
            rv = cb::engine_errc::no_such_key;
        }

        // Handles exceptions thrown by the cb_stob function
    } catch (invalid_argument_bool& error) {
        msg = error.what();
        rv = cb::engine_errc::invalid_arguments;

        // Handles exceptions thrown by the standard
        // library stoi/stoul style functions when not numeric
    } catch (std::invalid_argument&) {
        msg = "Argument was not numeric";
        rv = cb::engine_errc::invalid_arguments;

        // Handles exceptions thrown by the standard library stoi/stoul
        // style functions when the conversion does not fit in the datatype
    } catch (std::out_of_range&) {
        msg = "Argument was out of range";
        rv = cb::engine_errc::invalid_arguments;

        // Handles any miscellaenous exceptions in addition to the range_error
        // exceptions thrown by the configuration::set<param>() methods
    } catch (std::exception& error) {
        msg = error.what();
        rv = cb::engine_errc::invalid_arguments;
    }

    return rv;
}

cb::engine_errc EventuallyPersistentEngine::setFlushParam(
        std::string_view key, const std::string& val, std::string& msg) {
    auto rv = cb::engine_errc::success;

    // Handle the actual mutation.
    try {
        configuration.requirementsMetOrThrow(key);

        if (key == "max_size" || key == "cache_size") {
            size_t vsize = std::stoull(val);
            kvBucket->processBucketQuotaChange(vsize);
        } else if (key == "mem_low_wat") {
            configuration.setMemLowWat(std::stoull(val));
        } else if (key == "mem_high_wat") {
            configuration.setMemHighWat(std::stoull(val));
        } else if (key == "backfill_mem_threshold") {
            configuration.setBackfillMemThreshold(std::stoull(val));
        } else if (key == "durability_min_level") {
            configuration.setDurabilityMinLevel(val);
        } else if (key == "mutation_mem_ratio") {
            configuration.setMutationMemRatio(std::stof(val));
        } else if (key == "timing_log") {
            EPStats& epStats = getEpStats();
            epStats.timingLog = nullptr;
            if (val == "off") {
                EP_LOG_DEBUG_RAW("Disabled timing log.");
            } else {
                auto tmp = std::make_unique<std::ofstream>(val);
                if (tmp->good()) {
                    EP_LOG_DEBUG("Logging detailed timings to ``{}''.", val);
                    epStats.timingLog = std::move(tmp);
                } else {
                    EP_LOG_WARN(
                            "Error setting detailed timing log to ``{}'':  {}",
                            val,
                            strerror(errno));
                }
            }
        } else if (key == "exp_pager_enabled") {
            configuration.setExpPagerEnabled(cb_stob(val));
        } else if (key == "exp_pager_stime") {
            configuration.setExpPagerStime(std::stoull(val));
        } else if (key == "exp_pager_initial_run_time") {
            configuration.setExpPagerInitialRunTime(std::stoll(val));
        } else if (key == "flusher_total_batch_limit") {
            configuration.setFlusherTotalBatchLimit(std::stoll(val));
        } else if (key == "flush_batch_max_bytes") {
            configuration.setFlushBatchMaxBytes(std::stoll(val));
        } else if (key == "getl_default_timeout") {
            configuration.setGetlDefaultTimeout(std::stoull(val));
        } else if (key == "getl_max_timeout") {
            configuration.setGetlMaxTimeout(std::stoull(val));
        } else if (key == "ht_resize_interval") {
            configuration.setHtResizeInterval(std::stoull(val));
        } else if (key == "ht_size") {
            configuration.setHtSize(std::stoull(val));
        } else if (key == "max_item_privileged_bytes") {
            configuration.setMaxItemPrivilegedBytes(std::stoull(val));
        } else if (key == "max_item_size") {
            configuration.setMaxItemSize(std::stoull(val));
        } else if (key == "not_locked_returns_tmpfail") {
            configuration.setNotLockedReturnsTmpfail(cb_stob(val));
        } else if (key == "access_scanner_enabled") {
            configuration.setAccessScannerEnabled(cb_stob(val));
        } else if (key == "alog_path") {
            configuration.setAlogPath(val);
        } else if (key == "alog_max_stored_items") {
            configuration.setAlogMaxStoredItems(std::stoull(val));
        } else if (key == "alog_resident_ratio_threshold") {
            configuration.setAlogResidentRatioThreshold(std::stoull(val));
        } else if (key == "alog_sleep_time") {
            configuration.setAlogSleepTime(std::stoull(val));
        } else if (key == "alog_task_time") {
            configuration.setAlogTaskTime(std::stoull(val));
            /* Start of ItemPager parameters */
        } else if (key == "bfilter_fp_prob") {
            configuration.setBfilterFpProb(std::stof(val));
        } else if (key == "bfilter_key_count") {
            configuration.setBfilterKeyCount(std::stoull(val));
        } else if (key == "pager_sleep_time_ms") {
            configuration.setPagerSleepTimeMs(std::stoull(val));
        } else if (key == "paging_visitor_pause_check_count") {
            configuration.setPagingVisitorPauseCheckCount(std::stoull(val));
        } else if (key == "item_eviction_age_percentage") {
            configuration.setItemEvictionAgePercentage(std::stoull(val));
        } else if (key == "item_eviction_freq_counter_age_threshold") {
            configuration.setItemEvictionFreqCounterAgeThreshold(
                    std::stoull(val));
        } else if (key == "item_eviction_initial_mfu_percentile") {
            configuration.setItemEvictionInitialMfuPercentile(std::stoul(val));
        } else if (key == "item_eviction_initial_mfu_update_interval") {
            configuration.setItemEvictionInitialMfuUpdateInterval(std::stof(val));
        } else if (key == "item_freq_decayer_chunk_duration") {
            configuration.setItemFreqDecayerChunkDuration(std::stoull(val));
        } else if (key == "item_freq_decayer_percent") {
            configuration.setItemFreqDecayerPercent(std::stoull(val));
            /* End of ItemPager parameters */
        } else if (key == "warmup_min_memory_threshold") {
            configuration.setWarmupMinMemoryThreshold(std::stoull(val));
        } else if (key == "warmup_min_items_threshold") {
            configuration.setWarmupMinItemsThreshold(std::stoull(val));
        } else if (key == "num_reader_threads" || key == "num_writer_threads" ||
                   key == "num_auxio_threads" || key == "num_nonio_threads") {
            msg = fmt::format(
                    "Setting of key '{0}' is no longer supported "
                    "using set flush param, a post request to the REST API "
                    "(POST "
                    "http://<host>:<port>/pools/default/settings/memcached/"
                    "global with payload {0}=N) should be made instead",
                    key);
            return cb::engine_errc::invalid_arguments;
        } else if (key == "bfilter_enabled") {
            configuration.setBfilterEnabled(cb_stob(val));
        } else if (key == "bfilter_residency_threshold") {
            configuration.setBfilterResidencyThreshold(std::stof(val));
        } else if (key == "defragmenter_enabled") {
            configuration.setDefragmenterEnabled(cb_stob(val));
        } else if (key == "defragmenter_interval") {
            auto v = std::stod(val);
            configuration.setDefragmenterInterval(v);
        } else if (key == "item_compressor_interval") {
            size_t v = std::stoull(val);
            // Adding separate validation as external limit is minimum 1
            // to prevent setting item compressor to constantly run
            validate(v, size_t(1), std::numeric_limits<size_t>::max());
            configuration.setItemCompressorInterval(v);
        } else if (key == "item_compressor_chunk_duration") {
            configuration.setItemCompressorChunkDuration(std::stoull(val));
        } else if (key == "defragmenter_age_threshold") {
            configuration.setDefragmenterAgeThreshold(std::stoull(val));
        } else if (key == "defragmenter_chunk_duration") {
            configuration.setDefragmenterChunkDuration(std::stoull(val));
        } else if (key == "defragmenter_stored_value_age_threshold") {
            configuration.setDefragmenterStoredValueAgeThreshold(
                    std::stoull(val));
        } else if (key == "defragmenter_run") {
            runDefragmenterTask();
        } else if (key == "defragmenter_mode") {
            configuration.setDefragmenterMode(val);
        } else if (key == "defragmenter_auto_lower_threshold") {
            configuration.setDefragmenterAutoLowerThreshold(std::stof(val));
        } else if (key == "defragmenter_auto_upper_threshold") {
            configuration.setDefragmenterAutoUpperThreshold(std::stof(val));
        } else if (key == "defragmenter_auto_max_sleep") {
            configuration.setDefragmenterAutoMaxSleep(std::stof(val));
        } else if (key == "defragmenter_auto_min_sleep") {
            configuration.setDefragmenterAutoMinSleep(std::stof(val));
        } else if (key == "defragmenter_auto_pid_p") {
            configuration.setDefragmenterAutoPidP(std::stof(val));
        } else if (key == "defragmenter_auto_pid_i") {
            configuration.setDefragmenterAutoPidI(std::stof(val));
        } else if (key == "defragmenter_auto_pid_d") {
            configuration.setDefragmenterAutoPidD(std::stof(val));
        } else if (key == "defragmenter_auto_pid_dt") {
            configuration.setDefragmenterAutoPidDt(std::stof(val));
        } else if (key == "compaction_max_concurrent_ratio") {
            configuration.setCompactionMaxConcurrentRatio(std::stof(val));
        } else if (key == "chk_expel_enabled") {
            configuration.setChkExpelEnabled(cb_stob(val));
        } else if (key == "dcp_min_compression_ratio") {
            configuration.setDcpMinCompressionRatio(std::stof(val));
        } else if (key == "dcp_noop_mandatory_for_v5_features") {
            configuration.setDcpNoopMandatoryForV5Features(cb_stob(val));
        } else if (key == "access_scanner_run") {
            if (!(runAccessScannerTask())) {
                rv = cb::engine_errc::temporary_failure;
            }
        } else if (key == "vb_state_persist_run") {
            runVbStatePersistTask(Vbid(std::stoi(val)));
        } else if (key == "ephemeral_full_policy") {
            configuration.setEphemeralFullPolicy(val);
        } else if (key == "ephemeral_metadata_mark_stale_chunk_duration") {
            configuration.setEphemeralMetadataMarkStaleChunkDuration(
                    std::stoull(val));
        } else if (key == "ephemeral_metadata_purge_age") {
            configuration.setEphemeralMetadataPurgeAge(std::stoull(val));
        } else if (key == "ephemeral_metadata_purge_interval") {
            configuration.setEphemeralMetadataPurgeInterval(std::stoull(val));
        } else if (key == "ephemeral_metadata_purge_stale_chunk_duration") {
            configuration.setEphemeralMetadataPurgeStaleChunkDuration(
                    std::stoull(val));
        } else if (key == "fsync_after_every_n_bytes_written") {
            configuration.setFsyncAfterEveryNBytesWritten(std::stoull(val));
        } else if (key == "xattr_enabled") {
            configuration.setXattrEnabled(cb_stob(val));
        } else if (key == "compression_mode") {
            configuration.setCompressionMode(val);
        } else if (key == "min_compression_ratio") {
            float min_comp_ratio;
            if (safe_strtof(val, min_comp_ratio)) {
                configuration.setMinCompressionRatio(min_comp_ratio);
            } else {
                rv = cb::engine_errc::invalid_arguments;
            }
        } else if (key == "max_ttl") {
            configuration.setMaxTtl(std::stoull(val));
        } else if (key == "mem_used_merge_threshold_percent") {
            configuration.setMemUsedMergeThresholdPercent(std::stof(val));
        } else if (key == "retain_erroneous_tombstones") {
            configuration.setRetainErroneousTombstones(cb_stob(val));
        } else if (key == "couchstore_tracing") {
            configuration.setCouchstoreTracing(cb_stob(val));
        } else if (key == "couchstore_write_validation") {
            configuration.setCouchstoreWriteValidation(cb_stob(val));
        } else if (key == "couchstore_mprotect") {
            configuration.setCouchstoreMprotect(cb_stob(val));
        } else if (key == "allow_sanitize_value_in_deletion") {
            configuration.setAllowSanitizeValueInDeletion(cb_stob(val));
        } else if (key == "pitr_enabled") {
            configuration.setPitrEnabled(cb_stob(val));
        } else if (key == "pitr_max_history_age") {
            uint32_t value;
            if (safe_strtoul(val, value)) {
                configuration.setPitrMaxHistoryAge(value);
            } else {
                rv = cb::engine_errc::invalid_arguments;
            }
        } else if (key == "pitr_granularity") {
            uint32_t value;
            if (safe_strtoul(val, value)) {
                configuration.setPitrGranularity(value);
            } else {
                rv = cb::engine_errc::invalid_arguments;
            }
        } else if (key == "magma_fragmentation_percentage") {
            float value;
            if (safe_strtof(val, value)) {
                configuration.setMagmaFragmentationPercentage(value);
            } else {
                rv = cb::engine_errc::invalid_arguments;
            }
        } else if (key == "persistent_metadata_purge_age") {
            uint32_t value;
            if (safe_strtoul(val, value)) {
                configuration.setPersistentMetadataPurgeAge(value);
            } else {
                rv = cb::engine_errc::invalid_arguments;
            }
        } else if (key == "magma_flusher_thread_percentage") {
            uint32_t value;
            if (safe_strtoul(val, value)) {
                configuration.setMagmaFlusherThreadPercentage(value);
            } else {
                rv = cb::engine_errc::invalid_arguments;
            }
        } else if (key == "couchstore_file_cache_max_size") {
            uint32_t value;
            if (safe_strtoul(val, value)) {
                configuration.setCouchstoreFileCacheMaxSize(value);
            } else {
                rv = cb::engine_errc::invalid_arguments;
            }
        } else if (key == "magma_mem_quota_ratio") {
            float value;
            if (safe_strtof(val, value)) {
                configuration.setMagmaMemQuotaRatio(value);
            } else {
                rv = cb::engine_errc::invalid_arguments;
            }
        } else if (key == "magma_enable_block_cache") {
            configuration.setMagmaEnableBlockCache(cb_stob(val));
        } else if (key == "magma_seq_tree_data_block_size") {
            configuration.setMagmaSeqTreeDataBlockSize(std::stoull(val));
        } else if (key == "magma_min_value_block_size_threshold") {
            configuration.setMagmaMinValueBlockSizeThreshold(std::stoull(val));
        } else if (key == "magma_seq_tree_index_block_size") {
            configuration.setMagmaSeqTreeIndexBlockSize(std::stoull(val));
        } else if (key == "magma_key_tree_data_block_size") {
            configuration.setMagmaKeyTreeDataBlockSize(std::stoull(val));
        } else if (key == "magma_key_tree_index_block_size") {
            configuration.setMagmaKeyTreeIndexBlockSize(std::stoull(val));
        } else if (key == "compaction_expire_from_start") {
            configuration.setCompactionExpireFromStart(cb_stob(val));
        } else if (key == "compaction_expiry_fetch_inline") {
            configuration.setCompactionExpiryFetchInline(cb_stob(val));
        } else if (key == "vbucket_mapping_sanity_checking") {
            configuration.setVbucketMappingSanityChecking(cb_stob(val));
        } else if (key == "vbucket_mapping_sanity_checking_error_mode") {
            configuration.setVbucketMappingSanityCheckingErrorMode(val);
        } else if (key == "seqno_persistence_timeout") {
            configuration.setSeqnoPersistenceTimeout(std::stoul(val));
        } else if (key == "range_scan_max_continue_tasks") {
            configuration.setRangeScanMaxContinueTasks(std::stoul(val));
        } else if (key == "bucket_quota_change_task_poll_interval") {
            configuration.setBucketQuotaChangeTaskPollInterval(std::stoul
                                                                (val));
        } else if (key == "range_scan_read_buffer_send_size") {
            configuration.setRangeScanReadBufferSendSize(std::stoull(val));
        } else if (key == "range_scan_max_lifetime") {
            configuration.setRangeScanMaxLifetime(std::stoull(val));
        } else if (key == "item_eviction_strategy") {
            getConfiguration().setItemEvictionStrategy(val);
        } else if (key == "magma_per_document_compression_enabled") {
            configuration.setMagmaPerDocumentCompressionEnabled(cb_stob(val));
        } else if (key == "history_retention_seconds") {
            configuration.setHistoryRetentionSeconds(std::stoul(val));
        } else if (key == "history_retention_bytes") {
            configuration.setHistoryRetentionBytes(std::stoull(val));
        } else if (key == "workload_monitor_enabled") {
            configuration.setWorkloadMonitorEnabled(cb_stob(val));
        } else if (key == "workload_pattern_default") {
            configuration.setWorkloadPatternDefault(val);
        } else {
            EP_LOG_WARN("Rejecting setFlushParam request key:{}", key);
            msg = "Unknown config param " + std::string{key};
            rv = cb::engine_errc::invalid_arguments;
        }
        // Handles exceptions thrown by the cb_stob function
    } catch (invalid_argument_bool& error) {
        msg = error.what();
        rv = cb::engine_errc::invalid_arguments;

        // Handles exceptions thrown by the standard
        // library stoi/stoul style functions when not numeric
    } catch (std::invalid_argument&) {
        msg = "Argument was not numeric";
        rv = cb::engine_errc::invalid_arguments;

        // Handles exceptions thrown by the standard library stoi/stoul
        // style functions when the conversion does not fit in the datatype
    } catch (std::out_of_range&) {
        msg = "Argument was out of range";
        rv = cb::engine_errc::invalid_arguments;

        // Handles any miscellaneous exceptions in addition to the range_error
        // exceptions thrown by the configuration::set<param>() methods
    } catch (std::exception& error) {
        msg = error.what();
        rv = cb::engine_errc::invalid_arguments;
    }

    return rv;
}

cb::engine_errc EventuallyPersistentEngine::setDcpParam(std::string_view key,
                                                        const std::string& val,
                                                        std::string& msg) {
    auto rv = cb::engine_errc::success;
    try {
        if (key == "dcp_backfill_in_progress_per_connection_limit") {
            getConfiguration().setDcpBackfillInProgressPerConnectionLimit(
                    std::stoull(val));
        } else if (key == "dcp_consumer_buffer_ratio") {
            getConfiguration().setDcpConsumerBufferRatio(std::stof(val));
        } else if (key == "connection_manager_interval") {
            getConfiguration().setConnectionManagerInterval(std::stof(val));
        } else if (key == "connection_cleanup_interval") {
            getConfiguration().setConnectionCleanupInterval(std::stof(val));
        } else if (key == "dcp_consumer_process_unacked_bytes_yield_limit") {
            getConfiguration().setDcpConsumerProcessUnackedBytesYieldLimit(
                    std::stoull(val));
        } else if (key == "dcp_enable_noop") {
            getConfiguration().setDcpEnableNoop(cb_stob(val));
        } else if (key == "dcp_idle_timeout") {
            auto v = size_t(std::stoul(val));
            checkNumeric(val.c_str());
            validate(v, size_t(1), std::numeric_limits<size_t>::max());
            getConfiguration().setDcpIdleTimeout(v);
        } else if (key == "dcp_noop_tx_interval") {
            getConfiguration().setDcpNoopTxInterval(std::stof(val));
        } else if (key == "dcp_oso_backfill") {
            getConfiguration().setDcpOsoBackfill(val);
        } else if (key == "dcp_oso_backfill_large_value_ratio") {
            auto v = std::stod(val);
            getConfiguration().setDcpOsoBackfillLargeValueRatio(v);
        } else if (key == "dcp_oso_backfill_small_value_ratio") {
            auto v = std::stod(val);
            getConfiguration().setDcpOsoBackfillSmallValueRatio(v);
        } else if (key == "dcp_oso_backfill_small_item_size_threshold") {
            auto v = size_t(std::stoul(val));
            getConfiguration().setDcpOsoBackfillSmallItemSizeThreshold(v);
        } else if (key == "dcp_producer_processor_run_duration_us") {
            getConfiguration().setDcpProducerProcessorRunDurationUs(
                    std::stoull(val));
        } else if (key == "dcp_producer_catch_exceptions") {
            getConfiguration().setDcpProducerCatchExceptions(cb_stob(val));
        } else if (key == "dcp_takeover_max_time") {
            getConfiguration().setDcpTakeoverMaxTime(std::stoull(val));
        } else if (key == "dcp_backfill_byte_limit") {
            getConfiguration().setDcpBackfillByteLimit(std::stoull(val));
        } else if (key == "dcp_oso_max_collections_per_backfill") {
            getConfiguration().setDcpOsoMaxCollectionsPerBackfill(
                    std::stoull(val));
        } else {
            msg = "Unknown config param";
            rv = cb::engine_errc::no_such_key;
        }
    } catch (std::runtime_error&) {
        msg = "Value out of range.";
        rv = cb::engine_errc::invalid_arguments;
    }

    return rv;
}

cb::engine_errc EventuallyPersistentEngine::setVbucketParam(
        Vbid vbucket,
        std::string_view key,
        const std::string& val,
        std::string& msg) {
    auto rv = cb::engine_errc::success;
    try {
        if (key == "hlc_drift_ahead_threshold_us") {
            uint64_t v = std::strtoull(val.c_str(), nullptr, 10);
            checkNumeric(val.c_str());
            getConfiguration().setHlcDriftAheadThresholdUs(v);
        } else if (key == "hlc_drift_behind_threshold_us") {
            uint64_t v = std::strtoull(val.c_str(), nullptr, 10);
            checkNumeric(val.c_str());
            getConfiguration().setHlcDriftBehindThresholdUs(v);
        } else if (key == "max_cas") {
            uint64_t v = std::strtoull(val.c_str(), nullptr, 10);
            checkNumeric(val.c_str());
            EP_LOG_INFO("setVbucketParam: max_cas:{} {}", v, vbucket);
            if (getKVBucket()->forceMaxCas(vbucket, v) !=
                cb::engine_errc::success) {
                rv = cb::engine_errc::not_my_vbucket;
                msg = "Not my vbucket";
            }
        } else {
            msg = "Unknown config param";
            rv = cb::engine_errc::no_such_key;
        }
    } catch (std::runtime_error&) {
        msg = "Value out of range.";
        rv = cb::engine_errc::invalid_arguments;
    }
    return rv;
}

cb::engine_errc EventuallyPersistentEngine::evictKey(CookieIface& cookie,
                                                     const DocKey& key,
                                                     Vbid vbucket) {
    EP_LOG_DEBUG("Manually evicting object with key {}",
                 cb::UserDataView(key.to_string()));
    const char* msg = nullptr;
    const auto rv = kvBucket->evictKey(key, vbucket, &msg);
    if (rv == cb::engine_errc::not_my_vbucket ||
        rv == cb::engine_errc::no_such_key) {
        if (isDegradedMode()) {
            if (msg) {
                setErrorContext(cookie, msg);
            }
            return cb::engine_errc::temporary_failure;
        }
    }
    if (msg) {
        setErrorContext(cookie, msg);
    }
    return rv;
}

cb::engine_errc EventuallyPersistentEngine::setParameter(
        CookieIface& cookie,
        EngineParamCategory category,
        std::string_view key,
        std::string_view value,
        Vbid vbid) {
    return acquireEngine(this)->setParameterInner(
            cookie, category, key, value, vbid);
}

cb::engine_errc EventuallyPersistentEngine::setParameterInner(
        CookieIface& cookie,
        EngineParamCategory category,
        std::string_view key,
        std::string_view value,
        Vbid vbid) {
    const std::string keyz(key);
    const std::string valz(value);

    std::string msg;
    cb::engine_errc ret = cb::engine_errc::no_such_key;
    switch (category) {
    case EngineParamCategory::Flush:
        ret = setFlushParam(keyz, valz, msg);
        break;
    case EngineParamCategory::Replication:
        ret = setReplicationParam(keyz, valz, msg);
        break;
    case EngineParamCategory::Checkpoint:
        ret = setCheckpointParam(keyz, valz, msg);
        break;
    case EngineParamCategory::Dcp:
        ret = setDcpParam(keyz, valz, msg);
        break;
    case EngineParamCategory::Vbucket:
        ret = setVbucketParam(vbid, keyz, valz, msg);
        break;
    }

    if (ret != cb::engine_errc::success && !msg.empty()) {
        setErrorContext(cookie, msg);
    }

    return ret;
}

std::pair<cb::engine_errc, vbucket_state_t>
EventuallyPersistentEngine::getVBucketInner(CookieIface& cookie, Vbid vbucket) {
    HdrMicroSecBlockTimer timer(&stats.getVbucketCmdHisto);

    auto vb = getVBucket(vbucket);
    if (!vb) {
        return {cb::engine_errc::not_my_vbucket, vbucket_state_dead};
    }
    return {cb::engine_errc::success, vb->getState()};
}

cb::engine_errc EventuallyPersistentEngine::setVBucketInner(
        CookieIface& cookie,
        Vbid vbid,
        uint64_t cas,
        vbucket_state_t state,
        nlohmann::json* meta) {
    HdrMicroSecBlockTimer timer(&stats.setVbucketCmdHisto);
    return setVBucketState(cookie, vbid, state, meta, TransferVB::No, cas);
}

cb::EngineErrorItemPair EventuallyPersistentEngine::getReplicaInner(
        CookieIface& cookie, const DocKey& key, Vbid vbucket) {
    auto options = static_cast<get_options_t>(
            QUEUE_BG_FETCH | HONOR_STATES | TRACK_REFERENCE | DELETE_TEMP |
            HIDE_LOCKED_CAS | TRACK_STATISTICS);

    GetValue rv(getKVBucket()->getReplica(key, vbucket, &cookie, options));
    auto error_code = rv.getStatus();
    if (error_code != cb::engine_errc::would_block) {
        ++(getEpStats().numOpsGet);
    }

    if (error_code == cb::engine_errc::success) {
        return cb::makeEngineErrorItemPair(
                cb::engine_errc::success, rv.item.release(), this);
    }

    if (error_code == cb::engine_errc::temporary_failure) {
        return cb::makeEngineErrorItemPair(cb::engine_errc::no_such_key);
    }

    return cb::makeEngineErrorItemPair(error_code);
}

cb::engine_errc EventuallyPersistentEngine::compactDatabaseInner(
        CookieIface& cookie,
        Vbid vbid,
        uint64_t purge_before_ts,
        uint64_t purge_before_seq,
        bool drop_deletes) {
    if (takeEngineSpecific<ScheduledCompactionToken>(cookie)) {
        // This is a completion of a compaction. We cleared the engine-specific
        return cb::engine_errc::success;
    }

    CompactionConfig compactionConfig{
            purge_before_ts, purge_before_seq, drop_deletes, false};

    // Set something in the EngineSpecfic so we can determine which phase of the
    // command is executing.
    storeEngineSpecific(cookie, ScheduledCompactionToken{});

    // returns would_block for success or another status (e.g. nmvb)
    const auto status = scheduleCompaction(vbid, compactionConfig, &cookie);

    Expects(status != cb::engine_errc::success);
    if (status != cb::engine_errc::would_block) {
        // failed, clear the engine-specific
        clearEngineSpecific(cookie);
        EP_LOG_WARN("Compaction of {} failed: {}", vbid, status);
    }

    return status;
}

cb::engine_errc EventuallyPersistentEngine::processUnknownCommandInner(
        CookieIface& cookie,
        const cb::mcbp::Request& request,
        const AddResponseFn& response) {
    auto res = cb::mcbp::Status::UnknownCommand;

    switch (request.getClientOpcode()) {
    case cb::mcbp::ClientOpcode::GetAllVbSeqnos:
        return getAllVBucketSequenceNumbers(cookie, request, response);
    case cb::mcbp::ClientOpcode::ObserveSeqno:
        return observe_seqno(cookie, request, response);
    case cb::mcbp::ClientOpcode::SetWithMeta:
    case cb::mcbp::ClientOpcode::SetqWithMeta:
    case cb::mcbp::ClientOpcode::AddWithMeta:
    case cb::mcbp::ClientOpcode::AddqWithMeta:
        return setWithMeta(cookie, request, response);
    case cb::mcbp::ClientOpcode::DelWithMeta:
    case cb::mcbp::ClientOpcode::DelqWithMeta:
        return deleteWithMeta(cookie, request, response);
    case cb::mcbp::ClientOpcode::ReturnMeta:
        return returnMeta(cookie, request, response);
    case cb::mcbp::ClientOpcode::GetKeys:
        return getAllKeys(cookie, request, response);
    default:
        res = cb::mcbp::Status::UnknownCommand;
    }

    return sendResponse(response,
                        {}, // key
                        {}, // extra
                        {}, // body
                        ValueIsJson::No,
                        res,
                        0,
                        cookie);
}

cb::engine_errc EventuallyPersistentEngine::unknown_command(
        CookieIface& cookie,
        const cb::mcbp::Request& request,
        const AddResponseFn& response) {
    auto engine = acquireEngine(this);

    // The AddResponseFn callback may allocate memory (temporary buffers for
    // data) which will be de-allocated inside the server, after the
    // engine call (response) has returned. As such we do not want to
    // account such memory against this bucket.
    // Create an exit border guard around the original callback.
    // Perf: use std::cref to avoid copying (and the subsequent `new` call) of
    // the input function.
    auto addResponseExitBorderGuard = makeExitBorderGuard(std::cref(response));

    auto ret = engine->processUnknownCommandInner(
            cookie, request, addResponseExitBorderGuard);
    return ret;
}

cb::engine_errc EventuallyPersistentEngine::step(
        CookieIface& cookie,
        bool throttled,
        DcpMessageProducersIface& producers) {
    auto engine = acquireEngine(this);
    auto& conn = engine->getConnHandler(cookie);
    DcpMsgProducersBorderGuard guardedProducers(producers);
    return conn.step(throttled, guardedProducers);
}

cb::engine_errc EventuallyPersistentEngine::open(CookieIface& cookie,
                                                 uint32_t opaque,
                                                 uint32_t seqno,
                                                 uint32_t flags,
                                                 std::string_view conName,
                                                 std::string_view value) {
    return acquireEngine(this)->dcpOpen(
            cookie, opaque, seqno, flags, conName, value);
}

cb::engine_errc EventuallyPersistentEngine::add_stream(CookieIface& cookie,
                                                       uint32_t opaque,
                                                       Vbid vbucket,
                                                       uint32_t flags) {
    return acquireEngine(this)->dcpAddStream(cookie, opaque, vbucket, flags);
}

cb::engine_errc EventuallyPersistentEngine::close_stream(
        CookieIface& cookie,
        uint32_t opaque,
        Vbid vbucket,
        cb::mcbp::DcpStreamId sid) {
    auto engine = acquireEngine(this);
    auto& conn = engine->getConnHandler(cookie);
    return conn.closeStream(opaque, vbucket, sid);
}

cb::engine_errc EventuallyPersistentEngine::stream_req(
        CookieIface& cookie,
        uint32_t flags,
        uint32_t opaque,
        Vbid vbucket,
        uint64_t startSeqno,
        uint64_t endSeqno,
        uint64_t vbucketUuid,
        uint64_t snapStartSeqno,
        uint64_t snapEndSeqno,
        uint64_t* rollbackSeqno,
        dcp_add_failover_log callback,
        std::optional<std::string_view> json) {
    auto engine = acquireEngine(this);
    auto& conn = engine->getConnHandler(cookie);
    try {
        auto ret = conn.streamRequest(flags,
                                      opaque,
                                      vbucket,
                                      startSeqno,
                                      endSeqno,
                                      vbucketUuid,
                                      snapStartSeqno,
                                      snapEndSeqno,
                                      rollbackSeqno,
                                      callback,
                                      json);
        if (ret == cb::engine_errc::no_memory) {
            return memoryCondition();
        }
        return ret;
    } catch (const cb::engine_error& e) {
        EP_LOG_INFO("stream_req engine_error {}", e.what());
        return cb::engine_errc(e.code().value());
    }
}

cb::engine_errc EventuallyPersistentEngine::get_failover_log(
        CookieIface& cookie,
        uint32_t opaque,
        Vbid vbucket,
        dcp_add_failover_log callback) {
    // This function covers two commands:
    // 1) DCP_GET_FAILOVER_LOG
    //     It is valid only on a DCP Producer connection. Updates the
    //     'lastReceiveTime' for the Producer.
    // 2) GET_FAILOVER_LOG
    //     It does not require a DCP connection (the client has opened
    //     a regular MCBP connection).
    auto engine = acquireEngine(this);

    if (getKVBucket()->maybeWaitForVBucketWarmup(&cookie)) {
        return cb::engine_errc::would_block;
    }

    auto* conn = engine->tryGetConnHandler(cookie);
    // Note: (conn != nullptr) only if conn is a DCP connection
    if (conn) {
        auto* producer = dynamic_cast<DcpProducer*>(conn);
        // GetFailoverLog not supported for DcpConsumer
        if (!producer) {
            EP_LOG_WARN_RAW(
                    "Disconnecting - This connection doesn't support the dcp "
                    "get "
                    "failover log API");
            return cb::engine_errc::disconnect;
        }
        producer->setLastReceiveTime(ep_uptime_now());
        if (producer->doDisconnect()) {
            return cb::engine_errc::disconnect;
        }
    }
    VBucketPtr vb = getVBucket(vbucket);
    if (!vb) {
        EP_LOG_WARN(
                "{} ({}) Get Failover Log failed because this "
                "vbucket doesn't exist",
                conn ? conn->logHeader() : "MCBP-Connection",
                vbucket);
        return cb::engine_errc::not_my_vbucket;
    }
    auto failoverEntries = vb->failovers->getFailoverLog();
    NonBucketAllocationGuard guard;
    return callback(failoverEntries);
}

cb::engine_errc EventuallyPersistentEngine::stream_end(
        CookieIface& cookie,
        uint32_t opaque,
        Vbid vbucket,
        cb::mcbp::DcpStreamEndStatus status) {
    auto engine = acquireEngine(this);
    return engine->getConnHandler(cookie).streamEnd(opaque, vbucket, status);
}

cb::engine_errc EventuallyPersistentEngine::snapshot_marker(
        CookieIface& cookie,
        uint32_t opaque,
        Vbid vbucket,
        uint64_t start_seqno,
        uint64_t end_seqno,
        uint32_t flags,
        std::optional<uint64_t> high_completed_seqno,
        std::optional<uint64_t> max_visible_seqno) {
    auto engine = acquireEngine(this);
    auto& conn = engine->getConnHandler(cookie);
    return conn.snapshotMarker(opaque,
                               vbucket,
                               start_seqno,
                               end_seqno,
                               flags,
                               high_completed_seqno,
                               max_visible_seqno);
}

cb::engine_errc EventuallyPersistentEngine::mutation(
        CookieIface& cookie,
        uint32_t opaque,
        const DocKey& key,
        cb::const_byte_buffer value,
        uint8_t datatype,
        uint64_t cas,
        Vbid vbucket,
        uint32_t flags,
        uint64_t by_seqno,
        uint64_t rev_seqno,
        uint32_t expiration,
        uint32_t lock_time,
        cb::const_byte_buffer meta,
        uint8_t nru) {
    if (!cb::mcbp::datatype::is_valid(datatype)) {
        EP_LOG_WARN_RAW(
                "Invalid value for datatype "
                " (DCPMutation)");
        return cb::engine_errc::invalid_arguments;
    }
    auto engine = acquireEngine(this);
    auto& conn = engine->getConnHandler(cookie);
    return conn.mutation(opaque,
                         key,
                         value,
                         datatype,
                         cas,
                         vbucket,
                         flags,
                         by_seqno,
                         rev_seqno,
                         expiration,
                         lock_time,
                         meta,
                         nru);
}

cb::engine_errc EventuallyPersistentEngine::deletion(
        CookieIface& cookie,
        uint32_t opaque,
        const DocKey& key,
        cb::const_byte_buffer value,
        uint8_t datatype,
        uint64_t cas,
        Vbid vbucket,
        uint64_t by_seqno,
        uint64_t rev_seqno,
        cb::const_byte_buffer meta) {
    auto engine = acquireEngine(this);
    auto& conn = engine->getConnHandler(cookie);
    return conn.deletion(opaque,
                         key,
                         value,
                         datatype,
                         cas,
                         vbucket,
                         by_seqno,
                         rev_seqno,
                         meta);
}

cb::engine_errc EventuallyPersistentEngine::deletion_v2(
        CookieIface& cookie,
        uint32_t opaque,
        const DocKey& key,
        cb::const_byte_buffer value,
        uint8_t datatype,
        uint64_t cas,
        Vbid vbucket,
        uint64_t by_seqno,
        uint64_t rev_seqno,
        uint32_t delete_time) {
    auto engine = acquireEngine(this);
    auto& conn = engine->getConnHandler(cookie);
    return conn.deletionV2(opaque,
                           key,
                           value,
                           datatype,
                           cas,
                           vbucket,
                           by_seqno,
                           rev_seqno,
                           delete_time);
}

cb::engine_errc EventuallyPersistentEngine::expiration(
        CookieIface& cookie,
        uint32_t opaque,
        const DocKey& key,
        cb::const_byte_buffer value,
        uint8_t datatype,
        uint64_t cas,
        Vbid vbucket,
        uint64_t by_seqno,
        uint64_t rev_seqno,
        uint32_t deleteTime) {
    auto engine = acquireEngine(this);
    auto& conn = engine->getConnHandler(cookie);
    return conn.expiration(opaque,
                           key,
                           value,
                           datatype,
                           cas,
                           vbucket,
                           by_seqno,
                           rev_seqno,
                           deleteTime);
}

cb::engine_errc EventuallyPersistentEngine::set_vbucket_state(
        CookieIface& cookie,
        uint32_t opaque,
        Vbid vbucket,
        vbucket_state_t state) {
    auto engine = acquireEngine(this);
    auto& conn = engine->getConnHandler(cookie);
    return conn.setVBucketState(opaque, vbucket, state);
}

cb::engine_errc EventuallyPersistentEngine::noop(CookieIface& cookie,
                                                 uint32_t opaque) {
    auto engine = acquireEngine(this);
    return engine->getConnHandler(cookie).noop(opaque);
}

cb::engine_errc EventuallyPersistentEngine::buffer_acknowledgement(
        CookieIface& cookie, uint32_t opaque, uint32_t buffer_bytes) {
    auto engine = acquireEngine(this);
    auto& conn = engine->getConnHandler(cookie);
    return conn.bufferAcknowledgement(opaque, buffer_bytes);
}

cb::engine_errc EventuallyPersistentEngine::control(CookieIface& cookie,
                                                    uint32_t opaque,
                                                    std::string_view key,
                                                    std::string_view value) {
    auto engine = acquireEngine(this);
    return engine->getConnHandler(cookie).control(opaque, key, value);
}

cb::engine_errc EventuallyPersistentEngine::response_handler(
        CookieIface& cookie, const cb::mcbp::Response& response) {
    auto engine = acquireEngine(this);
    auto* conn = engine->tryGetConnHandler(cookie);
    if (conn && conn->handleResponse(response)) {
        return cb::engine_errc::success;
    }
    return cb::engine_errc::disconnect;
}

cb::engine_errc EventuallyPersistentEngine::system_event(
        CookieIface& cookie,
        uint32_t opaque,
        Vbid vbucket,
        mcbp::systemevent::id event,
        uint64_t bySeqno,
        mcbp::systemevent::version version,
        cb::const_byte_buffer key,
        cb::const_byte_buffer eventData) {
    auto engine = acquireEngine(this);
    auto& conn = engine->getConnHandler(cookie);
    return conn.systemEvent(
            opaque, vbucket, event, bySeqno, version, key, eventData);
}

cb::engine_errc EventuallyPersistentEngine::prepare(
        CookieIface& cookie,
        uint32_t opaque,
        const DocKey& key,
        cb::const_byte_buffer value,
        uint8_t datatype,
        uint64_t cas,
        Vbid vbucket,
        uint32_t flags,
        uint64_t by_seqno,
        uint64_t rev_seqno,
        uint32_t expiration,
        uint32_t lock_time,
        uint8_t nru,
        DocumentState document_state,
        cb::durability::Level level) {
    auto engine = acquireEngine(this);
    auto& conn = engine->getConnHandler(cookie);
    return conn.prepare(opaque,
                        key,
                        value,
                        datatype,
                        cas,
                        vbucket,
                        flags,
                        by_seqno,
                        rev_seqno,
                        expiration,
                        lock_time,
                        nru,
                        document_state,
                        level);
}

cb::engine_errc EventuallyPersistentEngine::seqno_acknowledged(
        CookieIface& cookie,
        uint32_t opaque,
        Vbid vbucket,
        uint64_t prepared_seqno) {
    auto engine = acquireEngine(this);
    auto& conn = engine->getConnHandler(cookie);
    return conn.seqno_acknowledged(opaque, vbucket, prepared_seqno);
}

cb::engine_errc EventuallyPersistentEngine::commit(CookieIface& cookie,
                                                   uint32_t opaque,
                                                   Vbid vbucket,
                                                   const DocKey& key,
                                                   uint64_t prepared_seqno,
                                                   uint64_t commit_seqno) {
    auto engine = acquireEngine(this);
    auto& conn = engine->getConnHandler(cookie);
    return conn.commit(opaque, vbucket, key, prepared_seqno, commit_seqno);
}

cb::engine_errc EventuallyPersistentEngine::abort(CookieIface& cookie,
                                                  uint32_t opaque,
                                                  Vbid vbucket,
                                                  const DocKey& key,
                                                  uint64_t preparedSeqno,
                                                  uint64_t abortSeqno) {
    auto engine = acquireEngine(this);
    auto& conn = engine->getConnHandler(cookie);
    return conn.abort(opaque, vbucket, key, preparedSeqno, abortSeqno);
}

/**
 * The only public interface to the eventually persistent engine.
 * Allocate a new instance and initialize it
 * @param get_server_api callback function to get the server exported API
 *                  functions
 * @param handle Where to return the new instance
 * @return cb::engine_errc::success on success
 */
cb::engine_errc create_ep_engine_instance(GET_SERVER_API get_server_api,
                                          EngineIface** handle) {
    ServerApi* api = get_server_api();
    if (api == nullptr) {
        return cb::engine_errc::not_supported;
    }

    // Register and track the engine creation
    auto arena = cb::ArenaMalloc::registerClient();
    cb::ArenaMallocGuard trackEngineCreation(arena);

    try {
        *handle = new EventuallyPersistentEngine(get_server_api, arena);
    } catch (const std::bad_alloc&) {
        cb::ArenaMalloc::unregisterClient(arena);
        return cb::engine_errc::no_memory;
    }

    initialize_time_functions(api->core);
    return cb::engine_errc::success;
}

/*
    This method is called prior to unloading of the shared-object.
    Global clean-up should be performed from this method.
*/
void destroy_ep_engine() {
    // The executor pool was already shut down by the front end thread
    // before we get here, but the tests in ep_testsuite* don't use the
    // "main" from memcached so we need to explicitly shut it down here.
    // Note that it is safe to call shutdown multiple times :)
    ExecutorPool::shutdown();
}

EpEngineArenaHelper::EpEngineArenaHelper(EventuallyPersistentEngine& engine,
                                         cb::ArenaMallocClient arena)
    : arena(std::move(arena)) {
    ObjectRegistry::onSwitchThread(&engine);
}

bool EventuallyPersistentEngine::get_item_info(const ItemIface& itm,
                                               item_info& itm_info) {
    const auto& it = static_cast<const Item&>(itm);
    itm_info = acquireEngine(this)->getItemInfo(it);
    return true;
}

cb::EngineErrorMetadataPair EventuallyPersistentEngine::get_meta(
        CookieIface& cookie, const DocKey& key, Vbid vbucket) {
    return acquireEngine(this)->getMetaInner(cookie, key, vbucket);
}

cb::engine_errc EventuallyPersistentEngine::set_collection_manifest(
        CookieIface& cookie, std::string_view json) {
    auto engine = acquireEngine(this);
    auto rv = engine->getKVBucket()->setCollections(json, &cookie);

    auto status = cb::engine_errc(rv.code().value());
    if (cb::engine_errc::success != status &&
        status != cb::engine_errc::would_block) {
        engine->setErrorContext(cookie, rv.what());
    }

    return status;
}

cb::engine_errc EventuallyPersistentEngine::get_collection_manifest(
        CookieIface& cookie, const AddResponseFn& response) {
    using Collections::Visibility;
    auto engine = acquireEngine(this);
    Collections::IsVisibleFunction isVisible =
            [&engine, &cookie](ScopeID sid,
                               std::optional<CollectionID> cid,
                               Visibility visibility) -> bool {
        // One of the system privileges needed if to access a system collection.
        if (visibility == Visibility::System) {
            if (cookie.testPrivilege(
                              cb::rbac::Privilege::SystemCollectionLookup,
                              sid,
                              cid)
                        .failed() &&
                cookie.testPrivilege(
                              cb::rbac::Privilege::SystemCollectionMutation,
                              sid,
                              cid)
                        .failed()) {
                return false;
            }
        }

        return cookie.testPrivilege(cb::rbac::Privilege::Read, sid, cid)
                       .getStatus() !=
               cb::rbac::PrivilegeAccess::Status::FailNoPrivileges;
    };

    const auto [status, json] =
            engine->getKVBucket()->getCollections(isVisible);

    std::string manifest;
    if (status == cb::mcbp::Status::Success) {
        manifest = json.dump();
    }
    return sendResponse(makeExitBorderGuard(std::cref(response)),
                        {}, // key
                        {}, // extra
                        manifest, // body
                        ValueIsJson::Yes,
                        status,
                        0,
                        cookie);
}

cb::EngineErrorGetCollectionIDResult
EventuallyPersistentEngine::get_collection_id(CookieIface& cookie,
                                              std::string_view path) {
    auto engine = acquireEngine(this);
    auto rv = engine->getKVBucket()->getCollectionID(path);

    if (rv.result == cb::engine_errc::success) {
        auto [uuid, meta] =
                engine->getKVBucket()->getCollectionEntry(rv.collectionId);
        if (!meta.has_value()) {
            // We must have raced with a manifest update
            return cb::EngineErrorGetCollectionIDResult{
                    cb::engine_errc::unknown_collection};
        }

        using Collections::Visibility;
        if (Collections::getCollectionVisibility(meta->name, rv.collectionId) ==
            Visibility::System) {
            if (cookie.testPrivilege(
                              cb::rbac::Privilege::SystemCollectionLookup,
                              meta->sid,
                              meta->cid)
                        .failed() &&
                cookie.testPrivilege(
                              cb::rbac::Privilege::SystemCollectionMutation,
                              meta->sid,
                              meta->cid)
                        .failed()) {
                return cb::EngineErrorGetCollectionIDResult{
                        cb::engine_errc::no_access};
            }
        }

        // Test for any privilege, we are testing if we have visibility which
        // means at least 1 privilege in the bucket.scope.collection 'path'
        if (cookie.testPrivilege(
                          cb::rbac::Privilege::Read, meta->sid, meta->cid)
                    .getStatus() ==
            cb::rbac::PrivilegeAccess::Status::FailNoPrivileges) {
            rv.result = cb::engine_errc::unknown_collection;
        }
    }

    if (rv.result == cb::engine_errc::unknown_collection ||
        rv.result == cb::engine_errc::unknown_scope) {
        engine->setUnknownCollectionErrorContext(cookie, rv.getManifestId());
    }
    return rv;
}

cb::EngineErrorGetScopeIDResult EventuallyPersistentEngine::get_scope_id(
        CookieIface& cookie, std::string_view path) {
    auto engine = acquireEngine(this);
    auto rv = engine->getKVBucket()->getScopeID(path);
    if (rv.result == cb::engine_errc::success) {
        if (rv.isSystemScope()) {
            using Collections::Visibility;
            if (cookie.testPrivilege(
                              cb::rbac::Privilege::SystemCollectionLookup,
                              rv.scopeId,
                              {})
                        .failed() &&
                cookie.testPrivilege(
                              cb::rbac::Privilege::SystemCollectionMutation,
                              rv.scopeId,
                              {})
                        .failed()) {
                return cb::EngineErrorGetScopeIDResult{
                        cb::engine_errc::no_access};
            }
        }

        // Test for any privilege, we are testing if we have visibility which
        // means at least 1 privilege in the bucket.scope.collection 'path'
        if (cookie.testPrivilege(cb::rbac::Privilege::Read, rv.scopeId, {})
                    .getStatus() ==
            cb::rbac::PrivilegeAccess::Status::FailNoPrivileges) {
            rv.result = cb::engine_errc::unknown_scope;
        }
    }

    if (rv.result == cb::engine_errc::unknown_scope) {
        engine->setUnknownCollectionErrorContext(cookie, rv.getManifestId());
    }

    return rv;
}

cb::EngineErrorGetCollectionMetaResult
EventuallyPersistentEngine::get_collection_meta(
        CookieIface&, CollectionID cid, std::optional<Vbid> vbid) const {
    auto engine = acquireEngine(this);
    if (vbid) {
        auto vbucket = engine->getVBucket(*vbid);
        if (vbucket) {
            auto handle = vbucket->getManifest().lock(cid);
            if (handle.valid()) {
                return {handle.getManifestUid(),
                        handle.getScopeID(),
                        handle.isMetered() == Collections::Metered::Yes,
                        Collections::isSystemCollection(handle.getName(), cid)};
            }
            // returns unknown_collection and the manifest uid
            return cb::EngineErrorGetCollectionMetaResult(
                    handle.getManifestUid());
        }
        return cb::EngineErrorGetCollectionMetaResult(
                cb::engine_errc::not_my_vbucket);
    }
    // No vbucket, perform lookup against bucket
    auto [manifestUid, entry] = engine->getKVBucket()->getCollectionEntry(cid);
    if (entry.has_value()) {
        return {manifestUid,
                entry->sid,
                entry->metered == Collections::Metered::Yes,
                Collections::isSystemCollection(entry->name, cid)};
    }
    // returns unknown_collection and the manifest uid
    return cb::EngineErrorGetCollectionMetaResult(manifestUid);
}

cb::engine::FeatureSet EventuallyPersistentEngine::getFeatures() {
    // This function doesn't track memory against the engine, but create a
    // guard regardless to make this explicit because we only call this once per
    // bucket creation
    NonBucketAllocationGuard guard;
    return {cb::engine::Feature::Collections};
}

bool EventuallyPersistentEngine::isXattrEnabled() {
    return getKVBucket()->isXattrEnabled();
}

std::optional<cb::HlcTime> EventuallyPersistentEngine::getVBucketHlcNow(
        Vbid vbucket) {
    // Initialisation and shutdown paths can means that this function could be
    // called before kvBucket is created/assigned and after a VBucket is removed
    // from the map. In both cases be resilient and return nullopt.
    auto* kvBucket = getKVBucket();
    if (!kvBucket) {
        return std::nullopt;
    }
    auto vb = kvBucket->getVBucket(vbucket);
    if (!vb) {
        return std::nullopt;
    }
    return vb->getHLCNow();
}

EventuallyPersistentEngine::EventuallyPersistentEngine(
        GET_SERVER_API get_server_api, cb::ArenaMallocClient arena)
    : arenaHelper(*this, arena),
      configuration(cb::serverless::isEnabled()),
      kvBucket(nullptr),
      workload(nullptr),
      workloadPriority(NO_BUCKET_PRIORITY),
      getServerApiFunc(get_server_api),
      checkpointConfig(nullptr),
      trafficEnabled(false),
      isCrossBucketHtQuotaSharing(false),
      startupTime(0),
      taskable(this),
      compressionMode(BucketCompressionMode::Off),
      minCompressionRatio(default_min_compression_ratio) {
    // Note: The use of offsetof below is non-standard according to GCC 13.2
    // because EventuallyPersistentEngine is not a standard layout type - and
    // GCC warns about it:
    //
    //     warning: ‘offsetof’ within non-standard-layout type
    //    ‘EventuallyPersistentEngine’ is conditionally-supported
    //    [-Winvalid-offsetof]
    //
    // However, the compilers we use provide well-defined behavior as an
    // extension (which is demonstrated since constexpr evaluation must
    // diagnose all undefined behavior). As such, disable the warning for the
    // scope of this check.
#ifdef __GNUC__
#pragma GCC diagnostic push
#pragma GCC diagnostic ignored "-Winvalid-offsetof"
#endif
    static_assert(offsetof(EventuallyPersistentEngine, arenaHelper) ==
                          2 * sizeof(uintptr_t),
                  "ArenaClientHolder must be first member in "
                  "EventuallyPersistentEngine for correct memory tracking");
#ifdef __GNUC__
#pragma GCC diagnostic pop
#endif

    // copy through to stats so we can ask for mem used
    getEpStats().arena = arena;

    serverApi = getServerApiFunc();
    fileOpsTracker = &FileOpsTracker::instance();

    // Switch back to "no-bucket" engine (same as before ctor was invoked),
    // so caller doesn't see an unexpected change in current engine. (Note
    // that the ctor switches to this engine as part of constructing
    // arenaHolder).
    ObjectRegistry::onSwitchThread(nullptr);
}

void EventuallyPersistentEngine::reserveCookie(CookieIface& cookie) {
    NonBucketAllocationGuard guard;
    cookie.reserve();
}

void EventuallyPersistentEngine::releaseCookie(CookieIface& cookie) {
    NonBucketAllocationGuard guard;
    cookie.release();
}

void EventuallyPersistentEngine::setErrorContext(CookieIface& cookie,
                                                 std::string_view message) {
    NonBucketAllocationGuard guard;
    cookie.setErrorContext(std::string{message});
}

void EventuallyPersistentEngine::setUnknownCollectionErrorContext(
        CookieIface& cookie, uint64_t manifestUid) const {
    NonBucketAllocationGuard guard;
    cookie.setUnknownCollectionErrorContext(manifestUid);
}

EpEngineValueChangeListener::EpEngineValueChangeListener(
        EventuallyPersistentEngine& e)
    : engine(e) {
}

void EpEngineValueChangeListener::sizeValueChanged(std::string_view key,
                                                   size_t value) {
    if (key.compare("getl_max_timeout") == 0) {
        engine.setGetlMaxTimeout(value);
    } else if (key.compare("getl_default_timeout") == 0) {
        engine.setGetlDefaultTimeout(value);
    } else if (key.compare("max_item_size") == 0) {
        engine.setMaxItemSize(value);
    } else if (key.compare("max_item_privileged_bytes") == 0) {
        engine.setMaxItemPrivilegedBytes(value);
    } else if (key == "range_scan_max_continue_tasks") {
        engine.configureRangeScanConcurrency(value);
    } else if (key == "range_scan_max_lifetime") {
        engine.configureRangeScanMaxDuration(std::chrono::seconds(value));
    } else if (key == "dcp_backfill_byte_limit") {
        engine.setDcpBackfillByteLimit(value);
    }
}

void EpEngineValueChangeListener::stringValueChanged(std::string_view key,
                                                     const char* value) {
    if (key == "compression_mode") {
        std::string value_str{value, strlen(value)};
        engine.setCompressionMode(value_str);
    } else if (key == "vbucket_mapping_sanity_checking_error_mode") {
        std::string value_str{value, strlen(value)};
        engine.vBucketMappingErrorHandlingMethod =
                cb::getErrorHandlingMethod(value_str);
    }
}

void EpEngineValueChangeListener::floatValueChanged(std::string_view key,
                                                    float value) {
    if (key == "min_compression_ratio") {
        engine.setMinCompressionRatio(value);
    } else if (key == "dcp_consumer_buffer_ratio") {
        engine.setDcpConsumerBufferRatio(value);
    }
}

void EpEngineValueChangeListener::booleanValueChanged(std::string_view key,
                                                      bool b) {
    if (key == "allow_sanitize_value_in_deletion") {
        engine.allowSanitizeValueInDeletion.store(b);
    } else if (key == "vbucket_mapping_sanity_checking") {
        engine.sanityCheckVBucketMapping = b;
    } else if (key == "not_locked_returns_tmpfail") {
        engine.setNotLockedReturnsTmpfail(b);
    }
}

size_t EventuallyPersistentEngine::getShardCount() {
    auto configShardCount = configuration.getMaxNumShards();
    if (configuration.getBackend() != "magma") {
        return configuration.getMaxNumShards();
    }

    auto diskShardCount = getShardCountFromDisk();
    if (!diskShardCount) {
        return configShardCount;
    }

    return diskShardCount.value();
}

constexpr std::string_view magmaShardFile = "/magmaShardCount";

std::optional<size_t> EventuallyPersistentEngine::getShardCountFromDisk() {
    Expects(configuration.getBackend() == "magma");

    // Look for the file
    const auto shardFile = std::filesystem::path(
            configuration.getDbname().append(magmaShardFile));
    if (std::filesystem::exists(shardFile)) {
        std::ifstream ifs(shardFile);
        std::string data;
        std::getline(ifs, data);
        EP_LOG_INFO("Found shard file for magma with {} shards", data);
        uint64_t shards;
        if (safe_strtoull(data, shards)) {
            return shards;
        }

        auto msg = "Couldn't read shard file or found invalid data";
        EP_LOG_CRITICAL_RAW(msg);
        throw std::logic_error(msg);
    }

    return {};
}

void EventuallyPersistentEngine::maybeSaveShardCount(
        WorkLoadPolicy& workloadPolicy) {
    if (configuration.getBackend() == "magma") {
        // We should have created this directory already
        Expects(std::filesystem::exists(configuration.getDbname()));

        const auto shardFilePath = std::filesystem::path(
                configuration.getDbname().append(magmaShardFile));

        if (std::filesystem::exists(shardFilePath)) {
            // File already exists, don't overwrite it (we should have the same
            // of shards, it's just pointless).
            return;
        }

        auto* file = fopen(shardFilePath.string().c_str(), "w");
        if (!file) {
            throw std::runtime_error(
                    "EventuallyPersistentEngine::maybeSaveShardCount: Could "
                    "not load magma shard file");
        }

        auto shardStr = std::to_string(workloadPolicy.getNumShards());

        auto count = fwrite(shardStr.data(), shardStr.size(), 1, file);
        if (!count) {
            throw std::runtime_error(
                    "EventuallyPersistentEngine::maybeSaveShardCount: Error "
                    "writing shard count to file");
        }

        auto ret = fflush(file);
        if (ret != 0) {
            throw std::runtime_error(
                    "EventuallyPersistentEngine::maybeSaveShardCount: Error "
                    "flushing shard file: " +
                    std::to_string(ret));
        }

        ret = fclose(file);
        if (ret != 0) {
            throw std::runtime_error(
                    "EventuallyPersistentEngine::maybeSaveShardCount: Error "
                    "closing shard file: " +
                    std::to_string(ret));
        }

        Ensures(std::filesystem::exists(shardFilePath));
    }
}

cb::engine_errc EventuallyPersistentEngine::initialize(
        std::string_view config) {
    if (config.empty()) {
        return cb::engine_errc::invalid_arguments;
    }

    auto switchToEngine = acquireEngine(this);
    resetStats();

    if (!configuration.parseConfiguration(config)) {
        EP_LOG_WARN_RAW(
                "Failed to parse the configuration config "
                "during bucket initialization");
        return cb::engine_errc::failed;
    }
    name = configuration.getCouchBucket();

    // Create the bucket data directory, ns_server should have created the
    // process level one but they expect us to create the bucket level one.
    const auto dbName = configuration.getDbname();
    if (dbName.empty()) {
        EP_LOG_WARN_RAW(
                "Invalid configuration: dbname must be a non-empty value");
        return cb::engine_errc::invalid_arguments;
    }

    try {
        std::filesystem::create_directories(dbName);
    } catch (const std::system_error& error) {
        EP_LOG_WARN("Failed to create data directory [{}]:{}",
                    dbName,
                    error.code().message());
        return cb::engine_errc::failed;
    }

    auto& env = Environment::get();
    env.engineFileDescriptors = serverApi->core->getMaxEngineFileDescriptors();

    maxFailoverEntries = configuration.getMaxFailoverEntries();

    if (configuration.getMaxSize() == 0) {
        EP_LOG_WARN_RAW(
                "Invalid configuration: max_size must be a non-zero value");
        return cb::engine_errc::failed;
    }

    isCrossBucketHtQuotaSharing = configuration.isCrossBucketHtQuotaSharing();
    if (isCrossBucketHtQuotaSharing) {
        // Ephemeral bucket are not supported together with quota sharing,
        // because we're not handling the fail_new_data policy.
        Expects(configuration.getBucketType() != "ephemeral");
        getQuotaSharingManager().getGroup().add(*this);
    }

    memoryTracker = std::make_unique<StrictQuotaMemoryTracker>(*this);

    maxItemSize = configuration.getMaxItemSize();
    configuration.addValueChangedListener(
            "max_item_size",
            std::make_unique<EpEngineValueChangeListener>(*this));

    maxItemPrivilegedBytes = configuration.getMaxItemPrivilegedBytes();
    configuration.addValueChangedListener(
            "max_item_privileged_bytes",
            std::make_unique<EpEngineValueChangeListener>(*this));

    getlDefaultTimeout = configuration.getGetlDefaultTimeout();
    configuration.addValueChangedListener(
            "getl_default_timeout",
            std::make_unique<EpEngineValueChangeListener>(*this));
    getlMaxTimeout = configuration.getGetlMaxTimeout();
    configuration.addValueChangedListener(
            "getl_max_timeout",
            std::make_unique<EpEngineValueChangeListener>(*this));

    allowSanitizeValueInDeletion.store(
            configuration.isAllowSanitizeValueInDeletion());
    configuration.addValueChangedListener(
            "allow_sanitize_value_in_deletion",
            std::make_unique<EpEngineValueChangeListener>(*this));

    configuration.addValueChangedListener(
            "range_scan_max_continue_tasks",
            std::make_unique<EpEngineValueChangeListener>(*this));
    configuration.addValueChangedListener(
            "range_scan_max_lifetime",
            std::make_unique<EpEngineValueChangeListener>(*this));

    notLockedReturnsTmpfail = configuration.isNotLockedReturnsTmpfail();
    configuration.addValueChangedListener(
            "not_locked_returns_tmpfail",
            std::make_unique<EpEngineValueChangeListener>(*this));

    // The number of shards for a magma bucket cannot be changed after the first
    // bucket instantiation. This is because the number of shards determines
    // the on disk structure of the data. To solve this problem we store a file
    // to the data directory on first bucket creation that tells us how many
    // shards are to be used. We read this file here if it exists and use that
    // number, if not, this should be the first bucket creation.
    workload = std::make_unique<WorkLoadPolicy>(
            configuration.getMaxNumWorkers(), getShardCount());

    maybeSaveShardCount(*workload);

    setConflictResolutionMode(configuration.getConflictResolutionType());

    dcpConnMap_ = std::make_unique<DcpConnMap>(*this);

    if (configuration.isDcpConsumerFlowControlEnabled()) {
        dcpFlowControlManager = std::make_unique<DcpFlowControlManager>(*this);
    }

    checkpointConfig = std::make_unique<CheckpointConfig>(configuration);
    CheckpointConfig::addConfigChangeListener(*this);

    kvBucket = makeBucket(configuration);

    // Seed the watermark percentages to the default 75/85% or the current ratio
    if (configuration.getMemLowWat() == std::numeric_limits<size_t>::max()) {
        stats.mem_low_wat_percent.store(0.75);
    } else {
        stats.mem_low_wat_percent.store(double(configuration.getMemLowWat()) /
                                        configuration.getMaxSize());
    }

    if (configuration.getMemHighWat() == std::numeric_limits<size_t>::max()) {
        stats.mem_high_wat_percent.store(0.85);
    } else {
        stats.mem_high_wat_percent.store(double(configuration.getMemHighWat()) /
                                         configuration.getMaxSize());
    }

    setMaxDataSize(configuration.getMaxSize());

    // Complete the initialization of the ep-store
    if (!kvBucket->initialize()) {
        return cb::engine_errc::failed;
    }

    if(configuration.isDataTrafficEnabled()) {
        enableTraffic(true);
    }

    dcpConnMap_->initialize();

    // record engine initialization time
    startupTime.store(ep_real_time());

    EP_LOG_INFO("EP Engine: Initialization of {} bucket complete",
                configuration.getBucketType());

    setCompressionMode(configuration.getCompressionMode());

    configuration.addValueChangedListener(
            "compression_mode",
            std::make_unique<EpEngineValueChangeListener>(*this));

    setMinCompressionRatio(configuration.getMinCompressionRatio());

    configuration.addValueChangedListener(
            "min_compression_ratio",
            std::make_unique<EpEngineValueChangeListener>(*this));

    sanityCheckVBucketMapping = configuration.isVbucketMappingSanityChecking();
    vBucketMappingErrorHandlingMethod = cb::getErrorHandlingMethod(
            configuration.getVbucketMappingSanityCheckingErrorMode());

    configuration.addValueChangedListener(
            "vbucket_mapping_sanity_checking",
            std::make_unique<EpEngineValueChangeListener>(*this));
    configuration.addValueChangedListener(
            "vbucket_mapping_sanity_checking_error_mode",
            std::make_unique<EpEngineValueChangeListener>(*this));

    configuration.addValueChangedListener(
            "dcp_consumer_buffer_ratio",
            std::make_unique<EpEngineValueChangeListener>(*this));

    configuration.addValueChangedListener(
            "dcp_backfill_byte_limit",
            std::make_unique<EpEngineValueChangeListener>(*this));

    return cb::engine_errc::success;
}

void EventuallyPersistentEngine::setConflictResolutionMode(
        std::string_view mode) {
    if (mode == "seqno") {
        conflictResolutionMode = ConflictResolutionMode::RevisionId;
    } else if (mode == "lww") {
        conflictResolutionMode = ConflictResolutionMode::LastWriteWins;
    } else if (mode == "custom") {
        conflictResolutionMode = ConflictResolutionMode::Custom;
    } else {
        throw std::invalid_argument{
                "EventuallyPersistentEngine::setConflictResolutionMode(): "
                "Invalid value '" +
                std::string(mode) +
                "' for config option conflict_resolution_type."};
    }
}

void EventuallyPersistentEngine::destroyInner(bool force) {
    stats.forceShutdown = force;
    stats.isShutdown = true;

    if (isCrossBucketHtQuotaSharing) {
        getQuotaSharingManager().getGroup().remove(*this);
    }

    if (dcpConnMap_) {
        dcpConnMap_->shutdownAllConnections();
    }
    if (kvBucket) {
        epDestroyFailureHook();
        // deinitialize() will shutdown the flusher, bgfetcher and warmup tasks
        // then take a snapshot the stats.
        kvBucket->deinitialize();

        // Need to reset the kvBucket as we need our thread local engine ptr to
        // be valid when destructing Items in CheckpointManagers but we need to
        // reset it before destructing EPStats.
        kvBucket.reset();
    }
    EP_LOG_INFO_RAW(
            "EventuallyPersistentEngine::destroyInner(): Completed "
            "deinitialize.");
}

KVStoreIface::CreateItemCB EventuallyPersistentEngine::getCreateItemCallback() {
    // EPEngine functions are not accessible wihtin KVStore, therefore
    // createItem is passed via callback, i.e. we don't create a
    // new item if it will cause memory to exceed the mutation watermark.
    return [this](const DocKey& key,
                  const size_t nbytes,
                  const uint32_t flags,
                  const rel_time_t exptime,
                  const value_t& body,
                  uint8_t datatype,
                  uint64_t theCas,
                  int64_t bySeq,
                  Vbid vbid,
                  int64_t revSeq) {
        return createItem(key,
                          nbytes,
                          flags,
                          exptime,
                          body,
                          datatype,
                          theCas,
                          bySeq,
                          vbid,
                          revSeq);
    };
}

std::pair<cb::engine_errc, std::unique_ptr<Item>>
EventuallyPersistentEngine::createItem(const DocKey& key,
                                       size_t nbytes,
                                       uint32_t flags,
                                       rel_time_t exptime,
                                       const value_t& body,
                                       uint8_t datatype,
                                       uint64_t theCas,
                                       int64_t bySeq,
                                       Vbid vbid,
                                       int64_t revSeq) {
    if (!memoryTracker->isBelowMutationMemoryQuota(sizeof(Item) + sizeof(Blob) +
                                                   key.size() + nbytes)) {
        return {memoryCondition(), nullptr};
    }
    try {
        auto item = std::make_unique<Item>(key,
                                           flags,
                                           exptime,
                                           body,
                                           datatype,
                                           theCas,
                                           bySeq,
                                           vbid,
                                           revSeq);
        return {cb::engine_errc::success, std::move(item)};
    } catch (const std::bad_alloc&) {
        return {memoryCondition(), nullptr};
    }
}

cb::EngineErrorItemPair EventuallyPersistentEngine::itemAllocate(
        const DocKey& key,
        const size_t nbytes,
        const size_t priv_nbytes,
        const uint32_t flags,
        rel_time_t exptime,
        uint8_t datatype,
        Vbid vbucket) {
    if ((priv_nbytes > maxItemPrivilegedBytes) ||
        ((nbytes - priv_nbytes) > maxItemSize)) {
        return cb::makeEngineErrorItemPair(cb::engine_errc::too_big);
    }

    if (!hasMemoryForItemAllocation(sizeof(Item) + sizeof(Blob) + key.size() +
                                    nbytes)) {
        return cb::makeEngineErrorItemPair(memoryCondition());
    }

    time_t expiretime = (exptime == 0) ? 0 : ep_abs_time(ep_reltime(exptime));

    try {
        auto* item = new Item(key,
                              flags,
                              expiretime,
                              nullptr,
                              nbytes,
                              datatype,
                              0 /*cas*/,
                              -1 /*seq*/,
                              vbucket);
        stats.itemAllocSizeHisto.addValue(nbytes);
        return cb::makeEngineErrorItemPair(
                cb::engine_errc::success, item, this);
    } catch (const std::bad_alloc&) {
        return cb::makeEngineErrorItemPair(memoryCondition());
    }
}

cb::engine_errc EventuallyPersistentEngine::removeInner(
        CookieIface& cookie,
        const DocKey& key,
        uint64_t& cas,
        Vbid vbucket,
        std::optional<cb::durability::Requirements> durability,
        mutation_descr_t& mut_info) {
    if (sanityCheckVBucketMapping) {
        validateKeyMapping("EventuallyPersistentEngine::removeInner",
                           vBucketMappingErrorHandlingMethod,
                           key,
                           vbucket,
                           kvBucket->getVBMapSize());
    }

    // Check if this is a in-progress durable delete which has now completed -
    // (see 'case EWOULDBLOCK' at the end of this function where we record
    // the fact we must block the client until the SycnWrite is durable).
    if (durability) {
        auto deletedCas = takeEngineSpecific<uint64_t>(cookie);
        if (deletedCas.has_value()) {
            // Non-null means this is the second call to this function after
            // the SyncWrite has completed. Return SUCCESS.

            cas = *deletedCas;
            // @todo-durability - add support for non-sucesss (e.g. Aborted)
            // when we support non-successful completions of SyncWrites.
            return cb::engine_errc::success;
        }
    }

    cb::engine_errc ret = kvBucket->deleteItem(
            key, cas, vbucket, &cookie, durability, nullptr, mut_info);

    switch (ret) {
    case cb::engine_errc::no_such_key:
        // FALLTHROUGH
    case cb::engine_errc::not_my_vbucket:
        if (isDegradedMode()) {
            return cb::engine_errc::temporary_failure;
        }
        break;

    case cb::engine_errc::sync_write_pending:
        if (durability) {
            // Record the fact that we are blocking to wait for SyncDelete
            // completion; so the next call to this function should return
            // the result of the SyncWrite (see call to getEngineSpecific at
            // the head of this function).
            // (just store non-null value to indicate this).
            storeEngineSpecific(cookie, cas);
        }
        ret = cb::engine_errc::would_block;
        break;

    case cb::engine_errc::success:
        ++stats.numOpsDelete;
        break;

    default:
        // No special handling.
        break;
    }
    return ret;
}

void EventuallyPersistentEngine::itemRelease(ItemIface* itm) {
    delete reinterpret_cast<Item*>(itm);
}

cb::EngineErrorItemPair EventuallyPersistentEngine::getInner(
        CookieIface& cookie,
        const DocKey& key,
        Vbid vbucket,
        get_options_t options) {
    ScopeTimer2<HdrMicroSecStopwatch, TracerStopwatch> timer(
            std::forward_as_tuple(stats.getCmdHisto),
            std::forward_as_tuple(cookie, cb::tracing::Code::Get));

    GetValue gv(kvBucket->get(key, vbucket, &cookie, options));
    cb::engine_errc ret = gv.getStatus();

    if (ret == cb::engine_errc::success) {
        if (options & TRACK_STATISTICS) {
            ++stats.numOpsGet;
        }
        return cb::makeEngineErrorItemPair(
                cb::engine_errc::success, gv.item.release(), this);
    } else if (ret == cb::engine_errc::no_such_key ||
               ret == cb::engine_errc::not_my_vbucket) {
        if (isDegradedMode()) {
            return cb::makeEngineErrorItemPair(
                    cb::engine_errc::temporary_failure);
        }
    }

    return cb::makeEngineErrorItemPair(ret);
}

cb::EngineErrorItemPair EventuallyPersistentEngine::getAndTouchInner(
        CookieIface& cookie,
        const DocKey& key,
        Vbid vbucket,
        uint32_t exptime) {
    time_t expiry_time = (exptime == 0) ? 0 : ep_abs_time(ep_reltime(exptime));

    GetValue gv(kvBucket->getAndUpdateTtl(key, vbucket, &cookie, expiry_time));

    auto rv = gv.getStatus();
    if (rv == cb::engine_errc::success) {
        ++stats.numOpsGet;
        ++stats.numOpsStore;
        return cb::makeEngineErrorItemPair(
                cb::engine_errc::success, gv.item.release(), this);
    }

    if (isDegradedMode()) {
        // Remap all some of the error codes
        switch (rv) {
        case cb::engine_errc::key_already_exists:
        case cb::engine_errc::no_such_key:
        case cb::engine_errc::not_my_vbucket:
            rv = cb::engine_errc::temporary_failure;
            break;
        default:
            break;
        }
    }

    if (rv == cb::engine_errc::key_already_exists) {
        rv = cb::engine_errc::locked;
    }

    return cb::makeEngineErrorItemPair(rv);
}

cb::EngineErrorItemPair EventuallyPersistentEngine::getIfInner(
        CookieIface& cookie,
        const DocKey& key,
        Vbid vbucket,
        const std::function<bool(const item_info&)>& filter) {
    ScopeTimer2<HdrMicroSecStopwatch, TracerStopwatch> timer(
            std::forward_as_tuple(stats.getCmdHisto),
            std::forward_as_tuple(cookie, cb::tracing::Code::GetIf));

    // Fetch an item from the hashtable (without trying to schedule a bg-fetch
    // and pass it through the filter. If the filter accepts the document
    // based on the metadata, return the document. If the document's data
    // isn't resident we run another iteration in the loop and retries the
    // action but this time we _do_ schedule a bg-fetch.
    for (int ii = 0; ii < 2; ++ii) {
        auto options = static_cast<get_options_t>(HONOR_STATES |
                                                  DELETE_TEMP |
                                                  HIDE_LOCKED_CAS);

        // For the first pass, if we need to do a BGfetch, only fetch metadata
        // (no point in fetching the whole document if the filter doesn't want
        // it).
        if (ii == 0) {
            options = static_cast<get_options_t>(int(options) | ALLOW_META_ONLY);
        }

        // For second pass, or if full eviction, we'll need to issue a BG fetch.
        if (ii == 1 ||
            kvBucket->getItemEvictionPolicy() == EvictionPolicy::Full) {
            options = static_cast<get_options_t>(int(options) | QUEUE_BG_FETCH);
        }

        GetValue gv(kvBucket->get(key, vbucket, &cookie, options));
        cb::engine_errc status = gv.getStatus();

        switch (status) {
        case cb::engine_errc::success:
            break;

        case cb::engine_errc::no_such_key: // FALLTHROUGH
        case cb::engine_errc::not_my_vbucket: // FALLTHROUGH
            if (isDegradedMode()) {
                status = cb::engine_errc::temporary_failure;
            }
            // FALLTHROUGH
        default:
            return cb::makeEngineErrorItemPair(status);
        }

        const VBucketPtr vb = getKVBucket()->getVBucket(vbucket);
        uint64_t vb_uuid = 0;
        int64_t hlcEpoch = HlcCasSeqnoUninitialised;
        if (vb) {
            vb_uuid = vb->failovers->getLatestUUID();
            hlcEpoch = vb->getHLCEpochSeqno();
        }
        // Apply filter; the item value isn't guaranteed to be present
        // (meta only) so remove it to prevent people accidentally trying to
        // test it.
        auto info = gv.item->toItemInfo(vb_uuid, hlcEpoch);
        info.value[0].iov_base = nullptr;
        info.value[0].iov_len = 0;
        if (filter(info)) {
            if (!gv.isPartial()) {
                return cb::makeEngineErrorItemPair(
                        cb::engine_errc::success, gv.item.release(), this);
            }
            // We want this item, but we need to fetch it off disk
        } else {
            // the client don't care about this thing..
            return cb::makeEngineErrorItemPair(cb::engine_errc::success);
        }
    }

    // It should not be possible to get as the second iteration in the loop
    // SHOULD handle backround fetches an the item should NOT be partial!
    throw std::logic_error("EventuallyPersistentEngine::get_if: loop terminated");
}

cb::EngineErrorItemPair EventuallyPersistentEngine::getLockedInner(
        CookieIface& cookie,
        const DocKey& key,
        Vbid vbucket,
        uint32_t lock_timeout) {
    auto default_timeout = static_cast<uint32_t>(getGetlDefaultTimeout());

    if (lock_timeout == 0) {
        lock_timeout = default_timeout;
    } else if (lock_timeout > static_cast<uint32_t>(getGetlMaxTimeout())) {
        EP_LOG_WARN(
                "{}: EventuallyPersistentEngine::get_locked: Illegal value for "
                "lock timeout specified for {}: {}. Using default "
                "value: {}",
                cookie.getConnectionId(),
                cb::tagUserData(key.to_string()),
                lock_timeout,
                default_timeout);

        lock_timeout = default_timeout;
    }

    auto result = kvBucket->getLocked(
            key, vbucket, ep_current_time(), lock_timeout, &cookie);

    if (result.getStatus() == cb::engine_errc::success) {
        ++stats.numOpsGet;
        return cb::makeEngineErrorItemPair(
                cb::engine_errc::success, result.item.release(), this);
    }

    return cb::makeEngineErrorItemPair(result.getStatus());
}

cb::engine_errc EventuallyPersistentEngine::unlockInner(CookieIface& cookie,
                                                        const DocKey& key,
                                                        Vbid vbucket,
                                                        uint64_t cas) {
    auto ret =
            kvBucket->unlockKey(key, vbucket, cas, ep_current_time(), &cookie);
    if (ret == cb::engine_errc::no_such_key ||
        ret == cb::engine_errc::not_my_vbucket) {
        if (isDegradedMode()) {
            return cb::engine_errc::temporary_failure;
        }
    }
    return ret;
}

cb::EngineErrorCasPair EventuallyPersistentEngine::storeIfInner(
        CookieIface& cookie,
        Item& item,
        uint64_t cas,
        StoreSemantics operation,
        const cb::StoreIfPredicate& predicate,
        bool preserveTtl) {
    ScopeTimer2<HdrMicroSecStopwatch, TracerStopwatch> timer(
            std::forward_as_tuple(stats.storeCmdHisto),
            std::forward_as_tuple(cookie, cb::tracing::Code::Store));

    if (sanityCheckVBucketMapping) {
        validateKeyMapping("EventuallyPersistentEngine::storeIfInner",
                           vBucketMappingErrorHandlingMethod,
                           item.getKey(),
                           item.getVBucketId(),
                           kvBucket->getVBMapSize());
    }

    // MB-37374: Ensure that documents in deleted state have no user value.
    if (cb::mcbp::datatype::is_xattr(item.getDataType()) && item.isDeleted()) {
        const auto& value = item.getValue();
        auto value_size = cb::xattr::get_body_size(
                item.getDataType(), {value->getData(), value->valueSize()});
        if (value_size != 0) {
            EP_LOG_WARN(
                    "EventuallyPersistentEngine::storeIfInner: attempting to "
                    "store a deleted document with non-zero value size which "
                    "is {}",
                    value_size);
            return {cb::engine_errc::invalid_arguments, {}};
        }
    }

    // Check if this is a in-progress durable store which has now completed -
    // (see 'case EWOULDBLOCK' at the end of this function where we record
    // the fact we must block the client until the SyncWrite is durable).
    if (item.isPending()) {
        auto cookieCas = takeEngineSpecific<uint64_t>(cookie);
        if (cookieCas.has_value()) {
            // Non-null means this is the second call to this function after
            // the SyncWrite has completed. Return SUCCESS.
            return {cb::engine_errc::success, *cookieCas};
        }
    }

    cb::engine_errc status;
    switch (operation) {
    case StoreSemantics::CAS:
        if (item.getCas() == 0) {
            // Using a cas command with a cas wildcard doesn't make sense
            status = cb::engine_errc::not_stored;
            break;
        }
    // FALLTHROUGH
    case StoreSemantics::Set:
        if (isDegradedMode()) {
            return {cb::engine_errc::temporary_failure, cas};
        }
        item.setPreserveTtl(preserveTtl);
        status = kvBucket->set(item, &cookie, predicate);
        break;

    case StoreSemantics::Add:
        if (isDegradedMode()) {
            return {cb::engine_errc::temporary_failure, cas};
        }

        if (item.getCas() != 0) {
            // Adding an item with a cas value doesn't really make sense...
            return {cb::engine_errc::key_already_exists, cas};
        }

        status = kvBucket->add(item, &cookie);
        break;

    case StoreSemantics::Replace:
        // MB-48577: Don't permit replace until traffic is enabled
        if (isDegradedMode()) {
            return {cb::engine_errc::temporary_failure, cas};
        }

        item.setPreserveTtl(preserveTtl);
        status = kvBucket->replace(item, &cookie, predicate);
        break;
    default:
        status = cb::engine_errc::not_supported;
    }

    switch (status) {
    case cb::engine_errc::success:
        ++stats.numOpsStore;
        // If success - check if we're now in need of some memory freeing
        kvBucket->checkAndMaybeFreeMemory();
        break;
    case cb::engine_errc::no_memory:
        status = memoryCondition();
        break;
    case cb::engine_errc::not_stored:
    case cb::engine_errc::not_my_vbucket:
        if (isDegradedMode()) {
            return {cb::engine_errc::temporary_failure, cas};
        }
        break;
    case cb::engine_errc::sync_write_pending:
        if (item.isPending()) {
            // Record the fact that we are blocking to wait for SyncWrite
            // completion; so the next call to this function should return
            // the result of the SyncWrite (see call to getEngineSpecific at
            // the head of this function. Store the cas of the item so that we
            // can return it to the client later.
            storeEngineSpecific(cookie, item.getCas());
        }
        status = cb::engine_errc::would_block;
        break;
    default:
        break;
    }

    return {status, item.getCas()};
}

cb::engine_errc EventuallyPersistentEngine::storeInner(CookieIface& cookie,
                                                       Item& itm,
                                                       uint64_t& cas,
                                                       StoreSemantics operation,
                                                       bool preserveTtl) {
    auto [status, _cas] =
            storeIfInner(cookie, itm, cas, operation, {}, preserveTtl);
    cas = _cas;
    return status;
}

cb::engine_errc EventuallyPersistentEngine::memoryCondition() {
    // Trigger necessary task(s) to free memory down below high watermark.
    getKVBucket()->attemptToFreeMemory();
    getKVBucket()->wakeUpCheckpointMemRecoveryTask();

    if (memoryTracker->isBelowMemoryQuota()) {
        // Still below bucket_quota - treat as temporary failure.
        ++stats.tmp_oom_errors;
        return cb::engine_errc::temporary_failure;
    } else {
        // Already over bucket quota - make this a hard error.
        ++stats.oom_errors;
        return cb::engine_errc::no_memory;
    }
}

bool EventuallyPersistentEngine::hasMemoryForItemAllocation(
        uint32_t totalItemSize) {
    return memoryTracker->isBelowMemoryQuota(totalItemSize);
}

bool EventuallyPersistentEngine::enableTraffic(bool enable) {
    bool inverse = !enable;
    bool bTrafficEnabled =
            trafficEnabled.compare_exchange_strong(inverse, enable);
    if (bTrafficEnabled) {
        EP_LOG_INFO(
                "EventuallyPersistentEngine::enableTraffic: Traffic "
                "successfully {}",
                enable ? "enabled" : "disabled");
    } else {
        EP_LOG_WARN(
                "EventuallyPersistentEngine::enableTraffic: Failed to {} "
                "traffic - traffic was already {}",
                enable ? "enable" : "disable",
                enable ? "enabled" : "disabled");
    }
    return bTrafficEnabled;
}

void EventuallyPersistentEngine::doEngineStatsCouchDB(
        const StatCollector& collector, const EPStats& epstats) {
    using namespace cb::stats;
    size_t value;
    if (kvBucket->getKVStoreStat("io_document_write_bytes", value)) {
        collector.addStat(Key::ep_io_document_write_bytes, value);

        // Lambda to print a Write Amplification stat for the given bytes
        // written counter.
        auto printWriteAmpStat = [this, &collector, docBytes = value](
                const char* writeBytesStat,
                const char* writeAmpStat) {
          double writeAmp = 0;
          size_t bytesWritten;
          if (docBytes &&
              kvBucket->getKVStoreStat(writeBytesStat, bytesWritten)) {
              writeAmp = double(bytesWritten) / docBytes;
          }
          collector.addStat(writeAmpStat, writeAmp);
        };

        printWriteAmpStat("io_flusher_write_bytes",
                          "ep_io_flusher_write_amplification");
        printWriteAmpStat("io_total_write_bytes",
                          "ep_io_total_write_amplification");
    }
    if (kvBucket->getKVStoreStat("io_total_read_bytes", value)) {
        collector.addStat(Key::ep_io_total_read_bytes, value);
    }
    if (kvBucket->getKVStoreStat("io_total_write_bytes", value)) {
        collector.addStat(Key::ep_io_total_write_bytes, value);
    }
    if (kvBucket->getKVStoreStat("io_compaction_read_bytes", value)) {
        collector.addStat(Key::ep_io_compaction_read_bytes, value);
    }
    if (kvBucket->getKVStoreStat("io_compaction_write_bytes", value)) {
        collector.addStat(Key::ep_io_compaction_write_bytes, value);
    }

    if (kvBucket->getKVStoreStat("io_bg_fetch_read_count", value)) {
        collector.addStat(Key::ep_io_bg_fetch_read_count, value);
        // Calculate read amplication (RA) in terms of disk reads:
        // ratio of number of reads performed, compared to how many docs
        // fetched.
        //
        // Note: An alternative definition would be in terms of *bytes* read -
        // count of bytes read from disk compared to sizeof(key+meta+body) for
        // for fetched documents. However this is potentially misleading given
        // we perform IO buffering and always read in 4K sized chunks, so it
        // would give very large values.
        auto fetched = epstats.bg_fetched + epstats.bg_meta_fetched;
        double readAmp = fetched ? double(value) / double(fetched) : 0.0;
        collector.addStat(Key::ep_bg_fetch_avg_read_amplification, readAmp);
    }
}

void EventuallyPersistentEngine::doEngineStatsMagma(
        const StatCollector& collector) {
    using namespace cb::stats;
    auto divide = [](double a, double b) { return b ? a / b : 0; };
    constexpr std::array<std::string_view, 69> statNames = {
            {"magma_HistorySizeBytesEvicted",
             "magma_HistoryTimeBytesEvicted",
             "magma_NCompacts",
             "magma_NDataLevelCompacts",
             "magma_KeyIndex_NCompacts",
             "magma_SeqIndex_NCompacts",
             "magma_NFlushes",
             "magma_NTTLCompacts",
             "magma_NFileCountCompacts",
             "magma_KeyIndex_NFileCountCompacts",
             "magma_SeqIndex_NFileCountCompacts",
             "magma_NWriterCompacts",
             "magma_KeyIndex_NWriterCompacts",
             "magma_SeqIndex_NWriterCompacts",
             "magma_BytesOutgoing",
             "magma_NReadBytes",
             "magma_FSReadBytes",
             "magma_NReadBytesGet",
             "magma_CheckpointOverhead",
             "magma_KeyIterator_ItemsRead",
             "magma_SeqIterator_ItemsRead",
             "magma_KeyIterator_ItemsSkipped",
             "magma_SeqIterator_ItemsSkipped",
             "magma_NGets",
             "magma_NSets",
             "magma_NInserts",
             "magma_NReadIO",
             "magma_NReadBytesCompact",

             // Write amp analysis.
             "magma_BytesIncoming",
             "magma_KeyIndex_BytesIncoming",
             "magma_SeqIndex_BytesIncoming",
             "magma_SeqIndex_Delta_BytesIncoming",
             "magma_NWriteBytes",
             "magma_FSWriteBytes",
             "magma_NWriteBytesCompact",
             "magma_KeyIndex_NWriteBytes",
             "magma_SeqIndex_NWriteBytes",
             "magma_SeqIndex_Delta_NWriteBytes",
             "magma_KeyIndex_NWriteBytesFileCountCompact",
             "magma_SeqIndex_NWriteBytesFileCountCompact",

             "magma_ActiveDiskUsage",
             "magma_LogicalDataSize",
             "magma_LogicalDiskSize",
             "magma_HistoryLogicalDiskSize",
             "magma_HistoryLogicalDataSize",
             "magma_TotalDiskUsage",
             "magma_WALDiskUsage",
             "magma_BlockCacheMemUsed",
             "magma_KeyIndexSize",
             "magma_SeqIndex_IndexBlockSize",
             "magma_WriteCacheMemUsed",
             "magma_WALMemUsed",
             "magma_TableMetaMemUsed",
             "magma_TableObjectMemUsed",
             "magma_ReadAheadBufferMemUsed",
             "magma_LSMTreeObjectMemUsed",
             "magma_HistogramMemUsed",
             "magma_BufferMemUsed",
             "magma_TreeSnapshotMemUsed",
             "magma_TotalMemUsed",
             "magma_TotalBloomFilterMemUsed",
             "magma_BlockCacheHits",
             "magma_BlockCacheMisses",
             "magma_NTablesDeleted",
             "magma_NTablesCreated",
             "magma_NTableFiles",
             "magma_NSyncs",
             "magma_DataBlocksSize",
             "magma_DataBlocksCompressSize"}};

    auto kvStoreStats = kvBucket->getKVStoreStats(statNames);

    // Return whether stat exists. If exists, save value in output param value.
    auto statExists = [&](std::string_view statName, size_t& value) {
        auto stat = kvStoreStats.find(statName);
        if (stat != kvStoreStats.end()) {
            value = stat->second;
            return true;
        }
        return false;
    };

    // If given stat exists, add it to collector.
    auto addStat = [&](Key key, std::string_view statName) {
        size_t value = 0;
        if (statExists(statName, value)) {
            collector.addStat(key, value);
        }
    };

    // Ops counters.
    addStat(Key::ep_magma_sets, "magma_NSets");
    addStat(Key::ep_magma_gets, "magma_NGets");
    addStat(Key::ep_magma_inserts, "magma_NInserts");
    addStat(Key::ep_magma_keyitr_items_read, "magma_KeyIterator_ItemsRead");
    addStat(Key::ep_magma_keyitr_items_skipped,
            "magma_KeyIterator_ItemsSkipped");
    addStat(Key::ep_magma_seqitr_items_read, "magma_SeqIterator_ItemsRead");
    addStat(Key::ep_magma_seqitr_items_skipped,
            "magma_SeqIterator_ItemsSkipped");

    addStat(Key::ep_magma_history_time_evicted,
            "magma_HistoryTimeBytesEvicted");
    addStat(Key::ep_magma_history_size_evicted,
            "magma_HistorySizeBytesEvicted");

    // Compaction counter stats.
    addStat(Key::ep_magma_compactions, "magma_NCompacts");
    addStat(Key::ep_magma_keyindex_compactions, "magma_KeyIndex_NCompacts");
    addStat(Key::ep_magma_seqindex_compactions, "magma_SeqIndex_NCompacts");
    addStat(Key::ep_magma_seqindex_data_compactions,
            "magma_NDataLevelCompacts");
    addStat(Key::ep_magma_flushes, "magma_NFlushes");
    addStat(Key::ep_magma_ttl_compactions, "magma_NTTLCompacts");
    addStat(Key::ep_magma_filecount_compactions, "magma_NFileCountCompacts");
    addStat(Key::ep_magma_keyindex_filecount_compactions,
            "magma_KeyIndex_NFileCountCompacts");
    addStat(Key::ep_magma_seqindex_filecount_compactions,
            "magma_SeqIndex_NFileCountCompacts");
    addStat(Key::ep_magma_writer_compactions, "magma_NWriterCompacts");
    addStat(Key::ep_magma_keyindex_writer_compactions,
            "magma_KeyIndex_NWriterCompacts");
    addStat(Key::ep_magma_seqindex_writer_compactions,
            "magma_SeqIndex_NWriterCompacts");

    // Read amp, ReadIOAmp.
    size_t bytesOutgoing = 0;
    size_t readBytes = 0;
    size_t fsReadBytes = 0;
    if (statExists("magma_BytesOutgoing", bytesOutgoing) &&
        statExists("magma_NReadBytes", readBytes) &&
        statExists("magma_FSReadBytes", fsReadBytes)) {
        collector.addStat(Key::ep_magma_bytes_outgoing, bytesOutgoing);
        collector.addStat(Key::ep_magma_read_bytes, readBytes);
        collector.addStat(Key::ep_io_total_read_bytes, fsReadBytes);
        auto readAmp = divide(fsReadBytes, bytesOutgoing);
        collector.addStat(Key::ep_magma_readamp, readAmp);

        size_t readBytesGet = 0;
        if (statExists("magma_NReadBytesGet", readBytesGet)) {
            collector.addStat(Key::ep_magma_read_bytes_get, readBytesGet);
            auto readAmpGet = divide(readBytesGet, bytesOutgoing);
            collector.addStat(Key::ep_magma_readamp_get, readAmpGet);

            // ReadIOAmp.
            size_t gets = 0;
            size_t readIOs = 0;
            if (statExists("magma_NGets", gets) &&
                statExists("magma_NReadIO", readIOs)) {
                collector.addStat(Key::ep_magma_readio, readIOs);
                collector.addStat(Key::ep_magma_readioamp,
                                  divide(readIOs, gets));
                collector.addStat(Key::ep_magma_bytes_per_read,
                                  divide(readBytesGet, gets));
            }
        }
    }

    // Compaction bytes read/written.
    addStat(Key::ep_magma_read_bytes_compact, "magma_NReadBytesCompact");
    addStat(Key::ep_magma_write_bytes_compact, "magma_NWriteBytesCompact");
    addStat(Key::ep_magma_keyindex_write_bytes_filecount_compact,
            "magma_KeyIndex_NWriteBytesFileCountCompact");
    addStat(Key::ep_magma_seqindex_write_bytes_filecount_compact,
            "magma_SeqIndex_NWriteBytesFileCountCompact");

    // Write amp.
    // To compute overall write amp.
    addStat(Key::ep_magma_bytes_incoming, "magma_BytesIncoming");
    addStat(Key::ep_magma_write_bytes, "magma_NWriteBytes");
    addStat(Key::ep_io_total_write_bytes, "magma_FSWriteBytes");


    // To compute key index write amp
    addStat(Key::ep_magma_keyindex_bytes_incoming,
            "magma_KeyIndex_BytesIncoming");
    addStat(Key::ep_magma_keyindex_write_bytes, "magma_KeyIndex_NWriteBytes");

    // To compute seq index write amp.
    addStat(Key::ep_magma_seqindex_bytes_incoming,
            "magma_SeqIndex_BytesIncoming");
    addStat(Key::ep_magma_seqindex_write_bytes, "magma_SeqIndex_NWriteBytes");

    // To compute seq index delta level write amp.
    addStat(Key::ep_magma_seqindex_delta_bytes_incoming,
            "magma_SeqIndex_Delta_BytesIncoming");
    addStat(Key::ep_magma_seqindex_delta_write_bytes,
            "magma_SeqIndex_Delta_NWriteBytes");

    // Fragmentation.
    size_t logicalDataSize = 0;
    size_t logicalDiskSize = 0;
    size_t historyDiskUsage = 0;
    size_t historyDataSize = 0;
    if (statExists("magma_LogicalDataSize", logicalDataSize) &&
        statExists("magma_LogicalDiskSize", logicalDiskSize) &&
        statExists("magma_HistoryLogicalDiskSize", historyDiskUsage) &&
        statExists("magma_HistoryLogicalDataSize", historyDataSize)) {
        collector.addStat(Key::ep_magma_logical_data_size, logicalDataSize);
        collector.addStat(Key::ep_magma_logical_disk_size, logicalDiskSize);
        collector.addStat(Key::ep_magma_history_logical_data_size,
                          historyDataSize);
        collector.addStat(Key::ep_magma_history_logical_disk_size,
                          historyDiskUsage);
        double fragmentation =
                divide((logicalDiskSize - historyDiskUsage) -
                               (logicalDataSize - historyDataSize),
                       logicalDiskSize - historyDiskUsage);
        collector.addStat(Key::ep_magma_fragmentation, fragmentation);
    }

    // Disk usage.
    addStat(Key::ep_magma_total_disk_usage, "magma_TotalDiskUsage");
    addStat(Key::ep_magma_wal_disk_usage, "magma_WALDiskUsage");

    // Checkpointing related stats to make sure the overhead is within
    // configured limits.
    addStat(Key::ep_magma_checkpoint_disk_usage, "magma_CheckpointOverhead");
    addStat(Key::ep_magma_active_disk_usage, "magma_ActiveDiskUsage");

    // Memory usage.
    size_t blockCacheMemUsed = 0;
    if (statExists("magma_BlockCacheMemUsed", blockCacheMemUsed)) {
        collector.addStat(Key::ep_magma_block_cache_mem_used,
                          blockCacheMemUsed);

        size_t keyIndexSize = 0;
        size_t seqIndex_IndexBlockSize = 0;
        if (statExists("magma_KeyIndexSize", keyIndexSize) &&
            statExists("magma_SeqIndex_IndexBlockSize",
                       seqIndex_IndexBlockSize)) {
            auto total = keyIndexSize + seqIndex_IndexBlockSize;
            double residentRatio = divide(blockCacheMemUsed, total);
            collector.addStat(Key::ep_magma_index_resident_ratio,
                              residentRatio);
        }
    }
    addStat(Key::ep_magma_read_ahead_buffer_mem_used,
            "magma_ReadAheadBufferMemUsed");
    addStat(Key::ep_magma_histogram_mem_used, "magma_HistogramMemUsed");
    addStat(Key::ep_magma_table_object_mem_used, "magma_TableObjectMemUsed");
    addStat(Key::ep_magma_lsmtree_object_mem_used,
            "magma_LSMTreeObjectMemUsed");
    addStat(Key::ep_magma_write_cache_mem_used, "magma_WriteCacheMemUsed");
    addStat(Key::ep_magma_wal_mem_used, "magma_WALMemUsed");
    addStat(Key::ep_magma_table_meta_mem_used, "magma_TableMetaMemUsed");
    addStat(Key::ep_magma_buffer_mem_used, "magma_BufferMemUsed");
    addStat(Key::ep_magma_bloom_filter_mem_used,
            "magma_TotalBloomFilterMemUsed");
    addStat(Key::ep_magma_total_mem_used, "magma_TotalMemUsed");
    addStat(Key::ep_magma_tree_snapshot_mem_used, "magma_TreeSnapshotMemUsed");

    // Block cache.
    addStat(Key::ep_magma_block_cache_hits, "magma_BlockCacheHits");
    addStat(Key::ep_magma_block_cache_misses, "magma_BlockCacheMisses");

    // SST file counts.
    addStat(Key::ep_magma_tables_deleted, "magma_NTablesDeleted");
    addStat(Key::ep_magma_tables_created, "magma_NTablesCreated");
    addStat(Key::ep_magma_tables, "magma_NTableFiles");

    // NSyncs.
    addStat(Key::ep_magma_syncs, "magma_NSyncs");

    // Block Compression Ratio
    size_t dataBlocksUncompressedSize = 0;
    size_t dataBlocksCompressedSize = 0;
    if (statExists("magma_DataBlocksSize", dataBlocksUncompressedSize) &&
        statExists("magma_DataBlocksCompressSize", dataBlocksCompressedSize)) {
        collector.addStat(Key::ep_magma_data_blocks_uncompressed_size,
                          dataBlocksUncompressedSize);
        collector.addStat(Key::ep_magma_data_blocks_compressed_size,
                          dataBlocksCompressedSize);
        double compressionRatio =
                divide(dataBlocksUncompressedSize, dataBlocksCompressedSize);
        collector.addStat(Key::ep_magma_data_blocks_compression_ratio,
                          compressionRatio);
        double spaceReductionEstimatePct =
                divide((dataBlocksUncompressedSize - dataBlocksCompressedSize),
                       dataBlocksUncompressedSize) *
                100;
        collector.addStat(
                Key::ep_magma_data_blocks_space_reduction_estimate_pct,
                spaceReductionEstimatePct);
    }
}

cb::engine_errc EventuallyPersistentEngine::doEngineStats(
        const BucketStatCollector& collector, CookieIface* cookie) {
    cb::engine_errc status;
    if (status = doEngineStatsLowCardinality(collector, cookie);
        status != cb::engine_errc::success) {
        return status;
    }

    status = doEngineStatsHighCardinality(collector);
    return status;
}
cb::engine_errc EventuallyPersistentEngine::doEngineStatsLowCardinality(
        const BucketStatCollector& collector, CookieIface* cookie) {
    EPStats& epstats = getEpStats();

    using namespace cb::stats;

    collector.addStat(Key::ep_total_enqueued, epstats.getTotalEnqueued());
    collector.addStat(Key::ep_total_deduplicated, epstats.totalDeduplicated);
    collector.addStat(Key::ep_total_deduplicated_flusher,
                      epstats.totalDeduplicatedFlusher);
    collector.addStat(Key::ep_expired_access, epstats.expired_access);
    collector.addStat(Key::ep_expired_compactor, epstats.expired_compactor);
    collector.addStat(Key::ep_expired_pager, epstats.expired_pager);
    auto diskQueueSize = epstats.getDiskQueueSize();
    collector.addStat(Key::ep_queue_size, diskQueueSize);
    collector.addStat(Key::ep_diskqueue_items, diskQueueSize);
    auto* flusher = kvBucket->getOneFlusher();
    if (flusher) {
        collector.addStat(Key::ep_commit_num, epstats.flusherCommits);
        collector.addStat(Key::ep_commit_time, epstats.commit_time);
        collector.addStat(Key::ep_commit_time_total,
                          epstats.cumulativeCommitTime);
        collector.addStat(Key::ep_item_begin_failed, epstats.beginFailed);
        collector.addStat(Key::ep_item_commit_failed, epstats.commitFailed);
        collector.addStat(Key::ep_item_flush_expired, epstats.flushExpired);
        collector.addStat(Key::ep_item_flush_failed, epstats.flushFailed);
        collector.addStat(Key::ep_flusher_state, flusher->stateName());
        collector.addStat(Key::ep_flusher_todo, epstats.flusher_todo);
        collector.addStat(Key::ep_total_persisted, epstats.totalPersisted);
        collector.addStat(Key::ep_uncommitted_items, epstats.flusher_todo);
        collector.addStat(Key::ep_compaction_failed, epstats.compactionFailed);
        collector.addStat(Key::ep_compaction_aborted, epstats.compactionAborted);
    }
    collector.addStat(Key::ep_vbucket_del, epstats.vbucketDeletions);
    collector.addStat(Key::ep_vbucket_del_fail, epstats.vbucketDeletionFail);
    collector.addStat(Key::ep_flush_duration_total,
                      epstats.cumulativeFlushTime);

    kvBucket->getAggregatedVBucketStats(collector,
                                        cb::prometheus::MetricGroup::Low);

    collector.addStat(Key::ep_checkpoint_memory_pending_destruction,
                      kvBucket->getCheckpointPendingDestructionMemoryUsage());

    collector.addStat(Key::ep_checkpoint_memory_quota, kvBucket->getCMQuota());
    collector.addStat(Key::ep_checkpoint_consumer_limit,
                      kvBucket->getCheckpointConsumerLimit());
    collector.addStat(Key::ep_checkpoint_memory_recovery_upper_mark_bytes,
                      kvBucket->getCMRecoveryUpperMarkBytes());
    collector.addStat(Key::ep_checkpoint_memory_recovery_lower_mark_bytes,
                      kvBucket->getCMRecoveryLowerMarkBytes());
    collector.addStat(Key::ep_checkpoint_computed_max_size,
                      checkpointConfig->getCheckpointMaxSize());


    collector.addStat(Key::ep_persist_vbstate_total,
                      epstats.totalPersistVBState);

    collector.addStat(
            Key::mem_used_primary,
            cb::ArenaMalloc::getEstimatedAllocated(getArenaMallocClient(),
                                                   cb::MemoryDomain::Primary));
    collector.addStat(
            Key::mem_used_secondary,
            cb::ArenaMalloc::getEstimatedAllocated(
                    getArenaMallocClient(), cb::MemoryDomain::Secondary));
    collector.addStat(Key::mem_used_estimate,
                      stats.getEstimatedTotalMemoryUsed());

    // Note: Ordering of getPrecise is important - ask for it after requesting
    // the estimated values because a getPrecise call will update the estimate
    // to be the precise value. Doing this last means we can observe the
    // difference between estimate and precise
    size_t memUsed = stats.getPreciseTotalMemoryUsed();
    collector.addStat(Key::mem_used, memUsed);

    std::unordered_map<std::string, size_t> arenaStats;
    cb::ArenaMalloc::getStats(getArenaMallocClient(), arenaStats);
    auto allocated = arenaStats.find("allocated");
    if (allocated != arenaStats.end()) {
            collector.addStat(Key::ep_arena_memory_allocated, allocated->second);
    }
    auto resident = arenaStats.find("resident");
    if (resident != arenaStats.end()) {
        collector.addStat(Key::ep_arena_memory_resident, resident->second);
    }

    collector.addStat(Key::bytes, memUsed);
    collector.addStat(Key::ep_kv_size, stats.getCurrentSize());
    {
        auto blobNum = stats.getNumBlob();
        collector.addStat(Key::ep_blob_num, blobNum.loadNonNegative());
        collector.addStat(Key::ep_blob_num_allocated_total, blobNum.getAdded());
        collector.addStat(Key::ep_blob_num_freed_total, blobNum.getRemoved());
    }
#if defined(HAVE_JEMALLOC) || defined(HAVE_TCMALLOC)
    collector.addStat(Key::ep_blob_overhead, stats.getBlobOverhead());
#else
    collector.addStat(Key::ep_blob_overhead, "unknown");
#endif
    {
        auto valueSize = stats.getTotalValueSize();
        collector.addStat(Key::ep_value_size, valueSize.loadNonNegative());
        collector.addStat(Key::ep_value_size_allocated_total, valueSize.getAdded());
        collector.addStat(Key::ep_value_size_freed_total, valueSize.getRemoved());
    }
    {
        auto storedvalSize = stats.getStoredValSize();
        collector.addStat(Key::ep_storedval_size,
                          storedvalSize.loadNonNegative());
        collector.addStat(Key::ep_storedval_size_allocated_total, storedvalSize.getAdded());
        collector.addStat(Key::ep_storedval_size_freed_total, storedvalSize.getRemoved());
    }
#if defined(HAVE_JEMALLOC) || defined(HAVE_TCMALLOC)
    collector.addStat(Key::ep_storedval_overhead, stats.getBlobOverhead());
#else
    collector.addStat(Key::ep_storedval_overhead, "unknown");
#endif
    {
        auto storedvalNum = stats.getNumStoredVal();
        collector.addStat(Key::ep_storedval_num,
                          storedvalNum.loadNonNegative());
        collector.addStat(Key::ep_storedval_num_allocated_total, storedvalNum.getAdded());
        collector.addStat(Key::ep_storedval_num_freed_total, storedvalNum.getRemoved());
    }
    collector.addStat(Key::ep_overhead, stats.getMemOverhead());
    {
        auto itemNum = stats.getNumItem();
        collector.addStat(Key::ep_item_num, itemNum.loadNonNegative());
        collector.addStat(Key::ep_item_num_allocated_total, itemNum.getAdded());
        collector.addStat(Key::ep_item_num_freed_total, itemNum.getRemoved());
    }

    collector.addStat(Key::ep_oom_errors, stats.oom_errors);
    collector.addStat(Key::ep_tmp_oom_errors, stats.tmp_oom_errors);
    collector.addStat(Key::ep_bg_fetched, epstats.bg_fetched);
    collector.addStat(Key::ep_bg_fetched_compaction,
                      epstats.bg_fetched_compaction);
    collector.addStat(Key::ep_bg_meta_fetched, epstats.bg_meta_fetched);
    collector.addStat(Key::ep_bg_remaining_items, epstats.numRemainingBgItems);
    collector.addStat(Key::ep_bg_remaining_jobs, epstats.numRemainingBgJobs);
    collector.addStat(Key::ep_num_pager_runs, epstats.pagerRuns);
    collector.addStat(Key::ep_num_expiry_pager_runs, epstats.expiryPagerRuns);
    collector.addStat(Key::ep_num_freq_decayer_runs, epstats.freqDecayerRuns);
    collector.addStat(Key::ep_items_expelled_from_checkpoints,
                      epstats.itemsExpelledFromCheckpoints);
    collector.addStat(Key::ep_items_rm_from_checkpoints,
                      epstats.itemsRemovedFromCheckpoints);
    collector.addStat(Key::ep_num_value_ejects, epstats.numValueEjects);
    collector.addStat(Key::ep_num_eject_failures, epstats.numFailedEjects);
    collector.addStat(Key::ep_num_not_my_vbuckets, epstats.numNotMyVBuckets);

    collector.addStat(Key::ep_pending_ops, epstats.pendingOps);
    collector.addStat(Key::ep_pending_ops_total, epstats.pendingOpsTotal);
    collector.addStat(Key::ep_pending_ops_max, epstats.pendingOpsMax);
    collector.addStat(Key::ep_pending_ops_max_duration,
                      epstats.pendingOpsMaxDuration);

    collector.addStat(Key::ep_rollback_count, epstats.rollbackCount);

    collector.addStat(Key::ep_degraded_mode, isDegradedMode());

    if (kvBucket->isExpPagerEnabled()) {
        std::array<char, 20> timestr;
        struct tm expPagerTim;
        hrtime_t expPagerTime = epstats.expPagerTime.load();
        if (cb_gmtime_r((time_t *)&expPagerTime, &expPagerTim) == -1) {
            collector.addStat(Key::ep_expiry_pager_task_time, "UNKNOWN");
        } else {
            strftime(timestr.data(), 20, "%Y-%m-%d %H:%M:%S", &expPagerTim);
            collector.addStat(Key::ep_expiry_pager_task_time, timestr.data());
        }
    } else {
        collector.addStat(Key::ep_expiry_pager_task_time, "NOT_SCHEDULED");
    }

    if (getConfiguration().getBucketType() == "persistent" &&
        getConfiguration().isWarmup()) {
        Warmup *wp = kvBucket->getWarmup();
        if (wp == nullptr) {
            throw std::logic_error("EPEngine::doEngineStats: warmup is NULL");
        }
        wp->addCommonStats(collector);
    }

    collector.addStat(Key::ep_num_ops_get_meta, epstats.numOpsGetMeta);
    collector.addStat(Key::ep_num_ops_set_meta, epstats.numOpsSetMeta);
    collector.addStat(Key::ep_num_ops_del_meta, epstats.numOpsDelMeta);
    collector.addStat(Key::ep_num_ops_set_meta_res_fail,
                      epstats.numOpsSetMetaResolutionFailed +
                              epstats.numOpsSetMetaResolutionFailedIdentical);
    collector.addStat(Key::ep_num_ops_del_meta_res_fail,
                      epstats.numOpsDelMetaResolutionFailed +
                              epstats.numOpsDelMetaResolutionFailedIdentical);
    collector.addStat(Key::ep_num_ops_set_ret_meta, epstats.numOpsSetRetMeta);
    collector.addStat(Key::ep_num_ops_del_ret_meta, epstats.numOpsDelRetMeta);
    collector.addStat(Key::ep_num_ops_get_meta_on_set_meta,
                      epstats.numOpsGetMetaOnSetWithMeta);
    collector.addStat(Key::ep_workload_pattern,
                      workload->stringOfWorkLoadPattern());

    // these metrics do expose some duplicated information - for the sake
    // of supportability and understandability this is deemed acceptable

    collector.withLabels({{"op", "set"}, {"result", "accepted"}})
            .addStat(Key::conflicts_resolved, epstats.numOpsSetMeta);
    collector.withLabels({{"op", "del"}, {"result", "accepted"}})
            .addStat(Key::conflicts_resolved, epstats.numOpsDelMeta);

    collector.withLabels({{"op", "set"}, {"result", "rejected_behind"}})
            .addStat(Key::conflicts_resolved,
                     epstats.numOpsSetMetaResolutionFailed);
    collector.withLabels({{"op", "del"}, {"result", "rejected_behind"}})
            .addStat(Key::conflicts_resolved,
                     epstats.numOpsDelMetaResolutionFailed);

    collector.withLabels({{"op", "set"}, {"result", "rejected_identical"}})
            .addStat(Key::conflicts_resolved,
                     epstats.numOpsSetMetaResolutionFailedIdentical);
    collector.withLabels({{"op", "del"}, {"result", "rejected_identical"}})
            .addStat(Key::conflicts_resolved,
                     epstats.numOpsDelMetaResolutionFailedIdentical);


    kvBucket->getImplementationStats(collector);

    // Timing of all KVStore related stats
    const auto start = std::chrono::steady_clock::now();

    doDiskFailureStats(collector);

    kvBucket->getFileStats(collector);

    // Note: These are also reported per-shard in 'kvstore' stats, however
    // we want to be able to graph these over time, and hence need to expose
    // to ns_sever at the top-level.
    if (configuration.getBackend() == "couchdb") {
        doEngineStatsCouchDB(collector, epstats);
    } else if (configuration.getBackend() == "magma") {
        doEngineStatsMagma(collector);
    } else if (configuration.getBackend() == "nexus") {
        auto primaryCollector = collector.withLabel("backend", "primary");
        if (configuration.getNexusPrimaryBackend() == "couchdb") {
            doEngineStatsCouchDB(primaryCollector, epstats);
        } else if (configuration.getNexusPrimaryBackend() == "magma") {
            doEngineStatsMagma(primaryCollector);
        }

        auto secondaryCollector = collector.withLabel("backend", "secondary");
        if (configuration.getNexusSecondaryBackend() == "couchdb") {
            doEngineStatsCouchDB(secondaryCollector, epstats);
        } else if (configuration.getNexusSecondaryBackend() == "magma") {
            doEngineStatsMagma(secondaryCollector);
        }
    }

    if (cookie) {
        NonBucketAllocationGuard guard;
        cookie->getTracer().record(Code::StorageEngineStats,
                                   start,
                                   std::chrono::steady_clock::now());
    }

    return cb::engine_errc::success;
}

cb::engine_errc EventuallyPersistentEngine::doEngineStatsHighCardinality(
        const BucketStatCollector& collector) {
    configuration.addStats(collector);

    kvBucket->getAggregatedVBucketStats(collector,
                                        cb::prometheus::MetricGroup::High);

    EPStats& epstats = getEpStats();

    using namespace cb::stats;

    collector.addStat(Key::ep_startup_time, startupTime.load());

    if (getWorkloadPriority() == HIGH_BUCKET_PRIORITY) {
        collector.addStat(Key::ep_bucket_priority, "HIGH");
    } else if (getWorkloadPriority() == LOW_BUCKET_PRIORITY) {
        collector.addStat(Key::ep_bucket_priority, "LOW");
    }

    collector.addStat(Key::ep_mem_low_wat_percent, stats.mem_low_wat_percent);
    collector.addStat(Key::ep_mem_high_wat_percent, stats.mem_high_wat_percent);

    collector.addStat(Key::ep_mem_tracker_enabled,
                      EPStats::isMemoryTrackingEnabled());

    size_t numBgOps = epstats.bgNumOperations.load();
    if (numBgOps > 0) {
        collector.addStat(Key::ep_bg_num_samples, epstats.bgNumOperations);
        collector.addStat(Key::ep_bg_min_wait,
                          epstats.bgWaitHisto.getMinValue());
        collector.addStat(Key::ep_bg_max_wait,
                          epstats.bgWaitHisto.getMaxValue());
        collector.addStat(Key::ep_bg_wait_avg, epstats.bgWait / numBgOps);
        collector.addStat(Key::ep_bg_min_load,
                          epstats.bgLoadHisto.getMinValue());
        collector.addStat(Key::ep_bg_max_load,
                          epstats.bgLoadHisto.getMaxValue());
        collector.addStat(Key::ep_bg_load_avg, epstats.bgLoad / numBgOps);
        collector.addStat(Key::ep_bg_wait, epstats.bgWait);
        collector.addStat(Key::ep_bg_load, epstats.bgLoad);
    }

    collector.addStat(Key::ep_num_workers,
                      ExecutorPool::get()->getNumWorkersStat());

    size_t vbDeletions = epstats.vbucketDeletions.load();
    if (vbDeletions > 0) {
        collector.addStat(Key::ep_vbucket_del_max_walltime,
                          epstats.vbucketDelMaxWalltime);
        collector.addStat(Key::ep_vbucket_del_avg_walltime,
                          epstats.vbucketDelTotWalltime / vbDeletions);
    }

    collector.addStat(Key::ep_num_access_scanner_runs, epstats.alogRuns);
    collector.addStat(Key::ep_num_access_scanner_skips,
                      epstats.accessScannerSkips);
    collector.addStat(Key::ep_access_scanner_last_runtime, epstats.alogRuntime);
    collector.addStat(Key::ep_access_scanner_num_items, epstats.alogNumItems);

    if (kvBucket->isAccessScannerEnabled() && epstats.alogTime.load() != 0) {
        std::array<char, 20> timestr;
        struct tm alogTim;
        hrtime_t alogTime = epstats.alogTime.load();
        if (cb_gmtime_r((time_t*)&alogTime, &alogTim) == -1) {
            collector.addStat(Key::ep_access_scanner_task_time, "UNKNOWN");
        } else {
            strftime(timestr.data(), 20, "%Y-%m-%d %H:%M:%S", &alogTim);
            collector.addStat(Key::ep_access_scanner_task_time, timestr.data());
        }
    } else {
        collector.addStat(Key::ep_access_scanner_task_time, "NOT_SCHEDULED");
    }

    collector.addStat(Key::ep_defragmenter_num_visited,
                      epstats.defragNumVisited);
    collector.addStat(Key::ep_defragmenter_num_moved, epstats.defragNumMoved);
    collector.addStat(Key::ep_defragmenter_sv_num_moved,
                      epstats.defragStoredValueNumMoved);
    collector.addStat(Key::ep_defragmenter_sleep_time,
                      std::chrono::duration<double>(kvBucket->getDefragmenterTaskSleepTime()).count());

    collector.addStat(Key::ep_item_compressor_num_visited,
                      epstats.compressorNumVisited);
    collector.addStat(Key::ep_item_compressor_num_compressed,
                      epstats.compressorNumCompressed);

    collector.addStat(Key::ep_cursors_dropped, epstats.cursorsDropped);
    collector.addStat(Key::ep_mem_freed_by_checkpoint_removal,
                      epstats.memFreedByCheckpointRemoval);
    collector.addStat(Key::ep_mem_freed_by_checkpoint_item_expel,
                      epstats.memFreedByCheckpointItemExpel);
    {
        auto checkpointNum = stats.getNumCheckpoints();
        collector.addStat(Key::ep_num_checkpoints,
                          checkpointNum.loadNonNegative());
        collector.addStat(Key::ep_num_checkpoints_allocated_total, checkpointNum.getAdded());
        collector.addStat(Key::ep_num_checkpoints_freed_total, checkpointNum.getRemoved());
    }
    collector.addStat(Key::ep_num_checkpoints_pending_destruction,
                      kvBucket->getNumCheckpointsPendingDestruction());

    return cb::engine_errc::success;
}

cb::engine_errc EventuallyPersistentEngine::doMemoryStats(
        CookieIface& cookie, const AddStatFn& add_stat) {
    add_casted_stat("mem_used_estimate",
                    stats.getEstimatedTotalMemoryUsed(),
                    add_stat,
                    cookie);
    auto memUsed = stats.getPreciseTotalMemoryUsed();
    add_casted_stat("bytes", memUsed, add_stat, cookie);
    add_casted_stat("mem_used", memUsed, add_stat, cookie);

    add_casted_stat("mem_used_merge_threshold",
                    getArenaMallocClient().estimateUpdateThreshold.load(),
                    add_stat,
                    cookie);

    // Note calling getEstimated as the precise value was requested previously
    // which will have updated these stats.
    add_casted_stat("ep_mem_used_primary",
                    cb::ArenaMalloc::getEstimatedAllocated(
                            getArenaMallocClient(), cb::MemoryDomain::Primary),
                    add_stat,
                    cookie);
    add_casted_stat(
            "ep_mem_used_secondary",
            cb::ArenaMalloc::getEstimatedAllocated(getArenaMallocClient(),
                                                   cb::MemoryDomain::Secondary),
            add_stat,
            cookie);

    add_casted_stat(
            "ht_mem_used_inactive", stats.inactiveHTMemory, add_stat, cookie);

    add_casted_stat("checkpoint_memory_overhead_inactive",
                    stats.inactiveCheckpointOverhead,
                    add_stat,
                    cookie);

    add_casted_stat("ep_kv_size", stats.getCurrentSize(), add_stat, cookie);
    add_casted_stat(
            "ep_value_size", stats.getTotalValueSize(), add_stat, cookie);
    add_casted_stat("ep_overhead", stats.getMemOverhead(), add_stat, cookie);
    auto quotaValue = stats.getMaxDataSize();
    add_casted_stat("ep_max_size", quotaValue, add_stat, cookie);
    auto desiredQuotaValue = stats.desiredMaxDataSize.load();
    if (desiredQuotaValue == 0) {
        // No quota change in progress, just return the actual quota
        desiredQuotaValue = quotaValue;
    }
    add_casted_stat("ep_desired_max_size", desiredQuotaValue, add_stat, cookie);
    add_casted_stat("ep_mem_low_wat", stats.mem_low_wat, add_stat, cookie);
    add_casted_stat("ep_mem_low_wat_percent",
                    stats.mem_low_wat_percent,
                    add_stat,
                    cookie);
    add_casted_stat("ep_mem_high_wat", stats.mem_high_wat, add_stat, cookie);
    add_casted_stat("ep_mem_high_wat_percent",
                    stats.mem_high_wat_percent,
                    add_stat,
                    cookie);
    add_casted_stat("ep_oom_errors", stats.oom_errors, add_stat, cookie);
    add_casted_stat(
            "ep_tmp_oom_errors", stats.tmp_oom_errors, add_stat, cookie);

    add_casted_stat("ep_blob_num", stats.getNumBlob(), add_stat, cookie);
#if defined(HAVE_JEMALLOC) || defined(HAVE_TCMALLOC)
    add_casted_stat(
            "ep_blob_overhead", stats.getBlobOverhead(), add_stat, cookie);
#else
    add_casted_stat("ep_blob_overhead", "unknown", add_stat, cookie);
#endif
    add_casted_stat(
            "ep_storedval_size", stats.getStoredValSize(), add_stat, cookie);
#if defined(HAVE_JEMALLOC) || defined(HAVE_TCMALLOC)
    add_casted_stat(
            "ep_storedval_overhead", stats.getBlobOverhead(), add_stat, cookie);
#else
    add_casted_stat("ep_storedval_overhead", "unknown", add_stat, cookie);
#endif
    add_casted_stat(
            "ep_storedval_num", stats.getNumStoredVal(), add_stat, cookie);
    add_casted_stat("ep_item_num", stats.getNumItem(), add_stat, cookie);

    std::unordered_map<std::string, size_t> alloc_stats;
    bool missing =
            cb::ArenaMalloc::getStats(getArenaMallocClient(), alloc_stats);
    for (const auto& it : alloc_stats) {
        add_prefixed_stat(
                "ep_arena", it.first.c_str(), it.second, add_stat, cookie);
    }
    if (missing) {
        add_casted_stat("ep_arena_missing_some_keys", true, add_stat, cookie);
    }
    missing = cb::ArenaMalloc::getGlobalStats(alloc_stats);
    for (const auto& it : alloc_stats) {
        add_prefixed_stat("ep_arena_global",
                          it.first.c_str(),
                          it.second,
                          add_stat,
                          cookie);
    }
    if (missing) {
        add_casted_stat(
                "ep_arena_global_missing_some_keys", true, add_stat, cookie);
    }
    return cb::engine_errc::success;
}

cb::engine_errc EventuallyPersistentEngine::doVBucketStats(
        CookieIface& cookie,
        const AddStatFn& add_stat,
        const char* stat_key,
        int nkey,
        VBucketStatsDetailLevel detail) {
    class StatVBucketVisitor : public VBucketVisitor {
    public:
        StatVBucketVisitor(KVBucketIface* store,
                           CookieIface& c,
                           AddStatFn a,
                           VBucketStatsDetailLevel detail)
            : eps(store), cookie(c), add_stat(std::move(a)), detail(detail) {
        }

        void visitBucket(VBucket& vb) override {
            addVBStats(cookie, add_stat, vb, eps, detail);
        }

        static void addVBStats(CookieIface& cookie,
                               const AddStatFn& add_stat,
                               VBucket& vb,
                               KVBucketIface* store,
                               VBucketStatsDetailLevel detail) {
            if (detail == VBucketStatsDetailLevel::PreviousState) {
                try {
                    std::array<char, 16> buf;
                    checked_snprintf(
                            buf.data(), buf.size(), "vb_%d", vb.getId().get());
                    add_casted_stat(buf.data(),
                                    VBucket::toString(vb.getInitialState()),
                                    add_stat,
                                    cookie);
                } catch (std::exception& error) {
                    EP_LOG_WARN("addVBStats: Failed building stats: {}",
                                error.what());
                }
            } else {
                vb.addStats(detail, add_stat, cookie);
            }
        }

    private:
        KVBucketIface* eps;
        CookieIface& cookie;
        AddStatFn add_stat;
        VBucketStatsDetailLevel detail;
    };

    if (getKVBucket()->maybeWaitForVBucketWarmup(&cookie)) {
        return cb::engine_errc::would_block;
    }

    if (nkey > 16 && strncmp(stat_key, "vbucket-details", 15) == 0) {
        Expects(detail == VBucketStatsDetailLevel::Full);
        std::string vbid(&stat_key[16], nkey - 16);
        uint16_t vbucket_id(0);
        if (!safe_strtous(vbid, vbucket_id)) {
            return cb::engine_errc::invalid_arguments;
        }
        Vbid vbucketId = Vbid(vbucket_id);
        VBucketPtr vb = getVBucket(vbucketId);
        if (!vb) {
            return cb::engine_errc::not_my_vbucket;
        }

        StatVBucketVisitor::addVBStats(cookie,
                                       add_stat,
                                       *vb,
                                       kvBucket.get(),
                                       VBucketStatsDetailLevel::Full);
    } else if (nkey > 25 &&
               strncmp(stat_key, "vbucket-durability-state", 24) == 0) {
        Expects(detail == VBucketStatsDetailLevel::Durability);
        std::string vbid(&stat_key[25], nkey - 25);
        uint16_t vbucket_id(0);
        if (!safe_strtous(vbid, vbucket_id)) {
            return cb::engine_errc::invalid_arguments;
        }
        Vbid vbucketId = Vbid(vbucket_id);
        VBucketPtr vb = getVBucket(vbucketId);
        if (!vb) {
            return cb::engine_errc::not_my_vbucket;
        }

        StatVBucketVisitor::addVBStats(cookie,
                                       add_stat,
                                       *vb,
                                       kvBucket.get(),
                                       VBucketStatsDetailLevel::Durability);
    } else {
        StatVBucketVisitor svbv(kvBucket.get(), cookie, add_stat, detail);
        kvBucket->visit(svbv);
    }
    return cb::engine_errc::success;
}

cb::engine_errc EventuallyPersistentEngine::doHashStats(
        CookieIface& cookie, const AddStatFn& add_stat) {
    class StatVBucketVisitor : public VBucketVisitor {
    public:
        StatVBucketVisitor(CookieIface& c,
                           AddStatFn a,
                           BucketCompressionMode compressMode)
            : cookie(c), add_stat(std::move(a)), compressionMode(compressMode) {
        }

        void visitBucket(VBucket& vb) override {
            Vbid vbid = vb.getId();
            std::array<char, 32> buf;
            try {
                checked_snprintf(
                        buf.data(), buf.size(), "vb_%d:state", vbid.get());
                add_casted_stat(buf.data(),
                                VBucket::toString(vb.getState()),
                                add_stat,
                                cookie);
            } catch (std::exception& error) {
                EP_LOG_WARN(
                        "StatVBucketVisitor::visitBucket: Failed to build "
                        "stat: {}",
                        error.what());
            }

            HashTableDepthStatVisitor depthVisitor;
            vb.ht.visitDepth(depthVisitor);

            try {
                checked_snprintf(
                        buf.data(), buf.size(), "vb_%d:size", vbid.get());
                add_casted_stat(buf.data(), vb.ht.getSize(), add_stat, cookie);
                checked_snprintf(
                        buf.data(), buf.size(), "vb_%d:locks", vbid.get());
                add_casted_stat(
                        buf.data(), vb.ht.getNumLocks(), add_stat, cookie);
                checked_snprintf(
                        buf.data(), buf.size(), "vb_%d:min_depth", vbid.get());
                add_casted_stat(buf.data(),
                                depthVisitor.min == -1 ? 0 : depthVisitor.min,
                                add_stat,
                                cookie);
                checked_snprintf(
                        buf.data(), buf.size(), "vb_%d:max_depth", vbid.get());
                add_casted_stat(buf.data(), depthVisitor.max, add_stat, cookie);
                checked_snprintf(
                        buf.data(), buf.size(), "vb_%d:histo", vbid.get());
                add_casted_stat(
                        buf.data(), depthVisitor.depthHisto, add_stat, cookie);
                checked_snprintf(
                        buf.data(), buf.size(), "vb_%d:reported", vbid.get());
                add_casted_stat(buf.data(),
                                vb.ht.getNumInMemoryItems(),
                                add_stat,
                                cookie);
                checked_snprintf(
                        buf.data(), buf.size(), "vb_%d:counted", vbid.get());
                add_casted_stat(
                        buf.data(), depthVisitor.size, add_stat, cookie);
                checked_snprintf(
                        buf.data(), buf.size(), "vb_%d:resized", vbid.get());
                add_casted_stat(
                        buf.data(), vb.ht.getNumResizes(), add_stat, cookie);
                checked_snprintf(
                        buf.data(), buf.size(), "vb_%d:mem_size", vbid.get());
                add_casted_stat(
                        buf.data(), vb.ht.getItemMemory(), add_stat, cookie);

                if (compressionMode != BucketCompressionMode::Off) {
                    checked_snprintf(buf.data(),
                                     buf.size(),
                                     "vb_%d:mem_size_uncompressed",
                                     vbid.get());
                    add_casted_stat(buf.data(),
                                    vb.ht.getUncompressedItemMemory(),
                                    add_stat,
                                    cookie);
                }
                checked_snprintf(buf.data(),
                                 buf.size(),
                                 "vb_%d:mem_size_counted",
                                 vbid.get());
                add_casted_stat(
                        buf.data(), depthVisitor.memUsed, add_stat, cookie);

                checked_snprintf(buf.data(),
                                 buf.size(),
                                 "vb_%d:num_system_items",
                                 vbid.get());
                add_casted_stat(buf.data(),
                                vb.ht.getNumSystemItems(),
                                add_stat,
                                cookie);
            } catch (std::exception& error) {
                EP_LOG_WARN(
                        "StatVBucketVisitor::visitBucket: Failed to build "
                        "stat: {}",
                        error.what());
            }
        }

        CookieIface& cookie;
        AddStatFn add_stat;
        BucketCompressionMode compressionMode;
    };

    StatVBucketVisitor svbv(cookie, add_stat, getCompressionMode());
    kvBucket->visit(svbv);

    return cb::engine_errc::success;
}

/**
 * Helper class which sends the contents of an output stream to the ADD_STAT
 * callback.
 *
 * Usage:
 *     {
 *         AddStatsStream as("stat_key", callback, cookie);
 *         as << obj << std::endl;
 *     }
 *     // When 'as' goes out of scope, it will invoke the ADD_STAT callback
 *     // with the key "stat_key" and value of everything streamed to it.
 */
class AddStatsStream : public std::ostream {
public:
    AddStatsStream(std::string key, AddStatFn callback, CookieIface& cookie)
        : std::ostream(&buf),
          key(std::move(key)),
          callback(std::move(callback)),
          cookie(cookie) {
    }

    ~AddStatsStream() override {
        auto value = buf.str();
        callback(key, value, cookie);
    }

private:
    std::string key;
    AddStatFn callback;
    CookieIface& cookie;
    std::stringbuf buf;
};

cb::engine_errc EventuallyPersistentEngine::doHashDump(
        CookieIface& cookie,
        const AddStatFn& addStat,
        std::string_view keyArgs) {
    auto result = getValidVBucketFromString(keyArgs);
    if (result.status != cb::engine_errc::success) {
        return result.status;
    }

    AddStatsStream as(result.vb->getId().to_string(), addStat, cookie);
    as << result.vb->ht << std::endl;

    return cb::engine_errc::success;
}

cb::engine_errc EventuallyPersistentEngine::doCheckpointDump(
        CookieIface& cookie,
        const AddStatFn& addStat,
        std::string_view keyArgs) {
    auto result = getValidVBucketFromString(keyArgs);
    if (result.status != cb::engine_errc::success) {
        return result.status;
    }

    AddStatsStream as(result.vb->getId().to_string(), addStat, cookie);
    as << *result.vb->checkpointManager << std::endl;

    return cb::engine_errc::success;
}

cb::engine_errc EventuallyPersistentEngine::doDurabilityMonitorDump(
        CookieIface& cookie,
        const AddStatFn& addStat,
        std::string_view keyArgs) {
    auto result = getValidVBucketFromString(keyArgs);
    if (result.status != cb::engine_errc::success) {
        return result.status;
    }

    AddStatsStream as(result.vb->getId().to_string(), addStat, cookie);
    result.vb->dumpDurabilityMonitor(as);
    as << std::endl;

    return cb::engine_errc::success;
}

cb::engine_errc EventuallyPersistentEngine::doVBucketDump(
        CookieIface& cookie,
        const AddStatFn& addStat,
        std::string_view keyArgs) {
    auto result = getValidVBucketFromString(keyArgs);
    if (result.status != cb::engine_errc::success) {
        return result.status;
    }

    AddStatsStream as(result.vb->getId().to_string(), addStat, cookie);
    result.vb->dump(as);
    as << std::endl;

    return cb::engine_errc::success;
}

class StatCheckpointVisitor : public VBucketVisitor {
public:
    StatCheckpointVisitor(KVBucketIface* kvs, CookieIface& c, AddStatFn a)
        : kvBucket(kvs), cookie(c), add_stat(std::move(a)) {
    }

    void visitBucket(VBucket& vb) override {
        addCheckpointStat(cookie, add_stat, kvBucket, vb);
    }

    static void addCheckpointStat(CookieIface& cookie,
                                  const AddStatFn& add_stat,
                                  KVBucketIface* eps,
                                  VBucket& vb) {
        Vbid vbid = vb.getId();
        std::array<char, 256> buf;
        try {
            checked_snprintf(buf.data(), buf.size(), "vb_%d:state", vbid.get());
            add_casted_stat(buf.data(),
                            VBucket::toString(vb.getState()),
                            add_stat,
                            cookie);
            vb.checkpointManager->addStats(add_stat, cookie);
        } catch (std::exception& error) {
            EP_LOG_WARN(
                    "StatCheckpointVisitor::addCheckpointStat: error building "
                    "stats: {}",
                    error.what());
        }
    }

    KVBucketIface* kvBucket;
    CookieIface& cookie;
    AddStatFn add_stat;
};
/// @endcond

cb::engine_errc EventuallyPersistentEngine::doCheckpointStats(
        CookieIface& cookie,
        const AddStatFn& add_stat,
        const char* stat_key,
        int nkey) {
    if (nkey == 10) {
        TRACE_EVENT0("ep-engine/task", "StatsCheckpoint");
        auto* kvbucket = getKVBucket();
        StatCheckpointVisitor scv(kvbucket, cookie, add_stat);
        kvbucket->visit(scv);
        return cb::engine_errc::success;
    } else if (nkey > 11) {
        std::string vbid(&stat_key[11], nkey - 11);
        uint16_t vbucket_id(0);
        if (!safe_strtous(vbid, vbucket_id)) {
            return cb::engine_errc::invalid_arguments;
        }
        Vbid vbucketId = Vbid(vbucket_id);
        VBucketPtr vb = getVBucket(vbucketId);
        if (!vb) {
            return cb::engine_errc::not_my_vbucket;
        }
        StatCheckpointVisitor::addCheckpointStat(
                cookie, add_stat, kvBucket.get(), *vb);
    }

    return cb::engine_errc::success;
}

cb::engine_errc EventuallyPersistentEngine::doDurabilityMonitorStats(
        CookieIface& cookie,
        const AddStatFn& add_stat,
        const char* stat_key,
        int nkey) {
    const uint8_t size = 18; // size  of "durability-monitor"
    if (nkey == size) {
        // Case stat_key = "durability-monitor"
        // @todo: Return aggregated stats for all VBuckets.
        //     Implement as async, we don't what to block for too long.
        return cb::engine_errc::not_supported;
    } else if (nkey > size + 1) {
        // Case stat_key = "durability-monitor <vbid>"
        const uint16_t vbidPos = size + 1;
        std::string vbid_(&stat_key[vbidPos], nkey - vbidPos);
        uint16_t vbid(0);
        if (!safe_strtous(vbid_, vbid)) {
            return cb::engine_errc::invalid_arguments;
        }

        VBucketPtr vb = getVBucket(Vbid(vbid));
        if (!vb) {
            // @todo: I would return an error code, but just replicating the
            //     behaviour of other stats for now
            return cb::engine_errc::success;
        }
        vb->addDurabilityMonitorStats(add_stat, cookie);
    }

    return cb::engine_errc::success;
}

class DcpStatsOptions {
public:
    explicit DcpStatsOptions(std::string_view value) {
        if (!value.empty()) {
            try {
                auto attributes = nlohmann::json::parse(value);

                // Parse the optional stream_format parameter.
                auto iter = attributes.find("stream_format");
                if (iter != attributes.end()) {
                    auto format = iter->get<std::string>();
                    if (format == "skip") {
                        streamStatsFormat = {};
                    } else if (format == "legacy") {
                        streamStatsFormat =
                                ConnHandler::StreamStatsFormat::Legacy;
                    } else if (format == "json") {
                        streamStatsFormat =
                                ConnHandler::StreamStatsFormat::Json;
                    } else {
                        throw std::invalid_argument(iter.key());
                    }
                }

                auto filter = attributes.find("filter");
                if (filter != attributes.end()) {
                    iter = filter->find("user");
                    if (iter != filter->end()) {
                        user = iter->get<std::string>();
                    }
                    iter = filter->find("port");
                    if (iter != filter->end()) {
                        port = iter->get<in_port_t>();
                    }
                }
            } catch (const std::exception& e) {
                EP_LOG_ERR(
                        "Failed to decode provided DCP filter: {}. Filter:{}",
                        e.what(),
                        value);
            }
        }
    }

    /**
     * The requested stream stats format. Stream stats should not be generated
     * if nullopt.
     */
    std::optional<ConnHandler::StreamStatsFormat> getStreamStatsFormat() const {
        return streamStatsFormat;
    }

    bool include(const ConnHandler& tc) {
        if ((user && *user != tc.getAuthenticatedUser()) ||
            (port && *port != tc.getConnectedPort())) {
            // Connection should not be part of this output
            return false;
        }

        return true;
    }

protected:
    std::optional<std::string> user;
    std::optional<in_port_t> port;
    std::optional<ConnHandler::StreamStatsFormat> streamStatsFormat{
            ConnHandler::StreamStatsFormat::Legacy};
};

/**
 * Function object to send stats for a single dcp connection.
 * Note this does not do per-stream stats.
 */
struct ConnStatBuilder {
    ConnStatBuilder(CookieIface& c, AddStatFn as, DcpStatsOptions options)
        : cookie(c), add_stat(std::move(as)), options(std::move(options)) {
    }

    void operator()(std::shared_ptr<ConnHandler> tc) {
        ++aggregator.totalConns;
        if (options.include(*tc)) {
            tc->addStats(add_stat, cookie);
            auto tp = std::dynamic_pointer_cast<DcpProducer>(tc);
            if (tp) {
                tp->aggregateQueueStats(aggregator);
            }
        }
    }

    const auto& getCounter() {
        return aggregator;
    }

    CookieIface& cookie;
    AddStatFn add_stat;
    DcpStatsOptions options;
    ConnCounter aggregator;
};

/**
 * Function object to send per-stream stats for a single dcp connection.
 */
struct ConnPerStreamStatBuilder {
    ConnPerStreamStatBuilder(DcpStatsOptions options)
        : options(std::move(options)) {
        // The stream stats format is required to emit stream stats.
        Expects(options.getStreamStatsFormat().has_value());
    }

    /**
     * Visit the next connection in the queue.
     */
    bool addStreamStats(CookieIface& cookie,
                        const AddStatFn& as,
                        const CheckYieldFn& check_yield) {
        while (!connQueue.empty()) {
            auto conn = connQueue.front();
            const auto shouldInclude = options.include(*conn);
            if (shouldInclude && check_yield()) {
                // More work to do, but we've been requested to yield.
                return false;
            }
            connQueue.pop();

            if (shouldInclude) {
                conn->addStreamStats(as, cookie, *options.getStreamStatsFormat());
            }
        }
        return true;
    }

    void operator()(std::shared_ptr<ConnHandler> tc) {
        connQueue.emplace(tc);
    }

    std::queue<std::shared_ptr<ConnHandler>> connQueue;
    DcpStatsOptions options;
};

struct ConnAggStatBuilder {
    /**
     * Construct with the separator.
     * @param sep The separator used for determining "type" of DCP connection
     *            by splitting the connection name with sep.
     */
    ConnAggStatBuilder(std::string_view sep) : sep(sep) {
    }

    /**
     * Get counter tracking stats for the given connection
     * type (e.g., replication, views).
     *
     * Connection name is expected to meet the pattern:
     *  [^:]*:conn_type<separator>.*
     * E.g., with a separator of ":":
     *   eq_dcpq:replication:ns_0@127.0.0.1->ns_1@127.0.0.1:default
     * maps to
     *   replication
     *
     * If the connection name does not follow this pattern,
     * returns nullptr.
     *
     * @param name connection name
     * @return counter for the given connection, or nullptr
     */
    ConnCounter* getCounterForConnType(std::string_view name) {
        // strip everything upto and including the first colon,
        // e.g., "eq_dcpq:"
        size_t pos1 = name.find(':');
        if (pos1 == std::string_view::npos) {
            return nullptr;
        }

        // Some connectors use the format:
        // `"i":"unique-information","a":"user-agent"`
        // user-agent starts with the connector name followed by a slash,
        // version number, and other details.
        if (pos1 + 1 < name.size() && name[pos1 + 1] == '"') {
            auto posKey = name.find(R"("a":")");
            if (posKey != std::string_view::npos) {
                auto userAgent = name.substr(posKey + 5);
                // Cut before the slash or double-quote.
                // If not found the whole will be used.
                userAgent = userAgent.substr(0, userAgent.find_first_of("\"/"));
                return &counters[std::string(userAgent)];
            }
        }

        name.remove_prefix(pos1 + 1);

        // find the given separator
        size_t pos2 = name.find(sep);
        if (pos2 == std::string_view::npos) {
            return &counters["_unknown"];
        }

        // extract upto given separator e.g.,
        // if the full conn name is:
        //  eq_dcpq:replication:ns_0@127.0.0.1->ns_1@127.0.0.1:default
        // and the given separator is: ":"
        // "eq_dcpq:" was stripped earlier so
        //  prefix is "replication"
        std::string prefix(name.substr(0, pos2));

        return &counters[prefix];
    }

    void aggregate(ConnHandler& conn, ConnCounter* tc) {
        ConnCounter counter;
        ++counter.totalConns;

        conn.aggregateQueueStats(counter);

        ConnCounter& total = getTotalCounter();
        total += counter;

        if (tc) {
            *tc += counter;
        }
    }

    ConnCounter& getTotalCounter() {
        return counters[std::string(sep) + "total"];
    }

    void operator()(std::shared_ptr<ConnHandler> tc) {
        if (tc) {
            ConnCounter* aggregator = getCounterForConnType(tc->getName());
            aggregate(*tc, aggregator);
        }
    }

    const auto& getCounters() {
        return counters;
    }

    std::map<std::string, ConnCounter> counters;
    std::string_view sep;
};

/// @endcond

static void showConnAggStat(const std::string& connType,
                            const ConnCounter& counter,
                            const BucketStatCollector& collector) {
    try {
        auto labelled = collector.withLabels({{"connection_type", connType}});

        using namespace cb::stats;
        labelled.addStat(Key::connagg_connection_count, counter.totalConns);
        labelled.addStat(Key::connagg_backoff, counter.conn_queueBackoff);
        labelled.addStat(Key::connagg_producer_count, counter.totalProducers);
        if (connType == "replication") {
            // Consumers are specific to replication, so only emit this metric
            // when relevant to avoid adding redundant zero count stats to
            // other connection types.
            labelled.addStat(Key::connagg_consumer_count,
                             counter.totalConns - counter.totalProducers);
        }
        labelled.addStat(Key::connagg_activestream_count,
                         counter.conn_activeStreams);
        labelled.addStat(Key::connagg_passivestream_count,
                         counter.conn_passiveStreams);
        labelled.addStat(Key::connagg_items_backfilled_disk,
                         counter.conn_backfillDisk);
        labelled.addStat(Key::connagg_items_backfilled_memory,
                         counter.conn_backfillMemory);
        labelled.addStat(Key::connagg_items_sent, counter.conn_queueDrain);
        labelled.addStat(Key::connagg_items_remaining,
                          counter.conn_queueRemaining);
        labelled.addStat(Key::connagg_total_bytes, counter.conn_totalBytes);
        labelled.addStat(Key::connagg_total_uncompressed_data_size,
                          counter.conn_totalUncompressedDataSize);
        labelled.addStat(Key::connagg_ready_queue_bytes,
                         counter.conn_queueMemory);
        labelled.addStat(Key::connagg_paused, counter.conn_paused);
        labelled.addStat(Key::connagg_unpaused, counter.conn_unpaused);

    } catch (std::exception& error) {
        EP_LOG_WARN("showConnAggStat: Failed to build stats: {}", error.what());
    }
}

cb::engine_errc EventuallyPersistentEngine::doConnAggStats(
        const BucketStatCollector& collector, std::string_view sep) {
    // The separator is, in all current usage, ":" so the length will
    // normally be 1
    const size_t max_sep_len(8);
    sep = sep.substr(0, max_sep_len);

    ConnAggStatBuilder visitor(sep);
    dcpConnMap_->each(visitor);

    for (const auto& [connType, counter] : visitor.getCounters()) {
        // connType may be "replication", "views" etc. or ":total"
        if (connType == ":total" && !collector.includeAggregateMetrics()) {
            // Prometheus should not expose aggregations under the same
            // metric names, as this makes summing across labels
            // more difficult
            continue;
        }
        showConnAggStat(connType, counter, collector);
    }

    return cb::engine_errc::success;
}

cb::engine_errc EventuallyPersistentEngine::doDcpStats(
        CookieIface& cookie,
        const AddStatFn& add_stat,
        const CheckYieldFn& check_yield,
        std::string_view value) {
    if (auto optDcpStreamVisitor =
                takeEngineSpecific<std::unique_ptr<ConnPerStreamStatBuilder>>(
                        cookie)) {
        bool hasCompleted = optDcpStreamVisitor.value()->addStreamStats(
                cookie, add_stat, check_yield);
        if (!hasCompleted) {
            // Continue on the next run.
            storeEngineSpecific(cookie, std::move(*optDcpStreamVisitor));
            return cb::engine_errc::throttled;
        }
        return cb::engine_errc::success;
    }

    DcpStatsOptions options{value};
    ConnStatBuilder dcpVisitor(cookie, add_stat, options);
    dcpConnMap_->each(dcpVisitor);

    const auto& aggregator = dcpVisitor.getCounter();

    CBStatCollector collector(add_stat, cookie);
    addAggregatedProducerStats(collector.forBucket(getName()), aggregator);

    dcpConnMap_->addStats(add_stat, cookie);

    // Check if we need to generate any stream stats.
    if (!options.getStreamStatsFormat().has_value()) {
        return cb::engine_errc::success;
    }

    // Store the per-stream visitor in the cookie and yield back to caller. We
    // will process the per-stream stats next time we're called.
    auto dcpStreamVisitor = std::make_unique<ConnPerStreamStatBuilder>(options);
    // Dump the contents on the ConnMap into the visitor. This will not actually
    // generate any stats yet.
    dcpConnMap_->each(*dcpStreamVisitor);
    storeEngineSpecific(cookie, std::move(dcpStreamVisitor));

    return cb::engine_errc::throttled;
}

void EventuallyPersistentEngine::addAggregatedProducerStats(
        const BucketStatCollector& col, const ConnCounter& aggregator) {
    using namespace cb::stats;
    col.addStat(Key::dcp_count, aggregator.totalConns);
    col.addStat(Key::dcp_producer_count, aggregator.totalProducers);
    col.addStat(Key::dcp_consumer_count,
                aggregator.totalConns - aggregator.totalProducers);
    col.addStat(Key::dcp_total_data_size, aggregator.conn_totalBytes);
    col.addStat(Key::dcp_total_uncompressed_data_size,
                aggregator.conn_totalUncompressedDataSize);
    col.addStat(Key::dcp_queue_fill, aggregator.conn_queueFill);
    col.addStat(Key::dcp_queue_backfill_disk, aggregator.conn_backfillDisk);
    col.addStat(Key::dcp_queue_backfill_memory, aggregator.conn_backfillMemory);
    col.addStat(Key::dcp_items_sent, aggregator.conn_queueDrain);
    col.addStat(Key::dcp_items_remaining, aggregator.conn_queueRemaining);
    col.addStat(
            Key::dcp_num_running_backfills,
            getKVBucket()->getKVStoreScanTracker().getNumRunningBackfills());
    col.addStat(
            Key::dcp_max_running_backfills,
            getKVBucket()->getKVStoreScanTracker().getMaxRunningBackfills());
}

cb::engine_errc EventuallyPersistentEngine::doEvictionStats(
        CookieIface& cookie, const AddStatFn& add_stat) {
    /**
     * The "evicted" histogram stats provide an aggregated view of what the
     * execution frequencies are for all the items that evicted when running
     * the hifi_mfu algorithm.
     */
    add_casted_stat("ep_active_or_pending_eviction_values_evicted",
                    stats.activeOrPendingFrequencyValuesEvictedHisto,
                    add_stat,
                    cookie);
    add_casted_stat("ep_replica_eviction_values_evicted",
                    stats.replicaFrequencyValuesEvictedHisto,
                    add_stat,
                    cookie);
    /**
     * The "snapshot" histogram stats provide a view of what the contents of
     * the frequency histogram is like during the running of the hifi_mfu
     * algorithm.
     */
    add_casted_stat("ep_active_or_pending_eviction_values_snapshot",
                    stats.activeOrPendingFrequencyValuesSnapshotHisto,
                    add_stat,
                    cookie);
    add_casted_stat("ep_replica_eviction_values_snapshot",
                    stats.replicaFrequencyValuesSnapshotHisto,
                    add_stat,
                    cookie);
    return cb::engine_errc::success;
}

cb::engine_errc EventuallyPersistentEngine::doKeyStats(
        CookieIface& cookie,
        const AddStatFn& add_stat,
        Vbid vbid,
        const DocKey& key,
        bool validate) {
    auto rv = checkCollectionAccess(cookie,
                                    vbid,
                                    cb::rbac::Privilege::SystemCollectionLookup,
                                    cb::rbac::Privilege::Read,
                                    key.getCollectionID());
    if (rv != cb::engine_errc::success) {
        return rv;
    }

    std::unique_ptr<Item> it;
    struct key_stats kstats;

    // If this is a validating call, we need to fetch the item from disk. The
    // fetch task is scheduled by statsVKey(). fetchLookupResult will succeed
    // in returning the item once the fetch task has completed.
    if (validate && !fetchLookupResult(cookie, it)) {
        rv = kvBucket->statsVKey(key, vbid, cookie);
        if (rv == cb::engine_errc::not_my_vbucket ||
            rv == cb::engine_errc::no_such_key) {
            if (isDegradedMode()) {
                return cb::engine_errc::temporary_failure;
            }
        }
        return rv;
    }

    rv = kvBucket->getKeyStats(key, vbid, cookie, kstats, WantsDeleted::No);
    if (rv == cb::engine_errc::success) {
        std::string valid("this_is_a_bug");
        if (validate) {
            if (kstats.dirty) {
                valid.assign("dirty");
            } else if (it) {
                valid.assign(kvBucket->validateKey(key, vbid, *it));
            } else {
                valid.assign("ram_but_not_disk");
            }
            EP_LOG_DEBUG("doKeyStats key {} is {}",
                         cb::UserDataView(key.to_string()),
                         valid);
        }
        add_casted_stat("key_is_dirty", kstats.dirty, add_stat, cookie);
        add_casted_stat("key_exptime", kstats.exptime, add_stat, cookie);
        add_casted_stat("key_datatype",
                        cb::mcbp::datatype::to_string(kstats.datatype),
                        add_stat,
                        cookie);
        add_casted_stat("key_flags", kstats.flags, add_stat, cookie);
        add_casted_stat("key_cas", kstats.cas, add_stat, cookie);
        add_casted_stat("key_vb_state", VBucket::toString(kstats.vb_state),
                        add_stat,
                        cookie);
        add_casted_stat("key_is_resident", kstats.resident, add_stat, cookie);
        if (validate) {
            add_casted_stat("key_valid", valid, add_stat, cookie);
        }
    }
    return rv;
}

cb::engine_errc EventuallyPersistentEngine::doVbIdFailoverLogStats(
        CookieIface& cookie, const AddStatFn& add_stat, Vbid vbid) {
    VBucketPtr vb = getVBucket(vbid);
    if(!vb) {
        return cb::engine_errc::not_my_vbucket;
    }
    vb->failovers->addStats(cookie, vb->getId(), add_stat);
    return cb::engine_errc::success;
}

cb::engine_errc EventuallyPersistentEngine::doAllFailoverLogStats(
        CookieIface& cookie, const AddStatFn& add_stat) {
    cb::engine_errc rv = cb::engine_errc::success;
    class StatVBucketVisitor : public VBucketVisitor {
    public:
        StatVBucketVisitor(CookieIface& c, AddStatFn a)
            : cookie(c), add_stat(std::move(a)) {
        }

        void visitBucket(VBucket& vb) override {
            vb.failovers->addStats(cookie, vb.getId(), add_stat);
        }

    private:
        CookieIface& cookie;
        AddStatFn add_stat;
    };

    StatVBucketVisitor svbv(cookie, add_stat);
    kvBucket->visit(svbv);

    return rv;
}

void EventuallyPersistentEngine::doTimingStats(
        const BucketStatCollector& collector) {
    using namespace cb::stats;
    collector.addStat(Key::bg_wait, stats.bgWaitHisto);
    collector.addStat(Key::bg_load, stats.bgLoadHisto);
    collector.addStat(Key::set_with_meta, stats.setWithMetaHisto);
    collector.addStat(Key::pending_ops, stats.pendingOpsHisto);

    // Vbucket visitors
    collector.addStat(Key::checkpoint_remover, stats.checkpointRemoverHisto);
    collector.addStat(Key::item_pager, stats.itemPagerHisto);
    collector.addStat(Key::expiry_pager, stats.expiryPagerHisto);
    collector.addStat(Key::storage_age, stats.dirtyAgeHisto);

    // Regular commands
    collector.addStat(Key::get_cmd, stats.getCmdHisto);
    collector.addStat(Key::store_cmd, stats.storeCmdHisto);
    collector.addStat(Key::arith_cmd, stats.arithCmdHisto);
    collector.addStat(Key::get_stats_cmd, stats.getStatsCmdHisto);

    // Admin commands
    collector.addStat(Key::get_vb_cmd, stats.getVbucketCmdHisto);
    collector.addStat(Key::set_vb_cmd, stats.setVbucketCmdHisto);
    collector.addStat(Key::del_vb_cmd, stats.delVbucketCmdHisto);

    // Misc
    collector.addStat(Key::notify_io, stats.notifyIOHisto);

    // Disk stats
    collector.addStat(Key::disk_insert, stats.diskInsertHisto);
    collector.addStat(Key::disk_update, stats.diskUpdateHisto);
    collector.addStat(Key::disk_del, stats.diskDelHisto);
    collector.addStat(Key::disk_vb_del, stats.diskVBDelHisto);
    collector.addStat(Key::disk_commit, stats.diskCommitHisto);

    collector.addStat(Key::item_alloc_sizes, stats.itemAllocSizeHisto);
    collector.addStat(Key::bg_batch_size, stats.getMultiBatchSizeHisto);

    // Checkpoint cursor stats
    collector.addStat(Key::persistence_cursor_get_all_items,
                      stats.persistenceCursorGetItemsHisto);
    collector.addStat(Key::dcp_cursors_get_all_items,
                      stats.dcpCursorsGetItemsHisto);

    // SyncWrite stats
    collector.addStat(Key::sync_write_commit_majority,
                      stats.syncWriteCommitTimes.at(0));
    collector.addStat(Key::sync_write_commit_majority_and_persist_on_master,
                      stats.syncWriteCommitTimes.at(1));
    collector.addStat(Key::sync_write_commit_persist_to_majority,
                      stats.syncWriteCommitTimes.at(2));
}

cb::engine_errc EventuallyPersistentEngine::doFrequencyCountersStats(
        const BucketStatCollector& collector) {
    using namespace cb::stats;

    VBucketEvictableMFUVisitor activeVisitor(vbucket_state_active);
    VBucketEvictableMFUVisitor replicaVisitor(vbucket_state_replica);
    VBucketEvictableMFUVisitor pendingVisitor(vbucket_state_pending);

    kvBucket->visitAll(activeVisitor, replicaVisitor, pendingVisitor);

    collector.addStat(Key::vb_evictable_mfu,
                      activeVisitor.getHistogramData(),
                      {{"state", "active"}});
    collector.addStat(Key::vb_evictable_mfu,
                      replicaVisitor.getHistogramData(),
                      {{"state", "replica"}});
    collector.addStat(Key::vb_evictable_mfu,
                      pendingVisitor.getHistogramData(),
                      {{"state", "pending"}});

    return cb::engine_errc::success;
}

cb::engine_errc EventuallyPersistentEngine::doSchedulerStats(
        CookieIface& cookie, const AddStatFn& add_stat) {
    for (TaskId id : GlobalTask::allTaskIds) {
        add_casted_stat(GlobalTask::getTaskIdString(id).c_str(),
                        stats.schedulingHisto[static_cast<int>(id)],
                        add_stat,
                        cookie);
    }

    return cb::engine_errc::success;
}

cb::engine_errc EventuallyPersistentEngine::doRunTimeStats(
        const BucketStatCollector& collector) {
    using namespace cb::stats;
    for (TaskId id : GlobalTask::allTaskIds) {
        auto& hist = stats.taskRuntimeHisto[static_cast<int>(id)];
        if (hist.isEmpty()) {
            continue;
        }

        auto labelled = collector.withLabels(
                {{"task", GlobalTask::getTaskName(id)},
                 {"type", to_string(GlobalTask::getTaskType(id))}});
        labelled.addStat(Key::task_duration, hist);
    }

    return cb::engine_errc::success;
}

cb::engine_errc EventuallyPersistentEngine::doDispatcherStats(
        CookieIface& cookie, const AddStatFn& add_stat) {
    ExecutorPool::get()->doWorkerStat(
            ObjectRegistry::getCurrentEngine()->getTaskable(),
            cookie,
            add_stat);
    return cb::engine_errc::success;
}

cb::engine_errc EventuallyPersistentEngine::doTasksStats(
        CookieIface& cookie, const AddStatFn& add_stat) {
    ExecutorPool::get()->doTasksStat(
            ObjectRegistry::getCurrentEngine()->getTaskable(),
            cookie,
            add_stat);
    return cb::engine_errc::success;
}

cb::engine_errc EventuallyPersistentEngine::doWorkloadStats(
        CookieIface& cookie, const AddStatFn& add_stat) {
    try {
        std::array<char, 80> statname;
        ExecutorPool* expool = ExecutorPool::get();

        int readers = expool->getNumReaders();
        checked_snprintf(
                statname.data(), statname.size(), "ep_workload:num_readers");
        add_casted_stat(statname.data(), readers, add_stat, cookie);

        int writers = expool->getNumWriters();
        checked_snprintf(
                statname.data(), statname.size(), "ep_workload:num_writers");
        add_casted_stat(statname.data(), writers, add_stat, cookie);

        int auxio = expool->getNumAuxIO();
        checked_snprintf(
                statname.data(), statname.size(), "ep_workload:num_auxio");
        add_casted_stat(statname.data(), auxio, add_stat, cookie);

        int nonio = expool->getNumNonIO();
        checked_snprintf(
                statname.data(), statname.size(), "ep_workload:num_nonio");
        add_casted_stat(statname.data(), nonio, add_stat, cookie);

        auto threadsPerCore = expool->getNumIOThreadsPerCore();
        checked_snprintf(statname.data(),
                         statname.size(),
                         "ep_workload:num_io_threads_per_core");
        add_casted_stat(statname.data(), threadsPerCore, add_stat, cookie);

        int shards = workload->getNumShards();
        checked_snprintf(
                statname.data(), statname.size(), "ep_workload:num_shards");
        add_casted_stat(statname.data(), shards, add_stat, cookie);

        int numReadyTasks = expool->getNumReadyTasks();
        checked_snprintf(
                statname.data(), statname.size(), "ep_workload:ready_tasks");
        add_casted_stat(statname.data(), numReadyTasks, add_stat, cookie);

        int numSleepers = expool->getNumSleepers();
        checked_snprintf(
                statname.data(), statname.size(), "ep_workload:num_sleepers");
        add_casted_stat(statname.data(), numSleepers, add_stat, cookie);

        expool->doTaskQStat(ObjectRegistry::getCurrentEngine()->getTaskable(),
                            cookie,
                            add_stat);

    } catch (std::exception& error) {
        EP_LOG_WARN("doWorkloadStats: Error building stats: {}", error.what());
    }

    return cb::engine_errc::success;
}

void EventuallyPersistentEngine::addSeqnoVbStats(CookieIface& cookie,
                                                 const AddStatFn& add_stat,
                                                 const VBucketPtr& vb) {
    // MB-19359: An atomic read of vbucket state without acquiring the
    // reader lock for state should suffice here.
    uint64_t relHighSeqno = vb->getHighSeqno();
    if (vb->getState() != vbucket_state_active) {
        snapshot_info_t info = vb->checkpointManager->getSnapshotInfo();
        relHighSeqno = info.range.getEnd();
    }

    try {
        std::array<char, 64> buffer;
        failover_entry_t entry = vb->failovers->getLatestEntry();
        checked_snprintf(buffer.data(),
                         buffer.size(),
                         "vb_%d:high_seqno",
                         vb->getId().get());
        add_casted_stat(buffer.data(), relHighSeqno, add_stat, cookie);
        checked_snprintf(buffer.data(),
                         buffer.size(),
                         "vb_%d:abs_high_seqno",
                         vb->getId().get());
        add_casted_stat(buffer.data(), vb->getHighSeqno(), add_stat, cookie);
        checked_snprintf(buffer.data(),
                         buffer.size(),
                         "vb_%d:last_persisted_seqno",
                         vb->getId().get());
        add_casted_stat(buffer.data(),
                        vb->getPublicPersistenceSeqno(),
                        add_stat,
                        cookie);
        checked_snprintf(
                buffer.data(), buffer.size(), "vb_%d:uuid", vb->getId().get());
        add_casted_stat(buffer.data(), entry.vb_uuid, add_stat, cookie);
        checked_snprintf(buffer.data(),
                         buffer.size(),
                         "vb_%d:purge_seqno",
                         vb->getId().get());
        add_casted_stat(buffer.data(), vb->getPurgeSeqno(), add_stat, cookie);
        const snapshot_range_t range = vb->getPersistedSnapshot();
        checked_snprintf(buffer.data(),
                         buffer.size(),
                         "vb_%d:last_persisted_snap_start",
                         vb->getId().get());
        add_casted_stat(buffer.data(), range.getStart(), add_stat, cookie);
        checked_snprintf(buffer.data(),
                         buffer.size(),
                         "vb_%d:last_persisted_snap_end",
                         vb->getId().get());
        add_casted_stat(buffer.data(), range.getEnd(), add_stat, cookie);

        checked_snprintf(buffer.data(),
                         buffer.size(),
                         "vb_%d:high_prepared_seqno",
                         vb->getId().get());
        add_casted_stat(
                buffer.data(), vb->getHighPreparedSeqno(), add_stat, cookie);
        checked_snprintf(buffer.data(),
                         buffer.size(),
                         "vb_%d:high_completed_seqno",
                         vb->getId().get());
        add_casted_stat(
                buffer.data(), vb->getHighCompletedSeqno(), add_stat, cookie);
        checked_snprintf(buffer.data(),
                         buffer.size(),
                         "vb_%d:max_visible_seqno",
                         vb->getId().get());
        add_casted_stat(
                buffer.data(), vb->getMaxVisibleSeqno(), add_stat, cookie);

    } catch (std::exception& error) {
        EP_LOG_WARN("addSeqnoVbStats: error building stats: {}", error.what());
    }
}

void EventuallyPersistentEngine::addLookupResult(CookieIface& cookie,
                                                 std::unique_ptr<Item> result) {
    auto oldItem = takeEngineSpecific<std::unique_ptr<Item>>(cookie);
    // Check for old lookup results and clear them
    if (oldItem) {
        if (*oldItem) {
            EP_LOG_DEBUG("Cleaning up old lookup result for '{}'",
                         (*oldItem)->getKey());
        } else {
            EP_LOG_DEBUG_RAW("Cleaning up old null lookup result");
        }
    }

    storeEngineSpecific(cookie, std::move(result));
}

bool EventuallyPersistentEngine::fetchLookupResult(CookieIface& cookie,
                                                   std::unique_ptr<Item>& itm) {
    // This will return *and erase* the lookup result for a connection.
    // You look it up, you own it.
    auto es = takeEngineSpecific<std::unique_ptr<Item>>(cookie);
    if (es) {
        itm = std::move(*es);
        return true;
    } else {
        return false;
    }
}

EventuallyPersistentEngine::StatusAndVBPtr
EventuallyPersistentEngine::getValidVBucketFromString(std::string_view vbNum) {
    if (vbNum.empty()) {
        // Must specify a vbucket.
        return {cb::engine_errc::invalid_arguments, {}};
    }
    uint16_t vbucket_id;

    std::string vbNumString(vbNum);
    if (!safe_strtous(vbNumString, vbucket_id)) {
        return {cb::engine_errc::invalid_arguments, {}};
    }
    Vbid vbid = Vbid(vbucket_id);
    VBucketPtr vb = getVBucket(vbid);
    if (!vb) {
        return {cb::engine_errc::not_my_vbucket, {}};
    }
    return {cb::engine_errc::success, vb};
}

cb::engine_errc EventuallyPersistentEngine::doSeqnoStats(
        CookieIface& cookie,
        const AddStatFn& add_stat,
        const char* stat_key,
        int nkey) {
    if (getKVBucket()->maybeWaitForVBucketWarmup(&cookie)) {
        return cb::engine_errc::would_block;
    }

    if (nkey > 14) {
        std::string value(stat_key + 14, nkey - 14);

        try {
            checkNumeric(value.c_str());
        } catch(std::runtime_error &) {
            return cb::engine_errc::invalid_arguments;
        }

        Vbid vbucket(atoi(value.c_str()));
        VBucketPtr vb = getVBucket(vbucket);
        if (!vb || vb->getState() == vbucket_state_dead) {
            return cb::engine_errc::not_my_vbucket;
        }

        addSeqnoVbStats(cookie, add_stat, vb);

        return cb::engine_errc::success;
    }

    auto vbuckets = kvBucket->getVBuckets().getBuckets();
    for (auto vbid : vbuckets) {
        VBucketPtr vb = getVBucket(vbid);
        if (vb) {
            addSeqnoVbStats(cookie, add_stat, vb);
        }
    }
    return cb::engine_errc::success;
}

void EventuallyPersistentEngine::runDefragmenterTask() {
    kvBucket->runDefragmenterTask();
}

bool EventuallyPersistentEngine::runAccessScannerTask() {
    return kvBucket->runAccessScannerTask();
}

void EventuallyPersistentEngine::runVbStatePersistTask(Vbid vbid) {
    kvBucket->runVbStatePersistTask(vbid);
}

cb::engine_errc EventuallyPersistentEngine::doCollectionStats(
        CookieIface& cookie,
        const AddStatFn& add_stat,
        const std::string& statKey) {
    CBStatCollector collector(add_stat, cookie);
    auto bucketCollector = collector.forBucket(getName());
    auto res = Collections::Manager::doCollectionStats(
            *kvBucket, bucketCollector, statKey);
    if (res.result == cb::engine_errc::unknown_collection ||
        res.result == cb::engine_errc::unknown_scope) {
        setUnknownCollectionErrorContext(cookie, res.getManifestId());
    }
    return res.result;
}

cb::engine_errc EventuallyPersistentEngine::doScopeStats(
        CookieIface& cookie,
        const AddStatFn& add_stat,
        const std::string& statKey) {
    CBStatCollector collector(add_stat, cookie);
    auto bucketCollector = collector.forBucket(getName());
    auto res = Collections::Manager::doScopeStats(
            *kvBucket, bucketCollector, statKey);
    if (res.result == cb::engine_errc::unknown_scope) {
        setUnknownCollectionErrorContext(cookie, res.getManifestId());
    }
    return res.result;
}

cb::EngineErrorGetCollectionIDResult
EventuallyPersistentEngine::parseKeyStatCollection(
        std::string_view expectedStatPrefix,
        std::string_view statKeyArg,
        std::string_view collectionStr) {
    CollectionID cid(CollectionID::Default);
    if (statKeyArg == expectedStatPrefix) {
        // provided argument should be a collection path
        auto res = kvBucket->getCollectionsManager().getCollectionID(
                collectionStr);
        cid = res.getCollectionId();
        if (res.result != cb::engine_errc::success) {
            EP_LOG_WARN(
                    "EventuallyPersistentEngine::parseKeyStatCollection could "
                    "not find collection arg:{} error:{}",
                    collectionStr,
                    res.result);
        }
        return res;
    } else if (statKeyArg == (std::string(expectedStatPrefix) + "-byid") &&
               collectionStr.size() > 2) {
        // provided argument should be a hex collection ID N, 0xN or 0XN
        try {
            cid = std::stoul(collectionStr.data(), nullptr, 16);
        } catch (const std::logic_error& e) {
            EP_LOG_WARN(
                    "EventuallyPersistentEngine::parseKeyStatCollection "
                    "invalid collection arg:{}, exception:{}",
                    collectionStr,
                    e.what());
            return cb::EngineErrorGetCollectionIDResult{
                    cb::engine_errc::invalid_arguments};
        }
        // Collection's scope is needed for privilege check
        auto [manifesUid, meta] =
                kvBucket->getCollectionsManager().getCollectionEntry(cid);
        if (meta) {
            return {manifesUid,
                    meta->sid,
                    cid,
                    Collections::isSystemCollection(meta->name, cid)};
        } else {
            return {cb::engine_errc::unknown_collection, manifesUid};
        }
    }
    return cb::EngineErrorGetCollectionIDResult(
            cb::engine_errc::invalid_arguments);
}

std::tuple<cb::engine_errc,
           std::optional<Vbid>,
           std::optional<std::string>,
           std::optional<CollectionID>>
EventuallyPersistentEngine::parseStatKeyArg(CookieIface& cookie,
                                            std::string_view statKeyPrefix,
                                            std::string_view statKey) {
    std::vector<std::string> args;
    std::string trimmedStatKey(statKey);
    boost::algorithm::trim(trimmedStatKey);
    boost::split(args, trimmedStatKey, boost::is_space());
    if (args.size() != 3 && args.size() != 4) {
        return {cb::engine_errc::invalid_arguments,
                std::nullopt,
                std::nullopt,
                std::nullopt};
    }

    Vbid vbid(0);
    try {
        vbid = Vbid(gsl::narrow<uint16_t>(std::stoi(args[2])));
    } catch (const std::exception& e) {
        EP_LOG_WARN(
                "EventuallyPersistentEngine::doKeyStats invalid "
                "vbucket arg:{}, exception:{}",
                args[2],
                e.what());
        return {cb::engine_errc::invalid_arguments,
                std::nullopt,
                std::nullopt,
                std::nullopt};
    }

    CollectionID cid(CollectionID::Default);
    if (args.size() == 4) {
        cb::EngineErrorGetCollectionIDResult res{
                cb::engine_errc::unknown_collection};
        // An argument was provided, maybe an id or a 'path'
        auto cidResult =
                parseKeyStatCollection(statKeyPrefix, args[0], args[3]);
        if (cidResult.result != cb::engine_errc::success) {
            if (cidResult.result == cb::engine_errc::unknown_collection) {
                setUnknownCollectionErrorContext(cookie,
                                                 cidResult.getManifestId());
            }
            return {cidResult.result, std::nullopt, std::nullopt, std::nullopt};
        }
        cid = cidResult.getCollectionId();
    }

    return {cb::engine_errc::success, vbid, args[1], cid};
}

cb::engine_errc EventuallyPersistentEngine::doKeyStats(
        CookieIface& cookie,
        const AddStatFn& add_stat,
        std::string_view statKey) {
    cb::engine_errc status;
    std::optional<Vbid> vbid;
    std::optional<std::string> key;
    std::optional<CollectionID> cid;
    std::tie(status, vbid, key, cid) = parseStatKeyArg(cookie, "key", statKey);
    if (status != cb::engine_errc::success) {
        return status;
    }
    auto docKey = StoredDocKey(*key, *cid);
    return doKeyStats(cookie, add_stat, *vbid, docKey, false);
}

cb::engine_errc EventuallyPersistentEngine::doVKeyStats(
        CookieIface& cookie,
        const AddStatFn& add_stat,
        std::string_view statKey) {
    cb::engine_errc status;
    std::optional<Vbid> vbid;
    std::optional<std::string> key;
    std::optional<CollectionID> cid;
    std::tie(status, vbid, key, cid) = parseStatKeyArg(cookie, "vkey", statKey);
    if (status != cb::engine_errc::success) {
        return status;
    }
    auto docKey = StoredDocKey(*key, *cid);
    return doKeyStats(cookie, add_stat, *vbid, docKey, true);
}

cb::engine_errc EventuallyPersistentEngine::doDcpVbTakeoverStats(
        CookieIface& cookie,
        const AddStatFn& add_stat,
        std::string_view statKey) {
    std::string tStream;
    std::string vbid;
    std::string buffer(statKey.data() + 15, statKey.size() - 15);
    std::stringstream ss(buffer);
    ss >> vbid;
    ss >> tStream;
    uint16_t vbucket_id(0);
    safe_strtous(vbid, vbucket_id);
    Vbid vbucketId = Vbid(vbucket_id);
    return doDcpVbTakeoverStats(cookie, add_stat, tStream, vbucketId);
}

cb::engine_errc EventuallyPersistentEngine::doFailoversStats(
        CookieIface& cookie, const AddStatFn& add_stat, std::string_view key) {
    const std::string statKey(key.data(), key.size());
    if (key.size() == 9) {
        return doAllFailoverLogStats(cookie, add_stat);
    }

    if (statKey.compare(std::string("failovers").length(),
                        std::string(" ").length(),
                        " ") == 0) {
        std::string vbid;
        std::string s_key(statKey.substr(10, key.size() - 10));
        std::stringstream ss(s_key);
        ss >> vbid;
        uint16_t vbucket_id(0);
        safe_strtous(vbid, vbucket_id);
        Vbid vbucketId = Vbid(vbucket_id);
        return doVbIdFailoverLogStats(cookie, add_stat, vbucketId);
    }

    return cb::engine_errc::no_such_key;
}

cb::engine_errc EventuallyPersistentEngine::doDiskinfoStats(
        CookieIface& cookie, const AddStatFn& add_stat, std::string_view key) {
    const std::string statKey(key.data(), key.size());
    if (key.size() == 8) {
        CBStatCollector collector{add_stat, cookie};
        auto bucketC = collector.forBucket(getName());
        return kvBucket->getFileStats(bucketC);
    }
    if ((key.size() == 15) &&
        (statKey.compare(std::string("diskinfo").length() + 1,
                         std::string("detail").length(),
                         "detail") == 0)) {
        return kvBucket->getPerVBucketDiskStats(cookie, add_stat);
    }

    return cb::engine_errc::invalid_arguments;
}

void EventuallyPersistentEngine::doDiskFailureStats(
        const BucketStatCollector& collector) {
    using namespace cb::stats;

    size_t value = 0;

    // Total data write failures is compaction failures plus commit failures
    auto writeFailure = stats.commitFailed + stats.compactionFailed;
    collector.addStat(Key::ep_data_write_failed, writeFailure);

    if (kvBucket->getKVStoreStat("failure_get", value)) {
        collector.addStat(Key::ep_data_read_failed, value);
    }
}

cb::engine_errc EventuallyPersistentEngine::doDiskSlownessStats(
        CookieIface& cookie, const AddStatFn& add_stat, std::string_view key) {
    using namespace cb::stats;
    using std::to_string;

    if (!cb_isPrefix(key, "disk-slowness ")) {
        return cb::engine_errc::invalid_arguments;
    }

    auto arg = key.substr(key.find(' ') + 1);
    uint32_t thresholdSeconds;
    if (!safe_strtoul(arg, thresholdSeconds)) {
        return cb::engine_errc::invalid_arguments;
    }

    struct OpCounts {
        int numTotal = 0;
        int numSlow = 0;
    };
    OpCounts readCounts;
    OpCounts writeCounts;

    // Current point in time.
    auto now = ep_uptime_now();
    std::chrono::seconds threshold(thresholdSeconds);
    // Visit all threads performing IO and record any file ops taking longer
    // than the threshold.
    fileOpsTracker->visitThreads(
            [this, now, threshold, &readCounts, &writeCounts](
                    auto type, auto thread, const auto& op) {
                if (type != READER_TASK_IDX && type != WRITER_TASK_IDX) {
                    return;
                }
                auto elapsed = now - op.startTime;

                // For large operations, scale the threshold by a factor based
                // on the maximum item size, to handle cases where we're writing
                // more than 20 MiB in one operation.
                double thresholdScalingFactor = std::max(
                        1.0, static_cast<double>(op.nbytes) / maxItemSize);
                auto effectiveThreshold = threshold * thresholdScalingFactor;

                auto& c = op.isDataWrite() ? writeCounts : readCounts;
                ++c.numTotal;
                if (elapsed >= effectiveThreshold) {
                    ++c.numSlow;
                }
            });

    add_stat("pending_disk_read_num", to_string(readCounts.numTotal), cookie);
    add_stat("pending_disk_read_slow_num",
             to_string(readCounts.numSlow),
             cookie);
    add_stat("pending_disk_write_num", to_string(writeCounts.numTotal), cookie);
    add_stat("pending_disk_write_slow_num",
             to_string(writeCounts.numSlow),
             cookie);
    return cb::engine_errc::success;
}

cb::engine_errc EventuallyPersistentEngine::doPrivilegedStats(
        CookieIface& cookie, const AddStatFn& add_stat, std::string_view key) {
    // Privileged stats - need Stats priv (and not just SimpleStats).
    const auto acc = cookie.testPrivilege(cb::rbac::Privilege::Stats, {}, {});

    if (acc.success()) {
        if (cb_isPrefix(key, "_checkpoint-dump")) {
            const size_t keyLen = strlen("_checkpoint-dump");
            std::string_view keyArgs(key.data() + keyLen, key.size() - keyLen);
            return doCheckpointDump(cookie, add_stat, keyArgs);
        }

        if (cb_isPrefix(key, "_hash-dump")) {
            const size_t keyLen = strlen("_hash-dump");
            std::string_view keyArgs(key.data() + keyLen, key.size() - keyLen);
            return doHashDump(cookie, add_stat, keyArgs);
        }

        if (cb_isPrefix(key, "_durability-dump")) {
            const size_t keyLen = strlen("_durability-dump");
            std::string_view keyArgs(key.data() + keyLen, key.size() - keyLen);
            return doDurabilityMonitorDump(cookie, add_stat, keyArgs);
        }

        if (cb_isPrefix(key, "_vbucket-dump")) {
            const size_t keyLen = strlen("_vbucket-dump");
            std::string_view keyArgs(key.data() + keyLen, key.size() - keyLen);
            return doVBucketDump(cookie, add_stat, keyArgs);
        }

        return cb::engine_errc::no_such_key;
    }
    return cb::engine_errc::no_access;
}

static const CheckYieldFn default_check_yield_fn{[]() { return false; }};

cb::engine_errc EventuallyPersistentEngine::getStats(
        CookieIface& cookie,
        std::string_view key,
        std::string_view value,
        const AddStatFn& add_stat) {
    return getStats(cookie, key, value, add_stat, default_check_yield_fn);
}

cb::engine_errc EventuallyPersistentEngine::getStats(
        CookieIface& c,
        std::string_view key,
        std::string_view value,
        const AddStatFn& add_stat,
        const CheckYieldFn& check_yield) {
    ScopeTimer2<HdrMicroSecStopwatch, TracerStopwatch> timer(
            std::forward_as_tuple(stats.getStatsCmdHisto),
            std::forward_as_tuple(&c, cb::tracing::Code::GetStats));

    EP_LOG_DEBUG("stats '{}'", key);

    // Some stats have been moved to using the stat collector interface,
    // while others have not. Depending on the key, this collector _may_
    // not be used, but creating it here reduces duplication (and it's not
    // expensive to create)
    CBStatCollector collector{add_stat, c};
    auto bucketCollector = collector.forBucket(getName());

    if (key.empty()) {
        return doEngineStats(bucketCollector, &c);
    }
    if (key.size() > 7 && cb_isPrefix(key, "dcpagg ")) {
        return doConnAggStats(bucketCollector, key.substr(7));
    }
    if (key == "dcp"sv) {
        return doDcpStats(c, add_stat, check_yield, value);
    }
    if (key == "eviction"sv) {
        return doEvictionStats(c, add_stat);
    }
    if (key == "hash"sv) {
        return doHashStats(c, add_stat);
    }
    if (key == "vbucket"sv) {
        return doVBucketStats(c,
                              add_stat,
                              key.data(),
                              key.size(),
                              VBucketStatsDetailLevel::State);
    }
    if (key == "prev-vbucket"sv) {
        return doVBucketStats(c,
                              add_stat,
                              key.data(),
                              key.size(),
                              VBucketStatsDetailLevel::PreviousState);
    }
    if (cb_isPrefix(key, "vbucket-durability-state")) {
        return doVBucketStats(c,
                              add_stat,
                              key.data(),
                              key.size(),
                              VBucketStatsDetailLevel::Durability);
    }
    if (cb_isPrefix(key, "vbucket-details")) {
        return doVBucketStats(c,
                              add_stat,
                              key.data(),
                              key.size(),
                              VBucketStatsDetailLevel::Full);
    }
    if (cb_isPrefix(key, "vbucket-seqno")) {
        return doSeqnoStats(c, add_stat, key.data(), key.size());
    }
    if (cb_isPrefix(key, "checkpoint")) {
        return doCheckpointStats(c, add_stat, key.data(), key.size());
    }
    if (cb_isPrefix(key, "durability-monitor")) {
        return doDurabilityMonitorStats(c, add_stat, key.data(), key.size());
    }
    if (key == "timings"sv) {
        doTimingStats(bucketCollector);
        return cb::engine_errc::success;
    }
    if (key == "frequency-counters"sv) {
        return doFrequencyCountersStats(bucketCollector);
    }
    if (key == "dispatcher"sv) {
        return doDispatcherStats(c, add_stat);
    }
    if (key == "tasks"sv) {
        return doTasksStats(c, add_stat);
    }
    if (key == "scheduler"sv) {
        return doSchedulerStats(c, add_stat);
    }
    if (key == "runtimes"sv) {
        return doRunTimeStats(bucketCollector);
    }
    if (key == "memory"sv) {
        return doMemoryStats(c, add_stat);
    }
    if (key == "uuid"sv) {
        add_casted_stat("uuid", configuration.getUuid(), add_stat, c);
        return cb::engine_errc::success;
    }
    if (cb_isPrefix(key, "key ") || cb_isPrefix(key, "key-byid ")) {
        return doKeyStats(c, add_stat, key);
    }
    if (cb_isPrefix(key, "vkey ") || cb_isPrefix(key, "vkey-byid ")) {
        return doVKeyStats(c, add_stat, key);
    }
    if (key == "kvtimings"sv) {
        getKVBucket()->addKVStoreTimingStats(add_stat, c);
        return cb::engine_errc::success;
    }
    if (key.size() >= 7 && cb_isPrefix(key, "kvstore")) {
        std::string args(key.data() + 7, key.size() - 7);
        getKVBucket()->addKVStoreStats(add_stat, c);
        return cb::engine_errc::success;
    }
    if (key == "warmup"sv) {
        const auto* warmup = getKVBucket()->getWarmup();
        if (warmup != nullptr) {
            warmup->addStats(CBStatCollector(add_stat, c));
            return cb::engine_errc::success;
        }
        return cb::engine_errc::no_such_key;
    }
    if (key == "info"sv) {
        add_casted_stat("info", get_stats_info(), add_stat, c);
        return cb::engine_errc::success;
    }
    if (key == "config"sv) {
        configuration.addStats(bucketCollector);
        return cb::engine_errc::success;
    }
    if (key.size() > 15 && cb_isPrefix(key, "dcp-vbtakeover")) {
        return doDcpVbTakeoverStats(c, add_stat, key);
    }
    if (key == "workload"sv) {
        return doWorkloadStats(c, add_stat);
    }
    if (cb_isPrefix(key, "failovers")) {
        return doFailoversStats(c, add_stat, key);
    }
    if (cb_isPrefix(key, "diskinfo")) {
        return doDiskinfoStats(c, add_stat, key);
    }
    if (cb_isPrefix(key, "collections")) {
        return doCollectionStats(
                c, add_stat, std::string(key.data(), key.size()));
    }
    if (cb_isPrefix(key, "scopes")) {
        return doScopeStats(c, add_stat, std::string(key.data(), key.size()));
    }
    if (cb_isPrefix(key, "disk-failures")) {
        doDiskFailureStats(bucketCollector);
        return cb::engine_errc::success;
    }
    if (cb_isPrefix(key, "disk-slowness")) {
        return doDiskSlownessStats(
                c, add_stat, std::string(key.data(), key.size()));
    }
    if (key[0] == '_') {
        return doPrivilegedStats(c, add_stat, key);
    }
    if (cb_isPrefix(key, "range-scans")) {
        return doRangeScanStats(bucketCollector, key);
    }

    // Unknown stat requested
    return cb::engine_errc::no_such_key;
}

void EventuallyPersistentEngine::resetStats() {
    stats.reset();
    if (kvBucket) {
        kvBucket->resetUnderlyingStats();
    }
}

void EventuallyPersistentEngine::auditDocumentAccess(
        CookieIface& cookie, cb::audit::document::Operation operation) const {
    NonBucketAllocationGuard guard;
    cookie.auditDocumentAccess(operation);
}

cb::engine_errc EventuallyPersistentEngine::checkCollectionAccess(
        CookieIface& cookie,
        std::optional<Vbid> vbid,
        std::optional<cb::rbac::Privilege> systemCollectionPrivilege,
        cb::rbac::Privilege priv,
        CollectionID cid) const {
    ScopeID sid{ScopeID::Default};
    uint64_t manifestUid{0};
    cb::engine_errc status = cb::engine_errc::success;

    if (!cid.isDefaultCollection()) {
        using Collections::getCollectionVisibility;
        using Collections::Visibility;
        Visibility visibility = Visibility::User;
        if (vbid) {
            auto vbucket = getVBucket(*vbid);
            if (!vbucket) {
                return cb::engine_errc::not_my_vbucket;
            }
            auto handle = vbucket->getManifest().lock(cid);
            if (!handle.valid()) {
                return cb::engine_errc::unknown_collection;
            }
            sid = handle.getScopeID();
            manifestUid = handle.getManifestUid();
            visibility = getCollectionVisibility(handle.getName(), cid);
        } else {
            auto res = getKVBucket()->getCollectionEntry(cid);
            manifestUid = res.first;
            if (!res.second) {
                status = cb::engine_errc::unknown_collection;
            } else {
                sid = res.second->sid;
                visibility = getCollectionVisibility(res.second->name, cid);
            }
        }

        if (systemCollectionPrivilege && visibility == Visibility::System) {
            status = checkPrivilege(
                    cookie, *systemCollectionPrivilege, sid, cid);
        }
    }

    if (status == cb::engine_errc::success) {
        status = checkPrivilege(cookie, priv, sid, cid);
    }

    switch (status) {
    case cb::engine_errc::success:
    case cb::engine_errc::no_access:
        break;
    case cb::engine_errc::unknown_collection:
        setUnknownCollectionErrorContext(cookie, manifestUid);
        break;
    default:
        EP_LOG_ERR(
                "EPE::checkPrivilege(priv:{}, cid:{}): sid:{} unexpected "
                "status:{}",
                int(priv),
                cid.to_string(),
                sid.to_string(),
                to_string(status));
    }
    return status;
}

cb::engine_errc EventuallyPersistentEngine::testScopeAccess(
        CookieIface& cookie,
        std::optional<cb::rbac::Privilege> systemScopePrivilege,
        cb::rbac::Privilege priv,
        ScopeID sid,
        Collections::Visibility visibility) const {
    if (!sid.isDefaultScope()) {
        using Collections::Visibility;
        if (systemScopePrivilege && visibility == Visibility::System) {
            switch (cookie.testPrivilege(*systemScopePrivilege, sid, {})
                            .getStatus()) {
            case cb::rbac::PrivilegeAccess::Status::Ok:
                break;
            case cb::rbac::PrivilegeAccess::Status::Fail:
                return cb::engine_errc::no_access;
            case cb::rbac::PrivilegeAccess::Status::FailNoPrivileges:
                return cb::engine_errc::unknown_scope;
            }
        }
    }

    switch (cookie.testPrivilege(priv, sid, {}).getStatus()) {
    case cb::rbac::PrivilegeAccess::Status::Ok:
        return cb::engine_errc::success;
    case cb::rbac::PrivilegeAccess::Status::Fail:
        return cb::engine_errc::no_access;
    case cb::rbac::PrivilegeAccess::Status::FailNoPrivileges:
        return cb::engine_errc::unknown_scope;
    }
    folly::assume_unreachable();
}

cb::engine_errc EventuallyPersistentEngine::testCollectionAccess(
        CookieIface& cookie,
        std::optional<cb::rbac::Privilege> systemCollectionPrivilege,
        cb::rbac::Privilege priv,
        CollectionID cid,
        ScopeID sid,
        Collections::Visibility visibility) const {
    if (!cid.isDefaultCollection()) {
        using Collections::Visibility;
        if (systemCollectionPrivilege && visibility == Visibility::System) {
            switch (cookie.testPrivilege(*systemCollectionPrivilege, sid, cid)
                            .getStatus()) {
            case cb::rbac::PrivilegeAccess::Status::Ok:
                break;
            case cb::rbac::PrivilegeAccess::Status::Fail:
                return cb::engine_errc::no_access;
            case cb::rbac::PrivilegeAccess::Status::FailNoPrivileges:
                return cb::engine_errc::unknown_collection;
            }
        }
    }

    switch (cookie.testPrivilege(priv, sid, cid).getStatus()) {
    case cb::rbac::PrivilegeAccess::Status::Ok:
        return cb::engine_errc::success;
    case cb::rbac::PrivilegeAccess::Status::Fail:
        return cb::engine_errc::no_access;
    case cb::rbac::PrivilegeAccess::Status::FailNoPrivileges:
        return cb::engine_errc::unknown_collection;
    }
    folly::assume_unreachable();
}

cb::engine_errc
EventuallyPersistentEngine::checkForPrivilegeAtLeastInOneCollection(
        CookieIface& cookie, cb::rbac::Privilege privilege) const {
    try {
        switch (cookie.checkForPrivilegeAtLeastInOneCollection(privilege)
                        .getStatus()) {
        case cb::rbac::PrivilegeAccess::Status::Ok:
            return cb::engine_errc::success;
        case cb::rbac::PrivilegeAccess::Status::FailNoPrivileges:
        case cb::rbac::PrivilegeAccess::Status::Fail:
            return cb::engine_errc::no_access;
        }
    } catch (const std::exception& e) {
        EP_LOG_ERR(
                "EPE::checkForPrivilegeAtLeastInOneCollection: received "
                "exception while checking privilege: {}",
                e.what());
    }

    return cb::engine_errc::failed;
}

cb::engine_errc EventuallyPersistentEngine::checkPrivilege(
        CookieIface& cookie,
        cb::rbac::Privilege priv,
        ScopeID sid,
        CollectionID cid) {
    try {
        // Upon failure check_privilege may set an error message in the
        // cookie about the missing privilege
        NonBucketAllocationGuard guard;
        switch (cookie.checkPrivilege(priv, sid, cid).getStatus()) {
        case cb::rbac::PrivilegeAccess::Status::Ok:
            return cb::engine_errc::success;
        case cb::rbac::PrivilegeAccess::Status::Fail:
            return cb::engine_errc::no_access;
        case cb::rbac::PrivilegeAccess::Status::FailNoPrivileges:
            return cb::engine_errc::unknown_collection;
        }
    } catch (const std::exception& e) {
        EP_LOG_ERR(
                "EPE::checkPrivilege: received exception while checking "
                "privilege for sid:{}: cid:{} {}",
                sid.to_string(),
                cid.to_string(),
                e.what());
    }
    return cb::engine_errc::failed;
}

cb::engine_errc EventuallyPersistentEngine::checkMemoryForBGFetch(
        size_t pendingBytes) {
    if (memoryTracker->isBelowMutationMemoryQuota(pendingBytes)) {
        return cb::engine_errc::success;
    }
    return memoryCondition();
}

cb::engine_errc EventuallyPersistentEngine::testPrivilege(
        CookieIface& cookie,
        cb::rbac::Privilege priv,
        std::optional<ScopeID> sid,
        std::optional<CollectionID> cid) const {
    try {
        switch (cookie.testPrivilege(priv, sid, cid).getStatus()) {
        case cb::rbac::PrivilegeAccess::Status::Ok:
            return cb::engine_errc::success;
        case cb::rbac::PrivilegeAccess::Status::Fail:
            return cb::engine_errc::no_access;
        case cb::rbac::PrivilegeAccess::Status::FailNoPrivileges:
            return cid ? cb::engine_errc::unknown_collection
                       : cb::engine_errc::unknown_scope;
        }
    } catch (const std::exception& e) {
        EP_LOG_ERR(
                "EPE::testPrivilege: received exception while checking "
                "privilege for sid:{}: cid:{} {}",
                sid ? sid->to_string() : "no-scope",
                cid ? cid->to_string() : "no-collection",
                e.what());
    }
    return cb::engine_errc::failed;
}

cb::engine_errc EventuallyPersistentEngine::handleObserve(
        CookieIface& cookie,
        const DocKey& key,
        Vbid vbucket,
        const std::function<void(uint8_t, uint64_t)>& key_handler,
        uint64_t& persist_time_hint) {
    EP_LOG_DEBUG("Observing key {} in {}",
                 cb::UserDataView(key.to_string()),
                 vbucket);

    auto rv = checkCollectionAccess(cookie,
                                    vbucket,
                                    cb::rbac::Privilege::SystemCollectionLookup,
                                    cb::rbac::Privilege::Read,
                                    key.getCollectionID());
    if (rv != cb::engine_errc::success) {
        return rv;
    }

    ObserveKeyState keystatus = ObserveKeyState::NotFound;
    struct key_stats kstats = {};
    rv = kvBucket->getKeyStats(key, vbucket, cookie, kstats, WantsDeleted::Yes);
    if (rv == cb::engine_errc::success) {
        if (kstats.logically_deleted) {
            keystatus = ObserveKeyState::LogicalDeleted;
        } else if (kstats.dirty) {
            keystatus = ObserveKeyState::NotPersisted;
        } else {
            keystatus = ObserveKeyState::Persisted;
        }
    } else if (rv == cb::engine_errc::no_such_key) {
        keystatus = ObserveKeyState::NotFound;
    } else {
        return rv;
    }

    {
        // Toggle allocation guard when calling back into the engine
        NonBucketAllocationGuard guard;
        key_handler(uint8_t(keystatus), kstats.cas);
    }

    persist_time_hint = 0;
    const auto queue_size = static_cast<double>(stats.getDiskQueueSize());
    const double item_trans_time = kvBucket->getTransactionTimePerItem();

    if (item_trans_time > 0 && queue_size > 0) {
        persist_time_hint = static_cast<uint32_t>(queue_size * item_trans_time);
    }
    persist_time_hint = persist_time_hint << 32;

    return cb::engine_errc::success;
}

cb::engine_errc EventuallyPersistentEngine::observe(
        CookieIface& cookie,
        const DocKey& key,
        Vbid vbucket,
        const std::function<void(uint8_t, uint64_t)>& key_handler,
        uint64_t& persist_time_hint) {
    return acquireEngine(this)->handleObserve(
            cookie, key, vbucket, key_handler, persist_time_hint);
}

cb::engine_errc EventuallyPersistentEngine::observe_seqno(
        CookieIface& cookie,
        const cb::mcbp::Request& request,
        const AddResponseFn& response) {
    Vbid vb_id = request.getVBucket();
    auto value = request.getValue();
    auto vb_uuid = static_cast<uint64_t>(
            ntohll(*reinterpret_cast<const uint64_t*>(value.data())));

    EP_LOG_DEBUG("Observing {} with uuid: {}", vb_id, vb_uuid);

    VBucketPtr vb = kvBucket->getVBucket(vb_id);
    if (!vb) {
        return cb::engine_errc::not_my_vbucket;
    }

    folly::SharedMutex::ReadHolder rlh(vb->getStateLock());
    if (vb->getState() == vbucket_state_dead) {
        return cb::engine_errc::not_my_vbucket;
    }

    //Check if the vb uuid matches with the latest entry
    failover_entry_t entry = vb->failovers->getLatestEntry();
    std::stringstream result;

    if (vb_uuid != entry.vb_uuid) {
       uint64_t failover_highseqno = 0;
       uint64_t latest_uuid;
       bool found = vb->failovers->getLastSeqnoForUUID(vb_uuid, &failover_highseqno);
       if (!found) {
           return cb::engine_errc::no_such_key;
       }

       uint8_t format_type = 1;
       uint64_t last_persisted_seqno = htonll(vb->getPublicPersistenceSeqno());
       uint64_t current_seqno = htonll(vb->getHighSeqno());
       latest_uuid = htonll(entry.vb_uuid);
       vb_id = vb_id.hton();
       vb_uuid = htonll(vb_uuid);
       failover_highseqno = htonll(failover_highseqno);

       result.write((char*) &format_type, sizeof(uint8_t));
       result.write((char*)&vb_id, sizeof(Vbid));
       result.write((char*) &latest_uuid, sizeof(uint64_t));
       result.write((char*) &last_persisted_seqno, sizeof(uint64_t));
       result.write((char*) &current_seqno, sizeof(uint64_t));
       result.write((char*) &vb_uuid, sizeof(uint64_t));
       result.write((char*) &failover_highseqno, sizeof(uint64_t));
    } else {
        uint8_t format_type = 0;
        uint64_t last_persisted_seqno = htonll(vb->getPublicPersistenceSeqno());
        uint64_t current_seqno = htonll(vb->getHighSeqno());
        vb_id = vb_id.hton();
        vb_uuid =  htonll(vb_uuid);

        result.write((char*) &format_type, sizeof(uint8_t));
        result.write((char*)&vb_id, sizeof(Vbid));
        result.write((char*) &vb_uuid, sizeof(uint64_t));
        result.write((char*) &last_persisted_seqno, sizeof(uint64_t));
        result.write((char*) &current_seqno, sizeof(uint64_t));
    }

    return sendResponse(response,
                        {}, // key
                        {}, // extra
                        result.str(), // body
                        ValueIsJson::No,
                        cb::mcbp::Status::Success,
                        0,
                        cookie);
}

VBucketPtr EventuallyPersistentEngine::getVBucket(Vbid vbucket) const {
    return kvBucket->getVBucket(vbucket);
}

cb::engine_errc EventuallyPersistentEngine::handleSeqnoPersistence(
        CookieIface& cookie, uint64_t seqno, Vbid vbucket) {
    VBucketPtr vb = getVBucket(vbucket);
    if (!vb) {
        return cb::engine_errc::not_my_vbucket;
    }

    if (!getEngineSpecific<ScheduledSeqnoPersistenceToken>(cookie)) {
        const auto persisted_seqno = vb->getPersistenceSeqno();
        if (seqno > persisted_seqno) {
            const auto res = vb->checkAddHighPriorityVBEntry(
                    std::make_unique<SeqnoPersistenceRequest>(
                            &cookie,
                            seqno,
                            kvBucket->getSeqnoPersistenceTimeout()));

            switch (res) {
            case HighPriorityVBReqStatus::RequestScheduled:
                storeEngineSpecific(cookie, ScheduledSeqnoPersistenceToken{});
                return cb::engine_errc::would_block;

            case HighPriorityVBReqStatus::NotSupported:
                EP_LOG_WARN(
                        "EventuallyPersistentEngine::handleSeqnoCmds(): High "
                        "priority async seqno request for {} is NOT supported",
                        vbucket);
                return cb::engine_errc::not_supported;

            case HighPriorityVBReqStatus::RequestNotScheduled:
                /// 'HighPriorityVBEntry' was not added, hence just return
                /// success
                EP_LOG_INFO(
                        "EventuallyPersistentEngine::handleSeqnoCmds(): Did "
                        "NOT add high priority async seqno request for {}, "
                        "Persisted seqno {} > requested seqno {}",
                        vbucket,
                        persisted_seqno,
                        seqno);
                return cb::engine_errc::success;
            }
        }
        // Already persisted up to the number
        return cb::engine_errc::success;
    }

    clearEngineSpecific(cookie);
    EP_LOG_DEBUG("Sequence number {} persisted for {}", seqno, vbucket);
    return cb::engine_errc::success;
}

cb::EngineErrorMetadataPair EventuallyPersistentEngine::getMetaInner(
        CookieIface& cookie, const DocKey& key, Vbid vbucket) {
    uint32_t deleted;
    uint8_t datatype;
    ItemMetaData itemMeta;
    cb::engine_errc ret = kvBucket->getMetaData(
            key, vbucket, &cookie, itemMeta, deleted, datatype);

    item_info metadata;

    if (ret == cb::engine_errc::success) {
        metadata = to_item_info(itemMeta, datatype, deleted);
    } else if (ret == cb::engine_errc::no_such_key ||
               ret == cb::engine_errc::not_my_vbucket) {
        if (isDegradedMode()) {
            ret = cb::engine_errc::temporary_failure;
        }
    }

    return std::make_pair(ret, metadata);
}

bool EventuallyPersistentEngine::decodeSetWithMetaOptions(
        cb::const_byte_buffer extras,
        GenerateCas& generateCas,
        CheckConflicts& checkConflicts,
        PermittedVBStates& permittedVBStates) {
    // DeleteSource not needed by SetWithMeta, so set to default of explicit
    DeleteSource deleteSource = DeleteSource::Explicit;
    return EventuallyPersistentEngine::decodeWithMetaOptions(extras,
                                                             generateCas,
                                                             checkConflicts,
                                                             permittedVBStates,
                                                             deleteSource);
}
bool EventuallyPersistentEngine::decodeWithMetaOptions(
        cb::const_byte_buffer extras,
        GenerateCas& generateCas,
        CheckConflicts& checkConflicts,
        PermittedVBStates& permittedVBStates,
        DeleteSource& deleteSource) {
    bool forceFlag = false;
    if (extras.size() == 28 || extras.size() == 30) {
        const size_t fixed_extras_size = 24;
        uint32_t options;
        memcpy(&options, extras.data() + fixed_extras_size, sizeof(options));
        options = ntohl(options);

        if (options & SKIP_CONFLICT_RESOLUTION_FLAG) {
            checkConflicts = CheckConflicts::No;
        }

        if (options & FORCE_ACCEPT_WITH_META_OPS) {
            forceFlag = true;
        }

        if (options & REGENERATE_CAS) {
            generateCas = GenerateCas::Yes;
        }

        if (options & FORCE_WITH_META_OP) {
            permittedVBStates.set(vbucket_state_replica);
            permittedVBStates.set(vbucket_state_pending);
            checkConflicts = CheckConflicts::No;
        }

        if (options & IS_EXPIRATION) {
            deleteSource = DeleteSource::TTL;
        }
    }

    // Validate options
    // 1) If GenerateCas::Yes then we must have CheckConflicts::No
    bool check1 = generateCas == GenerateCas::Yes &&
                  checkConflicts == CheckConflicts::Yes;

    // 2) If bucket is LWW/Custom and forceFlag is not set and GenerateCas::No
    bool check2 =
            conflictResolutionMode != ConflictResolutionMode::RevisionId &&
            !forceFlag && generateCas == GenerateCas::No;

    // 3) If bucket is revid then forceFlag must be false.
    bool check3 =
            conflictResolutionMode == ConflictResolutionMode::RevisionId &&
            forceFlag;

    // So if either check1/2/3 is true, return false
    return !(check1 || check2 || check3);
}

/**
 * This is a helper function for set/deleteWithMeta, used to extract nmeta
 * from the packet.
 * @param emd Extended Metadata (edited by this function)
 * @param value nmeta is removed from the value by this function
 * @param extras
 */
void extractNmetaFromExtras(cb::const_byte_buffer& emd,
                            cb::const_byte_buffer& value,
                            cb::const_byte_buffer extras) {
    if (extras.size() == 26 || extras.size() == 30) {
        // 26 = nmeta
        // 30 = options and nmeta (options followed by nmeta)
        // The extras is stored last, so copy out the two last bytes in
        // the extras field and use them as nmeta
        uint16_t nmeta;
        memcpy(&nmeta, extras.end() - sizeof(nmeta), sizeof(nmeta));
        nmeta = ntohs(nmeta);
        // Correct the vallen
        emd = {value.data() + value.size() - nmeta, nmeta};
        value = {value.data(), value.size() - nmeta};
    }
}

protocol_binary_datatype_t EventuallyPersistentEngine::checkForDatatypeJson(
        CookieIface& cookie,
        protocol_binary_datatype_t datatype,
        std::string_view body) {
    // JSON check the body if xattr's are enabled
    if (cb::mcbp::datatype::is_xattr(datatype)) {
        body = cb::xattr::get_body(body);
    }

    NonBucketAllocationGuard guard;
    if (cookie.isValidJson(body)) {
        datatype |= PROTOCOL_BINARY_DATATYPE_JSON;
    } else {
        datatype &= ~PROTOCOL_BINARY_DATATYPE_JSON;
    }
    return datatype;
}

DocKey EventuallyPersistentEngine::makeDocKey(CookieIface& cookie,
                                              cb::const_byte_buffer key) const {
    return DocKey{key.data(),
                  key.size(),
                  cookie.isCollectionsSupported()
                          ? DocKeyEncodesCollectionId::Yes
                          : DocKeyEncodesCollectionId::No};
}

cb::engine_errc EventuallyPersistentEngine::setWithMeta(
        CookieIface& cookie,
        const cb::mcbp::Request& request,
        const AddResponseFn& response) {
    if (isDegradedMode()) {
        return cb::engine_errc::temporary_failure;
    }

    const auto extras = request.getExtdata();

    CheckConflicts checkConflicts = CheckConflicts::Yes;
    PermittedVBStates permittedVBStates{vbucket_state_active};
    GenerateCas generateCas = GenerateCas::No;
    if (!decodeSetWithMetaOptions(
                extras, generateCas, checkConflicts, permittedVBStates)) {
        return cb::engine_errc::invalid_arguments;
    }

    auto value = request.getValue();
    cb::const_byte_buffer emd;
    extractNmetaFromExtras(emd, value, extras);

    std::chrono::steady_clock::time_point startTime;
    {
        auto startTimeC =
                takeEngineSpecific<std::chrono::steady_clock::time_point>(
                        cookie);
        if (startTimeC.has_value()) {
            startTime = *startTimeC;
        } else {
            startTime = std::chrono::steady_clock::now();
        }
    }

    const auto opcode = request.getClientOpcode();
    const bool allowExisting = (opcode == cb::mcbp::ClientOpcode::SetWithMeta ||
                                opcode == cb::mcbp::ClientOpcode::SetqWithMeta);

    const auto* payload =
            reinterpret_cast<const cb::mcbp::request::SetWithMetaPayload*>(
                    extras.data());

    uint32_t flags = payload->getFlagsInNetworkByteOrder();
    uint32_t expiration = payload->getExpiration();
    uint64_t seqno = payload->getSeqno();
    uint64_t cas = payload->getCas();
    uint64_t bySeqno = 0;
    cb::engine_errc ret;
    uint64_t commandCas = request.getCas();
    try {
        ret = setWithMeta(request.getVBucket(),
                          makeDocKey(cookie, request.getKey()),
                          value,
                          {cas, seqno, flags, time_t(expiration)},
                          false /*isDeleted*/,
                          uint8_t(request.getDatatype()),
                          commandCas,
                          &bySeqno,
                          cookie,
                          permittedVBStates,
                          checkConflicts,
                          allowExisting,
                          GenerateBySeqno::Yes,
                          generateCas,
                          emd);
    } catch (const std::bad_alloc&) {
        return cb::engine_errc::no_memory;
    }

    if (ret == cb::engine_errc::would_block) {
        ++stats.numOpsGetMetaOnSetWithMeta;
        storeEngineSpecific(cookie, startTime);
        return cb::engine_errc::would_block;
    }

    auto scopeGuard = folly::makeGuard([&cookie,
                                        startTime,
                                        success = (ret ==
                                                   cb::engine_errc::success),
                                        this] {
        auto endTime = std::chrono::steady_clock::now();

        if (cookie.isTracingEnabled()) {
            NonBucketAllocationGuard guard;
            auto& tracer = cookie.getTracer();
            tracer.record(Code::SetWithMeta, startTime, endTime);
        }

        if (success) {
            auto elapsed =
                    std::chrono::duration_cast<std::chrono::microseconds>(
                            endTime - startTime);
            stats.setWithMetaHisto.add(elapsed);
        }
    });

    if (ret == cb::engine_errc::no_memory) {
        return memoryCondition();
    }

    if (ret != cb::engine_errc::success) {
        // Let the framework generate the error message
        return ret;
    }

    cookie.addDocumentWriteBytes(value.size() + request.getKey().size());
    auditDocumentAccess(cookie, cb::audit::document::Operation::Modify);
    ++stats.numOpsSetMeta;
    cas = commandCas;

    if (opcode == cb::mcbp::ClientOpcode::SetqWithMeta ||
        opcode == cb::mcbp::ClientOpcode::AddqWithMeta) {
        // quiet ops should not produce output
        return cb::engine_errc::success;
    }

    if (cookie.isMutationExtrasSupported()) {
        return sendMutationExtras(response,
                                  request.getVBucket(),
                                  bySeqno,
                                  cb::mcbp::Status::Success,
                                  cas,
                                  cookie);
    }
    return sendErrorResponse(response, cb::mcbp::Status::Success, cas, cookie);
}

cb::engine_errc EventuallyPersistentEngine::setWithMeta(
        Vbid vbucket,
        DocKey key,
        cb::const_byte_buffer value,
        ItemMetaData itemMeta,
        bool isDeleted,
        protocol_binary_datatype_t datatype,
        uint64_t& cas,
        uint64_t* seqno,
        CookieIface& cookie,
        PermittedVBStates permittedVBStates,
        CheckConflicts checkConflicts,
        bool allowExisting,
        GenerateBySeqno genBySeqno,
        GenerateCas genCas,
        cb::const_byte_buffer emd) {
    std::unique_ptr<ExtendedMetaData> extendedMetaData;
    if (!emd.empty()) {
        extendedMetaData =
                std::make_unique<ExtendedMetaData>(emd.data(), emd.size());
        if (extendedMetaData->getStatus() ==
            cb::engine_errc::invalid_arguments) {
            setErrorContext(cookie, "Invalid extended metadata");
            return cb::engine_errc::invalid_arguments;
        }
    }

    if (cb::mcbp::datatype::is_snappy(datatype) &&
        !cookie.isDatatypeSupported(PROTOCOL_BINARY_DATATYPE_SNAPPY)) {
        setErrorContext(cookie, "Client did not negotiate Snappy support");
        return cb::engine_errc::invalid_arguments;
    }

    std::string_view payload(reinterpret_cast<const char*>(value.data()),
                             value.size());

    cb::const_byte_buffer finalValue = value;
    protocol_binary_datatype_t finalDatatype = datatype;
    cb::compression::Buffer uncompressedValue;

    cb::const_byte_buffer inflatedValue = value;
    protocol_binary_datatype_t inflatedDatatype = datatype;

    if (value.empty()) {
        finalDatatype = PROTOCOL_BINARY_RAW_BYTES;
    } else {
        if (cb::mcbp::datatype::is_snappy(datatype)) {
            if (!cb::compression::inflateSnappy(payload, uncompressedValue)) {
                setErrorContext(cookie, "Failed to inflate document");
                return cb::engine_errc::invalid_arguments;
            }

            inflatedValue = uncompressedValue;
            inflatedDatatype &= ~PROTOCOL_BINARY_DATATYPE_SNAPPY;

            if (compressionMode == BucketCompressionMode::Off ||
                uncompressedValue.size() < value.size()) {
                // If the inflated version version is smaller than the
                // compressed version we should keep it inflated
                finalValue = uncompressedValue;
                finalDatatype &= ~PROTOCOL_BINARY_DATATYPE_SNAPPY;
            }
        }

        size_t system_xattr_size = 0;
        if (cb::mcbp::datatype::is_xattr(datatype)) {
            // the validator ensured that the xattr was valid
            std::string_view xattr;
            xattr = {reinterpret_cast<const char*>(inflatedValue.data()),
                     inflatedValue.size()};
            system_xattr_size =
                    cb::xattr::get_system_xattr_size(inflatedDatatype, xattr);
            if (system_xattr_size > cb::limits::PrivilegedBytes) {
                setErrorContext(
                        cookie,
                        "System XATTR (" + std::to_string(system_xattr_size) +
                                ") exceeds the max limit for system "
                                "xattrs: " +
                                std::to_string(cb::limits::PrivilegedBytes));
                return cb::engine_errc::invalid_arguments;
            }
        }

        const auto valuesize = inflatedValue.size();
        if ((valuesize - system_xattr_size) > maxItemSize) {
            EP_LOG_WARN(
                    "Item value size {} for setWithMeta is bigger than the max "
                    "size {} allowed!!!",
                    inflatedValue.size(),
                    maxItemSize);

            return cb::engine_errc::too_big;
        }

        finalDatatype = checkForDatatypeJson(
                cookie,
                finalDatatype,
                cb::mcbp::datatype::is_snappy(datatype) ? uncompressedValue
                                                        : payload);
    }

    auto item = std::make_unique<Item>(key,
                                       itemMeta.flags,
                                       itemMeta.exptime,
                                       finalValue.data(),
                                       finalValue.size(),
                                       finalDatatype,
                                       itemMeta.cas,
                                       -1,
                                       vbucket);
    stats.itemAllocSizeHisto.addValue(finalValue.size());

    item->setRevSeqno(itemMeta.revSeqno);
    if (isDeleted) {
        item->setDeleted();
    }
    auto ret = kvBucket->setWithMeta(*item,
                                     cas,
                                     seqno,
                                     &cookie,
                                     permittedVBStates,
                                     checkConflicts,
                                     allowExisting,
                                     genBySeqno,
                                     genCas,
                                     extendedMetaData.get());

    if (ret == cb::engine_errc::success) {
        cas = item->getCas();
    } else {
        cas = 0;
    }
    return ret;
}

cb::engine_errc EventuallyPersistentEngine::deleteWithMeta(
        CookieIface& cookie,
        const cb::mcbp::Request& request,
        const AddResponseFn& response) {
    if (isDegradedMode()) {
        return cb::engine_errc::temporary_failure;
    }

    const auto extras = request.getExtdata();

    CheckConflicts checkConflicts = CheckConflicts::Yes;
    PermittedVBStates permittedVBStates{vbucket_state_active};
    GenerateCas generateCas = GenerateCas::No;
    DeleteSource deleteSource = DeleteSource::Explicit;
    if (!decodeWithMetaOptions(extras,
                               generateCas,
                               checkConflicts,
                               permittedVBStates,
                               deleteSource)) {
        return cb::engine_errc::invalid_arguments;
    }

    auto value = request.getValue();
    cb::const_byte_buffer emd;
    extractNmetaFromExtras(emd, value, extras);

    auto key = makeDocKey(cookie, request.getKey());
    uint64_t bySeqno = 0;

    const auto* payload =
            reinterpret_cast<const cb::mcbp::request::DelWithMetaPayload*>(
                    extras.data());
    const uint32_t flags = payload->getFlagsInNetworkByteOrder();
    const uint32_t delete_time = payload->getDeleteTime();
    const uint64_t seqno = payload->getSeqno();
    const uint64_t metacas = payload->getCas();
    uint64_t cas = request.getCas();
    cb::engine_errc ret;
    try {
        // MB-37374: Accept user-xattrs, body is still invalid
        auto datatype = uint8_t(request.getDatatype());
        cb::compression::Buffer uncompressedValue;
        if (cb::mcbp::datatype::is_snappy(datatype)) {
            if (!cb::compression::inflateSnappy(
                        {reinterpret_cast<const char*>(value.data()),
                         value.size()},
                        uncompressedValue)) {
                setErrorContext(cookie, "Failed to inflate data");
                return cb::engine_errc::invalid_arguments;
            }
            value = uncompressedValue;
            datatype &= ~PROTOCOL_BINARY_DATATYPE_SNAPPY;
        }

        if (allowSanitizeValueInDeletion) {
            if (cb::mcbp::datatype::is_xattr(datatype)) {
                if (!value.empty()) {
                    // Whatever we have in the value, just keep Xattrs
                    const auto valBuffer = std::string_view{
                            reinterpret_cast<const char*>(value.data()),
                            value.size()};
                    value = {value.data(),
                             cb::xattr::get_body_offset(valBuffer)};
                }
            } else {
                // We may have nothing or only a Body, remove everything
                value = {};
            }
        } else {
            // Whether we have Xattrs or not, we just want to fail if we got a
            // value with Body
            if (cb::xattr::get_body_size(
                        datatype,
                        {reinterpret_cast<const char*>(value.data()),
                         value.size()}) > 0) {
                setErrorContext(cookie,
                                "It is only possible to specify Xattrs as a "
                                "value to DeleteWithMeta");
                return cb::engine_errc::invalid_arguments;
            }
        }

        if (value.empty()) {
            ret = deleteWithMeta(request.getVBucket(),
                                 key,
                                 {metacas, seqno, flags, time_t(delete_time)},
                                 cas,
                                 &bySeqno,
                                 cookie,
                                 permittedVBStates,
                                 checkConflicts,
                                 GenerateBySeqno::Yes,
                                 generateCas,
                                 emd,
                                 deleteSource);
        } else {
            // A delete with a value
            ret = setWithMeta(request.getVBucket(),
                              key,
                              value,
                              {metacas, seqno, flags, time_t(delete_time)},
                              true /*isDeleted*/,
                              PROTOCOL_BINARY_DATATYPE_XATTR,
                              cas,
                              &bySeqno,
                              cookie,
                              permittedVBStates,
                              checkConflicts,
                              true /*allowExisting*/,
                              GenerateBySeqno::Yes,
                              generateCas,
                              emd);
        }
    } catch (const std::bad_alloc&) {
        return cb::engine_errc::no_memory;
    }

    if (ret == cb::engine_errc::success) {
        cookie.addDocumentWriteBytes(value.size() + request.getKey().size());
        auditDocumentAccess(cookie, cb::audit::document::Operation::Delete);
        stats.numOpsDelMeta++;
    } else if (ret == cb::engine_errc::no_memory) {
        return memoryCondition();
    } else {
        return ret;
    }

    if (request.getClientOpcode() == cb::mcbp::ClientOpcode::DelqWithMeta) {
        return cb::engine_errc::success;
    }

    if (cookie.isMutationExtrasSupported()) {
        return sendMutationExtras(response,
                                  request.getVBucket(),
                                  bySeqno,
                                  cb::mcbp::Status::Success,
                                  cas,
                                  cookie);
    }

    return sendErrorResponse(response, cb::mcbp::Status::Success, cas, cookie);
}

cb::engine_errc EventuallyPersistentEngine::deleteWithMeta(
        Vbid vbucket,
        DocKey key,
        ItemMetaData itemMeta,
        uint64_t& cas,
        uint64_t* seqno,
        CookieIface& cookie,
        PermittedVBStates permittedVBStates,
        CheckConflicts checkConflicts,
        GenerateBySeqno genBySeqno,
        GenerateCas genCas,
        cb::const_byte_buffer emd,
        DeleteSource deleteSource) {
    std::unique_ptr<ExtendedMetaData> extendedMetaData;
    if (!emd.empty()) {
        extendedMetaData =
                std::make_unique<ExtendedMetaData>(emd.data(), emd.size());
        if (extendedMetaData->getStatus() ==
            cb::engine_errc::invalid_arguments) {
            setErrorContext(cookie, "Invalid extended metadata");
            return cb::engine_errc::invalid_arguments;
        }
    }

    return kvBucket->deleteWithMeta(key,
                                    cas,
                                    seqno,
                                    vbucket,
                                    &cookie,
                                    permittedVBStates,
                                    checkConflicts,
                                    itemMeta,
                                    genBySeqno,
                                    genCas,
                                    0 /*bySeqno*/,
                                    extendedMetaData.get(),
                                    deleteSource,
                                    EnforceMemCheck::Yes);
}

cb::engine_errc EventuallyPersistentEngine::handleTrafficControlCmd(
        CookieIface& cookie, TrafficControlMode mode) {
    switch (mode) {
    case TrafficControlMode::Enabled:
        if (kvBucket->isWarmupLoadingData()) {
            // engine is still warming up, do not turn on data traffic yet
            setErrorContext(cookie, "Persistent engine is still warming up!");
            return cb::engine_errc::temporary_failure;
        }

        if (configuration.isFailpartialwarmup() &&
            kvBucket->isWarmupOOMFailure()) {
            // engine has completed warm up, but data traffic cannot be
            // turned on due to an OOM failure
            setErrorContext(
                    cookie,
                    "Data traffic to persistent engine cannot be enabled"
                    " due to out of memory failures during warmup");
            return cb::engine_errc::no_memory;
        }

        if (kvBucket->hasWarmupSetVbucketStateFailed()) {
            setErrorContext(
                    cookie,
                    "Data traffic to persistent engine cannot be enabled"
                    " due to write failures when persisting vbucket state to "
                    "disk");
            return cb::engine_errc::failed;
        }

        if (enableTraffic(true)) {
            setErrorContext(cookie,
                            "Data traffic to persistence engine is enabled");
        } else {
            setErrorContext(cookie,
                            "Data traffic to persistence engine was "
                            "already enabled");
        }
        return cb::engine_errc::success;

    case TrafficControlMode::Disabled:
        if (enableTraffic(false)) {
            setErrorContext(cookie,
                            "Data traffic to persistence engine is disabled");
        } else {
            setErrorContext(
                    cookie,
                    "Data traffic to persistence engine was already disabled");
        }
        return cb::engine_errc::success;
    }

    throw std::invalid_argument(
            "EPE::handleTrafficControlCmd can only be called with "
            "Enabled or Disabled");
}

bool EventuallyPersistentEngine::isDegradedMode() const {
    return kvBucket->isWarmupLoadingData() || !trafficEnabled.load();
}

cb::engine_errc EventuallyPersistentEngine::doDcpVbTakeoverStats(
        CookieIface& cookie,
        const AddStatFn& add_stat,
        std::string& key,
        Vbid vbid) {
    VBucketPtr vb = getVBucket(vbid);
    if (!vb) {
        return cb::engine_errc::not_my_vbucket;
    }

    std::string dcpName("eq_dcpq:");
    dcpName.append(key);

    const auto conn = dcpConnMap_->findByName(dcpName);
    if (!conn) {
        EP_LOG_DEBUG("doDcpVbTakeoverStats - cannot find connection {} for {}",
                     dcpName,
                     vbid);
        size_t vb_items = vb->getNumItems();

        size_t del_items = 0;
        try {
            del_items = vb->getNumPersistedDeletes();
        } catch (std::runtime_error& e) {
            EP_LOG_WARN(
                    "doDcpVbTakeoverStats: exception while getting num "
                    "persisted deletes for {} - treating as 0 "
                    "deletes. Details: {}",
                    vbid,
                    e.what());
        }
        size_t chk_items =
                vb_items > 0 ? vb->checkpointManager->getNumOpenChkItems() : 0;
        add_casted_stat("status", "connection_does_not_exist", add_stat,
                        cookie);
        add_casted_stat("on_disk_deletes", del_items, add_stat, cookie);
        add_casted_stat("vb_items", vb_items, add_stat, cookie);
        add_casted_stat("chk_items", chk_items, add_stat, cookie);
        add_casted_stat("estimate", vb_items + del_items, add_stat, cookie);
        return cb::engine_errc::success;
    }

    auto producer = std::dynamic_pointer_cast<DcpProducer>(conn);
    if (producer) {
        producer->addTakeoverStats(add_stat, cookie, *vb);
        return cb::engine_errc::success;
    }

    /**
     * There is not a legitimate case where a connection is not a
     * DcpProducer.  But just in case it does happen log the event and
     * return cb::engine_errc::no_such_key.
     */
    EP_LOG_WARN(
            "doDcpVbTakeoverStats: connection {} for {} is not a DcpProducer",
            dcpName,
            vbid);
    return cb::engine_errc::no_such_key;
}

cb::engine_errc EventuallyPersistentEngine::returnMeta(
        CookieIface& cookie,
        const cb::mcbp::Request& req,
        const AddResponseFn& response) {
    using cb::mcbp::request::ReturnMetaPayload;
    using cb::mcbp::request::ReturnMetaType;

    const auto& payload = req.getCommandSpecifics<ReturnMetaPayload>();

    if (isDegradedMode()) {
        return cb::engine_errc::temporary_failure;
    }

    auto cas = req.getCas();
    auto datatype = uint8_t(req.getDatatype());
    auto mutate_type = payload.getMutationType();
    auto flags = payload.getFlags();
    auto exp = payload.getExpiration();
    if (exp != 0) {
        exp = ep_abs_time(ep_reltime(exp));
    }

    uint64_t seqno;
    cb::engine_errc ret;
    if (mutate_type == ReturnMetaType::Set ||
        mutate_type == ReturnMetaType::Add) {
        auto value = req.getValueString();
        datatype = checkForDatatypeJson(cookie, datatype, value);

        auto itm = std::make_unique<Item>(makeDocKey(cookie, req.getKey()),
                                          flags,
                                          exp,
                                          value.data(),
                                          value.size(),
                                          datatype,
                                          cas,
                                          -1,
                                          req.getVBucket());

        if (mutate_type == ReturnMetaType::Set) {
            ret = kvBucket->set(*itm, &cookie, {});
        } else {
            ret = kvBucket->add(*itm, &cookie);
        }
        if (ret == cb::engine_errc::success) {
            auditDocumentAccess(cookie, cb::audit::document::Operation::Modify);
            ++stats.numOpsSetRetMeta;
            cookie.addDocumentWriteBytes(req.getKeylen() + value.size());
        }
        cas = itm->getCas();
        seqno = htonll(itm->getRevSeqno());
    } else if (mutate_type == ReturnMetaType::Del) {
        ItemMetaData itm_meta;
        mutation_descr_t mutation_descr;
        ret = kvBucket->deleteItem(makeDocKey(cookie, req.getKey()),
                                   cas,
                                   req.getVBucket(),
                                   &cookie,
                                   {},
                                   &itm_meta,
                                   mutation_descr);
        if (ret == cb::engine_errc::success) {
            auditDocumentAccess(cookie, cb::audit::document::Operation::Delete);
            ++stats.numOpsDelRetMeta;
            cookie.addDocumentWriteBytes(1);
        }
        flags = itm_meta.flags;
        exp = gsl::narrow<uint32_t>(itm_meta.exptime);
        cas = itm_meta.cas;
        seqno = htonll(itm_meta.revSeqno);
    } else {
        throw std::runtime_error(
                "returnMeta: Unknown mode passed though the validator");
    }

    if (ret != cb::engine_errc::success) {
        return ret;
    }

    std::array<char, 16> meta;
    exp = htonl(exp);
    memcpy(meta.data(), &flags, 4);
    memcpy(meta.data() + 4, &exp, 4);
    memcpy(meta.data() + 8, &seqno, 8);

    Expects(!cb::mcbp::datatype::is_snappy(datatype));
    Expects(!cb::mcbp::datatype::is_xattr(datatype));

    sendResponse(response,
                 {}, // key
                 {meta.data(), meta.size()}, // extra
                 {}, // body
                 cb::mcbp::datatype::is_json(datatype) ? ValueIsJson::Yes
                                                       : ValueIsJson::No,
                 cb::mcbp::Status::Success,
                 cas,
                 cookie);
    return cb::engine_errc::success;
}

cb::engine_errc EventuallyPersistentEngine::getAllKeys(
        CookieIface& cookie,
        const cb::mcbp::Request& request,
        const AddResponseFn& response) {
    if (!getKVBucket()->isGetAllKeysSupported()) {
        return cb::engine_errc::not_supported;
    }

    auto running =
            takeEngineSpecific<std::shared_ptr<FetchAllKeysTask>>(cookie);
    if (running.has_value()) {
        const auto [status, keys] = running.value()->getResult();
        cookie.addDocumentReadBytes(keys.size());
        if (status != cb::engine_errc::success) {
            return status;
        }
        response({},
                 {},
                 {keys.data(), keys.size()},
                 ValueIsJson::No,
                 cb::mcbp::Status::Success,
                 0,
                 cookie);
        return status;
    }

    // Fail fast for requests hitting the incorrect node
    {
        auto vb = getVBucket(request.getVBucket());
        if (!vb) {
            return cb::engine_errc::not_my_vbucket;
        }

        folly::SharedMutex::ReadHolder rlh(vb->getStateLock());
        if (vb->getState() != vbucket_state_active) {
            return cb::engine_errc::not_my_vbucket;
        }
    }

    // key: key, ext: no. of keys to fetch, sorting-order
    uint32_t count = 1000;
    auto extras = request.getExtdata();
    if (!extras.empty()) {
        count = ntohl(*reinterpret_cast<const uint32_t*>(extras.data()));
    }

    DocKey start_key = makeDocKey(cookie, request.getKey());
    auto privTestResult =
            checkCollectionAccess(cookie,
                                  request.getVBucket(),
                                  cb::rbac::Privilege::SystemCollectionLookup,
                                  cb::rbac::Privilege::Read,
                                  start_key.getCollectionID());
    if (privTestResult != cb::engine_errc::success) {
        return privTestResult;
    }

    std::optional<CollectionID> keysCollection;
    if (cookie.isCollectionsSupported()) {
        keysCollection = start_key.getCollectionID();
    }

    auto task = std::make_shared<FetchAllKeysTask>(*this,
                                                   cookie,
                                                   start_key,
                                                   request.getVBucket(),
                                                   count,
                                                   keysCollection);
    ExecutorPool::get()->schedule(task);
    storeEngineSpecific(cookie, std::move(task));
    return cb::engine_errc::would_block;
}

template <typename T>
void EventuallyPersistentEngine::notifyIOComplete(T cookies,
                                                  cb::engine_errc status) {
    NonBucketAllocationGuard guard;
    for (auto& cookie : cookies) {
        cookie.notifyIoComplete(status);
    }
}

void EventuallyPersistentEngine::notifyIOComplete(CookieIface* cookie,
                                                  cb::engine_errc status) {
    Expects(cookie);
    notifyIOComplete(*cookie, status);
}

void EventuallyPersistentEngine::notifyIOComplete(CookieIface& cookie,
                                                  cb::engine_errc status) {
    HdrMicroSecBlockTimer bt(&stats.notifyIOHisto);
    NonBucketAllocationGuard guard;
    cookie.notifyIoComplete(status);
}

void EventuallyPersistentEngine::scheduleDcpStep(CookieIface& cookie) {
    NonBucketAllocationGuard guard;
    cookie.getConnectionIface().scheduleDcpStep();
}

cb::EngineErrorItemPair EventuallyPersistentEngine::getRandomDocument(
        CookieIface& cookie, CollectionID cid) {
    if (checkCollectionAccess(cookie,
                              {},
                              cb::rbac::Privilege::SystemCollectionLookup,
                              cb::rbac::Privilege::Read,
                              cid) != cb::engine_errc::success) {
        return cb::makeEngineErrorItemPair(cb::engine_errc::no_access);
    }
    GetValue gv(kvBucket->getRandomKey(cid, cookie));
    cb::engine_errc ret = gv.getStatus();
    if (ret == cb::engine_errc::success) {
        return cb::makeEngineErrorItemPair(
                cb::engine_errc::success, gv.item.release(), this);
    }
    return cb::makeEngineErrorItemPair(ret);
}

cb::engine_errc EventuallyPersistentEngine::dcpOpen(
        CookieIface& cookie,
        uint32_t opaque,
        uint32_t seqno,
        uint32_t flags,
        std::string_view stream_name,
        std::string_view value) {
    std::string connName{stream_name};
    ConnHandler* handler = nullptr;

    if (flags & cb::mcbp::request::DcpOpenPayload::Producer) {
        if (flags & cb::mcbp::request::DcpOpenPayload::PiTR) {
            auto* store = getKVBucket()->getOneROUnderlying();
            if (!store || !store->supportsHistoricalSnapshots()) {
                EP_LOG_WARN_RAW(
                        "Cannot open a DCP connection with PiTR as the "
                        "underlying kvstore don't support historical "
                        "snapshots");
                return cb::engine_errc::disconnect;
            }
        }
        handler = dcpConnMap_->newProducer(cookie, connName, flags);
    } else {
        // Don't accept dcp consumer open requests during warm up. This waits
        // for warmup to complete entirely (including background tasks) as it
        // was observed in MB-48373 that a rollback from a DCP connection could
        // delete a vBucket from under a warmup task.
        if (kvBucket->isWarmupComplete()) {
            // Check if consumer_name specified in value; if so use in Consumer
            // object.
            nlohmann::json jsonValue;
            std::string consumerName;
            if (!value.empty()) {
                jsonValue = nlohmann::json::parse(value);
                consumerName = jsonValue.at("consumer_name").get<std::string>();
            }
            handler = dcpConnMap_->newConsumer(cookie, connName, consumerName);

            EP_LOG_INFO(
                    "EventuallyPersistentEngine::dcpOpen: opening new DCP "
                    "Consumer handler - stream name:{}, opaque:{}, seqno:{}, "
                    "flags:0b{} value:{}",
                    connName,
                    opaque,
                    seqno,
                    std::bitset<sizeof(flags) * 8>(flags).to_string(),
                    jsonValue.dump());
        } else {
            EP_LOG_WARN_RAW(
                    "EventuallyPersistentEngine::dcpOpen: not opening new DCP "
                    "Consumer handler as EPEngine is still warming up");
            return cb::engine_errc::temporary_failure;
        }
    }

    if (handler == nullptr) {
        EP_LOG_WARN_RAW("EPEngine::dcpOpen: failed to create a handler");
        return cb::engine_errc::disconnect;
    }

    // Success creating dcp object which has stored the cookie and reserved it
    return cb::engine_errc::success;
}

cb::engine_errc EventuallyPersistentEngine::dcpAddStream(CookieIface& cookie,
                                                         uint32_t opaque,
                                                         Vbid vbucket,
                                                         uint32_t flags) {
    return dcpConnMap_->addPassiveStream(
            getConnHandler(cookie), opaque, vbucket, flags);
}

ConnHandler* EventuallyPersistentEngine::tryGetConnHandler(
        CookieIface& cookie) {
    auto* iface = cookie.getConnectionIface().getDcpConnHandler();
    if (iface) {
        return static_cast<ConnHandler*>(iface); // NOLINT
    }

    return nullptr;
}
ConnHandler& EventuallyPersistentEngine::getConnHandler(CookieIface& cookie) {
    auto* handle = tryGetConnHandler(cookie);
    Expects(handle);
    return *handle;
}

void EventuallyPersistentEngine::handleDisconnect(CookieIface& cookie) {
    dcpConnMap_->disconnect(&cookie);
}

void EventuallyPersistentEngine::initiate_shutdown() {
    auto eng = acquireEngine(this);
    kvBucket->initiateShutdown();
}

void EventuallyPersistentEngine::cancel_all_operations_in_ewb_state() {
    auto eng = acquireEngine(this);
    kvBucket->releaseBlockedCookies();
}

cb::engine_errc EventuallyPersistentEngine::stopFlusher(CookieIface& cookie) {
    if (!kvBucket->pauseFlusher()) {
        EP_LOG_DEBUG_RAW("Unable to stop flusher");
        setErrorContext(cookie, "Flusher not running."sv);
        return cb::engine_errc::invalid_arguments;
    }

    return cb::engine_errc::success;
}

cb::engine_errc EventuallyPersistentEngine::startFlusher(CookieIface& cookie) {
    if (!kvBucket->resumeFlusher()) {
        EP_LOG_DEBUG_RAW("Unable to start flusher");
        setErrorContext(cookie, "Flusher not shut down."sv);
        return cb::engine_errc::invalid_arguments;
    }

    return cb::engine_errc::success;
}

cb::engine_errc EventuallyPersistentEngine::deleteVBucketInner(
        CookieIface& cookie, Vbid vbid, bool sync) {
    HdrMicroSecBlockTimer timer(&stats.delVbucketCmdHisto);
    auto status = cb::engine_errc::success;
    if (getKVBucket()->maybeWaitForVBucketWarmup(&cookie)) {
        return cb::engine_errc::would_block;
    }

    auto es = takeEngineSpecific<ScheduledVBucketDeleteToken>(cookie);

    if (sync) {
        if (es.has_value()) {
            EP_LOG_DEBUG("Completed sync deletion of {}", vbid);
            return cb::engine_errc::success;
        }
        status = kvBucket->deleteVBucket(vbid, &cookie);
    } else {
        status = kvBucket->deleteVBucket(vbid);
    }

    switch (status) {
    case cb::engine_errc::success:
        EP_LOG_INFO("Deletion of {} was completed.", vbid);
        break;

    case cb::engine_errc::not_my_vbucket:

        EP_LOG_WARN(
                "Deletion of {} failed because the vbucket doesn't exist!!!",
                vbid);
        break;
    case cb::engine_errc::invalid_arguments:
        EP_LOG_WARN(
                "Deletion of {} failed because the vbucket is not in a dead "
                "state",
                vbid);
        setErrorContext(
                cookie,
                "Failed to delete vbucket.  Must be in the dead state.");
        break;
    case cb::engine_errc::would_block:
        EP_LOG_INFO(
                "Request for {} deletion is in EWOULDBLOCK until the database "
                "file is removed from disk",
                vbid);
        // We don't use the actual value in ewouldblock, just the existence
        // of something there.
        storeEngineSpecific(cookie, ScheduledVBucketDeleteToken{});
        break;
    default:
        EP_LOG_WARN("Deletion of {} failed because of unknown reasons", vbid);
        setErrorContext(cookie, "Failed to delete vbucket.  Unknown reason.");
        status = cb::engine_errc::failed;
        break;
    }
    return status;
}

cb::engine_errc EventuallyPersistentEngine::scheduleCompaction(
        Vbid vbid, const CompactionConfig& c, CookieIface* cookie) {
    return kvBucket->scheduleCompaction(
            vbid, c, cookie, std::chrono::seconds(0));
}

cb::engine_errc EventuallyPersistentEngine::getAllVBucketSequenceNumbers(
        CookieIface& cookie,
        const cb::mcbp::Request& request,
        const AddResponseFn& response) {
    static_assert(sizeof(RequestedVBState) == 4,
                  "Unexpected size for RequestedVBState");
    auto extras = request.getExtdata();

    // By default allow any alive states. If reqState has been set then
    // filter on that specific state.
    auto reqState = aliveVBStates;
    std::optional<CollectionID> reqCollection = {};
    const bool collectionsEnabled = cookie.isCollectionsSupported();

    // if extlen is non-zero, it limits the result to either only include the
    // vbuckets in the specified vbucket state, or in the specified vbucket
    // state and for the specified collection ID.
    if (extras.size() >= sizeof(RequestedVBState)) {
        auto rawState = ntohl(*reinterpret_cast<const uint32_t*>(
                extras.substr(0, sizeof(vbucket_state_t)).data()));

        // If the received vbucket_state isn't 0 (i.e. all alive states) then
        // set the specifically requested states.
        auto desired = static_cast<RequestedVBState>(rawState);
        if (desired != RequestedVBState::Alive) {
            reqState = PermittedVBStates(static_cast<vbucket_state_t>(desired));
        }

        // Is a collection requested?
        if (extras.size() ==
            (sizeof(RequestedVBState) + sizeof(CollectionIDType))) {
            if (!collectionsEnabled) {
                return cb::engine_errc::invalid_arguments;
            }

            reqCollection = static_cast<CollectionIDType>(
                    ntohl(*reinterpret_cast<const uint32_t*>(
                            extras.substr(sizeof(RequestedVBState),
                                          sizeof(CollectionIDType))
                                    .data())));

        } else if (extras.size() >
                   (sizeof(RequestedVBState) + sizeof(CollectionIDType))) {
            // extras too large
            return cb::engine_errc::invalid_arguments;
        }
    } else if (!extras.empty()) {
        // extras too small
        return cb::engine_errc::invalid_arguments;
    }

    // If the client ISN'T talking collections, we should just give them the
    // high seqno of the default collection as that's all they should be aware
    // of.
    // If the client IS talking collections but hasn't specified a collection,
    // we'll give them the actual vBucket high seqno.
    if (!collectionsEnabled) {
        reqCollection = CollectionID::Default;
    }

    if (auto accessStatus =
                doGetAllVbSeqnosPrivilegeCheck(cookie, reqCollection);
        accessStatus != cb::engine_errc::success) {
        return accessStatus;
    }

    auto* connhandler = tryGetConnHandler(cookie);
    bool supportsSyncWrites = connhandler && connhandler->isSyncWritesEnabled();

    std::vector<char> payload;
    auto vbuckets = kvBucket->getVBuckets().getBuckets();

    /* Reserve a buffer that's big enough to hold all of them (we might
     * not use all of them. Each entry in the array occupies 10 bytes
     * (two bytes vbucket id followed by 8 bytes sequence number)
     */
    try {
        payload.reserve(vbuckets.size() * (sizeof(uint16_t) + sizeof(uint64_t)));
    } catch (const std::bad_alloc&) {
        return cb::engine_errc::no_memory;
    }

    for (auto id : vbuckets) {
        VBucketPtr vb = getVBucket(id);
        if (vb) {
            if (!reqState.test(vb->getState())) {
                continue;
            }

            Vbid vbid = id.hton();
            uint64_t highSeqno{0};

            if (reqCollection) {
                // The collection may not exist in any given vBucket.
                // Check this instead of throwing and catching an
                // exception.
                auto handle = vb->lockCollections();
                if (handle.exists(reqCollection.value())) {
                    if (reqCollection.value() == CollectionID::Default &&
                        !collectionsEnabled) {
                        highSeqno =
                                supportsSyncWrites
                                        ? handle.getDefaultCollectionMaxLegacyDCPSeqno()
                                        : handle.getDefaultCollectionMaxVisibleSeqno();
                    } else {
                        // supports collections thus supports SeqAdvanced. KV
                        // returns the high-seqno which may or may not be
                        // visible
                        highSeqno = handle.getHighSeqno(*reqCollection);
                    }
                } else {
                    // If the collection doesn't exist in this
                    // vBucket, return nothing for this vBucket by
                    // not adding anything to the payload during this
                    // iteration.
                    continue;
                }
            } else {
                if (vb->getState() == vbucket_state_active) {
                    highSeqno = supportsSyncWrites || collectionsEnabled
                                        ? vb->getHighSeqno()
                                        : vb->getMaxVisibleSeqno();
                } else {
                    highSeqno =
                            supportsSyncWrites || collectionsEnabled
                                    ? vb->checkpointManager->getSnapshotInfo()
                                              .range.getEnd()
                                    : vb->checkpointManager
                                              ->getVisibleSnapshotEndSeqno();
                }
            }
            auto offset = payload.size();
            payload.resize(offset + sizeof(vbid) + sizeof(highSeqno));
            memcpy(payload.data() + offset, &vbid, sizeof(vbid));
            highSeqno = htonll(highSeqno);
            memcpy(payload.data() + offset + sizeof(vbid),
                   &highSeqno,
                   sizeof(highSeqno));
        }
    }

    return sendResponse(response,
                        {}, /* key */
                        {}, /* ext field */
                        {payload.data(), payload.size()}, /* value */
                        ValueIsJson::No,
                        cb::mcbp::Status::Success,
                        0,
                        cookie);
}

cb::engine_errc EventuallyPersistentEngine::doGetAllVbSeqnosPrivilegeCheck(
        CookieIface& cookie, std::optional<CollectionID> collection) {
    // 1) Clients that have not enabled collections (i.e. HELLO(collections)).
    //   The client is directed to operate only against the default collection
    //   and they are permitted to use GetAllVbSeqnos with Read access to the
    //   default collection
    //
    // 2) Clients that have encoded a collection require Read towards that
    //    collection
    //
    // 3) Clients that have enabked collections making a bucket request can
    //    use GetAllVbSeqnos as long as they have at least Read privilege
    //    for one collection/scope in the bucket
    if (!cookie.isCollectionsSupported()) {
        auto accessStatus = checkPrivilege(cookie,
                                           cb::rbac::Privilege::Read,
                                           ScopeID::Default,
                                           CollectionID::Default);
        // For the legacy client always return an access error. This covers
        // the case where in a collection enabled world, unknown_collection
        // is returned for the no-privs case (to prevent someone finding
        // collection ids via access checks). unknown_collection could also
        // trigger a disconnect (unless xerror is enabled)
        if (accessStatus != cb::engine_errc::success) {
            accessStatus = cb::engine_errc::no_access;
        }

        return accessStatus;
    }

    if (collection) {
        return checkCollectionAccess(
                cookie,
                {},
                cb::rbac::Privilege::SystemCollectionLookup,
                cb::rbac::Privilege::Read,
                *collection);
    }

    return checkForPrivilegeAtLeastInOneCollection(cookie,
                                                   cb::rbac::Privilege::Read);
}

void EventuallyPersistentEngine::updateDcpMinCompressionRatio(float value) {
    if (dcpConnMap_) {
        dcpConnMap_->updateMinCompressionRatioForProducers(value);
    }
}

/**
 * Call the response callback and return the appropriate value so that
 * the core knows what to do..
 */
cb::engine_errc EventuallyPersistentEngine::sendErrorResponse(
        const AddResponseFn& response,
        cb::mcbp::Status status,
        uint64_t cas,
        CookieIface& cookie) {
    // no body/ext data for the error
    return sendResponse(response,
                        {}, // key
                        {}, // extra
                        {}, // body
                        ValueIsJson::No,
                        status,
                        cas,
                        cookie);
}

cb::engine_errc EventuallyPersistentEngine::sendMutationExtras(
        const AddResponseFn& response,
        Vbid vbucket,
        uint64_t bySeqno,
        cb::mcbp::Status status,
        uint64_t cas,
        CookieIface& cookie) {
    VBucketPtr vb = kvBucket->getVBucket(vbucket);
    if (!vb) {
        return sendErrorResponse(
                response, cb::mcbp::Status::NotMyVbucket, cas, cookie);
    }
    const uint64_t uuid = htonll(vb->failovers->getLatestUUID());
    bySeqno = htonll(bySeqno);
    std::array<char, 16> meta;
    memcpy(meta.data(), &uuid, sizeof(uuid));
    memcpy(meta.data() + sizeof(uuid), &bySeqno, sizeof(bySeqno));
    return sendResponse(response,
                        {}, // key
                        {meta.data(), meta.size()}, // extra
                        {}, // body
                        ValueIsJson::No,
                        status,
                        cas,
                        cookie);
}

std::unique_ptr<KVBucket> EventuallyPersistentEngine::makeBucket(
        Configuration& config) {
    const auto bucketType = config.getBucketType();
    if (bucketType == "persistent") {
        return std::make_unique<EPBucket>(*this);
    } else if (bucketType == "ephemeral") {
        EphemeralBucket::reconfigureForEphemeral(configuration);
        return std::make_unique<EphemeralBucket>(*this);
    }
    throw std::invalid_argument(bucketType +
                                " is not a recognized bucket "
                                "type");
}

cb::engine_errc EventuallyPersistentEngine::setVBucketState(
        CookieIface& cookie,
        Vbid vbid,
        vbucket_state_t to,
        const nlohmann::json* meta,
        TransferVB transfer,
        uint64_t cas) {
    auto status = kvBucket->setVBucketState(vbid, to, meta, transfer, &cookie);
    if (status == cb::engine_errc::out_of_range) {
        setErrorContext(cookie, "VBucket number too big");
    }

    return status;
}

EventuallyPersistentEngine::~EventuallyPersistentEngine() {
    workload.reset();
    checkpointConfig.reset();
    /* Unique_ptr(s) are deleted in the reverse order of the initialization */
}

const std::string& EpEngineTaskable::getName() const {
    return myEngine->getName();
}

task_gid_t EpEngineTaskable::getGID() const {
    return reinterpret_cast<task_gid_t>(myEngine);
}

bucket_priority_t EpEngineTaskable::getWorkloadPriority() const {
    return myEngine->getWorkloadPriority();
}

void  EpEngineTaskable::setWorkloadPriority(bucket_priority_t prio) {
    myEngine->setWorkloadPriority(prio);
}

WorkLoadPolicy&  EpEngineTaskable::getWorkLoadPolicy() {
    return myEngine->getWorkLoadPolicy();
}

void EpEngineTaskable::logQTime(const GlobalTask& task,
                                std::string_view threadName,
                                std::chrono::steady_clock::duration enqTime) {
    myEngine->getKVBucket()->logQTime(task, threadName, enqTime);
}

void EpEngineTaskable::logRunTime(const GlobalTask& task,
                                  std::string_view threadName,
                                  std::chrono::steady_clock::duration runTime) {
    myEngine->getKVBucket()->logRunTime(task, threadName, runTime);
}

bool EpEngineTaskable::isShutdown() const {
    return myEngine->getEpStats().isShutdown;
}

void EpEngineTaskable::invokeViaTaskable(std::function<void()> fn) {
    BucketAllocationGuard guard(myEngine);
    fn();
}

item_info EventuallyPersistentEngine::getItemInfo(const Item& item) {
    VBucketPtr vb = getKVBucket()->getVBucket(item.getVBucketId());
    uint64_t uuid = 0;
    int64_t hlcEpoch = HlcCasSeqnoUninitialised;

    if (vb) {
        uuid = vb->failovers->getLatestUUID();
        hlcEpoch = vb->getHLCEpochSeqno();
    }

    return item.toItemInfo(uuid, hlcEpoch);
}

void EventuallyPersistentEngine::setCompressionMode(
        const std::string& compressModeStr) {
    BucketCompressionMode oldCompressionMode = compressionMode;

    try {
        compressionMode = parseCompressionMode(compressModeStr);
        if (oldCompressionMode != compressionMode) {
            EP_LOG_INFO(R"(Transitioning from "{}"->"{}" compression mode)",
                        to_string(oldCompressionMode),
                        compressModeStr);
        }
    } catch (const std::invalid_argument& e) {
        EP_LOG_WARN("{}", e.what());
    }
}

// Set the max_size, low/high water mark (absolute values and percentages)
// and some other interested parties.
void EventuallyPersistentEngine::setMaxDataSize(size_t size) {
    getConfiguration().setMaxSize(size);
    stats.setMaxDataSize(size); // Set first because following code may read

    kvBucket->autoConfigCheckpointMaxSize();

    // Ratio hasn't changed in config, but the call recomputes all consumers'
    // buffer sizes based on the new Bucket Quota value
    setDcpConsumerBufferRatio(configuration.getDcpConsumerBufferRatio());

    // Setting the quota must set the water-marks and the new water-mark values
    // must be readable from both the configuration and EPStats. The following
    // is also updating EPStats because the configuration has a change listener
    // that will update EPStats
    configureMemWatermarksForQuota(size);

    kvBucket->getKVStoreScanTracker().updateMaxRunningScans(
            size,
            configuration.getRangeScanKvStoreScanRatio(),
            configuration.getDcpBackfillInProgressPerConnectionLimit());

    configureStorageMemoryForQuota(size);

    updateArenaAllocThresholdForQuota(size);
}

void EventuallyPersistentEngine::configureMemWatermarksForQuota(size_t quota) {
    configuration.setMemLowWat(
            cb::fractionOf(quota, stats.mem_low_wat_percent));
    configuration.setMemHighWat(
            cb::fractionOf(quota, stats.mem_high_wat_percent));
}

void EventuallyPersistentEngine::configureStorageMemoryForQuota(size_t quota) {
    // Pass the max bucket quota size down to the storage layer.
    for (uint16_t ii = 0; ii < getKVBucket()->getVBuckets().getNumShards();
         ++ii) {
        getKVBucket()->getVBuckets().getShard(ii)->forEachKVStore(
                [quota](auto* kvs) { kvs->setMaxDataSize(quota); });
    }
}

void EventuallyPersistentEngine::updateArenaAllocThresholdForQuota(
        size_t size) {
    getArenaMallocClient().setEstimateUpdateThreshold(
            size, configuration.getMemUsedMergeThresholdPercent());
    cb::ArenaMalloc::setAllocatedThreshold(getArenaMallocClient());
}

void EventuallyPersistentEngine::notify_num_writer_threads_changed() {
    auto* epBucket = dynamic_cast<EPBucket*>(getKVBucket());
    if (epBucket) {
        // We just changed number of writers so we also need to refresh the
        // flusher batch split trigger to adjust our limits accordingly.
        epBucket->setFlusherBatchSplitTrigger(
                configuration.getFlusherTotalBatchLimit());
    }
}

void EventuallyPersistentEngine::notify_num_auxio_threads_changed() {
    configureRangeScanConcurrency(configuration.getRangeScanMaxContinueTasks());
}

void EventuallyPersistentEngine::configureRangeScanConcurrency(
        size_t rangeScanMaxContinueTasksValue) {
    if (auto* epBucket = dynamic_cast<EPBucket*>(getKVBucket()); epBucket) {
        // Notify RangeScans that AUXIO has changed. Note some unit-tests don't
        // have a rangeScans object. In all cases we care about auxio changes
        // like a full server build - we do...
        Expects(epBucket->getReadyRangeScans());
        epBucket->getReadyRangeScans()->setConcurrentTaskLimit(
                rangeScanMaxContinueTasksValue);
    }
}

void EventuallyPersistentEngine::configureRangeScanMaxDuration(
        std::chrono::seconds rangeScanMaxDuration) {
    if (auto* epBucket = dynamic_cast<EPBucket*>(getKVBucket()); epBucket) {
        Expects(epBucket->getReadyRangeScans());
        epBucket->getReadyRangeScans()->setMaxDuration(rangeScanMaxDuration);
    }
}

void EventuallyPersistentEngine::set_num_storage_threads(
        ThreadPoolConfig::StorageThreadCount num) {
    auto* epBucket = dynamic_cast<EPBucket*>(getKVBucket());
    if (epBucket) {
        epBucket->getOneRWUnderlying()->setStorageThreads(num);
    }
}

void EventuallyPersistentEngine::disconnect(CookieIface& cookie) {
    acquireEngine(this)->handleDisconnect(cookie);
}

cb::engine_errc EventuallyPersistentEngine::set_traffic_control_mode(
        CookieIface& cookie, TrafficControlMode mode) {
    return acquireEngine(this)->handleTrafficControlCmd(cookie, mode);
}

cb::engine_errc EventuallyPersistentEngine::compactDatabase(
        CookieIface& cookie,
        Vbid vbid,
        uint64_t purge_before_ts,
        uint64_t purge_before_seq,
        bool drop_deletes) {
    return acquireEngine(this)->compactDatabaseInner(
            cookie, vbid, purge_before_ts, purge_before_seq, drop_deletes);
}

std::pair<cb::engine_errc, vbucket_state_t>
EventuallyPersistentEngine::getVBucket(CookieIface& cookie, Vbid vbid) {
    return acquireEngine(this)->getVBucketInner(cookie, vbid);
}

cb::engine_errc EventuallyPersistentEngine::setVBucket(CookieIface& cookie,
                                                       Vbid vbid,
                                                       uint64_t cas,
                                                       vbucket_state_t state,
                                                       nlohmann::json* meta) {
    return acquireEngine(this)->setVBucketInner(cookie, vbid, cas, state, meta);
}

cb::engine_errc EventuallyPersistentEngine::deleteVBucket(CookieIface& cookie,
                                                          Vbid vbid,
                                                          bool sync) {
    return acquireEngine(this)->deleteVBucketInner(cookie, vbid, sync);
}

std::pair<cb::engine_errc, cb::rangescan::Id>
EventuallyPersistentEngine::createRangeScan(
        CookieIface& cookie, const cb::rangescan::CreateParameters& params) {
    return acquireEngine(this)->getKVBucket()->createRangeScan(
            cookie,
            nullptr, // No RangeScanDataHandler to 'inject'
            params);
}

cb::engine_errc EventuallyPersistentEngine::continueRangeScan(
        CookieIface& cookie, const cb::rangescan::ContinueParameters& params) {
    return acquireEngine(this)->getKVBucket()->continueRangeScan(cookie,
                                                                 params);
}

cb::engine_errc EventuallyPersistentEngine::cancelRangeScan(
        CookieIface& cookie, Vbid vbid, cb::rangescan::Id uuid) {
    return acquireEngine(this)->getKVBucket()->cancelRangeScan(
            vbid, uuid, cookie);
}

cb::engine_errc EventuallyPersistentEngine::doRangeScanStats(
        const BucketStatCollector& collector, std::string_view statKey) {
    class StatVBucketVisitor : public VBucketVisitor {
    public:
        StatVBucketVisitor(const VBucketFilter& filter,
                           const BucketStatCollector& collector)
            : VBucketVisitor(filter), collector(collector) {
        }

        void visitBucket(VBucket& vb) override {
            if (vb.getState() == vbucket_state_active) {
                vb.doRangeScanStats(collector);
            }
        }

    private:
        const BucketStatCollector& collector;
    };

    VBucketFilter filter;
    if (statKey > "range-scans ") {
        // A vbucket-ID must follow
        auto id = statKey.substr(sizeof("range-scans ") - 1, statKey.size());

        try {
            checkNumeric(id.data());
        } catch (std::runtime_error&) {
            return cb::engine_errc::invalid_arguments;
        }

        uint16_t result{0};
        auto [ptr,
              ec]{std::from_chars(id.data(), id.data() + id.size(), result)};

        if (ec != std::errc()) {
            return cb::engine_errc::invalid_arguments;
        }

        // Stats only for one vbucket
        filter.assign(std::set{Vbid(result)});
    }

    StatVBucketVisitor svbv(filter, collector);

    kvBucket->visit(svbv);

    return cb::engine_errc::success;
}

cb::engine_errc EventuallyPersistentEngine::pause(
        folly::CancellationToken cancellationToken) {
    return kvBucket->prepareForPause(cancellationToken);
}

cb::engine_errc EventuallyPersistentEngine::resume() {
    return kvBucket->prepareForResume();
}

cb::engine_errc EventuallyPersistentEngine::start_persistence(
        CookieIface& cookie) {
    return acquireEngine(this)->startFlusher(cookie);
}

cb::engine_errc EventuallyPersistentEngine::stop_persistence(
        CookieIface& cookie) {
    return acquireEngine(this)->stopFlusher(cookie);
}

cb::engine_errc EventuallyPersistentEngine::wait_for_seqno_persistence(
        CookieIface& cookie, uint64_t seqno, Vbid vbid) {
    return acquireEngine(this)->handleSeqnoPersistence(cookie, seqno, vbid);
}

cb::engine_errc EventuallyPersistentEngine::evict_key(CookieIface& cookie,
                                                      const DocKey& key,
                                                      Vbid vbucket) {
    return acquireEngine(this)->evictKey(cookie, key, vbucket);
}

void EventuallyPersistentEngine::setDcpConsumerBufferRatio(float ratio) {
    if (dcpFlowControlManager) {
        dcpFlowControlManager->setDcpConsumerBufferRatio(ratio);
    }
}

float EventuallyPersistentEngine::getDcpConsumerBufferRatio() const {
    if (!dcpFlowControlManager) {
        return 0;
    }
    return dcpFlowControlManager->getDcpConsumerBufferRatio();
}

QuotaSharingManager& EventuallyPersistentEngine::getQuotaSharingManager() {
    struct QuotaSharingManagerImpl : public QuotaSharingManager {
        QuotaSharingManagerImpl(
                ServerBucketIface& bucketApi,
                std::function<size_t()> getNumConcurrentPagers,
                std::function<std::chrono::milliseconds()> getPagerSleepTime)
            : bucketApi(bucketApi),
              group(bucketApi),
              getNumConcurrentPagers(std::move(getNumConcurrentPagers)),
              getPagerSleepTime(std::move(getPagerSleepTime)) {
        }

        EPEngineGroup& getGroup() override {
            return group;
        }

        ExTask getItemPager() override {
            static ExTask task = [this]() {
                return std::make_shared<QuotaSharingItemPager>(
                        bucketApi,
                        group,
                        ExecutorPool::get()->getDefaultTaskable(),
                        getNumConcurrentPagers,
                        getPagerSleepTime);
            }();
            return task;
        }

        ServerBucketIface& bucketApi;
        EPEngineGroup group;
        const std::function<size_t()> getNumConcurrentPagers;
        const std::function<std::chrono::milliseconds()> getPagerSleepTime;
    };

    static QuotaSharingManagerImpl manager(
            *serverApi->bucket,
            [coreApi = serverApi->core]() {
                return coreApi->getQuotaSharingPagerConcurrency();
            },
            [coreApi = serverApi->core]() {
                return coreApi->getQuotaSharingPagerSleepTime();
            });
    return manager;
}

ExTask EventuallyPersistentEngine::createItemPager() {
    if (isCrossBucketHtQuotaSharing) {
        return getQuotaSharingManager().getItemPager();
    } else {
        auto numConcurrentPagers = getConfiguration().getConcurrentPagers();
        auto task = std::make_shared<StrictQuotaItemPager>(
                *this, stats, numConcurrentPagers);
        ExecutorPool::get()->cancel(task->getId());
        return task;
    }
}

void EventuallyPersistentEngine::setDcpBackfillByteLimit(size_t bytes) {
    if (dcpConnMap_) {
        dcpConnMap_->setBackfillByteLimit(bytes);
    }
}

std::chrono::seconds
EventuallyPersistentEngine::getDcpDisconnectWhenStuckTimeout() const {
    return serverApi->core->getDcpDisconnectWhenStuckTimeout();
}

std::string EventuallyPersistentEngine::getDcpDisconnectWhenStuckNameRegex()
        const {
    return serverApi->core->getDcpDisconnectWhenStuckNameRegex();
}

<<<<<<< HEAD
void EventuallyPersistentEngine::setNotLockedReturnsTmpfail(bool value) {
    notLockedReturnsTmpfail = value;
}

cb::engine_errc EventuallyPersistentEngine::getNotLockedError() const {
    const bool useTmpfail = notLockedReturnsTmpfail ||
                            serverApi->core->getNotLockedReturnsTmpfail();
    return useTmpfail ? cb::engine_errc::temporary_failure
                      : cb::engine_errc::not_locked;
=======
bool EventuallyPersistentEngine::isMagmaBlindWriteOptimisationEnabled() const {
    return serverApi->core->isMagmaBlindWriteOptimisationEnabled();
>>>>>>> 80d85598
}<|MERGE_RESOLUTION|>--- conflicted
+++ resolved
@@ -7716,7 +7716,6 @@
     return serverApi->core->getDcpDisconnectWhenStuckNameRegex();
 }
 
-<<<<<<< HEAD
 void EventuallyPersistentEngine::setNotLockedReturnsTmpfail(bool value) {
     notLockedReturnsTmpfail = value;
 }
@@ -7726,8 +7725,8 @@
                             serverApi->core->getNotLockedReturnsTmpfail();
     return useTmpfail ? cb::engine_errc::temporary_failure
                       : cb::engine_errc::not_locked;
-=======
+}
+
 bool EventuallyPersistentEngine::isMagmaBlindWriteOptimisationEnabled() const {
     return serverApi->core->isMagmaBlindWriteOptimisationEnabled();
->>>>>>> 80d85598
 }